<TS version="2.1" language="ro">
<context>
    <name>AddressBookPage</name>
    <message>
        <source>Right-click to edit address or label</source>
        <translation type="unfinished">Click-dreapta pentru a edita adresa sau eticheta</translation>
    </message>
    <message>
        <source>Create a new address</source>
        <translation type="unfinished">Creează o adresă nouă</translation>
    </message>
    <message>
        <source>&amp;New</source>
        <translation type="unfinished">&amp;Nou</translation>
    </message>
    <message>
        <source>Copy the currently selected address to the system clipboard</source>
        <translation type="unfinished">Copiază adresa selectată curent în clipboard</translation>
    </message>
    <message>
        <source>&amp;Copy</source>
        <translation type="unfinished">&amp;Copiază</translation>
    </message>
    <message>
        <source>C&amp;lose</source>
        <translation type="unfinished">Î&amp;nchide</translation>
    </message>
    <message>
        <source>Delete the currently selected address from the list</source>
        <translation type="unfinished">Şterge adresa selectată curent din listă</translation>
    </message>
    <message>
        <source>Enter address or label to search</source>
        <translation type="unfinished">Introduceţi adresa sau eticheta pentru căutare</translation>
    </message>
    <message>
        <source>Export the data in the current tab to a file</source>
        <translation type="unfinished">Exportă datele din tab-ul curent într-un fişier</translation>
    </message>
    <message>
        <source>&amp;Delete</source>
        <translation type="unfinished">&amp;Şterge</translation>
    </message>
    <message>
        <source>Choose the address to send coins to</source>
        <translation type="unfinished">Alege adresa unde să trimiteţi monede</translation>
    </message>
    <message>
        <source>Choose the address to receive coins with</source>
        <translation type="unfinished">Alege adresa la care să primești monedele</translation>
    </message>
    <message>
        <source>C&amp;hoose</source>
        <translation type="unfinished">A&amp;lege</translation>
    </message>
    <message>
        <source>These are your Bitcoin addresses for sending payments. Always check the amount and the receiving address before sending coins.</source>
        <translation type="unfinished">Acestea sunt adresele tale Bitcoin pentru efectuarea platilor. Intotdeauna verifica atent suma de plata si adresa beneficiarului inainte de a trimite monede.</translation>
    </message>
    <message>
        <source>These are your Bitcoin addresses for receiving payments. Use the 'Create new receiving address' button in the receive tab to create new addresses.
Signing is only possible with addresses of the type 'legacy'.</source>
        <translation type="unfinished">Acestea sunt adresele Bitcoin pentru primirea plăților. Folosiți butonul " Creați o nouă adresă de primire" din fila de primire pentru a crea noi adrese.
Semnarea este posibilă numai cu adrese de tip "legacy".</translation>
    </message>
    <message>
        <source>&amp;Copy Address</source>
        <translation type="unfinished">&amp;Copiază Adresa</translation>
    </message>
    <message>
        <source>Copy &amp;Label</source>
        <translation type="unfinished">Copiaza si eticheteaza</translation>
    </message>
    <message>
        <source>&amp;Edit</source>
        <translation type="unfinished">&amp;Editare</translation>
    </message>
    <message>
        <source>Export Address List</source>
        <translation type="unfinished">Exportă listă de adrese</translation>
    </message>
    <message>
        <source>Comma separated file</source>
        <extracomment>Expanded name of the CSV file format. See: https://en.wikipedia.org/wiki/Comma-separated_values.</extracomment>
        <translation type="unfinished">Fișier separat prin virgulă</translation>
    </message>
    <message>
        <source>There was an error trying to save the address list to %1. Please try again.</source>
        <extracomment>An error message. %1 is a stand-in argument for the name of the file we attempted to save to.</extracomment>
        <translation type="unfinished">A apărut o eroare la salvarea listei de adrese la %1. Vă rugăm să încercaţi din nou.</translation>
    </message>
    <message>
        <source>Sending addresses - %1</source>
        <translation type="unfinished">Adresa de trimitere-%1</translation>
    </message>
    <message>
        <source>Receiving addresses - %1</source>
        <translation type="unfinished">Adresa de primire - %1</translation>
    </message>
    <message>
        <source>Exporting Failed</source>
        <translation type="unfinished">Export nereusit</translation>
    </message>
</context>
<context>
    <name>AddressTableModel</name>
    <message>
        <source>Label</source>
        <translation type="unfinished">Etichetă</translation>
    </message>
    <message>
        <source>Address</source>
        <translation type="unfinished">Adresă</translation>
    </message>
    <message>
        <source>(no label)</source>
        <translation type="unfinished">(fără etichetă)</translation>
    </message>
</context>
<context>
    <name>AskPassphraseDialog</name>
    <message>
        <source>Passphrase Dialog</source>
        <translation type="unfinished">Dialogul pentru fraza de acces</translation>
    </message>
    <message>
        <source>Enter passphrase</source>
        <translation type="unfinished">Introduceţi fraza de acces</translation>
    </message>
    <message>
        <source>New passphrase</source>
        <translation type="unfinished">Frază de acces nouă</translation>
    </message>
    <message>
        <source>Repeat new passphrase</source>
        <translation type="unfinished">Repetaţi noua frază de acces</translation>
    </message>
    <message>
        <source>Show passphrase</source>
        <translation type="unfinished">Arată fraza de acces</translation>
    </message>
    <message>
        <source>Encrypt wallet</source>
        <translation type="unfinished">Criptare portofel</translation>
    </message>
    <message>
        <source>This operation needs your wallet passphrase to unlock the wallet.</source>
        <translation type="unfinished">Această acţiune necesită introducerea parolei de acces pentru deblocarea portofelului.</translation>
    </message>
    <message>
        <source>Unlock wallet</source>
        <translation type="unfinished">Deblocare portofel</translation>
    </message>
    <message>
        <source>Change passphrase</source>
        <translation type="unfinished">Schimbă parola</translation>
    </message>
    <message>
        <source>Confirm wallet encryption</source>
        <translation type="unfinished">Confirmaţi criptarea portofelului</translation>
    </message>
    <message>
        <source>Warning: If you encrypt your wallet and lose your passphrase, you will &lt;b&gt;LOSE ALL OF YOUR BITCOINS&lt;/b&gt;!</source>
        <translation type="unfinished">Atenţie: Dacă va criptati portofelul si ulterior pierdeti parola, &lt;b&gt;VEŢI PIERDE TOTI BITCOINII&lt;/b&gt;!</translation>
    </message>
    <message>
        <source>Are you sure you wish to encrypt your wallet?</source>
        <translation type="unfinished">Sigur doriţi să criptaţi portofelul dvs.?</translation>
    </message>
    <message>
        <source>Wallet encrypted</source>
        <translation type="unfinished">Portofel criptat</translation>
    </message>
    <message>
        <source>Enter the new passphrase for the wallet.&lt;br/&gt;Please use a passphrase of &lt;b&gt;ten or more random characters&lt;/b&gt;, or &lt;b&gt;eight or more words&lt;/b&gt;.</source>
        <translation type="unfinished">Introduceti o parola noua pentru portofel. &lt;br/&gt;Va rugam sa folositi o parola de &lt;b&gt; zece sau mai multe caractere&lt;/b&gt;, sau &lt;b&gt;mai mult de opt cuvinte&lt;/b&gt;.</translation>
    </message>
    <message>
        <source>Enter the old passphrase and new passphrase for the wallet.</source>
        <translation type="unfinished">Introduceţi vechea şi noua parolă pentru portofel.
 </translation>
    </message>
    <message>
        <source>Continue</source>
        <translation type="unfinished">Continua</translation>
    </message>
    <message>
        <source>Remember that encrypting your wallet cannot fully protect your bitcoins from being stolen by malware infecting your computer.</source>
        <translation type="unfinished">Reţineti: criptarea portofelului dvs. nu vă poate proteja în totalitate bitcoin-urile împotriva furtului de malware care vă infectează computerul.</translation>
    </message>
    <message>
        <source>Wallet to be encrypted</source>
        <translation type="unfinished">Portofel de criptat</translation>
    </message>
    <message>
        <source>Your wallet is about to be encrypted. </source>
        <translation type="unfinished">Portofelul tău urmează să fie criptat.</translation>
    </message>
    <message>
        <source>Your wallet is now encrypted. </source>
        <translation type="unfinished">Protofelul tău este criptat.</translation>
    </message>
    <message>
        <source>IMPORTANT: Any previous backups you have made of your wallet file should be replaced with the newly generated, encrypted wallet file. For security reasons, previous backups of the unencrypted wallet file will become useless as soon as you start using the new, encrypted wallet.</source>
        <translation type="unfinished">IMPORTANT: Orice copie de siguranţă făcută anterior portofelului dumneavoastră ar trebui înlocuită cu cea generată cel mai recent, fişier criptat al portofelului. Pentru siguranţă, copiile de siguranţă vechi ale portofelului ne-criptat vor deveni inutile imediat ce veţi începe folosirea noului fişier criptat al portofelului.</translation>
    </message>
    <message>
        <source>Wallet encryption failed</source>
        <translation type="unfinished">Criptarea portofelului a eşuat.</translation>
    </message>
    <message>
        <source>Wallet encryption failed due to an internal error. Your wallet was not encrypted.</source>
        <translation type="unfinished">Criptarea portofelului nu a reuşit din cauza unei erori interne. Portofelul dvs. nu a fost criptat.</translation>
    </message>
    <message>
        <source>The supplied passphrases do not match.</source>
        <translation type="unfinished">Parolele furnizate nu se potrivesc.</translation>
    </message>
    <message>
        <source>Wallet unlock failed</source>
        <translation type="unfinished">Deblocarea portofelului a esuat.</translation>
    </message>
    <message>
        <source>The passphrase entered for the wallet decryption was incorrect.</source>
        <translation type="unfinished">Parola introdusă pentru decriptarea portofelului a fost incorectă.</translation>
    </message>
    <message>
        <source>Wallet passphrase was successfully changed.</source>
        <translation type="unfinished">Parola portofelului a fost schimbata.</translation>
    </message>
    <message>
        <source>Passphrase change failed</source>
        <translation type="unfinished">Schimbarea frazei de acces a esuat</translation>
    </message>
    <message>
        <source>Warning: The Caps Lock key is on!</source>
        <translation type="unfinished">Atenţie! Caps Lock este pornit!</translation>
    </message>
</context>
<context>
    <name>BanTableModel</name>
    <message>
        <source>Banned Until</source>
        <translation type="unfinished">Banat până la</translation>
    </message>
</context>
<context>
    <name>BitcoinApplication</name>
    <message>
        <source>Settings file %1 might be corrupt or invalid.</source>
        <translation type="unfinished">Fișierul de configurări %1 poate fi corupt sau invalid.</translation>
    </message>
    <message>
        <source>Runaway exception</source>
        <translation type="unfinished">Excepție de fugă</translation>
    </message>
    <message>
        <source>A fatal error occurred. %1 can no longer continue safely and will quit.</source>
        <translation type="unfinished">A apărut o eroare fatală.%1 nu mai poate continua în siguranță și va ieși din program. </translation>
    </message>
    <message>
        <source>Internal error</source>
        <translation type="unfinished">Eroare internă</translation>
    </message>
    <message>
        <source>An internal error occurred. %1 will attempt to continue safely. This is an unexpected bug which can be reported as described below.</source>
        <translation type="unfinished">A apărut o eroare internă. %1 va încerca să continue în siguranță. Aceasta este o eroare neașteptată care poate fi raportată după cum este descris mai jos.</translation>
    </message>
</context>
<context>
    <name>QObject</name>
    <message>
        <source>Do you want to reset settings to default values, or to abort without making changes?</source>
        <extracomment>Explanatory text shown on startup when the settings file cannot be read. Prompts user to make a choice between resetting or aborting.</extracomment>
        <translation type="unfinished">Vrei să resetezi opțiunile la valorile predeterminate sau sa abordezi fără a face schimbări?</translation>
    </message>
    <message>
        <source>A fatal error occurred. Check that settings file is writable, or try running with -nosettings.</source>
        <extracomment>Explanatory text shown on startup when the settings file could not be written. Prompts user to check that we have the ability to write to the file. Explains that the user has the option of running without a settings file.</extracomment>
        <translation type="unfinished">A apărut o eroare fatală. Verificați dacă se poate scrie în fișierul de setări sau încercați să rulați cu -nosettings.</translation>
    </message>
    <message>
        <source>Error: %1</source>
        <translation type="unfinished">Eroare: %1</translation>
    </message>
    <message>
        <source>%1 didn't yet exit safely…</source>
        <translation type="unfinished">%1 nu a ieșit încă în siguranță...</translation>
    </message>
    <message>
        <source>unknown</source>
        <translation type="unfinished">necunoscut</translation>
    </message>
    <message>
        <source>Amount</source>
        <translation type="unfinished">Sumă</translation>
    </message>
    <message>
        <source>Enter a Bitcoin address (e.g. %1)</source>
        <translation type="unfinished">Introduceţi o adresă Bitcoin (de exemplu %1)</translation>
    </message>
    <message>
        <source>Inbound</source>
        <extracomment>An inbound connection from a peer. An inbound connection is a connection initiated by a peer.</extracomment>
        <translation type="unfinished">Intrare</translation>
    </message>
    <message>
        <source>Outbound</source>
        <extracomment>An outbound connection to a peer. An outbound connection is a connection initiated by us.</extracomment>
        <translation type="unfinished">Ieşire</translation>
    </message>
    <message>
        <source>%1 d</source>
        <translation type="unfinished">%1 z</translation>
    </message>
    <message>
        <source>None</source>
        <translation type="unfinished">Niciuna</translation>
    </message>
    <message>
        <source>N/A</source>
        <translation type="unfinished">Nespecificat</translation>
    </message>
    <message numerus="yes">
        <source>%n second(s)</source>
        <translation type="unfinished">
            <numerusform />
            <numerusform />
            <numerusform />
        </translation>
    </message>
    <message numerus="yes">
        <source>%n minute(s)</source>
        <translation type="unfinished">
            <numerusform />
            <numerusform />
            <numerusform />
        </translation>
    </message>
    <message numerus="yes">
        <source>%n hour(s)</source>
        <translation type="unfinished">
            <numerusform />
            <numerusform />
            <numerusform />
        </translation>
    </message>
    <message numerus="yes">
        <source>%n day(s)</source>
        <translation type="unfinished">
            <numerusform />
            <numerusform />
            <numerusform />
        </translation>
    </message>
    <message numerus="yes">
        <source>%n week(s)</source>
        <translation type="unfinished">
            <numerusform />
            <numerusform />
            <numerusform />
        </translation>
    </message>
    <message>
        <source>%1 and %2</source>
        <translation type="unfinished">%1 şi %2</translation>
    </message>
    <message numerus="yes">
        <source>%n year(s)</source>
        <translation type="unfinished">
            <numerusform />
            <numerusform />
            <numerusform />
        </translation>
    </message>
    <message>
        <source>%1 kB</source>
        <translation type="unfinished">%1kB</translation>
    </message>
<<<<<<< HEAD
    </context>
=======
    <message>
        <source>default wallet</source>
        <translation type="unfinished">portofel implicit</translation>
    </message>
</context>
>>>>>>> 89522379
<context>
    <name>BitcoinGUI</name>
    <message>
        <source>&amp;Overview</source>
        <translation type="unfinished">&amp;Imagine de ansamblu</translation>
    </message>
    <message>
        <source>Show general overview of wallet</source>
        <translation type="unfinished">Arată o stare generală de ansamblu a portofelului</translation>
    </message>
    <message>
        <source>&amp;Transactions</source>
        <translation type="unfinished">&amp;Tranzacţii</translation>
    </message>
    <message>
        <source>Browse transaction history</source>
        <translation type="unfinished">Răsfoire istoric tranzacţii</translation>
    </message>
    <message>
        <source>E&amp;xit</source>
        <translation type="unfinished">Ieşire</translation>
    </message>
    <message>
        <source>Quit application</source>
        <translation type="unfinished">Închide aplicaţia</translation>
    </message>
    <message>
        <source>&amp;About %1</source>
        <translation type="unfinished">&amp;Despre %1</translation>
    </message>
    <message>
        <source>Show information about %1</source>
        <translation type="unfinished">Arată informaţii despre %1</translation>
    </message>
    <message>
        <source>About &amp;Qt</source>
        <translation type="unfinished">Despre &amp;Qt</translation>
    </message>
    <message>
        <source>Show information about Qt</source>
        <translation type="unfinished">Arată informaţii despre Qt</translation>
    </message>
    <message>
        <source>Modify configuration options for %1</source>
        <translation type="unfinished">Modifică opţiunile de configurare pentru %1</translation>
    </message>
    <message>
        <source>Create a new wallet</source>
        <translation type="unfinished">Crează un portofel nou</translation>
    </message>
    <message>
        <source>&amp;Minimize</source>
        <translation type="unfinished">&amp;Reduce</translation>
    </message>
    <message>
        <source>Wallet:</source>
        <translation type="unfinished">Portofel:</translation>
    </message>
    <message>
        <source>Network activity disabled.</source>
        <extracomment>A substring of the tooltip.</extracomment>
        <translation type="unfinished">Activitatea retelei a fost oprita.</translation>
    </message>
    <message>
        <source>Proxy is &lt;b&gt;enabled&lt;/b&gt;: %1</source>
        <translation type="unfinished">Proxy este&lt;b&gt;activat&lt;/b&gt;:%1</translation>
    </message>
    <message>
        <source>Send coins to a Bitcoin address</source>
        <translation type="unfinished">Trimite monede către o adresă Bitcoin</translation>
    </message>
    <message>
        <source>Backup wallet to another location</source>
        <translation type="unfinished">Creează o copie de rezervă a portofelului într-o locaţie diferită</translation>
    </message>
    <message>
        <source>Change the passphrase used for wallet encryption</source>
        <translation type="unfinished">Schimbă fraza de acces folosită pentru criptarea portofelului</translation>
    </message>
    <message>
        <source>&amp;Send</source>
        <translation type="unfinished">Trimite</translation>
    </message>
    <message>
        <source>&amp;Receive</source>
        <translation type="unfinished">P&amp;rimeşte</translation>
    </message>
    <message>
        <source>&amp;Options…</source>
        <translation type="unfinished">&amp;Opțiuni...</translation>
    </message>
    <message>
        <source>&amp;Encrypt Wallet…</source>
        <translation type="unfinished">&amp;Criptarea Portofelului…</translation>
    </message>
    <message>
        <source>Encrypt the private keys that belong to your wallet</source>
        <translation type="unfinished">Criptează cheile private ale portofelului dvs.</translation>
    </message>
    <message>
        <source>&amp;Backup Wallet…</source>
        <translation type="unfinished">&amp;Backup Portofelului...</translation>
    </message>
    <message>
        <source>&amp;Change Passphrase…</source>
        <translation type="unfinished">&amp;Schimbă fraza de acces...</translation>
    </message>
    <message>
        <source>Sign &amp;message…</source>
        <translation type="unfinished">Semnați și transmiteți un mesaj...</translation>
    </message>
    <message>
        <source>Sign messages with your Bitcoin addresses to prove you own them</source>
        <translation type="unfinished">Semnaţi mesaje cu adresa dvs. Bitcoin pentru a dovedi că vă aparţin</translation>
    </message>
    <message>
        <source>&amp;Verify message…</source>
        <translation type="unfinished">&amp;Verifică mesajul...</translation>
    </message>
    <message>
        <source>Verify messages to ensure they were signed with specified Bitcoin addresses</source>
        <translation type="unfinished">Verificaţi mesaje pentru a vă asigura că au fost semnate cu adresa Bitcoin specificată</translation>
    </message>
    <message>
        <source>&amp;Load PSBT from file…</source>
        <translation type="unfinished">&amp;Încarcă PSBT din fișier...</translation>
    </message>
    <message>
        <source>Open &amp;URI…</source>
        <translation type="unfinished">Deschideți &amp;URI...</translation>
    </message>
    <message>
        <source>Close Wallet…</source>
        <translation type="unfinished">Închideți portofelul...</translation>
    </message>
    <message>
        <source>Create Wallet…</source>
        <translation type="unfinished">Creați portofelul...</translation>
    </message>
    <message>
        <source>Close All Wallets…</source>
        <translation type="unfinished">Închideți toate portofelele...</translation>
    </message>
    <message>
        <source>&amp;File</source>
        <translation type="unfinished">&amp;Fişier</translation>
    </message>
    <message>
        <source>&amp;Settings</source>
        <translation type="unfinished">&amp;Setări</translation>
    </message>
    <message>
        <source>&amp;Help</source>
        <translation type="unfinished">A&amp;jutor</translation>
    </message>
    <message>
        <source>Tabs toolbar</source>
        <translation type="unfinished">Bara de unelte</translation>
    </message>
    <message>
        <source>Syncing Headers (%1%)…</source>
        <translation type="unfinished">Sincronizarea Antetelor (%1%)…</translation>
    </message>
    <message>
        <source>Synchronizing with network…</source>
        <translation type="unfinished">Sincronizarea cu rețeaua...</translation>
    </message>
    <message>
        <source>Indexing blocks on disk…</source>
        <translation type="unfinished">Indexarea blocurilor pe disc...</translation>
    </message>
    <message>
        <source>Processing blocks on disk…</source>
        <translation type="unfinished">Procesarea blocurilor pe disc...</translation>
    </message>
    <message>
        <source>Connecting to peers…</source>
        <translation type="unfinished">Conectarea cu colaboratorii...</translation>
    </message>
    <message>
        <source>Request payments (generates QR codes and bitcoin: URIs)</source>
        <translation type="unfinished">Cereţi plăţi (generează coduri QR şi bitcoin-uri: URls)</translation>
    </message>
    <message>
        <source>Show the list of used sending addresses and labels</source>
        <translation type="unfinished">Arată lista de adrese trimise şi etichetele folosite.</translation>
    </message>
    <message>
        <source>Show the list of used receiving addresses and labels</source>
        <translation type="unfinished">Arată lista de adrese pentru primire şi etichetele</translation>
    </message>
    <message>
        <source>&amp;Command-line options</source>
        <translation type="unfinished">Opţiuni linie de &amp;comandă</translation>
    </message>
    <message numerus="yes">
        <source>Processed %n block(s) of transaction history.</source>
        <translation type="unfinished">
            <numerusform />
            <numerusform />
            <numerusform />
        </translation>
    </message>
    <message>
        <source>%1 behind</source>
        <translation type="unfinished">%1 în urmă</translation>
    </message>
    <message>
        <source>Catching up…</source>
        <translation type="unfinished">Recuperăm...</translation>
    </message>
    <message>
        <source>Last received block was generated %1 ago.</source>
        <translation type="unfinished">Ultimul bloc recepţionat a fost generat acum %1.</translation>
    </message>
    <message>
        <source>Transactions after this will not yet be visible.</source>
        <translation type="unfinished">Tranzacţiile după aceasta nu vor fi vizibile încă.</translation>
    </message>
    <message>
        <source>Error</source>
        <translation type="unfinished">Eroare</translation>
    </message>
    <message>
        <source>Warning</source>
        <translation type="unfinished">Avertisment</translation>
    </message>
    <message>
        <source>Information</source>
        <translation type="unfinished">Informaţie</translation>
    </message>
    <message>
        <source>Up to date</source>
        <translation type="unfinished">Actualizat</translation>
    </message>
    <message>
        <source>Ctrl+Q</source>
        <translation type="unfinished">Ctr+Q</translation>
    </message>
    <message>
        <source>Load Partially Signed Bitcoin Transaction</source>
        <translation type="unfinished">Încărcați Tranzacția Bitcoin Parțial Semnată</translation>
    </message>
    <message>
        <source>Load PSBT from &amp;clipboard…</source>
        <translation type="unfinished">Incarca PSBT din &amp;notite</translation>
    </message>
    <message>
        <source>Load Partially Signed Bitcoin Transaction from clipboard</source>
        <translation type="unfinished">Încărcați Tranzacția Bitcoin Parțial Semnată din clipboard</translation>
    </message>
    <message>
        <source>Node window</source>
        <translation type="unfinished">Fereastra nodului</translation>
    </message>
    <message>
        <source>Open node debugging and diagnostic console</source>
        <translation type="unfinished">Deschide consola pentru depanare şi diagnosticare a nodului</translation>
    </message>
    <message>
        <source>&amp;Sending addresses</source>
        <translation type="unfinished">&amp;Adresele de destinatie</translation>
    </message>
    <message>
        <source>&amp;Receiving addresses</source>
        <translation type="unfinished">&amp;Adresele de primire</translation>
    </message>
    <message>
        <source>Open a bitcoin: URI</source>
        <translation type="unfinished">Deschidere bitcoin: o adresa URI sau o cerere de plată</translation>
    </message>
    <message>
        <source>Open Wallet</source>
        <translation type="unfinished">Deschide portofel</translation>
    </message>
    <message>
        <source>Open a wallet</source>
        <translation type="unfinished">Deschide un portofel</translation>
    </message>
    <message>
        <source>Close wallet</source>
        <translation type="unfinished">Inchide portofel</translation>
    </message>
    <message>
        <source>Restore Wallet…</source>
        <extracomment>Name of the menu item that restores wallet from a backup file.</extracomment>
        <translation type="unfinished">Recupereaza Portofelul...</translation>
    </message>
    <message>
        <source>Restore a wallet from a backup file</source>
        <extracomment>Status tip for Restore Wallet menu item</extracomment>
        <translation type="unfinished">Recupereaza Portofelul din fisierele rezerva</translation>
    </message>
    <message>
        <source>Close all wallets</source>
        <translation type="unfinished">Închideți toate portofelele</translation>
    </message>
    <message>
        <source>Migrate Wallet</source>
        <translation type="unfinished">Transfera Portofelul</translation>
    </message>
    <message>
        <source>Migrate a wallet</source>
        <translation type="unfinished">Transfera un portofel</translation>
    </message>
    <message>
        <source>Show the %1 help message to get a list with possible Bitcoin command-line options</source>
        <translation type="unfinished">Arată mesajul de ajutor %1 pentru a obţine o listă cu opţiunile posibile de linii de comandă Bitcoin</translation>
    </message>
    <message>
        <source>&amp;Mask values</source>
        <translation type="unfinished">&amp;Valorile măștii</translation>
    </message>
    <message>
        <source>Mask the values in the Overview tab</source>
        <translation type="unfinished">Mascați valorile din fila Prezentare generală</translation>
    </message>
    <message>
        <source>No wallets available</source>
        <translation type="unfinished">Niciun portofel disponibil</translation>
    </message>
    <message>
        <source>Wallet Data</source>
        <extracomment>Name of the wallet data file format.</extracomment>
        <translation type="unfinished">Datele de portmoneu</translation>
    </message>
    <message>
        <source>Load Wallet Backup</source>
        <extracomment>The title for Restore Wallet File Windows</extracomment>
        <translation type="unfinished">Încarcă backup-ul portmoneului</translation>
    </message>
    <message>
        <source>Restore Wallet</source>
        <extracomment>Title of pop-up window shown when the user is attempting to restore a wallet.</extracomment>
        <translation type="unfinished">Restaurare portofel</translation>
    </message>
    <message>
        <source>Wallet Name</source>
        <extracomment>Label of the input field where the name of the wallet is entered.</extracomment>
        <translation type="unfinished">Numele portofelului</translation>
    </message>
    <message>
        <source>&amp;Window</source>
        <translation type="unfinished">&amp;Fereastră</translation>
    </message>
    <message>
        <source>Ctrl+M</source>
        <translation type="unfinished">Ctr+M</translation>
    </message>
    <message>
        <source>Main Window</source>
        <translation type="unfinished">Fereastra principală</translation>
    </message>
    <message>
        <source>%1 client</source>
        <translation type="unfinished">Client %1</translation>
    </message>
    <message>
        <source>&amp;Hide</source>
        <translation type="unfinished">&amp;Ascunde</translation>
    </message>
    <message>
        <source>S&amp;how</source>
        <translation type="unfinished">A&amp;rata</translation>
    </message>
    <message numerus="yes">
        <source>%n active connection(s) to Bitcoin network.</source>
        <extracomment>A substring of the tooltip.</extracomment>
        <translation type="unfinished">
            <numerusform />
            <numerusform />
            <numerusform />
        </translation>
    </message>
    <message>
        <source>Click for more actions.</source>
        <extracomment>A substring of the tooltip. "More actions" are available via the context menu.</extracomment>
        <translation type="unfinished">Pulsează pentru mai multe acțiuni.</translation>
    </message>
    <message>
        <source>Error creating wallet</source>
        <translation type="unfinished">Eroare creare portofel</translation>
    </message>
    <message>
        <source>Error: %1</source>
        <translation type="unfinished">Eroare: %1</translation>
    </message>
    <message>
        <source>Warning: %1</source>
        <translation type="unfinished"> Atenționare: %1</translation>
    </message>
    <message>
        <source>Date: %1
</source>
        <translation type="unfinished">Data: %1
</translation>
    </message>
    <message>
        <source>Amount: %1
</source>
        <translation type="unfinished">Sumă: %1
</translation>
    </message>
    <message>
        <source>Wallet: %1
</source>
        <translation type="unfinished">Portofel: %1
</translation>
    </message>
    <message>
        <source>Type: %1
</source>
        <translation type="unfinished">Tip: %1
</translation>
    </message>
    <message>
        <source>Label: %1
</source>
        <translation type="unfinished">Etichetă: %1
</translation>
    </message>
    <message>
        <source>Address: %1
</source>
        <translation type="unfinished">Adresă: %1
</translation>
    </message>
    <message>
        <source>Sent transaction</source>
        <translation type="unfinished">Tranzacţie expediată</translation>
    </message>
    <message>
        <source>Incoming transaction</source>
        <translation type="unfinished">Tranzacţie recepţionată</translation>
    </message>
    <message>
        <source>HD key generation is &lt;b&gt;enabled&lt;/b&gt;</source>
        <translation type="unfinished">Generarea de chei HD este &lt;b&gt;activata&lt;/b&gt;</translation>
    </message>
    <message>
        <source>HD key generation is &lt;b&gt;disabled&lt;/b&gt;</source>
        <translation type="unfinished">Generarea de chei HD este &lt;b&gt;dezactivata&lt;/b&gt;</translation>
    </message>
    <message>
        <source>Private key &lt;b&gt;disabled&lt;/b&gt;</source>
        <translation type="unfinished">Cheia privată &lt;b&gt;dezactivată&lt;/b&gt;</translation>
    </message>
    <message>
        <source>Wallet is &lt;b&gt;encrypted&lt;/b&gt; and currently &lt;b&gt;unlocked&lt;/b&gt;</source>
        <translation type="unfinished">Portofelul este &lt;b&gt;criptat&lt;/b&gt; iar în momentul de faţă este &lt;b&gt;deblocat&lt;/b&gt;</translation>
    </message>
    <message>
        <source>Wallet is &lt;b&gt;encrypted&lt;/b&gt; and currently &lt;b&gt;locked&lt;/b&gt;</source>
        <translation type="unfinished">Portofelul este &lt;b&gt;criptat&lt;/b&gt; iar în momentul de faţă este &lt;b&gt;blocat&lt;/b&gt;</translation>
    </message>
    <message>
        <source>Original message:</source>
        <translation type="unfinished">Mesajul original:</translation>
    </message>
</context>
<context>
    <name>UnitDisplayStatusBarControl</name>
    <message>
        <source>Unit to show amounts in. Click to select another unit.</source>
        <translation type="unfinished">Unitatea în care sînt arătate sumele. Faceţi clic pentru a selecta o altă unitate.</translation>
    </message>
</context>
<context>
    <name>CoinControlDialog</name>
    <message>
        <source>Coin Selection</source>
        <translation type="unfinished">Selectarea monedei</translation>
    </message>
    <message>
        <source>Quantity:</source>
        <translation type="unfinished">Cantitate:</translation>
    </message>
    <message>
        <source>Bytes:</source>
        <translation type="unfinished">Octeţi:</translation>
    </message>
    <message>
        <source>Amount:</source>
        <translation type="unfinished">Sumă:</translation>
    </message>
    <message>
        <source>Fee:</source>
        <translation type="unfinished">Comision:</translation>
    </message>
    <message>
        <source>After Fee:</source>
        <translation type="unfinished">După taxă:</translation>
    </message>
    <message>
        <source>Change:</source>
        <translation type="unfinished">Schimb:</translation>
    </message>
    <message>
        <source>(un)select all</source>
        <translation type="unfinished">(de)selectare tot</translation>
    </message>
    <message>
        <source>Tree mode</source>
        <translation type="unfinished">Mod arbore</translation>
    </message>
    <message>
        <source>List mode</source>
        <translation type="unfinished">Mod listă</translation>
    </message>
    <message>
        <source>Amount</source>
        <translation type="unfinished">Sumă</translation>
    </message>
    <message>
        <source>Received with label</source>
        <translation type="unfinished">Primite cu eticheta</translation>
    </message>
    <message>
        <source>Received with address</source>
        <translation type="unfinished">Primite cu adresa</translation>
    </message>
    <message>
        <source>Date</source>
        <translation type="unfinished">Data</translation>
    </message>
    <message>
        <source>Confirmations</source>
        <translation type="unfinished">Confirmări</translation>
    </message>
    <message>
        <source>Confirmed</source>
        <translation type="unfinished">Confirmat</translation>
    </message>
    <message>
        <source>Copy amount</source>
        <translation type="unfinished">Copiază suma</translation>
    </message>
    <message>
        <source>&amp;Copy address</source>
        <translation type="unfinished">&amp;Copiaza adresa</translation>
    </message>
    <message>
        <source>Copy &amp;label</source>
        <translation type="unfinished">Copiaza si eticheteaza</translation>
    </message>
    <message>
        <source>Copy &amp;amount</source>
        <translation type="unfinished">copiaza &amp;valoarea</translation>
    </message>
    <message>
        <source>Copy transaction &amp;ID and output index</source>
        <translation type="unfinished">copiaza ID-ul de tranzactie si indexul de iesire</translation>
    </message>
    <message>
        <source>Copy quantity</source>
        <translation type="unfinished">Copiază cantitea</translation>
    </message>
    <message>
        <source>Copy fee</source>
        <translation type="unfinished">Copiază taxa</translation>
    </message>
    <message>
        <source>Copy after fee</source>
        <translation type="unfinished">Copiază după taxă</translation>
    </message>
    <message>
        <source>Copy bytes</source>
        <translation type="unfinished">Copiază octeţi</translation>
    </message>
    <message>
        <source>Copy change</source>
        <translation type="unfinished">Copiază rest</translation>
    </message>
    <message>
        <source>(%1 locked)</source>
        <translation type="unfinished">(%1 blocat)</translation>
    </message>
    <message>
        <source>Can vary +/- %1 satoshi(s) per input.</source>
        <translation type="unfinished">Poate varia +/- %1 satoshi pentru fiecare intrare.</translation>
    </message>
    <message>
        <source>(no label)</source>
        <translation type="unfinished">(fără etichetă)</translation>
    </message>
    <message>
        <source>change from %1 (%2)</source>
        <translation type="unfinished">restul de la %1 (%2)</translation>
    </message>
    <message>
        <source>(change)</source>
        <translation type="unfinished">(rest)</translation>
    </message>
</context>
<context>
    <name>CreateWalletActivity</name>
    <message>
        <source>Create Wallet</source>
        <extracomment>Title of window indicating the progress of creation of a new wallet.</extracomment>
        <translation type="unfinished">Crează portofel</translation>
    </message>
    <message>
        <source>Creating Wallet &lt;b&gt;%1&lt;/b&gt;…</source>
        <extracomment>Descriptive text of the create wallet progress window which indicates to the user which wallet is currently being created.</extracomment>
        <translation type="unfinished">Creeaza Protofel&lt;b&gt;%1&lt;/b&gt;</translation>
    </message>
    <message>
        <source>Create wallet failed</source>
        <translation type="unfinished">Crearea portofelului a eşuat</translation>
    </message>
    <message>
        <source>Create wallet warning</source>
        <translation type="unfinished">Atentionare la crearea portofelului</translation>
    </message>
    </context>
<context>
    <name>LoadWalletsActivity</name>
    <message>
        <source>Load Wallets</source>
        <extracomment>Title of progress window which is displayed when wallets are being loaded.</extracomment>
        <translation type="unfinished">Încarcă portmonee</translation>
    </message>
    <message>
        <source>Loading wallets…</source>
        <extracomment>Descriptive text of the load wallets progress window which indicates to the user that wallets are currently being loaded.</extracomment>
        <translation type="unfinished">Încărcând portmonee</translation>
    </message>
</context>
<context>
    <name>MigrateWalletActivity</name>
    <message>
        <source>Migrate wallet</source>
        <translation type="unfinished">Muta portofelul</translation>
    </message>
    <message>
        <source>Are you sure you wish to migrate the wallet &lt;i&gt;%1&lt;/i&gt;?</source>
        <translation type="unfinished">Esti sigur ca vrei sa muti portofelul &lt;i&gt;%1&lt;/i&gt;?</translation>
    </message>
    <message>
        <source>Migrate Wallet</source>
        <translation type="unfinished">Transfera Portofelul</translation>
    </message>
    <message>
        <source>Migration failed</source>
        <translation type="unfinished">Mutare esuata</translation>
    </message>
    <message>
        <source>Migration Successful</source>
        <translation type="unfinished">Mutarea s-a efectuat cu succes</translation>
    </message>
</context>
<context>
    <name>OpenWalletActivity</name>
    <message>
        <source>Open wallet failed</source>
        <translation type="unfinished">Deschiderea portofelului a eșuat</translation>
    </message>
    <message>
        <source>Open wallet warning</source>
        <translation type="unfinished">Atenționare la deschiderea portofelului</translation>
    </message>
    <message>
        <source>Open Wallet</source>
        <extracomment>Title of window indicating the progress of opening of a wallet.</extracomment>
        <translation type="unfinished">Deschide portofel</translation>
    </message>
    <message>
        <source>Opening Wallet &lt;b&gt;%1&lt;/b&gt;…</source>
        <extracomment>Descriptive text of the open wallet progress window which indicates to the user which wallet is currently being opened.</extracomment>
        <translation type="unfinished">Deschidere Portofel&lt;b&gt;%1&lt;/b&gt;</translation>
    </message>
</context>
<context>
    <name>RestoreWalletActivity</name>
    <message>
        <source>Restore Wallet</source>
        <extracomment>Title of progress window which is displayed when wallets are being restored.</extracomment>
        <translation type="unfinished">Restaurare portofel</translation>
    </message>
    <message>
        <source>Restoring Wallet &lt;b&gt;%1&lt;/b&gt;…</source>
        <extracomment>Descriptive text of the restore wallets progress window which indicates to the user that wallets are currently being restored.</extracomment>
        <translation type="unfinished">Restabilirea Portofelului&lt;b&gt;%1&lt;/b&gt;</translation>
    </message>
    <message>
        <source>Restore wallet failed</source>
        <extracomment>Title of message box which is displayed when the wallet could not be restored.</extracomment>
        <translation type="unfinished">Restaurarea portofelului nereusita</translation>
    </message>
    <message>
        <source>Restore wallet warning</source>
        <extracomment>Title of message box which is displayed when the wallet is restored with some warning.</extracomment>
        <translation type="unfinished">Avertisment restaurare portofel</translation>
    </message>
    <message>
        <source>Restore wallet message</source>
        <extracomment>Title of message box which is displayed when the wallet is successfully restored.</extracomment>
        <translation type="unfinished">Mesaj restaurare portofel</translation>
    </message>
</context>
<context>
    <name>WalletController</name>
    <message>
        <source>Close wallet</source>
        <translation type="unfinished">Inchide portofel</translation>
    </message>
    <message>
        <source>Are you sure you wish to close the wallet &lt;i&gt;%1&lt;/i&gt;?</source>
        <translation type="unfinished">Esti sigur ca doresti sa inchizi portofelul&lt;i&gt;%1&lt;/i&gt;?</translation>
    </message>
    <message>
        <source>Closing the wallet for too long can result in having to resync the entire chain if pruning is enabled.</source>
        <translation type="unfinished">A închide portmoneul pentru prea mult timp poate rezulta în a trebui să resincronizezi lanțul complet daca "pruning" este activat.  </translation>
    </message>
    <message>
        <source>Close all wallets</source>
        <translation type="unfinished">Închideți toate portofelele</translation>
    </message>
    <message>
        <source>Are you sure you wish to close all wallets?</source>
        <translation type="unfinished">Esti sigur ca doresti sa inchizi toate portofelele?</translation>
    </message>
</context>
<context>
    <name>CreateWalletDialog</name>
    <message>
        <source>Create Wallet</source>
        <translation type="unfinished">Crează portofel</translation>
    </message>
    <message>
        <source>You are one step away from creating your new wallet!</source>
        <translation type="unfinished">Esti la un pas distanta pentru a-ti crea noul tau portofel!</translation>
    </message>
    <message>
        <source>Wallet Name</source>
        <translation type="unfinished">Numele portofelului</translation>
    </message>
    <message>
        <source>Wallet</source>
        <translation type="unfinished">Portofel</translation>
    </message>
    <message>
        <source>Encrypt the wallet. The wallet will be encrypted with a passphrase of your choice.</source>
        <translation type="unfinished">Criptează portofelul. Portofelul va fi criptat cu fraza de acces aleasă.</translation>
    </message>
    <message>
        <source>Encrypt Wallet</source>
        <translation type="unfinished">Criptează portofelul.</translation>
    </message>
    <message>
        <source>Advanced Options</source>
        <translation type="unfinished">Optiuni Avansate</translation>
    </message>
    <message>
        <source>Disable private keys for this wallet. Wallets with private keys disabled will have no private keys and cannot have an HD seed or imported private keys. This is ideal for watch-only wallets.</source>
        <translation type="unfinished">Dezactivează cheile private pentru acest portofel. Portofelele cu cheile private dezactivate nu vor avea chei private şi nu vor putea avea samanţă HD sau chei private importate. Ideal pentru portofele marcate doar pentru citire.</translation>
    </message>
    <message>
        <source>Disable Private Keys</source>
        <translation type="unfinished">Dezactivează cheile private</translation>
    </message>
    <message>
        <source>Make Blank Wallet</source>
        <translation type="unfinished">Faceți Portofel gol</translation>
    </message>
    <message>
        <source>Use an external signing device such as a hardware wallet. Configure the external signer script in wallet preferences first.</source>
        <translation type="unfinished">Utilizeaza un dispozitiv de semnare a tranzactiilor, de exemplu un portofel hardware. Mai intai, configureaza software-ul pentru dispozitivul extern din preferintele portofelului.</translation>
    </message>
    <message>
        <source>External signer</source>
        <translation type="unfinished">Semnator extern</translation>
    </message>
    <message>
        <source>Create</source>
        <translation type="unfinished">Creează</translation>
    </message>
    </context>
<context>
    <name>EditAddressDialog</name>
    <message>
        <source>Edit Address</source>
        <translation type="unfinished">Editează adresa</translation>
    </message>
    <message>
        <source>&amp;Label</source>
        <translation type="unfinished">&amp;Etichetă</translation>
    </message>
    <message>
        <source>The label associated with this address list entry</source>
        <translation type="unfinished">Eticheta asociată cu această intrare din listă.</translation>
    </message>
    <message>
        <source>The address associated with this address list entry. This can only be modified for sending addresses.</source>
        <translation type="unfinished">Adresa asociată cu această adresă din listă. Aceasta poate fi modificată doar pentru adresele de trimitere.</translation>
    </message>
    <message>
        <source>&amp;Address</source>
        <translation type="unfinished">&amp;Adresă</translation>
    </message>
    <message>
        <source>New sending address</source>
        <translation type="unfinished">Noua adresă de trimitere</translation>
    </message>
    <message>
        <source>Edit receiving address</source>
        <translation type="unfinished">Editează adresa de primire</translation>
    </message>
    <message>
        <source>Edit sending address</source>
        <translation type="unfinished">Editează adresa de trimitere</translation>
    </message>
    <message>
        <source>The entered address "%1" is not a valid Bitcoin address.</source>
        <translation type="unfinished">Adresa introdusă "%1" nu este o adresă Bitcoin validă.</translation>
    </message>
    <message>
        <source>Address "%1" already exists as a receiving address with label "%2" and so cannot be added as a sending address.</source>
        <translation type="unfinished">Adresa "%1" exista deja ca si adresa de primire cu eticheta "%2" si deci nu poate fi folosita ca si adresa de trimitere.</translation>
    </message>
    <message>
        <source>The entered address "%1" is already in the address book with label "%2".</source>
        <translation type="unfinished">Adresa introdusa "%1" este deja in lista de adrese cu eticheta "%2"</translation>
    </message>
    <message>
        <source>Could not unlock wallet.</source>
        <translation type="unfinished">Portofelul nu a putut fi deblocat.</translation>
    </message>
    <message>
        <source>New key generation failed.</source>
        <translation type="unfinished">Generarea noii chei nu a reuşit.</translation>
    </message>
</context>
<context>
    <name>FreespaceChecker</name>
    <message>
        <source>A new data directory will be created.</source>
        <translation type="unfinished">Va fi creat un nou dosar de date.</translation>
    </message>
    <message>
        <source>name</source>
        <translation type="unfinished">nume</translation>
    </message>
    <message>
        <source>Directory already exists. Add %1 if you intend to create a new directory here.</source>
        <translation type="unfinished">Dosarul deja există. Adaugă %1 dacă intenţionaţi să creaţi un nou dosar aici.</translation>
    </message>
    <message>
        <source>Path already exists, and is not a directory.</source>
        <translation type="unfinished">Calea deja există şi nu este un dosar.</translation>
    </message>
    <message>
        <source>Cannot create data directory here.</source>
        <translation type="unfinished">Nu se poate crea un dosar de date aici.</translation>
    </message>
</context>
<context>
    <name>Intro</name>
    <message numerus="yes">
        <source>%n GB of space available</source>
        <translation type="unfinished">
            <numerusform />
            <numerusform />
            <numerusform />
        </translation>
    </message>
    <message numerus="yes">
        <source>(of %n GB needed)</source>
        <translation type="unfinished">
            <numerusform>(din %n GB necesar)</numerusform>
            <numerusform>(din %n GB necesari)</numerusform>
            <numerusform>(din %n GB necesari)</numerusform>
        </translation>
    </message>
    <message numerus="yes">
        <source>(%n GB needed for full chain)</source>
        <translation type="unfinished">
            <numerusform />
            <numerusform />
            <numerusform />
        </translation>
    </message>
    <message>
        <source>Choose data directory</source>
        <translation type="unfinished">Alege directorul de date</translation>
    </message>
    <message>
        <source>At least %1 GB of data will be stored in this directory, and it will grow over time.</source>
        <translation type="unfinished">Cel putin %1GB de date vor fi stocate in acest director, si aceasta valoare va creste in timp.</translation>
    </message>
    <message>
        <source>Approximately %1 GB of data will be stored in this directory.</source>
        <translation type="unfinished">Aproximativ %1 GB de date vor fi stocate in acest director.</translation>
    </message>
    <message numerus="yes">
        <source>(sufficient to restore backups %n day(s) old)</source>
        <extracomment>Explanatory text on the capability of the current prune target.</extracomment>
        <translation type="unfinished">
            <numerusform />
            <numerusform />
            <numerusform />
        </translation>
    </message>
    <message>
        <source>%1 will download and store a copy of the Bitcoin block chain.</source>
        <translation type="unfinished">%1 va descarca si stoca o copie a blockchainului Bitcoin</translation>
    </message>
    <message>
        <source>The wallet will also be stored in this directory.</source>
        <translation type="unfinished">Portofelul va fi de asemeni stocat in acest director.</translation>
    </message>
    <message>
        <source>Error: Specified data directory "%1" cannot be created.</source>
        <translation type="unfinished">Eroare: Directorul datelor specificate "%1" nu poate fi creat.</translation>
    </message>
    <message>
        <source>Error</source>
        <translation type="unfinished">Eroare</translation>
    </message>
    <message>
        <source>Welcome</source>
        <translation type="unfinished">Bun venit</translation>
    </message>
    <message>
        <source>Welcome to %1.</source>
        <translation type="unfinished">Bun venit la %1!</translation>
    </message>
    <message>
        <source>As this is the first time the program is launched, you can choose where %1 will store its data.</source>
        <translation type="unfinished">Deoarece este prima lansare a programului poți alege unde %1 va stoca datele sale.</translation>
    </message>
    <message>
        <source>Limit block chain storage to</source>
        <translation type="unfinished">Limiteaza stocarea blockchainul-ui la</translation>
    </message>
    <message>
        <source>Reverting this setting requires re-downloading the entire blockchain. It is faster to download the full chain first and prune it later. Disables some advanced features.</source>
        <translation type="unfinished">Revenirea la această setare necesită re-descărcarea întregului blockchain. Este mai rapid să descărcați mai întâi rețeaua complet și să o fragmentați  mai târziu. Dezactivează unele funcții avansate.</translation>
    </message>
    <message>
        <source> GB</source>
        <translation type="unfinished">GB</translation>
    </message>
    <message>
        <source>This initial synchronisation is very demanding, and may expose hardware problems with your computer that had previously gone unnoticed. Each time you run %1, it will continue downloading where it left off.</source>
        <translation type="unfinished">Sincronizarea initiala necesita foarte multe resurse, si poate releva probleme de hardware ale computerului care anterior au trecut neobservate. De fiecare data cand rulati %1, descarcarea va continua de unde a fost intrerupta.</translation>
    </message>
    <message>
        <source>If you have chosen to limit block chain storage (pruning), the historical data must still be downloaded and processed, but will be deleted afterward to keep your disk usage low.</source>
        <translation type="unfinished">Daca ati ales o limita pentru capacitatea de stocare a blockchainului (pruning), datele mai vechi tot trebuie sa fie descarcate si procesate, insa vor fi sterse ulterior pentru a reduce utilizarea harddiskului.</translation>
    </message>
    <message>
        <source>Use the default data directory</source>
        <translation type="unfinished">Foloseşte dosarul de date implicit</translation>
    </message>
    <message>
        <source>Use a custom data directory:</source>
        <translation type="unfinished">Foloseşte un dosar de date personalizat:</translation>
    </message>
</context>
<context>
    <name>HelpMessageDialog</name>
    <message>
        <source>version</source>
        <translation type="unfinished">versiunea</translation>
    </message>
    <message>
        <source>About %1</source>
        <translation type="unfinished">Despre %1</translation>
    </message>
    <message>
        <source>Command-line options</source>
        <translation type="unfinished">Opţiuni linie de comandă</translation>
    </message>
</context>
<context>
    <name>ShutdownWindow</name>
    <message>
        <source>%1 is shutting down…</source>
        <translation type="unfinished">%1 se închide</translation>
    </message>
    <message>
        <source>Do not shut down the computer until this window disappears.</source>
        <translation type="unfinished">Nu închide calculatorul pînă ce această fereastră nu dispare.</translation>
    </message>
</context>
<context>
    <name>ModalOverlay</name>
    <message>
        <source>Recent transactions may not yet be visible, and therefore your wallet's balance might be incorrect. This information will be correct once your wallet has finished synchronizing with the bitcoin network, as detailed below.</source>
        <translation type="unfinished">Tranzactiile recente pot sa nu fie inca vizibile, de aceea balanta portofelului poate fi incorecta. Aceasta informatie va fi corecta de indata ce portofelul va fi complet sincronizat cu reteaua Bitcoin, asa cum este detaliat mai jos.</translation>
    </message>
    <message>
        <source>Attempting to spend bitcoins that are affected by not-yet-displayed transactions will not be accepted by the network.</source>
        <translation type="unfinished">Incercarea de a cheltui bitcoini care sunt afectati de tranzactii ce inca nu sunt afisate nu va fi acceptata de retea.</translation>
    </message>
    <message>
        <source>Number of blocks left</source>
        <translation type="unfinished">Numarul de blocuri ramase</translation>
    </message>
    <message>
        <source>Unknown…</source>
        <translation type="unfinished">Necunoscut...</translation>
    </message>
    <message>
        <source>calculating…</source>
        <translation type="unfinished">Se calculeaza...</translation>
    </message>
    <message>
        <source>Last block time</source>
        <translation type="unfinished">Data ultimului bloc</translation>
    </message>
    <message>
        <source>Progress</source>
        <translation type="unfinished">Progres</translation>
    </message>
    <message>
        <source>Progress increase per hour</source>
        <translation type="unfinished">Cresterea progresului per ora</translation>
    </message>
    <message>
        <source>Estimated time left until synced</source>
        <translation type="unfinished">Timp estimat pana la sincronizare</translation>
    </message>
    <message>
        <source>Hide</source>
        <translation type="unfinished">Ascunde</translation>
    </message>
    <message>
        <source>Esc</source>
        <translation type="unfinished">Iesire</translation>
    </message>
    </context>
<context>
    <name>OpenURIDialog</name>
    <message>
        <source>Open bitcoin URI</source>
        <translation type="unfinished">DeschidețI Bitcoin URI</translation>
    </message>
    <message>
        <source>Paste address from clipboard</source>
        <extracomment>Tooltip text for button that allows you to paste an address that is in your clipboard.</extracomment>
        <translation type="unfinished">Lipeşte adresa din clipboard</translation>
    </message>
</context>
<context>
    <name>OptionsDialog</name>
    <message>
        <source>Options</source>
        <translation type="unfinished">Opţiuni</translation>
    </message>
    <message>
        <source>&amp;Main</source>
        <translation type="unfinished">Principal</translation>
    </message>
    <message>
        <source>Automatically start %1 after logging in to the system.</source>
        <translation type="unfinished">Porneşte automat %1 după logarea in sistem.</translation>
    </message>
    <message>
        <source>&amp;Start %1 on system login</source>
        <translation type="unfinished">&amp;Porneste %1 la logarea in sistem.</translation>
    </message>
    <message>
        <source>Enabling pruning significantly reduces the disk space required to store transactions. All blocks are still fully validated. Reverting this setting requires re-downloading the entire blockchain.</source>
        <translation type="unfinished">A activa "pruning" reduce signifiant spațiul pe disk pentru a stoca tranzacțiile.</translation>
    </message>
    <message>
        <source>Size of &amp;database cache</source>
        <translation type="unfinished">Mărimea bazei de &amp;date cache</translation>
    </message>
    <message>
        <source>Number of script &amp;verification threads</source>
        <translation type="unfinished">Numărul de thread-uri de &amp;verificare</translation>
    </message>
    <message>
        <source>IP address of the proxy (e.g. IPv4: 127.0.0.1 / IPv6: ::1)</source>
        <translation type="unfinished">Adresa IP a serverului proxy (de exemplu: IPv4: 127.0.0.1 / IPv6: ::1)</translation>
    </message>
    <message>
        <source>Shows if the supplied default SOCKS5 proxy is used to reach peers via this network type.</source>
        <translation type="unfinished">Arata daca proxy-ul SOCKS5 furnizat implicit este folosit pentru a gasi parteneri via acest tip de retea.</translation>
    </message>
    <message>
        <source>Minimize instead of exit the application when the window is closed. When this option is enabled, the application will be closed only after selecting Exit in the menu.</source>
        <translation type="unfinished">Minimizează fereastra în locul părăsirii programului în momentul închiderii ferestrei. Cînd acestă opţiune e activă, aplicaţia se va opri doar în momentul selectării comenzii 'Închide aplicaţia' din menu.</translation>
    </message>
    <message>
        <source>Open the %1 configuration file from the working directory.</source>
        <translation type="unfinished">Deschide fisierul de configurare %1 din directorul curent.</translation>
    </message>
    <message>
        <source>Open Configuration File</source>
        <translation type="unfinished">Deschide fisierul de configurare.</translation>
    </message>
    <message>
        <source>Reset all client options to default.</source>
        <translation type="unfinished">Resetează toate setările clientului la valorile implicite.</translation>
    </message>
    <message>
        <source>&amp;Reset Options</source>
        <translation type="unfinished">&amp;Resetează opţiunile</translation>
    </message>
    <message>
        <source>&amp;Network</source>
        <translation type="unfinished">Reţea</translation>
    </message>
    <message>
        <source>Prune &amp;block storage to</source>
        <translation type="unfinished">Reductie &amp;block storage la</translation>
    </message>
    <message>
        <source>Reverting this setting requires re-downloading the entire blockchain.</source>
        <translation type="unfinished">Inversarea acestei setari necesita re-descarcarea intregului blockchain.</translation>
    </message>
    <message>
        <source>(0 = auto, &lt;0 = leave that many cores free)</source>
        <translation type="unfinished">(0 = automat, &lt;0 = lasă atîtea nuclee libere)</translation>
    </message>
    <message>
        <source>Enable R&amp;PC server</source>
        <extracomment>An Options window setting to enable the RPC server.</extracomment>
        <translation type="unfinished">Permite server-ul R&amp;PC</translation>
    </message>
    <message>
        <source>W&amp;allet</source>
        <translation type="unfinished">Portofel</translation>
    </message>
    <message>
        <source>Enable coin &amp;control features</source>
        <translation type="unfinished">Activare caracteristici de control ale monedei</translation>
    </message>
    <message>
        <source>If you disable the spending of unconfirmed change, the change from a transaction cannot be used until that transaction has at least one confirmation. This also affects how your balance is computed.</source>
        <translation type="unfinished">Dacă dezactivaţi cheltuirea restului neconfirmat, restul dintr-o tranzacţie nu poate fi folosit pînă cînd tranzacţia are cel puţin o confirmare. Aceasta afectează de asemenea calcularea soldului.</translation>
    </message>
    <message>
        <source>&amp;Spend unconfirmed change</source>
        <translation type="unfinished">Cheltuire rest neconfirmat</translation>
    </message>
    <message>
        <source>Enable &amp;PSBT controls</source>
        <extracomment>An options window setting to enable PSBT controls.</extracomment>
        <translation type="unfinished">Permite controalele &amp;PSBT</translation>
    </message>
    <message>
        <source>Automatically open the Bitcoin client port on the router. This only works when your router supports UPnP and it is enabled.</source>
        <translation type="unfinished">Deschide automat în router portul aferent clientului Bitcoin. Funcţionează doar dacă routerul duportă UPnP şi e activat.</translation>
    </message>
    <message>
        <source>Map port using &amp;UPnP</source>
        <translation type="unfinished">Mapare port folosind &amp;UPnP</translation>
    </message>
    <message>
        <source>Accept connections from outside.</source>
        <translation type="unfinished">Acceptă conexiuni din exterior</translation>
    </message>
    <message>
        <source>Allow incomin&amp;g connections</source>
        <translation type="unfinished">Permite conexiuni de intrar&amp;e</translation>
    </message>
    <message>
        <source>Connect to the Bitcoin network through a SOCKS5 proxy.</source>
        <translation type="unfinished">Conectare la reţeaua Bitcoin printr-un proxy SOCKS5.</translation>
    </message>
    <message>
        <source>&amp;Connect through SOCKS5 proxy (default proxy):</source>
        <translation type="unfinished">&amp;Conectare printr-un proxy SOCKS5 (implicit proxy):</translation>
    </message>
    <message>
        <source>Port of the proxy (e.g. 9050)</source>
        <translation type="unfinished">Portul proxy (de exemplu: 9050)</translation>
    </message>
    <message>
        <source>Used for reaching peers via:</source>
        <translation type="unfinished">Folosit pentru a gasi parteneri via:</translation>
    </message>
    <message>
        <source>&amp;Window</source>
        <translation type="unfinished">&amp;Fereastră</translation>
    </message>
    <message>
        <source>Show the icon in the system tray.</source>
        <translation type="unfinished">Arata pictograma in zona de notificare</translation>
    </message>
    <message>
        <source>Show only a tray icon after minimizing the window.</source>
        <translation type="unfinished">Arată doar un icon în tray la ascunderea ferestrei</translation>
    </message>
    <message>
        <source>&amp;Minimize to the tray instead of the taskbar</source>
        <translation type="unfinished">&amp;Minimizare în tray în loc de taskbar</translation>
    </message>
    <message>
        <source>M&amp;inimize on close</source>
        <translation type="unfinished">M&amp;inimizare fereastră în locul închiderii programului</translation>
    </message>
    <message>
        <source>&amp;Display</source>
        <translation type="unfinished">&amp;Afişare</translation>
    </message>
    <message>
        <source>User Interface &amp;language:</source>
        <translation type="unfinished">&amp;Limbă interfaţă utilizator</translation>
    </message>
    <message>
        <source>The user interface language can be set here. This setting will take effect after restarting %1.</source>
        <translation type="unfinished">Limba interfeţei utilizatorului poate fi setată aici. Această setare va avea efect după repornirea %1.</translation>
    </message>
    <message>
        <source>&amp;Unit to show amounts in:</source>
        <translation type="unfinished">&amp;Unitatea de măsură pentru afişarea sumelor:</translation>
    </message>
    <message>
        <source>Choose the default subdivision unit to show in the interface and when sending coins.</source>
        <translation type="unfinished">Alegeţi subdiviziunea folosită la afişarea interfeţei şi la trimiterea de bitcoin.</translation>
    </message>
    <message>
        <source>Whether to show coin control features or not.</source>
        <translation type="unfinished">Arată controlul caracteristicilor monedei sau nu.</translation>
    </message>
    <message>
        <source>Connect to the Bitcoin network through a separate SOCKS5 proxy for Tor onion services.</source>
        <translation type="unfinished">Conectați-vă la rețeaua Bitcoin printr-un proxy SOCKS5 separat pentru serviciile Tor onion.</translation>
    </message>
    <message>
        <source>embedded "%1"</source>
        <translation type="unfinished">incorporat "%1"</translation>
    </message>
    <message>
        <source>closest matching "%1"</source>
        <translation type="unfinished">cel mai potrivit "%1"</translation>
    </message>
    <message>
        <source>&amp;Cancel</source>
        <translation type="unfinished">Renunţă</translation>
    </message>
    <message>
        <source>default</source>
        <translation type="unfinished">iniţial</translation>
    </message>
    <message>
        <source>none</source>
        <translation type="unfinished">nimic</translation>
    </message>
    <message>
        <source>Confirm options reset</source>
        <extracomment>Window title text of pop-up window shown when the user has chosen to reset options.</extracomment>
        <translation type="unfinished">Confirmă resetarea opţiunilor</translation>
    </message>
    <message>
        <source>Client restart required to activate changes.</source>
        <extracomment>Text explaining that the settings changed will not come into effect until the client is restarted.</extracomment>
        <translation type="unfinished">Este necesară repornirea clientului pentru a activa schimbările.</translation>
    </message>
    <message>
        <source>Client will be shut down. Do you want to proceed?</source>
        <extracomment>Text asking the user to confirm if they would like to proceed with a client shutdown.</extracomment>
        <translation type="unfinished">Clientul va fi închis. Doriţi să continuaţi?</translation>
    </message>
    <message>
        <source>Configuration options</source>
        <extracomment>Window title text of pop-up box that allows opening up of configuration file.</extracomment>
        <translation type="unfinished">Optiuni de configurare</translation>
    </message>
    <message>
        <source>The configuration file is used to specify advanced user options which override GUI settings. Additionally, any command-line options will override this configuration file.</source>
        <extracomment>Explanatory text about the priority order of instructions considered by client. The order from high to low being: command-line, configuration file, GUI settings.</extracomment>
        <translation type="unfinished">Fisierul de configurare e folosit pentru a specifica optiuni utilizator avansate care modifica setarile din GUI. In plus orice optiune din linia de comanda va modifica acest fisier de configurare.</translation>
    </message>
    <message>
        <source>Continue</source>
        <translation type="unfinished">Continua</translation>
    </message>
    <message>
        <source>Cancel</source>
        <translation type="unfinished">Anulare</translation>
    </message>
    <message>
        <source>Error</source>
        <translation type="unfinished">Eroare</translation>
    </message>
    <message>
        <source>The configuration file could not be opened.</source>
        <translation type="unfinished">Fisierul de configurare nu a putut fi deschis.</translation>
    </message>
    <message>
        <source>This change would require a client restart.</source>
        <translation type="unfinished">Această schimbare necesită o repornire a clientului.</translation>
    </message>
    <message>
        <source>The supplied proxy address is invalid.</source>
        <translation type="unfinished">Adresa bitcoin pe care aţi specificat-o nu este validă.</translation>
    </message>
</context>
<context>
    <name>OptionsModel</name>
    <message>
        <source>Could not read setting "%1", %2.</source>
        <translation type="unfinished">nu s-a putut citi setarea "%1", %2</translation>
    </message>
</context>
<context>
    <name>OverviewPage</name>
    <message>
        <source>The displayed information may be out of date. Your wallet automatically synchronizes with the Bitcoin network after a connection is established, but this process has not completed yet.</source>
        <translation type="unfinished">Informaţiile afişate pot fi neactualizate. Portofelul dvs. se sincronizează automat cu reţeaua Bitcoin după ce o conexiune este stabilită, dar acest proces nu a fost finalizat încă.</translation>
    </message>
    <message>
        <source>Watch-only:</source>
        <translation type="unfinished">Doar-supraveghere:</translation>
    </message>
    <message>
        <source>Available:</source>
        <translation type="unfinished">Disponibil:</translation>
    </message>
    <message>
        <source>Your current spendable balance</source>
        <translation type="unfinished">Balanţa dvs. curentă de cheltuieli</translation>
    </message>
    <message>
        <source>Pending:</source>
        <translation type="unfinished">În aşteptare:</translation>
    </message>
    <message>
        <source>Total of transactions that have yet to be confirmed, and do not yet count toward the spendable balance</source>
        <translation type="unfinished">Totalul tranzacţiilor care nu sunt confirmate încă şi care nu sunt încă adunate la balanţa de cheltuieli</translation>
    </message>
    <message>
        <source>Immature:</source>
        <translation type="unfinished">Nematurizat:</translation>
    </message>
    <message>
        <source>Mined balance that has not yet matured</source>
        <translation type="unfinished">Balanţa minata ce nu s-a maturizat încă</translation>
    </message>
    <message>
        <source>Balances</source>
        <translation type="unfinished">Balanţă</translation>
    </message>
    <message>
        <source>Your current total balance</source>
        <translation type="unfinished">Balanţa totală curentă</translation>
    </message>
    <message>
        <source>Your current balance in watch-only addresses</source>
        <translation type="unfinished">Soldul dvs. curent în adresele doar-supraveghere</translation>
    </message>
    <message>
        <source>Spendable:</source>
        <translation type="unfinished">Cheltuibil:</translation>
    </message>
    <message>
        <source>Recent transactions</source>
        <translation type="unfinished">Tranzacţii recente</translation>
    </message>
    <message>
        <source>Unconfirmed transactions to watch-only addresses</source>
        <translation type="unfinished">Tranzacţii neconfirmate la adresele doar-supraveghere</translation>
    </message>
    <message>
        <source>Mined balance in watch-only addresses that has not yet matured</source>
        <translation type="unfinished">Balanţă minată în adresele doar-supraveghere care nu s-a maturizat încă</translation>
    </message>
    <message>
        <source>Current total balance in watch-only addresses</source>
        <translation type="unfinished">Soldul dvs. total în adresele doar-supraveghere</translation>
    </message>
    </context>
<context>
    <name>PSBTOperationsDialog</name>
    <message>
        <source>Copy to Clipboard</source>
        <translation type="unfinished">Copiați în clipboard</translation>
    </message>
    <message>
        <source>Save…</source>
        <translation type="unfinished">Salveaza</translation>
    </message>
    <message>
        <source>Close</source>
        <translation type="unfinished">Inchide</translation>
    </message>
    <message>
        <source>Failed to load transaction: %1</source>
        <translation type="unfinished">Nu s-a reusit incarcarea tranzactiei: %1</translation>
    </message>
    <message>
        <source>Failed to sign transaction: %1</source>
        <translation type="unfinished">Nu s-a reusit semnarea tranzactiei: %1</translation>
    </message>
    <message>
        <source>Save Transaction Data</source>
        <translation type="unfinished">Salvați datele tranzacției</translation>
    </message>
    <message>
        <source> * Sends %1 to %2</source>
        <translation type="unfinished">* Trimite %1la%2</translation>
    </message>
    <message>
        <source>own address</source>
        <translation type="unfinished">adresa proprie</translation>
    </message>
    <message>
        <source>Unable to calculate transaction fee or total transaction amount.</source>
        <translation type="unfinished">Nu s-a putut calcula comisionul de tranzactie sau suma totala al tranzactiei.</translation>
    </message>
    <message>
        <source>Pays transaction fee: </source>
        <translation type="unfinished">Plateste comisionul de tranzactie: </translation>
    </message>
    <message>
        <source>Total Amount</source>
        <translation type="unfinished">Suma totală</translation>
    </message>
    <message>
        <source>or</source>
        <translation type="unfinished">sau</translation>
    </message>
    <message>
        <source>Transaction status is unknown.</source>
        <translation type="unfinished">Starea tranzacției este necunoscută.</translation>
    </message>
</context>
<context>
    <name>PaymentServer</name>
    <message>
        <source>Payment request error</source>
        <translation type="unfinished">Eroare la cererea de plată</translation>
    </message>
    <message>
        <source>Cannot start bitcoin: click-to-pay handler</source>
        <translation type="unfinished">Bitcoin nu poate porni: click-to-pay handler</translation>
    </message>
    <message>
        <source>URI handling</source>
        <translation type="unfinished">Gestionare URI</translation>
    </message>
    <message>
        <source>'bitcoin://' is not a valid URI. Use 'bitcoin:' instead.</source>
        <translation type="unfinished">'bitcoin://' nu este un URI valid. Folositi 'bitcoin:' in loc.</translation>
    </message>
    <message>
        <source>URI cannot be parsed! This can be caused by an invalid Bitcoin address or malformed URI parameters.</source>
        <translation type="unfinished">URI nu poate fi analizat! Acest lucru poate fi cauzat de o adresă Bitcoin invalidă sau parametri URI deformaţi.</translation>
    </message>
    <message>
        <source>Payment request file handling</source>
        <translation type="unfinished">Manipulare fişier cerere de plată</translation>
    </message>
</context>
<context>
    <name>PeerTableModel</name>
    <message>
        <source>User Agent</source>
        <extracomment>Title of Peers Table column which contains the peer's User Agent string.</extracomment>
        <translation type="unfinished">Agent utilizator</translation>
    </message>
    <message>
        <source>Age</source>
        <extracomment>Title of Peers Table column which indicates the duration (length of time) since the peer connection started.</extracomment>
        <translation type="unfinished">Ani</translation>
    </message>
    <message>
        <source>Direction</source>
        <extracomment>Title of Peers Table column which indicates the direction the peer connection was initiated from.</extracomment>
        <translation type="unfinished">Direcţie</translation>
    </message>
    <message>
        <source>Sent</source>
        <extracomment>Title of Peers Table column which indicates the total amount of network information we have sent to the peer.</extracomment>
        <translation type="unfinished">Expediat</translation>
    </message>
    <message>
        <source>Received</source>
        <extracomment>Title of Peers Table column which indicates the total amount of network information we have received from the peer.</extracomment>
        <translation type="unfinished">Recepţionat</translation>
    </message>
    <message>
        <source>Address</source>
        <extracomment>Title of Peers Table column which contains the IP/Onion/I2P address of the connected peer.</extracomment>
        <translation type="unfinished">Adresă</translation>
    </message>
    <message>
        <source>Type</source>
        <extracomment>Title of Peers Table column which describes the type of peer connection. The "type" describes why the connection exists.</extracomment>
        <translation type="unfinished">Tip</translation>
    </message>
    <message>
        <source>Network</source>
        <extracomment>Title of Peers Table column which states the network the peer connected through.</extracomment>
        <translation type="unfinished">Reţea</translation>
    </message>
    <message>
        <source>Inbound</source>
        <extracomment>An Inbound Connection from a Peer.</extracomment>
        <translation type="unfinished">Intrare</translation>
    </message>
    <message>
        <source>Outbound</source>
        <extracomment>An Outbound Connection to a Peer.</extracomment>
        <translation type="unfinished">Ieşire</translation>
    </message>
</context>
<context>
    <name>QRImageWidget</name>
    <message>
        <source>&amp;Save Image…</source>
        <translation type="unfinished">&amp;Salveaza Imaginea...</translation>
    </message>
    <message>
        <source>&amp;Copy Image</source>
        <translation type="unfinished">&amp;Copiaza Imaginea</translation>
    </message>
    <message>
        <source>Resulting URI too long, try to reduce the text for label / message.</source>
        <translation type="unfinished">URI rezultat este prea lung, încearcă să reduci textul pentru etichetă / mesaj.</translation>
    </message>
    <message>
        <source>Error encoding URI into QR Code.</source>
        <translation type="unfinished">Eroare la codarea URl-ului în cod QR.</translation>
    </message>
    <message>
        <source>QR code support not available.</source>
        <translation type="unfinished">Suportul pentru codurile QR nu este disponibil.</translation>
    </message>
    <message>
        <source>Save QR Code</source>
        <translation type="unfinished">Salvează codul QR</translation>
    </message>
    <message>
        <source>PNG Image</source>
        <extracomment>Expanded name of the PNG file format. See: https://en.wikipedia.org/wiki/Portable_Network_Graphics.</extracomment>
        <translation type="unfinished">Imagine PNG</translation>
    </message>
</context>
<context>
    <name>RPCConsole</name>
    <message>
        <source>N/A</source>
        <translation type="unfinished">Nespecificat</translation>
    </message>
    <message>
        <source>Client version</source>
        <translation type="unfinished">Versiune client</translation>
    </message>
    <message>
        <source>&amp;Information</source>
        <translation type="unfinished">&amp;Informaţii</translation>
    </message>
    <message>
        <source>Datadir</source>
        <translation type="unfinished">Dirdate</translation>
    </message>
    <message>
        <source>Startup time</source>
        <translation type="unfinished">Ora de pornire</translation>
    </message>
    <message>
        <source>Network</source>
        <translation type="unfinished">Reţea</translation>
    </message>
    <message>
        <source>Name</source>
        <translation type="unfinished">Nume</translation>
    </message>
    <message>
        <source>Number of connections</source>
        <translation type="unfinished">Numărul de conexiuni</translation>
    </message>
    <message>
        <source>Block chain</source>
        <translation type="unfinished">Lanţ de blocuri</translation>
    </message>
    <message>
        <source>Memory Pool</source>
        <translation type="unfinished">Pool Memorie</translation>
    </message>
    <message>
        <source>Current number of transactions</source>
        <translation type="unfinished">Numărul curent de tranzacţii</translation>
    </message>
    <message>
        <source>Memory usage</source>
        <translation type="unfinished">Memorie folosită</translation>
    </message>
    <message>
        <source>Wallet: </source>
        <translation type="unfinished">Portofel:</translation>
    </message>
    <message>
        <source>(none)</source>
        <translation type="unfinished">(nimic)</translation>
    </message>
    <message>
        <source>&amp;Reset</source>
        <translation type="unfinished">&amp;Resetare</translation>
    </message>
    <message>
        <source>Received</source>
        <translation type="unfinished">Recepţionat</translation>
    </message>
    <message>
        <source>Sent</source>
        <translation type="unfinished">Expediat</translation>
    </message>
    <message>
        <source>&amp;Peers</source>
        <translation type="unfinished">&amp;Parteneri</translation>
    </message>
    <message>
        <source>Banned peers</source>
        <translation type="unfinished">Terti banati</translation>
    </message>
    <message>
        <source>Select a peer to view detailed information.</source>
        <translation type="unfinished">Selectaţi un partener pentru a vedea informaţiile detaliate.</translation>
    </message>
    <message>
        <source>Session ID</source>
        <translation type="unfinished">ID-ul Sesiunii</translation>
    </message>
    <message>
        <source>Version</source>
        <translation type="unfinished">Versiune</translation>
    </message>
    <message>
        <source>Starting Block</source>
        <translation type="unfinished">Bloc de început</translation>
    </message>
    <message>
        <source>Synced Headers</source>
        <translation type="unfinished">Headere Sincronizate</translation>
    </message>
    <message>
        <source>Synced Blocks</source>
        <translation type="unfinished">Blocuri Sincronizate</translation>
    </message>
    <message>
        <source>Last Transaction</source>
        <translation type="unfinished">Ultima Tranzactie</translation>
    </message>
    <message>
        <source>User Agent</source>
        <translation type="unfinished">Agent utilizator</translation>
    </message>
    <message>
        <source>Node window</source>
        <translation type="unfinished">Fereastra nodului</translation>
    </message>
    <message>
        <source>Open the %1 debug log file from the current data directory. This can take a few seconds for large log files.</source>
        <translation type="unfinished">Deschide fişierul jurnal depanare %1 din directorul curent. Aceasta poate dura cateva secunde pentru fişierele mai mari.</translation>
    </message>
    <message>
        <source>Decrease font size</source>
        <translation type="unfinished">Micsoreaza fontul</translation>
    </message>
    <message>
        <source>Increase font size</source>
        <translation type="unfinished">Mareste fontul</translation>
    </message>
    <message>
        <source>Permissions</source>
        <translation type="unfinished">Permisiuni</translation>
    </message>
    <message>
        <source>Direction/Type</source>
        <translation type="unfinished">Directie/Tip</translation>
    </message>
    <message>
        <source>Services</source>
        <translation type="unfinished">Servicii</translation>
    </message>
    <message>
        <source>Connection Time</source>
        <translation type="unfinished">Timp conexiune</translation>
    </message>
    <message>
        <source>Last Send</source>
        <translation type="unfinished">Ultima trimitere</translation>
    </message>
    <message>
        <source>Last Receive</source>
        <translation type="unfinished">Ultima primire</translation>
    </message>
    <message>
        <source>Ping Time</source>
        <translation type="unfinished">Timp ping</translation>
    </message>
    <message>
        <source>The duration of a currently outstanding ping.</source>
        <translation type="unfinished">Durata ping-ului intarziat.</translation>
    </message>
    <message>
        <source>Ping Wait</source>
        <translation type="unfinished">Asteptare ping</translation>
    </message>
    <message>
        <source>Time Offset</source>
        <translation type="unfinished">Diferenta timp</translation>
    </message>
    <message>
        <source>Last block time</source>
        <translation type="unfinished">Data ultimului bloc</translation>
    </message>
    <message>
        <source>&amp;Open</source>
        <translation type="unfinished">&amp;Deschide</translation>
    </message>
    <message>
        <source>&amp;Console</source>
        <translation type="unfinished">&amp;Consolă</translation>
    </message>
    <message>
        <source>&amp;Network Traffic</source>
        <translation type="unfinished">Trafic reţea</translation>
    </message>
    <message>
        <source>Totals</source>
        <translation type="unfinished">Totaluri</translation>
    </message>
    <message>
        <source>Debug log file</source>
        <translation type="unfinished">Fişier jurnal depanare</translation>
    </message>
    <message>
        <source>Clear console</source>
        <translation type="unfinished">Curăţă consola</translation>
    </message>
    <message>
        <source>In:</source>
        <translation type="unfinished">Intrare:</translation>
    </message>
    <message>
        <source>Out:</source>
        <translation type="unfinished">Ieşire:</translation>
    </message>
    <message>
        <source>&amp;Copy address</source>
        <extracomment>Context menu action to copy the address of a peer.</extracomment>
        <translation type="unfinished">&amp;Copiaza adresa</translation>
    </message>
    <message>
        <source>&amp;Disconnect</source>
        <translation type="unfinished">&amp;Deconectare</translation>
    </message>
    <message>
        <source>1 &amp;hour</source>
        <translation type="unfinished">1 &amp;oră</translation>
    </message>
    <message>
        <source>1 &amp;week</source>
        <translation type="unfinished">1 &amp;săptămână</translation>
    </message>
    <message>
        <source>1 &amp;year</source>
        <translation type="unfinished">1 &amp;an</translation>
    </message>
    <message>
        <source>Network activity disabled</source>
        <translation type="unfinished">Activitatea retelei a fost oprita.</translation>
    </message>
    <message>
        <source>None</source>
        <translation type="unfinished">Niciuna</translation>
    </message>
    <message>
        <source>Executing command without any wallet</source>
        <translation type="unfinished">Executarea comenzii fara nici un portofel.</translation>
    </message>
    <message>
        <source>Ctrl+I</source>
        <translation type="unfinished">Ctrl+l</translation>
    </message>
    <message>
        <source>Executing command using "%1" wallet</source>
        <translation type="unfinished">Executarea comenzii folosind portofelul "%1"</translation>
    </message>
    <message>
        <source>Yes</source>
        <translation type="unfinished">Da</translation>
    </message>
    <message>
        <source>No</source>
        <translation type="unfinished">Nu</translation>
    </message>
    <message>
        <source>To</source>
        <translation type="unfinished">Către</translation>
    </message>
    <message>
        <source>From</source>
        <translation type="unfinished">De la</translation>
    </message>
    <message>
        <source>Ban for</source>
        <translation type="unfinished">Interzicere pentru</translation>
    </message>
    <message>
        <source>Never</source>
        <translation type="unfinished">Niciodata</translation>
    </message>
    <message>
        <source>Unknown</source>
        <translation type="unfinished">Necunoscut</translation>
    </message>
</context>
<context>
    <name>ReceiveCoinsDialog</name>
    <message>
        <source>&amp;Amount:</source>
        <translation type="unfinished">&amp;Suma:</translation>
    </message>
    <message>
        <source>&amp;Label:</source>
        <translation type="unfinished">&amp;Etichetă:</translation>
    </message>
    <message>
        <source>&amp;Message:</source>
        <translation type="unfinished">&amp;Mesaj:</translation>
    </message>
    <message>
        <source>An optional message to attach to the payment request, which will be displayed when the request is opened. Note: The message will not be sent with the payment over the Bitcoin network.</source>
        <translation type="unfinished">Un mesaj opţional de ataşat la cererea de plată, care va fi afişat cînd cererea este deschisă. Notă: Acest mesaj nu va fi trimis cu plata către reţeaua Bitcoin.</translation>
    </message>
    <message>
        <source>An optional label to associate with the new receiving address.</source>
        <translation type="unfinished">O etichetă opţională de asociat cu adresa de primire.</translation>
    </message>
    <message>
        <source>Use this form to request payments. All fields are &lt;b&gt;optional&lt;/b&gt;.</source>
        <translation type="unfinished">Foloseşte acest formular pentru a solicita plăţi. Toate cîmpurile sînt &lt;b&gt;opţionale&lt;/b&gt;.</translation>
    </message>
    <message>
        <source>An optional amount to request. Leave this empty or zero to not request a specific amount.</source>
        <translation type="unfinished">O sumă opţională de cerut. Lăsaţi gol sau zero pentru a nu cere o sumă anume.</translation>
    </message>
    <message>
        <source>Clear all fields of the form.</source>
        <translation type="unfinished">Şterge toate câmpurile formularului.</translation>
    </message>
    <message>
        <source>Clear</source>
        <translation type="unfinished">Curăţă</translation>
    </message>
    <message>
        <source>Requested payments history</source>
        <translation type="unfinished">Istoricul plăţilor cerute</translation>
    </message>
    <message>
        <source>Show the selected request (does the same as double clicking an entry)</source>
        <translation type="unfinished">Arată cererea selectată (acelaşi lucru ca şi dublu-clic pe o înregistrare)</translation>
    </message>
    <message>
        <source>Show</source>
        <translation type="unfinished">Arată</translation>
    </message>
    <message>
        <source>Remove the selected entries from the list</source>
        <translation type="unfinished">Înlătură intrările selectate din listă</translation>
    </message>
    <message>
        <source>Remove</source>
        <translation type="unfinished">Înlătură</translation>
    </message>
    <message>
        <source>Copy &amp;URI</source>
        <translation type="unfinished">Copiază &amp;URl</translation>
    </message>
    <message>
        <source>&amp;Copy address</source>
        <translation type="unfinished">&amp;Copiaza adresa</translation>
    </message>
    <message>
        <source>Copy &amp;label</source>
        <translation type="unfinished">Copiaza si eticheteaza</translation>
    </message>
    <message>
        <source>Copy &amp;amount</source>
        <translation type="unfinished">copiaza &amp;valoarea</translation>
    </message>
    <message>
        <source>Could not unlock wallet.</source>
        <translation type="unfinished">Portofelul nu a putut fi deblocat.</translation>
    </message>
    </context>
<context>
    <name>ReceiveRequestDialog</name>
    <message>
        <source>Address:</source>
        <translation type="unfinished">Adresa:</translation>
    </message>
    <message>
        <source>Amount:</source>
        <translation type="unfinished">Sumă:</translation>
    </message>
    <message>
        <source>Message:</source>
        <translation type="unfinished">Mesaj:</translation>
    </message>
    <message>
        <source>Wallet:</source>
        <translation type="unfinished">Portofel:</translation>
    </message>
    <message>
        <source>Copy &amp;URI</source>
        <translation type="unfinished">Copiază &amp;URl</translation>
    </message>
    <message>
        <source>Copy &amp;Address</source>
        <translation type="unfinished">Copiază &amp;adresa</translation>
    </message>
    <message>
        <source>&amp;Verify</source>
        <translation type="unfinished">&amp;Verifica</translation>
    </message>
    <message>
        <source>&amp;Save Image…</source>
        <translation type="unfinished">&amp;Salveaza Imaginea...</translation>
    </message>
    <message>
        <source>Payment information</source>
        <translation type="unfinished">Informaţiile plată</translation>
    </message>
    <message>
        <source>Request payment to %1</source>
        <translation type="unfinished">Cere plata pentru %1</translation>
    </message>
</context>
<context>
    <name>RecentRequestsTableModel</name>
    <message>
        <source>Date</source>
        <translation type="unfinished">Data</translation>
    </message>
    <message>
        <source>Label</source>
        <translation type="unfinished">Etichetă</translation>
    </message>
    <message>
        <source>Message</source>
        <translation type="unfinished">Mesaj</translation>
    </message>
    <message>
        <source>(no label)</source>
        <translation type="unfinished">(fără etichetă)</translation>
    </message>
    <message>
        <source>(no message)</source>
        <translation type="unfinished">(nici un mesaj)</translation>
    </message>
    <message>
        <source>(no amount requested)</source>
        <translation type="unfinished">(nici o sumă solicitată)</translation>
    </message>
    <message>
        <source>Requested</source>
        <translation type="unfinished">Ceruta</translation>
    </message>
</context>
<context>
    <name>SendCoinsDialog</name>
    <message>
        <source>Send Coins</source>
        <translation type="unfinished">Trimite monede</translation>
    </message>
    <message>
        <source>Coin Control Features</source>
        <translation type="unfinished">Caracteristici de control ale monedei</translation>
    </message>
    <message>
        <source>automatically selected</source>
        <translation type="unfinished">selecţie automată</translation>
    </message>
    <message>
        <source>Insufficient funds!</source>
        <translation type="unfinished">Fonduri insuficiente!</translation>
    </message>
    <message>
        <source>Quantity:</source>
        <translation type="unfinished">Cantitate:</translation>
    </message>
    <message>
        <source>Bytes:</source>
        <translation type="unfinished">Octeţi:</translation>
    </message>
    <message>
        <source>Amount:</source>
        <translation type="unfinished">Sumă:</translation>
    </message>
    <message>
        <source>Fee:</source>
        <translation type="unfinished">Comision:</translation>
    </message>
    <message>
        <source>After Fee:</source>
        <translation type="unfinished">După taxă:</translation>
    </message>
    <message>
        <source>Change:</source>
        <translation type="unfinished">Schimb:</translation>
    </message>
    <message>
        <source>If this is activated, but the change address is empty or invalid, change will be sent to a newly generated address.</source>
        <translation type="unfinished">Dacă este activat, dar adresa de rest este goală sau nevalidă, restul va fi trimis la o adresă nou generată.</translation>
    </message>
    <message>
        <source>Custom change address</source>
        <translation type="unfinished">Adresă personalizată de rest</translation>
    </message>
    <message>
        <source>Transaction Fee:</source>
        <translation type="unfinished">Taxă tranzacţie:</translation>
    </message>
    <message>
        <source>Using the fallbackfee can result in sending a transaction that will take several hours or days (or never) to confirm. Consider choosing your fee manually or wait until you have validated the complete chain.</source>
        <translation type="unfinished">Folosirea taxei implicite poate rezulta in trimiterea unei tranzactii care va dura cateva ore sau zile (sau niciodata) pentru a fi confirmata. Luati in considerare sa setati manual taxa sau asteptati pana ati validat complet lantul.</translation>
    </message>
    <message>
        <source>Warning: Fee estimation is currently not possible.</source>
        <translation type="unfinished">Avertisment: Estimarea comisionului nu s-a putut efectua.</translation>
    </message>
    <message>
        <source>per kilobyte</source>
        <translation type="unfinished">per kilooctet</translation>
    </message>
    <message>
        <source>Hide</source>
        <translation type="unfinished">Ascunde</translation>
    </message>
    <message>
        <source>Recommended:</source>
        <translation type="unfinished">Recomandat:</translation>
    </message>
    <message>
        <source>Custom:</source>
        <translation type="unfinished">Personalizat:</translation>
    </message>
    <message>
        <source>Send to multiple recipients at once</source>
        <translation type="unfinished">Trimite simultan către mai mulţi destinatari</translation>
    </message>
    <message>
        <source>Add &amp;Recipient</source>
        <translation type="unfinished">Adaugă destinata&amp;r</translation>
    </message>
    <message>
        <source>Clear all fields of the form.</source>
        <translation type="unfinished">Şterge toate câmpurile formularului.</translation>
    </message>
    <message>
        <source>Choose…</source>
        <translation type="unfinished">Alege...</translation>
    </message>
    <message>
        <source>Confirmation time target:</source>
        <translation type="unfinished">Timp confirmare tinta:</translation>
    </message>
    <message>
        <source>Enable Replace-By-Fee</source>
        <translation type="unfinished">Autorizeaza Replace-By-Fee</translation>
    </message>
    <message>
        <source>With Replace-By-Fee (BIP-125) you can increase a transaction's fee after it is sent. Without this, a higher fee may be recommended to compensate for increased transaction delay risk.</source>
        <translation type="unfinished">Cu Replace-By-Fee (BIP-125) se poate creste taxa unei tranzactii dupa ce a fost trimisa. Fara aceasta optiune, o taxa mai mare e posibil sa fie recomandata pentru a compensa riscul crescut de intarziere a tranzactiei.</translation>
    </message>
    <message>
        <source>Clear &amp;All</source>
        <translation type="unfinished">Curăţă to&amp;ate</translation>
    </message>
    <message>
        <source>Balance:</source>
        <translation type="unfinished">Sold:</translation>
    </message>
    <message>
        <source>Confirm the send action</source>
        <translation type="unfinished">Confirmă operaţiunea de trimitere</translation>
    </message>
    <message>
        <source>S&amp;end</source>
        <translation type="unfinished">Trimit&amp;e</translation>
    </message>
    <message>
        <source>Copy quantity</source>
        <translation type="unfinished">Copiază cantitea</translation>
    </message>
    <message>
        <source>Copy amount</source>
        <translation type="unfinished">Copiază suma</translation>
    </message>
    <message>
        <source>Copy fee</source>
        <translation type="unfinished">Copiază taxa</translation>
    </message>
    <message>
        <source>Copy after fee</source>
        <translation type="unfinished">Copiază după taxă</translation>
    </message>
    <message>
        <source>Copy bytes</source>
        <translation type="unfinished">Copiază octeţi</translation>
    </message>
    <message>
        <source>Copy change</source>
        <translation type="unfinished">Copiază rest</translation>
    </message>
    <message>
        <source>%1 (%2 blocks)</source>
        <translation type="unfinished">%1(%2 blocuri)</translation>
    </message>
    <message>
        <source>%1 to %2</source>
        <translation type="unfinished">%1 la %2</translation>
    </message>
    <message>
        <source>Sign failed</source>
        <translation type="unfinished">Semnatura esuata</translation>
    </message>
    <message>
        <source>Save Transaction Data</source>
        <translation type="unfinished">Salvați datele tranzacției</translation>
    </message>
    <message>
        <source>or</source>
        <translation type="unfinished">sau</translation>
    </message>
    <message>
        <source>You can increase the fee later (signals Replace-By-Fee, BIP-125).</source>
        <translation type="unfinished">Puteti creste taxa mai tarziu (semnaleaza Replace-By-Fee, BIP-125).</translation>
    </message>
    <message>
        <source>Please, review your transaction.</source>
        <extracomment>Text to prompt a user to review the details of the transaction they are attempting to send.</extracomment>
        <translation type="unfinished">Va rugam sa revizuiti tranzactia.</translation>
    </message>
    <message>
        <source>Transaction fee</source>
        <translation type="unfinished">Taxă tranzacţie</translation>
    </message>
    <message>
        <source>Not signalling Replace-By-Fee, BIP-125.</source>
        <translation type="unfinished">Nu se semnalizeaza Replace-By-Fee, BIP-125</translation>
    </message>
    <message>
        <source>Total Amount</source>
        <translation type="unfinished">Suma totală</translation>
    </message>
    <message>
        <source>Confirm send coins</source>
        <translation type="unfinished">Confirmă trimiterea monedelor</translation>
    </message>
    <message>
        <source>The recipient address is not valid. Please recheck.</source>
        <translation type="unfinished">Adresa destinatarului nu este validă. Rugăm să reverificaţi.</translation>
    </message>
    <message>
        <source>The amount to pay must be larger than 0.</source>
        <translation type="unfinished">Suma de plată trebuie să fie mai mare decît 0.</translation>
    </message>
    <message>
        <source>The amount exceeds your balance.</source>
        <translation type="unfinished">Suma depăşeşte soldul contului.</translation>
    </message>
    <message>
        <source>The total exceeds your balance when the %1 transaction fee is included.</source>
        <translation type="unfinished">Totalul depăşeşte soldul contului dacă se include şi plata taxei de %1.</translation>
    </message>
    <message>
        <source>Duplicate address found: addresses should only be used once each.</source>
        <translation type="unfinished">Adresă duplicat găsită: fiecare adresă ar trebui folosită o singură dată.</translation>
    </message>
    <message>
        <source>Transaction creation failed!</source>
        <translation type="unfinished">Creare tranzacţie nereuşită!</translation>
    </message>
    <message>
        <source>A fee higher than %1 is considered an absurdly high fee.</source>
        <translation type="unfinished">O taxă mai mare de %1 este considerată o taxă absurd de mare</translation>
    </message>
    <message numerus="yes">
        <source>Estimated to begin confirmation within %n block(s).</source>
        <translation type="unfinished">
            <numerusform />
            <numerusform />
            <numerusform />
        </translation>
    </message>
    <message>
        <source>Warning: Invalid Bitcoin address</source>
        <translation type="unfinished">Atenţie: Adresa bitcoin nevalidă!</translation>
    </message>
    <message>
        <source>Warning: Unknown change address</source>
        <translation type="unfinished">Atenţie: Adresă de rest necunoscută</translation>
    </message>
    <message>
        <source>Confirm custom change address</source>
        <translation type="unfinished">Confirmati adresa personalizata de rest</translation>
    </message>
    <message>
        <source>The address you selected for change is not part of this wallet. Any or all funds in your wallet may be sent to this address. Are you sure?</source>
        <translation type="unfinished">Adresa selectata pentru rest nu face parte din acest portofel. Orice suma, sau intreaga suma din portofel poate fi trimisa la aceasta adresa. Sunteti sigur?</translation>
    </message>
    <message>
        <source>(no label)</source>
        <translation type="unfinished">(fără etichetă)</translation>
    </message>
</context>
<context>
    <name>SendCoinsEntry</name>
    <message>
        <source>A&amp;mount:</source>
        <translation type="unfinished">Su&amp;mă:</translation>
    </message>
    <message>
        <source>Pay &amp;To:</source>
        <translation type="unfinished">Plăteşte că&amp;tre:</translation>
    </message>
    <message>
        <source>&amp;Label:</source>
        <translation type="unfinished">&amp;Etichetă:</translation>
    </message>
    <message>
        <source>Choose previously used address</source>
        <translation type="unfinished">Alegeţi adrese folosite anterior</translation>
    </message>
    <message>
        <source>The Bitcoin address to send the payment to</source>
        <translation type="unfinished">Adresa bitcoin către care se face plata</translation>
    </message>
    <message>
        <source>Paste address from clipboard</source>
        <translation type="unfinished">Lipeşte adresa din clipboard</translation>
    </message>
    <message>
        <source>Remove this entry</source>
        <translation type="unfinished">Înlătură această intrare</translation>
    </message>
    <message>
        <source>The fee will be deducted from the amount being sent. The recipient will receive less bitcoins than you enter in the amount field. If multiple recipients are selected, the fee is split equally.</source>
        <translation type="unfinished">Taxa va fi scazuta in suma trimisa. Destinatarul va primi mai putini bitcoin decat ati specificat in campul sumei trimise. Daca au fost selectati mai multi destinatari, taxa se va imparti in mod egal.</translation>
    </message>
    <message>
        <source>S&amp;ubtract fee from amount</source>
        <translation type="unfinished">S&amp;cade taxa din suma</translation>
    </message>
    <message>
        <source>Use available balance</source>
        <translation type="unfinished">Folosește balanța disponibilă</translation>
    </message>
    <message>
        <source>Message:</source>
        <translation type="unfinished">Mesaj:</translation>
    </message>
    <message>
        <source>Enter a label for this address to add it to the list of used addresses</source>
        <translation type="unfinished">Introduceţi eticheta pentru ca această adresa să fie introdusă în lista de adrese folosite</translation>
    </message>
    <message>
        <source>A message that was attached to the bitcoin: URI which will be stored with the transaction for your reference. Note: This message will not be sent over the Bitcoin network.</source>
        <translation type="unfinished">un mesaj a fost ataşat la bitcoin: URI care va fi stocat cu tranzacţia pentru referinţa dvs. Notă: Acest mesaj nu va fi trimis către reţeaua bitcoin.</translation>
    </message>
</context>
<context>
    <name>SendConfirmationDialog</name>
    <message>
        <source>Send</source>
        <translation type="unfinished">Trimis</translation>
    </message>
    </context>
<context>
    <name>SignVerifyMessageDialog</name>
    <message>
        <source>Signatures - Sign / Verify a Message</source>
        <translation type="unfinished">Semnaturi - Semnează/verifică un mesaj</translation>
    </message>
    <message>
        <source>&amp;Sign Message</source>
        <translation type="unfinished">&amp;Semnează mesaj</translation>
    </message>
    <message>
        <source>The Bitcoin address to sign the message with</source>
        <translation type="unfinished">Adresa cu care semnaţi mesajul</translation>
    </message>
    <message>
        <source>Choose previously used address</source>
        <translation type="unfinished">Alegeţi adrese folosite anterior</translation>
    </message>
    <message>
        <source>Paste address from clipboard</source>
        <translation type="unfinished">Lipeşte adresa din clipboard</translation>
    </message>
    <message>
        <source>Enter the message you want to sign here</source>
        <translation type="unfinished">Introduceţi mesajul pe care vreţi să-l semnaţi, aici</translation>
    </message>
    <message>
        <source>Signature</source>
        <translation type="unfinished">Semnătură</translation>
    </message>
    <message>
        <source>Copy the current signature to the system clipboard</source>
        <translation type="unfinished">Copiază semnatura curentă în clipboard-ul sistemului</translation>
    </message>
    <message>
        <source>Sign the message to prove you own this Bitcoin address</source>
        <translation type="unfinished">Semnează mesajul pentru a dovedi ca deţineţi acestă adresă Bitcoin</translation>
    </message>
    <message>
        <source>Sign &amp;Message</source>
        <translation type="unfinished">Semnează &amp;mesaj</translation>
    </message>
    <message>
        <source>Reset all sign message fields</source>
        <translation type="unfinished">Resetează toate cîmpurile mesajelor semnate</translation>
    </message>
    <message>
        <source>Clear &amp;All</source>
        <translation type="unfinished">Curăţă to&amp;ate</translation>
    </message>
    <message>
        <source>&amp;Verify Message</source>
        <translation type="unfinished">&amp;Verifică mesaj</translation>
    </message>
    <message>
        <source>Enter the receiver's address, message (ensure you copy line breaks, spaces, tabs, etc. exactly) and signature below to verify the message. Be careful not to read more into the signature than what is in the signed message itself, to avoid being tricked by a man-in-the-middle attack. Note that this only proves the signing party receives with the address, it cannot prove sendership of any transaction!</source>
        <translation type="unfinished">Introduceţi adresa de semnatură, mesajul (asiguraţi-vă că aţi copiat spaţiile, taburile etc. exact) şi semnatura dedesubt pentru a verifica mesajul. Aveţi grijă să nu citiţi mai mult în semnatură decît mesajul în sine, pentru a evita să fiţi păcăliţi de un atac de tip man-in-the-middle. De notat ca aceasta dovedeste doar ca semnatarul primeste odata cu adresa, nu dovedesta insa trimiterea vreunei tranzactii.</translation>
    </message>
    <message>
        <source>The Bitcoin address the message was signed with</source>
        <translation type="unfinished">Introduceţi o adresă Bitcoin</translation>
    </message>
    <message>
        <source>Verify the message to ensure it was signed with the specified Bitcoin address</source>
        <translation type="unfinished">Verificaţi mesajul pentru a vă asigura că a fost semnat cu adresa Bitcoin specificată</translation>
    </message>
    <message>
        <source>Verify &amp;Message</source>
        <translation type="unfinished">Verifică &amp;mesaj</translation>
    </message>
    <message>
        <source>Reset all verify message fields</source>
        <translation type="unfinished">Resetează toate cîmpurile mesajelor semnate</translation>
    </message>
    <message>
        <source>Click "Sign Message" to generate signature</source>
        <translation type="unfinished">Faceţi clic pe "Semneaza msaj" pentru a genera semnătura</translation>
    </message>
    <message>
        <source>The entered address is invalid.</source>
        <translation type="unfinished">Adresa introdusă este invalidă.</translation>
    </message>
    <message>
        <source>Please check the address and try again.</source>
        <translation type="unfinished">Vă rugăm verificaţi adresa şi încercaţi din nou.</translation>
    </message>
    <message>
        <source>Wallet unlock was cancelled.</source>
        <translation type="unfinished">Deblocarea portofelului a fost anulata.</translation>
    </message>
    <message>
        <source>No error</source>
        <translation type="unfinished">Fara Eroare</translation>
    </message>
    <message>
        <source>Private key for the entered address is not available.</source>
        <translation type="unfinished">Cheia privată pentru adresa introdusă nu este disponibila.</translation>
    </message>
    <message>
        <source>Message signing failed.</source>
        <translation type="unfinished">Semnarea mesajului nu a reuşit.</translation>
    </message>
    <message>
        <source>Message signed.</source>
        <translation type="unfinished">Mesaj semnat.</translation>
    </message>
    <message>
        <source>The signature could not be decoded.</source>
        <translation type="unfinished">Semnatura nu a putut fi decodată.</translation>
    </message>
    <message>
        <source>Please check the signature and try again.</source>
        <translation type="unfinished">Vă rugăm verificaţi semnătura şi încercaţi din nou.</translation>
    </message>
    <message>
        <source>The signature did not match the message digest.</source>
        <translation type="unfinished">Semnatura nu se potriveşte cu mesajul.</translation>
    </message>
    <message>
        <source>Message verification failed.</source>
        <translation type="unfinished">Verificarea mesajului nu a reuşit.</translation>
    </message>
    <message>
        <source>Message verified.</source>
        <translation type="unfinished">Mesaj verificat.</translation>
    </message>
</context>
<context>
    <name>TransactionDesc</name>
    <message>
        <source>conflicted with a transaction with %1 confirmations</source>
        <extracomment>Text explaining the current status of a transaction, shown in the status field of the details window for this transaction. This status represents an unconfirmed transaction that conflicts with a confirmed transaction.</extracomment>
        <translation type="unfinished">in conflict cu o tranzactie cu %1 confirmari</translation>
    </message>
    <message>
        <source>abandoned</source>
        <extracomment>Text explaining the current status of a transaction, shown in the status field of the details window for this transaction. This status represents an abandoned transaction.</extracomment>
        <translation type="unfinished">abandonat</translation>
    </message>
    <message>
        <source>%1/unconfirmed</source>
        <extracomment>Text explaining the current status of a transaction, shown in the status field of the details window for this transaction. This status represents a transaction confirmed in at least one block, but less than 6 blocks.</extracomment>
        <translation type="unfinished">%1/neconfirmat</translation>
    </message>
    <message>
        <source>%1 confirmations</source>
        <extracomment>Text explaining the current status of a transaction, shown in the status field of the details window for this transaction. This status represents a transaction confirmed in 6 or more blocks.</extracomment>
        <translation type="unfinished">%1 confirmări</translation>
    </message>
    <message>
        <source>Status</source>
        <translation type="unfinished">Stare</translation>
    </message>
    <message>
        <source>Date</source>
        <translation type="unfinished">Data</translation>
    </message>
    <message>
        <source>Source</source>
        <translation type="unfinished">Sursa</translation>
    </message>
    <message>
        <source>Generated</source>
        <translation type="unfinished">Generat</translation>
    </message>
    <message>
        <source>From</source>
        <translation type="unfinished">De la</translation>
    </message>
    <message>
        <source>unknown</source>
        <translation type="unfinished">necunoscut</translation>
    </message>
    <message>
        <source>To</source>
        <translation type="unfinished">Către</translation>
    </message>
    <message>
        <source>own address</source>
        <translation type="unfinished">adresa proprie</translation>
    </message>
    <message>
        <source>watch-only</source>
        <translation type="unfinished">doar-supraveghere</translation>
    </message>
    <message>
        <source>label</source>
        <translation type="unfinished">etichetă</translation>
    </message>
    <message numerus="yes">
        <source>matures in %n more block(s)</source>
        <translation type="unfinished">
            <numerusform />
            <numerusform />
            <numerusform />
        </translation>
    </message>
    <message>
        <source>not accepted</source>
        <translation type="unfinished">neacceptat</translation>
    </message>
    <message>
        <source>Transaction fee</source>
        <translation type="unfinished">Taxă tranzacţie</translation>
    </message>
    <message>
        <source>Net amount</source>
        <translation type="unfinished">Suma netă</translation>
    </message>
    <message>
        <source>Message</source>
        <translation type="unfinished">Mesaj</translation>
    </message>
    <message>
        <source>Comment</source>
        <translation type="unfinished">Comentariu</translation>
    </message>
    <message>
        <source>Transaction ID</source>
        <translation type="unfinished">ID tranzacţie</translation>
    </message>
    <message>
        <source>Transaction total size</source>
        <translation type="unfinished">Dimensiune totala tranzacţie</translation>
    </message>
    <message>
        <source>Transaction virtual size</source>
        <translation type="unfinished">Dimensiune virtuala a tranzactiei</translation>
    </message>
    <message>
        <source>Output index</source>
        <translation type="unfinished">Index debit</translation>
    </message>
    <message>
        <source>Merchant</source>
        <translation type="unfinished">Comerciant</translation>
    </message>
    <message>
        <source>Generated coins must mature %1 blocks before they can be spent. When you generated this block, it was broadcast to the network to be added to the block chain. If it fails to get into the chain, its state will change to "not accepted" and it won't be spendable. This may occasionally happen if another node generates a block within a few seconds of yours.</source>
        <translation type="unfinished">Monedele generate se pot cheltui doar dupa inca %1 blocuri.  După ce a fost generat, s-a propagat în reţea, urmând să fie adăugat in blockchain.  Dacă nu poate fi inclus in lanţ, starea sa va deveni "neacceptat" si nu va putea fi folosit la tranzacţii.  Acest fenomen se întâmplă atunci cand un alt nod a generat un bloc la o diferenţa de câteva secunde.</translation>
    </message>
    <message>
        <source>Debug information</source>
        <translation type="unfinished">Informaţii pentru depanare</translation>
    </message>
    <message>
        <source>Transaction</source>
        <translation type="unfinished">Tranzacţie</translation>
    </message>
    <message>
        <source>Inputs</source>
        <translation type="unfinished">Intrări</translation>
    </message>
    <message>
        <source>Amount</source>
        <translation type="unfinished">Sumă</translation>
    </message>
    <message>
        <source>true</source>
        <translation type="unfinished">adevărat</translation>
    </message>
    <message>
        <source>false</source>
        <translation type="unfinished">fals</translation>
    </message>
</context>
<context>
    <name>TransactionDescDialog</name>
    <message>
        <source>This pane shows a detailed description of the transaction</source>
        <translation type="unfinished">Acest panou arată o descriere detaliată a tranzacţiei</translation>
    </message>
    <message>
        <source>Details for %1</source>
        <translation type="unfinished">Detalii pentru %1</translation>
    </message>
</context>
<context>
    <name>TransactionTableModel</name>
    <message>
        <source>Date</source>
        <translation type="unfinished">Data</translation>
    </message>
    <message>
        <source>Type</source>
        <translation type="unfinished">Tip</translation>
    </message>
    <message>
        <source>Label</source>
        <translation type="unfinished">Etichetă</translation>
    </message>
    <message>
        <source>Unconfirmed</source>
        <translation type="unfinished">Neconfirmat</translation>
    </message>
    <message>
        <source>Abandoned</source>
        <translation type="unfinished">Abandonat</translation>
    </message>
    <message>
        <source>Confirming (%1 of %2 recommended confirmations)</source>
        <translation type="unfinished">Confirmare (%1 din %2 confirmari recomandate)</translation>
    </message>
    <message>
        <source>Confirmed (%1 confirmations)</source>
        <translation type="unfinished">Confirmat (%1 confirmari)</translation>
    </message>
    <message>
        <source>Conflicted</source>
        <translation type="unfinished">În conflict</translation>
    </message>
    <message>
        <source>Immature (%1 confirmations, will be available after %2)</source>
        <translation type="unfinished">Imatur (%1 confirmari, va fi disponibil după %2)</translation>
    </message>
    <message>
        <source>Generated but not accepted</source>
        <translation type="unfinished">Generat dar neacceptat</translation>
    </message>
    <message>
        <source>Received with</source>
        <translation type="unfinished">Recepţionat cu</translation>
    </message>
    <message>
        <source>Received from</source>
        <translation type="unfinished">Primit de la</translation>
    </message>
    <message>
        <source>Sent to</source>
        <translation type="unfinished">Trimis către</translation>
    </message>
    <message>
        <source>Mined</source>
        <translation type="unfinished">Minat</translation>
    </message>
    <message>
        <source>watch-only</source>
        <translation type="unfinished">doar-supraveghere</translation>
    </message>
    <message>
        <source>(n/a)</source>
        <translation type="unfinished">(indisponibil)</translation>
    </message>
    <message>
        <source>(no label)</source>
        <translation type="unfinished">(fără etichetă)</translation>
    </message>
    <message>
        <source>Transaction status. Hover over this field to show number of confirmations.</source>
        <translation type="unfinished">Starea tranzacţiei. Treceţi cu mouse-ul peste acest cîmp pentru afişarea numărului de confirmari.</translation>
    </message>
    <message>
        <source>Date and time that the transaction was received.</source>
        <translation type="unfinished">Data şi ora la care a fost recepţionată tranzacţia.</translation>
    </message>
    <message>
        <source>Type of transaction.</source>
        <translation type="unfinished">Tipul tranzacţiei.</translation>
    </message>
    <message>
        <source>Whether or not a watch-only address is involved in this transaction.</source>
        <translation type="unfinished">Indiferent dacă sau nu o adresa doar-suăpraveghere este implicată în această tranzacţie.</translation>
    </message>
    <message>
        <source>User-defined intent/purpose of the transaction.</source>
        <translation type="unfinished">Intentie/scop al tranzactie definit de user.</translation>
    </message>
    <message>
        <source>Amount removed from or added to balance.</source>
        <translation type="unfinished">Suma extrasă sau adăugată la sold.</translation>
    </message>
</context>
<context>
    <name>TransactionView</name>
    <message>
        <source>All</source>
        <translation type="unfinished">Toate</translation>
    </message>
    <message>
        <source>Today</source>
        <translation type="unfinished">Astăzi</translation>
    </message>
    <message>
        <source>This week</source>
        <translation type="unfinished">Saptamana aceasta</translation>
    </message>
    <message>
        <source>This month</source>
        <translation type="unfinished">Luna aceasta</translation>
    </message>
    <message>
        <source>Last month</source>
        <translation type="unfinished">Luna trecuta</translation>
    </message>
    <message>
        <source>This year</source>
        <translation type="unfinished">Anul acesta</translation>
    </message>
    <message>
        <source>Received with</source>
        <translation type="unfinished">Recepţionat cu</translation>
    </message>
    <message>
        <source>Sent to</source>
        <translation type="unfinished">Trimis către</translation>
    </message>
    <message>
        <source>Mined</source>
        <translation type="unfinished">Minat</translation>
    </message>
    <message>
        <source>Other</source>
        <translation type="unfinished">Altele</translation>
    </message>
    <message>
        <source>Enter address, transaction id, or label to search</source>
        <translation type="unfinished">Introduceți adresa, ID-ul tranzacției, sau eticheta pentru a căuta</translation>
    </message>
    <message>
        <source>Min amount</source>
        <translation type="unfinished">Suma minimă</translation>
    </message>
    <message>
        <source>&amp;Copy address</source>
        <translation type="unfinished">&amp;Copiaza adresa</translation>
    </message>
    <message>
        <source>Copy &amp;label</source>
        <translation type="unfinished">Copiaza si eticheteaza</translation>
    </message>
    <message>
        <source>Copy &amp;amount</source>
        <translation type="unfinished">copiaza &amp;valoarea</translation>
    </message>
    <message>
        <source>Copy transaction &amp;ID</source>
        <translation type="unfinished">Copiaza ID-ul de tranzactie</translation>
    </message>
    <message>
        <source>Copy full transaction &amp;details</source>
        <translation type="unfinished">Copiaza toate detaliile tranzacţiei</translation>
    </message>
    <message>
        <source>Show in %1</source>
        <extracomment>Transactions table context menu action to show the selected transaction in a third-party block explorer. %1 is a stand-in argument for the URL of the explorer.</extracomment>
        <translation type="unfinished">Arata in %1</translation>
    </message>
    <message>
        <source>Export Transaction History</source>
        <translation type="unfinished">Export istoric tranzacţii</translation>
    </message>
    <message>
        <source>Comma separated file</source>
        <extracomment>Expanded name of the CSV file format. See: https://en.wikipedia.org/wiki/Comma-separated_values.</extracomment>
        <translation type="unfinished">Fișier separat prin virgulă</translation>
    </message>
    <message>
        <source>Confirmed</source>
        <translation type="unfinished">Confirmat</translation>
    </message>
    <message>
        <source>Watch-only</source>
        <translation type="unfinished">Doar-supraveghere</translation>
    </message>
    <message>
        <source>Date</source>
        <translation type="unfinished">Data</translation>
    </message>
    <message>
        <source>Type</source>
        <translation type="unfinished">Tip</translation>
    </message>
    <message>
        <source>Label</source>
        <translation type="unfinished">Etichetă</translation>
    </message>
    <message>
        <source>Address</source>
        <translation type="unfinished">Adresă</translation>
    </message>
    <message>
        <source>Exporting Failed</source>
        <translation type="unfinished">Export nereusit</translation>
    </message>
    <message>
        <source>There was an error trying to save the transaction history to %1.</source>
        <translation type="unfinished">S-a produs o eroare la salvarea istoricului tranzacţiilor la %1.</translation>
    </message>
    <message>
        <source>Exporting Successful</source>
        <translation type="unfinished">Export reuşit</translation>
    </message>
    <message>
        <source>The transaction history was successfully saved to %1.</source>
        <translation type="unfinished">Istoricul tranzacţiilor a fost salvat cu succes la %1.</translation>
    </message>
    <message>
        <source>Range:</source>
        <translation type="unfinished">Interval:</translation>
    </message>
    <message>
        <source>to</source>
        <translation type="unfinished">către</translation>
    </message>
</context>
<context>
    <name>WalletFrame</name>
    <message>
        <source>No wallet has been loaded.
Go to File &gt; Open Wallet to load a wallet.
- OR -</source>
        <translation type="unfinished">Nu a fost incarcat nici un portofel.
Mergi la Fisiere&gt;Deschide Portofel ca sa incarci un portofel.
-SAU-</translation>
    </message>
    <message>
        <source>Create a new wallet</source>
        <translation type="unfinished">Crează un portofel nou</translation>
    </message>
    <message>
        <source>Error</source>
        <translation type="unfinished">Eroare</translation>
    </message>
    <message>
        <source>Load Transaction Data</source>
        <translation type="unfinished">Incarca datele tranzactiei</translation>
    </message>
    </context>
<context>
    <name>WalletModel</name>
    <message>
        <source>Send Coins</source>
        <translation type="unfinished">Trimite monede</translation>
    </message>
    <message>
        <source>Fee bump error</source>
        <translation type="unfinished">Eroare in cresterea taxei</translation>
    </message>
    <message>
        <source>Increasing transaction fee failed</source>
        <translation type="unfinished">Cresterea comisionului pentru tranzactie a esuat.</translation>
    </message>
    <message>
        <source>Do you want to increase the fee?</source>
        <extracomment>Asks a user if they would like to manually increase the fee of a transaction that has already been created.</extracomment>
        <translation type="unfinished">Doriti sa cresteti taxa de tranzactie?</translation>
    </message>
    <message>
        <source>Current fee:</source>
        <translation type="unfinished">Comision curent:</translation>
    </message>
    <message>
        <source>Increase:</source>
        <translation type="unfinished">Crestere:</translation>
    </message>
    <message>
        <source>New fee:</source>
        <translation type="unfinished">Noul comision:</translation>
    </message>
    <message>
        <source>Confirm fee bump</source>
        <translation type="unfinished">Confirma cresterea comisionului</translation>
    </message>
    <message>
        <source>Copied to clipboard</source>
        <comment>Fee-bump PSBT saved</comment>
        <translation type="unfinished">Copiat in Notite</translation>
    </message>
    <message>
        <source>Can't sign transaction.</source>
        <translation type="unfinished">Nu s-a reuşit semnarea tranzacţiei</translation>
    </message>
    <message>
        <source>Could not commit transaction</source>
        <translation type="unfinished">Tranzactia nu a putut fi consemnata.</translation>
    </message>
    <message>
        <source>Can't display address</source>
        <translation type="unfinished">Nu se poate afisa adresa</translation>
<<<<<<< HEAD
    </message>
    <message>
        <source>default wallet</source>
        <translation type="unfinished">portofel implicit</translation>
=======
>>>>>>> 89522379
    </message>
</context>
<context>
    <name>WalletView</name>
    <message>
        <source>Export the data in the current tab to a file</source>
        <translation type="unfinished">Exportă datele din tab-ul curent într-un fişier</translation>
    </message>
    <message>
        <source>Backup Wallet</source>
        <translation type="unfinished">Backup portofelul electronic</translation>
    </message>
    <message>
        <source>Wallet Data</source>
        <extracomment>Name of the wallet data file format.</extracomment>
        <translation type="unfinished">Datele de portmoneu</translation>
    </message>
    <message>
        <source>Backup Failed</source>
        <translation type="unfinished">Backup esuat</translation>
    </message>
    <message>
        <source>There was an error trying to save the wallet data to %1.</source>
        <translation type="unfinished">S-a produs o eroare la salvarea datelor portofelului la %1.</translation>
    </message>
    <message>
        <source>Backup Successful</source>
        <translation type="unfinished">Backup efectuat cu succes</translation>
    </message>
    <message>
        <source>The wallet data was successfully saved to %1.</source>
        <translation type="unfinished">Datele portofelului s-au salvat cu succes la %1.</translation>
    </message>
    <message>
        <source>Cancel</source>
        <translation type="unfinished">Anulare</translation>
    </message>
</context>
<context>
    <name>bitcoin-core</name>
    <message>
        <source>The %s developers</source>
        <translation type="unfinished">Dezvoltatorii %s</translation>
    </message>
    <message>
        <source>Cannot obtain a lock on data directory %s. %s is probably already running.</source>
        <translation type="unfinished">Nu se poate obține o blocare a directorului de date %s. %s probabil rulează deja.</translation>
    </message>
    <message>
        <source>Distributed under the MIT software license, see the accompanying file %s or %s</source>
        <translation type="unfinished">Distribuit sub licenţa de programe MIT, vezi fişierul însoţitor %s sau %s</translation>
    </message>
    <message>
        <source>Please contribute if you find %s useful. Visit %s for further information about the software.</source>
        <translation type="unfinished">Va rugam sa contribuiti daca apreciati ca %s va este util. Vizitati %s pentru mai multe informatii despre software.</translation>
    </message>
    <message>
        <source>Prune configured below the minimum of %d MiB.  Please use a higher number.</source>
        <translation type="unfinished">Reductia e configurata sub minimul de %d MiB. Rugam folositi un numar mai mare.</translation>
    </message>
    <message>
        <source>Prune: last wallet synchronisation goes beyond pruned data. You need to -reindex (download the whole blockchain again in case of pruned node)</source>
        <translation type="unfinished">Reductie: ultima sincronizare merge dincolo de datele reductiei. Trebuie sa faceti -reindex (sa descarcati din nou intregul blockchain in cazul unui nod redus)</translation>
    </message>
    <message>
        <source>The block database contains a block which appears to be from the future. This may be due to your computer's date and time being set incorrectly. Only rebuild the block database if you are sure that your computer's date and time are correct</source>
        <translation type="unfinished">Baza de date a blocurilor contine un bloc ce pare a fi din viitor. Acest lucru poate fi cauzat de setarea incorecta a datei si orei in computerul dvs. Reconstruiti baza de date a blocurilor doar daca sunteti sigur ca data si ora calculatorului dvs sunt corecte.</translation>
    </message>
    <message>
        <source>The transaction amount is too small to send after the fee has been deducted</source>
        <translation type="unfinished">Suma tranzactiei este prea mica pentru a fi trimisa dupa ce se scade taxa.</translation>
    </message>
    <message>
        <source>This is a pre-release test build - use at your own risk - do not use for mining or merchant applications</source>
        <translation type="unfinished">Aceasta este o versiune de test preliminară - vă asumaţi riscul folosind-o - nu folosiţi pentru minerit sau aplicaţiile comercianţilor</translation>
    </message>
    <message>
        <source>This is the transaction fee you may discard if change is smaller than dust at this level</source>
        <translation type="unfinished">Aceasta este taxa de tranzactie la care puteti renunta daca restul este mai mic decat praful la acest nivel.</translation>
    </message>
    <message>
        <source>This is the transaction fee you may pay when fee estimates are not available.</source>
        <translation type="unfinished">Aceasta este taxa de tranzactie pe care este posibil sa o platiti daca estimarile de taxe nu sunt disponibile.</translation>
    </message>
    <message>
        <source>Total length of network version string (%i) exceeds maximum length (%i). Reduce the number or size of uacomments.</source>
        <translation type="unfinished">Lungimea totala a sirului versiunii retelei (%i) depaseste lungimea maxima (%i). Reduceti numarul sa dimensiunea uacomments.</translation>
    </message>
    <message>
        <source>Unable to replay blocks. You will need to rebuild the database using -reindex-chainstate.</source>
        <translation type="unfinished">Imposibil de refacut blocurile. Va trebui sa reconstruiti baza de date folosind -reindex-chainstate.</translation>
    </message>
    <message>
        <source>Warning: Private keys detected in wallet {%s} with disabled private keys</source>
        <translation type="unfinished">Atentie: S-au detectat chei private in portofelul {%s} cu cheile private dezactivate</translation>
    </message>
    <message>
        <source>Warning: We do not appear to fully agree with our peers! You may need to upgrade, or other nodes may need to upgrade.</source>
        <translation type="unfinished">Atenţie: Aparent, nu sîntem de acord cu toţi partenerii noştri! Va trebui să faceţi o actualizare, sau alte noduri necesită actualizare.</translation>
    </message>
    <message>
        <source>You need to rebuild the database using -reindex to go back to unpruned mode.  This will redownload the entire blockchain</source>
        <translation type="unfinished">Trebuie reconstruita intreaga baza de date folosind -reindex pentru a va intoarce la modul non-redus. Aceasta va determina descarcarea din nou a intregului blockchain</translation>
    </message>
    <message>
        <source>%s is set very high!</source>
        <translation type="unfinished">%s este setata foarte sus!</translation>
    </message>
    <message>
        <source>-maxmempool must be at least %d MB</source>
        <translation type="unfinished">-maxmempool trebuie sa fie macar %d MB</translation>
    </message>
    <message>
        <source>Cannot resolve -%s address: '%s'</source>
        <translation type="unfinished">Nu se poate rezolva adresa -%s: '%s'</translation>
    </message>
    <message>
        <source>Cannot write to data directory '%s'; check permissions.</source>
        <translation type="unfinished">Nu se poate scrie in directorul de date '%s"; verificati permisiunile.</translation>
    </message>
    <message>
        <source>Corrupted block database detected</source>
        <translation type="unfinished">Bloc defect din baza de date detectat</translation>
    </message>
    <message>
        <source>Disk space is too low!</source>
        <translation type="unfinished">Spatiul de stocare insuficient!</translation>
    </message>
    <message>
        <source>Do you want to rebuild the block database now?</source>
        <translation type="unfinished">Doriţi să reconstruiţi baza de date blocuri acum?</translation>
    </message>
    <message>
        <source>Done loading</source>
        <translation type="unfinished">Încărcare terminată</translation>
    </message>
    <message>
        <source>Error initializing block database</source>
        <translation type="unfinished">Eroare la iniţializarea bazei de date de blocuri</translation>
    </message>
    <message>
        <source>Error initializing wallet database environment %s!</source>
        <translation type="unfinished">Eroare la iniţializarea mediului de bază de date a portofelului %s!</translation>
    </message>
    <message>
        <source>Error loading %s</source>
        <translation type="unfinished">Eroare la încărcarea %s</translation>
    </message>
    <message>
        <source>Error loading %s: Private keys can only be disabled during creation</source>
        <translation type="unfinished">Eroare la incarcarea %s: Cheile private pot fi dezactivate doar in momentul crearii</translation>
    </message>
    <message>
        <source>Error loading %s: Wallet corrupted</source>
        <translation type="unfinished">Eroare la încărcarea %s: Portofel corupt</translation>
    </message>
    <message>
        <source>Error loading %s: Wallet requires newer version of %s</source>
        <translation type="unfinished">Eroare la încărcarea %s: Portofelul are nevoie de o versiune %s mai nouă</translation>
    </message>
    <message>
        <source>Error loading block database</source>
        <translation type="unfinished">Eroare la încărcarea bazei de date de blocuri</translation>
    </message>
    <message>
        <source>Error opening block database</source>
        <translation type="unfinished">Eroare la deschiderea bazei de date de blocuri</translation>
    </message>
    <message>
        <source>Error reading from database, shutting down.</source>
        <translation type="unfinished">Eroare la citirea bazei de date. Oprire.</translation>
    </message>
    <message>
        <source>Error: Disk space is low for %s</source>
        <translation type="unfinished">Eroare: Spațiul pe disc este redus pentru %s</translation>
    </message>
    <message>
        <source>Failed to listen on any port. Use -listen=0 if you want this.</source>
        <translation type="unfinished">Nu s-a reuşit ascultarea pe orice port. Folosiţi -listen=0 dacă vreţi asta.</translation>
    </message>
    <message>
        <source>Failed to rescan the wallet during initialization</source>
        <translation type="unfinished">Rescanarea portofelului in timpul initializarii a esuat.</translation>
    </message>
    <message>
        <source>Incorrect or no genesis block found. Wrong datadir for network?</source>
        <translation type="unfinished">Incorect sau nici un bloc de geneza găsit. Directorul de retea greşit?</translation>
    </message>
    <message>
        <source>Initialization sanity check failed. %s is shutting down.</source>
        <translation type="unfinished">Nu s-a reuşit iniţierea verificării sănătăţii. %s se inchide.</translation>
    </message>
    <message>
        <source>Insufficient funds</source>
        <translation type="unfinished">Fonduri insuficiente</translation>
    </message>
    <message>
        <source>Invalid -onion address or hostname: '%s'</source>
        <translation type="unfinished">Adresa sau hostname -onion invalide: '%s'</translation>
    </message>
    <message>
        <source>Invalid -proxy address or hostname: '%s'</source>
        <translation type="unfinished">Adresa sau hostname -proxy invalide: '%s'</translation>
    </message>
    <message>
        <source>Invalid amount for -%s=&lt;amount&gt;: '%s'</source>
        <translation type="unfinished">Sumă nevalidă pentru -%s=&lt;amount&gt;: '%s'</translation>
    </message>
    <message>
        <source>Invalid netmask specified in -whitelist: '%s'</source>
        <translation type="unfinished">Mască reţea nevalidă specificată în -whitelist: '%s'</translation>
    </message>
    <message>
        <source>Need to specify a port with -whitebind: '%s'</source>
        <translation type="unfinished">Trebuie să specificaţi un port cu -whitebind: '%s'</translation>
    </message>
    <message>
        <source>Not enough file descriptors available.</source>
        <translation type="unfinished">Nu sînt destule descriptoare disponibile.</translation>
    </message>
    <message>
        <source>Prune cannot be configured with a negative value.</source>
        <translation type="unfinished">Reductia nu poate fi configurata cu o valoare negativa.</translation>
    </message>
    <message>
        <source>Prune mode is incompatible with -txindex.</source>
        <translation type="unfinished">Modul redus este incompatibil cu -txindex.</translation>
    </message>
    <message>
        <source>Reducing -maxconnections from %d to %d, because of system limitations.</source>
        <translation type="unfinished">Se micsoreaza -maxconnections de la %d la %d, datorita limitarilor de sistem.</translation>
    </message>
    <message>
        <source>Signing transaction failed</source>
        <translation type="unfinished">Nu s-a reuşit semnarea tranzacţiei</translation>
    </message>
    <message>
        <source>Specified -walletdir "%s" does not exist</source>
        <translation type="unfinished">Nu exista -walletdir "%s" specificat</translation>
    </message>
    <message>
        <source>Specified -walletdir "%s" is a relative path</source>
        <translation type="unfinished">-walletdir "%s" specificat este o cale relativa</translation>
    </message>
    <message>
        <source>Specified -walletdir "%s" is not a directory</source>
        <translation type="unfinished">-walletdir "%s" specificat nu este un director</translation>
    </message>
    <message>
        <source>Specified blocks directory "%s" does not exist.</source>
        <translation type="unfinished">Directorul de blocuri "%s" specificat nu exista.</translation>
    </message>
    <message>
        <source>The source code is available from %s.</source>
        <translation type="unfinished">Codul sursa este disponibil la %s.</translation>
    </message>
    <message>
        <source>The transaction amount is too small to pay the fee</source>
        <translation type="unfinished">Suma tranzactiei este prea mica pentru plata taxei</translation>
    </message>
    <message>
        <source>The wallet will avoid paying less than the minimum relay fee.</source>
        <translation type="unfinished">Portofelul va evita sa plateasca mai putin decat minimul taxei de retransmisie.</translation>
    </message>
    <message>
        <source>This is experimental software.</source>
        <translation type="unfinished">Acesta este un program experimental.</translation>
    </message>
    <message>
        <source>This is the minimum transaction fee you pay on every transaction.</source>
        <translation type="unfinished">Acesta este minimum de taxa de tranzactie care va fi platit la fiecare tranzactie.</translation>
    </message>
    <message>
        <source>This is the transaction fee you will pay if you send a transaction.</source>
        <translation type="unfinished">Aceasta este taxa de tranzactie pe care o platiti cand trimiteti o tranzactie.</translation>
    </message>
    <message>
        <source>Transaction amount too small</source>
        <translation type="unfinished">Suma tranzacţionată este prea mică</translation>
    </message>
    <message>
        <source>Transaction amounts must not be negative</source>
        <translation type="unfinished">Sumele tranzactionate nu pot fi negative</translation>
    </message>
    <message>
        <source>Transaction must have at least one recipient</source>
        <translation type="unfinished">Tranzactia trebuie sa aiba cel putin un destinatar</translation>
    </message>
    <message>
        <source>Transaction too large</source>
        <translation type="unfinished">Tranzacţie prea mare</translation>
    </message>
    <message>
        <source>Unable to bind to %s on this computer (bind returned error %s)</source>
        <translation type="unfinished">Nu se poate lega la %s pe acest calculator. (Legarea a întors eroarea %s)</translation>
    </message>
    <message>
        <source>Unable to bind to %s on this computer. %s is probably already running.</source>
        <translation type="unfinished">Nu se poate efectua legatura la %s pe acest computer. %s probabil ruleaza deja.</translation>
    </message>
    <message>
        <source>Unable to generate initial keys</source>
        <translation type="unfinished">Nu s-au putut genera cheile initiale</translation>
    </message>
    <message>
        <source>Unable to generate keys</source>
        <translation type="unfinished">Nu s-au putut genera cheile</translation>
    </message>
    <message>
        <source>Unable to start HTTP server. See debug log for details.</source>
        <translation type="unfinished">Imposibil de pornit serverul HTTP. Pentru detalii vezi logul de depanare.</translation>
    </message>
    <message>
        <source>Unknown network specified in -onlynet: '%s'</source>
        <translation type="unfinished">Reţeaua specificată în -onlynet este necunoscută: '%s'</translation>
    </message>
    <message>
        <source>Unsupported logging category %s=%s.</source>
        <translation type="unfinished">Categoria de logging %s=%s nu este suportata.</translation>
    </message>
    <message>
        <source>User Agent comment (%s) contains unsafe characters.</source>
        <translation type="unfinished">Comentariul (%s) al Agentului Utilizator contine caractere nesigure.</translation>
    </message>
    <message>
        <source>Wallet needed to be rewritten: restart %s to complete</source>
        <translation type="unfinished">Portofelul trebuie rescris: reporneşte %s pentru finalizare</translation>
    </message>
    </context>
</TS><|MERGE_RESOLUTION|>--- conflicted
+++ resolved
@@ -377,15 +377,11 @@
         <source>%1 kB</source>
         <translation type="unfinished">%1kB</translation>
     </message>
-<<<<<<< HEAD
-    </context>
-=======
     <message>
         <source>default wallet</source>
         <translation type="unfinished">portofel implicit</translation>
     </message>
 </context>
->>>>>>> 89522379
 <context>
     <name>BitcoinGUI</name>
     <message>
@@ -3236,13 +3232,6 @@
     <message>
         <source>Can't display address</source>
         <translation type="unfinished">Nu se poate afisa adresa</translation>
-<<<<<<< HEAD
-    </message>
-    <message>
-        <source>default wallet</source>
-        <translation type="unfinished">portofel implicit</translation>
-=======
->>>>>>> 89522379
     </message>
 </context>
 <context>
