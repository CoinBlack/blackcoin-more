--- conflicted
+++ resolved
@@ -1787,41 +1787,6 @@
     <message>
         <source>Last block time</source>
         <translation type="unfinished">Сўнгги блок вақти</translation>
-<<<<<<< HEAD
-    </message>
-    <message>
-        <source>&amp;Open</source>
-        <translation type="unfinished">&amp;Очиш</translation>
-    </message>
-    <message>
-        <source>&amp;Console</source>
-        <translation type="unfinished">&amp;Терминал</translation>
-    </message>
-    <message>
-        <source>&amp;Network Traffic</source>
-        <translation type="unfinished">&amp;Тармоқ трафиги</translation>
-    </message>
-    <message>
-        <source>Totals</source>
-        <translation type="unfinished">Жами</translation>
-    </message>
-    <message>
-        <source>Debug log file</source>
-        <translation type="unfinished">Тузатиш журнали файли</translation>
-    </message>
-    <message>
-        <source>Clear console</source>
-        <translation type="unfinished">Терминални тозалаш</translation>
-    </message>
-    <message>
-        <source>In:</source>
-        <translation type="unfinished">Ичига:</translation>
-    </message>
-    <message>
-        <source>Out:</source>
-        <translation type="unfinished">Ташқарига:</translation>
-=======
->>>>>>> c7885ecd
     </message>
     <message>
         <source>&amp;Open</source>
