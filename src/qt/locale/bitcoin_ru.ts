<TS version="2.1" language="ru">
<context>
    <name>AddressBookPage</name>
    <message>
<<<<<<< HEAD
        <source>Right-click to edit address or label</source>
        <translation type="unfinished">Нажмите правой кнопкой мыши, чтобы изменить адрес или метку</translation>
    </message>
    <message>
        <source>Create a new address</source>
        <translation>Создать новый адрес</translation>
    </message>
    <message>
        <source>&amp;New</source>
        <translation type="unfinished">&amp;Новый</translation>
    </message>
    <message>
        <source>Copy the currently selected address to the system clipboard</source>
        <translation>Скопировать выбранный адрес в буфер обмена</translation>
=======
        <source>Copy the currently selected address to the system clipboard</source>
        <translation type="unfinished">Скопировать выбранный адрес в буфер обмена</translation>
>>>>>>> dd04f2dd
    </message>
    <message>
        <source>&amp;Copy</source>
        <translation type="unfinished">&amp;Копировать</translation>
    </message>
    <message>
        <source>C&amp;lose</source>
        <translation type="unfinished">&amp;Закрыть</translation>
    </message>
    <message>
        <source>Delete the currently selected address from the list</source>
        <translation type="unfinished">Удалить текущий выбранный адрес из списка</translation>
    </message>
    <message>
        <source>Enter address or label to search</source>
        <translation type="unfinished">Введите адрес или метку для поиска</translation>
    </message>
    <message>
        <source>Export the data in the current tab to a file</source>
<<<<<<< HEAD
        <translation>Экспортировать данные из текущей вкладки в файл</translation>
    </message>
    <message>
        <source>&amp;Export</source>
        <translation>&amp;Экспортировать</translation>
=======
        <translation type="unfinished">Экспортировать данные из текущей вкладки в файл</translation>
    </message>
    <message>
        <source>&amp;Export</source>
        <translation type="unfinished">&amp;Экспорт</translation>
>>>>>>> dd04f2dd
    </message>
    <message>
        <source>&amp;Delete</source>
        <translation type="unfinished">&amp;Удалить</translation>
    </message>
    <message>
        <source>Choose the address to send coins to</source>
<<<<<<< HEAD
        <translation type="unfinished">Выберите адрес для отправки монет</translation>
=======
        <translation type="unfinished">Выберите адрес чтобы отправить монеты</translation>
>>>>>>> dd04f2dd
    </message>
    <message>
        <source>Choose the address to receive coins with</source>
        <translation type="unfinished">Выберите адрес для получения монет</translation>
    </message>
    <message>
        <source>C&amp;hoose</source>
        <translation type="unfinished">&amp;Выбрать</translation>
    </message>
    <message>
        <source>Sending addresses</source>
        <translation type="unfinished">Адреса отправки</translation>
    </message>
    <message>
        <source>Receiving addresses</source>
        <translation type="unfinished">Адреса получения</translation>
    </message>
    <message>
        <source>These are your Bitcoin addresses for receiving payments. Use the 'Create new receiving address' button in the receive tab to create new addresses.
Signing is only possible with addresses of the type 'legacy'.</source>
        <translation type="unfinished">Это ваши биткойн-адреса для приема платежей. Используйте кнопку 'Создать новый адрес получения' на вкладке получения, чтобы создать новые адреса.
Подпись возможна только с адресами типа 'устаревший'.</translation>
    </message>
    <message>
        <source>&amp;Copy Address</source>
        <translation type="unfinished">&amp;Копировать адрес</translation>
    </message>
    <message>
        <source>Copy &amp;Label</source>
        <translation type="unfinished">Копировать &amp;метку</translation>
    </message>
    <message>
        <source>&amp;Edit</source>
        <translation type="unfinished">&amp;Редактировать</translation>
    </message>
    <message>
        <source>Export Address List</source>
        <translation type="unfinished">Экспортировать список адресов</translation>
    </message>
    <message>
        <source>Comma separated file</source>
<<<<<<< HEAD
        <extracomment>Expanded name of the CSV file format. See https://en.wikipedia.org/wiki/Comma-separated_values</extracomment>
=======
        <extracomment>Expanded name of the CSV file format. See: https://en.wikipedia.org/wiki/Comma-separated_values.</extracomment>
>>>>>>> dd04f2dd
        <translation type="unfinished">Файл, разделенный запятыми</translation>
    </message>
    <message>
        <source>There was an error trying to save the address list to %1. Please try again.</source>
        <extracomment>An error message. %1 is a stand-in argument for the name of the file we attempted to save to.</extracomment>
        <translation type="unfinished">Произошла ошибка при попытке сохранить список адресов в %1. Пожалуйста, попробуйте еще раз.</translation>
    </message>
    <message>
        <source>Exporting Failed</source>
        <translation type="unfinished">Ошибка экспорта</translation>
    </message>
</context>
<context>
    <name>AddressTableModel</name>
    <message>
        <source>Label</source>
        <translation type="unfinished">Метка</translation>
    </message>
    <message>
        <source>Address</source>
        <translation type="unfinished">Адрес</translation>
    </message>
    <message>
        <source>(no label)</source>
        <translation type="unfinished">(нет метки)</translation>
    </message>
</context>
<context>
    <name>AskPassphraseDialog</name>
    <message>
        <source>Passphrase Dialog</source>
<<<<<<< HEAD
        <translation>Парольная фраза</translation>
    </message>
    <message>
        <source>Enter passphrase</source>
        <translation>Введите парольную фразу</translation>
    </message>
    <message>
        <source>New passphrase</source>
        <translation>Новая парольная фраза</translation>
    </message>
    <message>
        <source>Repeat new passphrase</source>
        <translation>Повторите новую парольную фразу</translation>
=======
        <translation type="unfinished">Парольная фраза</translation>
    </message>
    <message>
        <source>Enter passphrase</source>
        <translation type="unfinished">Введите парольную фразу</translation>
    </message>
    <message>
        <source>New passphrase</source>
        <translation type="unfinished">Новая парольная фраза</translation>
    </message>
    <message>
        <source>Repeat new passphrase</source>
        <translation type="unfinished">Повторите новую парольную фразу</translation>
>>>>>>> dd04f2dd
    </message>
    <message>
        <source>Show passphrase</source>
        <translation type="unfinished">Показать парольную фразу</translation>
    </message>
    <message>
        <source>Encrypt wallet</source>
        <translation type="unfinished">Зашифровать кошелёк</translation>
    </message>
    <message>
        <source>This operation needs your wallet passphrase to unlock the wallet.</source>
        <translation type="unfinished">Данная операция требует введения пароля для разблокировки вашего кошелька.</translation>
    </message>
    <message>
        <source>Unlock wallet</source>
        <translation type="unfinished">Разблокировать кошелёк</translation>
    </message>
    <message>
        <source>Change passphrase</source>
        <translation type="unfinished">Изменить парольную фразу</translation>
    </message>
    <message>
        <source>Confirm wallet encryption</source>
        <translation type="unfinished">Подтвердите шифрование кошелька</translation>
    </message>
    <message>
        <source>Warning: If you encrypt your wallet and lose your passphrase, you will &lt;b&gt;LOSE ALL OF YOUR BITCOINS&lt;/b&gt;!</source>
        <translation type="unfinished">Предупреждение: если вы зашифруете кошелёк и потеряете парольную фразу, вы &lt;b&gt;ПОТЕРЯЕТЕ ВСЕ ВАШИ БИТКОИНЫ&lt;/b&gt;!</translation>
    </message>
    <message>
        <source>Are you sure you wish to encrypt your wallet?</source>
        <translation type="unfinished">Вы уверены, что хотите зашифровать ваш кошелёк?</translation>
    </message>
    <message>
        <source>Wallet encrypted</source>
        <translation type="unfinished">Кошелёк зашифрован</translation>
<<<<<<< HEAD
    </message>
    <message>
        <source>Your wallet is about to be encrypted. </source>
        <translation>Ваш кошелёк будет зашифрован.</translation>
    </message>
    <message>
        <source>Your wallet is now encrypted. </source>
        <translation>Ваш кошелёк теперь зашифрован.</translation>
    </message>
    <message>
        <source>IMPORTANT: Any previous backups you have made of your wallet file should be replaced with the newly generated, encrypted wallet file. For security reasons, previous backups of the unencrypted wallet file will become useless as soon as you start using the new, encrypted wallet.</source>
        <translation>ВАЖНО: любые предыдущие резервные копия вашего кошелька, выполненные вами, необходимо заменить новым сгенерированным, зашифрованным файлом кошелька. В целях безопасности предыдущие резервные копии незашифрованного файла кошелька утратят пригодность после начала использования нового зашифрованного кошелька.</translation>
    </message>
    <message>
        <source>Your wallet is now encrypted. Remember that encrypting your wallet cannot fully protect your bitcoins from being stolen by malware infecting your computer.</source>
        <translation>Бумажник зашифрован. Помните, что шифрование не способно полностью защитить Ваши биткоины, которые могут быть украдены вредоносным ПО</translation>
=======
>>>>>>> dd04f2dd
    </message>
    <message>
        <source>Enter the new passphrase for the wallet.&lt;br/&gt;Please use a passphrase of &lt;b&gt;ten or more random characters&lt;/b&gt;, or &lt;b&gt;eight or more words&lt;/b&gt;.</source>
        <translation type="unfinished">Введите новую парольную фразу для кошелька.&lt;br/&gt;Пожалуйста, используйте парольную фразу из &lt;b&gt;десяти или более случайных символов&lt;/b&gt;, либо &lt;b&gt;восьми или более слов&lt;/b&gt;.</translation>
    </message>
    <message>
        <source>Enter the old passphrase and new passphrase for the wallet.</source>
        <translation type="unfinished">Введите старый и новый пароли для кошелька</translation>
    </message>
    <message>
        <source>Remember that encrypting your wallet cannot fully protect your bitcoins from being stolen by malware infecting your computer.</source>
        <translation type="unfinished">Помните, что шифрование кошелька не может полностью защитить ваши биткойны от кражи вредоносными программами, заразившими ваш компьютер.</translation>
    </message>
    <message>
        <source>Wallet to be encrypted</source>
        <translation type="unfinished">Кошелек должен быть зашифрован</translation>
    </message>
    <message>
        <source>Your wallet is about to be encrypted. </source>
        <translation type="unfinished">Ваш кошелек будет зашифрован.</translation>
    </message>
    <message>
        <source>Your wallet is now encrypted. </source>
        <translation type="unfinished">Ваш кошелёк теперь зашифрован.</translation>
    </message>
    <message>
        <source>IMPORTANT: Any previous backups you have made of your wallet file should be replaced with the newly generated, encrypted wallet file. For security reasons, previous backups of the unencrypted wallet file will become useless as soon as you start using the new, encrypted wallet.</source>
        <translation type="unfinished">ВАЖНО: Все предыдущие резервные копии вашего кошелька, которые вы сделали, необходимо заменить недавно сгенерированным, зашифрованным файлом кошелька. Из соображений безопасности, предыдущие резервные копии незашифрованного файла кошелька станут бесполезными как только вы начнёте использовать новый, зашифрованный кошелёк.</translation>
    </message>
    <message>
        <source>Wallet encryption failed</source>
        <translation type="unfinished">Не удалось зашифровать кошелёк</translation>
    </message>
    <message>
        <source>Wallet encryption failed due to an internal error. Your wallet was not encrypted.</source>
        <translation type="unfinished">Сбой шифрования кошелька из-за внутренней ошибки. Ваш кошелёк не был зашифрован.</translation>
    </message>
    <message>
        <source>The supplied passphrases do not match.</source>
        <translation type="unfinished">Введённые парольные фразы не совпадают.</translation>
    </message>
    <message>
        <source>Wallet unlock failed</source>
        <translation type="unfinished">Не удалось разблокировать кошелёк</translation>
    </message>
    <message>
        <source>The passphrase entered for the wallet decryption was incorrect.</source>
        <translation type="unfinished">Парольная фраза, введённая для расшифровки кошелька, неверна.</translation>
    </message>
    <message>
        <source>Wallet passphrase was successfully changed.</source>
        <translation type="unfinished">Парольная фраза кошелька успешно изменена.</translation>
    </message>
    <message>
        <source>Warning: The Caps Lock key is on!</source>
        <translation type="unfinished">Внимание: включён Caps Lock!</translation>
    </message>
</context>
<context>
    <name>BanTableModel</name>
    <message>
        <source>IP/Netmask</source>
        <translation type="unfinished">IP/маска подсети</translation>
    </message>
    <message>
        <source>Banned Until</source>
        <translation type="unfinished">Забанен до</translation>
    </message>
</context>
<context>
    <name>BitcoinApplication</name>
    <message>
        <source>Runaway exception</source>
        <translation type="unfinished">Неизвестная ошибка</translation>
    </message>
    <message>
        <source>A fatal error occurred. %1 can no longer continue safely and will quit.</source>
        <translation type="unfinished">Произошла фатальная ошибка. %1 больше не может безопасно продолжить и будет закрыт.</translation>
    </message>
    <message>
        <source>Internal error</source>
        <translation type="unfinished">Внутренняя ошибка</translation>
    </message>
    <message>
        <source>An internal error occurred. %1 will attempt to continue safely. This is an unexpected bug which can be reported as described below.</source>
        <translation type="unfinished">Возникла внутренняя ошибка. %1 попытается продолжить работу безопасно. Это неожиданная ошибка, о которой можно сообщить, как описано ниже.</translation>
    </message>
</context>
<context>
    <name>QObject</name>
    <message>
<<<<<<< HEAD
        <source>Error: Specified data directory "%1" does not exist.</source>
        <translation type="unfinished">Ошибка: указанный каталог данных "%1" не существует.</translation>
    </message>
    <message>
        <source>Error: Cannot parse configuration file: %1.</source>
        <translation type="unfinished">Ошибка: не удается проанализировать файл конфигурации: %1.</translation>
    </message>
    <message>
        <source>Error: %1</source>
        <translation type="unfinished">Ошибка: %1</translation>
    </message>
    <message>
        <source>Error initializing settings: %1</source>
        <translation type="unfinished">Ошибка инициализации настроек: %1</translation>
    </message>
    <message>
        <source>%1 didn't yet exit safely…</source>
        <translation type="unfinished">%1 ещё безопасно не закрылся...</translation>
    </message>
    <message>
        <source>unknown</source>
        <translation type="unfinished">Неизвестно</translation>
=======
        <source>A fatal error occurred. Check that settings file is writable, or try running with -nosettings.</source>
        <extracomment>Explanatory text shown on startup when the settings file could not be written. Prompts user to check that we have the ability to write to the file. Explains that the user has the option of running without a settings file.</extracomment>
        <translation type="unfinished">Произошла фатальная ошибка. Проверьте, доступна ли запись в файл настроек, или повторите запуск с параметром -nosettings.</translation>
    </message>
    <message>
        <source>Error: Specified data directory "%1" does not exist.</source>
        <translation type="unfinished">%1</translation>
    </message>
    <message>
        <source>Error: Cannot parse configuration file: %1.</source>
        <translation type="unfinished">Ошибка: не удается проанализировать файл конфигурации: %1.</translation>
    </message>
    <message>
        <source>Error: %1</source>
        <translation type="unfinished">Ошибка: %1</translation>
    </message>
    <message>
        <source>%1 didn't yet exit safely…</source>
        <translation type="unfinished">%1 ещё не закрылся безопасно...</translation>
    </message>
    <message>
        <source>unknown</source>
        <translation type="unfinished">неизвестно</translation>
>>>>>>> dd04f2dd
    </message>
    <message>
        <source>Amount</source>
        <translation type="unfinished">Сумма</translation>
    </message>
    <message>
<<<<<<< HEAD
        <source>Unroutable</source>
        <translation type="unfinished">Немаршрутизируемый</translation>
    </message>
    <message numerus="yes">
        <source>%n second(s)</source>
        <translation>
            <numerusform />
            <numerusform />
            <numerusform />
        </translation>
    </message>
    <message numerus="yes">
        <source>%n minute(s)</source>
        <translation>
            <numerusform />
            <numerusform />
            <numerusform />
        </translation>
    </message>
    <message numerus="yes">
        <source>%n hour(s)</source>
        <translation type="unfinished">
            <numerusform />
            <numerusform />
            <numerusform />
        </translation>
    </message>
    <message numerus="yes">
        <source>%n day(s)</source>
        <translation type="unfinished">
            <numerusform />
            <numerusform />
            <numerusform />
        </translation>
    </message>
    <message numerus="yes">
        <source>%n week(s)</source>
        <translation type="unfinished">
            <numerusform />
            <numerusform />
            <numerusform />
        </translation>
=======
        <source>Enter a Bitcoin address (e.g. %1)</source>
        <translation type="unfinished">Введите биткоин-адрес (напр. %1)</translation>
>>>>>>> dd04f2dd
    </message>
    <message numerus="yes">
        <source>%n year(s)</source>
        <translation type="unfinished">
            <numerusform />
            <numerusform />
            <numerusform />
        </translation>
    </message>
    </context>
<context>
    <name>BitcoinGUI</name>
    <message>
<<<<<<< HEAD
        <source>&amp;Overview</source>
        <translation>&amp;Обзор</translation>
    </message>
    <message>
        <source>Show general overview of wallet</source>
        <translation>Отобразить основное окно кошелька</translation>
    </message>
    <message>
        <source>&amp;Transactions</source>
        <translation>&amp;Транзакции</translation>
    </message>
    <message>
        <source>Browse transaction history</source>
        <translation>Просмотр истории транзакций</translation>
    </message>
    <message>
        <source>E&amp;xit</source>
        <translation>&amp;Выйти</translation>
    </message>
    <message>
        <source>Quit application</source>
        <translation>Выйти из приложения</translation>
    </message>
    <message>
        <source>&amp;About %1</source>
        <translation type="unfinished">&amp;О %1</translation>
    </message>
    <message>
        <source>Show information about %1</source>
        <translation type="unfinished">Показать информацию о %1</translation>
    </message>
    <message>
        <source>About &amp;Qt</source>
        <translation>О &amp;Qt</translation>
    </message>
    <message>
        <source>Show information about Qt</source>
        <translation>Показать информацию о библиотеке Qt</translation>
    </message>
    <message>
        <source>Modify configuration options for %1</source>
        <translation type="unfinished">Изменить параметры конфигурации для %1</translation>
    </message>
    <message>
        <source>Create a new wallet</source>
        <translation type="unfinished">Создать новый кошелёк</translation>
    </message>
    <message>
        <source>Wallet:</source>
        <translation type="unfinished">Кошелёк:</translation>
    </message>
    <message>
        <source>Network activity disabled.</source>
        <extracomment>A substring of the tooltip.</extracomment>
        <translation type="unfinished">Сетевая активность отключена.</translation>
    </message>
    <message>
        <source>Proxy is &lt;b&gt;enabled&lt;/b&gt;: %1</source>
        <translation type="unfinished">Прокси &lt;b&gt;включён&lt;/b&gt;: %1</translation>
    </message>
    <message>
        <source>Send coins to a Bitcoin address</source>
        <translation>Отправить средства на Биткоин адрес</translation>
    </message>
    <message>
        <source>Backup wallet to another location</source>
        <translation>Создать резервную копию кошелька в другом месте</translation>
    </message>
    <message>
        <source>Change the passphrase used for wallet encryption</source>
        <translation>Изменить пароль используемый для шифрования кошелька</translation>
=======
        <source>Unroutable</source>
        <translation type="unfinished">Немаршрутизируемый</translation>
    </message>
    <message>
        <source>Internal</source>
        <translation type="unfinished">Внутренний</translation>
    </message>
    <message>
        <source>Inbound</source>
        <extracomment>An inbound connection from a peer. An inbound connection is a connection initiated by a peer.</extracomment>
        <translation type="unfinished">Входящий</translation>
    </message>
    <message>
        <source>Outbound</source>
        <extracomment>An outbound connection to a peer. An outbound connection is a connection initiated by us.</extracomment>
        <translation type="unfinished">Исходящий</translation>
    </message>
    <message>
        <source>Full Relay</source>
        <extracomment>Peer connection type that relays all network information.</extracomment>
        <translation type="unfinished">Полный ретранслятор</translation>
    </message>
    <message>
        <source>Block Relay</source>
        <extracomment>Peer connection type that relays network information about blocks and not transactions or addresses.</extracomment>
        <translation type="unfinished">Ретранслятор блоков</translation>
    </message>
    <message>
        <source>Manual</source>
        <extracomment>Peer connection type established manually through one of several methods.</extracomment>
        <translation type="unfinished">Вручную</translation>
    </message>
    <message>
        <source>Feeler</source>
        <extracomment>Short-lived peer connection type that tests the aliveness of known addresses.</extracomment>
        <translation type="unfinished">Пробный</translation>
    </message>
    <message>
        <source>Address Fetch</source>
        <extracomment>Short-lived peer connection type that solicits known addresses from a peer.</extracomment>
        <translation type="unfinished">Получение адресов</translation>
    </message>
    <message>
        <source>%1 d</source>
        <translation type="unfinished">%1 д</translation>
    </message>
    <message>
        <source>%1 h</source>
        <translation type="unfinished">%1 ч</translation>
    </message>
    <message>
        <source>%1 m</source>
        <translation type="unfinished">%1 м</translation>
    </message>
    <message>
        <source>%1 s</source>
        <translation type="unfinished">%1 с</translation>
    </message>
    <message>
        <source>None</source>
        <translation type="unfinished">Нет</translation>
    </message>
    <message>
        <source>N/A</source>
        <translation type="unfinished">Н/д</translation>
    </message>
    <message>
        <source>%1 ms</source>
        <translation type="unfinished">%1 мс</translation>
    </message>
    <message numerus="yes">
        <source>%n second(s)</source>
        <translation type="unfinished">
            <numerusform>%nсекунду</numerusform>
            <numerusform>%nсекунд</numerusform>
            <numerusform>%nсекунд</numerusform>
        </translation>
    </message>
    <message numerus="yes">
        <source>%n minute(s)</source>
        <translation type="unfinished">
            <numerusform>%nминуту</numerusform>
            <numerusform>%nминут</numerusform>
            <numerusform>%nминут</numerusform>
        </translation>
    </message>
    <message numerus="yes">
        <source>%n hour(s)</source>
        <translation type="unfinished">
            <numerusform>%nчас</numerusform>
            <numerusform>%nчасов</numerusform>
            <numerusform>%nчасов</numerusform>
        </translation>
>>>>>>> dd04f2dd
    </message>
    <message numerus="yes">
        <source>%n day(s)</source>
        <translation type="unfinished">
            <numerusform>%n день</numerusform>
            <numerusform>%n дней</numerusform>
            <numerusform>%n дней</numerusform>
        </translation>
    </message>
    <message numerus="yes">
        <source>%n week(s)</source>
        <translation type="unfinished">
            <numerusform>%n неделя</numerusform>
            <numerusform>%n недель</numerusform>
            <numerusform>%n недель</numerusform>
        </translation>
    </message>
    <message>
<<<<<<< HEAD
        <source>&amp;Options…</source>
        <translation type="unfinished">&amp;Параметры...</translation>
    </message>
    <message>
        <source>&amp;Show / Hide</source>
        <translation>&amp;Показать/Скрыть</translation>
=======
        <source>%1 and %2</source>
        <translation type="unfinished">%1 и %2</translation>
    </message>
    <message numerus="yes">
        <source>%n year(s)</source>
        <translation type="unfinished">
            <numerusform>%n год</numerusform>
            <numerusform>%n лет</numerusform>
            <numerusform>%n лет</numerusform>
        </translation>
>>>>>>> dd04f2dd
    </message>
    <message>
        <source>%1 B</source>
        <translation type="unfinished">%1 Б</translation>
    </message>
    <message>
<<<<<<< HEAD
        <source>&amp;Encrypt Wallet…</source>
        <translation type="unfinished">&amp;Зашифровать Кошелёк...</translation>
    </message>
    <message>
        <source>Encrypt the private keys that belong to your wallet</source>
        <translation>Зашифровать приватные ключи, принадлежащие вашему кошельку</translation>
    </message>
    <message>
        <source>&amp;Backup Wallet…</source>
        <translation type="unfinished">&amp;Создать резервную копию кошелька...</translation>
    </message>
    <message>
        <source>&amp;Change Passphrase…</source>
        <translation type="unfinished">&amp;Изменить пароль...</translation>
    </message>
    <message>
        <source>Sign &amp;message…</source>
        <translation type="unfinished">Подписать &amp;сообщение...</translation>
    </message>
    <message>
        <source>Sign messages with your Bitcoin addresses to prove you own them</source>
        <translation>Подписать сообщения своими Биткоин кошельками, что-бы доказать, что вы ими владеете</translation>
    </message>
    <message>
        <source>&amp;Verify message…</source>
        <translation type="unfinished">&amp;Проверить сообщение...</translation>
    </message>
    <message>
        <source>Verify messages to ensure they were signed with specified Bitcoin addresses</source>
        <translation>Проверяйте сообщения, чтобы убедиться, что они подписаны конкретными биткоин-адресами</translation>
    </message>
    <message>
        <source>&amp;Load PSBT from file…</source>
        <translation type="unfinished">&amp;Загрузить PSBT из файла...</translation>
    </message>
    <message>
        <source>Load PSBT from clipboard…</source>
        <translation type="unfinished">Загрузить PSBT из буфера обмена...</translation>
    </message>
    <message>
        <source>Open &amp;URI…</source>
        <translation type="unfinished">Открыть &amp;URI...</translation>
    </message>
    <message>
        <source>Close Wallet…</source>
        <translation type="unfinished">Закрыть кошелёк...</translation>
    </message>
    <message>
        <source>Create Wallet…</source>
        <translation type="unfinished">Создать кошелёк...</translation>
    </message>
    <message>
        <source>Close All Wallets…</source>
        <translation type="unfinished">Закрыть все кошельки...</translation>
=======
        <source>%1 kB</source>
        <translation type="unfinished">%1 КБ</translation>
    </message>
    <message>
        <source>%1 MB</source>
        <translation type="unfinished">%1 МБ</translation>
    </message>
    <message>
        <source>%1 GB</source>
        <translation type="unfinished">%1 ГБ</translation>
>>>>>>> dd04f2dd
    </message>
</context>
<context>
    <name>bitcoin-core</name>
    <message>
        <source>Settings file could not be read</source>
        <translation type="unfinished">Файл настроек не может быть прочитан</translation>
    </message>
    <message>
        <source>Settings file could not be written</source>
        <translation type="unfinished">Файл настроек не может быть записан</translation>
    </message>
    <message>
        <source>The %s developers</source>
        <translation type="unfinished">Разработчики %s</translation>
    </message>
    <message>
<<<<<<< HEAD
        <source>Tabs toolbar</source>
        <translation>Панель инструментов</translation>
    </message>
    <message>
        <source>Syncing Headers (%1%)…</source>
        <translation type="unfinished">Синхронизация заголовков (%1%)...</translation>
    </message>
    <message>
        <source>Synchronizing with network…</source>
        <translation type="unfinished">Синхронизация с сетью...</translation>
    </message>
    <message>
        <source>Indexing blocks on disk…</source>
        <translation type="unfinished">Индексация блоков на диске...</translation>
    </message>
    <message>
        <source>Processing blocks on disk…</source>
        <translation type="unfinished">Обработка блоков на диске...</translation>
    </message>
    <message>
        <source>Reindexing blocks on disk…</source>
        <translation type="unfinished">Переиндексация блоков на диске...</translation>
    </message>
    <message>
        <source>Connecting to peers…</source>
        <translation type="unfinished">Подключение к узлам...</translation>
    </message>
    <message>
        <source>Request payments (generates QR codes and bitcoin: URIs)</source>
        <translation type="unfinished">Запросить платёж (генерирует QR-коды и URI протокола bitcoin:)</translation>
    </message>
    <message>
        <source>Show the list of used sending addresses and labels</source>
        <translation type="unfinished">Показать список использованных адресов и меток отправки</translation>
    </message>
    <message>
        <source>Show the list of used receiving addresses and labels</source>
        <translation type="unfinished">Показать список использованных адресов и меток получателей</translation>
    </message>
    <message>
        <source>&amp;Command-line options</source>
        <translation type="unfinished">Параметры командной строки</translation>
    </message>
    <message numerus="yes">
        <source>Processed %n block(s) of transaction history.</source>
        <translation>
            <numerusform>Обработан %n блок истории транзакций.</numerusform>
            <numerusform>Обработано %n блока истории транзакций.</numerusform>
            <numerusform>Обработано %n блоков истории транзакций.</numerusform>
        </translation>
    </message>
    <message>
        <source>%1 behind</source>
        <translation>%1 позади</translation>
    </message>
    <message>
        <source>Catching up…</source>
        <translation type="unfinished">Синхронизация...</translation>
=======
        <source>%s corrupt. Try using the wallet tool bitcoin-wallet to salvage or restoring a backup.</source>
        <translation type="unfinished">%s испорчен. Попробуйте восстановить с помощью инструмента bitcoin-wallet или восстановите из резервной копии.</translation>
    </message>
    <message>
        <source>-maxtxfee is set very high! Fees this large could be paid on a single transaction.</source>
        <translation type="unfinished">Установлено очень большое значение -maxtxfee! Такие большие комиссии могут быть уплачены в отдельной транзакции.</translation>
    </message>
    <message>
        <source>Cannot downgrade wallet from version %i to version %i. Wallet version unchanged.</source>
        <translation type="unfinished">Невозможно понизить версию кошелька с %i до %i. Версия кошелька не была изменена.</translation>
    </message>
    <message>
        <source>Cannot obtain a lock on data directory %s. %s is probably already running.</source>
        <translation type="unfinished">Невозможно заблокировать каталог данных %s. Вероятно, %s уже запущен.</translation>
    </message>
    <message>
        <source>Cannot upgrade a non HD split wallet from version %i to version %i without upgrading to support pre-split keypool. Please use version %i or no version specified.</source>
        <translation type="unfinished">Невозможно обновить разделённый кошелёк без HD с версии %i до версии %i, не обновившись для поддержки предварительно разделённого пула ключей. Пожалуйста, используйте версию %iили повторите без указания версии.</translation>
    </message>
    <message>
        <source>Distributed under the MIT software license, see the accompanying file %s or %s</source>
        <translation type="unfinished">Распространяется под лицензией MIT, см. приложенный файл %s или %s</translation>
    </message>
    <message>
        <source>Error reading %s! All keys read correctly, but transaction data or address book entries might be missing or incorrect.</source>
        <translation type="unfinished">Ошибка чтения %s! Все ключи прочитаны верно, но данные транзакций или записи адресной книги могут отсутствовать или быть неправильными.</translation>
    </message>
    <message>
        <source>Error reading %s! Transaction data may be missing or incorrect. Rescanning wallet.</source>
        <translation type="unfinished">Ошибка чтения %s! Данные транзакций отсутствуют или неправильны. Пересмотр кошелька.</translation>
    </message>
    <message>
        <source>Error: Dumpfile format record is incorrect. Got "%s", expected "format".</source>
        <translation type="unfinished">Ошибка: запись формата дамп-файла неверна. Обнаружено "%s", ожидалось "format".</translation>
    </message>
    <message>
        <source>Error: Dumpfile identifier record is incorrect. Got "%s", expected "%s".</source>
        <translation type="unfinished">Ошибка: запись идентификатора дамп-файла неверна. Обнаружено "%s", ожидалось "%s".</translation>
>>>>>>> dd04f2dd
    </message>
    <message>
        <source>Error: Dumpfile version is not supported. This version of bitcoin-wallet only supports version 1 dumpfiles. Got dumpfile with version %s</source>
        <translation type="unfinished">Ошибка: версия дамп-файла не поддерживается. Эта версия биткоин-кошелька поддерживает только дамп-файлы версии 1. Обнаружен дамп-файл версии %s</translation>
    </message>
    <message>
<<<<<<< HEAD
        <source>Transactions after this will not yet be visible.</source>
        <translation>Транзакции, отправленные позднее этого времени, пока не будут видны.</translation>
=======
        <source>Error: Legacy wallets only support the "legacy", "p2sh-segwit", and "bech32" address types</source>
        <translation type="unfinished">Ошибка: Устаревшие кошельки поддерживают только "legacy", "p2sh-segwit", и "bech32" типы адресов.</translation>
>>>>>>> dd04f2dd
    </message>
    <message>
        <source>Error: Listening for incoming connections failed (listen returned error %s)</source>
        <translation type="unfinished">Ошибка: Не удалось начать прослушивание входящих подключений (прослушивание вернуло ошибку %s)</translation>
    </message>
    <message>
        <source>Fee estimation failed. Fallbackfee is disabled. Wait a few blocks or enable -fallbackfee.</source>
        <translation type="unfinished">Не удалось оценить комиссию. Резервная комиссия отключена. Подождите несколько блоков или включите -fallbackfee.</translation>
    </message>
    <message>
        <source>File %s already exists. If you are sure this is what you want, move it out of the way first.</source>
        <translation type="unfinished">Файл %s уже существует. Если вы уверены, что так и должно быть, сначала уберите оттуда этот файл.</translation>
    </message>
    <message>
<<<<<<< HEAD
        <source>Up to date</source>
        <translation>До настоящего времени </translation>
    </message>
    <message>
        <source>Load Partially Signed Bitcoin Transaction</source>
        <translation type="unfinished">Загрузить частично подписанную биткойн-транзакцию</translation>
    </message>
    <message>
        <source>Load Partially Signed Bitcoin Transaction from clipboard</source>
        <translation type="unfinished">Загрузить частично подписанную биткоин-транзакцию из буфера обмена</translation>
    </message>
    <message>
        <source>Node window</source>
        <translation type="unfinished">Окно узла</translation>
    </message>
    <message>
        <source>Open node debugging and diagnostic console</source>
        <translation type="unfinished">Открыть консоль отладки и диагностики узла</translation>
=======
        <source>Invalid amount for -maxtxfee=&lt;amount&gt;: '%s' (must be at least the minrelay fee of %s to prevent stuck transactions)</source>
        <translation type="unfinished">Неверное значение для -maxtxfee=&lt;amount&gt;: '%s' (должна быть не ниже минимально ретранслируемой комиссии %s для предотвращения зависания транзакций)</translation>
    </message>
    <message>
        <source>Invalid or corrupt peers.dat (%s). If you believe this is a bug, please report it to %s. As a workaround, you can move the file (%s) out of the way (rename, move, or delete) to have a new one created on the next start.</source>
        <translation type="unfinished">Неверный или поврежденный peers.dat (%s). Если вы считаете что это баг, сообщите об этом %s. Как вариант решения - переместите, переименуйте или удалите файл (%s), новый будет создан при следующем запуске программы.</translation>
    </message>
    <message>
        <source>More than one onion bind address is provided. Using %s for the automatically created Tor onion service.</source>
        <translation type="unfinished">Предоставлен более чем один onion-адрес для привязки. Для автоматически созданного onion-сервиса Tor будет использован %s.</translation>
    </message>
    <message>
        <source>No dump file provided. To use createfromdump, -dumpfile=&lt;filename&gt; must be provided.</source>
        <translation type="unfinished">Не указан дамп-файл. Чтобы использовать createfromdump, необходимо указать -dumpfile=&lt;filename&gt;</translation>
    </message>
    <message>
        <source>No dump file provided. To use dump, -dumpfile=&lt;filename&gt; must be provided.</source>
        <translation type="unfinished">Не указан дамп-файл. Чтобы использовать dump, необходимо указать -dumpfile=&lt;filename&gt;</translation>
>>>>>>> dd04f2dd
    </message>
    <message>
        <source>No wallet file format provided. To use createfromdump, -format=&lt;format&gt; must be provided.</source>
        <translation type="unfinished">Не указан формат файла кошелька. Чтобы использовать createfromdump, необходимо указать -format=&lt;format&gt;</translation>
    </message>
    <message>
        <source>Please check that your computer's date and time are correct! If your clock is wrong, %s will not work properly.</source>
        <translation type="unfinished">Пожалуйста, убедитесь, что на вашем компьютере верно установлены дата и время. Если ваши часы неверны, %s не будет работать правильно.</translation>
    </message>
    <message>
<<<<<<< HEAD
        <source>&amp;Sending addresses</source>
        <translation type="unfinished">&amp;Адреса для отправки</translation>
    </message>
    <message>
        <source>&amp;Receiving addresses</source>
        <translation type="unfinished">&amp;Адреса для получения</translation>
    </message>
    <message>
        <source>Open a bitcoin: URI</source>
        <translation type="unfinished">Открыть биткойн: URI</translation>
=======
        <source>Please contribute if you find %s useful. Visit %s for further information about the software.</source>
        <translation type="unfinished">Пожалуйста, внесите свой вклад, если вы считаете %s полезным. Посетите %s для получения дополнительной информации о программном обеспечении.</translation>
    </message>
    <message>
        <source>Prune configured below the minimum of %d MiB.  Please use a higher number.</source>
        <translation type="unfinished">Обрезка блоков выставлена меньше, чем минимум в %d МиБ. Пожалуйста, используйте большее значение.</translation>
>>>>>>> dd04f2dd
    </message>
    <message>
        <source>Prune: last wallet synchronisation goes beyond pruned data. You need to -reindex (download the whole blockchain again in case of pruned node)</source>
        <translation type="unfinished">Обрезка: последняя синхронизация кошелька вышла за рамки обрезанных данных. Необходимо сделать -reindex (снова скачать всю цепочку блоков, если у вас узел с обрезкой)</translation>
    </message>
    <message>
<<<<<<< HEAD
        <source>Open Wallet</source>
        <translation type="unfinished">Открыть кошелёк</translation>
    </message>
    <message>
        <source>Open a wallet</source>
        <translation type="unfinished">Открыть кошелёк</translation>
    </message>
    <message>
        <source>Close wallet</source>
        <translation type="unfinished">Закрыть кошелёк</translation>
    </message>
    <message>
        <source>Close all wallets</source>
        <translation type="unfinished">Закрыть все кошельки</translation>
    </message>
    <message>
        <source>default wallet</source>
        <translation type="unfinished">кошелёк по умолчанию</translation>
    </message>
    <message>
        <source>No wallets available</source>
        <translation type="unfinished">Нет доступных кошельков</translation>
    </message>
    <message>
        <source>&amp;Window</source>
        <translation type="unfinished">&amp;Окно</translation>
    </message>
    <message>
        <source>Minimize</source>
        <translation type="unfinished">Свернуть</translation>
    </message>
    <message>
        <source>Zoom</source>
        <translation type="unfinished">Увеличить</translation>
    </message>
    <message>
        <source>Main Window</source>
        <translation type="unfinished">Главное окно</translation>
    </message>
    <message>
        <source>%1 client</source>
        <translation type="unfinished">%1 клиент </translation>
    </message>
    <message numerus="yes">
        <source>%n active connection(s) to Bitcoin network.</source>
        <extracomment>A substring of the tooltip.</extracomment>
        <translation type="unfinished">
            <numerusform>%n активное подключение к сети Bitcoin.</numerusform>
            <numerusform>%n активных подключений к сети Bitcoin.</numerusform>
            <numerusform>%n активных подключений к сети Bitcoin.</numerusform>
        </translation>
    </message>
    <message>
        <source>Click for more actions.</source>
        <extracomment>A substring of the tooltip. "More actions" are available via the context menu.</extracomment>
        <translation type="unfinished">Нажмите для дополнительных действий.</translation>
    </message>
    <message>
        <source>Show Peers tab</source>
        <extracomment>A context menu item. The "Peers tab" is an element of the "Node window".</extracomment>
        <translation type="unfinished">Показать вкладку Узлы</translation>
    </message>
    <message>
        <source>Disable network activity</source>
        <extracomment>A context menu item.</extracomment>
        <translation type="unfinished">Отключить взаимодействие с сетью</translation>
    </message>
    <message>
        <source>Enable network activity</source>
        <extracomment>A context menu item. The network activity was disabled previously.</extracomment>
        <translation type="unfinished">Включить взаимодействие с сетью</translation>
    </message>
    <message>
        <source>Error: %1</source>
        <translation type="unfinished">Ошибка: %1</translation>
    </message>
    <message>
        <source>Warning: %1</source>
        <translation type="unfinished">Внимание: %1</translation>
    </message>
    <message>
        <source>Date: %1
</source>
        <translation type="unfinished">Дата: %1
</translation>
    </message>
    <message>
        <source>Amount: %1
</source>
        <translation type="unfinished">Сумма: %1
</translation>
    </message>
    <message>
        <source>Wallet: %1
</source>
        <translation type="unfinished">Кошелёк: %1
</translation>
    </message>
    <message>
        <source>Type: %1
</source>
        <translation type="unfinished">Тип: %1
</translation>
    </message>
    <message>
        <source>Label: %1
</source>
        <translation type="unfinished">Ярлык: %1
</translation>
    </message>
    <message>
        <source>Address: %1
</source>
        <translation type="unfinished">Адрес: %1
</translation>
=======
        <source>SQLiteDatabase: Unknown sqlite wallet schema version %d. Only version %d is supported</source>
        <translation type="unfinished">SQLiteDatabase: Неизвестная версия схемы sqlite кошелька: %d. Поддерживается только версия %d</translation>
    </message>
    <message>
        <source>The block database contains a block which appears to be from the future. This may be due to your computer's date and time being set incorrectly. Only rebuild the block database if you are sure that your computer's date and time are correct</source>
        <translation type="unfinished">В базе данных блоков найден блок из будущего. Это может произойти из-за неверно установленных даты и времени на вашем компьютере. Перестраивайте базу данных блоков только если вы уверены, что дата и время установлены верно.</translation>
    </message>
    <message>
        <source>The block index db contains a legacy 'txindex'. To clear the occupied disk space, run a full -reindex, otherwise ignore this error. This error message will not be displayed again.</source>
        <translation type="unfinished">База данных индексации блоков содержит устаревший 'txindex'. Чтобы освободить место на диске, выполните полный -reindex, или игнорируйте эту ошибку. Это сообщение об ошибке больше показано не будет.</translation>
    </message>
    <message>
        <source>The transaction amount is too small to send after the fee has been deducted</source>
        <translation type="unfinished">Сумма транзакции за вычетом комиссии слишком мала</translation>
    </message>
    <message>
        <source>This error could occur if this wallet was not shutdown cleanly and was last loaded using a build with a newer version of Berkeley DB. If so, please use the software that last loaded this wallet</source>
        <translation type="unfinished">Данная ошибка может произойти в том случае, если этот кошелёк не был правильно закрыт и в последний раз был загружен используя версию с более новой версией Berkley DB. Если это так, воспользуйтесь той программой, в которой этот кошелёк открывался в последний раз.</translation>
    </message>
    <message>
        <source>This is a pre-release test build - use at your own risk - do not use for mining or merchant applications</source>
        <translation type="unfinished">Это тестовая сборка - используйте на свой страх и риск - не используйте для добычи или торговых приложений</translation>
    </message>
    <message>
        <source>This is the maximum transaction fee you pay (in addition to the normal fee) to prioritize partial spend avoidance over regular coin selection.</source>
        <translation type="unfinished">Это максимальная транзакция, которую вы заплатите (в добавок к обычной плате), чтобы отдать приоритет избежанию частичной траты перед обычным управлением монетами.</translation>
    </message>
    <message>
        <source>This is the transaction fee you may discard if change is smaller than dust at this level</source>
        <translation type="unfinished">Это комиссия за транзакцию, которую вы можете отбросить, если сдача меньше, чем пыль на этом уровне</translation>
    </message>
    <message>
        <source>This is the transaction fee you may pay when fee estimates are not available.</source>
        <translation type="unfinished">Это комиссия за транзакцию, которую вы можете заплатить, когда расчёт комиссии недоступен.</translation>
    </message>
    <message>
        <source>Total length of network version string (%i) exceeds maximum length (%i). Reduce the number or size of uacomments.</source>
        <translation type="unfinished">Текущая длина строки версии сети (%i) превышает максимальную длину (%i). Уменьшите количество или размер uacomments.</translation>
    </message>
    <message>
        <source>Unable to replay blocks. You will need to rebuild the database using -reindex-chainstate.</source>
        <translation type="unfinished">Невозможно воспроизвести блоки. Вам необходимо перестроить базу данных, используя -reindex-chaintate.</translation>
    </message>
    <message>
        <source>Unknown wallet file format "%s" provided. Please provide one of "bdb" or "sqlite".</source>
        <translation type="unfinished">Указан неизвестный формат файла кошелька "%s". Укажите "bdb" либо "sqlite".</translation>
    </message>
    <message>
        <source>Warning: Dumpfile wallet format "%s" does not match command line specified format "%s".</source>
        <translation type="unfinished">Внимание: формат кошелька дамп-файла "%s" не соответствует указанному в командной строке формату "%s".</translation>
    </message>
    <message>
        <source>Warning: Private keys detected in wallet {%s} with disabled private keys</source>
        <translation type="unfinished">Предупреждение: приватные ключи обнаружены в кошельке {%s} с отключенными приватными ключами</translation>
    </message>
    <message>
        <source>Warning: We do not appear to fully agree with our peers! You may need to upgrade, or other nodes may need to upgrade.</source>
        <translation type="unfinished">Внимание: мы не полностью согласны с другими узлами! Вам или другим участникам, возможно, следует обновить клиент.</translation>
    </message>
    <message>
        <source>Witness data for blocks after height %d requires validation. Please restart with -reindex.</source>
        <translation type="unfinished">Для свидетельских данных в блоках после %d необходима проверка. Пожалуйста, перезапустите клиент с параметром -reindex.</translation>
    </message>
    <message>
        <source>You need to rebuild the database using -reindex to go back to unpruned mode.  This will redownload the entire blockchain</source>
        <translation type="unfinished">Вам необходимо пересобрать базу данных с помощью -reindex, чтобы вернуться к полному режиму. Это приведёт к повторному скачиванию всей цепочки блоков</translation>
    </message>
    <message>
        <source>%s is set very high!</source>
        <translation type="unfinished">%s задан слишком высоким!</translation>
    </message>
    <message>
        <source>-maxmempool must be at least %d MB</source>
        <translation type="unfinished">-maxmempool должен быть как минимум %d МБ</translation>
    </message>
    <message>
        <source>A fatal internal error occurred, see debug.log for details</source>
        <translation type="unfinished">Ошибка: произошла критическая внутренняя ошибка, для получения деталей см. debug.log</translation>
    </message>
    <message>
        <source>Cannot resolve -%s address: '%s'</source>
        <translation type="unfinished">Не удается разрешить -%s адрес: '%s'</translation>
    </message>
    <message>
        <source>Cannot set -forcednsseed to true when setting -dnsseed to false.</source>
        <translation type="unfinished">Не удается установить -forcednsseed, отключив -dnsseed.</translation>
    </message>
    <message>
        <source>Cannot set -peerblockfilters without -blockfilterindex.</source>
        <translation type="unfinished">Нельзя указывать -peerblockfilters без -blockfilterindex.</translation>
    </message>
    <message>
        <source>Cannot write to data directory '%s'; check permissions.</source>
        <translation type="unfinished">Не удается выполнить запись в каталог данных '%s'; проверьте разрешения.</translation>
    </message>
    <message>
        <source>The -txindex upgrade started by a previous version cannot be completed. Restart with the previous version or run a full -reindex.</source>
        <translation type="unfinished">Обновление -txindex, запущенное при предыдущей версии не может быть завершено. Перезапустите с предыдущей версией или запустите полную -reindex.</translation>
    </message>
    <message>
        <source>%s request to listen on port %u. This port is considered "bad" and thus it is unlikely that any Bitcoin Core peers connect to it. See doc/p2p-bad-ports.md for details and a full list.</source>
        <translation type="unfinished">%s попытка запуска на порту %u. Этот порт считается "плохим" и маловероятно что узлы Bitcoin Core к нему подключатся. Смотрите дополнительно doc/p2p-bad-ports.md. </translation>
>>>>>>> dd04f2dd
    </message>
    <message>
        <source>Cannot provide specific connections and have addrman find outgoing connections at the same time.</source>
        <translation type="unfinished">Не удаётся предоставить определённые соединения, чтобы при этом addrman нашёл в них исходящие соединения.</translation>
    </message>
    <message>
        <source>Error loading %s: External signer wallet being loaded without external signer support compiled</source>
        <translation type="unfinished">Ошибка загрузки %s: Эта версия программы Bitcoin Core собрана без поддержки функции внешних кошельков </translation>
    </message>
    <message>
<<<<<<< HEAD
        <source>HD key generation is &lt;b&gt;enabled&lt;/b&gt;</source>
        <translation type="unfinished">HD-генерация ключей &lt;b&gt;включена&lt;/b&gt;</translation>
    </message>
    <message>
        <source>HD key generation is &lt;b&gt;disabled&lt;/b&gt;</source>
        <translation type="unfinished">HD-генерация ключей &lt;b&gt;выключена&lt;/b&gt;</translation>
    </message>
    <message>
        <source>Private key &lt;b&gt;disabled&lt;/b&gt;</source>
        <translation type="unfinished">Приватный ключ &lt;b&gt;отключён&lt;/b&gt;</translation>
=======
        <source>Failed to rename invalid peers.dat file. Please move or delete it and try again.</source>
        <translation type="unfinished">Ошибка переименования файла peers.dat. Пожалуйста переместите или удалите его и попробуйте снова</translation>
    </message>
    <message>
        <source>Outbound connections restricted to Tor (-onlynet=onion) but the proxy for reaching the Tor network is not provided (no -proxy= and no -onion= given) or it is explicitly forbidden (-onion=0)</source>
        <translation type="unfinished">Подключение разрешено только через сеть Tor (-onlynet=onion) однако прокси для подключения не указан (нет -proxy или -onion) или прямо запрещен (-onion=0)</translation>
    </message>
    <message>
        <source>Config setting for %s only applied on %s network when in [%s] section.</source>
        <translation type="unfinished">Настройка конфигурации %s применяется в сети %s только если находится в разделе [%s].</translation>
>>>>>>> dd04f2dd
    </message>
    <message>
        <source>Corrupted block database detected</source>
        <translation type="unfinished">Обнаружена повреждённая база данных блоков</translation>
    </message>
    <message>
        <source>Could not find asmap file %s</source>
        <translation type="unfinished">Невозможно найти файл asmap %s</translation>
    </message>
    <message>
<<<<<<< HEAD
        <source>Original message:</source>
        <translation type="unfinished">Исходное сообщение:</translation>
=======
        <source>Could not parse asmap file %s</source>
        <translation type="unfinished">Не могу разобрать файл asmap %s</translation>
>>>>>>> dd04f2dd
    </message>
</context>
<context>
    <name>UnitDisplayStatusBarControl</name>
    <message>
<<<<<<< HEAD
        <source>Unit to show amounts in. Click to select another unit.</source>
        <translation type="unfinished">Единицы, в которой указываются суммы. Нажмите для выбора других единиц.</translation>
=======
        <source>Disk space is too low!</source>
        <translation type="unfinished">Мало места на диске!</translation>
>>>>>>> dd04f2dd
    </message>
    <message>
<<<<<<< HEAD
        <source>Coin Selection</source>
        <translation type="unfinished">Выбор монет</translation>
    </message>
    <message>
        <source>Quantity:</source>
        <translation type="unfinished">Количество:</translation>
    </message>
    <message>
        <source>Bytes:</source>
        <translation type="unfinished">Байтов:</translation>
    </message>
    <message>
        <source>Amount:</source>
        <translation type="unfinished">Сумма:</translation>
    </message>
    <message>
        <source>Fee:</source>
        <translation type="unfinished">Комиссия:</translation>
    </message>
    <message>
        <source>Dust:</source>
        <translation type="unfinished">Пыль:</translation>
    </message>
    <message>
        <source>After Fee:</source>
        <translation type="unfinished">После комиссии:</translation>
    </message>
    <message>
        <source>Change:</source>
        <translation type="unfinished">Сдача:</translation>
    </message>
    <message>
        <source>(un)select all</source>
        <translation type="unfinished">Выбрать все</translation>
    </message>
    <message>
        <source>Tree mode</source>
        <translation type="unfinished">Режим дерева</translation>
    </message>
    <message>
        <source>List mode</source>
        <translation type="unfinished">Режим списка</translation>
    </message>
    <message>
        <source>Amount</source>
        <translation type="unfinished">Сумма</translation>
    </message>
    <message>
        <source>Received with label</source>
        <translation type="unfinished">Получено на метку</translation>
    </message>
    <message>
        <source>Received with address</source>
        <translation type="unfinished">Получено на адрес</translation>
    </message>
    <message>
        <source>Date</source>
        <translation type="unfinished">Дата</translation>
    </message>
    <message>
        <source>Confirmations</source>
        <translation type="unfinished">Подтверждений</translation>
    </message>
    <message>
        <source>Confirmed</source>
        <translation type="unfinished">Подтверждена</translation>
    </message>
    <message>
        <source>Copy amount</source>
        <translation type="unfinished">Копировать сумму</translation>
    </message>
    <message>
        <source>&amp;Copy address</source>
        <translation type="unfinished">&amp;Копировать адрес</translation>
    </message>
    <message>
        <source>Copy &amp;label</source>
        <translation type="unfinished">Копировать &amp;метку</translation>
    </message>
    <message>
        <source>Copy &amp;amount</source>
        <translation type="unfinished">Копировать &amp;сумму</translation>
    </message>
    <message>
        <source>Copy transaction &amp;ID</source>
        <translation type="unfinished">Копировать транзакцию и &amp;ID</translation>
    </message>
    <message>
        <source>L&amp;ock unspent</source>
        <translation type="unfinished">З&amp;аблокировать неизрасходованный остаток</translation>
    </message>
    <message>
        <source>&amp;Unlock unspent</source>
        <translation type="unfinished">&amp;Разблокировать неизрасходованный остаток</translation>
    </message>
    <message>
        <source>Copy quantity</source>
        <translation type="unfinished">Копировать количество</translation>
    </message>
    <message>
        <source>Copy fee</source>
        <translation type="unfinished">Копировать комиссию</translation>
    </message>
    <message>
        <source>Copy after fee</source>
        <translation type="unfinished">Копировать после комиссии</translation>
    </message>
    <message>
        <source>Copy bytes</source>
        <translation type="unfinished">Копировать байты</translation>
    </message>
    <message>
        <source>Copy dust</source>
        <translation type="unfinished">Копировать пыль</translation>
    </message>
    <message>
        <source>Copy change</source>
        <translation type="unfinished">Копировать сдачу</translation>
    </message>
    <message>
        <source>(%1 locked)</source>
        <translation type="unfinished">(%1 заблокирован)</translation>
    </message>
    <message>
        <source>yes</source>
        <translation type="unfinished">да</translation>
    </message>
    <message>
        <source>no</source>
        <translation type="unfinished">нет</translation>
    </message>
    <message>
        <source>This label turns red if any recipient receives an amount smaller than the current dust threshold.</source>
        <translation type="unfinished">Эта метка становится красной, если получатель получит сумму меньше, чем текущий порог пыли.</translation>
    </message>
    <message>
        <source>Can vary +/- %1 satoshi(s) per input.</source>
        <translation type="unfinished">Может меняться на +/- %1 сатоши за каждый вход.</translation>
    </message>
    <message>
        <source>(no label)</source>
        <translation type="unfinished">(нет метки)</translation>
    </message>
    <message>
        <source>change from %1 (%2)</source>
        <translation type="unfinished">сдача с %1 (%2)</translation>
    </message>
    <message>
        <source>(change)</source>
        <translation type="unfinished">(сдача)</translation>
=======
        <source>Do you want to rebuild the block database now?</source>
        <translation type="unfinished">Пересобрать базу данных блоков прямо сейчас?</translation>
    </message>
    <message>
        <source>Done loading</source>
        <translation type="unfinished">Загрузка завершена</translation>
    </message>
    <message>
        <source>Dump file %s does not exist.</source>
        <translation type="unfinished">Дамп файл %s не существует.</translation>
    </message>
    <message>
        <source>Error creating %s</source>
        <translation type="unfinished">Ошибка загрузки %s</translation>
    </message>
    <message>
        <source>Error initializing block database</source>
        <translation type="unfinished">Ошибка инициализации базы данных блоков</translation>
    </message>
    <message>
        <source>Error initializing wallet database environment %s!</source>
        <translation type="unfinished">Ошибка инициализации окружения базы данных кошелька %s!</translation>
    </message>
    <message>
        <source>Error loading %s</source>
        <translation type="unfinished">Ошибка загрузки %s</translation>
    </message>
    <message>
        <source>Error loading %s: Private keys can only be disabled during creation</source>
        <translation type="unfinished">Ошибка загрузки %s: приватные ключи можно отключить только при создании</translation>
    </message>
    <message>
        <source>Error loading %s: Wallet corrupted</source>
        <translation type="unfinished">Ошибка загрузки %s: кошелёк поврежден</translation>
    </message>
    <message>
        <source>Error loading %s: Wallet requires newer version of %s</source>
        <translation type="unfinished">Ошибка загрузки %s: кошелёк требует более новой версии %s</translation>
    </message>
    <message>
        <source>Error loading block database</source>
        <translation type="unfinished">Ошибка чтения базы данных блоков</translation>
    </message>
    <message>
        <source>Error opening block database</source>
        <translation type="unfinished">Не удалось открыть базу данных блоков</translation>
    </message>
    <message>
        <source>Error reading from database, shutting down.</source>
        <translation type="unfinished">Ошибка чтения из базы данных, программа закрывается.</translation>
    </message>
    <message>
        <source>Error reading next record from wallet database</source>
        <translation type="unfinished">Ошибка чтения следующей записи из базы данных кошелька</translation>
    </message>
    <message>
        <source>Error upgrading chainstate database</source>
        <translation type="unfinished">Ошибка обновления базы данных chainstate</translation>
    </message>
    <message>
        <source>Error: Couldn't create cursor into database</source>
        <translation type="unfinished">Ошибка: не удалось создать курсор в базе данных</translation>
    </message>
    <message>
        <source>Error: Disk space is low for %s</source>
        <translation type="unfinished">Ошибка: на диске недостаточно места для %s</translation>
    </message>
    <message>
        <source>Error: Dumpfile checksum does not match. Computed %s, expected %s</source>
        <translation type="unfinished">Ошибка: контрольная сумма дамп-файла не совпадает. Вычислено %s, ожидалось %s.</translation>
    </message>
    <message>
        <source>Error: Got key that was not hex: %s</source>
        <translation type="unfinished">Ошибка: получен ключ, оказавшийся не шестнадцатеричным: %s</translation>
    </message>
    <message>
        <source>Error: Got value that was not hex: %s</source>
        <translation type="unfinished">Ошибка: получено значение, оказавшееся не шестнадцатеричным: %s</translation>
    </message>
    <message>
        <source>Error: Keypool ran out, please call keypoolrefill first</source>
        <translation type="unfinished">Ошибка: пул ключей опустел, пожалуйста сначала выполните keypoolrefill</translation>
    </message>
    <message>
        <source>Error: Missing checksum</source>
        <translation type="unfinished">Ошибка: отсутствует контрольная сумма</translation>
    </message>
    <message>
        <source>Error: No %s addresses available.</source>
        <translation type="unfinished">Ошибка: Нет %s доступных адресов</translation>
    </message>
    <message>
        <source>Error: Unable to parse version %u as a uint32_t</source>
        <translation type="unfinished">Ошибка: невозможно разобрать версию %u как uint32_t</translation>
    </message>
    <message>
        <source>Error: Unable to write record to new wallet</source>
        <translation type="unfinished">Ошибка: невозможно произвести запись в новый кошелек</translation>
    </message>
    <message>
        <source>Failed to listen on any port. Use -listen=0 if you want this.</source>
        <translation type="unfinished">Не удалось начать прослушивание на порту. Используйте -listen=0, если вас это устраивает.</translation>
    </message>
    <message>
        <source>Failed to rescan the wallet during initialization</source>
        <translation type="unfinished">Не удалось пересканировать кошелёк во время инициализации</translation>
    </message>
    <message>
        <source>Failed to verify database</source>
        <translation type="unfinished">Не удалось проверить базу данных</translation>
    </message>
    <message>
        <source>Fee rate (%s) is lower than the minimum fee rate setting (%s)</source>
        <translation type="unfinished">Уровень комиссии (%s) меньше, чем значение настройки минимального уровня комиссии (%s).</translation>
    </message>
    <message>
        <source>Ignoring duplicate -wallet %s.</source>
        <translation type="unfinished">Игнорируются повторные параметры -wallet %s.</translation>
    </message>
    <message>
        <source>Importing…</source>
        <translation type="unfinished">Импорт...</translation>
    </message>
    <message>
        <source>Incorrect or no genesis block found. Wrong datadir for network?</source>
        <translation type="unfinished">Неверный или отсутствующий начальный блок. Неверно указана директория данных для этой сети?</translation>
    </message>
    <message>
        <source>Initialization sanity check failed. %s is shutting down.</source>
        <translation type="unfinished">Начальная проверка исправности не удалась. %s завершает работу.</translation>
    </message>
    <message>
        <source>Input not found or already spent</source>
        <translation type="unfinished">Вход для тразакции не найден или уже использован</translation>
    </message>
    <message>
        <source>Insufficient funds</source>
        <translation type="unfinished">Недостаточно средств</translation>
    </message>
    <message>
        <source>Invalid -i2psam address or hostname: '%s'</source>
        <translation type="unfinished">Неверный адрес или имя хоста в -i2psam: '%s'</translation>
    </message>
    <message>
        <source>Invalid -onion address or hostname: '%s'</source>
        <translation type="unfinished">Неверный -onion адрес или имя хоста: '%s'</translation>
>>>>>>> dd04f2dd
    </message>
    <message>
<<<<<<< HEAD
        <source>Creating Wallet &lt;b&gt;%1&lt;/b&gt;…</source>
        <translation type="unfinished">Создание кошелька &lt;b&gt;%1&lt;/b&gt;...</translation>
    </message>
    <message>
        <source>Create wallet failed</source>
        <translation type="unfinished">Не удалось создать кошелек</translation>
    </message>
    <message>
        <source>Create wallet warning</source>
        <translation type="unfinished">Предупреждение при создании кошелька</translation>
    </message>
    <message>
        <source>Can't list signers</source>
        <translation type="unfinished">Невозможно отобразить подписантов</translation>
    </message>
</context>
<context>
    <name>OpenWalletActivity</name>
    <message>
        <source>Open wallet failed</source>
        <translation type="unfinished">Не удалось открыть кошелёк </translation>
    </message>
    <message>
        <source>Open wallet warning</source>
        <translation type="unfinished">Предупреждение при открытии кошелька</translation>
    </message>
    <message>
        <source>default wallet</source>
        <translation type="unfinished">кошелёк по умолчанию</translation>
    </message>
    <message>
        <source>Opening Wallet &lt;b&gt;%1&lt;/b&gt;…</source>
        <translation type="unfinished">Открывается кошелёк &lt;b&gt;%1&lt;/b&gt;...</translation>
    </message>
</context>
<context>
    <name>WalletController</name>
    <message>
        <source>Close wallet</source>
        <translation type="unfinished">Закрыть кошелёк</translation>
    </message>
    <message>
        <source>Are you sure you wish to close the wallet &lt;i&gt;%1&lt;/i&gt;?</source>
        <translation type="unfinished">Вы уверены, что хотите закрыть кошелёк &lt;i&gt;%1&lt;/i&gt;?</translation>
    </message>
    <message>
        <source>Closing the wallet for too long can result in having to resync the entire chain if pruning is enabled.</source>
        <translation type="unfinished">Закрытие кошелька на слишком долгое время может привести к необходимости повторной синхронизации всей цепочки, если включена обрезка.</translation>
    </message>
    <message>
        <source>Close all wallets</source>
        <translation type="unfinished">Закрыть все кошельки</translation>
    </message>
    <message>
        <source>Are you sure you wish to close all wallets?</source>
        <translation type="unfinished">Вы уверенны, что хотите закрыть все кошельки?</translation>
=======
        <source>Invalid -proxy address or hostname: '%s'</source>
        <translation type="unfinished">Неверный адрес -proxy или имя хоста: '%s'</translation>
    </message>
    <message>
        <source>Invalid P2P permission: '%s'</source>
        <translation type="unfinished">Неверные разрешение для P2P: '%s'</translation>
    </message>
    <message>
        <source>Invalid amount for -%s=&lt;amount&gt;: '%s'</source>
        <translation type="unfinished">Неверная сумма для -%s=&lt;amount&gt;: '%s'</translation>
>>>>>>> dd04f2dd
    </message>
    <message>
<<<<<<< HEAD
        <source>Create Wallet</source>
        <translation type="unfinished">Создать кошелёк</translation>
    </message>
    <message>
        <source>Wallet Name</source>
        <translation type="unfinished">Название кошелька</translation>
    </message>
    <message>
        <source>Wallet</source>
        <translation type="unfinished">Кошелёк</translation>
    </message>
    <message>
        <source>Encrypt the wallet. The wallet will be encrypted with a passphrase of your choice.</source>
        <translation type="unfinished">Зашифровать кошелёк. Кошелёк будет зашифрован при помощи выбранной вами парольной фразы.</translation>
    </message>
    <message>
        <source>Encrypt Wallet</source>
        <translation type="unfinished">Зашифровать кошелёк</translation>
    </message>
    <message>
        <source>Advanced Options</source>
        <translation type="unfinished">Дополнительные параметры</translation>
    </message>
    <message>
        <source>Disable private keys for this wallet. Wallets with private keys disabled will have no private keys and cannot have an HD seed or imported private keys. This is ideal for watch-only wallets.</source>
        <translation type="unfinished">Отключить приватные ключи для этого кошелька. В кошельках с отключёнными приватными ключами не сохраняются приватные ключи, в них нельзя создать HD мастер-ключ или импортировать приватные ключи. Это удобно для наблюдающих кошельков.</translation>
    </message>
    <message>
        <source>Disable Private Keys</source>
        <translation type="unfinished">Отключить приватные ключи</translation>
    </message>
    <message>
        <source>Make a blank wallet. Blank wallets do not initially have private keys or scripts. Private keys and addresses can be imported, or an HD seed can be set, at a later time.</source>
        <translation type="unfinished">Создать пустой кошелёк. В пустых кошельках изначально нет приватных ключей или скриптов. Позднее можно импортировать приватные ключи и адреса, либо установить HD мастер-ключ.</translation>
    </message>
    <message>
        <source>Make Blank Wallet</source>
        <translation type="unfinished">Создать пустой кошелёк</translation>
    </message>
    <message>
        <source>Use descriptors for scriptPubKey management</source>
        <translation type="unfinished">Использовать дескрипторы для управления scriptPubKey</translation>
    </message>
    <message>
        <source>Descriptor Wallet</source>
        <translation type="unfinished">Дескрипторный кошелёк</translation>
    </message>
    <message>
        <source>Use an external signing device such as a hardware wallet. Configure the external signer script in wallet preferences first.</source>
        <translation type="unfinished">Используйте внешнее устройство для подписи, например аппаратный кошелек. Сначала настройте сценарий внешней подписи в настройках кошелька.</translation>
    </message>
    <message>
        <source>External signer</source>
        <translation type="unfinished">Внешняя подписывающая сторона</translation>
    </message>
    <message>
        <source>Create</source>
        <translation type="unfinished">Создать</translation>
    </message>
    <message>
        <source>Compiled without sqlite support (required for descriptor wallets)</source>
        <translation type="unfinished">Скомпилирован без поддержки sqlite (необходимо для дескрипторных кошельков)</translation>
    </message>
    <message>
        <source>Compiled without external signing support (required for external signing)</source>
        <extracomment>"External signing" means using devices such as hardware wallets.</extracomment>
        <translation type="unfinished">Скомпилировано без поддержки внешней подписи (требуется для внешней подписи)</translation>
=======
        <source>Invalid amount for -discardfee=&lt;amount&gt;: '%s'</source>
        <translation type="unfinished">Неверная сумма для -discardfee=&lt;amount&gt;: '%s'</translation>
    </message>
    <message>
        <source>Invalid amount for -fallbackfee=&lt;amount&gt;: '%s'</source>
        <translation type="unfinished">Неверная сумма для -fallbackfee=&lt;amount&gt;: '%s'</translation>
    </message>
    <message>
        <source>Invalid amount for -paytxfee=&lt;amount&gt;: '%s' (must be at least %s)</source>
        <translation type="unfinished">Неверная сумма для -paytxfee=&lt;amount&gt;: '%s' (должно быть как минимум %s)</translation>
    </message>
    <message>
        <source>Invalid netmask specified in -whitelist: '%s'</source>
        <translation type="unfinished">Указана неверная сетевая маска в -whitelist: '%s'</translation>
    </message>
    <message>
        <source>Loading P2P addresses…</source>
        <translation type="unfinished">Загрузка P2P адресов...</translation>
    </message>
    <message>
        <source>Loading banlist…</source>
        <translation type="unfinished">Загрузка черного списка...</translation>
    </message>
    <message>
        <source>Loading block index…</source>
        <translation type="unfinished">Загрузка индекса блоков...</translation>
    </message>
    <message>
        <source>Loading wallet…</source>
        <translation type="unfinished">Загрузка кошелька...</translation>
    </message>
    <message>
        <source>Missing amount</source>
        <translation type="unfinished">Отсутствует сумма</translation>
    </message>
    <message>
        <source>Missing solving data for estimating transaction size</source>
        <translation type="unfinished">Недостаточно данных для оценки размера транзакции</translation>
    </message>
    <message>
        <source>Need to specify a port with -whitebind: '%s'</source>
        <translation type="unfinished">Необходимо указать порт с -whitebind: '%s'</translation>
>>>>>>> dd04f2dd
    </message>
    <message>
        <source>No addresses available</source>
        <translation type="unfinished">Нет доступных адресов</translation>
    </message>
    <message>
        <source>No proxy server specified. Use -proxy=&lt;ip&gt; or -proxy=&lt;ip:port&gt;.</source>
        <translation type="unfinished">Не указан прокси-сервер. Используйте -proxy=&lt;ip&gt; или -proxy=&lt;ip:port&gt;</translation>
    </message>
    <message>
<<<<<<< HEAD
        <source>The label associated with this address list entry</source>
        <translation type="unfinished">Метка, связанная с этой записью в адресной книге</translation>
=======
        <source>Not enough file descriptors available.</source>
        <translation type="unfinished">Недостаточно доступных файловых дескрипторов.</translation>
    </message>
    <message>
        <source>Prune cannot be configured with a negative value.</source>
        <translation type="unfinished">Обрезка блоков не может использовать отрицательное значение.</translation>
>>>>>>> dd04f2dd
    </message>
    <message>
        <source>Prune mode is incompatible with -coinstatsindex.</source>
        <translation type="unfinished">Режим удаления блоков несовместим с -coinstatsindex.</translation>
    </message>
    <message>
<<<<<<< HEAD
        <source>New sending address</source>
        <translation type="unfinished">Новый адрес отправки</translation>
    </message>
    <message>
        <source>Edit receiving address</source>
        <translation type="unfinished">Изменить адрес получения</translation>
    </message>
    <message>
        <source>Edit sending address</source>
        <translation type="unfinished">Изменить адрес отправки</translation>
    </message>
    <message>
        <source>The entered address "%1" is not a valid Bitcoin address.</source>
        <translation type="unfinished">Введенный адрес "%1" недействителен в сети Биткоин.</translation>
    </message>
    <message>
        <source>Address "%1" already exists as a receiving address with label "%2" and so cannot be added as a sending address.</source>
        <translation type="unfinished">Адрес "%1" уже существует как адрес получателя с  именем "%2", и поэтому не может быть добавлен как адрес отправителя.</translation>
    </message>
    <message>
        <source>The entered address "%1" is already in the address book with label "%2".</source>
        <translation type="unfinished">Введенный адрес "%1" уже существует в адресной книге под именем "%2".</translation>
    </message>
    <message>
        <source>Could not unlock wallet.</source>
        <translation type="unfinished">Невозможно разблокировать кошелёк.</translation>
    </message>
    <message>
        <source>New key generation failed.</source>
        <translation type="unfinished">Генерация нового ключа не удалась.</translation>
=======
        <source>Prune mode is incompatible with -txindex.</source>
        <translation type="unfinished">Режим обрезки несовместим с -txindex.</translation>
    </message>
    <message>
        <source>Pruning blockstore…</source>
        <translation type="unfinished">Сокращение объема хранилища блоков...</translation>
    </message>
    <message>
        <source>Reducing -maxconnections from %d to %d, because of system limitations.</source>
        <translation type="unfinished">Уменьшите -maxconnections с %d до %d из-за ограничений системы.</translation>
    </message>
    <message>
        <source>Replaying blocks…</source>
        <translation type="unfinished">Пересборка блоков...</translation>
    </message>
    <message>
        <source>Rescanning…</source>
        <translation type="unfinished">Пересканирование...</translation>
    </message>
    <message>
        <source>SQLiteDatabase: Failed to execute statement to verify database: %s</source>
        <translation type="unfinished">SQLiteDatabase: Не удалось выполнить запрос для проверки базы данных: %s</translation>
    </message>
    <message>
        <source>SQLiteDatabase: Failed to prepare statement to verify database: %s</source>
        <translation type="unfinished">SQLiteDatabase: Не удалось подготовить запрос для проверки базы данных: %s</translation>
    </message>
    <message>
        <source>SQLiteDatabase: Failed to read database verification error: %s</source>
        <translation type="unfinished">SQLiteDatabase: Ошибка при проверке базы данных: %s</translation>
>>>>>>> dd04f2dd
    </message>
    <message>
<<<<<<< HEAD
        <source>A new data directory will be created.</source>
        <translation>Будет создан новый каталог данных.</translation>
    </message>
    <message>
        <source>name</source>
        <translation>название</translation>
    </message>
    <message>
        <source>Directory already exists. Add %1 if you intend to create a new directory here.</source>
        <translation>Каталог уже существует. Добавьте %1, если хотите создать здесь новый каталог.</translation>
    </message>
    <message>
        <source>Path already exists, and is not a directory.</source>
        <translation>Данный путь уже существует, и это не каталог.</translation>
    </message>
    <message>
        <source>Cannot create data directory here.</source>
        <translation>Невозможно создать здесь каталог данных.</translation>
    </message>
</context>
<context>
    <name>Intro</name>
    <message>
        <source>%1 GB of free space available</source>
        <translation type="unfinished">Доступно %1 ГБ свободного места</translation>
    </message>
    <message>
        <source>(of %1 GB needed)</source>
        <translation type="unfinished">(из необходимых %1 ГБ)</translation>
    </message>
    <message>
        <source>(%1 GB needed for full chain)</source>
        <translation type="unfinished">(для полной цепи необходимо %1 ГБ)</translation>
    </message>
    <message>
        <source>At least %1 GB of data will be stored in this directory, and it will grow over time.</source>
        <translation type="unfinished">В этот каталог будет сохранено не менее %1 ГБ данных, и со временем их объём будет увеличиваться.</translation>
    </message>
    <message>
        <source>Approximately %1 GB of data will be stored in this directory.</source>
        <translation type="unfinished">В этот каталог будет сохранено приблизительно %1 ГБ данных.</translation>
    </message>
    <message numerus="yes">
        <source>(sufficient to restore backups %n day(s) old)</source>
        <extracomment>Explanatory text on the capability of the current prune target.</extracomment>
        <translation type="unfinished">
            <numerusform />
            <numerusform />
            <numerusform />
        </translation>
    </message>
    <message>
        <source>%1 will download and store a copy of the Bitcoin block chain.</source>
        <translation type="unfinished">%1будет скачано и сохранит копию цепи блоков Bitcoin</translation>
    </message>
    <message>
        <source>The wallet will also be stored in this directory.</source>
        <translation type="unfinished">Кошелёк также будет сохранен в этот каталог.</translation>
    </message>
    <message>
        <source>Error: Specified data directory "%1" cannot be created.</source>
        <translation type="unfinished">Ошибка: невозможно создать указанный каталог данных "%1".</translation>
    </message>
    <message>
        <source>Error</source>
        <translation>Ошибка</translation>
=======
        <source>SQLiteDatabase: Unexpected application id. Expected %u, got %u</source>
        <translation type="unfinished">SQLiteDatabase: Неожиданный id приложения. Ожидалось %u, но получено %u</translation>
    </message>
    <message>
        <source>Section [%s] is not recognized.</source>
        <translation type="unfinished">Раздел [%s] не распознан.</translation>
    </message>
    <message>
        <source>Signing transaction failed</source>
        <translation type="unfinished">Подписание транзакции не удалось</translation>
    </message>
    <message>
        <source>Specified -walletdir "%s" does not exist</source>
        <translation type="unfinished">Указанный -walletdir "%s" не существует</translation>
    </message>
    <message>
        <source>Specified -walletdir "%s" is a relative path</source>
        <translation type="unfinished">Указанный -walletdir "%s" является относительным путем</translation>
    </message>
    <message>
        <source>Specified -walletdir "%s" is not a directory</source>
        <translation type="unfinished">Указанный -walletdir "%s" не является каталогом</translation>
    </message>
    <message>
        <source>Specified blocks directory "%s" does not exist.</source>
        <translation type="unfinished">Указанный каталог блоков "%s" не существует.</translation>
    </message>
    <message>
        <source>Starting network threads…</source>
        <translation type="unfinished">Запуск сетевых потоков...</translation>
>>>>>>> dd04f2dd
    </message>
    <message>
        <source>The source code is available from %s.</source>
        <translation type="unfinished">Исходный код доступен в %s.</translation>
    </message>
    <message>
<<<<<<< HEAD
        <source>Welcome to %1.</source>
        <translation type="unfinished">Добро пожаловать в %1.</translation>
    </message>
    <message>
        <source>As this is the first time the program is launched, you can choose where %1 will store its data.</source>
        <translation type="unfinished">Так как это первый запуск программы, Вы можете выбрать, где %1будет хранить данные.</translation>
    </message>
    <message>
        <source>When you click OK, %1 will begin to download and process the full %4 block chain (%2GB) starting with the earliest transactions in %3 when %4 initially launched.</source>
        <translation type="unfinished">Когда вы нажмете ОК, %1 начнет загружать и обрабатывать полную цепочку блоков %4 (%2GB)  начиная с самых ранних транзакций в %3, когда %4 был первоначально запущен.</translation>
    </message>
    <message>
        <source>Limit block chain storage to</source>
        <translation type="unfinished">Ограничить размер сохранённой цепочки блоков до</translation>
    </message>
    <message>
        <source>Reverting this setting requires re-downloading the entire blockchain. It is faster to download the full chain first and prune it later. Disables some advanced features.</source>
        <translation type="unfinished">Возврат этого параметра в прежнее положение потребует повторного скачивания всей цепочки блоков. Быстрее будет сначала скачать полную цепочку и обрезать позднее. Отключает некоторые расширенные функции. </translation>
    </message>
    <message>
        <source> GB</source>
        <translation type="unfinished">ГБ</translation>
    </message>
    <message>
        <source>This initial synchronisation is very demanding, and may expose hardware problems with your computer that had previously gone unnoticed. Each time you run %1, it will continue downloading where it left off.</source>
        <translation type="unfinished">Эта первичная синхронизация очень требовательна к ресурсам и может выявить проблемы с аппаратным обеспечением вашего компьютера, которые ранее оставались незамеченными. Каждый раз, когда Вы запускаете %1, скачивание будет продолжено с места остановки.</translation>
    </message>
    <message>
        <source>If you have chosen to limit block chain storage (pruning), the historical data must still be downloaded and processed, but will be deleted afterward to keep your disk usage low.</source>
        <translation type="unfinished">Если Вы выбрали ограничить объём хранимой цепи блоков (обрезка), все прежние данные должны быть скачаны и обработаны, но после этого они будут удалены с целью экономии места на диске.</translation>
    </message>
    <message>
        <source>Use the default data directory</source>
        <translation>Использовать стандартный каталог данных</translation>
    </message>
    <message>
        <source>Use a custom data directory:</source>
        <translation>Использовать пользовательский каталог данных</translation>
=======
        <source>The specified config file %s does not exist</source>
        <translation type="unfinished">Указанный конфигурационный файл %s не существует</translation>
    </message>
    <message>
        <source>The transaction amount is too small to pay the fee</source>
        <translation type="unfinished">Сумма транзакции слишком мала для уплаты комиссии</translation>
    </message>
    <message>
        <source>The wallet will avoid paying less than the minimum relay fee.</source>
        <translation type="unfinished">Кошелёк будет стараться не платить меньше, чем минимальная комиссии ретрансляции.</translation>
    </message>
    <message>
        <source>This is experimental software.</source>
        <translation type="unfinished">Это экспериментальная программа.</translation>
    </message>
    <message>
        <source>This is the minimum transaction fee you pay on every transaction.</source>
        <translation type="unfinished">Это минимальная комиссия, которую вы платите для любой транзакции</translation>
    </message>
    <message>
        <source>This is the transaction fee you will pay if you send a transaction.</source>
        <translation type="unfinished">Это размер комиссии, которую вы заплатите при отправке транзакции</translation>
    </message>
    <message>
        <source>Transaction amount too small</source>
        <translation type="unfinished">Размер транзакции слишком мал</translation>
    </message>
    <message>
        <source>Transaction amounts must not be negative</source>
        <translation type="unfinished">Сумма транзакции не должна быть отрицательной</translation>
>>>>>>> dd04f2dd
    </message>
</context>
<context>
    <name>HelpMessageDialog</name>
    <message>
<<<<<<< HEAD
        <source>version</source>
        <translation type="unfinished">версия</translation>
    </message>
    <message>
        <source>About %1</source>
        <translation type="unfinished">О %1</translation>
    </message>
    <message>
        <source>Command-line options</source>
        <translation type="unfinished">Опции командной строки</translation>
=======
        <source>Transaction change output index out of range</source>
        <translation type="unfinished">Индекс получателя адреса сдачи вне диапазона</translation>
    </message>
    <message>
        <source>Transaction has too long of a mempool chain</source>
        <translation type="unfinished">В транзакции слишком длинная цепочка пула памяти</translation>
    </message>
    <message>
        <source>Transaction must have at least one recipient</source>
        <translation type="unfinished">Транзакция должна иметь хотя бы одного получателя</translation>
    </message>
    <message>
        <source>Transaction needs a change address, but we can't generate it.</source>
        <translation type="unfinished">Для транзакции требуется адрес сдачи, но сгенерировать его не удалось.</translation>
    </message>
    <message>
        <source>Transaction too large</source>
        <translation type="unfinished">Транзакция слишком большая</translation>
    </message>
    <message>
        <source>Unable to bind to %s on this computer (bind returned error %s)</source>
        <translation type="unfinished">Невозможно привязаться к %s на этом компьютере (bind вернул ошибку %s)</translation>
>>>>>>> dd04f2dd
    </message>
</context>
<context>
    <name>ShutdownWindow</name>
    <message>
<<<<<<< HEAD
        <source>%1 is shutting down…</source>
        <translation type="unfinished">%1завершает процесс...</translation>
    </message>
    <message>
        <source>Do not shut down the computer until this window disappears.</source>
        <translation type="unfinished">Не выключайте компьютер, пока это окно не пропадёт.</translation>
=======
        <source>Unable to bind to %s on this computer. %s is probably already running.</source>
        <translation type="unfinished">Невозможно привязаться к %s на этом компьютере. Возможно, %s уже запущен.</translation>
    </message>
    <message>
        <source>Unable to create the PID file '%s': %s</source>
        <translation type="unfinished">Невозможно создать файл PID '%s': %s</translation>
    </message>
    <message>
        <source>Unable to generate initial keys</source>
        <translation type="unfinished">Невозможно сгенерировать начальные ключи</translation>
    </message>
    <message>
        <source>Unable to generate keys</source>
        <translation type="unfinished">Невозможно сгенерировать ключи</translation>
>>>>>>> dd04f2dd
    </message>
    <message>
<<<<<<< HEAD
        <source>Form</source>
        <translation type="unfinished">Форма</translation>
    </message>
    <message>
        <source>Number of blocks left</source>
        <translation type="unfinished">Количество оставшихся блоков</translation>
    </message>
    <message>
        <source>Unknown…</source>
        <translation type="unfinished">Неизвестно...</translation>
    </message>
    <message>
        <source>Estimated time left until synced</source>
        <translation type="unfinished">Расчетное время до завершения синхронизации</translation>
    </message>
    <message>
        <source>Hide</source>
        <translation type="unfinished">Скрыть</translation>
    </message>
    <message>
        <source>Esc</source>
        <translation type="unfinished">Выход</translation>
=======
        <source>Unable to open %s for writing</source>
        <translation type="unfinished">Не удается открыть %s для записи</translation>
    </message>
    <message>
        <source>Unable to parse -maxuploadtarget: '%s'</source>
        <translation type="unfinished">Ошибка параметра -maxuploadtarget: '%s'</translation>
    </message>
    <message>
        <source>Unable to start HTTP server. See debug log for details.</source>
        <translation type="unfinished">Невозможно запустить HTTP-сервер. См. подробности в журнале отладки.</translation>
    </message>
    <message>
        <source>Unknown -blockfilterindex value %s.</source>
        <translation type="unfinished">Неизвестное значение -blockfilterindex %s.</translation>
    </message>
    <message>
        <source>Unknown address type '%s'</source>
        <translation type="unfinished">Неизвестный тип адреса '%s'</translation>
    </message>
    <message>
        <source>Unknown change type '%s'</source>
        <translation type="unfinished">Неизвестный тип сдачи '%s'</translation>
    </message>
    <message>
        <source>Unknown network specified in -onlynet: '%s'</source>
        <translation type="unfinished">Неизвестная сеть указана в -onlynet: '%s'</translation>
    </message>
    <message>
        <source>Unknown new rules activated (versionbit %i)</source>
        <translation type="unfinished">Внимание: неизвестные правила вступили в силу (versionbit %i)</translation>
    </message>
    <message>
        <source>Unsupported logging category %s=%s.</source>
        <translation type="unfinished">Неподдерживаемая категория ведения журнала %s=%s.</translation>
    </message>
    <message>
        <source>Upgrading UTXO database</source>
        <translation type="unfinished">Обновление базы данных UTXO</translation>
    </message>
    <message>
        <source>User Agent comment (%s) contains unsafe characters.</source>
        <translation type="unfinished">Комментарий User Agent (%s) содержит небезопасные символы.</translation>
    </message>
    <message>
        <source>Verifying blocks…</source>
        <translation type="unfinished">Проверка блоков...</translation>
    </message>
    <message>
        <source>Verifying wallet(s)…</source>
        <translation type="unfinished">Проверка кошелька(ов)...</translation>
    </message>
    <message>
        <source>Wallet needed to be rewritten: restart %s to complete</source>
        <translation type="unfinished">Необходимо перезаписать кошелёк, перезапустите %s для завершения операции</translation>
>>>>>>> dd04f2dd
    </message>
    </context>
<context>
    <name>BitcoinGUI</name>
    <message>
<<<<<<< HEAD
        <source>Open bitcoin URI</source>
        <translation type="unfinished">Открыть URI биткоина</translation>
    </message>
    </context>
<context>
    <name>OptionsDialog</name>
    <message>
        <source>Options</source>
        <translation>Параметры</translation>
    </message>
    <message>
        <source>&amp;Main</source>
        <translation>&amp;Основное</translation>
    </message>
    <message>
        <source>Automatically start %1 after logging in to the system.</source>
        <translation type="unfinished">Автоматически запускать %1после входа в систему.</translation>
    </message>
    <message>
        <source>Open the %1 configuration file from the working directory.</source>
        <translation type="unfinished">Открывает файл конфигурации %1 из рабочего каталога.</translation>
    </message>
    <message>
        <source>External Signer (e.g. hardware wallet)</source>
        <translation type="unfinished">Внешний подписант(например, аппаратный кошелёк)</translation>
    </message>
    <message>
        <source>&amp;External signer script path</source>
        <translation type="unfinished">&amp;Внешний скрипт подписи</translation>
    </message>
    <message>
        <source>Full path to a Bitcoin Core compatible script (e.g. C:\Downloads\hwi.exe or /Users/you/Downloads/hwi.py). Beware: malware can steal your coins!</source>
        <translation type="unfinished">Путь к скрипту, совместимому с Bitcoin Core (напр. C:\Downloads\hwi.exe or /Users/you/Downloads/hwi.py). Внимание: остерегайтесь вредоносных скриптов!</translation>
    </message>
    <message>
        <source>&amp;Window</source>
        <translation>окно</translation>
    </message>
    <message>
        <source>Compiled without external signing support (required for external signing)</source>
        <extracomment>"External signing" means using devices such as hardware wallets.</extracomment>
        <translation type="unfinished">Скомпилировано без поддержки внешней подписи (требуется для внешней подписи)</translation>
    </message>
    <message>
        <source>Error</source>
        <translation type="unfinished">Ошибка</translation>
=======
        <source>&amp;Overview</source>
        <translation type="unfinished">&amp;Обзор</translation>
    </message>
    <message>
        <source>Show general overview of wallet</source>
        <translation type="unfinished">Отобразить основное окно кошелька</translation>
    </message>
    <message>
        <source>&amp;Transactions</source>
        <translation type="unfinished">&amp;Транзакции</translation>
    </message>
    <message>
        <source>Browse transaction history</source>
        <translation type="unfinished">Просмотр истории транзакций</translation>
    </message>
    <message>
        <source>E&amp;xit</source>
        <translation type="unfinished">&amp;Выйти</translation>
    </message>
    <message>
        <source>Quit application</source>
        <translation type="unfinished">Выйти из приложения</translation>
    </message>
    <message>
        <source>&amp;About %1</source>
        <translation type="unfinished">&amp;О %1</translation>
    </message>
    <message>
        <source>Show information about %1</source>
        <translation type="unfinished">Показать информацию о %1</translation>
    </message>
    <message>
        <source>About &amp;Qt</source>
        <translation type="unfinished">О &amp;Qt</translation>
    </message>
    <message>
        <source>Show information about Qt</source>
        <translation type="unfinished">Показать информацию о Qt</translation>
    </message>
    <message>
        <source>Modify configuration options for %1</source>
        <translation type="unfinished">Изменить параметры конфигурации для %1</translation>
    </message>
    <message>
        <source>Create a new wallet</source>
        <translation type="unfinished">Создать новый кошелёк</translation>
    </message>
    <message>
        <source>&amp;Minimize</source>
        <translation type="unfinished">&amp;Уменьшить</translation>
    </message>
    <message>
        <source>Network activity disabled.</source>
        <extracomment>A substring of the tooltip.</extracomment>
        <translation type="unfinished">Сетевая активность отключена.</translation>
    </message>
    <message>
        <source>Proxy is &lt;b&gt;enabled&lt;/b&gt;: %1</source>
        <translation type="unfinished">Прокси &lt;b&gt;включён&lt;/b&gt;: %1</translation>
    </message>
    <message>
        <source>Send coins to a Bitcoin address</source>
        <translation type="unfinished">Отправить средства на Биткоин адрес</translation>
    </message>
    <message>
        <source>Backup wallet to another location</source>
        <translation type="unfinished">Создать резервную копию кошелька в другом местеexternal_signer_scriptpubkeyman.cpp</translation>
    </message>
    <message>
        <source>Change the passphrase used for wallet encryption</source>
        <translation type="unfinished">Изменить пароль используемый для шифрования кошелька</translation>
    </message>
    <message>
        <source>&amp;Send</source>
        <translation type="unfinished">&amp;Отправить</translation>
    </message>
    <message>
        <source>&amp;Receive</source>
        <translation type="unfinished">&amp;Получить</translation>
    </message>
    <message>
        <source>&amp;Options…</source>
        <translation type="unfinished">&amp;Параметры...</translation>
    </message>
    <message>
        <source>&amp;Encrypt Wallet…</source>
        <translation type="unfinished">&amp;Зашифровать Кошелёк...</translation>
    </message>
    <message>
        <source>Encrypt the private keys that belong to your wallet</source>
        <translation type="unfinished">Зашифровать приватные ключи, принадлежащие вашему кошельку</translation>
    </message>
    <message>
        <source>&amp;Backup Wallet…</source>
        <translation type="unfinished">&amp;Создать резервную копию кошелька...</translation>
    </message>
    <message>
        <source>&amp;Change Passphrase…</source>
        <translation type="unfinished">&amp;Изменить пароль...</translation>
    </message>
    <message>
        <source>Sign &amp;message…</source>
        <translation type="unfinished">Подписать &amp;сообщение...</translation>
    </message>
    <message>
        <source>Sign messages with your Bitcoin addresses to prove you own them</source>
        <translation type="unfinished">Подписать сообщения своими Биткоин кошельками, что-бы доказать, что вы ими владеете</translation>
>>>>>>> dd04f2dd
    </message>
    </context>
<context>
    <name>OverviewPage</name>
    <message>
<<<<<<< HEAD
        <source>Form</source>
        <translation>Форма</translation>
=======
        <source>&amp;Verify message…</source>
        <translation type="unfinished">&amp;Проверить сообщение</translation>
>>>>>>> dd04f2dd
    </message>
    </context>
<context>
    <name>PeerTableModel</name>
    <message>
<<<<<<< HEAD
        <source>User Agent</source>
        <extracomment>Title of Peers Table column which contains the peer's User Agent string.</extracomment>
        <translation type="unfinished">Пользовательский агент</translation>
    </message>
    <message>
        <source>Peer</source>
        <extracomment>Title of Peers Table column which contains a unique number used to identify a connection.</extracomment>
        <translation type="unfinished">Узел</translation>
=======
        <source>Verify messages to ensure they were signed with specified Bitcoin addresses</source>
        <translation type="unfinished">Проверяйте сообщения, чтобы убедиться, что они подписаны конкретными биткоин-адресами</translation>
    </message>
    <message>
        <source>&amp;Load PSBT from file…</source>
        <translation type="unfinished">&amp;Загрузить PSBT из файла...</translation>
>>>>>>> dd04f2dd
    </message>
    </context>
<context>
    <name>RPCConsole</name>
    <message>
<<<<<<< HEAD
        <source>To specify a non-default location of the data directory use the '%1' option.</source>
        <translation type="unfinished">Чтобы указать нестандартное расположение каталога данных, используйте параметр '%1'.</translation>
    </message>
    <message>
        <source>To specify a non-default location of the blocks directory use the '%1' option.</source>
        <translation type="unfinished">Чтобы указать нестандартное расположение каталога блоков, используйте параметр '%1'.</translation>
    </message>
    <message>
        <source>&amp;Reset</source>
        <translation type="unfinished">&amp;Сброс</translation>
    </message>
    <message>
        <source>User Agent</source>
        <translation type="unfinished">Пользовательский агент</translation>
    </message>
    <message>
        <source>Node window</source>
        <translation type="unfinished">Окно узла</translation>
    </message>
    <message>
        <source>Open the %1 debug log file from the current data directory. This can take a few seconds for large log files.</source>
        <translation type="unfinished">Открыть файл журнала отладки %1 из текущего каталога данных. Для больших файлов журнала это может занять несколько секунд.</translation>
    </message>
    <message>
        <source>1 d&amp;ay</source>
        <translation type="unfinished">1 &amp;день</translation>
=======
        <source>Open &amp;URI…</source>
        <translation type="unfinished">О&amp;ткрыть URI...</translation>
    </message>
    <message>
        <source>Close Wallet…</source>
        <translation type="unfinished">Закрыть кошелёк...</translation>
    </message>
    <message>
        <source>Create Wallet…</source>
        <translation type="unfinished">Создать кошелёк...</translation>
    </message>
    <message>
        <source>Close All Wallets…</source>
        <translation type="unfinished">Закрыть все кошельки...</translation>
    </message>
    <message>
        <source>&amp;File</source>
        <translation type="unfinished">&amp;Файл</translation>
    </message>
    <message>
        <source>&amp;Settings</source>
        <translation type="unfinished">&amp;Настройки</translation>
    </message>
    <message>
        <source>&amp;Help</source>
        <translation type="unfinished">&amp;Помощь</translation>
>>>>>>> dd04f2dd
    </message>
    </context>
<context>
    <name>ReceiveCoinsDialog</name>
    <message>
<<<<<<< HEAD
        <source>&amp;Copy address</source>
        <translation type="unfinished">&amp;Копировать адрес</translation>
    </message>
    <message>
        <source>Copy &amp;label</source>
        <translation type="unfinished">Копировать &amp;метку</translation>
    </message>
    <message>
        <source>Copy &amp;message</source>
        <translation type="unfinished">Копировать &amp;сообщение</translation>
    </message>
    <message>
        <source>Copy &amp;amount</source>
        <translation type="unfinished">Копировать &amp;сумму</translation>
    </message>
    <message>
        <source>Could not unlock wallet.</source>
        <translation type="unfinished">Невозможно разблокировать кошелёк.</translation>
=======
        <source>Tabs toolbar</source>
        <translation type="unfinished">Панель вкладок</translation>
    </message>
    <message>
        <source>Syncing Headers (%1%)…</source>
        <translation type="unfinished">Синхронизация заголовков (%1%)...</translation>
    </message>
    <message>
        <source>Synchronizing with network…</source>
        <translation type="unfinished">Синхронизация с сетью...</translation>
    </message>
    <message>
        <source>Indexing blocks on disk…</source>
        <translation type="unfinished">Индексация блоков на диске...</translation>
    </message>
    <message>
        <source>Processing blocks on disk…</source>
        <translation type="unfinished">Обработка блоков на диске...</translation>
>>>>>>> dd04f2dd
    </message>
    </context>
<context>
    <name>ReceiveRequestDialog</name>
    <message>
<<<<<<< HEAD
        <source>Amount:</source>
        <translation type="unfinished">Сумма:</translation>
    </message>
    <message>
        <source>Wallet:</source>
        <translation type="unfinished">Кошелёк:</translation>
    </message>
    <message>
        <source>&amp;Verify</source>
        <translation type="unfinished">&amp;Проверить</translation>
    </message>
    <message>
        <source>Verify this address on e.g. a hardware wallet screen</source>
        <translation type="unfinished">Проверьте адрес, например на экране аппаратного кошелька</translation>
=======
        <source>Reindexing blocks on disk…</source>
        <translation type="unfinished">Переиндексация блоков на диске...</translation>
    </message>
    <message>
        <source>Connecting to peers…</source>
        <translation type="unfinished">Подключение к узлам...</translation>
    </message>
    <message>
        <source>Request payments (generates QR codes and bitcoin: URIs)</source>
        <translation type="unfinished">Запросить платёж (генерирует QR-коды и URI протокола bitcoin:)</translation>
    </message>
    <message>
        <source>Show the list of used sending addresses and labels</source>
        <translation type="unfinished">Показать список адресов, на которые были отправлены средства, и их метки</translation>
>>>>>>> dd04f2dd
    </message>
    </context>
<context>
    <name>RecentRequestsTableModel</name>
    <message>
<<<<<<< HEAD
        <source>Date</source>
        <translation type="unfinished">Дата</translation>
    </message>
    <message>
        <source>Label</source>
        <translation type="unfinished">Метка</translation>
    </message>
    <message>
        <source>Message</source>
        <translation type="unfinished">Сообщение</translation>
    </message>
    <message>
        <source>(no label)</source>
        <translation type="unfinished">(нет метки)</translation>
=======
        <source>Show the list of used receiving addresses and labels</source>
        <translation type="unfinished">Показать список адресов, на которые были получены средства, и их метки</translation>
    </message>
    <message>
        <source>&amp;Command-line options</source>
        <translation type="unfinished">Параметры &amp;командной строки</translation>
    </message>
    <message numerus="yes">
        <source>Processed %n block(s) of transaction history.</source>
        <translation type="unfinished">
            <numerusform>Обработан %n блок истории транзакций.</numerusform>
            <numerusform>Обработано %n блока истории транзакций.</numerusform>
            <numerusform>Обработано %n блоков истории транзакций.</numerusform>
        </translation>
    </message>
    <message>
        <source>%1 behind</source>
        <translation type="unfinished">Отстаём на %1</translation>
>>>>>>> dd04f2dd
    </message>
    </context>
<context>
    <name>SendCoinsDialog</name>
    <message>
<<<<<<< HEAD
        <source>Send Coins</source>
        <translation>Отправить монеты</translation>
    </message>
    <message>
        <source>Quantity:</source>
        <translation type="unfinished">Количество:</translation>
    </message>
    <message>
        <source>Bytes:</source>
        <translation type="unfinished">Байтов:</translation>
    </message>
    <message>
        <source>Amount:</source>
        <translation type="unfinished">Сумма:</translation>
    </message>
    <message>
        <source>Fee:</source>
        <translation type="unfinished">Комиссия:</translation>
    </message>
    <message>
        <source>After Fee:</source>
        <translation type="unfinished">После комиссии:</translation>
    </message>
    <message>
        <source>Change:</source>
        <translation type="unfinished">Сдача:</translation>
    </message>
    <message>
        <source>Hide</source>
        <translation type="unfinished">Скрыть</translation>
    </message>
    <message>
        <source>Dust:</source>
        <translation type="unfinished">Пыль:</translation>
    </message>
    <message>
        <source>Copy quantity</source>
        <translation type="unfinished">Копировать количество</translation>
    </message>
    <message>
        <source>Copy amount</source>
        <translation type="unfinished">Копировать сумму</translation>
    </message>
    <message>
        <source>Copy fee</source>
        <translation type="unfinished">Копировать комиссию</translation>
    </message>
    <message>
        <source>Copy after fee</source>
        <translation type="unfinished">Копировать после комиссии</translation>
    </message>
    <message>
        <source>Copy bytes</source>
        <translation type="unfinished">Копировать байты</translation>
    </message>
    <message>
        <source>Copy dust</source>
        <translation type="unfinished">Копировать пыль</translation>
    </message>
    <message>
        <source>Copy change</source>
        <translation type="unfinished">Копировать сдачу</translation>
    </message>
    <message>
        <source>Sign on device</source>
        <extracomment>"device" usually means a hardware wallet</extracomment>
        <translation type="unfinished">Подтвердите на устройстве</translation>
    </message>
    <message>
        <source>Connect your hardware wallet first.</source>
        <translation type="unfinished">Сначала подключите ваш аппаратный кошелёк.</translation>
    </message>
    <message>
        <source>Set external signer script path in Options -&gt; Wallet</source>
        <extracomment>"External signer" means using devices such as hardware wallets.</extracomment>
        <translation type="unfinished">Укажите внешний скрипт подписи в Настройки -&gt; Кошелек</translation>
    </message>
    <message>
        <source>External signer not found</source>
        <extracomment>"External signer" means using devices such as hardware wallets.</extracomment>
        <translation type="unfinished">Внешний скрипт подписи не найден</translation>
    </message>
    <message>
        <source>External signer failure</source>
        <extracomment>"External signer" means using devices such as hardware wallets.</extracomment>
        <translation type="unfinished">Ошибка внешнего скрипта подписи</translation>
    </message>
    <message>
        <source>External balance:</source>
        <translation type="unfinished">Внешний баланс:</translation>
    </message>
    <message numerus="yes">
        <source>Estimated to begin confirmation within %n block(s).</source>
        <translation>
            <numerusform />
            <numerusform />
            <numerusform />
        </translation>
    </message>
    <message>
        <source>(no label)</source>
        <translation type="unfinished">(нет метки)</translation>
    </message>
</context>
<context>
    <name>TransactionDesc</name>
    <message numerus="yes">
        <source>Open for %n more block(s)</source>
        <translation>
            <numerusform />
            <numerusform />
            <numerusform />
        </translation>
    </message>
    <message>
        <source>Date</source>
        <translation type="unfinished">Дата</translation>
    </message>
    <message>
        <source>unknown</source>
        <translation type="unfinished">Неизвестно</translation>
    </message>
    <message numerus="yes">
        <source>matures in %n more block(s)</source>
        <translation>
            <numerusform />
            <numerusform />
            <numerusform />
        </translation>
    </message>
    <message>
        <source>Message</source>
        <translation type="unfinished">Сообщение</translation>
    </message>
    <message>
        <source>Amount</source>
        <translation type="unfinished">Сумма</translation>
=======
        <source>Catching up…</source>
        <translation type="unfinished">Синхронизация...</translation>
    </message>
    <message>
        <source>Last received block was generated %1 ago.</source>
        <translation type="unfinished">Последний полученный блок был сгенерирован %1 назад.</translation>
    </message>
    <message>
        <source>Transactions after this will not yet be visible.</source>
        <translation type="unfinished">Транзакции, отправленные позднее этого времени, пока не будут видны.</translation>
    </message>
    <message>
        <source>Error</source>
        <translation type="unfinished">Ошибка</translation>
    </message>
    <message>
        <source>Warning</source>
        <translation type="unfinished">Предупреждение</translation>
    </message>
    <message>
        <source>Information</source>
        <translation type="unfinished">Информация</translation>
    </message>
    <message>
        <source>Up to date</source>
        <translation type="unfinished">Синхронизировано</translation>
    </message>
    <message>
        <source>Load Partially Signed Bitcoin Transaction</source>
        <translation type="unfinished">Загрузить частично подписанную биткоин-транзакцию (PSBT)</translation>
    </message>
    <message>
        <source>Load PSBT from &amp;clipboard…</source>
        <translation type="unfinished">Загрузить PSBT из &amp;буфера обмена...</translation>
    </message>
    <message>
        <source>Load Partially Signed Bitcoin Transaction from clipboard</source>
        <translation type="unfinished">Загрузить частично подписанную биткоин-транзакцию из буфера обмена</translation>
    </message>
    <message>
        <source>Node window</source>
        <translation type="unfinished">Окно узла</translation>
    </message>
    <message>
        <source>Open node debugging and diagnostic console</source>
        <translation type="unfinished">Открыть консоль отладки и диагностики узла</translation>
    </message>
    <message>
        <source>&amp;Sending addresses</source>
        <translation type="unfinished">&amp;Адреса для отправки</translation>
    </message>
    <message>
        <source>&amp;Receiving addresses</source>
        <translation type="unfinished">&amp;Адреса для получения</translation>
    </message>
    <message>
        <source>Open a bitcoin: URI</source>
        <translation type="unfinished">Открыть URI протокола bitcoin:</translation>
    </message>
    <message>
        <source>Open Wallet</source>
        <translation type="unfinished">Открыть кошелёк</translation>
    </message>
    <message>
        <source>Open a wallet</source>
        <translation type="unfinished">Открыть кошелёк</translation>
    </message>
    <message>
        <source>Close wallet</source>
        <translation type="unfinished">Закрыть кошелёк</translation>
    </message>
    <message>
        <source>Close all wallets</source>
        <translation type="unfinished">Закрыть все кошельки</translation>
    </message>
    <message>
        <source>Show the %1 help message to get a list with possible Bitcoin command-line options</source>
        <translation type="unfinished">Показать помощь по %1, чтобы получить список доступных параметров командной строки</translation>
    </message>
    <message>
        <source>&amp;Mask values</source>
        <translation type="unfinished">&amp;Скрыть значения</translation>
    </message>
    <message>
        <source>Mask the values in the Overview tab</source>
        <translation type="unfinished">Скрыть значения на вкладке Обзор</translation>
    </message>
    <message>
        <source>default wallet</source>
        <translation type="unfinished">кошелёк по умолчанию</translation>
    </message>
    <message>
        <source>No wallets available</source>
        <translation type="unfinished">Нет доступных кошельков</translation>
    </message>
    <message>
        <source>&amp;Window</source>
        <translation type="unfinished">&amp;Окно</translation>
    </message>
    <message>
        <source>Zoom</source>
        <translation type="unfinished">Масштаб</translation>
    </message>
    <message>
        <source>Main Window</source>
        <translation type="unfinished">Главное окно</translation>
    </message>
    <message>
        <source>%1 client</source>
        <translation type="unfinished">%1 клиент</translation>
    </message>
    <message>
        <source>&amp;Hide</source>
        <translation type="unfinished">&amp;Скрыть</translation>
    </message>
    <message>
        <source>S&amp;how</source>
        <translation type="unfinished">&amp;Показать</translation>
    </message>
    <message numerus="yes">
        <source>%n active connection(s) to Bitcoin network.</source>
        <extracomment>A substring of the tooltip.</extracomment>
        <translation type="unfinished">
            <numerusform>%n активное подключение к сети Bitcoin.</numerusform>
            <numerusform>%n активных подключений к сети Bitcoin.</numerusform>
            <numerusform>%n активных подключений к сети Bitcoin.</numerusform>
        </translation>
    </message>
    <message>
        <source>Click for more actions.</source>
        <extracomment>A substring of the tooltip. "More actions" are available via the context menu.</extracomment>
        <translation type="unfinished">Нажмите для дополнительных действий.</translation>
    </message>
    <message>
        <source>Show Peers tab</source>
        <extracomment>A context menu item. The "Peers tab" is an element of the "Node window".</extracomment>
        <translation type="unfinished">Показать вкладку Узлы</translation>
    </message>
    <message>
        <source>Disable network activity</source>
        <extracomment>A context menu item.</extracomment>
        <translation type="unfinished">Отключить взаимодействие с сетью</translation>
    </message>
    <message>
        <source>Enable network activity</source>
        <extracomment>A context menu item. The network activity was disabled previously.</extracomment>
        <translation type="unfinished">Включить взаимодействие с сетью</translation>
    </message>
    <message>
        <source>Error: %1</source>
        <translation type="unfinished">Ошибка: %1</translation>
    </message>
    <message>
        <source>Warning: %1</source>
        <translation type="unfinished">Внимание: %1</translation>
    </message>
    <message>
        <source>Date: %1
</source>
        <translation type="unfinished">Дата: %1
</translation>
    </message>
    <message>
        <source>Amount: %1
</source>
        <translation type="unfinished">Сумма: %1
</translation>
    </message>
    <message>
        <source>Wallet: %1
</source>
        <translation type="unfinished">Кошелёк: %1
</translation>
    </message>
    <message>
        <source>Type: %1
</source>
        <translation type="unfinished">Тип: %1
</translation>
    </message>
    <message>
        <source>Label: %1
</source>
        <translation type="unfinished">Ярлык: %1
</translation>
    </message>
    <message>
        <source>Address: %1
</source>
        <translation type="unfinished">Адрес: %1
</translation>
    </message>
    <message>
        <source>Sent transaction</source>
        <translation type="unfinished">Отправленная транзакция</translation>
    </message>
    <message>
        <source>Incoming transaction</source>
        <translation type="unfinished">Входящая транзакция</translation>
    </message>
    <message>
        <source>HD key generation is &lt;b&gt;enabled&lt;/b&gt;</source>
        <translation type="unfinished">HD-генерация ключей &lt;b&gt;включена&lt;/b&gt;</translation>
    </message>
    <message>
        <source>HD key generation is &lt;b&gt;disabled&lt;/b&gt;</source>
        <translation type="unfinished">HD-генерация ключей &lt;b&gt;выключена&lt;/b&gt;</translation>
    </message>
    <message>
        <source>Private key &lt;b&gt;disabled&lt;/b&gt;</source>
        <translation type="unfinished">Приватный ключ &lt;b&gt;отключён&lt;/b&gt;</translation>
    </message>
    <message>
        <source>Wallet is &lt;b&gt;encrypted&lt;/b&gt; and currently &lt;b&gt;unlocked&lt;/b&gt;</source>
        <translation type="unfinished">Кошелёк &lt;b&gt;зашифрован&lt;/b&gt; и сейчас &lt;b&gt;разблокирован&lt;/b&gt;</translation>
    </message>
    <message>
        <source>Wallet is &lt;b&gt;encrypted&lt;/b&gt; and currently &lt;b&gt;locked&lt;/b&gt;</source>
        <translation type="unfinished">Кошелёк &lt;b&gt;зашифрован&lt;/b&gt; и сейчас &lt;b&gt;заблокирован&lt;/b&gt;</translation>
    </message>
    <message>
        <source>Original message:</source>
        <translation type="unfinished">Исходное сообщение:</translation>
    </message>
</context>
<context>
    <name>UnitDisplayStatusBarControl</name>
    <message>
        <source>Unit to show amounts in. Click to select another unit.</source>
        <translation type="unfinished">Единицы, в которой указываются суммы. Нажмите для выбора других единиц.</translation>
    </message>
</context>
<context>
    <name>CoinControlDialog</name>
    <message>
        <source>Coin Selection</source>
        <translation type="unfinished">Выбор монет</translation>
    </message>
    <message>
        <source>Quantity:</source>
        <translation type="unfinished">Количество:</translation>
    </message>
    <message>
        <source>Bytes:</source>
        <translation type="unfinished">Байтов:</translation>
    </message>
    <message>
        <source>Amount:</source>
        <translation type="unfinished">Сумма:</translation>
    </message>
    <message>
        <source>Fee:</source>
        <translation type="unfinished">Комиссия:</translation>
    </message>
    <message>
        <source>Dust:</source>
        <translation type="unfinished">Пыль:</translation>
    </message>
    <message>
        <source>After Fee:</source>
        <translation type="unfinished">После комиссии:</translation>
    </message>
    <message>
        <source>Change:</source>
        <translation type="unfinished">Сдача:</translation>
    </message>
    <message>
        <source>(un)select all</source>
        <translation type="unfinished">Выбрать все</translation>
    </message>
    <message>
        <source>Tree mode</source>
        <translation type="unfinished">Режим дерева</translation>
    </message>
    <message>
        <source>List mode</source>
        <translation type="unfinished">Режим списка</translation>
    </message>
    <message>
        <source>Amount</source>
        <translation type="unfinished">Сумма</translation>
    </message>
    <message>
        <source>Received with label</source>
        <translation type="unfinished">Получено на метку</translation>
    </message>
    <message>
        <source>Received with address</source>
        <translation type="unfinished">Получено на адрес</translation>
    </message>
    <message>
        <source>Date</source>
        <translation type="unfinished">Дата</translation>
    </message>
    <message>
        <source>Confirmations</source>
        <translation type="unfinished">Подтверждений</translation>
    </message>
    <message>
        <source>Confirmed</source>
        <translation type="unfinished">Подтверждена</translation>
    </message>
    <message>
        <source>Copy amount</source>
        <translation type="unfinished">Копировать сумму</translation>
    </message>
    <message>
        <source>&amp;Copy address</source>
        <translation type="unfinished">&amp;Копировать адрес</translation>
    </message>
    <message>
        <source>Copy &amp;label</source>
        <translation type="unfinished">Копировать &amp;метку</translation>
    </message>
    <message>
        <source>Copy &amp;amount</source>
        <translation type="unfinished">Копировать &amp;сумму</translation>
    </message>
    <message>
        <source>Copy transaction &amp;ID and output index</source>
        <translation type="unfinished">Скопировать &amp;ID транзакции и индекс вывода</translation>
    </message>
    <message>
        <source>L&amp;ock unspent</source>
        <translation type="unfinished">З&amp;аблокировать неизрасходованный остаток</translation>
    </message>
    <message>
        <source>&amp;Unlock unspent</source>
        <translation type="unfinished">&amp;Разблокировать неизрасходованный остаток</translation>
    </message>
    <message>
        <source>Copy quantity</source>
        <translation type="unfinished">Копировать количество</translation>
    </message>
    <message>
        <source>Copy fee</source>
        <translation type="unfinished">Копировать комиссию</translation>
    </message>
    <message>
        <source>Copy after fee</source>
        <translation type="unfinished">Копировать после комиссии</translation>
    </message>
    <message>
        <source>Copy bytes</source>
        <translation type="unfinished">Копировать байты</translation>
    </message>
    <message>
        <source>Copy dust</source>
        <translation type="unfinished">Копировать пыль</translation>
    </message>
    <message>
        <source>Copy change</source>
        <translation type="unfinished">Копировать сдачу</translation>
    </message>
    <message>
        <source>(%1 locked)</source>
        <translation type="unfinished">(%1 заблокирован)</translation>
    </message>
    <message>
        <source>yes</source>
        <translation type="unfinished">да</translation>
    </message>
    <message>
        <source>no</source>
        <translation type="unfinished">нет</translation>
    </message>
    <message>
        <source>This label turns red if any recipient receives an amount smaller than the current dust threshold.</source>
        <translation type="unfinished">Эта метка становится красной, если получатель получит сумму меньше, чем текущий порог пыли.</translation>
    </message>
    <message>
        <source>Can vary +/- %1 satoshi(s) per input.</source>
        <translation type="unfinished">Может меняться +/- %1 сатоши за вход.</translation>
    </message>
    <message>
        <source>(no label)</source>
        <translation type="unfinished">(нет метки)</translation>
    </message>
    <message>
        <source>change from %1 (%2)</source>
        <translation type="unfinished">сдача с %1 (%2)</translation>
    </message>
    <message>
        <source>(change)</source>
        <translation type="unfinished">(сдача)</translation>
    </message>
</context>
<context>
    <name>CreateWalletActivity</name>
    <message>
        <source>Create Wallet</source>
        <extracomment>Title of window indicating the progress of creation of a new wallet.</extracomment>
        <translation type="unfinished">Создать кошелёк</translation>
    </message>
    <message>
        <source>Creating Wallet &lt;b&gt;%1&lt;/b&gt;…</source>
        <extracomment>Descriptive text of the create wallet progress window which indicates to the user which wallet is currently being created.</extracomment>
        <translation type="unfinished">Создание кошелька &lt;b&gt;%1&lt;/b&gt;...</translation>
    </message>
    <message>
        <source>Create wallet failed</source>
        <translation type="unfinished">Не удалось создать кошелек</translation>
    </message>
    <message>
        <source>Create wallet warning</source>
        <translation type="unfinished">Кошелёк создан</translation>
    </message>
    <message>
        <source>Can't list signers</source>
        <translation type="unfinished">Невозможно отобразить подписантов</translation>
    </message>
</context>
<context>
    <name>LoadWalletsActivity</name>
    <message>
        <source>Load Wallets</source>
        <extracomment>Title of progress window which is displayed when wallets are being loaded.</extracomment>
        <translation type="unfinished">Загрузка кошельков</translation>
    </message>
    <message>
        <source>Loading wallets…</source>
        <extracomment>Descriptive text of the load wallets progress window which indicates to the user that wallets are currently being loaded.</extracomment>
        <translation type="unfinished">Загрузка кошельков...</translation>
    </message>
</context>
<context>
    <name>OpenWalletActivity</name>
    <message>
        <source>Open wallet failed</source>
        <translation type="unfinished">Не удалось открыть кошелёк </translation>
    </message>
    <message>
        <source>Open wallet warning</source>
        <translation type="unfinished">Предупреждение при открытии кошелька</translation>
    </message>
    <message>
        <source>default wallet</source>
        <translation type="unfinished">кошелёк по умолчанию</translation>
    </message>
    <message>
        <source>Open Wallet</source>
        <extracomment>Title of window indicating the progress of opening of a wallet.</extracomment>
        <translation type="unfinished">Открыть кошелёк</translation>
    </message>
    <message>
        <source>Opening Wallet &lt;b&gt;%1&lt;/b&gt;…</source>
        <extracomment>Descriptive text of the open wallet progress window which indicates to the user which wallet is currently being opened.</extracomment>
        <translation type="unfinished">Открывается кошелёк &lt;b&gt;%1&lt;/b&gt;...</translation>
    </message>
</context>
<context>
    <name>WalletController</name>
    <message>
        <source>Close wallet</source>
        <translation type="unfinished">Закрыть кошелёк</translation>
    </message>
    <message>
        <source>Are you sure you wish to close the wallet &lt;i&gt;%1&lt;/i&gt;?</source>
        <translation type="unfinished">Вы уверены, что хотите закрыть кошелёк &lt;i&gt;%1&lt;/i&gt;?</translation>
    </message>
    <message>
        <source>Closing the wallet for too long can result in having to resync the entire chain if pruning is enabled.</source>
        <translation type="unfinished">Закрытие кошелька на слишком долгое время может привести к необходимости повторной синхронизации всей цепочки, если включена обрезка.</translation>
    </message>
    <message>
        <source>Close all wallets</source>
        <translation type="unfinished">Закрыть все кошельки</translation>
    </message>
    <message>
        <source>Are you sure you wish to close all wallets?</source>
        <translation type="unfinished">Вы уверенны, что хотите закрыть все кошельки?</translation>
    </message>
</context>
<context>
    <name>CreateWalletDialog</name>
    <message>
        <source>Create Wallet</source>
        <translation type="unfinished">Создать кошелёк</translation>
    </message>
    <message>
        <source>Wallet Name</source>
        <translation type="unfinished">Название кошелька</translation>
    </message>
    <message>
        <source>Wallet</source>
        <translation type="unfinished">Кошелёк</translation>
    </message>
    <message>
        <source>Encrypt the wallet. The wallet will be encrypted with a passphrase of your choice.</source>
        <translation type="unfinished">Зашифровать кошелёк. Кошелёк будет зашифрован при помощи выбранной вами парольной фразы.</translation>
    </message>
    <message>
        <source>Encrypt Wallet</source>
        <translation type="unfinished">Зашифровать кошелёк</translation>
    </message>
    <message>
        <source>Advanced Options</source>
        <translation type="unfinished">Дополнительные параметры</translation>
    </message>
    <message>
        <source>Disable private keys for this wallet. Wallets with private keys disabled will have no private keys and cannot have an HD seed or imported private keys. This is ideal for watch-only wallets.</source>
        <translation type="unfinished">Отключить приватные ключи для этого кошелька. В кошельках с отключёнными приватными ключами не сохраняются приватные ключи, в них нельзя создать HD мастер-ключ или импортировать приватные ключи. Это удобно для наблюдающих кошельков.</translation>
    </message>
    <message>
        <source>Disable Private Keys</source>
        <translation type="unfinished">Отключить приватные ключи</translation>
    </message>
    <message>
        <source>Make a blank wallet. Blank wallets do not initially have private keys or scripts. Private keys and addresses can be imported, or an HD seed can be set, at a later time.</source>
        <translation type="unfinished">Создать пустой кошелёк. В пустых кошельках изначально нет приватных ключей или скриптов. Позднее можно импортировать приватные ключи и адреса, либо установить HD мастер-ключ.</translation>
    </message>
    <message>
        <source>Make Blank Wallet</source>
        <translation type="unfinished">Создать пустой кошелёк</translation>
    </message>
    <message>
        <source>Use descriptors for scriptPubKey management</source>
        <translation type="unfinished">Использовать дескрипторы для управления scriptPubKey</translation>
    </message>
    <message>
        <source>Descriptor Wallet</source>
        <translation type="unfinished">Дескрипторный кошелёк</translation>
    </message>
    <message>
        <source>Use an external signing device such as a hardware wallet. Configure the external signer script in wallet preferences first.</source>
        <translation type="unfinished">Используйте внешнее устройство для подписи, например аппаратный кошелек. Сначала настройте сценарий внешней подписи в настройках кошелька.</translation>
    </message>
    <message>
        <source>External signer</source>
        <translation type="unfinished">Внешняя подписывающая сторона</translation>
    </message>
    <message>
        <source>Create</source>
        <translation type="unfinished">Создать</translation>
    </message>
    <message>
        <source>Compiled without sqlite support (required for descriptor wallets)</source>
        <translation type="unfinished">Скомпилирован без поддержки sqlite (необходимо для дескрипторных кошельков)</translation>
    </message>
    <message>
        <source>Compiled without external signing support (required for external signing)</source>
        <extracomment>"External signing" means using devices such as hardware wallets.</extracomment>
        <translation type="unfinished">Скомпилировано без поддержки внешней подписи (требуется для внешней подписи)</translation>
    </message>
</context>
<context>
    <name>EditAddressDialog</name>
    <message>
        <source>Edit Address</source>
        <translation type="unfinished">Изменить адрес</translation>
    </message>
    <message>
        <source>&amp;Label</source>
        <translation type="unfinished">&amp;Метка</translation>
    </message>
    <message>
        <source>The label associated with this address list entry</source>
        <translation type="unfinished">Метка, связанная с этой записью в адресной книге</translation>
    </message>
    <message>
        <source>The address associated with this address list entry. This can only be modified for sending addresses.</source>
        <translation type="unfinished">Адрес, связанный с этой записью адресной книги. Он может быть изменён только если это адрес для отправки.</translation>
    </message>
    <message>
        <source>&amp;Address</source>
        <translation type="unfinished">&amp;Адрес</translation>
    </message>
    <message>
        <source>New sending address</source>
        <translation type="unfinished">Новый адрес для отправки</translation>
    </message>
    <message>
        <source>Edit receiving address</source>
        <translation type="unfinished">Изменить адрес для получения</translation>
    </message>
    <message>
        <source>Edit sending address</source>
        <translation type="unfinished">Изменить адрес для отправки</translation>
    </message>
    <message>
        <source>The entered address "%1" is not a valid Bitcoin address.</source>
        <translation type="unfinished">Введенный адрес "%1" не является действительным биткоин-адресом.</translation>
    </message>
    <message>
        <source>Address "%1" already exists as a receiving address with label "%2" and so cannot be added as a sending address.</source>
        <translation type="unfinished">Адрес "%1" уже существует в качестве адреса для получения с меткой "%2" и поэтому не может быть добавлен в качестве адреса для отправки.</translation>
    </message>
    <message>
        <source>The entered address "%1" is already in the address book with label "%2".</source>
        <translation type="unfinished">Введённый адрес "%1" уже существует в адресной книге с меткой "%2".</translation>
    </message>
    <message>
        <source>Could not unlock wallet.</source>
        <translation type="unfinished">Невозможно разблокировать кошелёк.</translation>
    </message>
    <message>
        <source>New key generation failed.</source>
        <translation type="unfinished">Произошла ошибка при генерации нового ключа.</translation>
>>>>>>> dd04f2dd
    </message>
    </context>
<context>
<<<<<<< HEAD
    <name>TransactionTableModel</name>
    <message>
        <source>Date</source>
        <translation type="unfinished">Дата</translation>
    </message>
    <message>
        <source>Label</source>
        <translation type="unfinished">Метка</translation>
    </message>
    <message numerus="yes">
        <source>Open for %n more block(s)</source>
        <translation>
            <numerusform />
            <numerusform />
            <numerusform />
        </translation>
    </message>
    <message>
        <source>(no label)</source>
        <translation type="unfinished">(нет метки)</translation>
=======
    <name>FreespaceChecker</name>
    <message>
        <source>A new data directory will be created.</source>
        <translation type="unfinished">Будет создан новый каталог данных.</translation>
    </message>
    <message>
        <source>name</source>
        <translation type="unfinished">имя</translation>
    </message>
    <message>
        <source>Directory already exists. Add %1 if you intend to create a new directory here.</source>
        <translation type="unfinished">Каталог уже существует. Добавьте %1, если хотите создать здесь новый каталог.</translation>
    </message>
    <message>
        <source>Path already exists, and is not a directory.</source>
        <translation type="unfinished">Данный путь уже существует, и это не каталог.</translation>
    </message>
    <message>
        <source>Cannot create data directory here.</source>
        <translation type="unfinished">Невозможно создать здесь каталог данных.</translation>
    </message>
</context>
<context>
    <name>Intro</name>
    <message>
        <source>Bitcoin</source>
        <translation type="unfinished">биткоин</translation>
    </message>
    <message>
        <source>%1 GB of space available</source>
        <translation type="unfinished">Доступно %1 Гб пространства</translation>
    </message>
    <message>
        <source>(of %1 GB needed)</source>
        <translation type="unfinished">(из необходимых %1 ГБ)</translation>
    </message>
    <message>
        <source>(%1 GB needed for full chain)</source>
        <translation type="unfinished">(необходимо %1 ГБ для полной цепочки блоков)</translation>
    </message>
    <message>
        <source>At least %1 GB of data will be stored in this directory, and it will grow over time.</source>
        <translation type="unfinished">В этот каталог будет сохранено не менее %1 ГБ данных, и со временем их объём будет увеличиваться.</translation>
    </message>
    <message>
        <source>Approximately %1 GB of data will be stored in this directory.</source>
        <translation type="unfinished">В этот каталог будет сохранено приблизительно %1 ГБ данных.</translation>
    </message>
    <message numerus="yes">
        <source>(sufficient to restore backups %n day(s) old)</source>
        <extracomment>Explanatory text on the capability of the current prune target.</extracomment>
        <translation type="unfinished">
            <numerusform>(достаточно для восстановления резервных копий %n-дневной давности)</numerusform>
            <numerusform>(достаточно для восстановления резервных копий %n-дневной давности)</numerusform>
            <numerusform>(достаточно для восстановления резервных копий %n-дневной давности)</numerusform>
        </translation>
    </message>
    <message>
        <source>%1 will download and store a copy of the Bitcoin block chain.</source>
        <translation type="unfinished">%1 скачает и сохранит копию цепочки блоков биткоина.</translation>
    </message>
    <message>
        <source>The wallet will also be stored in this directory.</source>
        <translation type="unfinished">Кошелёк также будет сохранён в этот каталог.</translation>
    </message>
    <message>
        <source>Error: Specified data directory "%1" cannot be created.</source>
        <translation type="unfinished">Ошибка: невозможно создать указанный каталог данных "%1".</translation>
    </message>
    <message>
        <source>Error</source>
        <translation type="unfinished">Ошибка</translation>
>>>>>>> dd04f2dd
    </message>
    </context>
<context>
    <name>TransactionView</name>
    <message>
<<<<<<< HEAD
        <source>&amp;Copy address</source>
        <translation type="unfinished">&amp;Копировать адрес</translation>
    </message>
    <message>
        <source>Copy &amp;label</source>
        <translation type="unfinished">Копировать &amp;метку</translation>
    </message>
    <message>
        <source>Copy &amp;amount</source>
        <translation type="unfinished">Копировать &amp;сумму</translation>
    </message>
    <message>
        <source>Copy transaction &amp;ID</source>
        <translation type="unfinished">Копировать транзакцию и &amp;ID</translation>
    </message>
    <message>
        <source>Copy &amp;raw transaction</source>
        <translation type="unfinished">Копировать &amp;исходный код транзакции</translation>
    </message>
    <message>
        <source>Copy full transaction &amp;details</source>
        <translation type="unfinished">Копировать все подробности транзакции</translation>
    </message>
    <message>
        <source>&amp;Show transaction details</source>
        <translation type="unfinished">&amp;Показать подробности транзакции</translation>
    </message>
    <message>
        <source>Increase transaction &amp;fee</source>
        <translation type="unfinished">Увеличить комиссию</translation>
    </message>
    <message>
        <source>A&amp;bandon transaction</source>
        <translation type="unfinished">Отказ от транзакции</translation>
    </message>
    <message>
        <source>&amp;Edit address label</source>
        <translation type="unfinished">Изменить адресную метку</translation>
    </message>
    <message>
        <source>Comma separated file</source>
        <extracomment>Expanded name of the CSV file format. See https://en.wikipedia.org/wiki/Comma-separated_values</extracomment>
        <translation type="unfinished">Файл, разделенный запятыми</translation>
=======
        <source>Welcome</source>
        <translation type="unfinished">Добро пожаловать</translation>
    </message>
    <message>
        <source>Welcome to %1.</source>
        <translation type="unfinished">Добро пожаловать в %1.</translation>
    </message>
    <message>
        <source>As this is the first time the program is launched, you can choose where %1 will store its data.</source>
        <translation type="unfinished">Поскольку программа запущена впервые, вы можете выбрать, где %1 будет хранить свои данные.</translation>
    </message>
    <message>
        <source>When you click OK, %1 will begin to download and process the full %4 block chain (%2GB) starting with the earliest transactions in %3 when %4 initially launched.</source>
        <translation type="unfinished">Когда вы нажмёте ОК, %1 начнет скачивать и обрабатывать полную цепочку блоков %4а (%2 ГБ), начиная с самых первых транзакций в %3, когда %4 был изначально запущен.</translation>
    </message>
    <message>
        <source>Limit block chain storage to</source>
        <translation type="unfinished">Ограничить размер сохранённой цепочки блоков до</translation>
    </message>
    <message>
        <source>Reverting this setting requires re-downloading the entire blockchain. It is faster to download the full chain first and prune it later. Disables some advanced features.</source>
        <translation type="unfinished">Возврат этого параметра в прежнее положение потребует повторного скачивания всей цепочки блоков. Быстрее будет сначала скачать полную цепочку и обрезать позднее. Отключает некоторые расширенные функции. </translation>
    </message>
    <message>
        <source> GB</source>
        <translation type="unfinished">ГБ</translation>
    </message>
    <message>
        <source>This initial synchronisation is very demanding, and may expose hardware problems with your computer that had previously gone unnoticed. Each time you run %1, it will continue downloading where it left off.</source>
        <translation type="unfinished">Эта первичная синхронизация очень требовательна к ресурсам и может выявить проблемы с аппаратным обеспечением вашего компьютера, которые ранее оставались незамеченными. Каждый раз, когда вы запускаете %1, скачивание будет продолжено с места остановки.</translation>
    </message>
    <message>
        <source>If you have chosen to limit block chain storage (pruning), the historical data must still be downloaded and processed, but will be deleted afterward to keep your disk usage low.</source>
        <translation type="unfinished">Если вы решили ограничить объём хранимого блокчейна (обрезка), все исторические данные всё равно необходимо скачать и обработать, но после этого они будут удалены для экономии места на диске.</translation>
    </message>
    <message>
        <source>Use the default data directory</source>
        <translation type="unfinished">Использовать стандартный каталог данных</translation>
    </message>
    <message>
        <source>Use a custom data directory:</source>
        <translation type="unfinished">Использовать пользовательский каталог данных:</translation>
>>>>>>> dd04f2dd
    </message>
</context>
<context>
    <name>HelpMessageDialog</name>
    <message>
<<<<<<< HEAD
        <source>Confirmed</source>
        <translation type="unfinished">Подтверждена</translation>
    </message>
    <message>
        <source>Date</source>
        <translation type="unfinished">Дата</translation>
    </message>
    <message>
        <source>Label</source>
        <translation type="unfinished">Метка</translation>
=======
        <source>version</source>
        <translation type="unfinished">версия</translation>
    </message>
    <message>
        <source>About %1</source>
        <translation type="unfinished">О %1</translation>
    </message>
    <message>
        <source>Command-line options</source>
        <translation type="unfinished">Параметры командной строки</translation>
>>>>>>> dd04f2dd
    </message>
</context>
<context>
    <name>ShutdownWindow</name>
    <message>
<<<<<<< HEAD
        <source>Exporting Failed</source>
        <translation type="unfinished">Ошибка экспорта</translation>
=======
        <source>%1 is shutting down…</source>
        <translation type="unfinished">%1 завершает работу...</translation>
>>>>>>> dd04f2dd
    </message>
    </context>
<context>
    <name>WalletFrame</name>
    <message>
<<<<<<< HEAD
        <source>Create a new wallet</source>
        <translation type="unfinished">Создать новый кошелёк</translation>
    </message>
</context>
<context>
    <name>WalletModel</name>
    <message>
        <source>Send Coins</source>
        <translation type="unfinished">Отправить монеты</translation>
    </message>
    <message>
        <source>Do you want to draft a transaction with fee increase?</source>
        <translation type="unfinished">Хотите оформить транзакцию с увеличением комиссии?</translation>
    </message>
    <message>
        <source>Confirm fee bump</source>
        <translation type="unfinished">Подтвердить увеличение комиссии</translation>
    </message>
    <message>
        <source>Can't display address</source>
        <translation type="unfinished">Не могу отобразить адрес</translation>
    </message>
    <message>
        <source>default wallet</source>
        <translation type="unfinished">кошелёк по умолчанию</translation>
    </message>
</context>
<context>
    <name>WalletView</name>
    <message>
        <source>&amp;Export</source>
        <translation type="unfinished">&amp;Экспорт</translation>
=======
        <source>Do not shut down the computer until this window disappears.</source>
        <translation type="unfinished">Не выключайте компьютер, пока это окно не исчезнет.</translation>
    </message>
</context>
<context>
    <name>ModalOverlay</name>
    <message>
        <source>Form</source>
        <translation type="unfinished">Форма</translation>
    </message>
    <message>
        <source>Recent transactions may not yet be visible, and therefore your wallet's balance might be incorrect. This information will be correct once your wallet has finished synchronizing with the bitcoin network, as detailed below.</source>
        <translation type="unfinished">Недавние транзакции могут быть пока не видны, и поэтому отображаемый баланс вашего кошелька может быть неверным. Информация станет верной после завершения синхронизации с сетью биткоина, прогресс которой вы можете видеть ниже.</translation>
    </message>
    <message>
        <source>Attempting to spend bitcoins that are affected by not-yet-displayed transactions will not be accepted by the network.</source>
        <translation type="unfinished">Попытка потратить средства, затронутые не видными пока транзакциями, будет отклонена сетью.</translation>
    </message>
    <message>
        <source>Number of blocks left</source>
        <translation type="unfinished">Количество оставшихся блоков</translation>
    </message>
    <message>
        <source>Unknown…</source>
        <translation type="unfinished">Неизвестно...</translation>
    </message>
    <message>
        <source>calculating…</source>
        <translation type="unfinished">вычисляется...</translation>
    </message>
    <message>
        <source>Last block time</source>
        <translation type="unfinished">Время последнего блока</translation>
    </message>
    <message>
        <source>Progress</source>
        <translation type="unfinished">Прогресс</translation>
    </message>
    <message>
        <source>Progress increase per hour</source>
        <translation type="unfinished">Прирост прогресса в час</translation>
    </message>
    <message>
        <source>Estimated time left until synced</source>
        <translation type="unfinished">Расчётное время до завершения синхронизации</translation>
    </message>
    <message>
        <source>Hide</source>
        <translation type="unfinished">Скрыть</translation>
    </message>
    <message>
        <source>Esc</source>
        <translation type="unfinished">Выйти</translation>
    </message>
    <message>
        <source>%1 is currently syncing.  It will download headers and blocks from peers and validate them until reaching the tip of the block chain.</source>
        <translation type="unfinished">%1 в настоящий момент синхронизируется. Заголовки и блоки будут скачиваться с других узлов сети и проверяться до тех пор, пока не будет достигнут конец цепочки блоков.</translation>
    </message>
    <message>
        <source>Unknown. Syncing Headers (%1, %2%)…</source>
        <translation type="unfinished">Неизвестно. Синхронизируются заголовки (%1, %2%)...</translation>
>>>>>>> dd04f2dd
    </message>
</context>
<context>
    <name>OpenURIDialog</name>
    <message>
<<<<<<< HEAD
        <source>Export the data in the current tab to a file</source>
        <translation type="unfinished">Экспортировать данные из текущей вкладки в файл</translation>
    </message>
    <message>
        <source>Error</source>
        <translation type="unfinished">Ошибка</translation>
=======
        <source>Open bitcoin URI</source>
        <translation type="unfinished">Открыть URI биткоина</translation>
    </message>
    <message>
        <source>Paste address from clipboard</source>
        <extracomment>Tooltip text for button that allows you to paste an address that is in your clipboard.</extracomment>
        <translation type="unfinished">Вставить адрес из буфера обмена</translation>
>>>>>>> dd04f2dd
    </message>
    </context>
<context>
<<<<<<< HEAD
    <name>bitcoin-core</name>
    <message>
        <source>Error: Dumpfile version is not supported. This version of bitcoin-wallet only supports version 1 dumpfiles. Got dumpfile with version %s</source>
        <translation type="unfinished">Ошибка: версия дамп-файла не поддерживается. Эта версия биткойн-кошелека поддерживает только дамп-файлы версии 1. Обнаружен дамп-файл версии %s</translation>
    </message>
    <message>
        <source>Error: Legacy wallets only support the "legacy", "p2sh-segwit", and "bech32" address types</source>
        <translation type="unfinished">Ошибка: Устаревшие кошельки поддерживают только "legacy", "p2sh-segwit", и "bech32" типы адресов.</translation>
    </message>
    <message>
        <source>Error: No %s addresses available.</source>
        <translation type="unfinished">Ошибка: Нет %s доступных адресов</translation>
    </message>
    <message>
        <source>Pruning blockstore…</source>
        <translation type="unfinished">Сокращение хранилища блоков...</translation>
    </message>
    <message>
        <source>Replaying blocks…</source>
        <translation type="unfinished">Пересборка блоков...</translation>
    </message>
    <message>
        <source>Specified -walletdir "%s" is not a directory</source>
        <translation type="unfinished">Указанный -walletdir "%s" не является каталогом</translation>
    </message>
    <message>
        <source>Specified blocks directory "%s" does not exist.</source>
        <translation type="unfinished">Указанный каталог блоков "%s" не существует.</translation>
    </message>
    <message>
        <source>Unable to start HTTP server. See debug log for details.</source>
        <translation type="unfinished">Невозможно запустить HTTP-сервер. См. подробности в журнале отладки.</translation>
    </message>
    <message>
        <source>Unknown new rules activated (versionbit %i)</source>
        <translation type="unfinished">Внимание: неизвестные правила вступили в силу (versionbit %i)</translation>
    </message>
    </context>
=======
    <name>OptionsDialog</name>
    <message>
        <source>Options</source>
        <translation type="unfinished">Параметры</translation>
    </message>
    <message>
        <source>&amp;Main</source>
        <translation type="unfinished">&amp;Главные</translation>
    </message>
    <message>
        <source>Automatically start %1 after logging in to the system.</source>
        <translation type="unfinished">Автоматически запускать %1 после входа в систему.</translation>
    </message>
    <message>
        <source>&amp;Start %1 on system login</source>
        <translation type="unfinished">&amp;Запускать %1 при входе в систему</translation>
    </message>
    <message>
        <source>Enabling pruning significantly reduces the disk space required to store transactions. All blocks are still fully validated. Reverting this setting requires re-downloading the entire blockchain.</source>
        <translation type="unfinished">Включение обрезки значительно снизит требования к месту на диске для хранения транзакций. Блоки будут по-прежнему полностью проверяться. Возврат этого параметра в прежнее значение приведёт к повторному скачиванию всей цепочки блоков.</translation>
    </message>
    <message>
        <source>Size of &amp;database cache</source>
        <translation type="unfinished">Размер кеша &amp;базы данных</translation>
    </message>
    <message>
        <source>Number of script &amp;verification threads</source>
        <translation type="unfinished">Количество потоков для &amp;проверки скриптов</translation>
    </message>
    <message>
        <source>IP address of the proxy (e.g. IPv4: 127.0.0.1 / IPv6: ::1)</source>
        <translation type="unfinished">IP-адрес прокси (к примеру, IPv4: 127.0.0.1 / IPv6: ::1)</translation>
    </message>
    <message>
        <source>Shows if the supplied default SOCKS5 proxy is used to reach peers via this network type.</source>
        <translation type="unfinished">Показывает, используется ли прокси SOCKS5 по умолчанию для доступа к узлам через этот тип сети.</translation>
    </message>
    <message>
        <source>Minimize instead of exit the application when the window is closed. When this option is enabled, the application will be closed only after selecting Exit in the menu.</source>
        <translation type="unfinished">Сворачивать вместо выхода из приложения при закрытии окна. Если данный параметр включён, приложение закроется только после нажатия "Выход" в меню.</translation>
    </message>
    <message>
        <source>Open the %1 configuration file from the working directory.</source>
        <translation type="unfinished">Открывает файл конфигурации %1 из рабочего каталога.</translation>
    </message>
    <message>
        <source>Open Configuration File</source>
        <translation type="unfinished">Открыть файл конфигурации</translation>
    </message>
    <message>
        <source>Reset all client options to default.</source>
        <translation type="unfinished">Сбросить все параметры клиента к значениям по умолчанию.</translation>
    </message>
    <message>
        <source>&amp;Reset Options</source>
        <translation type="unfinished">&amp;Сбросить параметры</translation>
    </message>
    <message>
        <source>&amp;Network</source>
        <translation type="unfinished">&amp;Сеть</translation>
    </message>
    <message>
        <source>Prune &amp;block storage to</source>
        <translation type="unfinished">Обрезать объём хранимых блоков до</translation>
    </message>
    <message>
        <source>GB</source>
        <translation type="unfinished">ГБ</translation>
    </message>
    <message>
        <source>Reverting this setting requires re-downloading the entire blockchain.</source>
        <translation type="unfinished">Возврат этой настройки в прежнее значение потребует повторного скачивания всей цепочки блоков.</translation>
    </message>
    <message>
        <source>Maximum database cache size. A larger cache can contribute to faster sync, after which the benefit is less pronounced for most use cases. Lowering the cache size will reduce memory usage. Unused mempool memory is shared for this cache.</source>
        <extracomment>Tooltip text for Options window setting that sets the size of the database cache. Explains the corresponding effects of increasing/decreasing this value.</extracomment>
        <translation type="unfinished">Максимальный размер кэша базы данных. Больший размер кэша может способствовать более быстрой синхронизации, после чего это преимущество становится менее выраженным для большинства случаев использования. Уменьшение размера кэша уменьшит использование памяти. Неиспользуемая память mempool используется совместно для этого кэша.</translation>
    </message>
    <message>
        <source>MiB</source>
        <translation type="unfinished">МиБ</translation>
    </message>
    <message>
        <source>Set the number of script verification threads. Negative values correspond to the number of cores you want to leave free to the system.</source>
        <extracomment>Tooltip text for Options window setting that sets the number of script verification threads. Explains that negative values mean to leave these many cores free to the system.</extracomment>
        <translation type="unfinished">Укажите число тредов проверки/верификации скриптов транзакций. Отрицательные значения указывают число ядер доступных для операционной системы.</translation>
    </message>
    <message>
        <source>(0 = auto, &lt;0 = leave that many cores free)</source>
        <translation type="unfinished">(0 = автоматически, &lt;0 = оставить столько ядер свободными)</translation>
    </message>
    <message>
        <source>This allows you or a third party tool to communicate with the node through command-line and JSON-RPC commands.</source>
        <extracomment>Tooltip text for Options window setting that enables the RPC server.</extracomment>
        <translation type="unfinished">Это позволяет вам или сторонней программе взаимодействовать с этим узлом через командную строку и команды JSON-RPC</translation>
    </message>
    <message>
        <source>Enable R&amp;PC server</source>
        <extracomment>An Options window setting to enable the RPC server.</extracomment>
        <translation type="unfinished">Включить R&amp;PC сервер</translation>
    </message>
    <message>
        <source>W&amp;allet</source>
        <translation type="unfinished">&amp;Кошелёк</translation>
    </message>
    <message>
        <source>Whether to set subtract fee from amount as default or not.</source>
        <extracomment>Tooltip text for Options window setting that sets subtracting the fee from a sending amount as default.</extracomment>
        <translation type="unfinished">Вычитать комиссию из суммы по умолчанию или нет.</translation>
    </message>
    <message>
        <source>Subtract &amp;fee from amount by default</source>
        <extracomment>An Options window setting to set subtracting the fee from a sending amount as default.</extracomment>
        <translation type="unfinished">Вычесть &amp;комиссию из суммы</translation>
    </message>
    <message>
        <source>Expert</source>
        <translation type="unfinished">Экспертные настройки</translation>
    </message>
    <message>
        <source>Enable coin &amp;control features</source>
        <translation type="unfinished">Включить возможность &amp;управления монетами</translation>
    </message>
    <message>
        <source>If you disable the spending of unconfirmed change, the change from a transaction cannot be used until that transaction has at least one confirmation. This also affects how your balance is computed.</source>
        <translation type="unfinished">Если вы отключите трату неподтверждённой сдачи, сдачу от транзакции нельзя будет использвать до тех пор, пока у этой транзакции не будет хотя бы одного подтверждения. Это также влияет на расчёт вашего баланса.</translation>
    </message>
    <message>
        <source>&amp;Spend unconfirmed change</source>
        <translation type="unfinished">&amp;Тратить неподтверждённую сдачу</translation>
    </message>
    <message>
        <source>Enable &amp;PSBT controls</source>
        <extracomment>An options window setting to enable PSBT controls.</extracomment>
        <translation type="unfinished">Включить управление частично подписанными транзакциями</translation>
    </message>
    <message>
        <source>Whether to show PSBT controls.</source>
        <extracomment>Tooltip text for options window setting that enables PSBT controls.</extracomment>
        <translation type="unfinished">Показать элементы управления частично подписанными транзакциями</translation>
    </message>
    <message>
        <source>External Signer (e.g. hardware wallet)</source>
        <translation type="unfinished">Внешний подписант(например, аппаратный кошелёк)</translation>
    </message>
    <message>
        <source>&amp;External signer script path</source>
        <translation type="unfinished">&amp;Внешний скрипт для подписи</translation>
    </message>
    <message>
        <source>Full path to a Bitcoin Core compatible script (e.g. C:\Downloads\hwi.exe or /Users/you/Downloads/hwi.py). Beware: malware can steal your coins!</source>
        <translation type="unfinished">Путь к скрипту, совместимому с Bitcoin Core (напр. C:\Downloads\hwi.exe or /Users/you/Downloads/hwi.py). Внимание: остерегайтесь вредоносных скриптов!</translation>
    </message>
    <message>
        <source>Automatically open the Bitcoin client port on the router. This only works when your router supports UPnP and it is enabled.</source>
        <translation type="unfinished">Автоматически открыть порт биткоин-клиента на маршрутизаторе. Работает, если ваш маршрутизатор поддерживает UPnP, и данная функция на нём включена.</translation>
    </message>
    <message>
        <source>Map port using &amp;UPnP</source>
        <translation type="unfinished">Пробросить порт через &amp;UPnP</translation>
    </message>
    <message>
        <source>Automatically open the Bitcoin client port on the router. This only works when your router supports NAT-PMP and it is enabled. The external port could be random.</source>
        <translation type="unfinished">Автоматически открыть порт биткоин-клиента на роутере. Работает? если ваш роутер поддерживает NAT-PMP, и данная функция на нём включена. Внешний порт может быть случайным.</translation>
    </message>
    <message>
        <source>Map port using NA&amp;T-PMP</source>
        <translation type="unfinished">Пробросить порт с помощью NA&amp;T-PMP</translation>
    </message>
    <message>
        <source>Accept connections from outside.</source>
        <translation type="unfinished">Принимать входящие соединения.</translation>
    </message>
    <message>
        <source>Allow incomin&amp;g connections</source>
        <translation type="unfinished">Разрешить входящие соединения</translation>
    </message>
    <message>
        <source>Connect to the Bitcoin network through a SOCKS5 proxy.</source>
        <translation type="unfinished">Подключиться к сети биткоина через прокси SOCKS5.</translation>
    </message>
    <message>
        <source>&amp;Connect through SOCKS5 proxy (default proxy):</source>
        <translation type="unfinished">&amp;Подключаться через прокси SOCKS5 (прокси по умолчанию):</translation>
    </message>
    <message>
        <source>Proxy &amp;IP:</source>
        <translation type="unfinished">IP прокси:</translation>
    </message>
    <message>
        <source>&amp;Port:</source>
        <translation type="unfinished">&amp;Порт:</translation>
    </message>
    <message>
        <source>Port of the proxy (e.g. 9050)</source>
        <translation type="unfinished">Порт прокси: (напр. 9050)</translation>
    </message>
    <message>
        <source>Used for reaching peers via:</source>
        <translation type="unfinished">Используется для подключения к узлам по:</translation>
    </message>
    <message>
        <source>&amp;Window</source>
        <translation type="unfinished">&amp;Окно</translation>
    </message>
    <message>
        <source>Show the icon in the system tray.</source>
        <translation type="unfinished">Показывать значок в области уведомлений</translation>
    </message>
    <message>
        <source>&amp;Show tray icon</source>
        <translation type="unfinished">&amp;Показывать значок в области ведомлений</translation>
    </message>
    <message>
        <source>Show only a tray icon after minimizing the window.</source>
        <translation type="unfinished">Отобразить только значок в области уведомлений после сворачивания окна.</translation>
    </message>
    <message>
        <source>&amp;Minimize to the tray instead of the taskbar</source>
        <translation type="unfinished">&amp;Сворачивать в область уведомлений вместо панели задач</translation>
    </message>
    <message>
        <source>M&amp;inimize on close</source>
        <translation type="unfinished">С&amp;ворачивать при закрытии</translation>
    </message>
    <message>
        <source>&amp;Display</source>
        <translation type="unfinished">&amp;Внешний вид</translation>
    </message>
    <message>
        <source>User Interface &amp;language:</source>
        <translation type="unfinished">Язык пользовательского интерфейса:</translation>
    </message>
    <message>
        <source>The user interface language can be set here. This setting will take effect after restarting %1.</source>
        <translation type="unfinished">Здесь можно выбрать язык пользовательского интерфейса. Параметры будут применены после перезапуска %1</translation>
    </message>
    <message>
        <source>&amp;Unit to show amounts in:</source>
        <translation type="unfinished">&amp;Отображать суммы в единицах:</translation>
    </message>
    <message>
        <source>Choose the default subdivision unit to show in the interface and when sending coins.</source>
        <translation type="unfinished">Выберите единицу измерения, которая будет показана по умолчанию в интерфейсе и при отправке монет.</translation>
    </message>
    <message>
        <source>Third-party URLs (e.g. a block explorer) that appear in the transactions tab as context menu items. %s in the URL is replaced by transaction hash. Multiple URLs are separated by vertical bar |.</source>
        <translation type="unfinished">Сторонние URL-адреса (например, обозреватель блоков), которые будут показаны на вкладке транзакций как элементы контекстного меню. %s в URL будет заменён на хэш транзакции. Несколько URL-адресов разделяются вертикальной чертой |.</translation>
    </message>
    <message>
        <source>&amp;Third-party transaction URLs</source>
        <translation type="unfinished">&amp;Ссылки на транзакции сторонних сервисов</translation>
    </message>
    <message>
        <source>Whether to show coin control features or not.</source>
        <translation type="unfinished">Показывать ли параметры управления монетами.</translation>
    </message>
    <message>
        <source>Connect to the Bitcoin network through a separate SOCKS5 proxy for Tor onion services.</source>
        <translation type="unfinished">Подключаться к сети биткоина через отдельный прокси SOCKS5 для скрытых сервисов Tor.</translation>
    </message>
    <message>
        <source>Use separate SOCKS&amp;5 proxy to reach peers via Tor onion services:</source>
        <translation type="unfinished">Использовать отдельный прокси SOCKS&amp;5 для соединения с узлами через скрытые сервисы Tor:</translation>
    </message>
    <message>
        <source>Monospaced font in the Overview tab:</source>
        <translation type="unfinished">Моноширинный шрифт на вкладке Обзор:</translation>
    </message>
    <message>
        <source>embedded "%1"</source>
        <translation type="unfinished">встроенный "%1"</translation>
    </message>
    <message>
        <source>closest matching "%1"</source>
        <translation type="unfinished">ближайшее совпадение "%1"</translation>
    </message>
    <message>
        <source>Options set in this dialog are overridden by the command line or in the configuration file:</source>
        <translation type="unfinished">Параметры, установленные в этом диалоговом окне, были переопределены командной строкой или в файле конфигурации:</translation>
    </message>
    <message>
        <source>&amp;OK</source>
        <translation type="unfinished">&amp;ОК</translation>
    </message>
    <message>
        <source>&amp;Cancel</source>
        <translation type="unfinished">О&amp;тмена</translation>
    </message>
    <message>
        <source>Compiled without external signing support (required for external signing)</source>
        <extracomment>"External signing" means using devices such as hardware wallets.</extracomment>
        <translation type="unfinished">Скомпилировано без поддержки внешней подписи (требуется для внешней подписи)</translation>
    </message>
    <message>
        <source>default</source>
        <translation type="unfinished">по умолчанию</translation>
    </message>
    <message>
        <source>none</source>
        <translation type="unfinished">ни один</translation>
    </message>
    <message>
        <source>Confirm options reset</source>
        <translation type="unfinished">Подтвердить сброс опций</translation>
    </message>
    <message>
        <source>Client restart required to activate changes.</source>
        <translation type="unfinished">Для активации изменений необходим перезапуск клиента.</translation>
    </message>
    <message>
        <source>Client will be shut down. Do you want to proceed?</source>
        <translation type="unfinished">Клиент будет закрыт. Продолжить?</translation>
    </message>
    <message>
        <source>Configuration options</source>
        <extracomment>Window title text of pop-up box that allows opening up of configuration file.</extracomment>
        <translation type="unfinished">Параметры конфигурации</translation>
    </message>
    <message>
        <source>The configuration file is used to specify advanced user options which override GUI settings. Additionally, any command-line options will override this configuration file.</source>
        <extracomment>Explanatory text about the priority order of instructions considered by client. The order from high to low being: command-line, configuration file, GUI settings.</extracomment>
        <translation type="unfinished">Файл конфигурации используется для указания расширенных пользовательских параметров, которые будут иметь приоритет над настройками в графическом интерфейсе. Параметры командной строки имеют приоритет над файлом конфигурации.</translation>
    </message>
    <message>
        <source>Continue</source>
        <translation type="unfinished">Продолжить</translation>
    </message>
    <message>
        <source>Cancel</source>
        <translation type="unfinished">Отмена</translation>
    </message>
    <message>
        <source>Error</source>
        <translation type="unfinished">Ошибка</translation>
    </message>
    <message>
        <source>The configuration file could not be opened.</source>
        <translation type="unfinished">Невозможно открыть файл конфигурации.</translation>
    </message>
    <message>
        <source>This change would require a client restart.</source>
        <translation type="unfinished">Это изменение потребует перезапуска клиента.</translation>
    </message>
    <message>
        <source>The supplied proxy address is invalid.</source>
        <translation type="unfinished">Указанный прокси-адрес недействителен.</translation>
    </message>
</context>
<context>
    <name>OverviewPage</name>
    <message>
        <source>Form</source>
        <translation type="unfinished">Форма</translation>
    </message>
    <message>
        <source>The displayed information may be out of date. Your wallet automatically synchronizes with the Bitcoin network after a connection is established, but this process has not completed yet.</source>
        <translation type="unfinished">Показанная информация может быть устаревшей. Ваш кошелёк автоматически синхронизируется с сетью биткоина после подключения, но этот процесс пока не завершён.</translation>
    </message>
    <message>
        <source>Watch-only:</source>
        <translation type="unfinished">Только наблюдение:</translation>
    </message>
    <message>
        <source>Available:</source>
        <translation type="unfinished">Доступно:</translation>
    </message>
    <message>
        <source>Your current spendable balance</source>
        <translation type="unfinished">Ваш баланс, который можно расходовать</translation>
    </message>
    <message>
        <source>Pending:</source>
        <translation type="unfinished">В ожидании:</translation>
    </message>
    <message>
        <source>Total of transactions that have yet to be confirmed, and do not yet count toward the spendable balance</source>
        <translation type="unfinished">Общая сумма всех транзакций, которые ещё не подтверждены и не учитываются в балансе, который можно расходовать</translation>
    </message>
    <message>
        <source>Immature:</source>
        <translation type="unfinished">Незрелые:</translation>
    </message>
    <message>
        <source>Mined balance that has not yet matured</source>
        <translation type="unfinished">Баланс добытых монет, который ещё не созрел</translation>
    </message>
    <message>
        <source>Balances</source>
        <translation type="unfinished">Балансы</translation>
    </message>
    <message>
        <source>Total:</source>
        <translation type="unfinished">Всего:</translation>
    </message>
    <message>
        <source>Your current total balance</source>
        <translation type="unfinished">Ваш текущий итоговый баланс</translation>
    </message>
    <message>
        <source>Your current balance in watch-only addresses</source>
        <translation type="unfinished">Ваш текущий баланс в наблюдаемых адресах</translation>
    </message>
    <message>
        <source>Spendable:</source>
        <translation type="unfinished">Доступно:</translation>
    </message>
    <message>
        <source>Recent transactions</source>
        <translation type="unfinished">Последние транзакции</translation>
    </message>
    <message>
        <source>Unconfirmed transactions to watch-only addresses</source>
        <translation type="unfinished">Неподтвержденные транзакции на наблюдаемые адреса</translation>
    </message>
    <message>
        <source>Mined balance in watch-only addresses that has not yet matured</source>
        <translation type="unfinished">Баланс добытых монет на наблюдаемых адресах, который ещё не созрел</translation>
    </message>
    <message>
        <source>Current total balance in watch-only addresses</source>
        <translation type="unfinished">Текущий итоговый баланс на наблюдаемых адресах</translation>
    </message>
    <message>
        <source>Privacy mode activated for the Overview tab. To unmask the values, uncheck Settings-&gt;Mask values.</source>
        <translation type="unfinished">Включён режим приватности для вкладки обзора. Чтобы показать данные, отключите пункт Настройки -&gt; Скрыть значения.</translation>
    </message>
</context>
<context>
    <name>PSBTOperationsDialog</name>
    <message>
        <source>Dialog</source>
        <translation type="unfinished">Диалог</translation>
    </message>
    <message>
        <source>Sign Tx</source>
        <translation type="unfinished">Подписать транзакцию</translation>
    </message>
    <message>
        <source>Broadcast Tx</source>
        <translation type="unfinished">Отправить транзакцию</translation>
    </message>
    <message>
        <source>Copy to Clipboard</source>
        <translation type="unfinished">Скопировать в буфер обмена</translation>
    </message>
    <message>
        <source>Save…</source>
        <translation type="unfinished">Сохранить...</translation>
    </message>
    <message>
        <source>Close</source>
        <translation type="unfinished">Закрыть</translation>
    </message>
    <message>
        <source>Failed to load transaction: %1</source>
        <translation type="unfinished">Не удалось загрузить транзакцию: %1</translation>
    </message>
    <message>
        <source>Failed to sign transaction: %1</source>
        <translation type="unfinished">Не удалось подписать транзакцию: %1</translation>
    </message>
    <message>
        <source>Cannot sign inputs while wallet is locked.</source>
        <translation type="unfinished">Невозможно подписать входы пока кошелёк заблокирован</translation>
    </message>
    <message>
        <source>Could not sign any more inputs.</source>
        <translation type="unfinished">Не удалось подписать оставшиеся входы.</translation>
    </message>
    <message>
        <source>Signed %1 inputs, but more signatures are still required.</source>
        <translation type="unfinished">Подписано %1 входов, но требуется больше подписей.</translation>
    </message>
    <message>
        <source>Signed transaction successfully. Transaction is ready to broadcast.</source>
        <translation type="unfinished">Транзакция успешно подписана. Транзакция готова к отправке.</translation>
    </message>
    <message>
        <source>Unknown error processing transaction.</source>
        <translation type="unfinished">Неизвестная ошибка во время обработки транзакции.</translation>
    </message>
    <message>
        <source>Transaction broadcast successfully! Transaction ID: %1</source>
        <translation type="unfinished">Транзакция успешно отправлена! Идентификатор транзакции: %1</translation>
    </message>
    <message>
        <source>Transaction broadcast failed: %1</source>
        <translation type="unfinished">Отправка транзакции не удалась: %1</translation>
    </message>
    <message>
        <source>PSBT copied to clipboard.</source>
        <translation type="unfinished">PSBT скопирована в буфер обмена</translation>
    </message>
    <message>
        <source>Save Transaction Data</source>
        <translation type="unfinished">Сохранить данные о транзакции</translation>
    </message>
    <message>
        <source>Partially Signed Transaction (Binary)</source>
        <extracomment>Expanded name of the binary PSBT file format. See: BIP 174.</extracomment>
        <translation type="unfinished">Частично подписанная транзакция (двоичный файл)</translation>
    </message>
    <message>
        <source>PSBT saved to disk.</source>
        <translation type="unfinished">PSBT сохранена на диск.</translation>
    </message>
    <message>
        <source> * Sends %1 to %2</source>
        <translation type="unfinished">* Отправляет %1 на %2</translation>
    </message>
    <message>
        <source>Unable to calculate transaction fee or total transaction amount.</source>
        <translation type="unfinished">Не удалось вычислить сумму комиссии или общую сумму транзакции.</translation>
    </message>
    <message>
        <source>Pays transaction fee: </source>
        <translation type="unfinished">Платит комиссию:</translation>
    </message>
    <message>
        <source>Total Amount</source>
        <translation type="unfinished">Итоговая сумма</translation>
    </message>
    <message>
        <source>or</source>
        <translation type="unfinished">или</translation>
    </message>
    <message>
        <source>Transaction has %1 unsigned inputs.</source>
        <translation type="unfinished">Транзакция имеет %1 неподписанных входов.</translation>
    </message>
    <message>
        <source>Transaction is missing some information about inputs.</source>
        <translation type="unfinished">Транзакция имеет недостаточно информации о некоторых входах.</translation>
    </message>
    <message>
        <source>Transaction still needs signature(s).</source>
        <translation type="unfinished">Транзакции требуется по крайней мере ещё одна подпись.</translation>
    </message>
    <message>
        <source>(But no wallet is loaded.)</source>
        <translation type="unfinished">(Кошелек не загружен)</translation>
    </message>
    <message>
        <source>(But this wallet cannot sign transactions.)</source>
        <translation type="unfinished">(Но этот кошелёк не может подписывать транзакции.)</translation>
    </message>
    <message>
        <source>(But this wallet does not have the right keys.)</source>
        <translation type="unfinished">(Но этот кошелёк не имеет необходимых ключей.)</translation>
    </message>
    <message>
        <source>Transaction is fully signed and ready for broadcast.</source>
        <translation type="unfinished">Транзакция полностью подписана, и готова к отправке.</translation>
    </message>
    <message>
        <source>Transaction status is unknown.</source>
        <translation type="unfinished">Статус транзакции неизвестен.</translation>
    </message>
</context>
<context>
    <name>PaymentServer</name>
    <message>
        <source>Payment request error</source>
        <translation type="unfinished">Ошибка запроса платежа</translation>
    </message>
    <message>
        <source>Cannot start bitcoin: click-to-pay handler</source>
        <translation type="unfinished">Не удаётся запустить обработчик click-to-pay для протокола bitcoin:</translation>
    </message>
    <message>
        <source>URI handling</source>
        <translation type="unfinished">Обработка URI</translation>
    </message>
    <message>
        <source>'bitcoin://' is not a valid URI. Use 'bitcoin:' instead.</source>
        <translation type="unfinished">«bitcoin://» — это неверный URI. Используйте вместо него «bitcoin:».</translation>
    </message>
    <message>
        <source>Cannot process payment request because BIP70 is not supported.
Due to widespread security flaws in BIP70 it's strongly recommended that any merchant instructions to switch wallets be ignored.
If you are receiving this error you should request the merchant provide a BIP21 compatible URI.</source>
        <translation type="unfinished">Не удалось обработать транзакцию, потому что BIP70 не поддерживается.
Из-за широко распространённых уязвимостей в BIP70 настоятельно рекомендуется игнорировать любые инструкции продавцов сменить кошелёк.
Если вы получили эту ошибку, вам следует попросить у продавца URI, совместимый с BIP21.</translation>
    </message>
    <message>
        <source>URI cannot be parsed! This can be caused by an invalid Bitcoin address or malformed URI parameters.</source>
        <translation type="unfinished">Не удалось обработать URI! Это может быть вызвано тем, что биткоин-адрес неверен или параметры URI неправильно сформированы.</translation>
    </message>
    <message>
        <source>Payment request file handling</source>
        <translation type="unfinished">Обработка файла с запросом платежа</translation>
    </message>
</context>
<context>
    <name>PeerTableModel</name>
    <message>
        <source>User Agent</source>
        <extracomment>Title of Peers Table column which contains the peer's User Agent string.</extracomment>
        <translation type="unfinished">Пользовательский агент</translation>
    </message>
    <message>
        <source>Ping</source>
        <extracomment>Title of Peers Table column which indicates the current latency of the connection with the peer.</extracomment>
        <translation type="unfinished">Отклик</translation>
    </message>
    <message>
        <source>Peer</source>
        <extracomment>Title of Peers Table column which contains a unique number used to identify a connection.</extracomment>
        <translation type="unfinished">Узел</translation>
    </message>
    <message>
        <source>Direction</source>
        <extracomment>Title of Peers Table column which indicates the direction the peer connection was initiated from.</extracomment>
        <translation type="unfinished">Направление</translation>
    </message>
    <message>
        <source>Sent</source>
        <extracomment>Title of Peers Table column which indicates the total amount of network information we have sent to the peer.</extracomment>
        <translation type="unfinished">Отправлено</translation>
    </message>
    <message>
        <source>Received</source>
        <extracomment>Title of Peers Table column which indicates the total amount of network information we have received from the peer.</extracomment>
        <translation type="unfinished">Получено</translation>
    </message>
    <message>
        <source>Address</source>
        <extracomment>Title of Peers Table column which contains the IP/Onion/I2P address of the connected peer.</extracomment>
        <translation type="unfinished">Адрес</translation>
    </message>
    <message>
        <source>Type</source>
        <extracomment>Title of Peers Table column which describes the type of peer connection. The "type" describes why the connection exists.</extracomment>
        <translation type="unfinished">Тип</translation>
    </message>
    <message>
        <source>Network</source>
        <extracomment>Title of Peers Table column which states the network the peer connected through.</extracomment>
        <translation type="unfinished">Сеть</translation>
    </message>
    <message>
        <source>Inbound</source>
        <extracomment>An Inbound Connection from a Peer.</extracomment>
        <translation type="unfinished">Входящий</translation>
    </message>
    <message>
        <source>Outbound</source>
        <extracomment>An Outbound Connection to a Peer.</extracomment>
        <translation type="unfinished">Исходящий</translation>
    </message>
</context>
<context>
    <name>QRImageWidget</name>
    <message>
        <source>&amp;Save Image…</source>
        <translation type="unfinished">&amp;Сохранить изображение...</translation>
    </message>
    <message>
        <source>&amp;Copy Image</source>
        <translation type="unfinished">&amp;Копировать изображение</translation>
    </message>
    <message>
        <source>Resulting URI too long, try to reduce the text for label / message.</source>
        <translation type="unfinished">Получившийся URI слишком длинный, попробуйте сократить текст метки / сообщения.</translation>
    </message>
    <message>
        <source>Error encoding URI into QR Code.</source>
        <translation type="unfinished">Ошибка преобразования URI в QR-код.</translation>
    </message>
    <message>
        <source>QR code support not available.</source>
        <translation type="unfinished">Поддержка QR кодов недоступна.</translation>
    </message>
    <message>
        <source>Save QR Code</source>
        <translation type="unfinished">Сохранить QR-код</translation>
    </message>
    <message>
        <source>PNG Image</source>
        <extracomment>Expanded name of the PNG file format. See: https://en.wikipedia.org/wiki/Portable_Network_Graphics.</extracomment>
        <translation type="unfinished">Изображение PNG</translation>
    </message>
</context>
<context>
    <name>RPCConsole</name>
    <message>
        <source>N/A</source>
        <translation type="unfinished">Н/д</translation>
    </message>
    <message>
        <source>Client version</source>
        <translation type="unfinished">Версия клиента</translation>
    </message>
    <message>
        <source>&amp;Information</source>
        <translation type="unfinished">&amp;Информация</translation>
    </message>
    <message>
        <source>General</source>
        <translation type="unfinished">Общий</translation>
    </message>
    <message>
        <source>Datadir</source>
        <translation type="unfinished">Директория данных</translation>
    </message>
    <message>
        <source>To specify a non-default location of the data directory use the '%1' option.</source>
        <translation type="unfinished">Чтобы указать нестандартное расположение каталога данных, используйте параметр '%1'.</translation>
    </message>
    <message>
        <source>Blocksdir</source>
        <translation type="unfinished">Директория блоков</translation>
    </message>
    <message>
        <source>To specify a non-default location of the blocks directory use the '%1' option.</source>
        <translation type="unfinished">Чтобы указать нестандартное расположение каталога блоков, используйте параметр '%1'.</translation>
    </message>
    <message>
        <source>Startup time</source>
        <translation type="unfinished">Время запуска</translation>
    </message>
    <message>
        <source>Network</source>
        <translation type="unfinished">Сеть</translation>
    </message>
    <message>
        <source>Name</source>
        <translation type="unfinished">Название</translation>
    </message>
    <message>
        <source>Number of connections</source>
        <translation type="unfinished">Количество соединений</translation>
    </message>
    <message>
        <source>Block chain</source>
        <translation type="unfinished">Цепочка блоков</translation>
    </message>
    <message>
        <source>Memory Pool</source>
        <translation type="unfinished">Пул памяти</translation>
    </message>
    <message>
        <source>Current number of transactions</source>
        <translation type="unfinished">Текущее количество транзакций</translation>
    </message>
    <message>
        <source>Memory usage</source>
        <translation type="unfinished">Использование памяти</translation>
    </message>
    <message>
        <source>Wallet: </source>
        <translation type="unfinished">Кошелёк:</translation>
    </message>
    <message>
        <source>(none)</source>
        <translation type="unfinished">(нет)</translation>
    </message>
    <message>
        <source>&amp;Reset</source>
        <translation type="unfinished">&amp;Сбросить</translation>
    </message>
    <message>
        <source>Received</source>
        <translation type="unfinished">Получено</translation>
    </message>
    <message>
        <source>Sent</source>
        <translation type="unfinished">Отправлено</translation>
    </message>
    <message>
        <source>&amp;Peers</source>
        <translation type="unfinished">&amp;Узлы</translation>
    </message>
    <message>
        <source>Banned peers</source>
        <translation type="unfinished">Заблокированные узлы</translation>
    </message>
    <message>
        <source>Select a peer to view detailed information.</source>
        <translation type="unfinished">Выберите узел для просмотра детальной информации.</translation>
    </message>
    <message>
        <source>Version</source>
        <translation type="unfinished">Версия</translation>
    </message>
    <message>
        <source>Starting Block</source>
        <translation type="unfinished">Начальный блок</translation>
    </message>
    <message>
        <source>Synced Headers</source>
        <translation type="unfinished">Синхронизировано заголовков</translation>
    </message>
    <message>
        <source>Synced Blocks</source>
        <translation type="unfinished">Синхронизировано блоков</translation>
    </message>
    <message>
        <source>Last Transaction</source>
        <translation type="unfinished">Последняя транзакция</translation>
    </message>
    <message>
        <source>The mapped Autonomous System used for diversifying peer selection.</source>
        <translation type="unfinished">Подключённая автономная система, используемая для диверсификации узлов, к которым производится подключение.</translation>
    </message>
    <message>
        <source>Mapped AS</source>
        <translation type="unfinished">Подключённая АС</translation>
    </message>
    <message>
        <source>Whether we relay addresses to this peer.</source>
        <extracomment>Tooltip text for the Address Relay field in the peer details area.</extracomment>
        <translation type="unfinished">Если мы передаем адреса этому узлу</translation>
    </message>
    <message>
        <source>Address Relay</source>
        <translation type="unfinished">Адресный Релей</translation>
    </message>
    <message>
        <source>Total number of addresses processed, excluding those dropped due to rate-limiting.</source>
        <extracomment>Tooltip text for the Addresses Processed field in the peer details area.</extracomment>
        <translation type="unfinished">Общее число обработанных адресов, за исключением отброшенных ограничением потока</translation>
    </message>
    <message>
        <source>Addresses Processed</source>
        <translation type="unfinished">Обработанные Адреса</translation>
    </message>
    <message>
        <source>Total number of addresses dropped due to rate-limiting.</source>
        <extracomment>Tooltip text for the Addresses Rate-Limited field in the peer details area.</extracomment>
        <translation type="unfinished">Общее число адресов отброшенных ограничениями потока</translation>
    </message>
    <message>
        <source>Addresses Rate-Limited</source>
        <translation type="unfinished">Адреса ограниченные потоком</translation>
    </message>
    <message>
        <source>User Agent</source>
        <translation type="unfinished">Пользовательский агент</translation>
    </message>
    <message>
        <source>Node window</source>
        <translation type="unfinished">Окно ноды</translation>
    </message>
    <message>
        <source>Current block height</source>
        <translation type="unfinished">Текущая высота блока</translation>
    </message>
    <message>
        <source>Open the %1 debug log file from the current data directory. This can take a few seconds for large log files.</source>
        <translation type="unfinished">Открыть файл журнала отладки %1 из текущего каталога данных. Для больших файлов журнала это может занять несколько секунд.</translation>
    </message>
    <message>
        <source>Decrease font size</source>
        <translation type="unfinished">Уменьшить размер шрифта</translation>
    </message>
    <message>
        <source>Increase font size</source>
        <translation type="unfinished">Увеличить размер шрифта</translation>
    </message>
    <message>
        <source>Permissions</source>
        <translation type="unfinished">Разрешения</translation>
    </message>
    <message>
        <source>The direction and type of peer connection: %1</source>
        <translation type="unfinished">Направление и тип подключения узла: %1</translation>
    </message>
    <message>
        <source>Direction/Type</source>
        <translation type="unfinished">Направление/тип</translation>
    </message>
    <message>
        <source>The network protocol this peer is connected through: IPv4, IPv6, Onion, I2P, or CJDNS.</source>
        <translation type="unfinished">Сетевой протокол, через который подключён этот узел: IPv4, IPv6, Onion, I2P или CJDNS.</translation>
    </message>
    <message>
        <source>Services</source>
        <translation type="unfinished">Сервисы</translation>
    </message>
    <message>
        <source>Whether the peer requested us to relay transactions.</source>
        <translation type="unfinished">Попросил ли нас узел передавать транзакции дальше.</translation>
    </message>
    <message>
        <source>Wants Tx Relay</source>
        <translation type="unfinished">Желает передавать транзакции</translation>
    </message>
    <message>
        <source>High bandwidth BIP152 compact block relay: %1</source>
        <translation type="unfinished">Широкополосный ретранслятор компактных блоков BIP152: %1</translation>
    </message>
    <message>
        <source>High Bandwidth</source>
        <translation type="unfinished">Широкая полоса</translation>
    </message>
    <message>
        <source>Connection Time</source>
        <translation type="unfinished">Время соединения</translation>
    </message>
    <message>
        <source>Elapsed time since a novel block passing initial validity checks was received from this peer.</source>
        <translation type="unfinished">Время с момента получения нового блока, прошедшего базовую проверку, от этого узла</translation>
    </message>
    <message>
        <source>Last Block</source>
        <translation type="unfinished">Последний блок</translation>
    </message>
    <message>
        <source>Elapsed time since a novel transaction accepted into our mempool was received from this peer.</source>
        <extracomment>Tooltip text for the Last Transaction field in the peer details area.</extracomment>
        <translation type="unfinished">Время с момента принятия новой транзакции в наш мемпул от этого узла.</translation>
    </message>
    <message>
        <source>Last Send</source>
        <translation type="unfinished">Посл. время отправки</translation>
    </message>
    <message>
        <source>Last Receive</source>
        <translation type="unfinished">Посл. время получения</translation>
    </message>
    <message>
        <source>Ping Time</source>
        <translation type="unfinished">Время отклика</translation>
    </message>
    <message>
        <source>The duration of a currently outstanding ping.</source>
        <translation type="unfinished">Продолжительность текущего времени отклика.</translation>
    </message>
    <message>
        <source>Ping Wait</source>
        <translation type="unfinished">Ожидание отклика</translation>
    </message>
    <message>
        <source>Min Ping</source>
        <translation type="unfinished">Мин. время отклика</translation>
    </message>
    <message>
        <source>Time Offset</source>
        <translation type="unfinished">Временной сдвиг</translation>
    </message>
    <message>
        <source>Last block time</source>
        <translation type="unfinished">Время последнего блока</translation>
    </message>
    <message>
        <source>&amp;Open</source>
        <translation type="unfinished">&amp;Открыть</translation>
    </message>
    <message>
        <source>&amp;Console</source>
        <translation type="unfinished">&amp;Консоль</translation>
    </message>
    <message>
        <source>&amp;Network Traffic</source>
        <translation type="unfinished">&amp;Сетевой трафик</translation>
    </message>
    <message>
        <source>Totals</source>
        <translation type="unfinished">Всего</translation>
    </message>
    <message>
        <source>Debug log file</source>
        <translation type="unfinished">Файл журнала отладки</translation>
    </message>
    <message>
        <source>Clear console</source>
        <translation type="unfinished">Очистить консоль</translation>
    </message>
    <message>
        <source>In:</source>
        <translation type="unfinished">Вход:</translation>
    </message>
    <message>
        <source>Out:</source>
        <translation type="unfinished">Выход:</translation>
    </message>
    <message>
        <source>Inbound: initiated by peer</source>
        <extracomment>Explanatory text for an inbound peer connection.</extracomment>
        <translation type="unfinished">Входящее: инициировано узлом</translation>
    </message>
    <message>
        <source>Outbound Full Relay: default</source>
        <extracomment>Explanatory text for an outbound peer connection that relays all network information. This is the default behavior for outbound connections.</extracomment>
        <translation type="unfinished">Исходящий полный ретранслятор: по умолчанию</translation>
    </message>
    <message>
        <source>Outbound Block Relay: does not relay transactions or addresses</source>
        <extracomment>Explanatory text for an outbound peer connection that relays network information about blocks and not transactions or addresses.</extracomment>
        <translation type="unfinished">Исходящий ретранслятор блоков: не ретранслирует транзакции или адреса</translation>
    </message>
    <message>
        <source>Outbound Manual: added using RPC %1 or %2/%3 configuration options</source>
        <extracomment>Explanatory text for an outbound peer connection that was established manually through one of several methods. The numbered arguments are stand-ins for the methods available to establish manual connections.</extracomment>
        <translation type="unfinished">Исходящий ручной: добавлен через RPC %1 или опции конфигурации %2/%3</translation>
    </message>
    <message>
        <source>Outbound Feeler: short-lived, for testing addresses</source>
        <extracomment>Explanatory text for a short-lived outbound peer connection that is used to test the aliveness of known addresses.</extracomment>
        <translation type="unfinished">Исходящий пробный: короткое время жизни, для тестирования адресов</translation>
    </message>
    <message>
        <source>Outbound Address Fetch: short-lived, for soliciting addresses</source>
        <extracomment>Explanatory text for a short-lived outbound peer connection that is used to request addresses from a peer.</extracomment>
        <translation type="unfinished">Исходящий для получения адресов: короткое время жизни, для запроса адресов</translation>
    </message>
    <message>
        <source>we selected the peer for high bandwidth relay</source>
        <translation type="unfinished">мы выбрали этот узел для широкополосной передачи</translation>
    </message>
    <message>
        <source>the peer selected us for high bandwidth relay</source>
        <translation type="unfinished">этот узел выбрал нас для широкополосной передачи</translation>
    </message>
    <message>
        <source>no high bandwidth relay selected</source>
        <translation type="unfinished">широкополосный передатчик не выбран</translation>
    </message>
    <message>
        <source>&amp;Copy address</source>
        <extracomment>Context menu action to copy the address of a peer.</extracomment>
        <translation type="unfinished">&amp;Копировать адрес</translation>
    </message>
    <message>
        <source>&amp;Disconnect</source>
        <translation type="unfinished">О&amp;тключиться</translation>
    </message>
    <message>
        <source>1 &amp;hour</source>
        <translation type="unfinished">1 &amp;час</translation>
    </message>
    <message>
        <source>1 d&amp;ay</source>
        <translation type="unfinished">1 &amp;день</translation>
    </message>
    <message>
        <source>1 &amp;week</source>
        <translation type="unfinished">1 &amp;неделя</translation>
    </message>
    <message>
        <source>1 &amp;year</source>
        <translation type="unfinished">1 &amp;год</translation>
    </message>
    <message>
        <source>&amp;Copy IP/Netmask</source>
        <extracomment>Context menu action to copy the IP/Netmask of a banned peer. IP/Netmask is the combination of a peer's IP address and its Netmask. For IP address, see: https://en.wikipedia.org/wiki/IP_address.</extracomment>
        <translation type="unfinished">&amp;Копировать IP/Маску подсети</translation>
    </message>
    <message>
        <source>&amp;Unban</source>
        <translation type="unfinished">&amp;Разбанить</translation>
    </message>
    <message>
        <source>Network activity disabled</source>
        <translation type="unfinished">Сетевая активность отключена</translation>
    </message>
    <message>
        <source>Executing command without any wallet</source>
        <translation type="unfinished">Выполнение команды без кошелька</translation>
    </message>
    <message>
        <source>Executing command using "%1" wallet</source>
        <translation type="unfinished">Выполнение команды с помощью кошелька "%1"</translation>
    </message>
    <message>
        <source>Welcome to the %1 RPC console.
Use up and down arrows to navigate history, and %2 to clear screen.
Use %3 and %4 to increase or decrease the font size.
Type %5 for an overview of available commands.
For more information on using this console, type %6.

%7WARNING: Scammers have been active, telling users to type commands here, stealing their wallet contents. Do not use this console without fully understanding the ramifications of a command.%8</source>
        <extracomment>RPC console welcome message. Placeholders %7 and %8 are style tags for the warning content, and they are not space separated from the rest of the text intentionally.</extracomment>
        <translation type="unfinished">Добро пожаловать в RPC-консоль %1.
Используйте стрелки вверх и вниз, чтобы перемещаться по истории и %2, чтобы очистить экране.
Чтобы увеличить или уменьшить размер шрифта, нажмите %3 или %4.
Наберите %5, чтобы получить список доступных команд.
Чтобы получить больше информации об этой консоли, наберите %6.

%7ВНИМАНИЕ: мошенники очень часто просят пользователей вводить здесь различные команды и таким образом крадут содержимое кошельков. Не используйте эту консоль, если не полностью понимаете последствия каждой команды.%8</translation>
    </message>
    <message>
        <source>Executing…</source>
        <extracomment>A console message indicating an entered command is currently being executed.</extracomment>
        <translation type="unfinished">Выполняется...</translation>
    </message>
    <message>
        <source>(peer: %1)</source>
        <translation type="unfinished">(узел: %1)</translation>
    </message>
    <message>
        <source>via %1</source>
        <translation type="unfinished">с помощью %1</translation>
    </message>
    <message>
        <source>Yes</source>
        <translation type="unfinished">Да</translation>
    </message>
    <message>
        <source>No</source>
        <translation type="unfinished">Нет</translation>
    </message>
    <message>
        <source>To</source>
        <translation type="unfinished">Кому</translation>
    </message>
    <message>
        <source>From</source>
        <translation type="unfinished">От</translation>
    </message>
    <message>
        <source>Ban for</source>
        <translation type="unfinished">Заблокировать на</translation>
    </message>
    <message>
        <source>Never</source>
        <translation type="unfinished">Никогда</translation>
    </message>
    <message>
        <source>Unknown</source>
        <translation type="unfinished">Неизвестно</translation>
    </message>
</context>
<context>
    <name>ReceiveCoinsDialog</name>
    <message>
        <source>&amp;Amount:</source>
        <translation type="unfinished">&amp;Сумма:</translation>
    </message>
    <message>
        <source>&amp;Label:</source>
        <translation type="unfinished">&amp;Метка:</translation>
    </message>
    <message>
        <source>&amp;Message:</source>
        <translation type="unfinished">&amp;Сообщение:</translation>
    </message>
    <message>
        <source>An optional message to attach to the payment request, which will be displayed when the request is opened. Note: The message will not be sent with the payment over the Bitcoin network.</source>
        <translation type="unfinished">Необязательное сообщение для запроса платежа, которое будет показано при открытии запроса. Внимание: это сообщение не будет отправлено вместе с платежом через сеть биткоина.</translation>
    </message>
    <message>
        <source>An optional label to associate with the new receiving address.</source>
        <translation type="unfinished">Для нового адреса получения можно добавить метку.</translation>
    </message>
    <message>
        <source>Use this form to request payments. All fields are &lt;b&gt;optional&lt;/b&gt;.</source>
        <translation type="unfinished">Используйте эту форму, чтобы запросить платёж. Все поля &lt;b&gt;необязательны&lt;/b&gt;.</translation>
    </message>
    <message>
        <source>An optional amount to request. Leave this empty or zero to not request a specific amount.</source>
        <translation type="unfinished">Можно указать сумму, платёж на которую вы запрашиваете. Оставьте пустой или введите ноль, чтобы не запрашивать определённую сумму.</translation>
    </message>
    <message>
        <source>An optional label to associate with the new receiving address (used by you to identify an invoice).  It is also attached to the payment request.</source>
        <translation type="unfinished">Можно указать метку, которая будет присвоена новому адресу получения (чтобы вы могли идентифицировать выставленный счёт). Также она присоединяется к запросу платежа.</translation>
    </message>
    <message>
        <source>An optional message that is attached to the payment request and may be displayed to the sender.</source>
        <translation type="unfinished">Можно ввести сообщение, которое присоединяется к запросу платежа и может быть показано отправителю.</translation>
    </message>
    <message>
        <source>&amp;Create new receiving address</source>
        <translation type="unfinished">&amp;Создать новый адрес для получения</translation>
    </message>
    <message>
        <source>Clear all fields of the form.</source>
        <translation type="unfinished">Очищает все поля формы.</translation>
    </message>
    <message>
        <source>Clear</source>
        <translation type="unfinished">Очистить</translation>
    </message>
    <message>
        <source>Requested payments history</source>
        <translation type="unfinished">История запросов платежей</translation>
    </message>
    <message>
        <source>Show the selected request (does the same as double clicking an entry)</source>
        <translation type="unfinished">Показывает выбранный запрос (двойное нажатие на записи делает то же самое)</translation>
    </message>
    <message>
        <source>Show</source>
        <translation type="unfinished">Показать</translation>
    </message>
    <message>
        <source>Remove the selected entries from the list</source>
        <translation type="unfinished">Удаляет выбранные записи из списка</translation>
    </message>
    <message>
        <source>Remove</source>
        <translation type="unfinished">Удалить</translation>
    </message>
    <message>
        <source>Copy &amp;URI</source>
        <translation type="unfinished">Копировать &amp;URI</translation>
    </message>
    <message>
        <source>&amp;Copy address</source>
        <translation type="unfinished">&amp;Копировать адрес</translation>
    </message>
    <message>
        <source>Copy &amp;label</source>
        <translation type="unfinished">Копировать &amp;метку</translation>
    </message>
    <message>
        <source>Copy &amp;message</source>
        <translation type="unfinished">Копировать &amp;сообщение</translation>
    </message>
    <message>
        <source>Copy &amp;amount</source>
        <translation type="unfinished">Копировать &amp;сумму</translation>
    </message>
    <message>
        <source>Could not unlock wallet.</source>
        <translation type="unfinished">Невозможно разблокировать кошелёк.</translation>
    </message>
    <message>
        <source>Could not generate new %1 address</source>
        <translation type="unfinished">Не удалось сгенерировать новый %1 адрес</translation>
    </message>
</context>
<context>
    <name>ReceiveRequestDialog</name>
    <message>
        <source>Request payment to …</source>
        <translation type="unfinished">Запросить платёж на ...</translation>
    </message>
    <message>
        <source>Address:</source>
        <translation type="unfinished">Адрес:</translation>
    </message>
    <message>
        <source>Amount:</source>
        <translation type="unfinished">Сумма:</translation>
    </message>
    <message>
        <source>Label:</source>
        <translation type="unfinished">Метка:</translation>
    </message>
    <message>
        <source>Message:</source>
        <translation type="unfinished">Сообщение:</translation>
    </message>
    <message>
        <source>Wallet:</source>
        <translation type="unfinished">Кошелёк:</translation>
    </message>
    <message>
        <source>Copy &amp;URI</source>
        <translation type="unfinished">Копировать &amp;URI</translation>
    </message>
    <message>
        <source>Copy &amp;Address</source>
        <translation type="unfinished">Копировать &amp;адрес</translation>
    </message>
    <message>
        <source>&amp;Verify</source>
        <translation type="unfinished">&amp;Проверить</translation>
    </message>
    <message>
        <source>Verify this address on e.g. a hardware wallet screen</source>
        <translation type="unfinished">Проверьте адрес, например на экране аппаратного кошелька</translation>
    </message>
    <message>
        <source>&amp;Save Image…</source>
        <translation type="unfinished">&amp;Сохранить изображение...</translation>
    </message>
    <message>
        <source>Payment information</source>
        <translation type="unfinished">Информация о платеже</translation>
    </message>
    <message>
        <source>Request payment to %1</source>
        <translation type="unfinished">Запросить платёж на %1</translation>
    </message>
</context>
<context>
    <name>RecentRequestsTableModel</name>
    <message>
        <source>Date</source>
        <translation type="unfinished">Дата</translation>
    </message>
    <message>
        <source>Label</source>
        <translation type="unfinished">Метка</translation>
    </message>
    <message>
        <source>Message</source>
        <translation type="unfinished">Сообщение</translation>
    </message>
    <message>
        <source>(no label)</source>
        <translation type="unfinished">(нет метки)</translation>
    </message>
    <message>
        <source>(no message)</source>
        <translation type="unfinished">(нет сообщения)</translation>
    </message>
    <message>
        <source>(no amount requested)</source>
        <translation type="unfinished">(сумма не указана)</translation>
    </message>
    <message>
        <source>Requested</source>
        <translation type="unfinished">Запрошено</translation>
    </message>
</context>
<context>
    <name>SendCoinsDialog</name>
    <message>
        <source>Send Coins</source>
        <translation type="unfinished">Отправить монеты</translation>
    </message>
    <message>
        <source>Coin Control Features</source>
        <translation type="unfinished">Функции управления монетами</translation>
    </message>
    <message>
        <source>automatically selected</source>
        <translation type="unfinished">выбираются автоматически</translation>
    </message>
    <message>
        <source>Insufficient funds!</source>
        <translation type="unfinished">Недостаточно средств!</translation>
    </message>
    <message>
        <source>Quantity:</source>
        <translation type="unfinished">Количество:</translation>
    </message>
    <message>
        <source>Bytes:</source>
        <translation type="unfinished">Байтов:</translation>
    </message>
    <message>
        <source>Amount:</source>
        <translation type="unfinished">Сумма:</translation>
    </message>
    <message>
        <source>Fee:</source>
        <translation type="unfinished">Комиссия:</translation>
    </message>
    <message>
        <source>After Fee:</source>
        <translation type="unfinished">После комиссии:</translation>
    </message>
    <message>
        <source>Change:</source>
        <translation type="unfinished">Сдача:</translation>
    </message>
    <message>
        <source>If this is activated, but the change address is empty or invalid, change will be sent to a newly generated address.</source>
        <translation type="unfinished">Если адрес для сдачи пустой или неверный, сдача будет отправлена на вновь сгенерированный адрес.</translation>
    </message>
    <message>
        <source>Custom change address</source>
        <translation type="unfinished">Указать адрес для сдачи</translation>
    </message>
    <message>
        <source>Transaction Fee:</source>
        <translation type="unfinished">Комиссия за транзакцию:</translation>
    </message>
    <message>
        <source>Using the fallbackfee can result in sending a transaction that will take several hours or days (or never) to confirm. Consider choosing your fee manually or wait until you have validated the complete chain.</source>
        <translation type="unfinished">Использование комиссии по умолчанию может привести к отправке транзакции, для подтверждения которой потребуется несколько часов или дней (или которая никогда не подтвердится). Рекомендуется указать комиссию вручную или подождать, пока не закончится проверка всей цепочки блоков.</translation>
    </message>
    <message>
        <source>Warning: Fee estimation is currently not possible.</source>
        <translation type="unfinished">Предупреждение: расчёт комиссии в данный момент невозможен.</translation>
    </message>
    <message>
        <source>per kilobyte</source>
        <translation type="unfinished">за килобайт</translation>
    </message>
    <message>
        <source>Hide</source>
        <translation type="unfinished">Скрыть</translation>
    </message>
    <message>
        <source>Recommended:</source>
        <translation type="unfinished">Рекомендованное значение:</translation>
    </message>
    <message>
        <source>Custom:</source>
        <translation type="unfinished">Пользовательское значение:</translation>
    </message>
    <message>
        <source>Send to multiple recipients at once</source>
        <translation type="unfinished">Отправить нескольким получателям сразу</translation>
    </message>
    <message>
        <source>Add &amp;Recipient</source>
        <translation type="unfinished">Добавить &amp;получателя</translation>
    </message>
    <message>
        <source>Clear all fields of the form.</source>
        <translation type="unfinished">Очищает все поля формы.</translation>
    </message>
    <message>
        <source>Inputs…</source>
        <translation type="unfinished">Входы...</translation>
    </message>
    <message>
        <source>Dust:</source>
        <translation type="unfinished">Пыль:</translation>
    </message>
    <message>
        <source>Choose…</source>
        <translation type="unfinished">Выбрать...</translation>
    </message>
    <message>
        <source>Hide transaction fee settings</source>
        <translation type="unfinished">Скрыть настройки комиссий</translation>
    </message>
    <message>
        <source>Specify a custom fee per kB (1,000 bytes) of the transaction's virtual size.

Note:  Since the fee is calculated on a per-byte basis, a fee rate of "100 satoshis per kvB" for a transaction size of 500 virtual bytes (half of 1 kvB) would ultimately yield a fee of only 50 satoshis.</source>
        <translation type="unfinished">Укажите пользовательскую комиссию за КБ (1000 байт) виртуального размера транзакции.

Примечание: так как комиссия рассчитывается пропорционально размеру в байтах, комиссия «100 сатоши за ВКБ» для транзакции размером 500 виртуальных байт (половина 1 ВКБ) приведет к сбору в размере всего 50 сатоши.</translation>
    </message>
    <message>
        <source>When there is less transaction volume than space in the blocks, miners as well as relaying nodes may enforce a minimum fee. Paying only this minimum fee is just fine, but be aware that this can result in a never confirming transaction once there is more demand for bitcoin transactions than the network can process.</source>
        <translation type="unfinished">Когда объём транзакций меньше, чем пространство в блоках, майнеры и ретранслирующие узлы могут устанавливать минимальную комиссию. Платить только эту минимальную комиссию вполне допустимо, но примите во внимание,  что ваша транзакция может никогда не подтвердиться, если впоследствии транзакций окажется больше, чем может обработать сеть.</translation>
    </message>
    <message>
        <source>A too low fee might result in a never confirming transaction (read the tooltip)</source>
        <translation type="unfinished">Слишком низкая комиссия может привести к невозможности подтверждения транзакции (см. подсказку)</translation>
    </message>
    <message>
        <source>(Smart fee not initialized yet. This usually takes a few blocks…)</source>
        <translation type="unfinished">(Умная комиссия пока не инициализирована. Обычно для этого требуется несколько блоков...)</translation>
    </message>
    <message>
        <source>Confirmation time target:</source>
        <translation type="unfinished">Целевое время подтверждения</translation>
    </message>
    <message>
        <source>Enable Replace-By-Fee</source>
        <translation type="unfinished">Включить Replace-By-Fee</translation>
    </message>
    <message>
        <source>With Replace-By-Fee (BIP-125) you can increase a transaction's fee after it is sent. Without this, a higher fee may be recommended to compensate for increased transaction delay risk.</source>
        <translation type="unfinished">С помощью Replace-By-Fee (BIP-125) вы можете увеличить комиссию после отправки транзакции. Если эта опция выключена, рекомендуемая комиссия может увеличиться, чтобы компенсировать риск задержки транзакции.</translation>
    </message>
    <message>
        <source>Clear &amp;All</source>
        <translation type="unfinished">Очистить &amp;всё</translation>
    </message>
    <message>
        <source>Balance:</source>
        <translation type="unfinished">Баланс:</translation>
    </message>
    <message>
        <source>Confirm the send action</source>
        <translation type="unfinished">Подтвердите отправку</translation>
    </message>
    <message>
        <source>S&amp;end</source>
        <translation type="unfinished">&amp;Отправить</translation>
    </message>
    <message>
        <source>Copy quantity</source>
        <translation type="unfinished">Копировать количество</translation>
    </message>
    <message>
        <source>Copy amount</source>
        <translation type="unfinished">Копировать сумму</translation>
    </message>
    <message>
        <source>Copy fee</source>
        <translation type="unfinished">Копировать комиссию</translation>
    </message>
    <message>
        <source>Copy after fee</source>
        <translation type="unfinished">Копировать после комиссии</translation>
    </message>
    <message>
        <source>Copy bytes</source>
        <translation type="unfinished">Копировать байты</translation>
    </message>
    <message>
        <source>Copy dust</source>
        <translation type="unfinished">Копировать пыль</translation>
    </message>
    <message>
        <source>Copy change</source>
        <translation type="unfinished">Копировать сдачу</translation>
    </message>
    <message>
        <source>%1 (%2 blocks)</source>
        <translation type="unfinished">%1 (%2 блоков)</translation>
    </message>
    <message>
        <source>Sign on device</source>
        <extracomment>"device" usually means a hardware wallet.</extracomment>
        <translation type="unfinished">Подтвердите на устройстве</translation>
    </message>
    <message>
        <source>Connect your hardware wallet first.</source>
        <translation type="unfinished">Сначала подключите ваш аппаратный кошелёк.</translation>
    </message>
    <message>
        <source>Set external signer script path in Options -&gt; Wallet</source>
        <extracomment>"External signer" means using devices such as hardware wallets.</extracomment>
        <translation type="unfinished">Укажите внешний скрипт подписи в Настройки -&gt; Кошелек</translation>
    </message>
    <message>
        <source>Cr&amp;eate Unsigned</source>
        <translation type="unfinished">Создать &amp;без подписи</translation>
    </message>
    <message>
        <source>Creates a Partially Signed Bitcoin Transaction (PSBT) for use with e.g. an offline %1 wallet, or a PSBT-compatible hardware wallet.</source>
        <translation type="unfinished">Создает частично подписанную биткоин-транзакцию (PSBT), чтобы использовать её, например, с офлайновым кошельком %1, или PSBT-совместимым аппаратным кошельком.</translation>
    </message>
    <message>
        <source> from wallet '%1'</source>
        <translation type="unfinished">с кошелька '%1'</translation>
    </message>
    <message>
        <source>%1 to '%2'</source>
        <translation type="unfinished">%1 на '%2'</translation>
    </message>
    <message>
        <source>%1 to %2</source>
        <translation type="unfinished">С %1 на %2</translation>
    </message>
    <message>
        <source>To review recipient list click "Show Details…"</source>
        <translation type="unfinished">Чтобы просмотреть список получателей, нажмите «Показать подробности...»</translation>
    </message>
    <message>
        <source>Sign failed</source>
        <translation type="unfinished">Подписание не удалось.</translation>
    </message>
    <message>
        <source>External signer not found</source>
        <extracomment>"External signer" means using devices such as hardware wallets.</extracomment>
        <translation type="unfinished">Внешний скрипт подписи не найден</translation>
    </message>
    <message>
        <source>External signer failure</source>
        <extracomment>"External signer" means using devices such as hardware wallets.</extracomment>
        <translation type="unfinished">Ошибка внешнего скрипта подписи</translation>
    </message>
    <message>
        <source>Save Transaction Data</source>
        <translation type="unfinished">Сохранить данные о транзакции</translation>
    </message>
    <message>
        <source>Partially Signed Transaction (Binary)</source>
        <extracomment>Expanded name of the binary PSBT file format. See: BIP 174.</extracomment>
        <translation type="unfinished">Частично подписанная транзакция (двоичный файл)</translation>
    </message>
    <message>
        <source>PSBT saved</source>
        <translation type="unfinished">PSBT сохранена</translation>
    </message>
    <message>
        <source>External balance:</source>
        <translation type="unfinished">Внешний баланс:</translation>
    </message>
    <message>
        <source>or</source>
        <translation type="unfinished">или</translation>
    </message>
    <message>
        <source>You can increase the fee later (signals Replace-By-Fee, BIP-125).</source>
        <translation type="unfinished">Вы можете увеличить комиссию позже (указан Replace-By-Fee, BIP-125).</translation>
    </message>
    <message>
        <source>Please, review your transaction proposal. This will produce a Partially Signed Bitcoin Transaction (PSBT) which you can save or copy and then sign with e.g. an offline %1 wallet, or a PSBT-compatible hardware wallet.</source>
        <extracomment>Text to inform a user attempting to create a transaction of their current options. At this stage, a user can only create a PSBT. This string is displayed when private keys are disabled and an external signer is not available.</extracomment>
        <translation type="unfinished">Пожалуйста, ещё раз просмотрите черновик вашей транзакции. Будет создана частично подписанная биткоин-транзакция (PSBT), которую можно сохранить или скопировать, после чего подписать, например, офлайновым кошельком %1 или PSBT-совместимым аппаратным кошельком.</translation>
    </message>
    <message>
        <source>Do you want to create this transaction?</source>
        <extracomment>Message displayed when attempting to create a transaction. Cautionary text to prompt the user to verify that the displayed transaction details represent the transaction the user intends to create.</extracomment>
        <translation type="unfinished">Вы хотите создать эту транзакцию?</translation>
    </message>
    <message>
        <source>Please, review your transaction. You can create and send this transaction or create a Partially Signed Bitcoin Transaction (PSBT), which you can save or copy and then sign with, e.g., an offline %1 wallet, or a PSBT-compatible hardware wallet.</source>
        <extracomment>Text to inform a user attempting to create a transaction of their current options. At this stage, a user can send their transaction or create a PSBT. This string is displayed when both private keys and PSBT controls are enabled.</extracomment>
        <translation type="unfinished">Пожалуйста, ещё раз просмотрите черновик вашей транзакции. Будет создана частично подписанная биткоин-транзакция (PSBT), которую можно сохранить или скопировать, после чего подписать, например, офлайновым кошельком %1 или PSBT-совместимым аппаратным кошельком.</translation>
    </message>
    <message>
        <source>Please, review your transaction.</source>
        <extracomment>Text to prompt a user to review the details of the transaction they are attempting to send.</extracomment>
        <translation type="unfinished">Пожалуйста, ещё раз просмотрите вашу транзакцию.</translation>
    </message>
    <message>
        <source>Transaction fee</source>
        <translation type="unfinished">Комиссия за транзакцию</translation>
    </message>
    <message>
        <source>Not signalling Replace-By-Fee, BIP-125.</source>
        <translation type="unfinished">Не указан Replace-By-Fee, BIP-125.</translation>
    </message>
    <message>
        <source>Total Amount</source>
        <translation type="unfinished">Итоговая сумма</translation>
    </message>
    <message>
        <source>Confirm send coins</source>
        <translation type="unfinished">Подтвердите отправку монет</translation>
    </message>
    <message>
        <source>Watch-only balance:</source>
        <translation type="unfinished">Наблюдаемый баланс:</translation>
    </message>
    <message>
        <source>The recipient address is not valid. Please recheck.</source>
        <translation type="unfinished">Адрес получателя неверный. Пожалуйста, перепроверьте.</translation>
    </message>
    <message>
        <source>The amount to pay must be larger than 0.</source>
        <translation type="unfinished">Сумма оплаты должна быть больше 0.</translation>
    </message>
    <message>
        <source>The amount exceeds your balance.</source>
        <translation type="unfinished">Сумма превышает ваш баланс.</translation>
    </message>
    <message>
        <source>The total exceeds your balance when the %1 transaction fee is included.</source>
        <translation type="unfinished">Итоговая сумма с учётом комиссии %1 превышает ваш баланс.</translation>
    </message>
    <message>
        <source>Duplicate address found: addresses should only be used once each.</source>
        <translation type="unfinished">Обнаружен дублирующийся адрес: используйте каждый адрес только один раз.</translation>
    </message>
    <message>
        <source>Transaction creation failed!</source>
        <translation type="unfinished">Не удалось создать транзакцию!</translation>
    </message>
    <message>
        <source>A fee higher than %1 is considered an absurdly high fee.</source>
        <translation type="unfinished">Комиссия более чем в %1 считается абсурдно высокой.</translation>
    </message>
    <message>
        <source>Payment request expired.</source>
        <translation type="unfinished">Истекло время ожидания запроса платежа</translation>
    </message>
    <message numerus="yes">
        <source>Estimated to begin confirmation within %n block(s).</source>
        <translation type="unfinished">
            <numerusform>Начало подтверждения ожидается через %n блок.</numerusform>
            <numerusform>Начало подтверждения ожидается через %n блок(ов).</numerusform>
            <numerusform>Начало подтверждения ожидается через %n блок(ов).</numerusform>
        </translation>
    </message>
    <message>
        <source>Warning: Invalid Bitcoin address</source>
        <translation type="unfinished">Предупреждение: неверный биткоин-адрес</translation>
    </message>
    <message>
        <source>Warning: Unknown change address</source>
        <translation type="unfinished">Предупреждение: неизвестный адрес сдачи</translation>
    </message>
    <message>
        <source>Confirm custom change address</source>
        <translation type="unfinished">Подтвердите указанный адрес для сдачи</translation>
    </message>
    <message>
        <source>The address you selected for change is not part of this wallet. Any or all funds in your wallet may be sent to this address. Are you sure?</source>
        <translation type="unfinished">Выбранный вами адрес для сдачи не принадлежит этому кошельку. Часть или все средства в вашем кошельке могут быть отправлены на этот адрес. Вы уверены?</translation>
    </message>
    <message>
        <source>(no label)</source>
        <translation type="unfinished">(нет метки)</translation>
    </message>
</context>
<context>
    <name>SendCoinsEntry</name>
    <message>
        <source>A&amp;mount:</source>
        <translation type="unfinished">&amp;Сумма:</translation>
    </message>
    <message>
        <source>Pay &amp;To:</source>
        <translation type="unfinished">&amp;Отправить на:</translation>
    </message>
    <message>
        <source>&amp;Label:</source>
        <translation type="unfinished">&amp;Метка:</translation>
    </message>
    <message>
        <source>Choose previously used address</source>
        <translation type="unfinished">Выбрать ранее использованный адрес</translation>
    </message>
    <message>
        <source>The Bitcoin address to send the payment to</source>
        <translation type="unfinished">Биткоин-адрес, на который нужно отправить платёж</translation>
    </message>
    <message>
        <source>Paste address from clipboard</source>
        <translation type="unfinished">Вставить адрес из буфера обмена</translation>
    </message>
    <message>
        <source>Remove this entry</source>
        <translation type="unfinished">Удалить эту запись</translation>
    </message>
    <message>
        <source>The amount to send in the selected unit</source>
        <translation type="unfinished">Сумма к отправке в выбранных единицах</translation>
    </message>
    <message>
        <source>The fee will be deducted from the amount being sent. The recipient will receive less bitcoins than you enter in the amount field. If multiple recipients are selected, the fee is split equally.</source>
        <translation type="unfinished">Комиссия будет вычтена из отправляемой суммы. Получателю придёт меньше биткоинов, чем вы ввели в поле «Сумма». Если выбрано несколько получателей, комиссия распределяется поровну.</translation>
    </message>
    <message>
        <source>S&amp;ubtract fee from amount</source>
        <translation type="unfinished">В&amp;ычесть комиссию из суммы</translation>
    </message>
    <message>
        <source>Use available balance</source>
        <translation type="unfinished">Весь доступный баланс</translation>
    </message>
    <message>
        <source>Message:</source>
        <translation type="unfinished">Сообщение:</translation>
    </message>
    <message>
        <source>This is an unauthenticated payment request.</source>
        <translation type="unfinished">Это непроверенный запрос на оплату.</translation>
    </message>
    <message>
        <source>This is an authenticated payment request.</source>
        <translation type="unfinished">Это проверенный запрос на оплату.</translation>
    </message>
    <message>
        <source>Enter a label for this address to add it to the list of used addresses</source>
        <translation type="unfinished">Введите метку для этого адреса, чтобы добавить его в список использованных адресов</translation>
    </message>
    <message>
        <source>A message that was attached to the bitcoin: URI which will be stored with the transaction for your reference. Note: This message will not be sent over the Bitcoin network.</source>
        <translation type="unfinished">Сообщение, которое было прикреплено к URI и которое будет сохранено вместе с транзакцией для вашего сведения. Обратите внимание: сообщение не будет отправлено через сеть биткоина.</translation>
    </message>
    <message>
        <source>Pay To:</source>
        <translation type="unfinished">Отправить на:</translation>
    </message>
    <message>
        <source>Memo:</source>
        <translation type="unfinished">Примечание:</translation>
    </message>
</context>
<context>
    <name>SendConfirmationDialog</name>
    <message>
        <source>Send</source>
        <translation type="unfinished">Отправить</translation>
    </message>
    <message>
        <source>Create Unsigned</source>
        <translation type="unfinished">Создать без подписи</translation>
    </message>
</context>
<context>
    <name>SignVerifyMessageDialog</name>
    <message>
        <source>Signatures - Sign / Verify a Message</source>
        <translation type="unfinished">Подписи - подписать / проверить сообщение</translation>
    </message>
    <message>
        <source>&amp;Sign Message</source>
        <translation type="unfinished">&amp;Подписать сообщение</translation>
    </message>
    <message>
        <source>You can sign messages/agreements with your addresses to prove you can receive bitcoins sent to them. Be careful not to sign anything vague or random, as phishing attacks may try to trick you into signing your identity over to them. Only sign fully-detailed statements you agree to.</source>
        <translation type="unfinished">Вы можете подписывать сообщения/соглашения своими адресами, чтобы доказать, что вы можете получать биткоины на них. Будьте осторожны и не подписывайте непонятные или случайные сообщения, так как мошенники могут таким образом пытаться присвоить вашу личность. Подписывайте только такие сообщения, с которыми вы согласны вплоть до мелочей.</translation>
    </message>
    <message>
        <source>The Bitcoin address to sign the message with</source>
        <translation type="unfinished">Биткоин-адрес, которым подписать сообщение</translation>
    </message>
    <message>
        <source>Choose previously used address</source>
        <translation type="unfinished">Выбрать ранее использованный адрес</translation>
    </message>
    <message>
        <source>Paste address from clipboard</source>
        <translation type="unfinished">Вставить адрес из буфера обмена</translation>
    </message>
    <message>
        <source>Enter the message you want to sign here</source>
        <translation type="unfinished">Введите здесь сообщение, которое вы хотите подписать</translation>
    </message>
    <message>
        <source>Signature</source>
        <translation type="unfinished">Подпись</translation>
    </message>
    <message>
        <source>Copy the current signature to the system clipboard</source>
        <translation type="unfinished">Скопировать текущую подпись в буфер обмена</translation>
    </message>
    <message>
        <source>Sign the message to prove you own this Bitcoin address</source>
        <translation type="unfinished">Подписать сообщение, чтобы доказать владение биткоин-адресом</translation>
    </message>
    <message>
        <source>Sign &amp;Message</source>
        <translation type="unfinished">Подписать &amp;сообщение</translation>
    </message>
    <message>
        <source>Reset all sign message fields</source>
        <translation type="unfinished">Сбросить значения всех полей</translation>
    </message>
    <message>
        <source>Clear &amp;All</source>
        <translation type="unfinished">Очистить &amp;всё</translation>
    </message>
    <message>
        <source>&amp;Verify Message</source>
        <translation type="unfinished">П&amp;роверить сообщение</translation>
    </message>
    <message>
        <source>Enter the receiver's address, message (ensure you copy line breaks, spaces, tabs, etc. exactly) and signature below to verify the message. Be careful not to read more into the signature than what is in the signed message itself, to avoid being tricked by a man-in-the-middle attack. Note that this only proves the signing party receives with the address, it cannot prove sendership of any transaction!</source>
        <translation type="unfinished">Введите ниже адрес получателя, сообщение (убедитесь, что переводы строк, пробелы, знаки табуляции и т. п. скопированы в точности) и подпись, чтобы проверить сообщение. Убедитесь, что вы не придаёте сообщению большего смысла, чем оно на самом деле несёт, чтобы не стать жертвой атаки "человек посередине". Обратите внимание, что подпись доказывает лишь то, что подписавший может получать биткоины на этот адрес, но никак не то, что он отправил какую-либо транзакцию!</translation>
    </message>
    <message>
        <source>The Bitcoin address the message was signed with</source>
        <translation type="unfinished">Биткоин-адрес, которым было подписано сообщение</translation>
    </message>
    <message>
        <source>The signed message to verify</source>
        <translation type="unfinished">Подписанное сообщение для проверки</translation>
    </message>
    <message>
        <source>The signature given when the message was signed</source>
        <translation type="unfinished">Подпись, созданная при подписании сообщения</translation>
    </message>
    <message>
        <source>Verify the message to ensure it was signed with the specified Bitcoin address</source>
        <translation type="unfinished">Проверить сообщение, чтобы убедиться, что оно действительно подписано указанным биткоин-адресом</translation>
    </message>
    <message>
        <source>Verify &amp;Message</source>
        <translation type="unfinished">Проверить &amp;сообщение</translation>
    </message>
    <message>
        <source>Reset all verify message fields</source>
        <translation type="unfinished">Сбросить все поля проверки сообщения</translation>
    </message>
    <message>
        <source>Click "Sign Message" to generate signature</source>
        <translation type="unfinished">Нажмите "Подписать сообщение" для создания подписи</translation>
    </message>
    <message>
        <source>The entered address is invalid.</source>
        <translation type="unfinished">Введенный адрес недействителен.</translation>
    </message>
    <message>
        <source>Please check the address and try again.</source>
        <translation type="unfinished">Проверьте адрес и попробуйте ещё раз.</translation>
    </message>
    <message>
        <source>The entered address does not refer to a key.</source>
        <translation type="unfinished">Введённый адрес не связан с ключом.</translation>
    </message>
    <message>
        <source>Wallet unlock was cancelled.</source>
        <translation type="unfinished">Разблокирование кошелька было отменено.</translation>
    </message>
    <message>
        <source>No error</source>
        <translation type="unfinished">Нет ошибок</translation>
    </message>
    <message>
        <source>Private key for the entered address is not available.</source>
        <translation type="unfinished">Недоступен секретный ключ для введённого адреса.</translation>
    </message>
    <message>
        <source>Message signing failed.</source>
        <translation type="unfinished">Не удалось подписать сообщение.</translation>
    </message>
    <message>
        <source>Message signed.</source>
        <translation type="unfinished">Сообщение подписано.</translation>
    </message>
    <message>
        <source>The signature could not be decoded.</source>
        <translation type="unfinished">Невозможно декодировать подпись.</translation>
    </message>
    <message>
        <source>Please check the signature and try again.</source>
        <translation type="unfinished">Пожалуйста, проверьте подпись и попробуйте ещё раз.</translation>
    </message>
    <message>
        <source>The signature did not match the message digest.</source>
        <translation type="unfinished">Подпись не соответствует отпечатку сообщения.</translation>
    </message>
    <message>
        <source>Message verification failed.</source>
        <translation type="unfinished">Сообщение не прошло проверку.</translation>
    </message>
    <message>
        <source>Message verified.</source>
        <translation type="unfinished">Сообщение проверено.</translation>
    </message>
</context>
<context>
    <name>SplashScreen</name>
    <message>
        <source>(press q to shutdown and continue later)</source>
        <translation type="unfinished">(нажмите q, чтобы завершить работу и продолжить позже)</translation>
    </message>
    <message>
        <source>press q to shutdown</source>
        <translation type="unfinished">нажмите q для выключения</translation>
    </message>
</context>
<context>
    <name>TrafficGraphWidget</name>
    <message>
        <source>kB/s</source>
        <translation type="unfinished">КБ/с</translation>
    </message>
</context>
<context>
    <name>TransactionDesc</name>
    <message>
        <source>conflicted with a transaction with %1 confirmations</source>
        <translation type="unfinished">конфликтует с транзакцией с %1 подтверждениями</translation>
    </message>
    <message>
        <source>0/unconfirmed, %1</source>
        <translation type="unfinished">0 / не подтверждено, %1</translation>
    </message>
    <message>
        <source>in memory pool</source>
        <translation type="unfinished">в пуле памяти</translation>
    </message>
    <message>
        <source>not in memory pool</source>
        <translation type="unfinished">не в пуле памяти</translation>
    </message>
    <message>
        <source>abandoned</source>
        <translation type="unfinished">отброшена</translation>
    </message>
    <message>
        <source>%1/unconfirmed</source>
        <translation type="unfinished">%1 / не подтверждено</translation>
    </message>
    <message>
        <source>%1 confirmations</source>
        <translation type="unfinished">%1 подтверждений</translation>
    </message>
    <message>
        <source>Status</source>
        <translation type="unfinished">Статус</translation>
    </message>
    <message>
        <source>Date</source>
        <translation type="unfinished">Дата</translation>
    </message>
    <message>
        <source>Source</source>
        <translation type="unfinished">Источник</translation>
    </message>
    <message>
        <source>Generated</source>
        <translation type="unfinished">Сгенерировано</translation>
    </message>
    <message>
        <source>From</source>
        <translation type="unfinished">От</translation>
    </message>
    <message>
        <source>unknown</source>
        <translation type="unfinished">неизвестно</translation>
    </message>
    <message>
        <source>own address</source>
        <translation type="unfinished">свой адрес</translation>
    </message>
    <message>
        <source>watch-only</source>
        <translation type="unfinished">наблюдаемый</translation>
    </message>
    <message>
        <source>label</source>
        <translation type="unfinished">метка</translation>
    </message>
    <message>
        <source>Credit</source>
        <translation type="unfinished">Кредит</translation>
    </message>
    <message numerus="yes">
        <source>matures in %n more block(s)</source>
        <translation type="unfinished">
            <numerusform>будет доступно через %n блок</numerusform>
            <numerusform>будет доступно через %n блоков</numerusform>
            <numerusform>будет доступно через %n блоков</numerusform>
        </translation>
    </message>
    <message>
        <source>not accepted</source>
        <translation type="unfinished">не принят</translation>
    </message>
    <message>
        <source>Debit</source>
        <translation type="unfinished">Дебет</translation>
    </message>
    <message>
        <source>Total debit</source>
        <translation type="unfinished">Итого дебет</translation>
    </message>
    <message>
        <source>Total credit</source>
        <translation type="unfinished">Итого кредит</translation>
    </message>
    <message>
        <source>Transaction fee</source>
        <translation type="unfinished">Комиссия за транзакцию</translation>
    </message>
    <message>
        <source>Net amount</source>
        <translation type="unfinished">Сумма нетто</translation>
    </message>
    <message>
        <source>Message</source>
        <translation type="unfinished">Сообщение</translation>
    </message>
    <message>
        <source>Comment</source>
        <translation type="unfinished">Комментарий</translation>
    </message>
    <message>
        <source>Transaction ID</source>
        <translation type="unfinished">Идентификатор транзакции</translation>
    </message>
    <message>
        <source>Transaction total size</source>
        <translation type="unfinished">Общий размер транзакции</translation>
    </message>
    <message>
        <source>Transaction virtual size</source>
        <translation type="unfinished">Виртуальный размер транзакции</translation>
    </message>
    <message>
        <source>Output index</source>
        <translation type="unfinished">Индекс выхода</translation>
    </message>
    <message>
        <source> (Certificate was not verified)</source>
        <translation type="unfinished">(Сертификат не был проверен)</translation>
    </message>
    <message>
        <source>Merchant</source>
        <translation type="unfinished">Продавец</translation>
    </message>
    <message>
        <source>Generated coins must mature %1 blocks before they can be spent. When you generated this block, it was broadcast to the network to be added to the block chain. If it fails to get into the chain, its state will change to "not accepted" and it won't be spendable. This may occasionally happen if another node generates a block within a few seconds of yours.</source>
        <translation type="unfinished">Сгенерированные монеты должны созреть в течение %1 блоков, прежде чем смогут быть потрачены. Когда вы сгенерировали этот блок, он был отправлен в сеть для добавления в цепочку блоков. Если он не попадёт в цепочку, его статус изменится на "не принят", и монеты будут недействительны. Это иногда происходит в случае, если другой узел сгенерирует блок на несколько секунд раньше вас.</translation>
    </message>
    <message>
        <source>Debug information</source>
        <translation type="unfinished">Отладочная информация</translation>
    </message>
    <message>
        <source>Transaction</source>
        <translation type="unfinished">Транзакция</translation>
    </message>
    <message>
        <source>Inputs</source>
        <translation type="unfinished">Входы</translation>
    </message>
    <message>
        <source>Amount</source>
        <translation type="unfinished">Сумма</translation>
    </message>
    <message>
        <source>true</source>
        <translation type="unfinished">истина</translation>
    </message>
    <message>
        <source>false</source>
        <translation type="unfinished">ложь</translation>
    </message>
</context>
<context>
    <name>TransactionDescDialog</name>
    <message>
        <source>This pane shows a detailed description of the transaction</source>
        <translation type="unfinished">На этой панели показано подробное описание транзакции</translation>
    </message>
    <message>
        <source>Details for %1</source>
        <translation type="unfinished">Подробности по %1</translation>
    </message>
</context>
<context>
    <name>TransactionTableModel</name>
    <message>
        <source>Date</source>
        <translation type="unfinished">Дата</translation>
    </message>
    <message>
        <source>Type</source>
        <translation type="unfinished">Тип</translation>
    </message>
    <message>
        <source>Label</source>
        <translation type="unfinished">Метка</translation>
    </message>
    <message>
        <source>Unconfirmed</source>
        <translation type="unfinished">Не подтверждена</translation>
    </message>
    <message>
        <source>Abandoned</source>
        <translation type="unfinished">Отброшена</translation>
    </message>
    <message>
        <source>Confirming (%1 of %2 recommended confirmations)</source>
        <translation type="unfinished">Подтверждается (%1 из %2 рекомендуемых подтверждений)</translation>
    </message>
    <message>
        <source>Confirmed (%1 confirmations)</source>
        <translation type="unfinished">Подтверждена (%1 подтверждений)</translation>
    </message>
    <message>
        <source>Conflicted</source>
        <translation type="unfinished">Конфликтует</translation>
    </message>
    <message>
        <source>Immature (%1 confirmations, will be available after %2)</source>
        <translation type="unfinished">Незрелая (%1 подтверждений, будет доступно после %2)</translation>
    </message>
    <message>
        <source>Generated but not accepted</source>
        <translation type="unfinished">Сгенерирована, но не принята</translation>
    </message>
    <message>
        <source>Received with</source>
        <translation type="unfinished">Получено на</translation>
    </message>
    <message>
        <source>Received from</source>
        <translation type="unfinished">Получено от</translation>
    </message>
    <message>
        <source>Sent to</source>
        <translation type="unfinished">Отправлено на</translation>
    </message>
    <message>
        <source>Payment to yourself</source>
        <translation type="unfinished">Платёж себе</translation>
    </message>
    <message>
        <source>Mined</source>
        <translation type="unfinished">Добыта</translation>
    </message>
    <message>
        <source>watch-only</source>
        <translation type="unfinished">наблюдаемый</translation>
    </message>
    <message>
        <source>(n/a)</source>
        <translation type="unfinished">(н/д)</translation>
    </message>
    <message>
        <source>(no label)</source>
        <translation type="unfinished">(нет метки)</translation>
    </message>
    <message>
        <source>Transaction status. Hover over this field to show number of confirmations.</source>
        <translation type="unfinished">Статус транзакции. Наведите курсор на это поле для отображения количества подтверждений.</translation>
    </message>
    <message>
        <source>Date and time that the transaction was received.</source>
        <translation type="unfinished">Дата и время получения транзакции.</translation>
    </message>
    <message>
        <source>Type of transaction.</source>
        <translation type="unfinished">Тип транзакции.</translation>
    </message>
    <message>
        <source>Whether or not a watch-only address is involved in this transaction.</source>
        <translation type="unfinished">Использовался ли в транзакции наблюдаемый адрес.</translation>
    </message>
    <message>
        <source>User-defined intent/purpose of the transaction.</source>
        <translation type="unfinished">Определяемое пользователем назначение/цель транзакции.</translation>
    </message>
    <message>
        <source>Amount removed from or added to balance.</source>
        <translation type="unfinished">Сумма, вычтенная из баланса или добавленная к нему.</translation>
    </message>
</context>
<context>
    <name>TransactionView</name>
    <message>
        <source>All</source>
        <translation type="unfinished">Все</translation>
    </message>
    <message>
        <source>Today</source>
        <translation type="unfinished">Сегодня</translation>
    </message>
    <message>
        <source>This week</source>
        <translation type="unfinished">Эта неделя</translation>
    </message>
    <message>
        <source>This month</source>
        <translation type="unfinished">Этот месяц</translation>
    </message>
    <message>
        <source>Last month</source>
        <translation type="unfinished">Последний месяц</translation>
    </message>
    <message>
        <source>This year</source>
        <translation type="unfinished">Этот год</translation>
    </message>
    <message>
        <source>Received with</source>
        <translation type="unfinished">Получено на</translation>
    </message>
    <message>
        <source>Sent to</source>
        <translation type="unfinished">Отправлено на</translation>
    </message>
    <message>
        <source>To yourself</source>
        <translation type="unfinished">Себе</translation>
    </message>
    <message>
        <source>Mined</source>
        <translation type="unfinished">Добыта</translation>
    </message>
    <message>
        <source>Other</source>
        <translation type="unfinished">Другое</translation>
    </message>
    <message>
        <source>Enter address, transaction id, or label to search</source>
        <translation type="unfinished">Введите адрес, идентификатор транзакции или метку для поиска</translation>
    </message>
    <message>
        <source>Min amount</source>
        <translation type="unfinished">Мин. сумма</translation>
    </message>
    <message>
        <source>Range…</source>
        <translation type="unfinished">Диапазон...</translation>
    </message>
    <message>
        <source>&amp;Copy address</source>
        <translation type="unfinished">&amp;Копировать адрес</translation>
    </message>
    <message>
        <source>Copy &amp;label</source>
        <translation type="unfinished">Копировать &amp;метку</translation>
    </message>
    <message>
        <source>Copy &amp;amount</source>
        <translation type="unfinished">Копировать &amp;сумму</translation>
    </message>
    <message>
        <source>Copy transaction &amp;ID</source>
        <translation type="unfinished">Копировать транзакцию и &amp;ID</translation>
    </message>
    <message>
        <source>Copy &amp;raw transaction</source>
        <translation type="unfinished">Копировать &amp;исходный код транзакции</translation>
    </message>
    <message>
        <source>Copy full transaction &amp;details</source>
        <translation type="unfinished">Копировать все подробности транзакции</translation>
    </message>
    <message>
        <source>&amp;Show transaction details</source>
        <translation type="unfinished">&amp;Показать подробности транзакции</translation>
    </message>
    <message>
        <source>Increase transaction &amp;fee</source>
        <translation type="unfinished">Увеличить комиссию</translation>
    </message>
    <message>
        <source>A&amp;bandon transaction</source>
        <translation type="unfinished">Отказ от транзакции</translation>
    </message>
    <message>
        <source>&amp;Edit address label</source>
        <translation type="unfinished">Изменить метку адреса</translation>
    </message>
    <message>
        <source>Show in %1</source>
        <extracomment>Transactions table context menu action to show the selected transaction in a third-party block explorer. %1 is a stand-in argument for the URL of the explorer.</extracomment>
        <translation type="unfinished">Показать в %1</translation>
    </message>
    <message>
        <source>Export Transaction History</source>
        <translation type="unfinished">Экспортировать историю транзакций</translation>
    </message>
    <message>
        <source>Comma separated file</source>
        <extracomment>Expanded name of the CSV file format. See: https://en.wikipedia.org/wiki/Comma-separated_values.</extracomment>
        <translation type="unfinished">Файл, разделенный запятыми</translation>
    </message>
    <message>
        <source>Confirmed</source>
        <translation type="unfinished">Подтверждена</translation>
    </message>
    <message>
        <source>Watch-only</source>
        <translation type="unfinished">Наблюдаемая</translation>
    </message>
    <message>
        <source>Date</source>
        <translation type="unfinished">Дата</translation>
    </message>
    <message>
        <source>Type</source>
        <translation type="unfinished">Тип</translation>
    </message>
    <message>
        <source>Label</source>
        <translation type="unfinished">Метка</translation>
    </message>
    <message>
        <source>Address</source>
        <translation type="unfinished">Адрес</translation>
    </message>
    <message>
        <source>ID</source>
        <translation type="unfinished">Идентификатр</translation>
    </message>
    <message>
        <source>Exporting Failed</source>
        <translation type="unfinished">Ошибка экспорта</translation>
    </message>
    <message>
        <source>There was an error trying to save the transaction history to %1.</source>
        <translation type="unfinished">При попытке сохранения истории транзакций в %1 произошла ошибка.</translation>
    </message>
    <message>
        <source>Exporting Successful</source>
        <translation type="unfinished">Экспорт выполнен успешно</translation>
    </message>
    <message>
        <source>The transaction history was successfully saved to %1.</source>
        <translation type="unfinished">История транзакций была успешно сохранена в %1.</translation>
    </message>
    <message>
        <source>Range:</source>
        <translation type="unfinished">Диапазон:</translation>
    </message>
    <message>
        <source>to</source>
        <translation type="unfinished">для</translation>
    </message>
</context>
<context>
    <name>WalletFrame</name>
    <message>
        <source>No wallet has been loaded.
Go to File &gt; Open Wallet to load a wallet.
- OR -</source>
        <translation type="unfinished">Нет загруженных кошельков.
Выберите в меню Файл -&gt; Открыть кошелёк, чтобы загрузить кошелёк.
- ИЛИ -</translation>
    </message>
    <message>
        <source>Create a new wallet</source>
        <translation type="unfinished">Создать новый кошелёк</translation>
    </message>
    <message>
        <source>Error</source>
        <translation type="unfinished">Ошибка</translation>
    </message>
    <message>
        <source>Unable to decode PSBT from clipboard (invalid base64)</source>
        <translation type="unfinished">Не удалось декодировать PSBT из буфера обмена (неверный base64)</translation>
    </message>
    <message>
        <source>Load Transaction Data</source>
        <translation type="unfinished">Загрузить данные о транзакции</translation>
    </message>
    <message>
        <source>Partially Signed Transaction (*.psbt)</source>
        <translation type="unfinished">Частично подписанная транзакция (*.psbt)</translation>
    </message>
    <message>
        <source>PSBT file must be smaller than 100 MiB</source>
        <translation type="unfinished">Файл PSBT должен быть меньше 100 МиБ</translation>
    </message>
    <message>
        <source>Unable to decode PSBT</source>
        <translation type="unfinished">Не удалось декодировать PSBT</translation>
    </message>
</context>
<context>
    <name>WalletModel</name>
    <message>
        <source>Send Coins</source>
        <translation type="unfinished">Отправить монеты</translation>
    </message>
    <message>
        <source>Fee bump error</source>
        <translation type="unfinished">Ошибка повышения комиссии</translation>
    </message>
    <message>
        <source>Increasing transaction fee failed</source>
        <translation type="unfinished">Не удалось увеличить комиссию</translation>
    </message>
    <message>
        <source>Do you want to increase the fee?</source>
        <extracomment>Asks a user if they would like to manually increase the fee of a transaction that has already been created.</extracomment>
        <translation type="unfinished">Вы хотите увеличить комиссию?</translation>
    </message>
    <message>
        <source>Current fee:</source>
        <translation type="unfinished">Текущая комиссия:</translation>
    </message>
    <message>
        <source>Increase:</source>
        <translation type="unfinished">Увеличение:</translation>
    </message>
    <message>
        <source>New fee:</source>
        <translation type="unfinished">Новая комиссия:</translation>
    </message>
    <message>
        <source>Warning: This may pay the additional fee by reducing change outputs or adding inputs, when necessary. It may add a new change output if one does not already exist. These changes may potentially leak privacy.</source>
        <translation type="unfinished">Внимание: комиссия может быть увеличена путём уменьшения выводов для сдачи или добавления входов (по необходимости). Может быть добавлен новый вывод для сдачи, если он не существует. Эти изменения могут привести к ухудшению вашей конфиденциальности.ё</translation>
    </message>
    <message>
        <source>Confirm fee bump</source>
        <translation type="unfinished">Подтвердите увеличение комиссии</translation>
    </message>
    <message>
        <source>Can't draft transaction.</source>
        <translation type="unfinished">Невозможно подготовить черновик транзакции.</translation>
    </message>
    <message>
        <source>PSBT copied</source>
        <translation type="unfinished">PSBT скопирована</translation>
    </message>
    <message>
        <source>Can't sign transaction.</source>
        <translation type="unfinished">Невозможно подписать транзакцию</translation>
    </message>
    <message>
        <source>Could not commit transaction</source>
        <translation type="unfinished">Не удалось отправить транзакцию</translation>
    </message>
    <message>
        <source>Can't display address</source>
        <translation type="unfinished">Не могу отобразить адрес</translation>
    </message>
    <message>
        <source>default wallet</source>
        <translation type="unfinished">кошелёк по умолчанию</translation>
    </message>
</context>
<context>
    <name>WalletView</name>
    <message>
        <source>&amp;Export</source>
        <translation type="unfinished">&amp;Экспорт</translation>
    </message>
    <message>
        <source>Export the data in the current tab to a file</source>
        <translation type="unfinished">Экспортировать данные из текущей вкладки в файл</translation>
    </message>
    <message>
        <source>Backup Wallet</source>
        <translation type="unfinished">Создать резервную копию кошелька</translation>
    </message>
    <message>
        <source>Wallet Data</source>
        <extracomment>Name of the wallet data file format.</extracomment>
        <translation type="unfinished">Данные кошелька</translation>
    </message>
    <message>
        <source>Backup Failed</source>
        <translation type="unfinished">Резервное копирование не удалось</translation>
    </message>
    <message>
        <source>There was an error trying to save the wallet data to %1.</source>
        <translation type="unfinished">При попытке сохранения данных кошелька в %1 произошла ошибка.</translation>
    </message>
    <message>
        <source>Backup Successful</source>
        <translation type="unfinished">Резервное копирование выполнено успешно</translation>
    </message>
    <message>
        <source>The wallet data was successfully saved to %1.</source>
        <translation type="unfinished">Данные кошелька были успешно сохранены в %1.</translation>
    </message>
    <message>
        <source>Cancel</source>
        <translation type="unfinished">Отмена</translation>
    </message>
</context>
>>>>>>> dd04f2dd
</TS><|MERGE_RESOLUTION|>--- conflicted
+++ resolved
@@ -2,25 +2,8 @@
 <context>
     <name>AddressBookPage</name>
     <message>
-<<<<<<< HEAD
-        <source>Right-click to edit address or label</source>
-        <translation type="unfinished">Нажмите правой кнопкой мыши, чтобы изменить адрес или метку</translation>
-    </message>
-    <message>
-        <source>Create a new address</source>
-        <translation>Создать новый адрес</translation>
-    </message>
-    <message>
-        <source>&amp;New</source>
-        <translation type="unfinished">&amp;Новый</translation>
-    </message>
-    <message>
-        <source>Copy the currently selected address to the system clipboard</source>
-        <translation>Скопировать выбранный адрес в буфер обмена</translation>
-=======
         <source>Copy the currently selected address to the system clipboard</source>
         <translation type="unfinished">Скопировать выбранный адрес в буфер обмена</translation>
->>>>>>> dd04f2dd
     </message>
     <message>
         <source>&amp;Copy</source>
@@ -40,19 +23,11 @@
     </message>
     <message>
         <source>Export the data in the current tab to a file</source>
-<<<<<<< HEAD
-        <translation>Экспортировать данные из текущей вкладки в файл</translation>
-    </message>
-    <message>
-        <source>&amp;Export</source>
-        <translation>&amp;Экспортировать</translation>
-=======
         <translation type="unfinished">Экспортировать данные из текущей вкладки в файл</translation>
     </message>
     <message>
         <source>&amp;Export</source>
         <translation type="unfinished">&amp;Экспорт</translation>
->>>>>>> dd04f2dd
     </message>
     <message>
         <source>&amp;Delete</source>
@@ -60,11 +35,7 @@
     </message>
     <message>
         <source>Choose the address to send coins to</source>
-<<<<<<< HEAD
-        <translation type="unfinished">Выберите адрес для отправки монет</translation>
-=======
         <translation type="unfinished">Выберите адрес чтобы отправить монеты</translation>
->>>>>>> dd04f2dd
     </message>
     <message>
         <source>Choose the address to receive coins with</source>
@@ -106,11 +77,7 @@
     </message>
     <message>
         <source>Comma separated file</source>
-<<<<<<< HEAD
-        <extracomment>Expanded name of the CSV file format. See https://en.wikipedia.org/wiki/Comma-separated_values</extracomment>
-=======
         <extracomment>Expanded name of the CSV file format. See: https://en.wikipedia.org/wiki/Comma-separated_values.</extracomment>
->>>>>>> dd04f2dd
         <translation type="unfinished">Файл, разделенный запятыми</translation>
     </message>
     <message>
@@ -142,21 +109,6 @@
     <name>AskPassphraseDialog</name>
     <message>
         <source>Passphrase Dialog</source>
-<<<<<<< HEAD
-        <translation>Парольная фраза</translation>
-    </message>
-    <message>
-        <source>Enter passphrase</source>
-        <translation>Введите парольную фразу</translation>
-    </message>
-    <message>
-        <source>New passphrase</source>
-        <translation>Новая парольная фраза</translation>
-    </message>
-    <message>
-        <source>Repeat new passphrase</source>
-        <translation>Повторите новую парольную фразу</translation>
-=======
         <translation type="unfinished">Парольная фраза</translation>
     </message>
     <message>
@@ -170,7 +122,6 @@
     <message>
         <source>Repeat new passphrase</source>
         <translation type="unfinished">Повторите новую парольную фразу</translation>
->>>>>>> dd04f2dd
     </message>
     <message>
         <source>Show passphrase</source>
@@ -207,25 +158,38 @@
     <message>
         <source>Wallet encrypted</source>
         <translation type="unfinished">Кошелёк зашифрован</translation>
-<<<<<<< HEAD
+    </message>
+    <message>
+        <source>Enter the new passphrase for the wallet.&lt;br/&gt;Please use a passphrase of &lt;b&gt;ten or more random characters&lt;/b&gt;, or &lt;b&gt;eight or more words&lt;/b&gt;.</source>
+        <translation type="unfinished">Введите новую парольную фразу для кошелька.&lt;br/&gt;Пожалуйста, используйте парольную фразу из &lt;b&gt;десяти или более случайных символов&lt;/b&gt;, либо &lt;b&gt;восьми или более слов&lt;/b&gt;.</translation>
+    </message>
+    <message>
+        <source>Enter the old passphrase and new passphrase for the wallet.</source>
+        <translation type="unfinished">Введите старый и новый пароли для кошелька</translation>
+    </message>
+    <message>
+        <source>Remember that encrypting your wallet cannot fully protect your bitcoins from being stolen by malware infecting your computer.</source>
+        <translation type="unfinished">Помните, что шифрование кошелька не может полностью защитить ваши биткойны от кражи вредоносными программами, заразившими ваш компьютер.</translation>
+    </message>
+    <message>
+        <source>Wallet to be encrypted</source>
+        <translation type="unfinished">Кошелек должен быть зашифрован</translation>
     </message>
     <message>
         <source>Your wallet is about to be encrypted. </source>
-        <translation>Ваш кошелёк будет зашифрован.</translation>
+        <translation type="unfinished">Ваш кошелек будет зашифрован.</translation>
     </message>
     <message>
         <source>Your wallet is now encrypted. </source>
-        <translation>Ваш кошелёк теперь зашифрован.</translation>
+        <translation type="unfinished">Ваш кошелёк теперь зашифрован.</translation>
     </message>
     <message>
         <source>IMPORTANT: Any previous backups you have made of your wallet file should be replaced with the newly generated, encrypted wallet file. For security reasons, previous backups of the unencrypted wallet file will become useless as soon as you start using the new, encrypted wallet.</source>
-        <translation>ВАЖНО: любые предыдущие резервные копия вашего кошелька, выполненные вами, необходимо заменить новым сгенерированным, зашифрованным файлом кошелька. В целях безопасности предыдущие резервные копии незашифрованного файла кошелька утратят пригодность после начала использования нового зашифрованного кошелька.</translation>
+        <translation type="unfinished">ВАЖНО: Все предыдущие резервные копии вашего кошелька, которые вы сделали, необходимо заменить недавно сгенерированным, зашифрованным файлом кошелька. Из соображений безопасности, предыдущие резервные копии незашифрованного файла кошелька станут бесполезными как только вы начнёте использовать новый, зашифрованный кошелёк.</translation>
     </message>
     <message>
         <source>Your wallet is now encrypted. Remember that encrypting your wallet cannot fully protect your bitcoins from being stolen by malware infecting your computer.</source>
         <translation>Бумажник зашифрован. Помните, что шифрование не способно полностью защитить Ваши биткоины, которые могут быть украдены вредоносным ПО</translation>
-=======
->>>>>>> dd04f2dd
     </message>
     <message>
         <source>Enter the new passphrase for the wallet.&lt;br/&gt;Please use a passphrase of &lt;b&gt;ten or more random characters&lt;/b&gt;, or &lt;b&gt;eight or more words&lt;/b&gt;.</source>
@@ -301,6 +265,9 @@
         <source>Runaway exception</source>
         <translation type="unfinished">Неизвестная ошибка</translation>
     </message>
+</context>
+<context>
+    <name>UnitDisplayStatusBarControl</name>
     <message>
         <source>A fatal error occurred. %1 can no longer continue safely and will quit.</source>
         <translation type="unfinished">Произошла фатальная ошибка. %1 больше не может безопасно продолжить и будет закрыт.</translation>
@@ -317,30 +284,6 @@
 <context>
     <name>QObject</name>
     <message>
-<<<<<<< HEAD
-        <source>Error: Specified data directory "%1" does not exist.</source>
-        <translation type="unfinished">Ошибка: указанный каталог данных "%1" не существует.</translation>
-    </message>
-    <message>
-        <source>Error: Cannot parse configuration file: %1.</source>
-        <translation type="unfinished">Ошибка: не удается проанализировать файл конфигурации: %1.</translation>
-    </message>
-    <message>
-        <source>Error: %1</source>
-        <translation type="unfinished">Ошибка: %1</translation>
-    </message>
-    <message>
-        <source>Error initializing settings: %1</source>
-        <translation type="unfinished">Ошибка инициализации настроек: %1</translation>
-    </message>
-    <message>
-        <source>%1 didn't yet exit safely…</source>
-        <translation type="unfinished">%1 ещё безопасно не закрылся...</translation>
-    </message>
-    <message>
-        <source>unknown</source>
-        <translation type="unfinished">Неизвестно</translation>
-=======
         <source>A fatal error occurred. Check that settings file is writable, or try running with -nosettings.</source>
         <extracomment>Explanatory text shown on startup when the settings file could not be written. Prompts user to check that we have the ability to write to the file. Explains that the user has the option of running without a settings file.</extracomment>
         <translation type="unfinished">Произошла фатальная ошибка. Проверьте, доступна ли запись в файл настроек, или повторите запуск с параметром -nosettings.</translation>
@@ -364,146 +307,16 @@
     <message>
         <source>unknown</source>
         <translation type="unfinished">неизвестно</translation>
->>>>>>> dd04f2dd
     </message>
     <message>
         <source>Amount</source>
         <translation type="unfinished">Сумма</translation>
     </message>
     <message>
-<<<<<<< HEAD
-        <source>Unroutable</source>
-        <translation type="unfinished">Немаршрутизируемый</translation>
-    </message>
-    <message numerus="yes">
-        <source>%n second(s)</source>
-        <translation>
-            <numerusform />
-            <numerusform />
-            <numerusform />
-        </translation>
-    </message>
-    <message numerus="yes">
-        <source>%n minute(s)</source>
-        <translation>
-            <numerusform />
-            <numerusform />
-            <numerusform />
-        </translation>
-    </message>
-    <message numerus="yes">
-        <source>%n hour(s)</source>
-        <translation type="unfinished">
-            <numerusform />
-            <numerusform />
-            <numerusform />
-        </translation>
-    </message>
-    <message numerus="yes">
-        <source>%n day(s)</source>
-        <translation type="unfinished">
-            <numerusform />
-            <numerusform />
-            <numerusform />
-        </translation>
-    </message>
-    <message numerus="yes">
-        <source>%n week(s)</source>
-        <translation type="unfinished">
-            <numerusform />
-            <numerusform />
-            <numerusform />
-        </translation>
-=======
         <source>Enter a Bitcoin address (e.g. %1)</source>
         <translation type="unfinished">Введите биткоин-адрес (напр. %1)</translation>
->>>>>>> dd04f2dd
-    </message>
-    <message numerus="yes">
-        <source>%n year(s)</source>
-        <translation type="unfinished">
-            <numerusform />
-            <numerusform />
-            <numerusform />
-        </translation>
-    </message>
-    </context>
-<context>
-    <name>BitcoinGUI</name>
-    <message>
-<<<<<<< HEAD
-        <source>&amp;Overview</source>
-        <translation>&amp;Обзор</translation>
-    </message>
-    <message>
-        <source>Show general overview of wallet</source>
-        <translation>Отобразить основное окно кошелька</translation>
-    </message>
-    <message>
-        <source>&amp;Transactions</source>
-        <translation>&amp;Транзакции</translation>
-    </message>
-    <message>
-        <source>Browse transaction history</source>
-        <translation>Просмотр истории транзакций</translation>
-    </message>
-    <message>
-        <source>E&amp;xit</source>
-        <translation>&amp;Выйти</translation>
-    </message>
-    <message>
-        <source>Quit application</source>
-        <translation>Выйти из приложения</translation>
-    </message>
-    <message>
-        <source>&amp;About %1</source>
-        <translation type="unfinished">&amp;О %1</translation>
-    </message>
-    <message>
-        <source>Show information about %1</source>
-        <translation type="unfinished">Показать информацию о %1</translation>
-    </message>
-    <message>
-        <source>About &amp;Qt</source>
-        <translation>О &amp;Qt</translation>
-    </message>
-    <message>
-        <source>Show information about Qt</source>
-        <translation>Показать информацию о библиотеке Qt</translation>
-    </message>
-    <message>
-        <source>Modify configuration options for %1</source>
-        <translation type="unfinished">Изменить параметры конфигурации для %1</translation>
-    </message>
-    <message>
-        <source>Create a new wallet</source>
-        <translation type="unfinished">Создать новый кошелёк</translation>
-    </message>
-    <message>
-        <source>Wallet:</source>
-        <translation type="unfinished">Кошелёк:</translation>
-    </message>
-    <message>
-        <source>Network activity disabled.</source>
-        <extracomment>A substring of the tooltip.</extracomment>
-        <translation type="unfinished">Сетевая активность отключена.</translation>
-    </message>
-    <message>
-        <source>Proxy is &lt;b&gt;enabled&lt;/b&gt;: %1</source>
-        <translation type="unfinished">Прокси &lt;b&gt;включён&lt;/b&gt;: %1</translation>
-    </message>
-    <message>
-        <source>Send coins to a Bitcoin address</source>
-        <translation>Отправить средства на Биткоин адрес</translation>
-    </message>
-    <message>
-        <source>Backup wallet to another location</source>
-        <translation>Создать резервную копию кошелька в другом месте</translation>
-    </message>
-    <message>
-        <source>Change the passphrase used for wallet encryption</source>
-        <translation>Изменить пароль используемый для шифрования кошелька</translation>
-=======
+    </message>
+    <message>
         <source>Unroutable</source>
         <translation type="unfinished">Немаршрутизируемый</translation>
     </message>
@@ -597,7 +410,6 @@
             <numerusform>%nчасов</numerusform>
             <numerusform>%nчасов</numerusform>
         </translation>
->>>>>>> dd04f2dd
     </message>
     <message numerus="yes">
         <source>%n day(s)</source>
@@ -616,14 +428,6 @@
         </translation>
     </message>
     <message>
-<<<<<<< HEAD
-        <source>&amp;Options…</source>
-        <translation type="unfinished">&amp;Параметры...</translation>
-    </message>
-    <message>
-        <source>&amp;Show / Hide</source>
-        <translation>&amp;Показать/Скрыть</translation>
-=======
         <source>%1 and %2</source>
         <translation type="unfinished">%1 и %2</translation>
     </message>
@@ -634,69 +438,12 @@
             <numerusform>%n лет</numerusform>
             <numerusform>%n лет</numerusform>
         </translation>
->>>>>>> dd04f2dd
     </message>
     <message>
         <source>%1 B</source>
         <translation type="unfinished">%1 Б</translation>
     </message>
     <message>
-<<<<<<< HEAD
-        <source>&amp;Encrypt Wallet…</source>
-        <translation type="unfinished">&amp;Зашифровать Кошелёк...</translation>
-    </message>
-    <message>
-        <source>Encrypt the private keys that belong to your wallet</source>
-        <translation>Зашифровать приватные ключи, принадлежащие вашему кошельку</translation>
-    </message>
-    <message>
-        <source>&amp;Backup Wallet…</source>
-        <translation type="unfinished">&amp;Создать резервную копию кошелька...</translation>
-    </message>
-    <message>
-        <source>&amp;Change Passphrase…</source>
-        <translation type="unfinished">&amp;Изменить пароль...</translation>
-    </message>
-    <message>
-        <source>Sign &amp;message…</source>
-        <translation type="unfinished">Подписать &amp;сообщение...</translation>
-    </message>
-    <message>
-        <source>Sign messages with your Bitcoin addresses to prove you own them</source>
-        <translation>Подписать сообщения своими Биткоин кошельками, что-бы доказать, что вы ими владеете</translation>
-    </message>
-    <message>
-        <source>&amp;Verify message…</source>
-        <translation type="unfinished">&amp;Проверить сообщение...</translation>
-    </message>
-    <message>
-        <source>Verify messages to ensure they were signed with specified Bitcoin addresses</source>
-        <translation>Проверяйте сообщения, чтобы убедиться, что они подписаны конкретными биткоин-адресами</translation>
-    </message>
-    <message>
-        <source>&amp;Load PSBT from file…</source>
-        <translation type="unfinished">&amp;Загрузить PSBT из файла...</translation>
-    </message>
-    <message>
-        <source>Load PSBT from clipboard…</source>
-        <translation type="unfinished">Загрузить PSBT из буфера обмена...</translation>
-    </message>
-    <message>
-        <source>Open &amp;URI…</source>
-        <translation type="unfinished">Открыть &amp;URI...</translation>
-    </message>
-    <message>
-        <source>Close Wallet…</source>
-        <translation type="unfinished">Закрыть кошелёк...</translation>
-    </message>
-    <message>
-        <source>Create Wallet…</source>
-        <translation type="unfinished">Создать кошелёк...</translation>
-    </message>
-    <message>
-        <source>Close All Wallets…</source>
-        <translation type="unfinished">Закрыть все кошельки...</translation>
-=======
         <source>%1 kB</source>
         <translation type="unfinished">%1 КБ</translation>
     </message>
@@ -707,7 +454,6 @@
     <message>
         <source>%1 GB</source>
         <translation type="unfinished">%1 ГБ</translation>
->>>>>>> dd04f2dd
     </message>
 </context>
 <context>
@@ -725,9 +471,820 @@
         <translation type="unfinished">Разработчики %s</translation>
     </message>
     <message>
-<<<<<<< HEAD
+        <source>%s corrupt. Try using the wallet tool bitcoin-wallet to salvage or restoring a backup.</source>
+        <translation type="unfinished">%s испорчен. Попробуйте восстановить с помощью инструмента bitcoin-wallet или восстановите из резервной копии.</translation>
+    </message>
+    <message>
+        <source>-maxtxfee is set very high! Fees this large could be paid on a single transaction.</source>
+        <translation type="unfinished">Установлено очень большое значение -maxtxfee! Такие большие комиссии могут быть уплачены в отдельной транзакции.</translation>
+    </message>
+    <message>
+        <source>Cannot downgrade wallet from version %i to version %i. Wallet version unchanged.</source>
+        <translation type="unfinished">Невозможно понизить версию кошелька с %i до %i. Версия кошелька не была изменена.</translation>
+    </message>
+    <message>
+        <source>Cannot obtain a lock on data directory %s. %s is probably already running.</source>
+        <translation type="unfinished">Невозможно заблокировать каталог данных %s. Вероятно, %s уже запущен.</translation>
+    </message>
+    <message>
+        <source>Cannot upgrade a non HD split wallet from version %i to version %i without upgrading to support pre-split keypool. Please use version %i or no version specified.</source>
+        <translation type="unfinished">Невозможно обновить разделённый кошелёк без HD с версии %i до версии %i, не обновившись для поддержки предварительно разделённого пула ключей. Пожалуйста, используйте версию %iили повторите без указания версии.</translation>
+    </message>
+    <message>
+        <source>Distributed under the MIT software license, see the accompanying file %s or %s</source>
+        <translation type="unfinished">Распространяется под лицензией MIT, см. приложенный файл %s или %s</translation>
+    </message>
+    <message>
+        <source>Error reading %s! All keys read correctly, but transaction data or address book entries might be missing or incorrect.</source>
+        <translation type="unfinished">Ошибка чтения %s! Все ключи прочитаны верно, но данные транзакций или записи адресной книги могут отсутствовать или быть неправильными.</translation>
+    </message>
+    <message>
+        <source>Error reading %s! Transaction data may be missing or incorrect. Rescanning wallet.</source>
+        <translation type="unfinished">Ошибка чтения %s! Данные транзакций отсутствуют или неправильны. Пересмотр кошелька.</translation>
+    </message>
+    <message>
+        <source>Error: Dumpfile format record is incorrect. Got "%s", expected "format".</source>
+        <translation type="unfinished">Ошибка: запись формата дамп-файла неверна. Обнаружено "%s", ожидалось "format".</translation>
+    </message>
+    <message>
+        <source>Error: Dumpfile identifier record is incorrect. Got "%s", expected "%s".</source>
+        <translation type="unfinished">Ошибка: запись идентификатора дамп-файла неверна. Обнаружено "%s", ожидалось "%s".</translation>
+    </message>
+    <message>
+        <source>Error: Dumpfile version is not supported. This version of bitcoin-wallet only supports version 1 dumpfiles. Got dumpfile with version %s</source>
+        <translation type="unfinished">Ошибка: версия дамп-файла не поддерживается. Эта версия биткоин-кошелька поддерживает только дамп-файлы версии 1. Обнаружен дамп-файл версии %s</translation>
+    </message>
+    <message>
+        <source>Error: Legacy wallets only support the "legacy", "p2sh-segwit", and "bech32" address types</source>
+        <translation type="unfinished">Ошибка: Устаревшие кошельки поддерживают только "legacy", "p2sh-segwit", и "bech32" типы адресов.</translation>
+    </message>
+    <message>
+        <source>Error: Listening for incoming connections failed (listen returned error %s)</source>
+        <translation type="unfinished">Ошибка: Не удалось начать прослушивание входящих подключений (прослушивание вернуло ошибку %s)</translation>
+    </message>
+    <message>
+        <source>Fee estimation failed. Fallbackfee is disabled. Wait a few blocks or enable -fallbackfee.</source>
+        <translation type="unfinished">Не удалось оценить комиссию. Резервная комиссия отключена. Подождите несколько блоков или включите -fallbackfee.</translation>
+    </message>
+    <message>
+        <source>File %s already exists. If you are sure this is what you want, move it out of the way first.</source>
+        <translation type="unfinished">Файл %s уже существует. Если вы уверены, что так и должно быть, сначала уберите оттуда этот файл.</translation>
+    </message>
+    <message>
+        <source>Invalid amount for -maxtxfee=&lt;amount&gt;: '%s' (must be at least the minrelay fee of %s to prevent stuck transactions)</source>
+        <translation type="unfinished">Неверное значение для -maxtxfee=&lt;amount&gt;: '%s' (должна быть не ниже минимально ретранслируемой комиссии %s для предотвращения зависания транзакций)</translation>
+    </message>
+    <message>
+        <source>Invalid or corrupt peers.dat (%s). If you believe this is a bug, please report it to %s. As a workaround, you can move the file (%s) out of the way (rename, move, or delete) to have a new one created on the next start.</source>
+        <translation type="unfinished">Неверный или поврежденный peers.dat (%s). Если вы считаете что это баг, сообщите об этом %s. Как вариант решения - переместите, переименуйте или удалите файл (%s), новый будет создан при следующем запуске программы.</translation>
+    </message>
+    <message>
+        <source>More than one onion bind address is provided. Using %s for the automatically created Tor onion service.</source>
+        <translation type="unfinished">Предоставлен более чем один onion-адрес для привязки. Для автоматически созданного onion-сервиса Tor будет использован %s.</translation>
+    </message>
+    <message>
+        <source>No dump file provided. To use createfromdump, -dumpfile=&lt;filename&gt; must be provided.</source>
+        <translation type="unfinished">Не указан дамп-файл. Чтобы использовать createfromdump, необходимо указать -dumpfile=&lt;filename&gt;</translation>
+    </message>
+    <message>
+        <source>No dump file provided. To use dump, -dumpfile=&lt;filename&gt; must be provided.</source>
+        <translation type="unfinished">Не указан дамп-файл. Чтобы использовать dump, необходимо указать -dumpfile=&lt;filename&gt;</translation>
+    </message>
+    <message>
+        <source>No wallet file format provided. To use createfromdump, -format=&lt;format&gt; must be provided.</source>
+        <translation type="unfinished">Не указан формат файла кошелька. Чтобы использовать createfromdump, необходимо указать -format=&lt;format&gt;</translation>
+    </message>
+    <message>
+        <source>Please check that your computer's date and time are correct! If your clock is wrong, %s will not work properly.</source>
+        <translation type="unfinished">Пожалуйста, убедитесь, что на вашем компьютере верно установлены дата и время. Если ваши часы неверны, %s не будет работать правильно.</translation>
+    </message>
+    <message>
+        <source>Please contribute if you find %s useful. Visit %s for further information about the software.</source>
+        <translation type="unfinished">Пожалуйста, внесите свой вклад, если вы считаете %s полезным. Посетите %s для получения дополнительной информации о программном обеспечении.</translation>
+    </message>
+    <message>
+        <source>Prune configured below the minimum of %d MiB.  Please use a higher number.</source>
+        <translation type="unfinished">Обрезка блоков выставлена меньше, чем минимум в %d МиБ. Пожалуйста, используйте большее значение.</translation>
+    </message>
+    <message>
+        <source>Prune: last wallet synchronisation goes beyond pruned data. You need to -reindex (download the whole blockchain again in case of pruned node)</source>
+        <translation type="unfinished">Обрезка: последняя синхронизация кошелька вышла за рамки обрезанных данных. Необходимо сделать -reindex (снова скачать всю цепочку блоков, если у вас узел с обрезкой)</translation>
+    </message>
+    <message>
+        <source>SQLiteDatabase: Unknown sqlite wallet schema version %d. Only version %d is supported</source>
+        <translation type="unfinished">SQLiteDatabase: Неизвестная версия схемы sqlite кошелька: %d. Поддерживается только версия %d</translation>
+    </message>
+    <message>
+        <source>The block database contains a block which appears to be from the future. This may be due to your computer's date and time being set incorrectly. Only rebuild the block database if you are sure that your computer's date and time are correct</source>
+        <translation type="unfinished">В базе данных блоков найден блок из будущего. Это может произойти из-за неверно установленных даты и времени на вашем компьютере. Перестраивайте базу данных блоков только если вы уверены, что дата и время установлены верно.</translation>
+    </message>
+    <message>
+        <source>The block index db contains a legacy 'txindex'. To clear the occupied disk space, run a full -reindex, otherwise ignore this error. This error message will not be displayed again.</source>
+        <translation type="unfinished">База данных индексации блоков содержит устаревший 'txindex'. Чтобы освободить место на диске, выполните полный -reindex, или игнорируйте эту ошибку. Это сообщение об ошибке больше показано не будет.</translation>
+    </message>
+    <message>
+        <source>The transaction amount is too small to send after the fee has been deducted</source>
+        <translation type="unfinished">Сумма транзакции за вычетом комиссии слишком мала</translation>
+    </message>
+    <message>
+        <source>This error could occur if this wallet was not shutdown cleanly and was last loaded using a build with a newer version of Berkeley DB. If so, please use the software that last loaded this wallet</source>
+        <translation type="unfinished">Данная ошибка может произойти в том случае, если этот кошелёк не был правильно закрыт и в последний раз был загружен используя версию с более новой версией Berkley DB. Если это так, воспользуйтесь той программой, в которой этот кошелёк открывался в последний раз.</translation>
+    </message>
+    <message>
+        <source>This is a pre-release test build - use at your own risk - do not use for mining or merchant applications</source>
+        <translation type="unfinished">Это тестовая сборка - используйте на свой страх и риск - не используйте для добычи или торговых приложений</translation>
+    </message>
+    <message>
+        <source>This is the maximum transaction fee you pay (in addition to the normal fee) to prioritize partial spend avoidance over regular coin selection.</source>
+        <translation type="unfinished">Это максимальная транзакция, которую вы заплатите (в добавок к обычной плате), чтобы отдать приоритет избежанию частичной траты перед обычным управлением монетами.</translation>
+    </message>
+    <message>
+        <source>This is the transaction fee you may discard if change is smaller than dust at this level</source>
+        <translation type="unfinished">Это комиссия за транзакцию, которую вы можете отбросить, если сдача меньше, чем пыль на этом уровне</translation>
+    </message>
+    <message>
+        <source>This is the transaction fee you may pay when fee estimates are not available.</source>
+        <translation type="unfinished">Это комиссия за транзакцию, которую вы можете заплатить, когда расчёт комиссии недоступен.</translation>
+    </message>
+    <message>
+        <source>Total length of network version string (%i) exceeds maximum length (%i). Reduce the number or size of uacomments.</source>
+        <translation type="unfinished">Текущая длина строки версии сети (%i) превышает максимальную длину (%i). Уменьшите количество или размер uacomments.</translation>
+    </message>
+    <message>
+        <source>Unable to replay blocks. You will need to rebuild the database using -reindex-chainstate.</source>
+        <translation type="unfinished">Невозможно воспроизвести блоки. Вам необходимо перестроить базу данных, используя -reindex-chaintate.</translation>
+    </message>
+    <message>
+        <source>Unknown wallet file format "%s" provided. Please provide one of "bdb" or "sqlite".</source>
+        <translation type="unfinished">Указан неизвестный формат файла кошелька "%s". Укажите "bdb" либо "sqlite".</translation>
+    </message>
+    <message>
+        <source>Warning: Dumpfile wallet format "%s" does not match command line specified format "%s".</source>
+        <translation type="unfinished">Внимание: формат кошелька дамп-файла "%s" не соответствует указанному в командной строке формату "%s".</translation>
+    </message>
+    <message>
+        <source>Warning: Private keys detected in wallet {%s} with disabled private keys</source>
+        <translation type="unfinished">Предупреждение: приватные ключи обнаружены в кошельке {%s} с отключенными приватными ключами</translation>
+    </message>
+    <message>
+        <source>Warning: We do not appear to fully agree with our peers! You may need to upgrade, or other nodes may need to upgrade.</source>
+        <translation type="unfinished">Внимание: мы не полностью согласны с другими узлами! Вам или другим участникам, возможно, следует обновить клиент.</translation>
+    </message>
+    <message>
+        <source>Witness data for blocks after height %d requires validation. Please restart with -reindex.</source>
+        <translation type="unfinished">Для свидетельских данных в блоках после %d необходима проверка. Пожалуйста, перезапустите клиент с параметром -reindex.</translation>
+    </message>
+    <message>
+        <source>You need to rebuild the database using -reindex to go back to unpruned mode.  This will redownload the entire blockchain</source>
+        <translation type="unfinished">Вам необходимо пересобрать базу данных с помощью -reindex, чтобы вернуться к полному режиму. Это приведёт к повторному скачиванию всей цепочки блоков</translation>
+    </message>
+    <message>
+        <source>%s is set very high!</source>
+        <translation type="unfinished">%s задан слишком высоким!</translation>
+    </message>
+    <message>
+        <source>-maxmempool must be at least %d MB</source>
+        <translation type="unfinished">-maxmempool должен быть как минимум %d МБ</translation>
+    </message>
+    <message>
+        <source>A fatal internal error occurred, see debug.log for details</source>
+        <translation type="unfinished">Ошибка: произошла критическая внутренняя ошибка, для получения деталей см. debug.log</translation>
+    </message>
+    <message>
+        <source>Cannot resolve -%s address: '%s'</source>
+        <translation type="unfinished">Не удается разрешить -%s адрес: '%s'</translation>
+    </message>
+    <message>
+        <source>Cannot set -forcednsseed to true when setting -dnsseed to false.</source>
+        <translation type="unfinished">Не удается установить -forcednsseed, отключив -dnsseed.</translation>
+    </message>
+    <message>
+        <source>Cannot set -peerblockfilters without -blockfilterindex.</source>
+        <translation type="unfinished">Нельзя указывать -peerblockfilters без -blockfilterindex.</translation>
+    </message>
+    <message>
+        <source>Cannot write to data directory '%s'; check permissions.</source>
+        <translation type="unfinished">Не удается выполнить запись в каталог данных '%s'; проверьте разрешения.</translation>
+    </message>
+    <message>
+        <source>The -txindex upgrade started by a previous version cannot be completed. Restart with the previous version or run a full -reindex.</source>
+        <translation type="unfinished">Обновление -txindex, запущенное при предыдущей версии не может быть завершено. Перезапустите с предыдущей версией или запустите полную -reindex.</translation>
+    </message>
+    <message>
+        <source>%s request to listen on port %u. This port is considered "bad" and thus it is unlikely that any Bitcoin Core peers connect to it. See doc/p2p-bad-ports.md for details and a full list.</source>
+        <translation type="unfinished">%s попытка запуска на порту %u. Этот порт считается "плохим" и маловероятно что узлы Bitcoin Core к нему подключатся. Смотрите дополнительно doc/p2p-bad-ports.md. </translation>
+    </message>
+    <message>
+        <source>Cannot provide specific connections and have addrman find outgoing connections at the same time.</source>
+        <translation type="unfinished">Не удаётся предоставить определённые соединения, чтобы при этом addrman нашёл в них исходящие соединения.</translation>
+    </message>
+    <message>
+        <source>Error loading %s: External signer wallet being loaded without external signer support compiled</source>
+        <translation type="unfinished">Ошибка загрузки %s: Эта версия программы Bitcoin Core собрана без поддержки функции внешних кошельков </translation>
+    </message>
+    <message>
+        <source>Failed to rename invalid peers.dat file. Please move or delete it and try again.</source>
+        <translation type="unfinished">Ошибка переименования файла peers.dat. Пожалуйста переместите или удалите его и попробуйте снова</translation>
+    </message>
+    <message>
+        <source>Outbound connections restricted to Tor (-onlynet=onion) but the proxy for reaching the Tor network is not provided (no -proxy= and no -onion= given) or it is explicitly forbidden (-onion=0)</source>
+        <translation type="unfinished">Подключение разрешено только через сеть Tor (-onlynet=onion) однако прокси для подключения не указан (нет -proxy или -onion) или прямо запрещен (-onion=0)</translation>
+    </message>
+    <message>
+        <source>Config setting for %s only applied on %s network when in [%s] section.</source>
+        <translation type="unfinished">Настройка конфигурации %s применяется в сети %s только если находится в разделе [%s].</translation>
+    </message>
+    <message>
+        <source>Corrupted block database detected</source>
+        <translation type="unfinished">Обнаружена повреждённая база данных блоков</translation>
+    </message>
+    <message>
+        <source>Could not find asmap file %s</source>
+        <translation type="unfinished">Невозможно найти файл asmap %s</translation>
+    </message>
+    <message>
+        <source>Could not parse asmap file %s</source>
+        <translation type="unfinished">Не могу разобрать файл asmap %s</translation>
+    </message>
+    <message>
+        <source>Disk space is too low!</source>
+        <translation type="unfinished">Мало места на диске!</translation>
+    </message>
+    <message>
+        <source>Do you want to rebuild the block database now?</source>
+        <translation type="unfinished">Пересобрать базу данных блоков прямо сейчас?</translation>
+    </message>
+    <message>
+        <source>Done loading</source>
+        <translation type="unfinished">Загрузка завершена</translation>
+    </message>
+    <message>
+        <source>Dump file %s does not exist.</source>
+        <translation type="unfinished">Дамп файл %s не существует.</translation>
+    </message>
+    <message>
+        <source>Error creating %s</source>
+        <translation type="unfinished">Ошибка загрузки %s</translation>
+    </message>
+    <message>
+        <source>Error initializing block database</source>
+        <translation type="unfinished">Ошибка инициализации базы данных блоков</translation>
+    </message>
+    <message>
+        <source>Error initializing wallet database environment %s!</source>
+        <translation type="unfinished">Ошибка инициализации окружения базы данных кошелька %s!</translation>
+    </message>
+    <message>
+        <source>Error loading %s</source>
+        <translation type="unfinished">Ошибка загрузки %s</translation>
+    </message>
+    <message>
+        <source>Error loading %s: Private keys can only be disabled during creation</source>
+        <translation type="unfinished">Ошибка загрузки %s: приватные ключи можно отключить только при создании</translation>
+    </message>
+    <message>
+        <source>Error loading %s: Wallet corrupted</source>
+        <translation type="unfinished">Ошибка загрузки %s: кошелёк поврежден</translation>
+    </message>
+    <message>
+        <source>Error loading %s: Wallet requires newer version of %s</source>
+        <translation type="unfinished">Ошибка загрузки %s: кошелёк требует более новой версии %s</translation>
+    </message>
+    <message>
+        <source>Error loading block database</source>
+        <translation type="unfinished">Ошибка чтения базы данных блоков</translation>
+    </message>
+    <message>
+        <source>Error opening block database</source>
+        <translation type="unfinished">Не удалось открыть базу данных блоков</translation>
+    </message>
+    <message>
+        <source>Error reading from database, shutting down.</source>
+        <translation type="unfinished">Ошибка чтения из базы данных, программа закрывается.</translation>
+    </message>
+    <message>
+        <source>Error reading next record from wallet database</source>
+        <translation type="unfinished">Ошибка чтения следующей записи из базы данных кошелька</translation>
+    </message>
+    <message>
+        <source>Error upgrading chainstate database</source>
+        <translation type="unfinished">Ошибка обновления базы данных chainstate</translation>
+    </message>
+    <message>
+        <source>Error: Couldn't create cursor into database</source>
+        <translation type="unfinished">Ошибка: не удалось создать курсор в базе данных</translation>
+    </message>
+    <message>
+        <source>Error: Disk space is low for %s</source>
+        <translation type="unfinished">Ошибка: на диске недостаточно места для %s</translation>
+    </message>
+    <message>
+        <source>Error: Dumpfile checksum does not match. Computed %s, expected %s</source>
+        <translation type="unfinished">Ошибка: контрольная сумма дамп-файла не совпадает. Вычислено %s, ожидалось %s.</translation>
+    </message>
+    <message>
+        <source>Error: Got key that was not hex: %s</source>
+        <translation type="unfinished">Ошибка: получен ключ, оказавшийся не шестнадцатеричным: %s</translation>
+    </message>
+    <message>
+        <source>Error: Got value that was not hex: %s</source>
+        <translation type="unfinished">Ошибка: получено значение, оказавшееся не шестнадцатеричным: %s</translation>
+    </message>
+    <message>
+        <source>Error: Keypool ran out, please call keypoolrefill first</source>
+        <translation type="unfinished">Ошибка: пул ключей опустел, пожалуйста сначала выполните keypoolrefill</translation>
+    </message>
+    <message>
+        <source>Error: Missing checksum</source>
+        <translation type="unfinished">Ошибка: отсутствует контрольная сумма</translation>
+    </message>
+    <message>
+        <source>Error: No %s addresses available.</source>
+        <translation type="unfinished">Ошибка: Нет %s доступных адресов</translation>
+    </message>
+    <message>
+        <source>Error: Unable to parse version %u as a uint32_t</source>
+        <translation type="unfinished">Ошибка: невозможно разобрать версию %u как uint32_t</translation>
+    </message>
+    <message>
+        <source>Error: Unable to write record to new wallet</source>
+        <translation type="unfinished">Ошибка: невозможно произвести запись в новый кошелек</translation>
+    </message>
+    <message>
+        <source>Failed to listen on any port. Use -listen=0 if you want this.</source>
+        <translation type="unfinished">Не удалось начать прослушивание на порту. Используйте -listen=0, если вас это устраивает.</translation>
+    </message>
+    <message>
+        <source>Failed to rescan the wallet during initialization</source>
+        <translation type="unfinished">Не удалось пересканировать кошелёк во время инициализации</translation>
+    </message>
+    <message>
+        <source>Failed to verify database</source>
+        <translation type="unfinished">Не удалось проверить базу данных</translation>
+    </message>
+    <message>
+        <source>Fee rate (%s) is lower than the minimum fee rate setting (%s)</source>
+        <translation type="unfinished">Уровень комиссии (%s) меньше, чем значение настройки минимального уровня комиссии (%s).</translation>
+    </message>
+    <message>
+        <source>Ignoring duplicate -wallet %s.</source>
+        <translation type="unfinished">Игнорируются повторные параметры -wallet %s.</translation>
+    </message>
+    <message>
+        <source>Importing…</source>
+        <translation type="unfinished">Импорт...</translation>
+    </message>
+    <message>
+        <source>Incorrect or no genesis block found. Wrong datadir for network?</source>
+        <translation type="unfinished">Неверный или отсутствующий начальный блок. Неверно указана директория данных для этой сети?</translation>
+    </message>
+    <message>
+        <source>Initialization sanity check failed. %s is shutting down.</source>
+        <translation type="unfinished">Начальная проверка исправности не удалась. %s завершает работу.</translation>
+    </message>
+    <message>
+        <source>Input not found or already spent</source>
+        <translation type="unfinished">Вход для тразакции не найден или уже использован</translation>
+    </message>
+    <message>
+        <source>Insufficient funds</source>
+        <translation type="unfinished">Недостаточно средств</translation>
+    </message>
+    <message>
+        <source>Invalid -i2psam address or hostname: '%s'</source>
+        <translation type="unfinished">Неверный адрес или имя хоста в -i2psam: '%s'</translation>
+    </message>
+    <message>
+        <source>Invalid -onion address or hostname: '%s'</source>
+        <translation type="unfinished">Неверный -onion адрес или имя хоста: '%s'</translation>
+    </message>
+    <message>
+        <source>Invalid -proxy address or hostname: '%s'</source>
+        <translation type="unfinished">Неверный адрес -proxy или имя хоста: '%s'</translation>
+    </message>
+    <message>
+        <source>Invalid P2P permission: '%s'</source>
+        <translation type="unfinished">Неверные разрешение для P2P: '%s'</translation>
+    </message>
+    <message>
+        <source>Invalid amount for -%s=&lt;amount&gt;: '%s'</source>
+        <translation type="unfinished">Неверная сумма для -%s=&lt;amount&gt;: '%s'</translation>
+    </message>
+    <message>
+        <source>Invalid amount for -discardfee=&lt;amount&gt;: '%s'</source>
+        <translation type="unfinished">Неверная сумма для -discardfee=&lt;amount&gt;: '%s'</translation>
+    </message>
+    <message>
+        <source>Invalid amount for -fallbackfee=&lt;amount&gt;: '%s'</source>
+        <translation type="unfinished">Неверная сумма для -fallbackfee=&lt;amount&gt;: '%s'</translation>
+    </message>
+    <message>
+        <source>Invalid amount for -paytxfee=&lt;amount&gt;: '%s' (must be at least %s)</source>
+        <translation type="unfinished">Неверная сумма для -paytxfee=&lt;amount&gt;: '%s' (должно быть как минимум %s)</translation>
+    </message>
+    <message>
+        <source>Invalid netmask specified in -whitelist: '%s'</source>
+        <translation type="unfinished">Указана неверная сетевая маска в -whitelist: '%s'</translation>
+    </message>
+    <message>
+        <source>Loading P2P addresses…</source>
+        <translation type="unfinished">Загрузка P2P адресов...</translation>
+    </message>
+    <message>
+        <source>Loading banlist…</source>
+        <translation type="unfinished">Загрузка черного списка...</translation>
+    </message>
+    <message>
+        <source>Loading block index…</source>
+        <translation type="unfinished">Загрузка индекса блоков...</translation>
+    </message>
+    <message>
+        <source>Loading wallet…</source>
+        <translation type="unfinished">Загрузка кошелька...</translation>
+    </message>
+    <message>
+        <source>Missing amount</source>
+        <translation type="unfinished">Отсутствует сумма</translation>
+    </message>
+    <message>
+        <source>Missing solving data for estimating transaction size</source>
+        <translation type="unfinished">Недостаточно данных для оценки размера транзакции</translation>
+    </message>
+    <message>
+        <source>Need to specify a port with -whitebind: '%s'</source>
+        <translation type="unfinished">Необходимо указать порт с -whitebind: '%s'</translation>
+    </message>
+    <message>
+        <source>No addresses available</source>
+        <translation type="unfinished">Нет доступных адресов</translation>
+    </message>
+    <message>
+        <source>No proxy server specified. Use -proxy=&lt;ip&gt; or -proxy=&lt;ip:port&gt;.</source>
+        <translation type="unfinished">Не указан прокси-сервер. Используйте -proxy=&lt;ip&gt; или -proxy=&lt;ip:port&gt;</translation>
+    </message>
+    <message>
+        <source>Not enough file descriptors available.</source>
+        <translation type="unfinished">Недостаточно доступных файловых дескрипторов.</translation>
+    </message>
+    <message>
+        <source>Prune cannot be configured with a negative value.</source>
+        <translation type="unfinished">Обрезка блоков не может использовать отрицательное значение.</translation>
+    </message>
+    <message>
+        <source>Prune mode is incompatible with -coinstatsindex.</source>
+        <translation type="unfinished">Режим удаления блоков несовместим с -coinstatsindex.</translation>
+    </message>
+    <message>
+        <source>Prune mode is incompatible with -txindex.</source>
+        <translation type="unfinished">Режим обрезки несовместим с -txindex.</translation>
+    </message>
+    <message>
+        <source>Pruning blockstore…</source>
+        <translation type="unfinished">Сокращение объема хранилища блоков...</translation>
+    </message>
+    <message>
+        <source>Reducing -maxconnections from %d to %d, because of system limitations.</source>
+        <translation type="unfinished">Уменьшите -maxconnections с %d до %d из-за ограничений системы.</translation>
+    </message>
+    <message>
+        <source>Replaying blocks…</source>
+        <translation type="unfinished">Пересборка блоков...</translation>
+    </message>
+    <message>
+        <source>Rescanning…</source>
+        <translation type="unfinished">Пересканирование...</translation>
+    </message>
+    <message>
+        <source>SQLiteDatabase: Failed to execute statement to verify database: %s</source>
+        <translation type="unfinished">SQLiteDatabase: Не удалось выполнить запрос для проверки базы данных: %s</translation>
+    </message>
+    <message>
+        <source>SQLiteDatabase: Failed to prepare statement to verify database: %s</source>
+        <translation type="unfinished">SQLiteDatabase: Не удалось подготовить запрос для проверки базы данных: %s</translation>
+    </message>
+    <message>
+        <source>SQLiteDatabase: Failed to read database verification error: %s</source>
+        <translation type="unfinished">SQLiteDatabase: Ошибка при проверке базы данных: %s</translation>
+    </message>
+    <message>
+        <source>SQLiteDatabase: Unexpected application id. Expected %u, got %u</source>
+        <translation type="unfinished">SQLiteDatabase: Неожиданный id приложения. Ожидалось %u, но получено %u</translation>
+    </message>
+    <message>
+        <source>Section [%s] is not recognized.</source>
+        <translation type="unfinished">Раздел [%s] не распознан.</translation>
+    </message>
+    <message>
+        <source>Signing transaction failed</source>
+        <translation type="unfinished">Подписание транзакции не удалось</translation>
+    </message>
+    <message>
+        <source>Specified -walletdir "%s" does not exist</source>
+        <translation type="unfinished">Указанный -walletdir "%s" не существует</translation>
+    </message>
+    <message>
+        <source>Specified -walletdir "%s" is a relative path</source>
+        <translation type="unfinished">Указанный -walletdir "%s" является относительным путем</translation>
+    </message>
+    <message>
+        <source>Specified -walletdir "%s" is not a directory</source>
+        <translation type="unfinished">Указанный -walletdir "%s" не является каталогом</translation>
+    </message>
+    <message>
+        <source>Specified blocks directory "%s" does not exist.</source>
+        <translation type="unfinished">Указанный каталог блоков "%s" не существует.</translation>
+    </message>
+    <message>
+        <source>Starting network threads…</source>
+        <translation type="unfinished">Запуск сетевых потоков...</translation>
+    </message>
+    <message>
+        <source>The source code is available from %s.</source>
+        <translation type="unfinished">Исходный код доступен в %s.</translation>
+    </message>
+    <message>
+        <source>The specified config file %s does not exist</source>
+        <translation type="unfinished">Указанный конфигурационный файл %s не существует</translation>
+    </message>
+    <message>
+        <source>The transaction amount is too small to pay the fee</source>
+        <translation type="unfinished">Сумма транзакции слишком мала для уплаты комиссии</translation>
+    </message>
+    <message>
+        <source>The wallet will avoid paying less than the minimum relay fee.</source>
+        <translation type="unfinished">Кошелёк будет стараться не платить меньше, чем минимальная комиссии ретрансляции.</translation>
+    </message>
+    <message>
+        <source>This is experimental software.</source>
+        <translation type="unfinished">Это экспериментальная программа.</translation>
+    </message>
+    <message>
+        <source>This is the minimum transaction fee you pay on every transaction.</source>
+        <translation type="unfinished">Это минимальная комиссия, которую вы платите для любой транзакции</translation>
+    </message>
+    <message>
+        <source>This is the transaction fee you will pay if you send a transaction.</source>
+        <translation type="unfinished">Это размер комиссии, которую вы заплатите при отправке транзакции</translation>
+    </message>
+    <message>
+        <source>Transaction amount too small</source>
+        <translation type="unfinished">Размер транзакции слишком мал</translation>
+    </message>
+    <message>
+        <source>Transaction amounts must not be negative</source>
+        <translation type="unfinished">Сумма транзакции не должна быть отрицательной</translation>
+    </message>
+    <message>
+        <source>Transaction change output index out of range</source>
+        <translation type="unfinished">Индекс получателя адреса сдачи вне диапазона</translation>
+    </message>
+    <message>
+        <source>Transaction has too long of a mempool chain</source>
+        <translation type="unfinished">В транзакции слишком длинная цепочка пула памяти</translation>
+    </message>
+    <message>
+        <source>Transaction must have at least one recipient</source>
+        <translation type="unfinished">Транзакция должна иметь хотя бы одного получателя</translation>
+    </message>
+    <message>
+        <source>Transaction needs a change address, but we can't generate it.</source>
+        <translation type="unfinished">Для транзакции требуется адрес сдачи, но сгенерировать его не удалось.</translation>
+    </message>
+    <message>
+        <source>Transaction too large</source>
+        <translation type="unfinished">Транзакция слишком большая</translation>
+    </message>
+    <message>
+        <source>Unable to bind to %s on this computer (bind returned error %s)</source>
+        <translation type="unfinished">Невозможно привязаться к %s на этом компьютере (bind вернул ошибку %s)</translation>
+    </message>
+    <message>
+        <source>Unable to bind to %s on this computer. %s is probably already running.</source>
+        <translation type="unfinished">Невозможно привязаться к %s на этом компьютере. Возможно, %s уже запущен.</translation>
+    </message>
+    <message>
+        <source>Unable to create the PID file '%s': %s</source>
+        <translation type="unfinished">Невозможно создать файл PID '%s': %s</translation>
+    </message>
+    <message>
+        <source>Unable to generate initial keys</source>
+        <translation type="unfinished">Невозможно сгенерировать начальные ключи</translation>
+    </message>
+    <message>
+        <source>Unable to generate keys</source>
+        <translation type="unfinished">Невозможно сгенерировать ключи</translation>
+    </message>
+    <message>
+        <source>Unable to open %s for writing</source>
+        <translation type="unfinished">Не удается открыть %s для записи</translation>
+    </message>
+    <message>
+        <source>Unable to parse -maxuploadtarget: '%s'</source>
+        <translation type="unfinished">Ошибка параметра -maxuploadtarget: '%s'</translation>
+    </message>
+    <message>
+        <source>Unable to start HTTP server. See debug log for details.</source>
+        <translation type="unfinished">Невозможно запустить HTTP-сервер. См. подробности в журнале отладки.</translation>
+    </message>
+    <message>
+        <source>Unknown -blockfilterindex value %s.</source>
+        <translation type="unfinished">Неизвестное значение -blockfilterindex %s.</translation>
+    </message>
+    <message>
+        <source>Unknown address type '%s'</source>
+        <translation type="unfinished">Неизвестный тип адреса '%s'</translation>
+    </message>
+    <message>
+        <source>Unknown change type '%s'</source>
+        <translation type="unfinished">Неизвестный тип сдачи '%s'</translation>
+    </message>
+    <message>
+        <source>Unknown network specified in -onlynet: '%s'</source>
+        <translation type="unfinished">Неизвестная сеть указана в -onlynet: '%s'</translation>
+    </message>
+    <message>
+        <source>Unknown new rules activated (versionbit %i)</source>
+        <translation type="unfinished">Внимание: неизвестные правила вступили в силу (versionbit %i)</translation>
+    </message>
+    <message>
+        <source>Unsupported logging category %s=%s.</source>
+        <translation type="unfinished">Неподдерживаемая категория ведения журнала %s=%s.</translation>
+    </message>
+    <message>
+        <source>Upgrading UTXO database</source>
+        <translation type="unfinished">Обновление базы данных UTXO</translation>
+    </message>
+    <message>
+        <source>User Agent comment (%s) contains unsafe characters.</source>
+        <translation type="unfinished">Комментарий User Agent (%s) содержит небезопасные символы.</translation>
+    </message>
+    <message>
+        <source>Verifying blocks…</source>
+        <translation type="unfinished">Проверка блоков...</translation>
+    </message>
+    <message>
+        <source>Verifying wallet(s)…</source>
+        <translation type="unfinished">Проверка кошелька(ов)...</translation>
+    </message>
+    <message>
+        <source>Wallet needed to be rewritten: restart %s to complete</source>
+        <translation type="unfinished">Необходимо перезаписать кошелёк, перезапустите %s для завершения операции</translation>
+    </message>
+</context>
+<context>
+    <name>BitcoinGUI</name>
+    <message>
+        <source>&amp;Overview</source>
+        <translation type="unfinished">&amp;Обзор</translation>
+    </message>
+    <message>
+        <source>Show general overview of wallet</source>
+        <translation type="unfinished">Отобразить основное окно кошелька</translation>
+    </message>
+    <message>
+        <source>&amp;Transactions</source>
+        <translation type="unfinished">&amp;Транзакции</translation>
+    </message>
+    <message>
+        <source>Browse transaction history</source>
+        <translation type="unfinished">Просмотр истории транзакций</translation>
+    </message>
+    <message>
+        <source>E&amp;xit</source>
+        <translation type="unfinished">&amp;Выйти</translation>
+    </message>
+    <message>
+        <source>Quit application</source>
+        <translation type="unfinished">Выйти из приложения</translation>
+    </message>
+    <message>
+        <source>&amp;About %1</source>
+        <translation type="unfinished">&amp;О %1</translation>
+    </message>
+    <message>
+        <source>Show information about %1</source>
+        <translation type="unfinished">Показать информацию о %1</translation>
+    </message>
+    <message>
+        <source>About &amp;Qt</source>
+        <translation type="unfinished">О &amp;Qt</translation>
+    </message>
+    <message>
+        <source>Show information about Qt</source>
+        <translation type="unfinished">Показать информацию о Qt</translation>
+    </message>
+    <message>
+        <source>Modify configuration options for %1</source>
+        <translation type="unfinished">Изменить параметры конфигурации для %1</translation>
+    </message>
+    <message>
+        <source>Create a new wallet</source>
+        <translation type="unfinished">Создать новый кошелёк</translation>
+    </message>
+    <message>
+        <source>&amp;Minimize</source>
+        <translation type="unfinished">&amp;Уменьшить</translation>
+    </message>
+    <message>
+        <source>Network activity disabled.</source>
+        <extracomment>A substring of the tooltip.</extracomment>
+        <translation type="unfinished">Сетевая активность отключена.</translation>
+    </message>
+    <message>
+        <source>Proxy is &lt;b&gt;enabled&lt;/b&gt;: %1</source>
+        <translation type="unfinished">Прокси &lt;b&gt;включён&lt;/b&gt;: %1</translation>
+    </message>
+    <message>
+        <source>Send coins to a Bitcoin address</source>
+        <translation type="unfinished">Отправить средства на Биткоин адрес</translation>
+    </message>
+    <message>
+        <source>Backup wallet to another location</source>
+        <translation type="unfinished">Создать резервную копию кошелька в другом местеexternal_signer_scriptpubkeyman.cpp</translation>
+    </message>
+    <message>
+        <source>Change the passphrase used for wallet encryption</source>
+        <translation type="unfinished">Изменить пароль используемый для шифрования кошелька</translation>
+    </message>
+    <message>
+        <source>&amp;Send</source>
+        <translation type="unfinished">&amp;Отправить</translation>
+    </message>
+    <message>
+        <source>&amp;Receive</source>
+        <translation type="unfinished">&amp;Получить</translation>
+    </message>
+    <message>
+        <source>&amp;Options…</source>
+        <translation type="unfinished">&amp;Параметры...</translation>
+    </message>
+    <message>
+        <source>&amp;Encrypt Wallet…</source>
+        <translation type="unfinished">&amp;Зашифровать Кошелёк...</translation>
+    </message>
+    <message>
+        <source>Encrypt the private keys that belong to your wallet</source>
+        <translation type="unfinished">Зашифровать приватные ключи, принадлежащие вашему кошельку</translation>
+    </message>
+    <message>
+        <source>&amp;Backup Wallet…</source>
+        <translation type="unfinished">&amp;Создать резервную копию кошелька...</translation>
+    </message>
+    <message>
+        <source>&amp;Change Passphrase…</source>
+        <translation type="unfinished">&amp;Изменить пароль...</translation>
+    </message>
+    <message>
+        <source>Sign &amp;message…</source>
+        <translation type="unfinished">Подписать &amp;сообщение...</translation>
+    </message>
+    <message>
+        <source>Sign messages with your Bitcoin addresses to prove you own them</source>
+        <translation type="unfinished">Подписать сообщения своими Биткоин кошельками, что-бы доказать, что вы ими владеете</translation>
+    </message>
+    <message>
+        <source>&amp;Verify message…</source>
+        <translation type="unfinished">&amp;Проверить сообщение</translation>
+    </message>
+    <message>
+        <source>Verify messages to ensure they were signed with specified Bitcoin addresses</source>
+        <translation type="unfinished">Проверяйте сообщения, чтобы убедиться, что они подписаны конкретными биткоин-адресами</translation>
+    </message>
+    <message>
+        <source>&amp;Load PSBT from file…</source>
+        <translation type="unfinished">&amp;Загрузить PSBT из файла...</translation>
+    </message>
+    <message>
+        <source>Open &amp;URI…</source>
+        <translation type="unfinished">О&amp;ткрыть URI...</translation>
+    </message>
+    <message>
+        <source>Close Wallet…</source>
+        <translation type="unfinished">Закрыть кошелёк...</translation>
+    </message>
+    <message>
+        <source>Create Wallet…</source>
+        <translation type="unfinished">Создать кошелёк...</translation>
+    </message>
+    <message>
+        <source>Close All Wallets…</source>
+        <translation type="unfinished">Закрыть все кошельки...</translation>
+    </message>
+    <message>
+        <source>&amp;File</source>
+        <translation type="unfinished">&amp;Файл</translation>
+    </message>
+    <message>
+        <source>&amp;Settings</source>
+        <translation type="unfinished">&amp;Настройки</translation>
+    </message>
+    <message>
+        <source>&amp;Help</source>
+        <translation type="unfinished">&amp;Помощь</translation>
+    </message>
+    <message>
         <source>Tabs toolbar</source>
-        <translation>Панель инструментов</translation>
+        <translation type="unfinished">Панель вкладок</translation>
     </message>
     <message>
         <source>Syncing Headers (%1%)…</source>
@@ -759,19 +1316,19 @@
     </message>
     <message>
         <source>Show the list of used sending addresses and labels</source>
-        <translation type="unfinished">Показать список использованных адресов и меток отправки</translation>
+        <translation type="unfinished">Показать список адресов, на которые были отправлены средства, и их метки</translation>
     </message>
     <message>
         <source>Show the list of used receiving addresses and labels</source>
-        <translation type="unfinished">Показать список использованных адресов и меток получателей</translation>
+        <translation type="unfinished">Показать список адресов, на которые были получены средства, и их метки</translation>
     </message>
     <message>
         <source>&amp;Command-line options</source>
-        <translation type="unfinished">Параметры командной строки</translation>
+        <translation type="unfinished">Параметры &amp;командной строки</translation>
     </message>
     <message numerus="yes">
         <source>Processed %n block(s) of transaction history.</source>
-        <translation>
+        <translation type="unfinished">
             <numerusform>Обработан %n блок истории транзакций.</numerusform>
             <numerusform>Обработано %n блока истории транзакций.</numerusform>
             <numerusform>Обработано %n блоков истории транзакций.</numerusform>
@@ -779,85 +1336,43 @@
     </message>
     <message>
         <source>%1 behind</source>
-        <translation>%1 позади</translation>
+        <translation type="unfinished">Отстаём на %1</translation>
     </message>
     <message>
         <source>Catching up…</source>
         <translation type="unfinished">Синхронизация...</translation>
-=======
-        <source>%s corrupt. Try using the wallet tool bitcoin-wallet to salvage or restoring a backup.</source>
-        <translation type="unfinished">%s испорчен. Попробуйте восстановить с помощью инструмента bitcoin-wallet или восстановите из резервной копии.</translation>
-    </message>
-    <message>
-        <source>-maxtxfee is set very high! Fees this large could be paid on a single transaction.</source>
-        <translation type="unfinished">Установлено очень большое значение -maxtxfee! Такие большие комиссии могут быть уплачены в отдельной транзакции.</translation>
-    </message>
-    <message>
-        <source>Cannot downgrade wallet from version %i to version %i. Wallet version unchanged.</source>
-        <translation type="unfinished">Невозможно понизить версию кошелька с %i до %i. Версия кошелька не была изменена.</translation>
-    </message>
-    <message>
-        <source>Cannot obtain a lock on data directory %s. %s is probably already running.</source>
-        <translation type="unfinished">Невозможно заблокировать каталог данных %s. Вероятно, %s уже запущен.</translation>
-    </message>
-    <message>
-        <source>Cannot upgrade a non HD split wallet from version %i to version %i without upgrading to support pre-split keypool. Please use version %i or no version specified.</source>
-        <translation type="unfinished">Невозможно обновить разделённый кошелёк без HD с версии %i до версии %i, не обновившись для поддержки предварительно разделённого пула ключей. Пожалуйста, используйте версию %iили повторите без указания версии.</translation>
-    </message>
-    <message>
-        <source>Distributed under the MIT software license, see the accompanying file %s or %s</source>
-        <translation type="unfinished">Распространяется под лицензией MIT, см. приложенный файл %s или %s</translation>
-    </message>
-    <message>
-        <source>Error reading %s! All keys read correctly, but transaction data or address book entries might be missing or incorrect.</source>
-        <translation type="unfinished">Ошибка чтения %s! Все ключи прочитаны верно, но данные транзакций или записи адресной книги могут отсутствовать или быть неправильными.</translation>
-    </message>
-    <message>
-        <source>Error reading %s! Transaction data may be missing or incorrect. Rescanning wallet.</source>
-        <translation type="unfinished">Ошибка чтения %s! Данные транзакций отсутствуют или неправильны. Пересмотр кошелька.</translation>
-    </message>
-    <message>
-        <source>Error: Dumpfile format record is incorrect. Got "%s", expected "format".</source>
-        <translation type="unfinished">Ошибка: запись формата дамп-файла неверна. Обнаружено "%s", ожидалось "format".</translation>
-    </message>
-    <message>
-        <source>Error: Dumpfile identifier record is incorrect. Got "%s", expected "%s".</source>
-        <translation type="unfinished">Ошибка: запись идентификатора дамп-файла неверна. Обнаружено "%s", ожидалось "%s".</translation>
->>>>>>> dd04f2dd
-    </message>
-    <message>
-        <source>Error: Dumpfile version is not supported. This version of bitcoin-wallet only supports version 1 dumpfiles. Got dumpfile with version %s</source>
-        <translation type="unfinished">Ошибка: версия дамп-файла не поддерживается. Эта версия биткоин-кошелька поддерживает только дамп-файлы версии 1. Обнаружен дамп-файл версии %s</translation>
-    </message>
-    <message>
-<<<<<<< HEAD
+    </message>
+    <message>
+        <source>Last received block was generated %1 ago.</source>
+        <translation type="unfinished">Последний полученный блок был сгенерирован %1 назад.</translation>
+    </message>
+    <message>
         <source>Transactions after this will not yet be visible.</source>
-        <translation>Транзакции, отправленные позднее этого времени, пока не будут видны.</translation>
-=======
-        <source>Error: Legacy wallets only support the "legacy", "p2sh-segwit", and "bech32" address types</source>
-        <translation type="unfinished">Ошибка: Устаревшие кошельки поддерживают только "legacy", "p2sh-segwit", и "bech32" типы адресов.</translation>
->>>>>>> dd04f2dd
-    </message>
-    <message>
-        <source>Error: Listening for incoming connections failed (listen returned error %s)</source>
-        <translation type="unfinished">Ошибка: Не удалось начать прослушивание входящих подключений (прослушивание вернуло ошибку %s)</translation>
-    </message>
-    <message>
-        <source>Fee estimation failed. Fallbackfee is disabled. Wait a few blocks or enable -fallbackfee.</source>
-        <translation type="unfinished">Не удалось оценить комиссию. Резервная комиссия отключена. Подождите несколько блоков или включите -fallbackfee.</translation>
-    </message>
-    <message>
-        <source>File %s already exists. If you are sure this is what you want, move it out of the way first.</source>
-        <translation type="unfinished">Файл %s уже существует. Если вы уверены, что так и должно быть, сначала уберите оттуда этот файл.</translation>
-    </message>
-    <message>
-<<<<<<< HEAD
+        <translation type="unfinished">Транзакции, отправленные позднее этого времени, пока не будут видны.</translation>
+    </message>
+    <message>
+        <source>Error</source>
+        <translation type="unfinished">Ошибка</translation>
+    </message>
+    <message>
+        <source>Warning</source>
+        <translation type="unfinished">Предупреждение</translation>
+    </message>
+    <message>
+        <source>Information</source>
+        <translation type="unfinished">Информация</translation>
+    </message>
+    <message>
         <source>Up to date</source>
-        <translation>До настоящего времени </translation>
+        <translation type="unfinished">Синхронизировано</translation>
     </message>
     <message>
         <source>Load Partially Signed Bitcoin Transaction</source>
-        <translation type="unfinished">Загрузить частично подписанную биткойн-транзакцию</translation>
+        <translation type="unfinished">Загрузить частично подписанную биткоин-транзакцию (PSBT)</translation>
+    </message>
+    <message>
+        <source>Load PSBT from &amp;clipboard…</source>
+        <translation type="unfinished">Загрузить PSBT из &amp;буфера обмена...</translation>
     </message>
     <message>
         <source>Load Partially Signed Bitcoin Transaction from clipboard</source>
@@ -870,37 +1385,8 @@
     <message>
         <source>Open node debugging and diagnostic console</source>
         <translation type="unfinished">Открыть консоль отладки и диагностики узла</translation>
-=======
-        <source>Invalid amount for -maxtxfee=&lt;amount&gt;: '%s' (must be at least the minrelay fee of %s to prevent stuck transactions)</source>
-        <translation type="unfinished">Неверное значение для -maxtxfee=&lt;amount&gt;: '%s' (должна быть не ниже минимально ретранслируемой комиссии %s для предотвращения зависания транзакций)</translation>
-    </message>
-    <message>
-        <source>Invalid or corrupt peers.dat (%s). If you believe this is a bug, please report it to %s. As a workaround, you can move the file (%s) out of the way (rename, move, or delete) to have a new one created on the next start.</source>
-        <translation type="unfinished">Неверный или поврежденный peers.dat (%s). Если вы считаете что это баг, сообщите об этом %s. Как вариант решения - переместите, переименуйте или удалите файл (%s), новый будет создан при следующем запуске программы.</translation>
-    </message>
-    <message>
-        <source>More than one onion bind address is provided. Using %s for the automatically created Tor onion service.</source>
-        <translation type="unfinished">Предоставлен более чем один onion-адрес для привязки. Для автоматически созданного onion-сервиса Tor будет использован %s.</translation>
-    </message>
-    <message>
-        <source>No dump file provided. To use createfromdump, -dumpfile=&lt;filename&gt; must be provided.</source>
-        <translation type="unfinished">Не указан дамп-файл. Чтобы использовать createfromdump, необходимо указать -dumpfile=&lt;filename&gt;</translation>
-    </message>
-    <message>
-        <source>No dump file provided. To use dump, -dumpfile=&lt;filename&gt; must be provided.</source>
-        <translation type="unfinished">Не указан дамп-файл. Чтобы использовать dump, необходимо указать -dumpfile=&lt;filename&gt;</translation>
->>>>>>> dd04f2dd
-    </message>
-    <message>
-        <source>No wallet file format provided. To use createfromdump, -format=&lt;format&gt; must be provided.</source>
-        <translation type="unfinished">Не указан формат файла кошелька. Чтобы использовать createfromdump, необходимо указать -format=&lt;format&gt;</translation>
-    </message>
-    <message>
-        <source>Please check that your computer's date and time are correct! If your clock is wrong, %s will not work properly.</source>
-        <translation type="unfinished">Пожалуйста, убедитесь, что на вашем компьютере верно установлены дата и время. Если ваши часы неверны, %s не будет работать правильно.</translation>
-    </message>
-    <message>
-<<<<<<< HEAD
+    </message>
+    <message>
         <source>&amp;Sending addresses</source>
         <translation type="unfinished">&amp;Адреса для отправки</translation>
     </message>
@@ -910,22 +1396,9 @@
     </message>
     <message>
         <source>Open a bitcoin: URI</source>
-        <translation type="unfinished">Открыть биткойн: URI</translation>
-=======
-        <source>Please contribute if you find %s useful. Visit %s for further information about the software.</source>
-        <translation type="unfinished">Пожалуйста, внесите свой вклад, если вы считаете %s полезным. Посетите %s для получения дополнительной информации о программном обеспечении.</translation>
-    </message>
-    <message>
-        <source>Prune configured below the minimum of %d MiB.  Please use a higher number.</source>
-        <translation type="unfinished">Обрезка блоков выставлена меньше, чем минимум в %d МиБ. Пожалуйста, используйте большее значение.</translation>
->>>>>>> dd04f2dd
-    </message>
-    <message>
-        <source>Prune: last wallet synchronisation goes beyond pruned data. You need to -reindex (download the whole blockchain again in case of pruned node)</source>
-        <translation type="unfinished">Обрезка: последняя синхронизация кошелька вышла за рамки обрезанных данных. Необходимо сделать -reindex (снова скачать всю цепочку блоков, если у вас узел с обрезкой)</translation>
-    </message>
-    <message>
-<<<<<<< HEAD
+        <translation type="unfinished">Открыть URI протокола bitcoin:</translation>
+    </message>
+    <message>
         <source>Open Wallet</source>
         <translation type="unfinished">Открыть кошелёк</translation>
     </message>
@@ -942,6 +1415,18 @@
         <translation type="unfinished">Закрыть все кошельки</translation>
     </message>
     <message>
+        <source>Show the %1 help message to get a list with possible Bitcoin command-line options</source>
+        <translation type="unfinished">Показать помощь по %1, чтобы получить список доступных параметров командной строки</translation>
+    </message>
+    <message>
+        <source>&amp;Mask values</source>
+        <translation type="unfinished">&amp;Скрыть значения</translation>
+    </message>
+    <message>
+        <source>Mask the values in the Overview tab</source>
+        <translation type="unfinished">Скрыть значения на вкладке Обзор</translation>
+    </message>
+    <message>
         <source>default wallet</source>
         <translation type="unfinished">кошелёк по умолчанию</translation>
     </message>
@@ -954,12 +1439,8 @@
         <translation type="unfinished">&amp;Окно</translation>
     </message>
     <message>
-        <source>Minimize</source>
-        <translation type="unfinished">Свернуть</translation>
-    </message>
-    <message>
         <source>Zoom</source>
-        <translation type="unfinished">Увеличить</translation>
+        <translation type="unfinished">Масштаб</translation>
     </message>
     <message>
         <source>Main Window</source>
@@ -967,7 +1448,15 @@
     </message>
     <message>
         <source>%1 client</source>
-        <translation type="unfinished">%1 клиент </translation>
+        <translation type="unfinished">%1 клиент</translation>
+    </message>
+    <message>
+        <source>&amp;Hide</source>
+        <translation type="unfinished">&amp;Скрыть</translation>
+    </message>
+    <message>
+        <source>S&amp;how</source>
+        <translation type="unfinished">&amp;Показать</translation>
     </message>
     <message numerus="yes">
         <source>%n active connection(s) to Bitcoin network.</source>
@@ -1041,121 +1530,16 @@
 </source>
         <translation type="unfinished">Адрес: %1
 </translation>
-=======
-        <source>SQLiteDatabase: Unknown sqlite wallet schema version %d. Only version %d is supported</source>
-        <translation type="unfinished">SQLiteDatabase: Неизвестная версия схемы sqlite кошелька: %d. Поддерживается только версия %d</translation>
-    </message>
-    <message>
-        <source>The block database contains a block which appears to be from the future. This may be due to your computer's date and time being set incorrectly. Only rebuild the block database if you are sure that your computer's date and time are correct</source>
-        <translation type="unfinished">В базе данных блоков найден блок из будущего. Это может произойти из-за неверно установленных даты и времени на вашем компьютере. Перестраивайте базу данных блоков только если вы уверены, что дата и время установлены верно.</translation>
-    </message>
-    <message>
-        <source>The block index db contains a legacy 'txindex'. To clear the occupied disk space, run a full -reindex, otherwise ignore this error. This error message will not be displayed again.</source>
-        <translation type="unfinished">База данных индексации блоков содержит устаревший 'txindex'. Чтобы освободить место на диске, выполните полный -reindex, или игнорируйте эту ошибку. Это сообщение об ошибке больше показано не будет.</translation>
-    </message>
-    <message>
-        <source>The transaction amount is too small to send after the fee has been deducted</source>
-        <translation type="unfinished">Сумма транзакции за вычетом комиссии слишком мала</translation>
-    </message>
-    <message>
-        <source>This error could occur if this wallet was not shutdown cleanly and was last loaded using a build with a newer version of Berkeley DB. If so, please use the software that last loaded this wallet</source>
-        <translation type="unfinished">Данная ошибка может произойти в том случае, если этот кошелёк не был правильно закрыт и в последний раз был загружен используя версию с более новой версией Berkley DB. Если это так, воспользуйтесь той программой, в которой этот кошелёк открывался в последний раз.</translation>
-    </message>
-    <message>
-        <source>This is a pre-release test build - use at your own risk - do not use for mining or merchant applications</source>
-        <translation type="unfinished">Это тестовая сборка - используйте на свой страх и риск - не используйте для добычи или торговых приложений</translation>
-    </message>
-    <message>
-        <source>This is the maximum transaction fee you pay (in addition to the normal fee) to prioritize partial spend avoidance over regular coin selection.</source>
-        <translation type="unfinished">Это максимальная транзакция, которую вы заплатите (в добавок к обычной плате), чтобы отдать приоритет избежанию частичной траты перед обычным управлением монетами.</translation>
-    </message>
-    <message>
-        <source>This is the transaction fee you may discard if change is smaller than dust at this level</source>
-        <translation type="unfinished">Это комиссия за транзакцию, которую вы можете отбросить, если сдача меньше, чем пыль на этом уровне</translation>
-    </message>
-    <message>
-        <source>This is the transaction fee you may pay when fee estimates are not available.</source>
-        <translation type="unfinished">Это комиссия за транзакцию, которую вы можете заплатить, когда расчёт комиссии недоступен.</translation>
-    </message>
-    <message>
-        <source>Total length of network version string (%i) exceeds maximum length (%i). Reduce the number or size of uacomments.</source>
-        <translation type="unfinished">Текущая длина строки версии сети (%i) превышает максимальную длину (%i). Уменьшите количество или размер uacomments.</translation>
-    </message>
-    <message>
-        <source>Unable to replay blocks. You will need to rebuild the database using -reindex-chainstate.</source>
-        <translation type="unfinished">Невозможно воспроизвести блоки. Вам необходимо перестроить базу данных, используя -reindex-chaintate.</translation>
-    </message>
-    <message>
-        <source>Unknown wallet file format "%s" provided. Please provide one of "bdb" or "sqlite".</source>
-        <translation type="unfinished">Указан неизвестный формат файла кошелька "%s". Укажите "bdb" либо "sqlite".</translation>
-    </message>
-    <message>
-        <source>Warning: Dumpfile wallet format "%s" does not match command line specified format "%s".</source>
-        <translation type="unfinished">Внимание: формат кошелька дамп-файла "%s" не соответствует указанному в командной строке формату "%s".</translation>
-    </message>
-    <message>
-        <source>Warning: Private keys detected in wallet {%s} with disabled private keys</source>
-        <translation type="unfinished">Предупреждение: приватные ключи обнаружены в кошельке {%s} с отключенными приватными ключами</translation>
-    </message>
-    <message>
-        <source>Warning: We do not appear to fully agree with our peers! You may need to upgrade, or other nodes may need to upgrade.</source>
-        <translation type="unfinished">Внимание: мы не полностью согласны с другими узлами! Вам или другим участникам, возможно, следует обновить клиент.</translation>
-    </message>
-    <message>
-        <source>Witness data for blocks after height %d requires validation. Please restart with -reindex.</source>
-        <translation type="unfinished">Для свидетельских данных в блоках после %d необходима проверка. Пожалуйста, перезапустите клиент с параметром -reindex.</translation>
-    </message>
-    <message>
-        <source>You need to rebuild the database using -reindex to go back to unpruned mode.  This will redownload the entire blockchain</source>
-        <translation type="unfinished">Вам необходимо пересобрать базу данных с помощью -reindex, чтобы вернуться к полному режиму. Это приведёт к повторному скачиванию всей цепочки блоков</translation>
-    </message>
-    <message>
-        <source>%s is set very high!</source>
-        <translation type="unfinished">%s задан слишком высоким!</translation>
-    </message>
-    <message>
-        <source>-maxmempool must be at least %d MB</source>
-        <translation type="unfinished">-maxmempool должен быть как минимум %d МБ</translation>
-    </message>
-    <message>
-        <source>A fatal internal error occurred, see debug.log for details</source>
-        <translation type="unfinished">Ошибка: произошла критическая внутренняя ошибка, для получения деталей см. debug.log</translation>
-    </message>
-    <message>
-        <source>Cannot resolve -%s address: '%s'</source>
-        <translation type="unfinished">Не удается разрешить -%s адрес: '%s'</translation>
-    </message>
-    <message>
-        <source>Cannot set -forcednsseed to true when setting -dnsseed to false.</source>
-        <translation type="unfinished">Не удается установить -forcednsseed, отключив -dnsseed.</translation>
-    </message>
-    <message>
-        <source>Cannot set -peerblockfilters without -blockfilterindex.</source>
-        <translation type="unfinished">Нельзя указывать -peerblockfilters без -blockfilterindex.</translation>
-    </message>
-    <message>
-        <source>Cannot write to data directory '%s'; check permissions.</source>
-        <translation type="unfinished">Не удается выполнить запись в каталог данных '%s'; проверьте разрешения.</translation>
-    </message>
-    <message>
-        <source>The -txindex upgrade started by a previous version cannot be completed. Restart with the previous version or run a full -reindex.</source>
-        <translation type="unfinished">Обновление -txindex, запущенное при предыдущей версии не может быть завершено. Перезапустите с предыдущей версией или запустите полную -reindex.</translation>
-    </message>
-    <message>
-        <source>%s request to listen on port %u. This port is considered "bad" and thus it is unlikely that any Bitcoin Core peers connect to it. See doc/p2p-bad-ports.md for details and a full list.</source>
-        <translation type="unfinished">%s попытка запуска на порту %u. Этот порт считается "плохим" и маловероятно что узлы Bitcoin Core к нему подключатся. Смотрите дополнительно doc/p2p-bad-ports.md. </translation>
->>>>>>> dd04f2dd
-    </message>
-    <message>
-        <source>Cannot provide specific connections and have addrman find outgoing connections at the same time.</source>
-        <translation type="unfinished">Не удаётся предоставить определённые соединения, чтобы при этом addrman нашёл в них исходящие соединения.</translation>
-    </message>
-    <message>
-        <source>Error loading %s: External signer wallet being loaded without external signer support compiled</source>
-        <translation type="unfinished">Ошибка загрузки %s: Эта версия программы Bitcoin Core собрана без поддержки функции внешних кошельков </translation>
-    </message>
-    <message>
-<<<<<<< HEAD
+    </message>
+    <message>
+        <source>Sent transaction</source>
+        <translation type="unfinished">Отправленная транзакция</translation>
+    </message>
+    <message>
+        <source>Incoming transaction</source>
+        <translation type="unfinished">Входящая транзакция</translation>
+    </message>
+    <message>
         <source>HD key generation is &lt;b&gt;enabled&lt;/b&gt;</source>
         <translation type="unfinished">HD-генерация ключей &lt;b&gt;включена&lt;/b&gt;</translation>
     </message>
@@ -1166,50 +1550,30 @@
     <message>
         <source>Private key &lt;b&gt;disabled&lt;/b&gt;</source>
         <translation type="unfinished">Приватный ключ &lt;b&gt;отключён&lt;/b&gt;</translation>
-=======
-        <source>Failed to rename invalid peers.dat file. Please move or delete it and try again.</source>
-        <translation type="unfinished">Ошибка переименования файла peers.dat. Пожалуйста переместите или удалите его и попробуйте снова</translation>
-    </message>
-    <message>
-        <source>Outbound connections restricted to Tor (-onlynet=onion) but the proxy for reaching the Tor network is not provided (no -proxy= and no -onion= given) or it is explicitly forbidden (-onion=0)</source>
-        <translation type="unfinished">Подключение разрешено только через сеть Tor (-onlynet=onion) однако прокси для подключения не указан (нет -proxy или -onion) или прямо запрещен (-onion=0)</translation>
-    </message>
-    <message>
-        <source>Config setting for %s only applied on %s network when in [%s] section.</source>
-        <translation type="unfinished">Настройка конфигурации %s применяется в сети %s только если находится в разделе [%s].</translation>
->>>>>>> dd04f2dd
-    </message>
-    <message>
-        <source>Corrupted block database detected</source>
-        <translation type="unfinished">Обнаружена повреждённая база данных блоков</translation>
-    </message>
-    <message>
-        <source>Could not find asmap file %s</source>
-        <translation type="unfinished">Невозможно найти файл asmap %s</translation>
-    </message>
-    <message>
-<<<<<<< HEAD
+    </message>
+    <message>
+        <source>Wallet is &lt;b&gt;encrypted&lt;/b&gt; and currently &lt;b&gt;unlocked&lt;/b&gt;</source>
+        <translation type="unfinished">Кошелёк &lt;b&gt;зашифрован&lt;/b&gt; и сейчас &lt;b&gt;разблокирован&lt;/b&gt;</translation>
+    </message>
+    <message>
+        <source>Wallet is &lt;b&gt;encrypted&lt;/b&gt; and currently &lt;b&gt;locked&lt;/b&gt;</source>
+        <translation type="unfinished">Кошелёк &lt;b&gt;зашифрован&lt;/b&gt; и сейчас &lt;b&gt;заблокирован&lt;/b&gt;</translation>
+    </message>
+    <message>
         <source>Original message:</source>
         <translation type="unfinished">Исходное сообщение:</translation>
-=======
-        <source>Could not parse asmap file %s</source>
-        <translation type="unfinished">Не могу разобрать файл asmap %s</translation>
->>>>>>> dd04f2dd
     </message>
 </context>
 <context>
     <name>UnitDisplayStatusBarControl</name>
     <message>
-<<<<<<< HEAD
         <source>Unit to show amounts in. Click to select another unit.</source>
         <translation type="unfinished">Единицы, в которой указываются суммы. Нажмите для выбора других единиц.</translation>
-=======
-        <source>Disk space is too low!</source>
-        <translation type="unfinished">Мало места на диске!</translation>
->>>>>>> dd04f2dd
-    </message>
-    <message>
-<<<<<<< HEAD
+    </message>
+</context>
+<context>
+    <name>CoinControlDialog</name>
+    <message>
         <source>Coin Selection</source>
         <translation type="unfinished">Выбор монет</translation>
     </message>
@@ -1294,8 +1658,8 @@
         <translation type="unfinished">Копировать &amp;сумму</translation>
     </message>
     <message>
-        <source>Copy transaction &amp;ID</source>
-        <translation type="unfinished">Копировать транзакцию и &amp;ID</translation>
+        <source>Copy transaction &amp;ID and output index</source>
+        <translation type="unfinished">Скопировать &amp;ID транзакции и индекс вывода</translation>
     </message>
     <message>
         <source>L&amp;ock unspent</source>
@@ -1347,7 +1711,7 @@
     </message>
     <message>
         <source>Can vary +/- %1 satoshi(s) per input.</source>
-        <translation type="unfinished">Может меняться на +/- %1 сатоши за каждый вход.</translation>
+        <translation type="unfinished">Может меняться +/- %1 сатоши за вход.</translation>
     </message>
     <message>
         <source>(no label)</source>
@@ -1360,158 +1724,18 @@
     <message>
         <source>(change)</source>
         <translation type="unfinished">(сдача)</translation>
-=======
-        <source>Do you want to rebuild the block database now?</source>
-        <translation type="unfinished">Пересобрать базу данных блоков прямо сейчас?</translation>
-    </message>
-    <message>
-        <source>Done loading</source>
-        <translation type="unfinished">Загрузка завершена</translation>
-    </message>
-    <message>
-        <source>Dump file %s does not exist.</source>
-        <translation type="unfinished">Дамп файл %s не существует.</translation>
-    </message>
-    <message>
-        <source>Error creating %s</source>
-        <translation type="unfinished">Ошибка загрузки %s</translation>
-    </message>
-    <message>
-        <source>Error initializing block database</source>
-        <translation type="unfinished">Ошибка инициализации базы данных блоков</translation>
-    </message>
-    <message>
-        <source>Error initializing wallet database environment %s!</source>
-        <translation type="unfinished">Ошибка инициализации окружения базы данных кошелька %s!</translation>
-    </message>
-    <message>
-        <source>Error loading %s</source>
-        <translation type="unfinished">Ошибка загрузки %s</translation>
-    </message>
-    <message>
-        <source>Error loading %s: Private keys can only be disabled during creation</source>
-        <translation type="unfinished">Ошибка загрузки %s: приватные ключи можно отключить только при создании</translation>
-    </message>
-    <message>
-        <source>Error loading %s: Wallet corrupted</source>
-        <translation type="unfinished">Ошибка загрузки %s: кошелёк поврежден</translation>
-    </message>
-    <message>
-        <source>Error loading %s: Wallet requires newer version of %s</source>
-        <translation type="unfinished">Ошибка загрузки %s: кошелёк требует более новой версии %s</translation>
-    </message>
-    <message>
-        <source>Error loading block database</source>
-        <translation type="unfinished">Ошибка чтения базы данных блоков</translation>
-    </message>
-    <message>
-        <source>Error opening block database</source>
-        <translation type="unfinished">Не удалось открыть базу данных блоков</translation>
-    </message>
-    <message>
-        <source>Error reading from database, shutting down.</source>
-        <translation type="unfinished">Ошибка чтения из базы данных, программа закрывается.</translation>
-    </message>
-    <message>
-        <source>Error reading next record from wallet database</source>
-        <translation type="unfinished">Ошибка чтения следующей записи из базы данных кошелька</translation>
-    </message>
-    <message>
-        <source>Error upgrading chainstate database</source>
-        <translation type="unfinished">Ошибка обновления базы данных chainstate</translation>
-    </message>
-    <message>
-        <source>Error: Couldn't create cursor into database</source>
-        <translation type="unfinished">Ошибка: не удалось создать курсор в базе данных</translation>
-    </message>
-    <message>
-        <source>Error: Disk space is low for %s</source>
-        <translation type="unfinished">Ошибка: на диске недостаточно места для %s</translation>
-    </message>
-    <message>
-        <source>Error: Dumpfile checksum does not match. Computed %s, expected %s</source>
-        <translation type="unfinished">Ошибка: контрольная сумма дамп-файла не совпадает. Вычислено %s, ожидалось %s.</translation>
-    </message>
-    <message>
-        <source>Error: Got key that was not hex: %s</source>
-        <translation type="unfinished">Ошибка: получен ключ, оказавшийся не шестнадцатеричным: %s</translation>
-    </message>
-    <message>
-        <source>Error: Got value that was not hex: %s</source>
-        <translation type="unfinished">Ошибка: получено значение, оказавшееся не шестнадцатеричным: %s</translation>
-    </message>
-    <message>
-        <source>Error: Keypool ran out, please call keypoolrefill first</source>
-        <translation type="unfinished">Ошибка: пул ключей опустел, пожалуйста сначала выполните keypoolrefill</translation>
-    </message>
-    <message>
-        <source>Error: Missing checksum</source>
-        <translation type="unfinished">Ошибка: отсутствует контрольная сумма</translation>
-    </message>
-    <message>
-        <source>Error: No %s addresses available.</source>
-        <translation type="unfinished">Ошибка: Нет %s доступных адресов</translation>
-    </message>
-    <message>
-        <source>Error: Unable to parse version %u as a uint32_t</source>
-        <translation type="unfinished">Ошибка: невозможно разобрать версию %u как uint32_t</translation>
-    </message>
-    <message>
-        <source>Error: Unable to write record to new wallet</source>
-        <translation type="unfinished">Ошибка: невозможно произвести запись в новый кошелек</translation>
-    </message>
-    <message>
-        <source>Failed to listen on any port. Use -listen=0 if you want this.</source>
-        <translation type="unfinished">Не удалось начать прослушивание на порту. Используйте -listen=0, если вас это устраивает.</translation>
-    </message>
-    <message>
-        <source>Failed to rescan the wallet during initialization</source>
-        <translation type="unfinished">Не удалось пересканировать кошелёк во время инициализации</translation>
-    </message>
-    <message>
-        <source>Failed to verify database</source>
-        <translation type="unfinished">Не удалось проверить базу данных</translation>
-    </message>
-    <message>
-        <source>Fee rate (%s) is lower than the minimum fee rate setting (%s)</source>
-        <translation type="unfinished">Уровень комиссии (%s) меньше, чем значение настройки минимального уровня комиссии (%s).</translation>
-    </message>
-    <message>
-        <source>Ignoring duplicate -wallet %s.</source>
-        <translation type="unfinished">Игнорируются повторные параметры -wallet %s.</translation>
-    </message>
-    <message>
-        <source>Importing…</source>
-        <translation type="unfinished">Импорт...</translation>
-    </message>
-    <message>
-        <source>Incorrect or no genesis block found. Wrong datadir for network?</source>
-        <translation type="unfinished">Неверный или отсутствующий начальный блок. Неверно указана директория данных для этой сети?</translation>
-    </message>
-    <message>
-        <source>Initialization sanity check failed. %s is shutting down.</source>
-        <translation type="unfinished">Начальная проверка исправности не удалась. %s завершает работу.</translation>
-    </message>
-    <message>
-        <source>Input not found or already spent</source>
-        <translation type="unfinished">Вход для тразакции не найден или уже использован</translation>
-    </message>
-    <message>
-        <source>Insufficient funds</source>
-        <translation type="unfinished">Недостаточно средств</translation>
-    </message>
-    <message>
-        <source>Invalid -i2psam address or hostname: '%s'</source>
-        <translation type="unfinished">Неверный адрес или имя хоста в -i2psam: '%s'</translation>
-    </message>
-    <message>
-        <source>Invalid -onion address or hostname: '%s'</source>
-        <translation type="unfinished">Неверный -onion адрес или имя хоста: '%s'</translation>
->>>>>>> dd04f2dd
-    </message>
-    <message>
-<<<<<<< HEAD
+    </message>
+</context>
+<context>
+    <name>CreateWalletActivity</name>
+    <message>
+        <source>Create Wallet</source>
+        <extracomment>Title of window indicating the progress of creation of a new wallet.</extracomment>
+        <translation type="unfinished">Создать кошелёк</translation>
+    </message>
+    <message>
         <source>Creating Wallet &lt;b&gt;%1&lt;/b&gt;…</source>
+        <extracomment>Descriptive text of the create wallet progress window which indicates to the user which wallet is currently being created.</extracomment>
         <translation type="unfinished">Создание кошелька &lt;b&gt;%1&lt;/b&gt;...</translation>
     </message>
     <message>
@@ -1520,11 +1744,24 @@
     </message>
     <message>
         <source>Create wallet warning</source>
-        <translation type="unfinished">Предупреждение при создании кошелька</translation>
+        <translation type="unfinished">Кошелёк создан</translation>
     </message>
     <message>
         <source>Can't list signers</source>
         <translation type="unfinished">Невозможно отобразить подписантов</translation>
+    </message>
+</context>
+<context>
+    <name>LoadWalletsActivity</name>
+    <message>
+        <source>Load Wallets</source>
+        <extracomment>Title of progress window which is displayed when wallets are being loaded.</extracomment>
+        <translation type="unfinished">Загрузка кошельков</translation>
+    </message>
+    <message>
+        <source>Loading wallets…</source>
+        <extracomment>Descriptive text of the load wallets progress window which indicates to the user that wallets are currently being loaded.</extracomment>
+        <translation type="unfinished">Загрузка кошельков...</translation>
     </message>
 </context>
 <context>
@@ -1542,7 +1779,13 @@
         <translation type="unfinished">кошелёк по умолчанию</translation>
     </message>
     <message>
+        <source>Open Wallet</source>
+        <extracomment>Title of window indicating the progress of opening of a wallet.</extracomment>
+        <translation type="unfinished">Открыть кошелёк</translation>
+    </message>
+    <message>
         <source>Opening Wallet &lt;b&gt;%1&lt;/b&gt;…</source>
+        <extracomment>Descriptive text of the open wallet progress window which indicates to the user which wallet is currently being opened.</extracomment>
         <translation type="unfinished">Открывается кошелёк &lt;b&gt;%1&lt;/b&gt;...</translation>
     </message>
 </context>
@@ -1567,21 +1810,11 @@
     <message>
         <source>Are you sure you wish to close all wallets?</source>
         <translation type="unfinished">Вы уверенны, что хотите закрыть все кошельки?</translation>
-=======
-        <source>Invalid -proxy address or hostname: '%s'</source>
-        <translation type="unfinished">Неверный адрес -proxy или имя хоста: '%s'</translation>
-    </message>
-    <message>
-        <source>Invalid P2P permission: '%s'</source>
-        <translation type="unfinished">Неверные разрешение для P2P: '%s'</translation>
-    </message>
-    <message>
-        <source>Invalid amount for -%s=&lt;amount&gt;: '%s'</source>
-        <translation type="unfinished">Неверная сумма для -%s=&lt;amount&gt;: '%s'</translation>
->>>>>>> dd04f2dd
-    </message>
-    <message>
-<<<<<<< HEAD
+    </message>
+</context>
+<context>
+    <name>CreateWalletDialog</name>
+    <message>
         <source>Create Wallet</source>
         <translation type="unfinished">Создать кошелёк</translation>
     </message>
@@ -1649,1529 +1882,6 @@
         <source>Compiled without external signing support (required for external signing)</source>
         <extracomment>"External signing" means using devices such as hardware wallets.</extracomment>
         <translation type="unfinished">Скомпилировано без поддержки внешней подписи (требуется для внешней подписи)</translation>
-=======
-        <source>Invalid amount for -discardfee=&lt;amount&gt;: '%s'</source>
-        <translation type="unfinished">Неверная сумма для -discardfee=&lt;amount&gt;: '%s'</translation>
-    </message>
-    <message>
-        <source>Invalid amount for -fallbackfee=&lt;amount&gt;: '%s'</source>
-        <translation type="unfinished">Неверная сумма для -fallbackfee=&lt;amount&gt;: '%s'</translation>
-    </message>
-    <message>
-        <source>Invalid amount for -paytxfee=&lt;amount&gt;: '%s' (must be at least %s)</source>
-        <translation type="unfinished">Неверная сумма для -paytxfee=&lt;amount&gt;: '%s' (должно быть как минимум %s)</translation>
-    </message>
-    <message>
-        <source>Invalid netmask specified in -whitelist: '%s'</source>
-        <translation type="unfinished">Указана неверная сетевая маска в -whitelist: '%s'</translation>
-    </message>
-    <message>
-        <source>Loading P2P addresses…</source>
-        <translation type="unfinished">Загрузка P2P адресов...</translation>
-    </message>
-    <message>
-        <source>Loading banlist…</source>
-        <translation type="unfinished">Загрузка черного списка...</translation>
-    </message>
-    <message>
-        <source>Loading block index…</source>
-        <translation type="unfinished">Загрузка индекса блоков...</translation>
-    </message>
-    <message>
-        <source>Loading wallet…</source>
-        <translation type="unfinished">Загрузка кошелька...</translation>
-    </message>
-    <message>
-        <source>Missing amount</source>
-        <translation type="unfinished">Отсутствует сумма</translation>
-    </message>
-    <message>
-        <source>Missing solving data for estimating transaction size</source>
-        <translation type="unfinished">Недостаточно данных для оценки размера транзакции</translation>
-    </message>
-    <message>
-        <source>Need to specify a port with -whitebind: '%s'</source>
-        <translation type="unfinished">Необходимо указать порт с -whitebind: '%s'</translation>
->>>>>>> dd04f2dd
-    </message>
-    <message>
-        <source>No addresses available</source>
-        <translation type="unfinished">Нет доступных адресов</translation>
-    </message>
-    <message>
-        <source>No proxy server specified. Use -proxy=&lt;ip&gt; or -proxy=&lt;ip:port&gt;.</source>
-        <translation type="unfinished">Не указан прокси-сервер. Используйте -proxy=&lt;ip&gt; или -proxy=&lt;ip:port&gt;</translation>
-    </message>
-    <message>
-<<<<<<< HEAD
-        <source>The label associated with this address list entry</source>
-        <translation type="unfinished">Метка, связанная с этой записью в адресной книге</translation>
-=======
-        <source>Not enough file descriptors available.</source>
-        <translation type="unfinished">Недостаточно доступных файловых дескрипторов.</translation>
-    </message>
-    <message>
-        <source>Prune cannot be configured with a negative value.</source>
-        <translation type="unfinished">Обрезка блоков не может использовать отрицательное значение.</translation>
->>>>>>> dd04f2dd
-    </message>
-    <message>
-        <source>Prune mode is incompatible with -coinstatsindex.</source>
-        <translation type="unfinished">Режим удаления блоков несовместим с -coinstatsindex.</translation>
-    </message>
-    <message>
-<<<<<<< HEAD
-        <source>New sending address</source>
-        <translation type="unfinished">Новый адрес отправки</translation>
-    </message>
-    <message>
-        <source>Edit receiving address</source>
-        <translation type="unfinished">Изменить адрес получения</translation>
-    </message>
-    <message>
-        <source>Edit sending address</source>
-        <translation type="unfinished">Изменить адрес отправки</translation>
-    </message>
-    <message>
-        <source>The entered address "%1" is not a valid Bitcoin address.</source>
-        <translation type="unfinished">Введенный адрес "%1" недействителен в сети Биткоин.</translation>
-    </message>
-    <message>
-        <source>Address "%1" already exists as a receiving address with label "%2" and so cannot be added as a sending address.</source>
-        <translation type="unfinished">Адрес "%1" уже существует как адрес получателя с  именем "%2", и поэтому не может быть добавлен как адрес отправителя.</translation>
-    </message>
-    <message>
-        <source>The entered address "%1" is already in the address book with label "%2".</source>
-        <translation type="unfinished">Введенный адрес "%1" уже существует в адресной книге под именем "%2".</translation>
-    </message>
-    <message>
-        <source>Could not unlock wallet.</source>
-        <translation type="unfinished">Невозможно разблокировать кошелёк.</translation>
-    </message>
-    <message>
-        <source>New key generation failed.</source>
-        <translation type="unfinished">Генерация нового ключа не удалась.</translation>
-=======
-        <source>Prune mode is incompatible with -txindex.</source>
-        <translation type="unfinished">Режим обрезки несовместим с -txindex.</translation>
-    </message>
-    <message>
-        <source>Pruning blockstore…</source>
-        <translation type="unfinished">Сокращение объема хранилища блоков...</translation>
-    </message>
-    <message>
-        <source>Reducing -maxconnections from %d to %d, because of system limitations.</source>
-        <translation type="unfinished">Уменьшите -maxconnections с %d до %d из-за ограничений системы.</translation>
-    </message>
-    <message>
-        <source>Replaying blocks…</source>
-        <translation type="unfinished">Пересборка блоков...</translation>
-    </message>
-    <message>
-        <source>Rescanning…</source>
-        <translation type="unfinished">Пересканирование...</translation>
-    </message>
-    <message>
-        <source>SQLiteDatabase: Failed to execute statement to verify database: %s</source>
-        <translation type="unfinished">SQLiteDatabase: Не удалось выполнить запрос для проверки базы данных: %s</translation>
-    </message>
-    <message>
-        <source>SQLiteDatabase: Failed to prepare statement to verify database: %s</source>
-        <translation type="unfinished">SQLiteDatabase: Не удалось подготовить запрос для проверки базы данных: %s</translation>
-    </message>
-    <message>
-        <source>SQLiteDatabase: Failed to read database verification error: %s</source>
-        <translation type="unfinished">SQLiteDatabase: Ошибка при проверке базы данных: %s</translation>
->>>>>>> dd04f2dd
-    </message>
-    <message>
-<<<<<<< HEAD
-        <source>A new data directory will be created.</source>
-        <translation>Будет создан новый каталог данных.</translation>
-    </message>
-    <message>
-        <source>name</source>
-        <translation>название</translation>
-    </message>
-    <message>
-        <source>Directory already exists. Add %1 if you intend to create a new directory here.</source>
-        <translation>Каталог уже существует. Добавьте %1, если хотите создать здесь новый каталог.</translation>
-    </message>
-    <message>
-        <source>Path already exists, and is not a directory.</source>
-        <translation>Данный путь уже существует, и это не каталог.</translation>
-    </message>
-    <message>
-        <source>Cannot create data directory here.</source>
-        <translation>Невозможно создать здесь каталог данных.</translation>
-    </message>
-</context>
-<context>
-    <name>Intro</name>
-    <message>
-        <source>%1 GB of free space available</source>
-        <translation type="unfinished">Доступно %1 ГБ свободного места</translation>
-    </message>
-    <message>
-        <source>(of %1 GB needed)</source>
-        <translation type="unfinished">(из необходимых %1 ГБ)</translation>
-    </message>
-    <message>
-        <source>(%1 GB needed for full chain)</source>
-        <translation type="unfinished">(для полной цепи необходимо %1 ГБ)</translation>
-    </message>
-    <message>
-        <source>At least %1 GB of data will be stored in this directory, and it will grow over time.</source>
-        <translation type="unfinished">В этот каталог будет сохранено не менее %1 ГБ данных, и со временем их объём будет увеличиваться.</translation>
-    </message>
-    <message>
-        <source>Approximately %1 GB of data will be stored in this directory.</source>
-        <translation type="unfinished">В этот каталог будет сохранено приблизительно %1 ГБ данных.</translation>
-    </message>
-    <message numerus="yes">
-        <source>(sufficient to restore backups %n day(s) old)</source>
-        <extracomment>Explanatory text on the capability of the current prune target.</extracomment>
-        <translation type="unfinished">
-            <numerusform />
-            <numerusform />
-            <numerusform />
-        </translation>
-    </message>
-    <message>
-        <source>%1 will download and store a copy of the Bitcoin block chain.</source>
-        <translation type="unfinished">%1будет скачано и сохранит копию цепи блоков Bitcoin</translation>
-    </message>
-    <message>
-        <source>The wallet will also be stored in this directory.</source>
-        <translation type="unfinished">Кошелёк также будет сохранен в этот каталог.</translation>
-    </message>
-    <message>
-        <source>Error: Specified data directory "%1" cannot be created.</source>
-        <translation type="unfinished">Ошибка: невозможно создать указанный каталог данных "%1".</translation>
-    </message>
-    <message>
-        <source>Error</source>
-        <translation>Ошибка</translation>
-=======
-        <source>SQLiteDatabase: Unexpected application id. Expected %u, got %u</source>
-        <translation type="unfinished">SQLiteDatabase: Неожиданный id приложения. Ожидалось %u, но получено %u</translation>
-    </message>
-    <message>
-        <source>Section [%s] is not recognized.</source>
-        <translation type="unfinished">Раздел [%s] не распознан.</translation>
-    </message>
-    <message>
-        <source>Signing transaction failed</source>
-        <translation type="unfinished">Подписание транзакции не удалось</translation>
-    </message>
-    <message>
-        <source>Specified -walletdir "%s" does not exist</source>
-        <translation type="unfinished">Указанный -walletdir "%s" не существует</translation>
-    </message>
-    <message>
-        <source>Specified -walletdir "%s" is a relative path</source>
-        <translation type="unfinished">Указанный -walletdir "%s" является относительным путем</translation>
-    </message>
-    <message>
-        <source>Specified -walletdir "%s" is not a directory</source>
-        <translation type="unfinished">Указанный -walletdir "%s" не является каталогом</translation>
-    </message>
-    <message>
-        <source>Specified blocks directory "%s" does not exist.</source>
-        <translation type="unfinished">Указанный каталог блоков "%s" не существует.</translation>
-    </message>
-    <message>
-        <source>Starting network threads…</source>
-        <translation type="unfinished">Запуск сетевых потоков...</translation>
->>>>>>> dd04f2dd
-    </message>
-    <message>
-        <source>The source code is available from %s.</source>
-        <translation type="unfinished">Исходный код доступен в %s.</translation>
-    </message>
-    <message>
-<<<<<<< HEAD
-        <source>Welcome to %1.</source>
-        <translation type="unfinished">Добро пожаловать в %1.</translation>
-    </message>
-    <message>
-        <source>As this is the first time the program is launched, you can choose where %1 will store its data.</source>
-        <translation type="unfinished">Так как это первый запуск программы, Вы можете выбрать, где %1будет хранить данные.</translation>
-    </message>
-    <message>
-        <source>When you click OK, %1 will begin to download and process the full %4 block chain (%2GB) starting with the earliest transactions in %3 when %4 initially launched.</source>
-        <translation type="unfinished">Когда вы нажмете ОК, %1 начнет загружать и обрабатывать полную цепочку блоков %4 (%2GB)  начиная с самых ранних транзакций в %3, когда %4 был первоначально запущен.</translation>
-    </message>
-    <message>
-        <source>Limit block chain storage to</source>
-        <translation type="unfinished">Ограничить размер сохранённой цепочки блоков до</translation>
-    </message>
-    <message>
-        <source>Reverting this setting requires re-downloading the entire blockchain. It is faster to download the full chain first and prune it later. Disables some advanced features.</source>
-        <translation type="unfinished">Возврат этого параметра в прежнее положение потребует повторного скачивания всей цепочки блоков. Быстрее будет сначала скачать полную цепочку и обрезать позднее. Отключает некоторые расширенные функции. </translation>
-    </message>
-    <message>
-        <source> GB</source>
-        <translation type="unfinished">ГБ</translation>
-    </message>
-    <message>
-        <source>This initial synchronisation is very demanding, and may expose hardware problems with your computer that had previously gone unnoticed. Each time you run %1, it will continue downloading where it left off.</source>
-        <translation type="unfinished">Эта первичная синхронизация очень требовательна к ресурсам и может выявить проблемы с аппаратным обеспечением вашего компьютера, которые ранее оставались незамеченными. Каждый раз, когда Вы запускаете %1, скачивание будет продолжено с места остановки.</translation>
-    </message>
-    <message>
-        <source>If you have chosen to limit block chain storage (pruning), the historical data must still be downloaded and processed, but will be deleted afterward to keep your disk usage low.</source>
-        <translation type="unfinished">Если Вы выбрали ограничить объём хранимой цепи блоков (обрезка), все прежние данные должны быть скачаны и обработаны, но после этого они будут удалены с целью экономии места на диске.</translation>
-    </message>
-    <message>
-        <source>Use the default data directory</source>
-        <translation>Использовать стандартный каталог данных</translation>
-    </message>
-    <message>
-        <source>Use a custom data directory:</source>
-        <translation>Использовать пользовательский каталог данных</translation>
-=======
-        <source>The specified config file %s does not exist</source>
-        <translation type="unfinished">Указанный конфигурационный файл %s не существует</translation>
-    </message>
-    <message>
-        <source>The transaction amount is too small to pay the fee</source>
-        <translation type="unfinished">Сумма транзакции слишком мала для уплаты комиссии</translation>
-    </message>
-    <message>
-        <source>The wallet will avoid paying less than the minimum relay fee.</source>
-        <translation type="unfinished">Кошелёк будет стараться не платить меньше, чем минимальная комиссии ретрансляции.</translation>
-    </message>
-    <message>
-        <source>This is experimental software.</source>
-        <translation type="unfinished">Это экспериментальная программа.</translation>
-    </message>
-    <message>
-        <source>This is the minimum transaction fee you pay on every transaction.</source>
-        <translation type="unfinished">Это минимальная комиссия, которую вы платите для любой транзакции</translation>
-    </message>
-    <message>
-        <source>This is the transaction fee you will pay if you send a transaction.</source>
-        <translation type="unfinished">Это размер комиссии, которую вы заплатите при отправке транзакции</translation>
-    </message>
-    <message>
-        <source>Transaction amount too small</source>
-        <translation type="unfinished">Размер транзакции слишком мал</translation>
-    </message>
-    <message>
-        <source>Transaction amounts must not be negative</source>
-        <translation type="unfinished">Сумма транзакции не должна быть отрицательной</translation>
->>>>>>> dd04f2dd
-    </message>
-</context>
-<context>
-    <name>HelpMessageDialog</name>
-    <message>
-<<<<<<< HEAD
-        <source>version</source>
-        <translation type="unfinished">версия</translation>
-    </message>
-    <message>
-        <source>About %1</source>
-        <translation type="unfinished">О %1</translation>
-    </message>
-    <message>
-        <source>Command-line options</source>
-        <translation type="unfinished">Опции командной строки</translation>
-=======
-        <source>Transaction change output index out of range</source>
-        <translation type="unfinished">Индекс получателя адреса сдачи вне диапазона</translation>
-    </message>
-    <message>
-        <source>Transaction has too long of a mempool chain</source>
-        <translation type="unfinished">В транзакции слишком длинная цепочка пула памяти</translation>
-    </message>
-    <message>
-        <source>Transaction must have at least one recipient</source>
-        <translation type="unfinished">Транзакция должна иметь хотя бы одного получателя</translation>
-    </message>
-    <message>
-        <source>Transaction needs a change address, but we can't generate it.</source>
-        <translation type="unfinished">Для транзакции требуется адрес сдачи, но сгенерировать его не удалось.</translation>
-    </message>
-    <message>
-        <source>Transaction too large</source>
-        <translation type="unfinished">Транзакция слишком большая</translation>
-    </message>
-    <message>
-        <source>Unable to bind to %s on this computer (bind returned error %s)</source>
-        <translation type="unfinished">Невозможно привязаться к %s на этом компьютере (bind вернул ошибку %s)</translation>
->>>>>>> dd04f2dd
-    </message>
-</context>
-<context>
-    <name>ShutdownWindow</name>
-    <message>
-<<<<<<< HEAD
-        <source>%1 is shutting down…</source>
-        <translation type="unfinished">%1завершает процесс...</translation>
-    </message>
-    <message>
-        <source>Do not shut down the computer until this window disappears.</source>
-        <translation type="unfinished">Не выключайте компьютер, пока это окно не пропадёт.</translation>
-=======
-        <source>Unable to bind to %s on this computer. %s is probably already running.</source>
-        <translation type="unfinished">Невозможно привязаться к %s на этом компьютере. Возможно, %s уже запущен.</translation>
-    </message>
-    <message>
-        <source>Unable to create the PID file '%s': %s</source>
-        <translation type="unfinished">Невозможно создать файл PID '%s': %s</translation>
-    </message>
-    <message>
-        <source>Unable to generate initial keys</source>
-        <translation type="unfinished">Невозможно сгенерировать начальные ключи</translation>
-    </message>
-    <message>
-        <source>Unable to generate keys</source>
-        <translation type="unfinished">Невозможно сгенерировать ключи</translation>
->>>>>>> dd04f2dd
-    </message>
-    <message>
-<<<<<<< HEAD
-        <source>Form</source>
-        <translation type="unfinished">Форма</translation>
-    </message>
-    <message>
-        <source>Number of blocks left</source>
-        <translation type="unfinished">Количество оставшихся блоков</translation>
-    </message>
-    <message>
-        <source>Unknown…</source>
-        <translation type="unfinished">Неизвестно...</translation>
-    </message>
-    <message>
-        <source>Estimated time left until synced</source>
-        <translation type="unfinished">Расчетное время до завершения синхронизации</translation>
-    </message>
-    <message>
-        <source>Hide</source>
-        <translation type="unfinished">Скрыть</translation>
-    </message>
-    <message>
-        <source>Esc</source>
-        <translation type="unfinished">Выход</translation>
-=======
-        <source>Unable to open %s for writing</source>
-        <translation type="unfinished">Не удается открыть %s для записи</translation>
-    </message>
-    <message>
-        <source>Unable to parse -maxuploadtarget: '%s'</source>
-        <translation type="unfinished">Ошибка параметра -maxuploadtarget: '%s'</translation>
-    </message>
-    <message>
-        <source>Unable to start HTTP server. See debug log for details.</source>
-        <translation type="unfinished">Невозможно запустить HTTP-сервер. См. подробности в журнале отладки.</translation>
-    </message>
-    <message>
-        <source>Unknown -blockfilterindex value %s.</source>
-        <translation type="unfinished">Неизвестное значение -blockfilterindex %s.</translation>
-    </message>
-    <message>
-        <source>Unknown address type '%s'</source>
-        <translation type="unfinished">Неизвестный тип адреса '%s'</translation>
-    </message>
-    <message>
-        <source>Unknown change type '%s'</source>
-        <translation type="unfinished">Неизвестный тип сдачи '%s'</translation>
-    </message>
-    <message>
-        <source>Unknown network specified in -onlynet: '%s'</source>
-        <translation type="unfinished">Неизвестная сеть указана в -onlynet: '%s'</translation>
-    </message>
-    <message>
-        <source>Unknown new rules activated (versionbit %i)</source>
-        <translation type="unfinished">Внимание: неизвестные правила вступили в силу (versionbit %i)</translation>
-    </message>
-    <message>
-        <source>Unsupported logging category %s=%s.</source>
-        <translation type="unfinished">Неподдерживаемая категория ведения журнала %s=%s.</translation>
-    </message>
-    <message>
-        <source>Upgrading UTXO database</source>
-        <translation type="unfinished">Обновление базы данных UTXO</translation>
-    </message>
-    <message>
-        <source>User Agent comment (%s) contains unsafe characters.</source>
-        <translation type="unfinished">Комментарий User Agent (%s) содержит небезопасные символы.</translation>
-    </message>
-    <message>
-        <source>Verifying blocks…</source>
-        <translation type="unfinished">Проверка блоков...</translation>
-    </message>
-    <message>
-        <source>Verifying wallet(s)…</source>
-        <translation type="unfinished">Проверка кошелька(ов)...</translation>
-    </message>
-    <message>
-        <source>Wallet needed to be rewritten: restart %s to complete</source>
-        <translation type="unfinished">Необходимо перезаписать кошелёк, перезапустите %s для завершения операции</translation>
->>>>>>> dd04f2dd
-    </message>
-    </context>
-<context>
-    <name>BitcoinGUI</name>
-    <message>
-<<<<<<< HEAD
-        <source>Open bitcoin URI</source>
-        <translation type="unfinished">Открыть URI биткоина</translation>
-    </message>
-    </context>
-<context>
-    <name>OptionsDialog</name>
-    <message>
-        <source>Options</source>
-        <translation>Параметры</translation>
-    </message>
-    <message>
-        <source>&amp;Main</source>
-        <translation>&amp;Основное</translation>
-    </message>
-    <message>
-        <source>Automatically start %1 after logging in to the system.</source>
-        <translation type="unfinished">Автоматически запускать %1после входа в систему.</translation>
-    </message>
-    <message>
-        <source>Open the %1 configuration file from the working directory.</source>
-        <translation type="unfinished">Открывает файл конфигурации %1 из рабочего каталога.</translation>
-    </message>
-    <message>
-        <source>External Signer (e.g. hardware wallet)</source>
-        <translation type="unfinished">Внешний подписант(например, аппаратный кошелёк)</translation>
-    </message>
-    <message>
-        <source>&amp;External signer script path</source>
-        <translation type="unfinished">&amp;Внешний скрипт подписи</translation>
-    </message>
-    <message>
-        <source>Full path to a Bitcoin Core compatible script (e.g. C:\Downloads\hwi.exe or /Users/you/Downloads/hwi.py). Beware: malware can steal your coins!</source>
-        <translation type="unfinished">Путь к скрипту, совместимому с Bitcoin Core (напр. C:\Downloads\hwi.exe or /Users/you/Downloads/hwi.py). Внимание: остерегайтесь вредоносных скриптов!</translation>
-    </message>
-    <message>
-        <source>&amp;Window</source>
-        <translation>окно</translation>
-    </message>
-    <message>
-        <source>Compiled without external signing support (required for external signing)</source>
-        <extracomment>"External signing" means using devices such as hardware wallets.</extracomment>
-        <translation type="unfinished">Скомпилировано без поддержки внешней подписи (требуется для внешней подписи)</translation>
-    </message>
-    <message>
-        <source>Error</source>
-        <translation type="unfinished">Ошибка</translation>
-=======
-        <source>&amp;Overview</source>
-        <translation type="unfinished">&amp;Обзор</translation>
-    </message>
-    <message>
-        <source>Show general overview of wallet</source>
-        <translation type="unfinished">Отобразить основное окно кошелька</translation>
-    </message>
-    <message>
-        <source>&amp;Transactions</source>
-        <translation type="unfinished">&amp;Транзакции</translation>
-    </message>
-    <message>
-        <source>Browse transaction history</source>
-        <translation type="unfinished">Просмотр истории транзакций</translation>
-    </message>
-    <message>
-        <source>E&amp;xit</source>
-        <translation type="unfinished">&amp;Выйти</translation>
-    </message>
-    <message>
-        <source>Quit application</source>
-        <translation type="unfinished">Выйти из приложения</translation>
-    </message>
-    <message>
-        <source>&amp;About %1</source>
-        <translation type="unfinished">&amp;О %1</translation>
-    </message>
-    <message>
-        <source>Show information about %1</source>
-        <translation type="unfinished">Показать информацию о %1</translation>
-    </message>
-    <message>
-        <source>About &amp;Qt</source>
-        <translation type="unfinished">О &amp;Qt</translation>
-    </message>
-    <message>
-        <source>Show information about Qt</source>
-        <translation type="unfinished">Показать информацию о Qt</translation>
-    </message>
-    <message>
-        <source>Modify configuration options for %1</source>
-        <translation type="unfinished">Изменить параметры конфигурации для %1</translation>
-    </message>
-    <message>
-        <source>Create a new wallet</source>
-        <translation type="unfinished">Создать новый кошелёк</translation>
-    </message>
-    <message>
-        <source>&amp;Minimize</source>
-        <translation type="unfinished">&amp;Уменьшить</translation>
-    </message>
-    <message>
-        <source>Network activity disabled.</source>
-        <extracomment>A substring of the tooltip.</extracomment>
-        <translation type="unfinished">Сетевая активность отключена.</translation>
-    </message>
-    <message>
-        <source>Proxy is &lt;b&gt;enabled&lt;/b&gt;: %1</source>
-        <translation type="unfinished">Прокси &lt;b&gt;включён&lt;/b&gt;: %1</translation>
-    </message>
-    <message>
-        <source>Send coins to a Bitcoin address</source>
-        <translation type="unfinished">Отправить средства на Биткоин адрес</translation>
-    </message>
-    <message>
-        <source>Backup wallet to another location</source>
-        <translation type="unfinished">Создать резервную копию кошелька в другом местеexternal_signer_scriptpubkeyman.cpp</translation>
-    </message>
-    <message>
-        <source>Change the passphrase used for wallet encryption</source>
-        <translation type="unfinished">Изменить пароль используемый для шифрования кошелька</translation>
-    </message>
-    <message>
-        <source>&amp;Send</source>
-        <translation type="unfinished">&amp;Отправить</translation>
-    </message>
-    <message>
-        <source>&amp;Receive</source>
-        <translation type="unfinished">&amp;Получить</translation>
-    </message>
-    <message>
-        <source>&amp;Options…</source>
-        <translation type="unfinished">&amp;Параметры...</translation>
-    </message>
-    <message>
-        <source>&amp;Encrypt Wallet…</source>
-        <translation type="unfinished">&amp;Зашифровать Кошелёк...</translation>
-    </message>
-    <message>
-        <source>Encrypt the private keys that belong to your wallet</source>
-        <translation type="unfinished">Зашифровать приватные ключи, принадлежащие вашему кошельку</translation>
-    </message>
-    <message>
-        <source>&amp;Backup Wallet…</source>
-        <translation type="unfinished">&amp;Создать резервную копию кошелька...</translation>
-    </message>
-    <message>
-        <source>&amp;Change Passphrase…</source>
-        <translation type="unfinished">&amp;Изменить пароль...</translation>
-    </message>
-    <message>
-        <source>Sign &amp;message…</source>
-        <translation type="unfinished">Подписать &amp;сообщение...</translation>
-    </message>
-    <message>
-        <source>Sign messages with your Bitcoin addresses to prove you own them</source>
-        <translation type="unfinished">Подписать сообщения своими Биткоин кошельками, что-бы доказать, что вы ими владеете</translation>
->>>>>>> dd04f2dd
-    </message>
-    </context>
-<context>
-    <name>OverviewPage</name>
-    <message>
-<<<<<<< HEAD
-        <source>Form</source>
-        <translation>Форма</translation>
-=======
-        <source>&amp;Verify message…</source>
-        <translation type="unfinished">&amp;Проверить сообщение</translation>
->>>>>>> dd04f2dd
-    </message>
-    </context>
-<context>
-    <name>PeerTableModel</name>
-    <message>
-<<<<<<< HEAD
-        <source>User Agent</source>
-        <extracomment>Title of Peers Table column which contains the peer's User Agent string.</extracomment>
-        <translation type="unfinished">Пользовательский агент</translation>
-    </message>
-    <message>
-        <source>Peer</source>
-        <extracomment>Title of Peers Table column which contains a unique number used to identify a connection.</extracomment>
-        <translation type="unfinished">Узел</translation>
-=======
-        <source>Verify messages to ensure they were signed with specified Bitcoin addresses</source>
-        <translation type="unfinished">Проверяйте сообщения, чтобы убедиться, что они подписаны конкретными биткоин-адресами</translation>
-    </message>
-    <message>
-        <source>&amp;Load PSBT from file…</source>
-        <translation type="unfinished">&amp;Загрузить PSBT из файла...</translation>
->>>>>>> dd04f2dd
-    </message>
-    </context>
-<context>
-    <name>RPCConsole</name>
-    <message>
-<<<<<<< HEAD
-        <source>To specify a non-default location of the data directory use the '%1' option.</source>
-        <translation type="unfinished">Чтобы указать нестандартное расположение каталога данных, используйте параметр '%1'.</translation>
-    </message>
-    <message>
-        <source>To specify a non-default location of the blocks directory use the '%1' option.</source>
-        <translation type="unfinished">Чтобы указать нестандартное расположение каталога блоков, используйте параметр '%1'.</translation>
-    </message>
-    <message>
-        <source>&amp;Reset</source>
-        <translation type="unfinished">&amp;Сброс</translation>
-    </message>
-    <message>
-        <source>User Agent</source>
-        <translation type="unfinished">Пользовательский агент</translation>
-    </message>
-    <message>
-        <source>Node window</source>
-        <translation type="unfinished">Окно узла</translation>
-    </message>
-    <message>
-        <source>Open the %1 debug log file from the current data directory. This can take a few seconds for large log files.</source>
-        <translation type="unfinished">Открыть файл журнала отладки %1 из текущего каталога данных. Для больших файлов журнала это может занять несколько секунд.</translation>
-    </message>
-    <message>
-        <source>1 d&amp;ay</source>
-        <translation type="unfinished">1 &amp;день</translation>
-=======
-        <source>Open &amp;URI…</source>
-        <translation type="unfinished">О&amp;ткрыть URI...</translation>
-    </message>
-    <message>
-        <source>Close Wallet…</source>
-        <translation type="unfinished">Закрыть кошелёк...</translation>
-    </message>
-    <message>
-        <source>Create Wallet…</source>
-        <translation type="unfinished">Создать кошелёк...</translation>
-    </message>
-    <message>
-        <source>Close All Wallets…</source>
-        <translation type="unfinished">Закрыть все кошельки...</translation>
-    </message>
-    <message>
-        <source>&amp;File</source>
-        <translation type="unfinished">&amp;Файл</translation>
-    </message>
-    <message>
-        <source>&amp;Settings</source>
-        <translation type="unfinished">&amp;Настройки</translation>
-    </message>
-    <message>
-        <source>&amp;Help</source>
-        <translation type="unfinished">&amp;Помощь</translation>
->>>>>>> dd04f2dd
-    </message>
-    </context>
-<context>
-    <name>ReceiveCoinsDialog</name>
-    <message>
-<<<<<<< HEAD
-        <source>&amp;Copy address</source>
-        <translation type="unfinished">&amp;Копировать адрес</translation>
-    </message>
-    <message>
-        <source>Copy &amp;label</source>
-        <translation type="unfinished">Копировать &amp;метку</translation>
-    </message>
-    <message>
-        <source>Copy &amp;message</source>
-        <translation type="unfinished">Копировать &amp;сообщение</translation>
-    </message>
-    <message>
-        <source>Copy &amp;amount</source>
-        <translation type="unfinished">Копировать &amp;сумму</translation>
-    </message>
-    <message>
-        <source>Could not unlock wallet.</source>
-        <translation type="unfinished">Невозможно разблокировать кошелёк.</translation>
-=======
-        <source>Tabs toolbar</source>
-        <translation type="unfinished">Панель вкладок</translation>
-    </message>
-    <message>
-        <source>Syncing Headers (%1%)…</source>
-        <translation type="unfinished">Синхронизация заголовков (%1%)...</translation>
-    </message>
-    <message>
-        <source>Synchronizing with network…</source>
-        <translation type="unfinished">Синхронизация с сетью...</translation>
-    </message>
-    <message>
-        <source>Indexing blocks on disk…</source>
-        <translation type="unfinished">Индексация блоков на диске...</translation>
-    </message>
-    <message>
-        <source>Processing blocks on disk…</source>
-        <translation type="unfinished">Обработка блоков на диске...</translation>
->>>>>>> dd04f2dd
-    </message>
-    </context>
-<context>
-    <name>ReceiveRequestDialog</name>
-    <message>
-<<<<<<< HEAD
-        <source>Amount:</source>
-        <translation type="unfinished">Сумма:</translation>
-    </message>
-    <message>
-        <source>Wallet:</source>
-        <translation type="unfinished">Кошелёк:</translation>
-    </message>
-    <message>
-        <source>&amp;Verify</source>
-        <translation type="unfinished">&amp;Проверить</translation>
-    </message>
-    <message>
-        <source>Verify this address on e.g. a hardware wallet screen</source>
-        <translation type="unfinished">Проверьте адрес, например на экране аппаратного кошелька</translation>
-=======
-        <source>Reindexing blocks on disk…</source>
-        <translation type="unfinished">Переиндексация блоков на диске...</translation>
-    </message>
-    <message>
-        <source>Connecting to peers…</source>
-        <translation type="unfinished">Подключение к узлам...</translation>
-    </message>
-    <message>
-        <source>Request payments (generates QR codes and bitcoin: URIs)</source>
-        <translation type="unfinished">Запросить платёж (генерирует QR-коды и URI протокола bitcoin:)</translation>
-    </message>
-    <message>
-        <source>Show the list of used sending addresses and labels</source>
-        <translation type="unfinished">Показать список адресов, на которые были отправлены средства, и их метки</translation>
->>>>>>> dd04f2dd
-    </message>
-    </context>
-<context>
-    <name>RecentRequestsTableModel</name>
-    <message>
-<<<<<<< HEAD
-        <source>Date</source>
-        <translation type="unfinished">Дата</translation>
-    </message>
-    <message>
-        <source>Label</source>
-        <translation type="unfinished">Метка</translation>
-    </message>
-    <message>
-        <source>Message</source>
-        <translation type="unfinished">Сообщение</translation>
-    </message>
-    <message>
-        <source>(no label)</source>
-        <translation type="unfinished">(нет метки)</translation>
-=======
-        <source>Show the list of used receiving addresses and labels</source>
-        <translation type="unfinished">Показать список адресов, на которые были получены средства, и их метки</translation>
-    </message>
-    <message>
-        <source>&amp;Command-line options</source>
-        <translation type="unfinished">Параметры &amp;командной строки</translation>
-    </message>
-    <message numerus="yes">
-        <source>Processed %n block(s) of transaction history.</source>
-        <translation type="unfinished">
-            <numerusform>Обработан %n блок истории транзакций.</numerusform>
-            <numerusform>Обработано %n блока истории транзакций.</numerusform>
-            <numerusform>Обработано %n блоков истории транзакций.</numerusform>
-        </translation>
-    </message>
-    <message>
-        <source>%1 behind</source>
-        <translation type="unfinished">Отстаём на %1</translation>
->>>>>>> dd04f2dd
-    </message>
-    </context>
-<context>
-    <name>SendCoinsDialog</name>
-    <message>
-<<<<<<< HEAD
-        <source>Send Coins</source>
-        <translation>Отправить монеты</translation>
-    </message>
-    <message>
-        <source>Quantity:</source>
-        <translation type="unfinished">Количество:</translation>
-    </message>
-    <message>
-        <source>Bytes:</source>
-        <translation type="unfinished">Байтов:</translation>
-    </message>
-    <message>
-        <source>Amount:</source>
-        <translation type="unfinished">Сумма:</translation>
-    </message>
-    <message>
-        <source>Fee:</source>
-        <translation type="unfinished">Комиссия:</translation>
-    </message>
-    <message>
-        <source>After Fee:</source>
-        <translation type="unfinished">После комиссии:</translation>
-    </message>
-    <message>
-        <source>Change:</source>
-        <translation type="unfinished">Сдача:</translation>
-    </message>
-    <message>
-        <source>Hide</source>
-        <translation type="unfinished">Скрыть</translation>
-    </message>
-    <message>
-        <source>Dust:</source>
-        <translation type="unfinished">Пыль:</translation>
-    </message>
-    <message>
-        <source>Copy quantity</source>
-        <translation type="unfinished">Копировать количество</translation>
-    </message>
-    <message>
-        <source>Copy amount</source>
-        <translation type="unfinished">Копировать сумму</translation>
-    </message>
-    <message>
-        <source>Copy fee</source>
-        <translation type="unfinished">Копировать комиссию</translation>
-    </message>
-    <message>
-        <source>Copy after fee</source>
-        <translation type="unfinished">Копировать после комиссии</translation>
-    </message>
-    <message>
-        <source>Copy bytes</source>
-        <translation type="unfinished">Копировать байты</translation>
-    </message>
-    <message>
-        <source>Copy dust</source>
-        <translation type="unfinished">Копировать пыль</translation>
-    </message>
-    <message>
-        <source>Copy change</source>
-        <translation type="unfinished">Копировать сдачу</translation>
-    </message>
-    <message>
-        <source>Sign on device</source>
-        <extracomment>"device" usually means a hardware wallet</extracomment>
-        <translation type="unfinished">Подтвердите на устройстве</translation>
-    </message>
-    <message>
-        <source>Connect your hardware wallet first.</source>
-        <translation type="unfinished">Сначала подключите ваш аппаратный кошелёк.</translation>
-    </message>
-    <message>
-        <source>Set external signer script path in Options -&gt; Wallet</source>
-        <extracomment>"External signer" means using devices such as hardware wallets.</extracomment>
-        <translation type="unfinished">Укажите внешний скрипт подписи в Настройки -&gt; Кошелек</translation>
-    </message>
-    <message>
-        <source>External signer not found</source>
-        <extracomment>"External signer" means using devices such as hardware wallets.</extracomment>
-        <translation type="unfinished">Внешний скрипт подписи не найден</translation>
-    </message>
-    <message>
-        <source>External signer failure</source>
-        <extracomment>"External signer" means using devices such as hardware wallets.</extracomment>
-        <translation type="unfinished">Ошибка внешнего скрипта подписи</translation>
-    </message>
-    <message>
-        <source>External balance:</source>
-        <translation type="unfinished">Внешний баланс:</translation>
-    </message>
-    <message numerus="yes">
-        <source>Estimated to begin confirmation within %n block(s).</source>
-        <translation>
-            <numerusform />
-            <numerusform />
-            <numerusform />
-        </translation>
-    </message>
-    <message>
-        <source>(no label)</source>
-        <translation type="unfinished">(нет метки)</translation>
-    </message>
-</context>
-<context>
-    <name>TransactionDesc</name>
-    <message numerus="yes">
-        <source>Open for %n more block(s)</source>
-        <translation>
-            <numerusform />
-            <numerusform />
-            <numerusform />
-        </translation>
-    </message>
-    <message>
-        <source>Date</source>
-        <translation type="unfinished">Дата</translation>
-    </message>
-    <message>
-        <source>unknown</source>
-        <translation type="unfinished">Неизвестно</translation>
-    </message>
-    <message numerus="yes">
-        <source>matures in %n more block(s)</source>
-        <translation>
-            <numerusform />
-            <numerusform />
-            <numerusform />
-        </translation>
-    </message>
-    <message>
-        <source>Message</source>
-        <translation type="unfinished">Сообщение</translation>
-    </message>
-    <message>
-        <source>Amount</source>
-        <translation type="unfinished">Сумма</translation>
-=======
-        <source>Catching up…</source>
-        <translation type="unfinished">Синхронизация...</translation>
-    </message>
-    <message>
-        <source>Last received block was generated %1 ago.</source>
-        <translation type="unfinished">Последний полученный блок был сгенерирован %1 назад.</translation>
-    </message>
-    <message>
-        <source>Transactions after this will not yet be visible.</source>
-        <translation type="unfinished">Транзакции, отправленные позднее этого времени, пока не будут видны.</translation>
-    </message>
-    <message>
-        <source>Error</source>
-        <translation type="unfinished">Ошибка</translation>
-    </message>
-    <message>
-        <source>Warning</source>
-        <translation type="unfinished">Предупреждение</translation>
-    </message>
-    <message>
-        <source>Information</source>
-        <translation type="unfinished">Информация</translation>
-    </message>
-    <message>
-        <source>Up to date</source>
-        <translation type="unfinished">Синхронизировано</translation>
-    </message>
-    <message>
-        <source>Load Partially Signed Bitcoin Transaction</source>
-        <translation type="unfinished">Загрузить частично подписанную биткоин-транзакцию (PSBT)</translation>
-    </message>
-    <message>
-        <source>Load PSBT from &amp;clipboard…</source>
-        <translation type="unfinished">Загрузить PSBT из &amp;буфера обмена...</translation>
-    </message>
-    <message>
-        <source>Load Partially Signed Bitcoin Transaction from clipboard</source>
-        <translation type="unfinished">Загрузить частично подписанную биткоин-транзакцию из буфера обмена</translation>
-    </message>
-    <message>
-        <source>Node window</source>
-        <translation type="unfinished">Окно узла</translation>
-    </message>
-    <message>
-        <source>Open node debugging and diagnostic console</source>
-        <translation type="unfinished">Открыть консоль отладки и диагностики узла</translation>
-    </message>
-    <message>
-        <source>&amp;Sending addresses</source>
-        <translation type="unfinished">&amp;Адреса для отправки</translation>
-    </message>
-    <message>
-        <source>&amp;Receiving addresses</source>
-        <translation type="unfinished">&amp;Адреса для получения</translation>
-    </message>
-    <message>
-        <source>Open a bitcoin: URI</source>
-        <translation type="unfinished">Открыть URI протокола bitcoin:</translation>
-    </message>
-    <message>
-        <source>Open Wallet</source>
-        <translation type="unfinished">Открыть кошелёк</translation>
-    </message>
-    <message>
-        <source>Open a wallet</source>
-        <translation type="unfinished">Открыть кошелёк</translation>
-    </message>
-    <message>
-        <source>Close wallet</source>
-        <translation type="unfinished">Закрыть кошелёк</translation>
-    </message>
-    <message>
-        <source>Close all wallets</source>
-        <translation type="unfinished">Закрыть все кошельки</translation>
-    </message>
-    <message>
-        <source>Show the %1 help message to get a list with possible Bitcoin command-line options</source>
-        <translation type="unfinished">Показать помощь по %1, чтобы получить список доступных параметров командной строки</translation>
-    </message>
-    <message>
-        <source>&amp;Mask values</source>
-        <translation type="unfinished">&amp;Скрыть значения</translation>
-    </message>
-    <message>
-        <source>Mask the values in the Overview tab</source>
-        <translation type="unfinished">Скрыть значения на вкладке Обзор</translation>
-    </message>
-    <message>
-        <source>default wallet</source>
-        <translation type="unfinished">кошелёк по умолчанию</translation>
-    </message>
-    <message>
-        <source>No wallets available</source>
-        <translation type="unfinished">Нет доступных кошельков</translation>
-    </message>
-    <message>
-        <source>&amp;Window</source>
-        <translation type="unfinished">&amp;Окно</translation>
-    </message>
-    <message>
-        <source>Zoom</source>
-        <translation type="unfinished">Масштаб</translation>
-    </message>
-    <message>
-        <source>Main Window</source>
-        <translation type="unfinished">Главное окно</translation>
-    </message>
-    <message>
-        <source>%1 client</source>
-        <translation type="unfinished">%1 клиент</translation>
-    </message>
-    <message>
-        <source>&amp;Hide</source>
-        <translation type="unfinished">&amp;Скрыть</translation>
-    </message>
-    <message>
-        <source>S&amp;how</source>
-        <translation type="unfinished">&amp;Показать</translation>
-    </message>
-    <message numerus="yes">
-        <source>%n active connection(s) to Bitcoin network.</source>
-        <extracomment>A substring of the tooltip.</extracomment>
-        <translation type="unfinished">
-            <numerusform>%n активное подключение к сети Bitcoin.</numerusform>
-            <numerusform>%n активных подключений к сети Bitcoin.</numerusform>
-            <numerusform>%n активных подключений к сети Bitcoin.</numerusform>
-        </translation>
-    </message>
-    <message>
-        <source>Click for more actions.</source>
-        <extracomment>A substring of the tooltip. "More actions" are available via the context menu.</extracomment>
-        <translation type="unfinished">Нажмите для дополнительных действий.</translation>
-    </message>
-    <message>
-        <source>Show Peers tab</source>
-        <extracomment>A context menu item. The "Peers tab" is an element of the "Node window".</extracomment>
-        <translation type="unfinished">Показать вкладку Узлы</translation>
-    </message>
-    <message>
-        <source>Disable network activity</source>
-        <extracomment>A context menu item.</extracomment>
-        <translation type="unfinished">Отключить взаимодействие с сетью</translation>
-    </message>
-    <message>
-        <source>Enable network activity</source>
-        <extracomment>A context menu item. The network activity was disabled previously.</extracomment>
-        <translation type="unfinished">Включить взаимодействие с сетью</translation>
-    </message>
-    <message>
-        <source>Error: %1</source>
-        <translation type="unfinished">Ошибка: %1</translation>
-    </message>
-    <message>
-        <source>Warning: %1</source>
-        <translation type="unfinished">Внимание: %1</translation>
-    </message>
-    <message>
-        <source>Date: %1
-</source>
-        <translation type="unfinished">Дата: %1
-</translation>
-    </message>
-    <message>
-        <source>Amount: %1
-</source>
-        <translation type="unfinished">Сумма: %1
-</translation>
-    </message>
-    <message>
-        <source>Wallet: %1
-</source>
-        <translation type="unfinished">Кошелёк: %1
-</translation>
-    </message>
-    <message>
-        <source>Type: %1
-</source>
-        <translation type="unfinished">Тип: %1
-</translation>
-    </message>
-    <message>
-        <source>Label: %1
-</source>
-        <translation type="unfinished">Ярлык: %1
-</translation>
-    </message>
-    <message>
-        <source>Address: %1
-</source>
-        <translation type="unfinished">Адрес: %1
-</translation>
-    </message>
-    <message>
-        <source>Sent transaction</source>
-        <translation type="unfinished">Отправленная транзакция</translation>
-    </message>
-    <message>
-        <source>Incoming transaction</source>
-        <translation type="unfinished">Входящая транзакция</translation>
-    </message>
-    <message>
-        <source>HD key generation is &lt;b&gt;enabled&lt;/b&gt;</source>
-        <translation type="unfinished">HD-генерация ключей &lt;b&gt;включена&lt;/b&gt;</translation>
-    </message>
-    <message>
-        <source>HD key generation is &lt;b&gt;disabled&lt;/b&gt;</source>
-        <translation type="unfinished">HD-генерация ключей &lt;b&gt;выключена&lt;/b&gt;</translation>
-    </message>
-    <message>
-        <source>Private key &lt;b&gt;disabled&lt;/b&gt;</source>
-        <translation type="unfinished">Приватный ключ &lt;b&gt;отключён&lt;/b&gt;</translation>
-    </message>
-    <message>
-        <source>Wallet is &lt;b&gt;encrypted&lt;/b&gt; and currently &lt;b&gt;unlocked&lt;/b&gt;</source>
-        <translation type="unfinished">Кошелёк &lt;b&gt;зашифрован&lt;/b&gt; и сейчас &lt;b&gt;разблокирован&lt;/b&gt;</translation>
-    </message>
-    <message>
-        <source>Wallet is &lt;b&gt;encrypted&lt;/b&gt; and currently &lt;b&gt;locked&lt;/b&gt;</source>
-        <translation type="unfinished">Кошелёк &lt;b&gt;зашифрован&lt;/b&gt; и сейчас &lt;b&gt;заблокирован&lt;/b&gt;</translation>
-    </message>
-    <message>
-        <source>Original message:</source>
-        <translation type="unfinished">Исходное сообщение:</translation>
-    </message>
-</context>
-<context>
-    <name>UnitDisplayStatusBarControl</name>
-    <message>
-        <source>Unit to show amounts in. Click to select another unit.</source>
-        <translation type="unfinished">Единицы, в которой указываются суммы. Нажмите для выбора других единиц.</translation>
-    </message>
-</context>
-<context>
-    <name>CoinControlDialog</name>
-    <message>
-        <source>Coin Selection</source>
-        <translation type="unfinished">Выбор монет</translation>
-    </message>
-    <message>
-        <source>Quantity:</source>
-        <translation type="unfinished">Количество:</translation>
-    </message>
-    <message>
-        <source>Bytes:</source>
-        <translation type="unfinished">Байтов:</translation>
-    </message>
-    <message>
-        <source>Amount:</source>
-        <translation type="unfinished">Сумма:</translation>
-    </message>
-    <message>
-        <source>Fee:</source>
-        <translation type="unfinished">Комиссия:</translation>
-    </message>
-    <message>
-        <source>Dust:</source>
-        <translation type="unfinished">Пыль:</translation>
-    </message>
-    <message>
-        <source>After Fee:</source>
-        <translation type="unfinished">После комиссии:</translation>
-    </message>
-    <message>
-        <source>Change:</source>
-        <translation type="unfinished">Сдача:</translation>
-    </message>
-    <message>
-        <source>(un)select all</source>
-        <translation type="unfinished">Выбрать все</translation>
-    </message>
-    <message>
-        <source>Tree mode</source>
-        <translation type="unfinished">Режим дерева</translation>
-    </message>
-    <message>
-        <source>List mode</source>
-        <translation type="unfinished">Режим списка</translation>
-    </message>
-    <message>
-        <source>Amount</source>
-        <translation type="unfinished">Сумма</translation>
-    </message>
-    <message>
-        <source>Received with label</source>
-        <translation type="unfinished">Получено на метку</translation>
-    </message>
-    <message>
-        <source>Received with address</source>
-        <translation type="unfinished">Получено на адрес</translation>
-    </message>
-    <message>
-        <source>Date</source>
-        <translation type="unfinished">Дата</translation>
-    </message>
-    <message>
-        <source>Confirmations</source>
-        <translation type="unfinished">Подтверждений</translation>
-    </message>
-    <message>
-        <source>Confirmed</source>
-        <translation type="unfinished">Подтверждена</translation>
-    </message>
-    <message>
-        <source>Copy amount</source>
-        <translation type="unfinished">Копировать сумму</translation>
-    </message>
-    <message>
-        <source>&amp;Copy address</source>
-        <translation type="unfinished">&amp;Копировать адрес</translation>
-    </message>
-    <message>
-        <source>Copy &amp;label</source>
-        <translation type="unfinished">Копировать &amp;метку</translation>
-    </message>
-    <message>
-        <source>Copy &amp;amount</source>
-        <translation type="unfinished">Копировать &amp;сумму</translation>
-    </message>
-    <message>
-        <source>Copy transaction &amp;ID and output index</source>
-        <translation type="unfinished">Скопировать &amp;ID транзакции и индекс вывода</translation>
-    </message>
-    <message>
-        <source>L&amp;ock unspent</source>
-        <translation type="unfinished">З&amp;аблокировать неизрасходованный остаток</translation>
-    </message>
-    <message>
-        <source>&amp;Unlock unspent</source>
-        <translation type="unfinished">&amp;Разблокировать неизрасходованный остаток</translation>
-    </message>
-    <message>
-        <source>Copy quantity</source>
-        <translation type="unfinished">Копировать количество</translation>
-    </message>
-    <message>
-        <source>Copy fee</source>
-        <translation type="unfinished">Копировать комиссию</translation>
-    </message>
-    <message>
-        <source>Copy after fee</source>
-        <translation type="unfinished">Копировать после комиссии</translation>
-    </message>
-    <message>
-        <source>Copy bytes</source>
-        <translation type="unfinished">Копировать байты</translation>
-    </message>
-    <message>
-        <source>Copy dust</source>
-        <translation type="unfinished">Копировать пыль</translation>
-    </message>
-    <message>
-        <source>Copy change</source>
-        <translation type="unfinished">Копировать сдачу</translation>
-    </message>
-    <message>
-        <source>(%1 locked)</source>
-        <translation type="unfinished">(%1 заблокирован)</translation>
-    </message>
-    <message>
-        <source>yes</source>
-        <translation type="unfinished">да</translation>
-    </message>
-    <message>
-        <source>no</source>
-        <translation type="unfinished">нет</translation>
-    </message>
-    <message>
-        <source>This label turns red if any recipient receives an amount smaller than the current dust threshold.</source>
-        <translation type="unfinished">Эта метка становится красной, если получатель получит сумму меньше, чем текущий порог пыли.</translation>
-    </message>
-    <message>
-        <source>Can vary +/- %1 satoshi(s) per input.</source>
-        <translation type="unfinished">Может меняться +/- %1 сатоши за вход.</translation>
-    </message>
-    <message>
-        <source>(no label)</source>
-        <translation type="unfinished">(нет метки)</translation>
-    </message>
-    <message>
-        <source>change from %1 (%2)</source>
-        <translation type="unfinished">сдача с %1 (%2)</translation>
-    </message>
-    <message>
-        <source>(change)</source>
-        <translation type="unfinished">(сдача)</translation>
-    </message>
-</context>
-<context>
-    <name>CreateWalletActivity</name>
-    <message>
-        <source>Create Wallet</source>
-        <extracomment>Title of window indicating the progress of creation of a new wallet.</extracomment>
-        <translation type="unfinished">Создать кошелёк</translation>
-    </message>
-    <message>
-        <source>Creating Wallet &lt;b&gt;%1&lt;/b&gt;…</source>
-        <extracomment>Descriptive text of the create wallet progress window which indicates to the user which wallet is currently being created.</extracomment>
-        <translation type="unfinished">Создание кошелька &lt;b&gt;%1&lt;/b&gt;...</translation>
-    </message>
-    <message>
-        <source>Create wallet failed</source>
-        <translation type="unfinished">Не удалось создать кошелек</translation>
-    </message>
-    <message>
-        <source>Create wallet warning</source>
-        <translation type="unfinished">Кошелёк создан</translation>
-    </message>
-    <message>
-        <source>Can't list signers</source>
-        <translation type="unfinished">Невозможно отобразить подписантов</translation>
-    </message>
-</context>
-<context>
-    <name>LoadWalletsActivity</name>
-    <message>
-        <source>Load Wallets</source>
-        <extracomment>Title of progress window which is displayed when wallets are being loaded.</extracomment>
-        <translation type="unfinished">Загрузка кошельков</translation>
-    </message>
-    <message>
-        <source>Loading wallets…</source>
-        <extracomment>Descriptive text of the load wallets progress window which indicates to the user that wallets are currently being loaded.</extracomment>
-        <translation type="unfinished">Загрузка кошельков...</translation>
-    </message>
-</context>
-<context>
-    <name>OpenWalletActivity</name>
-    <message>
-        <source>Open wallet failed</source>
-        <translation type="unfinished">Не удалось открыть кошелёк </translation>
-    </message>
-    <message>
-        <source>Open wallet warning</source>
-        <translation type="unfinished">Предупреждение при открытии кошелька</translation>
-    </message>
-    <message>
-        <source>default wallet</source>
-        <translation type="unfinished">кошелёк по умолчанию</translation>
-    </message>
-    <message>
-        <source>Open Wallet</source>
-        <extracomment>Title of window indicating the progress of opening of a wallet.</extracomment>
-        <translation type="unfinished">Открыть кошелёк</translation>
-    </message>
-    <message>
-        <source>Opening Wallet &lt;b&gt;%1&lt;/b&gt;…</source>
-        <extracomment>Descriptive text of the open wallet progress window which indicates to the user which wallet is currently being opened.</extracomment>
-        <translation type="unfinished">Открывается кошелёк &lt;b&gt;%1&lt;/b&gt;...</translation>
-    </message>
-</context>
-<context>
-    <name>WalletController</name>
-    <message>
-        <source>Close wallet</source>
-        <translation type="unfinished">Закрыть кошелёк</translation>
-    </message>
-    <message>
-        <source>Are you sure you wish to close the wallet &lt;i&gt;%1&lt;/i&gt;?</source>
-        <translation type="unfinished">Вы уверены, что хотите закрыть кошелёк &lt;i&gt;%1&lt;/i&gt;?</translation>
-    </message>
-    <message>
-        <source>Closing the wallet for too long can result in having to resync the entire chain if pruning is enabled.</source>
-        <translation type="unfinished">Закрытие кошелька на слишком долгое время может привести к необходимости повторной синхронизации всей цепочки, если включена обрезка.</translation>
-    </message>
-    <message>
-        <source>Close all wallets</source>
-        <translation type="unfinished">Закрыть все кошельки</translation>
-    </message>
-    <message>
-        <source>Are you sure you wish to close all wallets?</source>
-        <translation type="unfinished">Вы уверенны, что хотите закрыть все кошельки?</translation>
-    </message>
-</context>
-<context>
-    <name>CreateWalletDialog</name>
-    <message>
-        <source>Create Wallet</source>
-        <translation type="unfinished">Создать кошелёк</translation>
-    </message>
-    <message>
-        <source>Wallet Name</source>
-        <translation type="unfinished">Название кошелька</translation>
-    </message>
-    <message>
-        <source>Wallet</source>
-        <translation type="unfinished">Кошелёк</translation>
-    </message>
-    <message>
-        <source>Encrypt the wallet. The wallet will be encrypted with a passphrase of your choice.</source>
-        <translation type="unfinished">Зашифровать кошелёк. Кошелёк будет зашифрован при помощи выбранной вами парольной фразы.</translation>
-    </message>
-    <message>
-        <source>Encrypt Wallet</source>
-        <translation type="unfinished">Зашифровать кошелёк</translation>
-    </message>
-    <message>
-        <source>Advanced Options</source>
-        <translation type="unfinished">Дополнительные параметры</translation>
-    </message>
-    <message>
-        <source>Disable private keys for this wallet. Wallets with private keys disabled will have no private keys and cannot have an HD seed or imported private keys. This is ideal for watch-only wallets.</source>
-        <translation type="unfinished">Отключить приватные ключи для этого кошелька. В кошельках с отключёнными приватными ключами не сохраняются приватные ключи, в них нельзя создать HD мастер-ключ или импортировать приватные ключи. Это удобно для наблюдающих кошельков.</translation>
-    </message>
-    <message>
-        <source>Disable Private Keys</source>
-        <translation type="unfinished">Отключить приватные ключи</translation>
-    </message>
-    <message>
-        <source>Make a blank wallet. Blank wallets do not initially have private keys or scripts. Private keys and addresses can be imported, or an HD seed can be set, at a later time.</source>
-        <translation type="unfinished">Создать пустой кошелёк. В пустых кошельках изначально нет приватных ключей или скриптов. Позднее можно импортировать приватные ключи и адреса, либо установить HD мастер-ключ.</translation>
-    </message>
-    <message>
-        <source>Make Blank Wallet</source>
-        <translation type="unfinished">Создать пустой кошелёк</translation>
-    </message>
-    <message>
-        <source>Use descriptors for scriptPubKey management</source>
-        <translation type="unfinished">Использовать дескрипторы для управления scriptPubKey</translation>
-    </message>
-    <message>
-        <source>Descriptor Wallet</source>
-        <translation type="unfinished">Дескрипторный кошелёк</translation>
-    </message>
-    <message>
-        <source>Use an external signing device such as a hardware wallet. Configure the external signer script in wallet preferences first.</source>
-        <translation type="unfinished">Используйте внешнее устройство для подписи, например аппаратный кошелек. Сначала настройте сценарий внешней подписи в настройках кошелька.</translation>
-    </message>
-    <message>
-        <source>External signer</source>
-        <translation type="unfinished">Внешняя подписывающая сторона</translation>
-    </message>
-    <message>
-        <source>Create</source>
-        <translation type="unfinished">Создать</translation>
-    </message>
-    <message>
-        <source>Compiled without sqlite support (required for descriptor wallets)</source>
-        <translation type="unfinished">Скомпилирован без поддержки sqlite (необходимо для дескрипторных кошельков)</translation>
-    </message>
-    <message>
-        <source>Compiled without external signing support (required for external signing)</source>
-        <extracomment>"External signing" means using devices such as hardware wallets.</extracomment>
-        <translation type="unfinished">Скомпилировано без поддержки внешней подписи (требуется для внешней подписи)</translation>
     </message>
 </context>
 <context>
@@ -3227,32 +1937,9 @@
     <message>
         <source>New key generation failed.</source>
         <translation type="unfinished">Произошла ошибка при генерации нового ключа.</translation>
->>>>>>> dd04f2dd
-    </message>
-    </context>
+    </message>
+</context>
 <context>
-<<<<<<< HEAD
-    <name>TransactionTableModel</name>
-    <message>
-        <source>Date</source>
-        <translation type="unfinished">Дата</translation>
-    </message>
-    <message>
-        <source>Label</source>
-        <translation type="unfinished">Метка</translation>
-    </message>
-    <message numerus="yes">
-        <source>Open for %n more block(s)</source>
-        <translation>
-            <numerusform />
-            <numerusform />
-            <numerusform />
-        </translation>
-    </message>
-    <message>
-        <source>(no label)</source>
-        <translation type="unfinished">(нет метки)</translation>
-=======
     <name>FreespaceChecker</name>
     <message>
         <source>A new data directory will be created.</source>
@@ -3325,57 +2012,8 @@
     <message>
         <source>Error</source>
         <translation type="unfinished">Ошибка</translation>
->>>>>>> dd04f2dd
-    </message>
-    </context>
-<context>
-    <name>TransactionView</name>
-    <message>
-<<<<<<< HEAD
-        <source>&amp;Copy address</source>
-        <translation type="unfinished">&amp;Копировать адрес</translation>
-    </message>
-    <message>
-        <source>Copy &amp;label</source>
-        <translation type="unfinished">Копировать &amp;метку</translation>
-    </message>
-    <message>
-        <source>Copy &amp;amount</source>
-        <translation type="unfinished">Копировать &amp;сумму</translation>
-    </message>
-    <message>
-        <source>Copy transaction &amp;ID</source>
-        <translation type="unfinished">Копировать транзакцию и &amp;ID</translation>
-    </message>
-    <message>
-        <source>Copy &amp;raw transaction</source>
-        <translation type="unfinished">Копировать &amp;исходный код транзакции</translation>
-    </message>
-    <message>
-        <source>Copy full transaction &amp;details</source>
-        <translation type="unfinished">Копировать все подробности транзакции</translation>
-    </message>
-    <message>
-        <source>&amp;Show transaction details</source>
-        <translation type="unfinished">&amp;Показать подробности транзакции</translation>
-    </message>
-    <message>
-        <source>Increase transaction &amp;fee</source>
-        <translation type="unfinished">Увеличить комиссию</translation>
-    </message>
-    <message>
-        <source>A&amp;bandon transaction</source>
-        <translation type="unfinished">Отказ от транзакции</translation>
-    </message>
-    <message>
-        <source>&amp;Edit address label</source>
-        <translation type="unfinished">Изменить адресную метку</translation>
-    </message>
-    <message>
-        <source>Comma separated file</source>
-        <extracomment>Expanded name of the CSV file format. See https://en.wikipedia.org/wiki/Comma-separated_values</extracomment>
-        <translation type="unfinished">Файл, разделенный запятыми</translation>
-=======
+    </message>
+    <message>
         <source>Welcome</source>
         <translation type="unfinished">Добро пожаловать</translation>
     </message>
@@ -3418,24 +2056,11 @@
     <message>
         <source>Use a custom data directory:</source>
         <translation type="unfinished">Использовать пользовательский каталог данных:</translation>
->>>>>>> dd04f2dd
     </message>
 </context>
 <context>
     <name>HelpMessageDialog</name>
     <message>
-<<<<<<< HEAD
-        <source>Confirmed</source>
-        <translation type="unfinished">Подтверждена</translation>
-    </message>
-    <message>
-        <source>Date</source>
-        <translation type="unfinished">Дата</translation>
-    </message>
-    <message>
-        <source>Label</source>
-        <translation type="unfinished">Метка</translation>
-=======
         <source>version</source>
         <translation type="unfinished">версия</translation>
     </message>
@@ -3446,58 +2071,15 @@
     <message>
         <source>Command-line options</source>
         <translation type="unfinished">Параметры командной строки</translation>
->>>>>>> dd04f2dd
     </message>
 </context>
 <context>
     <name>ShutdownWindow</name>
     <message>
-<<<<<<< HEAD
-        <source>Exporting Failed</source>
-        <translation type="unfinished">Ошибка экспорта</translation>
-=======
         <source>%1 is shutting down…</source>
         <translation type="unfinished">%1 завершает работу...</translation>
->>>>>>> dd04f2dd
-    </message>
-    </context>
-<context>
-    <name>WalletFrame</name>
-    <message>
-<<<<<<< HEAD
-        <source>Create a new wallet</source>
-        <translation type="unfinished">Создать новый кошелёк</translation>
-    </message>
-</context>
-<context>
-    <name>WalletModel</name>
-    <message>
-        <source>Send Coins</source>
-        <translation type="unfinished">Отправить монеты</translation>
-    </message>
-    <message>
-        <source>Do you want to draft a transaction with fee increase?</source>
-        <translation type="unfinished">Хотите оформить транзакцию с увеличением комиссии?</translation>
-    </message>
-    <message>
-        <source>Confirm fee bump</source>
-        <translation type="unfinished">Подтвердить увеличение комиссии</translation>
-    </message>
-    <message>
-        <source>Can't display address</source>
-        <translation type="unfinished">Не могу отобразить адрес</translation>
-    </message>
-    <message>
-        <source>default wallet</source>
-        <translation type="unfinished">кошелёк по умолчанию</translation>
-    </message>
-</context>
-<context>
-    <name>WalletView</name>
-    <message>
-        <source>&amp;Export</source>
-        <translation type="unfinished">&amp;Экспорт</translation>
-=======
+    </message>
+    <message>
         <source>Do not shut down the computer until this window disappears.</source>
         <translation type="unfinished">Не выключайте компьютер, пока это окно не исчезнет.</translation>
     </message>
@@ -3559,20 +2141,11 @@
     <message>
         <source>Unknown. Syncing Headers (%1, %2%)…</source>
         <translation type="unfinished">Неизвестно. Синхронизируются заголовки (%1, %2%)...</translation>
->>>>>>> dd04f2dd
     </message>
 </context>
 <context>
     <name>OpenURIDialog</name>
     <message>
-<<<<<<< HEAD
-        <source>Export the data in the current tab to a file</source>
-        <translation type="unfinished">Экспортировать данные из текущей вкладки в файл</translation>
-    </message>
-    <message>
-        <source>Error</source>
-        <translation type="unfinished">Ошибка</translation>
-=======
         <source>Open bitcoin URI</source>
         <translation type="unfinished">Открыть URI биткоина</translation>
     </message>
@@ -3580,50 +2153,9 @@
         <source>Paste address from clipboard</source>
         <extracomment>Tooltip text for button that allows you to paste an address that is in your clipboard.</extracomment>
         <translation type="unfinished">Вставить адрес из буфера обмена</translation>
->>>>>>> dd04f2dd
-    </message>
-    </context>
+    </message>
+</context>
 <context>
-<<<<<<< HEAD
-    <name>bitcoin-core</name>
-    <message>
-        <source>Error: Dumpfile version is not supported. This version of bitcoin-wallet only supports version 1 dumpfiles. Got dumpfile with version %s</source>
-        <translation type="unfinished">Ошибка: версия дамп-файла не поддерживается. Эта версия биткойн-кошелека поддерживает только дамп-файлы версии 1. Обнаружен дамп-файл версии %s</translation>
-    </message>
-    <message>
-        <source>Error: Legacy wallets only support the "legacy", "p2sh-segwit", and "bech32" address types</source>
-        <translation type="unfinished">Ошибка: Устаревшие кошельки поддерживают только "legacy", "p2sh-segwit", и "bech32" типы адресов.</translation>
-    </message>
-    <message>
-        <source>Error: No %s addresses available.</source>
-        <translation type="unfinished">Ошибка: Нет %s доступных адресов</translation>
-    </message>
-    <message>
-        <source>Pruning blockstore…</source>
-        <translation type="unfinished">Сокращение хранилища блоков...</translation>
-    </message>
-    <message>
-        <source>Replaying blocks…</source>
-        <translation type="unfinished">Пересборка блоков...</translation>
-    </message>
-    <message>
-        <source>Specified -walletdir "%s" is not a directory</source>
-        <translation type="unfinished">Указанный -walletdir "%s" не является каталогом</translation>
-    </message>
-    <message>
-        <source>Specified blocks directory "%s" does not exist.</source>
-        <translation type="unfinished">Указанный каталог блоков "%s" не существует.</translation>
-    </message>
-    <message>
-        <source>Unable to start HTTP server. See debug log for details.</source>
-        <translation type="unfinished">Невозможно запустить HTTP-сервер. См. подробности в журнале отладки.</translation>
-    </message>
-    <message>
-        <source>Unknown new rules activated (versionbit %i)</source>
-        <translation type="unfinished">Внимание: неизвестные правила вступили в силу (versionbit %i)</translation>
-    </message>
-    </context>
-=======
     <name>OptionsDialog</name>
     <message>
         <source>Options</source>
@@ -6127,5 +4659,4 @@
         <translation type="unfinished">Отмена</translation>
     </message>
 </context>
->>>>>>> dd04f2dd
 </TS>