--- conflicted
+++ resolved
@@ -58,17 +58,6 @@
         <translation type="unfinished">&amp;Выбрать</translation>
     </message>
     <message>
-<<<<<<< HEAD
-=======
-        <source>Sending addresses</source>
-        <translation type="unfinished">Адреса отправки</translation>
-    </message>
-    <message>
-        <source>Receiving addresses</source>
-        <translation type="unfinished">Адреса получения</translation>
-    </message>
-    <message>
->>>>>>> fdf4084a
         <source>These are your Bitcoin addresses for sending payments. Always check the amount and the receiving address before sending coins.</source>
         <translation type="unfinished">Это ваши биткоин-адреса для отправки платежей. Всегда проверяйте сумму и адрес получателя перед отправкой перевода.</translation>
     </message>
@@ -1481,13 +1470,10 @@
     <message>
         <source>Unknown. Syncing Headers (%1, %2%)…</source>
         <translation type="unfinished">Неизвестно. Синхронизируются заголовки (%1, %2%)...</translation>
-<<<<<<< HEAD
     </message>
     <message>
         <source>Unknown. Pre-syncing Headers (%1, %2%)…</source>
         <translation type="unfinished">Неизвестно. Предсинхронизация заголовков (%1, %2%)…</translation>
-=======
->>>>>>> fdf4084a
     </message>
     <message>
         <source>Unknown. Pre-syncing Headers (%1, %2%)…</source>
