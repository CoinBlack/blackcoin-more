--- conflicted
+++ resolved
@@ -1067,12 +1067,6 @@
         <translation type="unfinished">Sei sicuro di voler migrare il portafoglio &lt;i&gt;%1&lt;/i&gt;?</translation>
     </message>
     <message>
-<<<<<<< HEAD
-        <source>Migrate Wallet</source>
-        <translation type="unfinished">Migra Wallet</translation>
-    </message>
-    </context>
-=======
         <source>Migrating the wallet will convert this wallet to one or more descriptor wallets. A new wallet backup will need to be made.
 If this wallet contains any watchonly scripts, a new wallet will be created which contains those watchonly scripts.
 If this wallet contains any solvable but not watched scripts, a different and new wallet will be created which contains those scripts.
@@ -1113,7 +1107,6 @@
         <translation type="unfinished">Migrazione Riuscita</translation>
     </message>
 </context>
->>>>>>> c7885ecd
 <context>
     <name>OpenWalletActivity</name>
     <message>
@@ -4887,8 +4880,6 @@
         <translation type="unfinished">Nuove regole non riconosciute sono state attivate (versionbit %i)</translation>
     </message>
     <message>
-<<<<<<< HEAD
-=======
         <source>Unsupported global logging level %s=%s. Valid values: %s.</source>
         <translation type="unfinished">Livello di logging globale non supportato %s=%s. Regole valide: %s.</translation>
     </message>
@@ -4901,7 +4892,6 @@
         <translation type="unfinished">acceptstalefeeestimates non è supportato sulla catena %s.</translation>
     </message>
     <message>
->>>>>>> c7885ecd
         <source>Unsupported logging category %s=%s.</source>
         <translation type="unfinished">Categoria di registrazione non supportata %s=%s.</translation>
     </message>
