--- conflicted
+++ resolved
@@ -31,11 +31,7 @@
     </message>
     <message>
         <source>Enter address or label to search</source>
-<<<<<<< HEAD
         <translation type="unfinished">Inserisci l'indirizzo o l'etichetta per la ricerca</translation>
-=======
-        <translation type="unfinished">Inserisci indirizzo o nominativo da cercare</translation>
->>>>>>> fdf4084a
     </message>
     <message>
         <source>Export the data in the current tab to a file</source>
