<TS version="2.1" language="tl">
<context>
    <name>AddressBookPage</name>
    <message>
        <source>Right-click to edit address or label</source>
<<<<<<< HEAD
        <translation type="unfinished">I-right-click upang i-edit ang address o label</translation>
=======
        <translation type="unfinished">pindutin lamang ang kanang pindutan upang i-edit ang address o label</translation>
>>>>>>> 44d8b13c
    </message>
    <message>
        <source>Create a new address</source>
        <translation type="unfinished">Lumikha ng bagong ♦address♦</translation>
    </message>
    <message>
        <source>&amp;New</source>
        <translation type="unfinished">Panibago</translation>
    </message>
    <message>
        <source>Copy the currently selected address to the system clipboard</source>
        <translation type="unfinished">Gayahin ang pinipiling ♦address♦ sa kasalakuyan sa ♦clipboard♦ ng sistem</translation>
    </message>
    <message>
        <source>&amp;Copy</source>
        <translation type="unfinished">Gayahin</translation>
    </message>
    <message>
        <source>C&amp;lose</source>
        <translation type="unfinished">Isara</translation>
    </message>
    <message>
        <source>Delete the currently selected address from the list</source>
        <translation type="unfinished">Burahin ang kasalukuyang napiling ♦address♦ sa listahan</translation>
    </message>
    <message>
        <source>Enter address or label to search</source>
        <translation type="unfinished">Ilagay ang address o tatak na hahanapin</translation>
    </message>
    <message>
        <source>Export the data in the current tab to a file</source>
        <translation type="unfinished">I-export ang datos sa kasalukuyang ♦tab♦ sa isang file</translation>
    </message>
    <message>
        <source>&amp;Export</source>
        <translation type="unfinished">&amp;I-export</translation>
    </message>
    <message>
        <source>&amp;Delete</source>
        <translation type="unfinished">&amp;Burahin</translation>
    </message>
    <message>
        <source>Choose the address to send coins to</source>
        <translation type="unfinished">Piliin ang ♦address♦ kung saan ipapadala ang mga barya</translation>
    </message>
    <message>
        <source>Choose the address to receive coins with</source>
        <translation type="unfinished">Piliin ang ♦address♦ kung saan tatanggap ng mga coin</translation>
    </message>
    <message>
        <source>C&amp;hoose</source>
        <translation type="unfinished">&amp;Pumili</translation>
    </message>
    <message>
        <source>These are your Bitcoin addresses for sending payments. Always check the amount and the receiving address before sending coins.</source>
        <translation type="unfinished">Ito ang mga ♦address♦ ng ♦Bitcoin♦ mo para pagpapadala ng mga bayad. Palaging suriin mo ang halaga at address kung saan tatanggap bago magpadala ka ng mga ♦coin.</translation>
    </message>
    <message>
        <source>These are your Bitcoin addresses for receiving payments. Use the 'Create new receiving address' button in the receive tab to create new addresses.
Signing is only possible with addresses of the type 'legacy'.</source>
        <translation type="unfinished">Ito ang mga address ng ♦Bitcoin♦ para sa pagtanggap ng mga baya. Gamitin ang 'Create new receiving address' na button sa receive tab para gumawa ng bagong mga address. Ang pag-sign ay posible lamang sa uri ng mga address na 'legacy'.</translation>
    </message>
    <message>
        <source>&amp;Copy Address</source>
        <translation type="unfinished">&amp;Kopyahin ang ♦Address♦</translation>
    </message>
    <message>
        <source>Copy &amp;Label</source>
        <translation type="unfinished">Kopyahin ang &amp;Tatak</translation>
    </message>
    <message>
        <source>&amp;Edit</source>
        <translation type="unfinished">&amp;I-edit</translation>
    </message>
    <message>
        <source>Export Address List</source>
        <translation type="unfinished">I-Export ang Listahan ng ♦Address♦</translation>
    </message>
    <message>
        <source>Comma separated file</source>
        <extracomment>Expanded name of the CSV file format. See: https://en.wikipedia.org/wiki/Comma-separated_values.</extracomment>
        <translation type="unfinished">Kuwir hiwalay na file</translation>
    </message>
    <message>
        <source>There was an error trying to save the address list to %1. Please try again.</source>
        <extracomment>An error message. %1 is a stand-in argument for the name of the file we attempted to save to.</extracomment>
        <translation type="unfinished">May mali sa pagsubok na i-save ang listahan ng address  sa 1%1. Pakisubukan ulit.</translation>
    </message>
    <message>
        <source>Exporting Failed</source>
        <translation type="unfinished">Ang pag-export ay Nabigo</translation>
    </message>
</context>
<context>
    <name>AddressTableModel</name>
    <message>
        <source>Label</source>
        <translation type="unfinished">Tatak</translation>
    </message>
    <message>
        <source>Address</source>
        <translation type="unfinished">♦Address♦</translation>
    </message>
    <message>
        <source>(no label)</source>
        <translation type="unfinished">(walang tatak)</translation>
    </message>
</context>
<context>
    <name>AskPassphraseDialog</name>
    <message>
        <source>Passphrase Dialog</source>
        <translation type="unfinished">♦Passphrase♦ na ♦Dialog♦</translation>
    </message>
    <message>
        <source>Enter passphrase</source>
        <translation type="unfinished">Ilagay ang ♦passphrase♦</translation>
    </message>
    <message>
        <source>New passphrase</source>
        <translation type="unfinished">Bagong ♦passphrase♦</translation>
    </message>
    <message>
        <source>Repeat new passphrase</source>
        <translation type="unfinished">Ulitin ang bagong ♦passphrase♦</translation>
    </message>
    <message>
        <source>Show passphrase</source>
        <translation type="unfinished">Ipakita ang ♦passphrase♦</translation>
    </message>
    <message>
        <source>Encrypt wallet</source>
        <translation type="unfinished">I-encrypt ang pitaka</translation>
    </message>
    <message>
        <source>This operation needs your wallet passphrase to unlock the wallet.</source>
        <translation type="unfinished">Ang operasyon na ito ay nangangailangan ng iyong pitaka ♦passphrase♦ para i-unlock ang pitaka.</translation>
    </message>
    <message>
        <source>Unlock wallet</source>
        <translation type="unfinished">I-unlock ang pitaka</translation>
    </message>
    <message>
        <source>Change passphrase</source>
        <translation type="unfinished">Palitan ang ♦passphrase♦</translation>
    </message>
    <message>
        <source>Confirm wallet encryption</source>
        <translation type="unfinished">Kumpirmahin ang ♦encryption♦ ng pitaka</translation>
    </message>
    <message>
        <source>Warning: If you encrypt your wallet and lose your passphrase, you will &lt;b&gt;LOSE ALL OF YOUR BITCOINS&lt;/b&gt;!</source>
        <translation type="unfinished">Babala: IKung i-encrypt mo ang iyong pitaka at mawawala ang ♦passphrase♦,  &lt;b&gt;MAWAWALA MO ANG LAHAT NG IYONG MGA BITCOIN&lt;/b&gt;!</translation>
    </message>
    <message>
        <source>Are you sure you wish to encrypt your wallet?</source>
        <translation type="unfinished">Sigurado ka ba na gusto mong i-encrypt ang iyong pitaka?</translation>
    </message>
    <message>
        <source>Wallet encrypted</source>
        <translation type="unfinished">Ang pitaka ay na-encrypt na</translation>
    </message>
    <message>
        <source>Enter the new passphrase for the wallet.&lt;br/&gt;Please use a passphrase of &lt;b&gt;ten or more random characters&lt;/b&gt;, or &lt;b&gt;eight or more words&lt;/b&gt;.</source>
        <translation type="unfinished">Ilagay ang bagong ♦passphrase♦ para sa pitaka.&lt;br/&gt;Pakigamit ang ♦passphrase♦ of &lt;b&gt;sampu o higit pa na mga ♦random♦ na mga karakter&lt;/b&gt;, o &lt;b&gt;walo o higit pang mga salita&lt;/b&gt;.</translation>
    </message>
    <message>
        <source>Enter the old passphrase and new passphrase for the wallet.</source>
        <translation type="unfinished">Ilagay ang lumang ♦passphrase♦ at ang bagong ♦passphrase♦ para sa pitaka.</translation>
    </message>
    <message>
        <source>Remember that encrypting your wallet cannot fully protect your bitcoins from being stolen by malware infecting your computer.</source>
        <translation type="unfinished">Tandaan na ang pag-encrypt sa iyong pitaka ay hindi ganap na mapoprotektahan ang mga ♦bitcoin♦ sa pagnanakaw ng ♦malware♦ na makakahawa sa iyong kompyuter.</translation>
    </message>
    <message>
        <source>Wallet to be encrypted</source>
        <translation type="unfinished">Ang pitaka ay i-encrypt</translation>
    </message>
    <message>
        <source>Your wallet is about to be encrypted. </source>
        <translation type="unfinished">Ang iyong pitaka ay mae-encrypt na.</translation>
    </message>
    <message>
        <source>Your wallet is now encrypted. </source>
        <translation type="unfinished">Ang iyong pitaka ay na-encrypt na.</translation>
    </message>
    <message>
        <source>IMPORTANT: Any previous backups you have made of your wallet file should be replaced with the newly generated, encrypted wallet file. For security reasons, previous backups of the unencrypted wallet file will become useless as soon as you start using the new, encrypted wallet.</source>
        <translation type="unfinished">MAHALAGA: Kahit anong dating mga ♦backup♦ na ginawa mo sa ♦file♦ ng pitaka mo ay dapat na mapalitan ng bagong gawang, na-encrypt na ♦file♦ ng pitaka. Para sa mga rason ng seguridad, dating mga ♦backup♦ sa hindi na-encrypt na ♦file♦ ng pitaka ay magiging walang silbi sa lalong madaling panahon na sisimulan mong gamitin ang bago, na na-encrypt na pitaka.</translation>
    </message>
    <message>
        <source>Wallet encryption failed</source>
        <translation type="unfinished">Ang pag-encrypt sa pitaka ay nabigo</translation>
    </message>
    <message>
        <source>Wallet encryption failed due to an internal error. Your wallet was not encrypted.</source>
        <translation type="unfinished">Nabigo ang pag-encrypt sa pitaka dahil sa panloob na pagkakamali. Ang iyong pitaka ay hindi na-encrypt.</translation>
    </message>
    <message>
        <source>The supplied passphrases do not match.</source>
        <translation type="unfinished">Ang mga ibinigay na mga ♦passphrase♦ ay hindi nagtugma.</translation>
    </message>
    <message>
        <source>Wallet unlock failed</source>
        <translation type="unfinished">Ang pag-unlock sa pitaka ay nabigo</translation>
    </message>
    <message>
        <source>The passphrase entered for the wallet decryption was incorrect.</source>
        <translation type="unfinished">Ang ♦passphrase♦ na ipinasok sa ♦decryption♦ sa pitaka ay hindi tama.</translation>
    </message>
    <message>
        <source>Wallet passphrase was successfully changed.</source>
        <translation type="unfinished">Ang ♦passphrase♦ ng pitaka ay matagumpay na nabago.</translation>
    </message>
    <message>
        <source>Warning: The Caps Lock key is on!</source>
        <translation type="unfinished">Babala: Ang ♦Caps Lock Key♦ ay naka-on!</translation>
    </message>
</context>
<context>
    <name>BanTableModel</name>
    <message>
        <source>IP/Netmask</source>
        <translation type="unfinished">♦IP/Netmask♦</translation>
    </message>
    <message>
        <source>Banned Until</source>
        <translation type="unfinished">Ipinagbabawal Hanggang</translation>
    </message>
</context>
<context>
    <name>BitcoinApplication</name>
    <message>
        <source>Runaway exception</source>
        <translation type="unfinished">Pagbubukod sa pagtakbo papalayo </translation>
    </message>
    <message>
        <source>A fatal error occurred. %1 can no longer continue safely and will quit.</source>
        <translation type="unfinished">Malubhang pagkakamali ay naganap. 1%1 hindi na pwedeng magpatuloy ng ligtas at ihihinto na.</translation>
    </message>
    <message>
        <source>Internal error</source>
        <translation type="unfinished">Panloob na pagkakamali</translation>
    </message>
    <message>
        <source>An internal error occurred. %1 will attempt to continue safely. This is an unexpected bug which can be reported as described below.</source>
        <translation type="unfinished">May panloob na pagkakamali ang naganap. 1%1 ay magtatangkang ituloy na ligtas. Ito ay hindi inaasahan na problema na maaaring i-ulat katulad ng pagkalarawan sa ibaba.</translation>
    </message>
</context>
<context>
    <name>QObject</name>
    <message>
        <source>Do you want to reset settings to default values, or to abort without making changes?</source>
        <extracomment>Explanatory text shown on startup when the settings file cannot be read. Prompts user to make a choice between resetting or aborting.</extracomment>
        <translation type="unfinished">Gusto mo bang i-reset ang mga ♦setting♦ sa ♦default♦ na mga ♦value♦, o itigil na hindi gumagawa ng mga pagbabago?</translation>
    </message>
    <message>
        <source>A fatal error occurred. Check that settings file is writable, or try running with -nosettings.</source>
        <extracomment>Explanatory text shown on startup when the settings file could not be written. Prompts user to check that we have the ability to write to the file. Explains that the user has the option of running without a settings file.</extracomment>
        <translation type="unfinished">Isang malubhang pagkakamali ang naganap. Suriin ang mga ♦setting♦ ng ♦file♦ na ♦writable♦, o subukan na patakbuhin sa ♦-nosettings♦.</translation>
    </message>
    <message>
        <source>Error: %1</source>
        <translation type="unfinished">Pagkakamali: 1%1</translation>
    </message>
    <message>
        <source>%1 didn't yet exit safely…</source>
        <translation type="unfinished">1%1 hindi pa nag-exit ng ligtas...</translation>
    </message>
    <message>
        <source>Amount</source>
        <translation type="unfinished">Halaga</translation>
    </message>
    <message numerus="yes">
        <source>%n second(s)</source>
        <translation type="unfinished">
            <numerusform />
            <numerusform />
        </translation>
    </message>
    <message numerus="yes">
        <source>%n minute(s)</source>
        <translation type="unfinished">
            <numerusform />
            <numerusform />
        </translation>
    </message>
    <message numerus="yes">
        <source>%n hour(s)</source>
        <translation type="unfinished">
            <numerusform />
            <numerusform />
        </translation>
    </message>
    <message numerus="yes">
        <source>%n day(s)</source>
        <translation type="unfinished">
            <numerusform />
            <numerusform />
        </translation>
    </message>
    <message numerus="yes">
        <source>%n week(s)</source>
        <translation type="unfinished">
            <numerusform />
            <numerusform />
        </translation>
    </message>
    <message numerus="yes">
        <source>%n year(s)</source>
        <translation type="unfinished">
            <numerusform />
            <numerusform />
        </translation>
    </message>
    </context>
<context>
    <name>BitcoinGUI</name>
    <message>
        <source>&amp;Overview</source>
        <translation type="unfinished">&amp;Pangkalahatang ideya</translation>
    </message>
    <message>
        <source>Show general overview of wallet</source>
        <translation type="unfinished">Ipakita ang pangkalahatang ideya ng pitaka</translation>
    </message>
    <message>
        <source>&amp;Transactions</source>
        <translation type="unfinished">&amp;Mga transaksyon</translation>
    </message>
    <message>
        <source>Browse transaction history</source>
        <translation type="unfinished">Tignan ang kasaysayan ng transaksyon</translation>
    </message>
    <message>
        <source>E&amp;xit</source>
        <translation type="unfinished">♦E&amp;xit</translation>
    </message>
    <message>
        <source>Quit application</source>
        <translation type="unfinished">Ihinto ang aplikasyon</translation>
    </message>
    <message>
        <source>&amp;About %1</source>
        <translation type="unfinished">&amp;Tungkol sa 1%1</translation>
    </message>
    <message>
        <source>Show information about %1</source>
        <translation type="unfinished">Ipakita ang impormasyon tungkol sa 1%1</translation>
    </message>
    <message>
        <source>About &amp;Qt</source>
        <translation type="unfinished">Patungkol sa &amp;♦Qt♦</translation>
    </message>
    <message>
        <source>Modify configuration options for %1</source>
        <translation type="unfinished">Baguhin ang mga pagpipilian sa ♦configuration♦ para sa 1%1</translation>
    </message>
    <message>
        <source>Create a new wallet</source>
        <translation type="unfinished">Gumawa ng bagong pitaka</translation>
    </message>
    <message>
        <source>&amp;Minimize</source>
        <translation type="unfinished">Bawasan</translation>
    </message>
    <message>
        <source>Wallet:</source>
        <translation type="unfinished">Pitaka:</translation>
    </message>
    <message>
        <source>Network activity disabled.</source>
        <extracomment>A substring of the tooltip.</extracomment>
        <translation type="unfinished">Na-disable ang aktibidad ng ♦network♦</translation>
    </message>
    <message>
        <source>Send coins to a Bitcoin address</source>
        <translation type="unfinished">Magpadala ng mga ♦coin♦ sa ♦address♦ ng Bitcoin</translation>
    </message>
    <message>
        <source>Backup wallet to another location</source>
        <translation type="unfinished">I-backup ang pitaka sa ibang lokasyon</translation>
    </message>
    <message>
        <source>Change the passphrase used for wallet encryption</source>
        <translation type="unfinished">Palitan ang ♦passphrase♦ na ginamit para sa pag-encrypt sa pitaka</translation>
    </message>
    <message>
        <source>&amp;Send</source>
        <translation type="unfinished">&amp;Ipadala</translation>
    </message>
    <message>
        <source>&amp;Receive</source>
        <translation type="unfinished">&amp;Tumanggap</translation>
    </message>
    <message>
        <source>&amp;Options…</source>
        <translation type="unfinished">&amp;Mga pagpipilian...</translation>
    </message>
    <message>
        <source>&amp;Encrypt Wallet…</source>
        <translation type="unfinished">&amp;I-encrypt ang pitaka</translation>
    </message>
    <message>
        <source>Encrypt the private keys that belong to your wallet</source>
        <translation type="unfinished">I-encrypt ang mga pribadong mga susi na nabibilang sa iyong pitaka</translation>
    </message>
    <message>
        <source>&amp;Backup Wallet…</source>
        <translation type="unfinished">&amp;I-backup ang Pitaka...</translation>
    </message>
    <message>
        <source>&amp;Change Passphrase…</source>
        <translation type="unfinished">&amp;Palitan ang ♦Passphrase♦...</translation>
    </message>
    <message>
        <source>Sign &amp;message…</source>
        <translation type="unfinished">Pirmahan &amp;magmensahe...</translation>
    </message>
    <message>
        <source>Sign messages with your Bitcoin addresses to prove you own them</source>
        <translation type="unfinished">Tanda na mga mensahe sa mga ♦address♦ ng iyong ♦Bitcoin♦ para patunayan na pagmamay-ari mo sila</translation>
    </message>
    <message>
        <source>&amp;Verify message…</source>
        <translation type="unfinished">&amp;Patunayan ang mensahe...</translation>
    </message>
    <message>
        <source>Verify messages to ensure they were signed with specified Bitcoin addresses</source>
        <translation type="unfinished">Patunayan ang mga mensahe para matiyak na sila ay napirmahan ng may tinukoy na mga ♦Bitcoin address♦</translation>
    </message>
    <message>
        <source>&amp;Load PSBT from file…</source>
        <translation type="unfinished">&amp;I-load ang PSBT mula sa ♦file♦...</translation>
    </message>
    <message>
        <source>Open &amp;URI…</source>
        <translation type="unfinished">Buksan ang &amp;♦URL♦...</translation>
    </message>
    <message>
        <source>Close Wallet…</source>
        <translation type="unfinished">Isara ang Pitaka...</translation>
    </message>
    <message>
        <source>Create Wallet…</source>
        <translation type="unfinished">Gumawa ng Pitaka...</translation>
    </message>
    <message>
        <source>Close All Wallets…</source>
        <translation type="unfinished">Isara ang Lahat ng mga Pitaka...</translation>
    </message>
    <message>
        <source>&amp;File</source>
        <translation type="unfinished">&amp;♦File♦</translation>
    </message>
    <message>
        <source>&amp;Settings</source>
        <translation type="unfinished">Mga &amp;♦Setting♦</translation>
    </message>
    <message>
        <source>&amp;Help</source>
        <translation type="unfinished">&amp;Tulungan</translation>
    </message>
    <message>
        <source>Tabs toolbar</source>
        <translation type="unfinished">♦Tabs toolbar♦</translation>
    </message>
    <message>
        <source>Syncing Headers (%1%)…</source>
        <translation type="unfinished">♦Syncing Headers♦ (%1%)…</translation>
    </message>
    <message>
        <source>Synchronizing with network…</source>
        <translation type="unfinished">Sini-siynchronize sa ♦network♦...</translation>
    </message>
    <message>
        <source>Indexing blocks on disk…</source>
        <translation type="unfinished">Ini-index ang mga bloke sa ♦disk♦...</translation>
    </message>
    <message>
        <source>Processing blocks on disk…</source>
        <translation type="unfinished">Pinoproseso ang mga bloke sa ♦disk♦...</translation>
    </message>
    <message>
        <source>Connecting to peers…</source>
        <translation type="unfinished">Kumokonekta sa mga ♦peers♦...</translation>
    </message>
    <message>
        <source>Request payments (generates QR codes and bitcoin: URIs)</source>
        <translation type="unfinished">Humiling ng mga bayad (gumagawa ng ♦QR codes♦ at ♦bitcoin: URIs♦)</translation>
    </message>
    <message>
        <source>Show the list of used sending addresses and labels</source>
        <translation type="unfinished">Ipakita ang listahan ng nagamit na pagpapadalhan na mga ♦address♦ at mga tatak</translation>
    </message>
    <message>
        <source>Show the list of used receiving addresses and labels</source>
        <translation type="unfinished">Ipakita ang listahan ng nagamit na pagtatanggapan na mga ♦address♦ at mga tatak</translation>
    </message>
    <message>
        <source>&amp;Command-line options</source>
        <translation type="unfinished">&amp;♦Command-line♦ na mga pagpipilian</translation>
    </message>
    <message numerus="yes">
        <source>Processed %n block(s) of transaction history.</source>
        <translation type="unfinished">
            <numerusform />
            <numerusform />
        </translation>
    </message>
    <message>
        <source>%1 behind</source>
        <translation type="unfinished">%1 sa likod</translation>
    </message>
    <message>
        <source>Catching up…</source>
        <translation type="unfinished">Humahabol...</translation>
    </message>
    <message>
        <source>Last received block was generated %1 ago.</source>
        <translation type="unfinished">Ang huling natanggap na bloke ay nagawa %1kanina.</translation>
    </message>
    <message>
        <source>Transactions after this will not yet be visible.</source>
        <translation type="unfinished">Ang mga transaksyon pagkatapos nito ay hindi pa muna makikita.</translation>
    </message>
    <message>
        <source>Error</source>
        <translation type="unfinished">Nagkamali</translation>
    </message>
    <message>
        <source>Warning</source>
        <translation type="unfinished">Babala</translation>
    </message>
    <message>
        <source>Information</source>
        <translation type="unfinished">Impormasyon</translation>
    </message>
    <message>
        <source>Up to date</source>
        <translation type="unfinished">napapapanahon</translation>
    </message>
    <message>
        <source>Load Partially Signed Bitcoin Transaction</source>
        <translation type="unfinished">Ang ♦Load♦ ay Bahagyang Napirmahan na Transaksyon sa ♦Bitcoin♦</translation>
    </message>
    <message>
        <source>Load Partially Signed Bitcoin Transaction from clipboard</source>
        <translation type="unfinished">Ang ♦Load♦ ay Bahagyang Napirmahan na Transaksyon sa ♦Bitcoin♦ mula sa ♦clipboard♦</translation>
    </message>
    <message>
        <source>Node window</source>
        <translation type="unfinished">♦Node window♦</translation>
    </message>
    <message>
        <source>Open node debugging and diagnostic console</source>
        <translation type="unfinished">Bukas na ♦node debugging♦ at ♦diagnostic console♦</translation>
    </message>
    <message>
        <source>&amp;Sending addresses</source>
        <translation type="unfinished">&amp;Pagpapadalhan na mga ♦address♦</translation>
    </message>
    <message>
        <source>&amp;Receiving addresses</source>
        <translation type="unfinished">&amp;Pagtatanggapan na mga ♦address♦</translation>
    </message>
    <message>
        <source>Open a bitcoin: URI</source>
        <translation type="unfinished">Buksan ang ♦bitcoin: URI♦</translation>
    </message>
    <message>
        <source>Open Wallet</source>
        <translation type="unfinished">Buksan ang pitaka</translation>
    </message>
    <message>
        <source>Open a wallet</source>
        <translation type="unfinished">Buksan ang pitaka</translation>
    </message>
    <message>
        <source>Close wallet</source>
        <translation type="unfinished">Isarado ang pitaka</translation>
    </message>
    <message>
        <source>Close all wallets</source>
        <translation type="unfinished">Isarado ang lahat na mga pitaka</translation>
    </message>
    <message>
        <source>Show the %1 help message to get a list with possible Bitcoin command-line options</source>
        <translation type="unfinished">Ipakita ang %1 tumulong sa mensahe na kumuha ng listahan ng posibleng ♦Bitcoin command-line♦ na mga pagpipilian</translation>
    </message>
    <message>
        <source>&amp;Mask values</source>
        <translation type="unfinished">&amp;♦Mask♦ na mga halaga</translation>
    </message>
    <message>
        <source>Mask the values in the Overview tab</source>
        <translation type="unfinished">I-mask ang  mga halaga sa loob ng ♦Overview tab♦</translation>
    </message>
    <message>
        <source>default wallet</source>
        <translation type="unfinished">pitaka na ♦default♦</translation>
    </message>
    <message>
        <source>No wallets available</source>
        <translation type="unfinished">Walang pitaka na mayroon</translation>
    </message>
    <message>
        <source>Wallet Name</source>
        <extracomment>Label of the input field where the name of the wallet is entered.</extracomment>
        <translation type="unfinished">Pangalan ng pitaka</translation>
    </message>
    <message>
        <source>&amp;Window</source>
        <translation type="unfinished">&amp;♦Window♦</translation>
    </message>
    <message>
        <source>Zoom</source>
        <translation type="unfinished">I-zoom</translation>
    </message>
    <message>
        <source>Main Window</source>
        <translation type="unfinished">Pangunahing ♦Window♦</translation>
    </message>
    <message>
        <source>%1 client</source>
        <translation type="unfinished">%1 na kliyente</translation>
    </message>
    <message>
        <source>&amp;Hide</source>
        <translation type="unfinished">&amp;Itago</translation>
    </message>
    <message numerus="yes">
        <source>%n active connection(s) to Bitcoin network.</source>
        <extracomment>A substring of the tooltip.</extracomment>
        <translation type="unfinished">
            <numerusform>%n aktibo na mga ♦connection(s)♦ sa ♦Bitcoin network♦.</numerusform>
            <numerusform>%n na aktibong mga koneksyon sa ♦Bitcoin network♦</numerusform>
        </translation>
    </message>
    <message>
        <source>Click for more actions.</source>
        <extracomment>A substring of the tooltip. "More actions" are available via the context menu.</extracomment>
        <translation type="unfinished">Mag-click para sa marami pang gagawin.</translation>
    </message>
    <message>
        <source>Show Peers tab</source>
        <extracomment>A context menu item. The "Peers tab" is an element of the "Node window".</extracomment>
        <translation type="unfinished">Ipakita ang ♦Peers tab♦</translation>
    </message>
    <message>
        <source>Disable network activity</source>
        <extracomment>A context menu item.</extracomment>
        <translation type="unfinished">I-disable ang aktibidad ng ♦network♦</translation>
    </message>
    <message>
        <source>Enable network activity</source>
        <extracomment>A context menu item. The network activity was disabled previously.</extracomment>
        <translation type="unfinished">I-enable ang aktibidad ng ♦network♦</translation>
    </message>
    <message>
        <source>Error: %1</source>
        <translation type="unfinished">Pagkakamali: 1%1</translation>
    </message>
    <message>
        <source>Warning: %1</source>
        <translation type="unfinished">Babala: %1</translation>
    </message>
    <message>
        <source>Date: %1
</source>
        <translation type="unfinished">Petsa: %1
</translation>
    </message>
    <message>
        <source>Amount: %1
</source>
        <translation type="unfinished">Halaga: %1
</translation>
    </message>
    <message>
        <source>Wallet: %1
</source>
        <translation type="unfinished">Pitaka: %1
</translation>
    </message>
    <message>
        <source>Type: %1
</source>
        <translation type="unfinished">Uri: %1
</translation>
    </message>
    <message>
        <source>Label: %1
</source>
        <translation type="unfinished">Tatak: %1
</translation>
    </message>
    <message>
        <source>Address: %1
</source>
        <translation type="unfinished">♦Address♦: %1
</translation>
    </message>
    <message>
        <source>Sent transaction</source>
        <translation type="unfinished">Ipinadalang transaksyon</translation>
    </message>
    <message>
        <source>Incoming transaction</source>
        <translation type="unfinished">Paparating na transaksyon</translation>
    </message>
    <message>
        <source>HD key generation is &lt;b&gt;enabled&lt;/b&gt;</source>
        <translation type="unfinished">♦HD♦ na susi sa henerasyon ay &lt;b&gt;na-enable&lt;/b&gt;</translation>
    </message>
    <message>
        <source>HD key generation is &lt;b&gt;disabled&lt;/b&gt;</source>
        <translation type="unfinished">♦HD key generation♦ ay &lt;b&gt;na-disable&lt;/b&gt;</translation>
    </message>
    <message>
        <source>Private key &lt;b&gt;disabled&lt;/b&gt;</source>
        <translation type="unfinished">Pribadong susi &lt;b&gt;na-disable&lt;/b&gt;</translation>
    </message>
    <message>
        <source>Wallet is &lt;b&gt;encrypted&lt;/b&gt; and currently &lt;b&gt;unlocked&lt;/b&gt;</source>
        <translation type="unfinished">Ang pitaka ay &lt;b&gt;na-encrypt&lt;/b&gt; at kasalukuyang &lt;b&gt;na-unlock&lt;/b&gt;</translation>
    </message>
    <message>
        <source>Wallet is &lt;b&gt;encrypted&lt;/b&gt; and currently &lt;b&gt;locked&lt;/b&gt;</source>
        <translation type="unfinished">Ang pitaka ay &lt;b&gt;na-encrypt&lt;/b&gt; at kasalukuyang &lt;b&gt;na-lock&lt;/b&gt;</translation>
    </message>
    <message>
        <source>Original message:</source>
        <translation type="unfinished">Orihinal na mensahe:</translation>
    </message>
</context>
<context>
    <name>UnitDisplayStatusBarControl</name>
    <message>
        <source>Unit to show amounts in. Click to select another unit.</source>
        <translation type="unfinished">Yunit na ipakita sa mga halaga. Mag-click para pumili ng ibang yunit.</translation>
    </message>
</context>
<context>
    <name>CoinControlDialog</name>
    <message>
        <source>Coin Selection</source>
        <translation type="unfinished">Pagpipilian ng ♦coin♦</translation>
    </message>
    <message>
        <source>Quantity:</source>
        <translation type="unfinished">Dami:</translation>
    </message>
    <message>
        <source>Bytes:</source>
        <translation type="unfinished">♦Bytes♦:</translation>
    </message>
    <message>
        <source>Amount:</source>
        <translation type="unfinished">Halaga:</translation>
    </message>
    <message>
        <source>Fee:</source>
        <translation type="unfinished">Bayad:</translation>
    </message>
    <message>
        <source>After Fee:</source>
        <translation type="unfinished">Pagkatapos na Bayad:</translation>
    </message>
    <message>
        <source>Change:</source>
        <translation type="unfinished">Sukli:</translation>
    </message>
    <message>
        <source>(un)select all</source>
        <translation type="unfinished">i-(un)select lahat</translation>
    </message>
    <message>
        <source>Tree mode</source>
        <translation type="unfinished">♦Tree mode♦</translation>
    </message>
    <message>
        <source>List mode</source>
        <translation type="unfinished">Listajhan na ♦mode♦</translation>
    </message>
    <message>
        <source>Amount</source>
        <translation type="unfinished">Halaga</translation>
    </message>
    <message>
        <source>Received with label</source>
        <translation type="unfinished">Natanggap na may kasamang ♦tatak♦</translation>
    </message>
    <message>
        <source>Received with address</source>
        <translation type="unfinished">Natanggap na may ♦address♦</translation>
    </message>
    <message>
        <source>Date</source>
        <translation type="unfinished">Petsa</translation>
    </message>
    <message>
        <source>Confirmations</source>
        <translation type="unfinished">Mga kumpirmasyon</translation>
    </message>
    <message>
        <source>Confirmed</source>
        <translation type="unfinished">Nakumpirma</translation>
    </message>
    <message>
        <source>Copy amount</source>
        <translation type="unfinished">Kopyahin ang halaga</translation>
    </message>
    <message>
        <source>&amp;Copy address</source>
        <translation type="unfinished">&amp;Kopyahin ang ♦address♦</translation>
    </message>
    <message>
        <source>Copy &amp;label</source>
        <translation type="unfinished">&amp;Kopyahin ang &amp;tatak</translation>
    </message>
    <message>
        <source>Copy &amp;amount</source>
        <translation type="unfinished">Kopyahin ang &amp;halaga</translation>
    </message>
    <message>
        <source>L&amp;ock unspent</source>
        <translation type="unfinished">&amp;I-lock ang hindi nagastos</translation>
    </message>
    <message>
        <source>&amp;Unlock unspent</source>
        <translation type="unfinished">&amp;I-unlock ang hindi nagastos</translation>
    </message>
    <message>
        <source>Copy quantity</source>
        <translation type="unfinished">Kopyahin ang dami</translation>
    </message>
    <message>
        <source>Copy fee</source>
        <translation type="unfinished">Bayad sa pagkopya</translation>
    </message>
    <message>
        <source>Copy after fee</source>
        <translation type="unfinished">Kopyahin pagkatapos ang bayad</translation>
    </message>
    <message>
        <source>Copy bytes</source>
        <translation type="unfinished">Kopyahin ang ♦bytes♦</translation>
    </message>
    <message>
        <source>Copy change</source>
        <translation type="unfinished">Kopyahin ang pagbabago</translation>
    </message>
    <message>
        <source>(%1 locked)</source>
        <translation type="unfinished">(%1 naka-lock)</translation>
    </message>
    <message>
        <source>Can vary +/- %1 satoshi(s) per input.</source>
        <translation type="unfinished">Maaaring magbago ng +/- %1♦4satoshi(s)♦ kada ♦input♦.</translation>
    </message>
    <message>
        <source>(no label)</source>
        <translation type="unfinished">(walang tatak)</translation>
    </message>
    <message>
        <source>change from %1 (%2)</source>
        <translation type="unfinished">ang pagbabago ay mula sa %1 (%2)</translation>
    </message>
    <message>
        <source>(change)</source>
        <translation type="unfinished">(pagbabago)</translation>
    </message>
</context>
<context>
    <name>CreateWalletActivity</name>
    <message>
        <source>Create Wallet</source>
        <extracomment>Title of window indicating the progress of creation of a new wallet.</extracomment>
        <translation type="unfinished">Gumawa ng pitaka</translation>
    </message>
    <message>
        <source>Creating Wallet &lt;b&gt;%1&lt;/b&gt;…</source>
        <extracomment>Descriptive text of the create wallet progress window which indicates to the user which wallet is currently being created.</extracomment>
        <translation type="unfinished">Paggawa ng Pitaka &lt;b&gt;%1&lt;/b&gt;…</translation>
    </message>
    <message>
        <source>Create wallet failed</source>
        <translation type="unfinished">Ang paggawa ng pitaka ay nabigo</translation>
    </message>
    <message>
        <source>Create wallet warning</source>
        <translation type="unfinished">Babala sa paggawa ng pitaka</translation>
    </message>
    <message>
        <source>Can't list signers</source>
        <translation type="unfinished">Hindi mailista ang mga tagapirma</translation>
    </message>
    </context>
<context>
    <name>OpenWalletActivity</name>
    <message>
        <source>Open wallet failed</source>
        <translation type="unfinished">Pagbukas ng pitaka ay nabigo</translation>
    </message>
    <message>
        <source>Open wallet warning</source>
        <translation type="unfinished">Babala sa pagbukas ng pitaka</translation>
    </message>
    <message>
        <source>default wallet</source>
        <translation type="unfinished">pitaka na ♦default♦</translation>
    </message>
    <message>
        <source>Open Wallet</source>
        <extracomment>Title of window indicating the progress of opening of a wallet.</extracomment>
        <translation type="unfinished">Buksan ang pitaka</translation>
    </message>
    <message>
        <source>Opening Wallet &lt;b&gt;%1&lt;/b&gt;…</source>
        <extracomment>Descriptive text of the open wallet progress window which indicates to the user which wallet is currently being opened.</extracomment>
        <translation type="unfinished">Pagbukas sa Pitaka &lt;b&gt;%1&lt;/b&gt;…</translation>
    </message>
</context>
<context>
    <name>WalletController</name>
    <message>
        <source>Close wallet</source>
        <translation type="unfinished">Isarado ang pitaka</translation>
    </message>
    <message>
        <source>Are you sure you wish to close the wallet &lt;i&gt;%1&lt;/i&gt;?</source>
        <translation type="unfinished">Sigurado ka ba na gusto mong isarado ang pitaka &lt;i&gt;%1&lt;/i&gt;?</translation>
    </message>
    <message>
        <source>Closing the wallet for too long can result in having to resync the entire chain if pruning is enabled.</source>
        <translation type="unfinished">Ang pagsasarod sa pitaka sa matagal ay maaaring humantong sa pag-resync ng kabuuang ♦chain♦ kung ang pagputol ay na-enable.</translation>
    </message>
    <message>
        <source>Close all wallets</source>
        <translation type="unfinished">Isarado ang lahat na mga pitaka</translation>
    </message>
    <message>
        <source>Are you sure you wish to close all wallets?</source>
        <translation type="unfinished">Sigurado ka ba na gusto mong isarado lahat ng mga pitaka?
</translation>
    </message>
</context>
<context>
    <name>CreateWalletDialog</name>
    <message>
        <source>Create Wallet</source>
        <translation type="unfinished">Gumawa ng pitaka</translation>
    </message>
    <message>
        <source>Wallet Name</source>
        <translation type="unfinished">Pangalan ng pitaka</translation>
    </message>
    <message>
        <source>Wallet</source>
        <translation type="unfinished">Pitaka</translation>
    </message>
    <message>
        <source>Encrypt the wallet. The wallet will be encrypted with a passphrase of your choice.</source>
        <translation type="unfinished">I-encrypt ang pitaka. Ang pitaka ay mae-encrypt na may ♦passphrase♦ ng iyong mapipili.</translation>
    </message>
    <message>
        <source>Encrypt Wallet</source>
        <translation type="unfinished">I-encrypt ang pitaka</translation>
    </message>
    <message>
        <source>Advanced Options</source>
        <translation type="unfinished">Mga Pagpipilian sa pagsulong</translation>
    </message>
    <message>
        <source>Disable private keys for this wallet. Wallets with private keys disabled will have no private keys and cannot have an HD seed or imported private keys. This is ideal for watch-only wallets.</source>
        <translation type="unfinished">I-disable ang mga pribadong mga susi para sa pitaka na ito. Ang mga pitaka na may mga pribadong mga susi na na-disable ay mawawalng ng pribadong mga susi at hindi magkakaroon ng ♦HD seed♦ o mga na-import na pribadong mga susi. Ito ay perpekto lamang para sa mga ♦watch-only♦ na mga pitaka.</translation>
    </message>
    <message>
        <source>Disable Private Keys</source>
        <translation type="unfinished">I-disable ang Pribadong mga Susi</translation>
    </message>
    <message>
        <source>Make a blank wallet. Blank wallets do not initially have private keys or scripts. Private keys and addresses can be imported, or an HD seed can be set, at a later time.</source>
        <translation type="unfinished">Gumawa ng blankong pitaka. Ang blankong mga pitaka hindi muna nagkakaroon ng pribadong mga susi o mga ♦script♦. Ang pribadong mga susi at mga ♦address♦ ay pwedeng ma-import, o ang ♦HD seed♦ ay pwedeng mai-set, mamaya.</translation>
    </message>
    <message>
        <source>Make Blank Wallet</source>
        <translation type="unfinished">Gumawa ng Blankong Pitaka</translation>
    </message>
    <message>
        <source>Use an external signing device such as a hardware wallet. Configure the external signer script in wallet preferences first.</source>
        <translation type="unfinished">Gumamit ng panlabas na pagpirmang ♦device♦ katulad ng ♦hardware♦ na pitaka. I-configure ang panlabas na ♦signer script♦ sa loob ng ♦preferences♦ ng pitaka n listahan. </translation>
    </message>
    <message>
        <source>External signer</source>
        <translation type="unfinished">Panlabas na ♦signer♦</translation>
    </message>
    <message>
        <source>Create</source>
        <translation type="unfinished">Gumawa</translation>
    </message>
    <message>
        <source>Compiled without external signing support (required for external signing)</source>
        <extracomment>"External signing" means using devices such as hardware wallets.</extracomment>
        <translation type="unfinished">Pinagsama-sama na walang suporta ng ♦pag-pirma♦ (kailangan para sa panlabasna pagpirma)</translation>
    </message>
</context>
<context>
    <name>EditAddressDialog</name>
    <message>
        <source>Edit Address</source>
        <translation type="unfinished">I-edit ang ♦address♦</translation>
    </message>
    <message>
        <source>&amp;Label</source>
        <translation type="unfinished">&amp;Tatak</translation>
    </message>
    <message>
        <source>The label associated with this address list entry</source>
        <translation type="unfinished">Ang tatak na nauugnay sa ♦entry♦ ng listahan ng ♦address♦</translation>
    </message>
    <message>
        <source>The address associated with this address list entry. This can only be modified for sending addresses.</source>
        <translation type="unfinished">Ang ♦address♦ na may kaugnayan sa ipinasok sa listahan ng ♦address♦. Ito ay maaari lamang ng mabago para sa pagpapadalhan na mga ♦address♦.</translation>
    </message>
    <message>
        <source>&amp;Address</source>
        <translation type="unfinished">&amp;♦Address♦</translation>
    </message>
    <message>
        <source>New sending address</source>
        <translation type="unfinished">Bagong pagpapadalhan na ♦address♦</translation>
    </message>
    <message>
        <source>Edit receiving address</source>
        <translation type="unfinished">I-edit ang pagtatanggapang ♦address♦</translation>
    </message>
    <message>
        <source>Edit sending address</source>
        <translation type="unfinished">I-edit ang pagpapadalhan na ♦address♦</translation>
    </message>
    <message>
        <source>The entered address "%1" is not a valid Bitcoin address.</source>
        <translation type="unfinished">Ang naipasok na ♦address♦ "%1" ay hindi wasto na ♦Bitcoin address♦.</translation>
    </message>
    <message>
        <source>Address "%1" already exists as a receiving address with label "%2" and so cannot be added as a sending address.</source>
        <translation type="unfinished">Ang ♦Address♦ "%1" ay mayroon na bilang pagtatanggapang ♦address♦ na may tatak "%2" kaya hindi na maaaring maidagdag bilang pagpapadalhan na ♦address♦.</translation>
    </message>
    <message>
        <source>The entered address "%1" is already in the address book with label "%2".</source>
        <translation type="unfinished">Ang naipasok na ♦address♦ "%1" ay nasa aklat na ng ♦address♦ na may tatak "%2".</translation>
    </message>
    <message>
        <source>Could not unlock wallet.</source>
        <translation type="unfinished">Hindi maaaring ma-unlock ang pitaka.</translation>
    </message>
    <message>
        <source>New key generation failed.</source>
        <translation type="unfinished">Ang Bagong susi sa ♦generation♦ ay nabigo.</translation>
    </message>
</context>
<context>
    <name>FreespaceChecker</name>
    <message>
        <source>A new data directory will be created.</source>
        <translation type="unfinished">May bagong datos na ♦directory♦ ay magagawa.</translation>
    </message>
    <message>
        <source>name</source>
        <translation type="unfinished">pangalan</translation>
    </message>
    <message>
        <source>Directory already exists. Add %1 if you intend to create a new directory here.</source>
        <translation type="unfinished">Ang ♦directory♦ ay mayroon na. Magdagdag ng%1kung balak mong gumawa ng bagong ♦directory♦ dito.</translation>
    </message>
    <message>
        <source>Path already exists, and is not a directory.</source>
        <translation type="unfinished">Ang ♦path♦ ay mayroon na, at hindi ♦directory♦.</translation>
    </message>
    <message>
        <source>Cannot create data directory here.</source>
        <translation type="unfinished">Hindi makakagawa ng datos na ♦directory♦ dito.</translation>
    </message>
</context>
<context>
    <name>Intro</name>
    <message>
        <source>Bitcoin</source>
        <translation type="unfinished">♦Bitcoin♦</translation>
    </message>
    <message numerus="yes">
        <source>%n GB of space available</source>
        <translation type="unfinished">
            <numerusform />
            <numerusform />
        </translation>
    </message>
    <message numerus="yes">
        <source>(of %n GB needed)</source>
        <translation type="unfinished">
            <numerusform />
            <numerusform />
        </translation>
    </message>
    <message numerus="yes">
        <source>(%n GB needed for full chain)</source>
        <translation type="unfinished">
            <numerusform />
            <numerusform />
        </translation>
    </message>
    <message>
        <source>At least %1 GB of data will be stored in this directory, and it will grow over time.</source>
        <translation type="unfinished">Hindi bababa sa %1 ng ♦GB♦ na dato ay mailalagay sa ♦directory♦, at lalaki sa paglipas ng panahon.</translation>
    </message>
    <message numerus="yes">
        <source>(sufficient to restore backups %n day(s) old)</source>
        <extracomment>Explanatory text on the capability of the current prune target.</extracomment>
        <translation type="unfinished">
            <numerusform />
            <numerusform />
        </translation>
    </message>
    <message>
        <source>Error</source>
        <translation type="unfinished">Nagkamali</translation>
    </message>
    <message>
        <source>Welcome</source>
        <translation type="unfinished">Maligayang Pagdating</translation>
    </message>
    </context>
<context>
    <name>HelpMessageDialog</name>
    <message>
        <source>version</source>
        <translation type="unfinished">bersyon</translation>
    </message>
    </context>
<context>
    <name>ShutdownWindow</name>
    <message>
        <source>Do not shut down the computer until this window disappears.</source>
        <translation type="unfinished">Huwag Patayin ang inyong kompyuter hanggang mawala ang window na ito.</translation>
    </message>
</context>
<context>
    <name>OptionsDialog</name>
    <message>
        <source>&amp;Main</source>
        <translation type="unfinished">&amp;♦Main♦</translation>
    </message>
    <message>
        <source>&amp;Start %1 on system login</source>
        <translation type="unfinished">&amp;Simulan %1 sa pag-login sa sistema</translation>
    </message>
    <message>
        <source>Size of &amp;database cache</source>
        <translation type="unfinished">Laki ng &amp;♦database cache♦</translation>
    </message>
    <message>
        <source>Number of script &amp;verification threads</source>
        <translation type="unfinished">Bilang ng ♦script♦ &amp;pagpapatunay na mga ♦threads♦</translation>
    </message>
    <message>
        <source>&amp;Reset Options</source>
        <translation type="unfinished">Mga pagpipilian sa &amp;Pag-reset</translation>
    </message>
    <message>
        <source>&amp;Network</source>
        <translation type="unfinished">&amp;♦Network♦</translation>
    </message>
    <message>
        <source>Prune &amp;block storage to</source>
        <translation type="unfinished">Putulan &amp;i-block ang imbakan sa</translation>
    </message>
    <message>
        <source>W&amp;allet</source>
        <translation type="unfinished">&amp;Pitaka</translation>
    </message>
    <message>
        <source>Enable coin &amp;control features</source>
        <translation type="unfinished">I-enable ang pag-control na mga tampok ng ♦coin♦ </translation>
    </message>
    <message>
        <source>&amp;Spend unconfirmed change</source>
        <translation type="unfinished">&amp;Gumastos ng hindi nakumpirmang pagbabago</translation>
    </message>
    <message>
        <source>&amp;External signer script path</source>
        <translation type="unfinished">&amp;Panlabas na ♦signer script♦ na daanan</translation>
    </message>
    <message>
        <source>Map port using &amp;UPnP</source>
        <translation type="unfinished">♦Port♦ ng mapa gamit ang &amp;♦UPnP♦</translation>
    </message>
    <message>
        <source>Map port using NA&amp;T-PMP</source>
        <translation type="unfinished">♦Port♦ ng mapa gamit ang NA&amp;T-PMP</translation>
    </message>
    <message>
        <source>Allow incomin&amp;g connections</source>
        <translation type="unfinished">Pahintulutan ang paparating na mga &amp;koneksyon</translation>
    </message>
    <message>
        <source>&amp;Connect through SOCKS5 proxy (default proxy):</source>
        <translation type="unfinished">&amp;Kumonketa sa pamamagitan ng ♦SOCKS5 proxy (default proxy)♦:</translation>
    </message>
    <message>
        <source>&amp;Window</source>
        <translation type="unfinished">&amp;♦Window♦</translation>
    </message>
    <message>
        <source>Compiled without external signing support (required for external signing)</source>
        <extracomment>"External signing" means using devices such as hardware wallets.</extracomment>
        <translation type="unfinished">Pinagsama-sama na walang suporta ng ♦pag-pirma♦ (kailangan para sa panlabasna pagpirma)</translation>
    </message>
    <message>
        <source>Error</source>
        <translation type="unfinished">Nagkamali</translation>
    </message>
    </context>
<context>
    <name>PeerTableModel</name>
    <message>
        <source>Address</source>
        <extracomment>Title of Peers Table column which contains the IP/Onion/I2P address of the connected peer.</extracomment>
        <translation type="unfinished">♦Address♦</translation>
    </message>
    </context>
<context>
    <name>RPCConsole</name>
    <message>
        <source>Node window</source>
        <translation type="unfinished">♦Node window♦</translation>
    </message>
    <message>
        <source>&amp;Copy address</source>
        <extracomment>Context menu action to copy the address of a peer.</extracomment>
        <translation type="unfinished">&amp;Kopyahin ang ♦address♦</translation>
    </message>
    </context>
<context>
    <name>ReceiveCoinsDialog</name>
    <message>
        <source>&amp;Copy address</source>
        <translation type="unfinished">&amp;Kopyahin ang ♦address♦</translation>
    </message>
    <message>
        <source>Copy &amp;label</source>
        <translation type="unfinished">&amp;Kopyahin ang &amp;tatak</translation>
    </message>
    <message>
        <source>Copy &amp;amount</source>
        <translation type="unfinished">Kopyahin ang &amp;halaga</translation>
    </message>
    <message>
        <source>Could not unlock wallet.</source>
        <translation type="unfinished">Hindi maaaring ma-unlock ang pitaka.</translation>
    </message>
    </context>
<context>
    <name>ReceiveRequestDialog</name>
    <message>
        <source>Amount:</source>
        <translation type="unfinished">Halaga:</translation>
    </message>
    <message>
        <source>Wallet:</source>
        <translation type="unfinished">Pitaka:</translation>
    </message>
    </context>
<context>
    <name>RecentRequestsTableModel</name>
    <message>
        <source>Date</source>
        <translation type="unfinished">Petsa</translation>
    </message>
    <message>
        <source>Label</source>
        <translation type="unfinished">Tatak</translation>
    </message>
    <message>
        <source>(no label)</source>
        <translation type="unfinished">(walang tatak)</translation>
    </message>
    </context>
<context>
    <name>SendCoinsDialog</name>
    <message>
        <source>Quantity:</source>
        <translation type="unfinished">Dami:</translation>
    </message>
    <message>
        <source>Bytes:</source>
        <translation type="unfinished">♦Bytes♦:</translation>
    </message>
    <message>
        <source>Amount:</source>
        <translation type="unfinished">Halaga:</translation>
    </message>
    <message>
        <source>Fee:</source>
        <translation type="unfinished">Bayad:</translation>
    </message>
    <message>
        <source>After Fee:</source>
        <translation type="unfinished">Pagkatapos na Bayad:</translation>
    </message>
    <message>
        <source>Change:</source>
        <translation type="unfinished">Sukli:</translation>
    </message>
    <message>
        <source>Copy quantity</source>
        <translation type="unfinished">Kopyahin ang dami</translation>
    </message>
    <message>
        <source>Copy amount</source>
        <translation type="unfinished">Kopyahin ang halaga</translation>
    </message>
    <message>
        <source>Copy fee</source>
        <translation type="unfinished">Bayad sa pagkopya</translation>
    </message>
    <message>
        <source>Copy after fee</source>
        <translation type="unfinished">Kopyahin pagkatapos ang bayad</translation>
    </message>
    <message>
        <source>Copy bytes</source>
        <translation type="unfinished">Kopyahin ang ♦bytes♦</translation>
    </message>
    <message>
        <source>Copy change</source>
        <translation type="unfinished">Kopyahin ang pagbabago</translation>
    </message>
    <message numerus="yes">
        <source>Estimated to begin confirmation within %n block(s).</source>
        <translation type="unfinished">
            <numerusform />
            <numerusform />
        </translation>
    </message>
    <message>
        <source>(no label)</source>
        <translation type="unfinished">(walang tatak)</translation>
    </message>
</context>
<context>
    <name>TransactionDesc</name>
    <message>
        <source>Date</source>
        <translation type="unfinished">Petsa</translation>
    </message>
    <message numerus="yes">
        <source>matures in %n more block(s)</source>
        <translation type="unfinished">
            <numerusform />
            <numerusform />
        </translation>
    </message>
    <message>
        <source>Amount</source>
        <translation type="unfinished">Halaga</translation>
    </message>
    </context>
<context>
    <name>TransactionTableModel</name>
    <message>
        <source>Date</source>
        <translation type="unfinished">Petsa</translation>
    </message>
    <message>
        <source>Label</source>
        <translation type="unfinished">Tatak</translation>
    </message>
    <message>
        <source>(no label)</source>
        <translation type="unfinished">(walang tatak)</translation>
    </message>
    </context>
<context>
    <name>TransactionView</name>
    <message>
        <source>&amp;Copy address</source>
        <translation type="unfinished">&amp;Kopyahin ang ♦address♦</translation>
    </message>
    <message>
        <source>Copy &amp;label</source>
        <translation type="unfinished">&amp;Kopyahin ang &amp;tatak</translation>
    </message>
    <message>
        <source>Copy &amp;amount</source>
        <translation type="unfinished">Kopyahin ang &amp;halaga</translation>
    </message>
    <message>
        <source>Copy transaction &amp;ID</source>
        <translation type="unfinished">Kopyahin ang transaksyon  ng &amp;♦ID♦</translation>
    </message>
    <message>
        <source>Comma separated file</source>
        <extracomment>Expanded name of the CSV file format. See: https://en.wikipedia.org/wiki/Comma-separated_values.</extracomment>
        <translation type="unfinished">Kuwir hiwalay na file</translation>
    </message>
    <message>
        <source>Confirmed</source>
        <translation type="unfinished">Nakumpirma</translation>
    </message>
    <message>
        <source>Date</source>
        <translation type="unfinished">Petsa</translation>
    </message>
    <message>
        <source>Label</source>
        <translation type="unfinished">Tatak</translation>
    </message>
    <message>
        <source>Address</source>
        <translation type="unfinished">♦Address♦</translation>
    </message>
    <message>
        <source>Exporting Failed</source>
        <translation type="unfinished">Ang pag-export ay Nabigo</translation>
    </message>
    </context>
<context>
    <name>WalletFrame</name>
    <message>
        <source>Create a new wallet</source>
        <translation type="unfinished">Gumawa ng bagong pitaka</translation>
    </message>
    <message>
        <source>Error</source>
        <translation type="unfinished">Nagkamali</translation>
    </message>
    </context>
<context>
    <name>WalletModel</name>
    <message>
        <source>default wallet</source>
        <translation type="unfinished">pitaka na ♦default♦</translation>
    </message>
</context>
<context>
    <name>WalletView</name>
    <message>
        <source>&amp;Export</source>
        <translation type="unfinished">&amp;I-export</translation>
    </message>
    <message>
        <source>Export the data in the current tab to a file</source>
        <translation type="unfinished">I-export ang datos sa kasalukuyang ♦tab♦ sa isang file</translation>
    </message>
    </context>
<context>
    <name>bitcoin-core</name>
    <message>
        <source>Settings file could not be read</source>
        <translation type="unfinished">Ang mga ♦setting file♦ ay hindi mabasa</translation>
    </message>
    <message>
        <source>Settings file could not be written</source>
        <translation type="unfinished">Ang mga ♦settings file♦ ay hindi maisulat</translation>
    </message>
</context>
</TS><|MERGE_RESOLUTION|>--- conflicted
+++ resolved
@@ -3,11 +3,7 @@
     <name>AddressBookPage</name>
     <message>
         <source>Right-click to edit address or label</source>
-<<<<<<< HEAD
-        <translation type="unfinished">I-right-click upang i-edit ang address o label</translation>
-=======
         <translation type="unfinished">pindutin lamang ang kanang pindutan upang i-edit ang address o label</translation>
->>>>>>> 44d8b13c
     </message>
     <message>
         <source>Create a new address</source>
