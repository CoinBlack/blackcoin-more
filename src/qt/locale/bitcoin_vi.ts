<TS version="2.1" language="vi">
<context>
    <name>AddressBookPage</name>
    <message>
        <source>Right-click to edit address or label</source>
        <translation type="unfinished">Nhấn chuột phải để sửa địa chỉ hoặc nhãn</translation>
    </message>
    <message>
        <source>Create a new address</source>
        <translation>Tạo một địa chỉ mới</translation>
    </message>
    <message>
        <source>&amp;New</source>
        <translation type="unfinished">&amp;Mới</translation>
    </message>
    <message>
        <source>Copy the currently selected address to the system clipboard</source>
        <translation>Sao chép các địa chỉ đã được chọn vào bộ nhớ tạm thời của hệ thống</translation>
    </message>
    <message>
        <source>&amp;Copy</source>
        <translation type="unfinished">&amp;Sao chép</translation>
    </message>
    <message>
        <source>C&amp;lose</source>
        <translation type="unfinished">Đ&amp;óng lại</translation>
    </message>
    <message>
        <source>Delete the currently selected address from the list</source>
        <translation>Xóa địa chỉ đang chọn từ danh sách</translation>
    </message>
    <message>
        <source>Export the data in the current tab to a file</source>
        <translation>Xuất dữ liệu trong thẻ hiện tại ra file</translation>
    </message>
    <message>
        <source>&amp;Export</source>
        <translation>&amp;Xuất</translation>
    </message>
    <message>
        <source>&amp;Delete</source>
        <translation>&amp;Xóa</translation>
    </message>
<<<<<<< HEAD
    </context>
<context>
    <name>AddressTableModel</name>
    </context>
=======
    <message>
        <source>Choose the address to send coins to</source>
        <translation type="unfinished">Chọn địa chỉ để gửi coins đến</translation>
    </message>
    <message>
        <source>Choose the address to receive coins with</source>
        <translation type="unfinished">Chọn địa chỉ để nhận coins với</translation>
    </message>
    <message>
        <source>C&amp;hoose</source>
        <translation type="unfinished">C&amp;họn</translation>
    </message>
    <message>
        <source>Sending addresses</source>
        <translation type="unfinished">Địa chỉ đang gửi</translation>
    </message>
    <message>
        <source>Receiving addresses</source>
        <translation type="unfinished">Địa chỉ đang nhận</translation>
    </message>
    <message>
        <source>These are your Bitcoin addresses for sending payments. Always check the amount and the receiving address before sending coins.</source>
        <translation type="unfinished">Đây là những địa chỉ đang thực hiện thanh toán. Luôn kiểm tra số lượng và địa chỉ nhận trước khi gửi coins.</translation>
    </message>
    <message>
        <source>&amp;Copy Address</source>
        <translation type="unfinished">&amp;Copy Địa Chỉ</translation>
    </message>
    <message>
        <source>Copy &amp;Label</source>
        <translation type="unfinished">Copy &amp;Nhãn</translation>
    </message>
    <message>
        <source>Export Address List</source>
        <translation type="unfinished">Xuất List Địa Chỉ</translation>
    </message>
    <message>
        <source>There was an error trying to save the address list to %1. Please try again.</source>
        <extracomment>An error message. %1 is a stand-in argument for the name of the file we attempted to save to.</extracomment>
        <translation type="unfinished">Có lỗi khi đang save list địa chỉ đến %1. Vui lòng thử lại.</translation>
    </message>
    <message>
        <source>Exporting Failed</source>
        <translation type="unfinished">Xuất Thất Bại</translation>
    </message>
</context>
>>>>>>> 61646189
<context>
    <name>AddressTableModel</name>
    <message>
        <source>Label</source>
        <translation type="unfinished">Nhãn</translation>
    </message>
    <message>
        <source>Address</source>
        <translation type="unfinished">Địa chỉ</translation>
    </message>
    <message>
        <source>(no label)</source>
        <translation type="unfinished">(không nhãn)</translation>
    </message>
</context>
<context>
    <name>AskPassphraseDialog</name>
    <message>
        <source>Passphrase Dialog</source>
        <translation>Log Cụm Mật Khẩu</translation>
    </message>
    <message>
        <source>Enter passphrase</source>
        <translation>Nhập cụm mật khẩu</translation>
    </message>
    <message>
        <source>New passphrase</source>
        <translation>Cụm mật khẩu mới</translation>
    </message>
    <message>
        <source>Repeat new passphrase</source>
        <translation>Lặp lại cụm mật khẩu mới</translation>
    </message>
    <message>
        <source>Show passphrase</source>
        <translation type="unfinished">Hiện cụm từ mật khẩu</translation>
    </message>
    <message>
        <source>Encrypt wallet</source>
        <translation type="unfinished">Ví mã hóa</translation>
    </message>
    <message>
        <source>This operation needs your wallet passphrase to unlock the wallet.</source>
        <translation type="unfinished">Quá trình này cần cụm mật khẩu của bạn để mở khóa ví.</translation>
    </message>
    <message>
        <source>Unlock wallet</source>
        <translation type="unfinished">Mở khóa ví</translation>
    </message>
    <message>
        <source>Change passphrase</source>
        <translation type="unfinished">Đổi cụm mật khẩu</translation>
    </message>
    <message>
        <source>Confirm wallet encryption</source>
        <translation type="unfinished">Xác nhận mã hóa ví</translation>
    </message>
    <message>
        <source>Warning: If you encrypt your wallet and lose your passphrase, you will &lt;b&gt;LOSE ALL OF YOUR BITCOINS&lt;/b&gt;!</source>
        <translation type="unfinished">Cảnh báo: Nếu bạn mã hóa ví và mất cụm mật khẩu, bạn sẽ &lt;b&gt;MẤT TẤT CẢ BITCOIN&lt;/b&gt;!</translation>
    </message>
    <message>
        <source>Are you sure you wish to encrypt your wallet?</source>
        <translation type="unfinished">Bạn có chắc bạn muốn mã hóa ví của mình?</translation>
    </message>
    <message>
        <source>Wallet encrypted</source>
        <translation type="unfinished">Ví đã được mã hóa</translation>
    </message>
    <message>
        <source>Enter the new passphrase for the wallet.&lt;br/&gt;Please use a passphrase of &lt;b&gt;ten or more random characters&lt;/b&gt;, or &lt;b&gt;eight or more words&lt;/b&gt;.</source>
        <translation type="unfinished">Nhập cụm từ mật khẩu mới cho ví điện tử. Hãy sử dụng cụm mật khẩu với mười hoặc nhiều hơn các ký tự ngẫu nhiên, hoặc nhiều hơn tám từ.</translation>
    </message>
    <message>
        <source>Enter the old passphrase and new passphrase for the wallet.</source>
        <translation type="unfinished">Nhập cụm mật khẩu cũ và mật khẩu mới cho ví.</translation>
    </message>
    <message>
        <source>Remember that encrypting your wallet cannot fully protect your bitcoins from being stolen by malware infecting your computer.</source>
        <translation type="unfinished">Xin lưu ý rằng mật mã hóa ví của bạn không thể bảo vệ hoàn toàn bitcoin của bạn khỏi đánh cắp bởi các phẩn mềm gián điệp nhiễm vào máy tính của bạn.</translation>
    </message>
    <message>
        <source>Wallet to be encrypted</source>
        <translation type="unfinished">Ví sẽ được mã hóa</translation>
    </message>
    <message>
        <source>Your wallet is about to be encrypted. </source>
        <translation type="unfinished">Ví của bạn sẽ được mã hóa.</translation>
    </message>
    <message>
        <source>Your wallet is now encrypted. </source>
        <translation type="unfinished">Ví của bạn đã được mã hóa.</translation>
    </message>
    <message>
        <source>IMPORTANT: Any previous backups you have made of your wallet file should be replaced with the newly generated, encrypted wallet file. For security reasons, previous backups of the unencrypted wallet file will become useless as soon as you start using the new, encrypted wallet.</source>
        <translation type="unfinished">QUAN TRỌNG: Bất cứ backup nào bạn từng làm trước đây từ ví của bạn nên được thay thế tạo mới, file mã hóa ví. Vì lý do bảo mật, các backup trước đây của các ví chưa mã hóa sẽ bị vô tác dụng ngay khi bạn bắt đầu sử dụng mới, ví đã được mã hóa.</translation>
    </message>
    <message>
        <source>Wallet encryption failed</source>
        <translation type="unfinished">Quá trình mã hóa ví thất bại</translation>
    </message>
    <message>
        <source>Wallet encryption failed due to an internal error. Your wallet was not encrypted.</source>
        <translation type="unfinished">Quá trình mã hóa ví thất bại do một lỗi nội tại. Ví của bạn vẫn chưa được mã hóa.</translation>
    </message>
    <message>
        <source>The supplied passphrases do not match.</source>
        <translation type="unfinished">Cụm mật khẩu được cung cấp không đúng.</translation>
    </message>
    <message>
        <source>Wallet unlock failed</source>
        <translation type="unfinished">Mở khóa ví thất bại</translation>
    </message>
    <message>
        <source>The passphrase entered for the wallet decryption was incorrect.</source>
        <translation type="unfinished">Cụm mật khẩu đã nhập để giải mã ví không đúng.</translation>
    </message>
    <message>
        <source>Wallet passphrase was successfully changed.</source>
        <translation type="unfinished">Cụm mật khẩu thay đổi thành công.</translation>
    </message>
    <message>
        <source>Warning: The Caps Lock key is on!</source>
        <translation type="unfinished">Cảnh báo: chữ Viết Hoa đang bật!</translation>
    </message>
    </context>
<context>
<<<<<<< HEAD
    <name>FreespaceChecker</name>
    </context>
<context>
    <name>HelpMessageDialog</name>
    </context>
<context>
    <name>Intro</name>
    </context>
<context>
    <name>ModalOverlay</name>
    </context>
<context>
    <name>OpenURIDialog</name>
    </context>
<context>
    <name>OptionsDialog</name>
    </context>
<context>
    <name>OverviewPage</name>
    </context>
<context>
    <name>PaymentServer</name>
    </context>
<context>
    <name>PeerTableModel</name>
=======
    <name>BanTableModel</name>
    <message>
        <source>Banned Until</source>
        <translation type="unfinished">Cấm Đến</translation>
    </message>
</context>
<context>
    <name>BitcoinApplication</name>
    <message>
        <source>A fatal error occurred. %1 can no longer continue safely and will quit.</source>
        <translation type="unfinished">Lỗi nghiêm trong. %1 không thể tiếp tục và sẽ thoát ra</translation>
    </message>
>>>>>>> 61646189
    </context>
<context>
    <name>QObject</name>
    <message>
        <source>Error: Specified data directory "%1" does not exist.</source>
        <translation type="unfinished">Error: Xác định data directory "%1" không tồn tại.</translation>
    </message>
    <message>
        <source>Error: Cannot parse configuration file: %1.</source>
        <translation type="unfinished">Lỗi: không thể  phân giải tệp cài đặt cấu hình: %1.</translation>
    </message>
    <message>
        <source>Amount</source>
        <translation type="unfinished">Số lượng</translation>
    </message>
<<<<<<< HEAD
    </context>
<context>
    <name>QObject::QObject</name>
    </context>
<context>
    <name>QRImageWidget</name>
    </context>
<context>
    <name>RPCConsole</name>
    </context>
<context>
    <name>ReceiveCoinsDialog</name>
    </context>
<context>
    <name>ReceiveRequestDialog</name>
=======
>>>>>>> 61646189
    <message>
        <source>Enter a Bitcoin address (e.g. %1)</source>
        <translation type="unfinished">Nhập một Bitcoin address (e.g. %1)</translation>
    </message>
<<<<<<< HEAD
    </context>
<context>
    <name>RecentRequestsTableModel</name>
    </context>
<context>
    <name>SendCoinsDialog</name>
=======
>>>>>>> 61646189
    <message>
        <source>%1 h</source>
        <translation type="unfinished">%1 giờ</translation>
    </message>
    <message>
        <source>%1 m</source>
        <translation type="unfinished">%1 phút</translation>
    </message>
    <message>
        <source>%1 s</source>
        <translation type="unfinished">%1 giây</translation>
    </message>
    <message numerus="yes">
        <source>%n second(s)</source>
        <translation>
            <numerusform />
        </translation>
    </message>
    <message numerus="yes">
        <source>%n minute(s)</source>
        <translation>
            <numerusform />
        </translation>
    </message>
    <message numerus="yes">
        <source>%n hour(s)</source>
        <translation type="unfinished">
            <numerusform />
        </translation>
    </message>
    <message numerus="yes">
        <source>%n day(s)</source>
        <translation type="unfinished">
            <numerusform />
        </translation>
    </message>
    <message numerus="yes">
        <source>%n week(s)</source>
        <translation type="unfinished">
            <numerusform />
        </translation>
    </message>
    <message>
        <source>%1 and %2</source>
        <translation type="unfinished">%1 và %2</translation>
    </message>
    <message numerus="yes">
        <source>%n year(s)</source>
        <translation type="unfinished">
            <numerusform />
        </translation>
    </message>
    </context>
<context>
<<<<<<< HEAD
    <name>SendCoinsEntry</name>
    </context>
<context>
    <name>SendConfirmationDialog</name>
    </context>
<context>
    <name>ShutdownWindow</name>
    </context>
<context>
    <name>SignVerifyMessageDialog</name>
    </context>
<context>
    <name>SplashScreen</name>
    </context>
<context>
    <name>TrafficGraphWidget</name>
    </context>
<context>
    <name>TransactionDesc</name>
    </context>
<context>
    <name>TransactionDescDialog</name>
    </context>
<context>
    <name>TransactionTableModel</name>
    </context>
<context>
    <name>TransactionView</name>
    </context>
<context>
    <name>UnitDisplayStatusBarControl</name>
    </context>
<context>
    <name>WalletFrame</name>
    </context>
<context>
    <name>WalletModel</name>
    </context>
<context>
    <name>WalletView</name>
    </context>
<context>
    <name>bitcoin-core</name>
=======
    <name>BitcoinGUI</name>
    <message>
        <source>&amp;Overview</source>
        <translation>&amp;Tổng quan</translation>
    </message>
    <message>
        <source>Show general overview of wallet</source>
        <translation>Hiển thị tổng quan ví</translation>
    </message>
    <message>
        <source>&amp;Transactions</source>
        <translation>&amp;Các Giao Dịch</translation>
    </message>
    <message>
        <source>Browse transaction history</source>
        <translation>Trình duyệt lịch sử giao dịch</translation>
    </message>
    <message>
        <source>E&amp;xit</source>
        <translation>T&amp;hoát</translation>
    </message>
    <message>
        <source>Quit application</source>
        <translation>Đóng ứng dụng</translation>
    </message>
    <message>
        <source>&amp;About %1</source>
        <translation type="unfinished">&amp;Khoảng %1</translation>
    </message>
    <message>
        <source>Show information about %1</source>
        <translation type="unfinished">Hiện thông tin khoảng %1</translation>
    </message>
    <message>
        <source>About &amp;Qt</source>
        <translation>Về &amp;Qt</translation>
    </message>
    <message>
        <source>Show information about Qt</source>
        <translation>Hiện thông tin về Qt</translation>
    </message>
    <message>
        <source>Modify configuration options for %1</source>
        <translation type="unfinished">Sửa đổi tùy chỉnh cấu hình cho %1</translation>
    </message>
    <message>
        <source>Create a new wallet</source>
        <translation type="unfinished">Tạo một ví mới</translation>
    </message>
    <message>
        <source>Wallet:</source>
        <translation type="unfinished">Ví tiền</translation>
    </message>
    <message>
        <source>Network activity disabled.</source>
        <extracomment>A substring of the tooltip.</extracomment>
        <translation type="unfinished">Hoạt động mạng được vô hiệu.</translation>
    </message>
    <message>
        <source>Proxy is &lt;b&gt;enabled&lt;/b&gt;: %1</source>
        <translation type="unfinished">Proxy là &lt;b&gt; cho phép &lt;/b&gt;: %1</translation>
    </message>
    <message>
        <source>Send coins to a Bitcoin address</source>
        <translation>Gửi coin đến một địa chỉ Bitcoin</translation>
    </message>
    <message>
        <source>Backup wallet to another location</source>
        <translation>Backup ví đến một địa chỉ khác</translation>
    </message>
    <message>
        <source>Change the passphrase used for wallet encryption</source>
        <translation>Thay đổi cụm mật khẩu cho ví đã mã hóa</translation>
    </message>
    <message>
        <source>&amp;Send</source>
        <translation>&amp;Gửi</translation>
    </message>
    <message>
        <source>&amp;Receive</source>
        <translation>&amp;Nhận</translation>
    </message>
    <message>
        <source>&amp;Show / Hide</source>
        <translation>&amp;Hiển thị / Ẩn</translation>
    </message>
    <message>
        <source>Show or hide the main Window</source>
        <translation>Hiện hoặc ẩn cửa sổ chính</translation>
    </message>
    <message>
        <source>Encrypt the private keys that belong to your wallet</source>
        <translation>Mã hóa private key thuộc về ví của bạn</translation>
    </message>
    <message>
        <source>Sign messages with your Bitcoin addresses to prove you own them</source>
        <translation>Đăng ký lời nhắn với địa chỉ Bitcoin của bạn để chứng minh quyền sở hữu chúng</translation>
    </message>
    <message>
        <source>Verify messages to ensure they were signed with specified Bitcoin addresses</source>
        <translation>Xác minh lời nhắn để chắc chắn đã được đăng ký với địa chỉ Bitcoin xác định</translation>
    </message>
    <message>
        <source>Tabs toolbar</source>
        <translation>Các thanh công cụ</translation>
    </message>
    <message>
        <source>Request payments (generates QR codes and bitcoin: URIs)</source>
        <translation type="unfinished">Yêu cầu thanh toán (tạo QR code và bitcoin: URIs)</translation>
    </message>
    <message>
        <source>Show the list of used sending addresses and labels</source>
        <translation type="unfinished">Hiển thị danh sách các địa chỉ và nhãn đã dùng để gửi</translation>
    </message>
    <message>
        <source>Show the list of used receiving addresses and labels</source>
        <translation type="unfinished">Hiển thị danh sách các địa chỉ và nhãn đã dùng để nhận</translation>
    </message>
    <message>
        <source>&amp;Command-line options</source>
        <translation type="unfinished">&amp;Tùy chỉnh Command-line</translation>
    </message>
    <message numerus="yes">
        <source>Processed %n block(s) of transaction history.</source>
        <translation>
            <numerusform />
        </translation>
    </message>
    <message>
        <source>%1 behind</source>
        <translation>%1 phia sau</translation>
    </message>
    <message>
        <source>Last received block was generated %1 ago.</source>
        <translation>Khối nhận cuối cùng đã được tạo %1.</translation>
    </message>
    <message>
        <source>Transactions after this will not yet be visible.</source>
        <translation>Các giao dịch sau giao dịch này sẽ không được hiển thị.</translation>
    </message>
    <message>
        <source>Error</source>
        <translation>Lỗi</translation>
    </message>
    <message>
        <source>Warning</source>
        <translation>Cảnh báo</translation>
    </message>
    <message>
        <source>Information</source>
        <translation>Thông tin</translation>
    </message>
    <message>
        <source>Up to date</source>
        <translation>Đã cập nhật</translation>
    </message>
    <message>
        <source>Node window</source>
        <translation type="unfinished">Cửa sổ node</translation>
    </message>
    <message>
        <source>Open node debugging and diagnostic console</source>
        <translation type="unfinished">Mở dòng lệnh tìm và gỡ lỗi cho node</translation>
    </message>
    <message>
        <source>&amp;Sending addresses</source>
        <translation type="unfinished">&amp;Các địa chỉ đang gửi</translation>
    </message>
    <message>
        <source>&amp;Receiving addresses</source>
        <translation type="unfinished">&amp;Các địa chỉ đang nhận</translation>
    </message>
    <message>
        <source>Open a bitcoin: URI</source>
        <translation type="unfinished">Mở một bitcoin: URI</translation>
    </message>
    <message>
        <source>Open Wallet</source>
        <translation type="unfinished">Mớ ví</translation>
    </message>
    <message>
        <source>Open a wallet</source>
        <translation type="unfinished">Mở một ví</translation>
    </message>
    <message>
        <source>Close wallet</source>
        <translation type="unfinished">Đông ví</translation>
    </message>
    <message>
        <source>Close all wallets</source>
        <translation type="unfinished">Đóng tất cả ví</translation>
    </message>
    <message>
        <source>Show the %1 help message to get a list with possible Bitcoin command-line options</source>
        <translation type="unfinished">Hiển thị %1 tin nhắn hỗ trợ để nhận được danh sách Bitcoin command-line khả dụng</translation>
    </message>
    <message>
        <source>default wallet</source>
        <translation type="unfinished">ví mặc định</translation>
    </message>
    <message>
        <source>No wallets available</source>
        <translation type="unfinished">Không có ví nào</translation>
    </message>
    <message>
        <source>Minimize</source>
        <translation type="unfinished">Thu nhỏ</translation>
    </message>
    <message>
        <source>Zoom</source>
        <translation type="unfinished">Phóng</translation>
    </message>
    <message>
        <source>Main Window</source>
        <translation type="unfinished">Màn hình chính</translation>
    </message>
    <message>
        <source>%1 client</source>
        <translation type="unfinished">%1 khách</translation>
    </message>
    <message numerus="yes">
        <source>%n active connection(s) to Bitcoin network.</source>
        <extracomment>A substring of the tooltip.</extracomment>
        <translation type="unfinished">
            <numerusform />
        </translation>
    </message>
    <message>
        <source>Warning: %1</source>
        <translation type="unfinished">Cảnh báo: %1</translation>
    </message>
    <message>
        <source>Date: %1
</source>
        <translation type="unfinished">Ngày %1
</translation>
    </message>
    <message>
        <source>Amount: %1
</source>
        <translation type="unfinished">Số lượng: %1
</translation>
    </message>
    <message>
        <source>Wallet: %1
</source>
        <translation type="unfinished">Ví: %1
</translation>
    </message>
    <message>
        <source>Type: %1
</source>
        <translation type="unfinished">Loại: %1
</translation>
    </message>
    <message>
        <source>Label: %1
</source>
        <translation type="unfinished">Nhãn: %1
</translation>
    </message>
    <message>
        <source>Address: %1
</source>
        <translation type="unfinished">Địa chỉ: %1
</translation>
    </message>
    <message>
        <source>Sent transaction</source>
        <translation>Giao dịch đã gửi</translation>
    </message>
    <message>
        <source>Incoming transaction</source>
        <translation>Giao dịch đang nhận</translation>
    </message>
    <message>
        <source>HD key generation is &lt;b&gt;enabled&lt;/b&gt;</source>
        <translation type="unfinished">Khởi tạo HD key &lt;b&gt;enabled&lt;/b&gt;</translation>
    </message>
    <message>
        <source>HD key generation is &lt;b&gt;disabled&lt;/b&gt;</source>
        <translation type="unfinished">Khởi tạo HD key &lt;b&gt;disabled&lt;/b&gt;</translation>
    </message>
    <message>
        <source>Private key &lt;b&gt;disabled&lt;/b&gt;</source>
        <translation type="unfinished">Khóa riên tư &lt;b&gt;đã tắt&lt;/b&gt;</translation>
    </message>
    <message>
        <source>Wallet is &lt;b&gt;encrypted&lt;/b&gt; and currently &lt;b&gt;unlocked&lt;/b&gt;</source>
        <translation>Ví thì &lt;b&gt;encrypted&lt;/b&gt; và hiện tại &lt;b&gt;unlocked&lt;/b&gt;</translation>
    </message>
    <message>
        <source>Wallet is &lt;b&gt;encrypted&lt;/b&gt; and currently &lt;b&gt;locked&lt;/b&gt;</source>
        <translation>Ví thì &lt;b&gt;encrypted&lt;/b&gt; và hiện tại &lt;b&gt;locked&lt;/b&gt;</translation>
    </message>
    </context>
<context>
    <name>CoinControlDialog</name>
    <message>
        <source>Coin Selection</source>
        <translation type="unfinished">Lựa chọn Coin</translation>
    </message>
    <message>
        <source>Quantity:</source>
        <translation type="unfinished">Số lượng:</translation>
    </message>
    <message>
        <source>Amount:</source>
        <translation type="unfinished">Số lượng:</translation>
    </message>
    <message>
        <source>Fee:</source>
        <translation type="unfinished">Phí:</translation>
    </message>
    <message>
        <source>Dust:</source>
        <translation type="unfinished">Rác:</translation>
    </message>
    <message>
        <source>After Fee:</source>
        <translation type="unfinished">Sau Phí:</translation>
    </message>
    <message>
        <source>Change:</source>
        <translation type="unfinished">Thay đổi:</translation>
    </message>
    <message>
        <source>(un)select all</source>
        <translation type="unfinished">(không)chọn tất cả</translation>
    </message>
    <message>
        <source>Amount</source>
        <translation type="unfinished">Số lượng</translation>
    </message>
    <message>
        <source>Received with label</source>
        <translation type="unfinished">Đã nhận với nhãn</translation>
    </message>
    <message>
        <source>Received with address</source>
        <translation type="unfinished">Đã nhận với địa chỉ</translation>
    </message>
    <message>
        <source>Date</source>
        <translation type="unfinished">Ngày</translation>
    </message>
    <message>
        <source>Confirmations</source>
        <translation type="unfinished">Xác nhận</translation>
    </message>
    <message>
        <source>Confirmed</source>
        <translation type="unfinished">Đã xác nhận</translation>
    </message>
    <message>
        <source>Copy amount</source>
        <translation type="unfinished">Sao chép số lượng</translation>
    </message>
    <message>
        <source>Copy quantity</source>
        <translation type="unfinished">Sao chép số lượng</translation>
    </message>
    <message>
        <source>Copy fee</source>
        <translation type="unfinished">Sao chép phí</translation>
    </message>
    <message>
        <source>Copy after fee</source>
        <translation type="unfinished">Sao chép sau phí</translation>
    </message>
    <message>
        <source>Copy bytes</source>
        <translation type="unfinished">Sao chép bytes</translation>
    </message>
    <message>
        <source>Copy dust</source>
        <translation type="unfinished">Sao chép rác</translation>
    </message>
    <message>
        <source>Copy change</source>
        <translation type="unfinished">Sao chép thay đổi</translation>
    </message>
    <message>
        <source>(%1 locked)</source>
        <translation type="unfinished">(%1 đã khóa)</translation>
    </message>
    <message>
        <source>yes</source>
        <translation type="unfinished">có</translation>
    </message>
    <message>
        <source>no</source>
        <translation type="unfinished">không</translation>
    </message>
    <message>
        <source>This label turns red if any recipient receives an amount smaller than the current dust threshold.</source>
        <translation type="unfinished">Label này chuyển sang đỏ nếu bất cứ giao dịch nhận nào có số lượng nhỏ hơn ngưỡng dust.</translation>
    </message>
    <message>
        <source>Can vary +/- %1 satoshi(s) per input.</source>
        <translation type="unfinished">Có thể thay đổi +/-%1 satoshi(s) trên input.</translation>
    </message>
    <message>
        <source>(no label)</source>
        <translation type="unfinished">(không nhãn)</translation>
    </message>
    <message>
        <source>change from %1 (%2)</source>
        <translation type="unfinished">change từ %1 (%2)</translation>
    </message>
    </context>
<context>
    <name>CreateWalletActivity</name>
    <message>
        <source>Create wallet failed</source>
        <translation type="unfinished">Tạo ví thất bại</translation>
    </message>
    <message>
        <source>Create wallet warning</source>
        <translation type="unfinished">Cảnh báo khi tạo ví</translation>
    </message>
    </context>
<context>
    <name>OpenWalletActivity</name>
    <message>
        <source>Open wallet failed</source>
        <translation type="unfinished">Mở ví thất bại</translation>
    </message>
    <message>
        <source>Open wallet warning</source>
        <translation type="unfinished">Mở ví cảnh báo</translation>
    </message>
    <message>
        <source>default wallet</source>
        <translation type="unfinished">ví mặc định</translation>
    </message>
    </context>
<context>
    <name>WalletController</name>
    <message>
        <source>Close wallet</source>
        <translation type="unfinished">Đông ví</translation>
    </message>
    <message>
        <source>Are you sure you wish to close the wallet &lt;i&gt;%1&lt;/i&gt;?</source>
        <translation type="unfinished">Bạn có chắc bạn muốn đóng ví %1 ?</translation>
    </message>
    <message>
        <source>Closing the wallet for too long can result in having to resync the entire chain if pruning is enabled.</source>
        <translation type="unfinished">Đóng ví thời gian dài sẽ dẫn đến phải đồng bộ hóa lại cả chuỗi nếu cắt tỉa pruning được kích hoạt</translation>
    </message>
    <message>
        <source>Close all wallets</source>
        <translation type="unfinished">Đóng tất cả ví</translation>
    </message>
    <message>
        <source>Are you sure you wish to close all wallets?</source>
        <translation type="unfinished">Bạn có chắc chắn muốn đóng tất cả ví không?</translation>
    </message>
</context>
<context>
    <name>CreateWalletDialog</name>
    <message>
        <source>Create Wallet</source>
        <translation type="unfinished">Tạo Ví</translation>
    </message>
    <message>
        <source>Wallet Name</source>
        <translation type="unfinished">Tên Ví</translation>
    </message>
    <message>
        <source>Wallet</source>
        <translation type="unfinished">Ví</translation>
    </message>
    <message>
        <source>Encrypt the wallet. The wallet will be encrypted with a passphrase of your choice.</source>
        <translation type="unfinished">Mật mã hóa ví. Ví sẽ được mật mã hóa với cụm mật khẩu của bạn.</translation>
    </message>
    <message>
        <source>Encrypt Wallet</source>
        <translation type="unfinished">Mật mã hóa ví</translation>
    </message>
    <message>
        <source>Disable private keys for this wallet. Wallets with private keys disabled will have no private keys and cannot have an HD seed or imported private keys. This is ideal for watch-only wallets.</source>
        <translation type="unfinished">Tắt các khóa cá nhân cho ví này. Các ví với khóa cá nhân tắt sẽ không có các khóa cá nhân và không thể có nhân HD hoặc nhập thêm khóa cá nhân. Việc này tốt cho các ví chỉ dùng để xem.</translation>
    </message>
    <message>
        <source>Disable Private Keys</source>
        <translation type="unfinished">Vô hiệu hóa khóa cá nhân</translation>
    </message>
    <message>
        <source>Make a blank wallet. Blank wallets do not initially have private keys or scripts. Private keys and addresses can be imported, or an HD seed can be set, at a later time.</source>
        <translation type="unfinished">Tạo một ví trống. Ví trống không có các khóa cá nhân hay script ban đầu. Khóa cá nhân và địa chỉ có thể được nhập, hoặc một nhân HD có thể được thiết lập sau đó.</translation>
    </message>
    <message>
        <source>Make Blank Wallet</source>
        <translation type="unfinished">Tạo ví trống</translation>
    </message>
    <message>
        <source>Create</source>
        <translation type="unfinished">Tạo</translation>
    </message>
    </context>
<context>
    <name>EditAddressDialog</name>
    <message>
        <source>&amp;Label</source>
        <translation>Nhãn dữ liệu</translation>
    </message>
    <message>
        <source>The label associated with this address list entry</source>
        <translation type="unfinished">Label liên kết với list address ban đầu này</translation>
    </message>
    <message>
        <source>The address associated with this address list entry. This can only be modified for sending addresses.</source>
        <translation type="unfinished">Label liên kết với list address ban đầu này. Điều này chỉ được điều chỉnh cho địa chỉ gửi.</translation>
    </message>
    <message>
        <source>&amp;Address</source>
        <translation>Địa chỉ</translation>
    </message>
    <message>
        <source>New sending address</source>
        <translation type="unfinished">Address đang gửi mới</translation>
    </message>
    <message>
        <source>Edit receiving address</source>
        <translation type="unfinished">Edit address đang nhận</translation>
    </message>
    <message>
        <source>Edit sending address</source>
        <translation type="unfinished">Edit address đang gửi</translation>
    </message>
    <message>
        <source>The entered address "%1" is not a valid Bitcoin address.</source>
        <translation type="unfinished">Address đã nhập "%1" không valid Bitcoin address.</translation>
    </message>
    <message>
        <source>Address "%1" already exists as a receiving address with label "%2" and so cannot be added as a sending address.</source>
        <translation type="unfinished">Địa chỉ "%1" đã tồn tại như địa chỉ nhận với nhãn "%2" và vì vậy không thể thêm như là địa chỉ gửi.</translation>
    </message>
    <message>
        <source>The entered address "%1" is already in the address book with label "%2".</source>
        <translation type="unfinished">Địa chỉ  nhập "%1" đã có trong sổ địa chỉ với nhãn "%2".</translation>
    </message>
    <message>
        <source>Could not unlock wallet.</source>
        <translation type="unfinished">Không thể unlock wallet.</translation>
    </message>
    <message>
        <source>New key generation failed.</source>
        <translation type="unfinished">Khởi tạo key mới thất bại.</translation>
    </message>
</context>
<context>
    <name>FreespaceChecker</name>
    <message>
        <source>A new data directory will be created.</source>
        <translation>Một danh mục dữ liệu mới sẽ được tạo.</translation>
    </message>
    <message>
        <source>name</source>
        <translation>tên</translation>
    </message>
    <message>
        <source>Directory already exists. Add %1 if you intend to create a new directory here.</source>
        <translation>Danh mục đã tồn tại. Thêm %1 nếu bạn dự định creat một danh mục mới ở đây.</translation>
    </message>
    <message>
        <source>Path already exists, and is not a directory.</source>
        <translation>Path đã tồn tại, và không là danh mục.</translation>
    </message>
    <message>
        <source>Cannot create data directory here.</source>
        <translation>Không thể create dữ liệu danh mục tại đây.</translation>
    </message>
</context>
<context>
    <name>Intro</name>
    <message>
        <source>At least %1 GB of data will be stored in this directory, and it will grow over time.</source>
        <translation type="unfinished">Ít nhất %1 GB data sẽ được trữ tại danh mục này, và nó sẽ lớn theo thời gian.</translation>
    </message>
    <message>
        <source>Approximately %1 GB of data will be stored in this directory.</source>
        <translation type="unfinished">Gần đúng %1 GB of data sẽ được lưu giữ trong danh mục này.</translation>
    </message>
    <message numerus="yes">
        <source>(sufficient to restore backups %n day(s) old)</source>
        <extracomment>Explanatory text on the capability of the current prune target.</extracomment>
        <translation type="unfinished">
            <numerusform />
        </translation>
    </message>
    <message>
        <source>%1 will download and store a copy of the Bitcoin block chain.</source>
        <translation type="unfinished">%1 sẽ download và lưu trữ một bản copy của Bitcoin block chain.</translation>
    </message>
    <message>
        <source>The wallet will also be stored in this directory.</source>
        <translation type="unfinished">Wallet sẽ cùng được lưu giữ trong danh mục này.</translation>
    </message>
    <message>
        <source>Error: Specified data directory "%1" cannot be created.</source>
        <translation type="unfinished">Error: Danh mục data xác định "%1" không thể được tạo.</translation>
    </message>
    <message>
        <source>Error</source>
        <translation>Lỗi</translation>
    </message>
    <message>
        <source>As this is the first time the program is launched, you can choose where %1 will store its data.</source>
        <translation type="unfinished">Đây là lần đầu chương trình khởi chạy, bạn có thể chọn nơi %1 sẽ lưu trữ data.</translation>
    </message>
    <message>
        <source>When you click OK, %1 will begin to download and process the full %4 block chain (%2GB) starting with the earliest transactions in %3 when %4 initially launched.</source>
        <translation type="unfinished">Khi bạn click OK, %1 sẽ bắt đầu download và process the full %4 block chain (%2GB) starting with the earliest transactions in %3 when %4 initially launched.</translation>
    </message>
    <message>
        <source>Reverting this setting requires re-downloading the entire blockchain. It is faster to download the full chain first and prune it later. Disables some advanced features.</source>
        <translation type="unfinished">Đảo ngược lại thiết lập này yêu cầu download lại toàn bộ blockchain. Download toàn bộ blockchain trước và loại nó sau đó sẽ nhanh hơn. Vô hiệu hóa một số tính năng nâng cao.</translation>
    </message>
    <message>
        <source>This initial synchronisation is very demanding, and may expose hardware problems with your computer that had previously gone unnoticed. Each time you run %1, it will continue downloading where it left off.</source>
        <translation type="unfinished">Đồng bộ hóa ban đầu này rất đòi hỏi, và có thể phơi bày các sự cố về phần cứng với máy tính của bạn trước đó đã không được chú ý. Mỗi khi bạn chạy %1, nó sẽ tiếp tục tải về nơi nó dừng lại.</translation>
    </message>
    <message>
        <source>If you have chosen to limit block chain storage (pruning), the historical data must still be downloaded and processed, but will be deleted afterward to keep your disk usage low.</source>
        <translation type="unfinished">Nếu bạn đã chọn giới hạn block chain lưu trữ (pruning),dữ liệu lịch sử vẫn phải được tải xuống và xử lý, nhưng sẽ bị xóa sau đó để giữ cho việc sử dụng đĩa của bạn ở mức usage thấp.</translation>
    </message>
    <message>
        <source>Use the default data directory</source>
        <translation>Sử dụng default danh mục đa ta</translation>
    </message>
    <message>
        <source>Use a custom data directory:</source>
        <translation>Sử dụng custom danh mục data:</translation>
    </message>
</context>
<context>
    <name>HelpMessageDialog</name>
    <message>
        <source>version</source>
        <translation type="unfinished">phiên bản</translation>
    </message>
    </context>
<context>
    <name>ShutdownWindow</name>
    <message>
        <source>Do not shut down the computer until this window disappears.</source>
        <translation type="unfinished">Đừng tắt máy tính đến khi cửa sổ này đóng.</translation>
    </message>
</context>
<context>
    <name>ModalOverlay</name>
    <message>
        <source>Recent transactions may not yet be visible, and therefore your wallet's balance might be incorrect. This information will be correct once your wallet has finished synchronizing with the bitcoin network, as detailed below.</source>
        <translation type="unfinished">Giao dịch gần đây có thể chưa được hiển thị, và vì vậy số dư wallet của bạn có thể không dúng. Thông tin này sẽ được làm đúng khi wallet hoàn thành đồng bộ với bitcoin network, như chi tiết bên dưới.</translation>
    </message>
    <message>
        <source>Attempting to spend bitcoins that are affected by not-yet-displayed transactions will not be accepted by the network.</source>
        <translation type="unfinished">Cố gắng spend các bitcoins bị ảnh hưởng bởi các giao dịch chưa được hiển thị sẽ không được chấp nhận bởi mạng.</translation>
    </message>
    <message>
        <source>Number of blocks left</source>
        <translation type="unfinished">Số của blocks còn lại</translation>
    </message>
    <message>
        <source>Last block time</source>
        <translation type="unfinished">Thời gian block cuối cùng</translation>
    </message>
    <message>
        <source>Progress</source>
        <translation type="unfinished">Tiến độ</translation>
    </message>
    <message>
        <source>Progress increase per hour</source>
        <translation type="unfinished">Tiến độ tăng mỗi giờ</translation>
    </message>
    <message>
        <source>Estimated time left until synced</source>
        <translation type="unfinished">Ước tính thời gian còn lại đến khi đồng bộ</translation>
    </message>
    <message>
        <source>Hide</source>
        <translation type="unfinished">Ẩn</translation>
    </message>
    <message>
        <source>%1 is currently syncing.  It will download headers and blocks from peers and validate them until reaching the tip of the block chain.</source>
        <translation type="unfinished">%1 đang được đồng bộ. Header và block sẽ được download từ các nốt lân cận và thẩm định tới khi đạt đỉnh của blockchain.</translation>
    </message>
    </context>
<context>
    <name>OpenURIDialog</name>
    <message>
        <source>Open bitcoin URI</source>
        <translation type="unfinished">Mở bitcoin URI</translation>
    </message>
    </context>
<context>
    <name>OptionsDialog</name>
    <message>
        <source>Options</source>
        <translation>Tùy chỉnh</translation>
    </message>
    <message>
        <source>&amp;Main</source>
        <translation>&amp;Chính</translation>
    </message>
    <message>
        <source>Automatically start %1 after logging in to the system.</source>
        <translation type="unfinished">Tự động bắt đầu %1 sau khi đăng nhập vào system.</translation>
    </message>
    <message>
        <source>&amp;Start %1 on system login</source>
        <translation type="unfinished">&amp;Bắt đầu %1 trên đăng nhập system</translation>
    </message>
    <message>
        <source>Shows if the supplied default SOCKS5 proxy is used to reach peers via this network type.</source>
        <translation type="unfinished">Hiển thị nếu cung cấp default SOCKS5 proxy is used to reach peers via this network type.</translation>
    </message>
    <message>
        <source>Minimize instead of exit the application when the window is closed. When this option is enabled, the application will be closed only after selecting Exit in the menu.</source>
        <translation type="unfinished">Minimize thay vì thoát khỏi ứng dụng khi cửa sổ đóng lại. Khi bật tùy chọn này, ứng dụng sẽ chỉ được đóng sau khi chọn Exit trong menu.</translation>
    </message>
    <message>
        <source>Third party URLs (e.g. a block explorer) that appear in the transactions tab as context menu items. %s in the URL is replaced by transaction hash. Multiple URLs are separated by vertical bar |.</source>
        <translation type="unfinished">Bên thứ ba URLs (e.g. a block explorer) xuất hiện trong thẻ giao dịch như context menu items. %s in the URL thì được thay thế bởi transaction hash. Multiple URLs are separated by vertical bar |.</translation>
    </message>
    <message>
        <source>Open the %1 configuration file from the working directory.</source>
        <translation type="unfinished">Mở %1 configuration file từ danh mục làm việc working directory.</translation>
    </message>
    <message>
        <source>Open Configuration File</source>
        <translation type="unfinished">Mở File cấu hình</translation>
    </message>
    <message>
        <source>Reset all client options to default.</source>
        <translation>Reset tất cả client options to default.</translation>
    </message>
    <message>
        <source>&amp;Reset Options</source>
        <translation>&amp;Reset Tùy chọn</translation>
    </message>
    <message>
        <source>Prune &amp;block storage to</source>
        <translation type="unfinished">Cắt tỉa và lưu trữ khối tới</translation>
    </message>
    <message>
        <source>Reverting this setting requires re-downloading the entire blockchain.</source>
        <translation type="unfinished">Hoàn nguyên cài đặt này yêu cầu tải xuống lại toàn bộ blockchain.</translation>
    </message>
    <message>
        <source>Accept connections from outside.</source>
        <translation type="unfinished">Chấp nhận kết nối từ bên ngoài</translation>
    </message>
    <message>
        <source>Allow incomin&amp;g connections</source>
        <translation type="unfinished">Chấp nhận  kết nối đang tới</translation>
    </message>
    <message>
        <source>Connect to the Bitcoin network through a SOCKS5 proxy.</source>
        <translation type="unfinished">Kết nối đến Bitcoin network qua một SOCKS5 proxy.</translation>
    </message>
    <message>
        <source>&amp;Connect through SOCKS5 proxy (default proxy):</source>
        <translation type="unfinished">&amp;Connect qua SOCKS5 proxy (default proxy):</translation>
    </message>
    <message>
        <source>Used for reaching peers via:</source>
        <translation type="unfinished">Sử dụng reaching peers via:</translation>
    </message>
    <message>
        <source>Show only a tray icon after minimizing the window.</source>
        <translation>Hiển thị chỉ thẻ icon sau khi thu nhỏ cửa sổ.</translation>
    </message>
    <message>
        <source>&amp;Minimize to the tray instead of the taskbar</source>
        <translation>&amp;Minimize đến thẻ thay vì taskbar</translation>
    </message>
    <message>
        <source>User Interface &amp;language:</source>
        <translation>Giao diện người dùng &amp;language:</translation>
    </message>
    <message>
        <source>The user interface language can be set here. This setting will take effect after restarting %1.</source>
        <translation type="unfinished">Giao diện ngôn ngữ người dùng có thể được thiết lập tại đây. Tùy chọn này sẽ có hiệu lực sau khi khởi động lại %1.</translation>
    </message>
    <message>
        <source>&amp;Unit to show amounts in:</source>
        <translation>&amp;Unit để hiện số lượng tại đây:</translation>
    </message>
    <message>
        <source>Choose the default subdivision unit to show in the interface and when sending coins.</source>
        <translation>Chọn default đơn vị phân chia để hiện giao diện và đang gửi coins.</translation>
    </message>
    <message>
        <source>Whether to show coin control features or not.</source>
        <translation type="unfinished">Cho hiển thị tính năng coin control hoặc không.</translation>
    </message>
    <message>
        <source>&amp;Third party transaction URLs</source>
        <translation type="unfinished">&amp;Các URL giao dịch của bên thứ ba</translation>
    </message>
    <message>
        <source>Options set in this dialog are overridden by the command line or in the configuration file:</source>
        <translation type="unfinished">Các tùy chọn được đặt trong hộp thoại này bị ghi đè bởi dòng lệnh hoặc trong tệp cấu hình:</translation>
    </message>
    <message>
        <source>&amp;Cancel</source>
        <translation>&amp;Hủy</translation>
    </message>
    <message>
        <source>none</source>
        <translation type="unfinished">không có gì</translation>
    </message>
    <message>
        <source>Confirm options reset</source>
        <translation>Confirm tùy chọn reset</translation>
    </message>
    <message>
        <source>Client restart required to activate changes.</source>
        <translation type="unfinished">Client yêu cầu khởi động lại để thay đổi có hiệu lực.</translation>
    </message>
    <message>
        <source>Client will be shut down. Do you want to proceed?</source>
        <translation type="unfinished">Client sẽ đóng lại. Tiếp tục chứ?</translation>
    </message>
    <message>
        <source>Configuration options</source>
        <translation type="unfinished">Tùy chọn cấu hình</translation>
    </message>
    <message>
        <source>The configuration file is used to specify advanced user options which override GUI settings. Additionally, any command-line options will override this configuration file.</source>
        <translation type="unfinished">File cấu hình được sử dụng để chỉ định các tùy chọn nâng cao của người dùng mà ghi đè GUI settings. Ngoài ra, bất kỳ tùy chọn dòng lệnh sẽ ghi đè lên tập tin cấu hình này.</translation>
    </message>
    <message>
        <source>Error</source>
        <translation type="unfinished">Lỗi</translation>
    </message>
    <message>
        <source>The configuration file could not be opened.</source>
        <translation type="unfinished">Không thẻ mở tệp cấu hình.</translation>
    </message>
    <message>
        <source>This change would require a client restart.</source>
        <translation type="unfinished">Việc change này sẽ cần một client restart.</translation>
    </message>
    <message>
        <source>The supplied proxy address is invalid.</source>
        <translation>Cung cấp proxy address thì invalid.</translation>
    </message>
</context>
<context>
    <name>OverviewPage</name>
    <message>
        <source>The displayed information may be out of date. Your wallet automatically synchronizes with the Bitcoin network after a connection is established, but this process has not completed yet.</source>
        <translation>Thông tin được hiển thị có thể đã lỗi thời. Cái wallet tự động đồng bộ với Bitcoin network sau một connection được thiết lập, nhưng quá trình này vẫn chưa completed yet.</translation>
    </message>
    <message>
        <source>Watch-only:</source>
        <translation type="unfinished">Chỉ-xem:</translation>
    </message>
    <message>
        <source>Available:</source>
        <translation type="unfinished">Có hiệu lực:</translation>
    </message>
    <message>
        <source>Your current spendable balance</source>
        <translation>Số dư khả dụng:</translation>
    </message>
    <message>
        <source>Pending:</source>
        <translation type="unfinished">Đang xử lý:</translation>
    </message>
    <message>
        <source>Total of transactions that have yet to be confirmed, and do not yet count toward the spendable balance</source>
        <translation>Tất cả giao dịch vẫn chưa được confirmed, và chưa tính vào số dư có thể chi tiêu</translation>
    </message>
    <message>
        <source>Immature:</source>
        <translation>Chưa hoàn thiện:</translation>
    </message>
    <message>
        <source>Mined balance that has not yet matured</source>
        <translation>Mined balance chưa matured hẳn</translation>
    </message>
    <message>
        <source>Balances</source>
        <translation type="unfinished">Số dư</translation>
    </message>
    <message>
        <source>Total:</source>
        <translation>Tổng cộng:</translation>
    </message>
    <message>
        <source>Your current total balance</source>
        <translation>Tổng số dư hiện tại</translation>
    </message>
    <message>
        <source>Your current balance in watch-only addresses</source>
        <translation type="unfinished">Số dư hiện tại trong địa chỉ watch-only</translation>
    </message>
    <message>
        <source>Spendable:</source>
        <translation type="unfinished">Có thể sử dụng</translation>
    </message>
    <message>
        <source>Recent transactions</source>
        <translation type="unfinished">Giao dịch gần đây</translation>
    </message>
    <message>
        <source>Unconfirmed transactions to watch-only addresses</source>
        <translation type="unfinished">Giao dịch chưa được xác nhận đến watch-only addresses</translation>
    </message>
    <message>
        <source>Mined balance in watch-only addresses that has not yet matured</source>
        <translation type="unfinished">Mined số dư trong watch-only address chưa matured hẳn</translation>
    </message>
    <message>
        <source>Current total balance in watch-only addresses</source>
        <translation type="unfinished">Tổng số dư hiện tại trong watch-only addresses</translation>
    </message>
    </context>
<context>
    <name>PSBTOperationsDialog</name>
    <message>
        <source>Dialog</source>
        <translation type="unfinished">Bảng thoại</translation>
    </message>
    <message>
        <source>Sign Tx</source>
        <translation type="unfinished">Đăng ký Tx</translation>
    </message>
    <message>
        <source>Copy to Clipboard</source>
        <translation type="unfinished">Lưu vào bảng tạm</translation>
    </message>
    <message>
        <source>Close</source>
        <translation type="unfinished">Đóng</translation>
    </message>
    <message>
        <source>Failed to sign transaction: %1</source>
        <translation type="unfinished">Đăng ký giao dịch thất bại :%1</translation>
    </message>
    <message>
        <source>PSBT copied to clipboard.</source>
        <translation type="unfinished">Dữ liệu PSBT được sao chép vào bộ nhớ tạm.</translation>
    </message>
    <message>
        <source>Save Transaction Data</source>
        <translation type="unfinished">Lưu trữ giao dịch</translation>
    </message>
    <message>
        <source>PSBT saved to disk.</source>
        <translation type="unfinished">Dữ liệu PSBT được lưu vào ổ đĩa.</translation>
    </message>
    <message>
        <source> * Sends %1 to %2</source>
        <translation type="unfinished">*Gửi %1 tới %2</translation>
    </message>
    <message>
        <source>Pays transaction fee: </source>
        <translation type="unfinished">Trả phí giao dịch</translation>
    </message>
    <message>
        <source>Total Amount</source>
        <translation type="unfinished">Tổng số</translation>
    </message>
    <message>
        <source>or</source>
        <translation type="unfinished">hoặc</translation>
    </message>
    <message>
        <source>Transaction still needs signature(s).</source>
        <translation type="unfinished">Giao dịch cần chữ ký</translation>
    </message>
    <message>
        <source>(But this wallet cannot sign transactions.)</source>
        <translation type="unfinished">(Nhưng ví này không thể đăng ký giao dịch.)</translation>
    </message>
    <message>
        <source>Transaction is fully signed and ready for broadcast.</source>
        <translation type="unfinished">Giao dịch đã được đăng ký và chuẩn bị để phát lên</translation>
    </message>
    </context>
<context>
    <name>PaymentServer</name>
    <message>
        <source>Cannot start bitcoin: click-to-pay handler</source>
        <translation type="unfinished">Không thể khởi tạo bitcoin: click-to-pay handler</translation>
    </message>
    <message>
        <source>'bitcoin://' is not a valid URI. Use 'bitcoin:' instead.</source>
        <translation type="unfinished">'bitcoin://' không khả dụng URI. Dùng thay vì 'bitcoin:' .</translation>
    </message>
    <message>
        <source>URI cannot be parsed! This can be caused by an invalid Bitcoin address or malformed URI parameters.</source>
        <translation type="unfinished">URI không thể phân tích cú pháp! Đây có thể gây nên bởi invalid Bitcoin address hoặc URI không đúng định dạng tham số.</translation>
    </message>
    <message>
        <source>Payment request file handling</source>
        <translation type="unfinished">Payment request file đang xử lý</translation>
    </message>
</context>
<context>
    <name>PeerTableModel</name>
    <message>
        <source>User Agent</source>
        <extracomment>Title of Peers Table column which contains the peer's User Agent string.</extracomment>
        <translation type="unfinished">User Đặc Vụ</translation>
    </message>
    <message>
        <source>Sent</source>
        <extracomment>Title of Peers Table column which indicates the total amount of network information we have sent to the peer.</extracomment>
        <translation type="unfinished">Gửi</translation>
    </message>
    <message>
        <source>Received</source>
        <extracomment>Title of Peers Table column which indicates the total amount of network information we have received from the peer.</extracomment>
        <translation type="unfinished">Nhận</translation>
    </message>
    <message>
        <source>Address</source>
        <extracomment>Title of Peers Table column which contains the IP/Onion/I2P address of the connected peer.</extracomment>
        <translation type="unfinished">Địa chỉ</translation>
    </message>
    <message>
        <source>Network</source>
        <extracomment>Title of Peers Table column which states the network the peer connected through.</extracomment>
        <translation type="unfinished">Mạng</translation>
    </message>
</context>
<context>
    <name>QRImageWidget</name>
    <message>
        <source>&amp;Copy Image</source>
        <translation type="unfinished">&amp;Sao chép ảnh</translation>
    </message>
    <message>
        <source>Resulting URI too long, try to reduce the text for label / message.</source>
        <translation type="unfinished">Đang tính toán URI quá dài, cố gắng giảm text cho label / message.</translation>
    </message>
    <message>
        <source>Error encoding URI into QR Code.</source>
        <translation type="unfinished">Error đang mã hóa URI đến QR Code.</translation>
    </message>
    <message>
        <source>QR code support not available.</source>
        <translation type="unfinished">Sự hổ trợ mã QR không sẵn có</translation>
    </message>
    <message>
        <source>Save QR Code</source>
        <translation type="unfinished">Lưu QR Code</translation>
    </message>
    </context>
<context>
    <name>RPCConsole</name>
    <message>
        <source>&amp;Information</source>
        <translation>&amp;Thông tin</translation>
    </message>
    <message>
        <source>General</source>
        <translation type="unfinished">Tổng thể</translation>
    </message>
    <message>
        <source>To specify a non-default location of the data directory use the '%1' option.</source>
        <translation type="unfinished">Để chỉ ra một nơi không mặt định của thư mục dữ liệu hãy dùng tùy chọn '%1'</translation>
    </message>
    <message>
        <source>Blocksdir</source>
        <translation type="unfinished">Thư mục chứa các khối Blocksdir</translation>
    </message>
    <message>
        <source>To specify a non-default location of the blocks directory use the '%1' option.</source>
        <translation type="unfinished">Để chỉ ra một nơi không mặt định của thư mục các khối hãy dùng tùy chọn '%1'</translation>
    </message>
    <message>
        <source>Startup time</source>
        <translation>Startup lúc</translation>
    </message>
    <message>
        <source>Network</source>
        <translation>Mạng</translation>
    </message>
    <message>
        <source>Name</source>
        <translation type="unfinished">Tên</translation>
    </message>
    <message>
        <source>Number of connections</source>
        <translation>Số lượng connections</translation>
    </message>
    <message>
        <source>Memory Pool</source>
        <translation type="unfinished">Pool Bộ Nhớ</translation>
    </message>
    <message>
        <source>Current number of transactions</source>
        <translation type="unfinished">Số giao dịch hiện tại</translation>
    </message>
    <message>
        <source>Memory usage</source>
        <translation type="unfinished">Bộ nhớ usage</translation>
    </message>
    <message>
        <source>Wallet: </source>
        <translation type="unfinished">Ví :</translation>
    </message>
    <message>
        <source>(none)</source>
        <translation type="unfinished">(không)</translation>
    </message>
    <message>
        <source>Received</source>
        <translation type="unfinished">Nhận</translation>
    </message>
    <message>
        <source>Sent</source>
        <translation type="unfinished">Gửi</translation>
    </message>
    <message>
        <source>Banned peers</source>
        <translation type="unfinished">Bị khóa peers</translation>
    </message>
    <message>
        <source>Select a peer to view detailed information.</source>
        <translation type="unfinished">Chọn một peer để xem thông tin chi tiết.</translation>
    </message>
    <message>
        <source>Version</source>
        <translation type="unfinished">Phiên bản</translation>
    </message>
    <message>
        <source>Starting Block</source>
        <translation type="unfinished">Block Bắt Đầu</translation>
    </message>
    <message>
        <source>Synced Headers</source>
        <translation type="unfinished">Headers đã được đồng bộ</translation>
    </message>
    <message>
        <source>Synced Blocks</source>
        <translation type="unfinished">Blocks đã được đồng bộ</translation>
    </message>
    <message>
        <source>The mapped Autonomous System used for diversifying peer selection.</source>
        <translation type="unfinished">Hệ thống tự động ánh xạ được sử dụng để đa dạng hóa lựa chọn ngang hàng.</translation>
    </message>
    <message>
        <source>Mapped AS</source>
        <translation type="unfinished">AS đã được map</translation>
    </message>
    <message>
        <source>User Agent</source>
        <translation type="unfinished">User Đặc Vụ</translation>
    </message>
    <message>
        <source>Node window</source>
        <translation type="unfinished">Cửa sổ node</translation>
    </message>
    <message>
        <source>Current block height</source>
        <translation type="unfinished">Kích thước khối hiện tại</translation>
    </message>
    <message>
        <source>Open the %1 debug log file from the current data directory. This can take a few seconds for large log files.</source>
        <translation type="unfinished">Mở cái %1 debug log file từ danh mục dữ liệu hiện tại. Điều này cần vài giây cho large log files.</translation>
    </message>
    <message>
        <source>Decrease font size</source>
        <translation type="unfinished">Giảm font size</translation>
    </message>
    <message>
        <source>Increase font size</source>
        <translation type="unfinished">Tăng font size</translation>
    </message>
    <message>
        <source>Permissions</source>
        <translation type="unfinished">Cho phép</translation>
    </message>
    <message>
        <source>Services</source>
        <translation type="unfinished">Dịch vụ</translation>
    </message>
    <message>
        <source>Connection Time</source>
        <translation type="unfinished">Connection Thời Gian</translation>
    </message>
    <message>
        <source>Last Send</source>
        <translation type="unfinished">Gửi Sau Cùng</translation>
    </message>
    <message>
        <source>Last Receive</source>
        <translation type="unfinished">Nhận Sau Cùng</translation>
    </message>
    <message>
        <source>The duration of a currently outstanding ping.</source>
        <translation type="unfinished">Thời hạn của một ping hiện đang nổi trội.</translation>
    </message>
    <message>
        <source>Ping Wait</source>
        <translation type="unfinished">Ping Chờ</translation>
    </message>
    <message>
        <source>Min Ping</source>
        <translation type="unfinished">Ping Nhỏ Nhất</translation>
    </message>
    <message>
        <source>Time Offset</source>
        <translation type="unfinished">Thời gian Offset</translation>
    </message>
    <message>
        <source>Last block time</source>
        <translation>Thời gian block cuối cùng</translation>
    </message>
    <message>
        <source>&amp;Console</source>
        <translation>&amp;BangDieuKhien</translation>
    </message>
    <message>
        <source>Debug log file</source>
        <translation>Debug file log</translation>
    </message>
    <message>
        <source>Clear console</source>
        <translation>Xóa console</translation>
    </message>
    <message>
        <source>Executing command without any wallet</source>
        <translation type="unfinished">Đang chạy lệnh khi không có ví nào</translation>
    </message>
    <message>
        <source>Executing command using "%1" wallet</source>
        <translation type="unfinished">Chạy lệnh bằng ví "%1"</translation>
    </message>
    <message>
        <source>Unknown</source>
        <translation type="unfinished">Không biết</translation>
    </message>
</context>
<context>
    <name>ReceiveCoinsDialog</name>
    <message>
        <source>An optional message to attach to the payment request, which will be displayed when the request is opened. Note: The message will not be sent with the payment over the Bitcoin network.</source>
        <translation type="unfinished">Một optional lời nhắn để đính kèm đến payment request, cái mà sẽ được hiển thị khi mà request đang mở. Lưu ý: Tin nhắn này sẽ không được gửi với payment over the Bitcoin network.</translation>
    </message>
    <message>
        <source>An optional label to associate with the new receiving address.</source>
        <translation type="unfinished">Một optional label để liên kết với address đang nhận mới.</translation>
    </message>
    <message>
        <source>Use this form to request payments. All fields are &lt;b&gt;optional&lt;/b&gt;.</source>
        <translation type="unfinished">Sử dụng form cho request thanh toán. Tất cả chỗ trống là &lt;b&gt;optional&lt;/b&gt;.</translation>
    </message>
    <message>
        <source>An optional amount to request. Leave this empty or zero to not request a specific amount.</source>
        <translation type="unfinished">Một optional giá trị để request. Để lại đây khoảng trống hoặc zero để không request một giá trị xác định.</translation>
    </message>
    <message>
        <source>An optional label to associate with the new receiving address (used by you to identify an invoice).  It is also attached to the payment request.</source>
        <translation type="unfinished">Một nhãn tùy chọn để liên kết với địa chỉ nhận mới (được bạn sử dụng để xác định hóa đơn). Nó cũng được đính kèm với yêu cầu thanh toán.</translation>
    </message>
    <message>
        <source>An optional message that is attached to the payment request and may be displayed to the sender.</source>
        <translation type="unfinished">Một thông báo tùy chọn được đính kèm với yêu cầu thanh toán và có thể được hiển thị cho người gửi.</translation>
    </message>
    <message>
        <source>&amp;Create new receiving address</source>
        <translation type="unfinished">&amp;Tạo địa chỉ nhận mới</translation>
    </message>
    <message>
        <source>Clear all fields of the form.</source>
        <translation type="unfinished">Xóa hết các khoảng trống của form.</translation>
    </message>
    <message>
        <source>Clear</source>
        <translation type="unfinished">Xóa</translation>
    </message>
    <message>
        <source>Native segwit addresses (aka Bech32 or BIP-173) reduce your transaction fees later on and offer better protection against typos, but old wallets don't support them. When unchecked, an address compatible with older wallets will be created instead.</source>
        <translation type="unfinished">Các địa chỉ segwit gốc (còn gọi là Bech32 hoặc BIP-173) sẽ giảm phí giao dịch của bạn sau này và bảo vệ tốt hơn trước các lỗi chính tả, nhưng ví cũ không hỗ trợ chúng. Khi không được chọn, một địa chỉ tương thích với ví cũ sẽ được tạo thay thế.</translation>
    </message>
    <message>
        <source>Generate native segwit (Bech32) address</source>
        <translation type="unfinished">Tạo địa chỉ segwit (Bech32) riêng</translation>
    </message>
    <message>
        <source>Requested payments history</source>
        <translation type="unfinished">Yêu cầu lịch sử giao dịch</translation>
    </message>
    <message>
        <source>Show the selected request (does the same as double clicking an entry)</source>
        <translation type="unfinished">Hiển thị request đã chọn (does the same as double clicking an entry)</translation>
    </message>
    <message>
        <source>Show</source>
        <translation type="unfinished">Hiển thị</translation>
    </message>
    <message>
        <source>Remove the selected entries from the list</source>
        <translation type="unfinished">Xóa bỏ mục đang chọn từ danh sách</translation>
    </message>
    <message>
        <source>Remove</source>
        <translation type="unfinished">Gỡ bỏ</translation>
    </message>
    <message>
        <source>Copy &amp;URI</source>
        <translation type="unfinished">Sao chép &amp;URI</translation>
    </message>
    <message>
        <source>Could not unlock wallet.</source>
        <translation type="unfinished">Không thể unlock wallet.</translation>
    </message>
    <message>
        <source>Could not generate new %1 address</source>
        <translation type="unfinished">Không thể tạo ra %1 địa chỉ mới</translation>
    </message>
</context>
<context>
    <name>ReceiveRequestDialog</name>
    <message>
        <source>Address:</source>
        <translation type="unfinished">Địa chỉ</translation>
    </message>
    <message>
        <source>Amount:</source>
        <translation type="unfinished">Số lượng:</translation>
    </message>
    <message>
        <source>Label:</source>
        <translation type="unfinished">Nhãn</translation>
    </message>
    <message>
        <source>Message:</source>
        <translation type="unfinished">Tin nhắn:</translation>
    </message>
    <message>
        <source>Wallet:</source>
        <translation type="unfinished">Ví tiền</translation>
    </message>
    <message>
        <source>Copy &amp;URI</source>
        <translation type="unfinished">Sao chép &amp;URI</translation>
    </message>
    <message>
        <source>Copy &amp;Address</source>
        <translation type="unfinished">Sao chép địa chỉ</translation>
    </message>
    <message>
        <source>Payment information</source>
        <translation type="unfinished">Payment thông tin</translation>
    </message>
    <message>
        <source>Request payment to %1</source>
        <translation type="unfinished">Request payment đến %1</translation>
    </message>
</context>
<context>
    <name>RecentRequestsTableModel</name>
    <message>
        <source>Date</source>
        <translation type="unfinished">Ngày</translation>
    </message>
    <message>
        <source>Label</source>
        <translation type="unfinished">Nhãn</translation>
    </message>
    <message>
        <source>Message</source>
        <translation type="unfinished">Tin nhắn</translation>
    </message>
    <message>
        <source>(no label)</source>
        <translation type="unfinished">(không nhãn)</translation>
    </message>
    <message>
        <source>(no message)</source>
        <translation type="unfinished">(no tin nhắn)</translation>
    </message>
    <message>
        <source>(no amount requested)</source>
        <translation type="unfinished">(không amount yêu cầu)</translation>
    </message>
    <message>
        <source>Requested</source>
        <translation type="unfinished">Đã yêu cầu</translation>
    </message>
</context>
<context>
    <name>SendCoinsDialog</name>
    <message>
        <source>Send Coins</source>
        <translation>Gửi Coins</translation>
    </message>
    <message>
        <source>Coin Control Features</source>
        <translation type="unfinished">Coin Control Tính-năng</translation>
    </message>
    <message>
        <source>automatically selected</source>
        <translation type="unfinished">được chọn một cách hoàn toàn tự động</translation>
    </message>
    <message>
        <source>Insufficient funds!</source>
        <translation type="unfinished">Không đủ tiền kìa!</translation>
    </message>
    <message>
        <source>Quantity:</source>
        <translation type="unfinished">Số lượng:</translation>
    </message>
    <message>
        <source>Amount:</source>
        <translation type="unfinished">Số lượng:</translation>
    </message>
    <message>
        <source>Fee:</source>
        <translation type="unfinished">Phí:</translation>
    </message>
    <message>
        <source>After Fee:</source>
        <translation type="unfinished">Sau Phí:</translation>
    </message>
    <message>
        <source>Change:</source>
        <translation type="unfinished">Thay đổi:</translation>
    </message>
    <message>
        <source>If this is activated, but the change address is empty or invalid, change will be sent to a newly generated address.</source>
        <translation type="unfinished">Nếu cái này được bật, nhưng việc change address thì trống hoặc invalid, change sẽ được gửi cho một address vừa được tạo mới.</translation>
    </message>
    <message>
        <source>Using the fallbackfee can result in sending a transaction that will take several hours or days (or never) to confirm. Consider choosing your fee manually or wait until you have validated the complete chain.</source>
        <translation type="unfinished">Sử dụng fallbackfee có thể dẫn đến hết quả đang gửi một transaction mà nó sẽ mất hàng giờ hoặc ngày (hoặc chẳng bao giờ) được confirm. Suy nghĩ chọn fee của bạn bình thường hoặc chờ cho đến khi validated hoàn thành chain.</translation>
    </message>
    <message>
        <source>Warning: Fee estimation is currently not possible.</source>
        <translation type="unfinished">Warning: Fee ước tính hiện tại không khả thi.</translation>
    </message>
    <message>
        <source>per kilobyte</source>
        <translation type="unfinished">trên mỗi kilobyte</translation>
    </message>
    <message>
        <source>Hide</source>
        <translation type="unfinished">Ẩn</translation>
    </message>
    <message>
        <source>Recommended:</source>
        <translation type="unfinished">Khuyên dùng:</translation>
    </message>
    <message>
        <source>Send to multiple recipients at once</source>
        <translation>Gửi đến tập thể người nhận một lần</translation>
    </message>
    <message>
        <source>Clear all fields of the form.</source>
        <translation type="unfinished">Xóa hết các khoảng trống của form.</translation>
    </message>
    <message>
        <source>Dust:</source>
        <translation type="unfinished">Rác:</translation>
    </message>
    <message>
        <source>Hide transaction fee settings</source>
        <translation type="unfinished">Ẩn cài đặt phí giao dịch</translation>
    </message>
    <message>
        <source>When there is less transaction volume than space in the blocks, miners as well as relaying nodes may enforce a minimum fee. Paying only this minimum fee is just fine, but be aware that this can result in a never confirming transaction once there is more demand for bitcoin transactions than the network can process.</source>
        <translation type="unfinished">Khi có khối lượng giao dịch ít hơn chổ trống trong các khối, các nhà đào mỏ cũng như các nút chuyển tiếp có thể thực thi chỉ với một khoản phí tối thiểu. Chỉ trả khoản phí tối thiểu này là tốt, nhưng lưu ý rằng điều này có thể dẫn đến một giao dịch không bao giờ xác nhận một khi có nhu cầu giao dịch bitcoin nhiều hơn khả năng mạng có thể xử lý.</translation>
    </message>
    <message>
        <source>A too low fee might result in a never confirming transaction (read the tooltip)</source>
        <translation type="unfinished">Một khoản phí quá thấp có thể dẫn đến một giao dịch không bao giờ xác nhận (đọc chú giải công cụ)</translation>
    </message>
    <message>
        <source>Confirmation time target:</source>
        <translation type="unfinished">Thời gian xác nhận đối tượng:</translation>
    </message>
    <message>
        <source>Enable Replace-By-Fee</source>
        <translation type="unfinished">Kích hoạt  Phí thay thế</translation>
    </message>
    <message>
        <source>With Replace-By-Fee (BIP-125) you can increase a transaction's fee after it is sent. Without this, a higher fee may be recommended to compensate for increased transaction delay risk.</source>
        <translation type="unfinished">Với Phí thay thế (BIP-125), bạn có thể tăng phí giao dịch sau khi được gửi. Nếu không có điều này, một khoản phí cao hơn có thể được đề xuất để bù đắp cho rủi ro chậm trễ giao dịch tăng lên.</translation>
    </message>
    <message>
        <source>Balance:</source>
        <translation>Số dư:</translation>
    </message>
    <message>
        <source>Confirm the send action</source>
        <translation>Confirm hành động gửi</translation>
    </message>
    <message>
        <source>Copy quantity</source>
        <translation type="unfinished">Sao chép số lượng</translation>
    </message>
    <message>
        <source>Copy amount</source>
        <translation type="unfinished">Sao chép số lượng</translation>
    </message>
    <message>
        <source>Copy fee</source>
        <translation type="unfinished">Sao chép phí</translation>
    </message>
    <message>
        <source>Copy after fee</source>
        <translation type="unfinished">Sao chép sau phí</translation>
    </message>
    <message>
        <source>Copy bytes</source>
        <translation type="unfinished">Sao chép bytes</translation>
    </message>
    <message>
        <source>Copy dust</source>
        <translation type="unfinished">Sao chép rác</translation>
    </message>
    <message>
        <source>Copy change</source>
        <translation type="unfinished">Sao chép thay đổi</translation>
    </message>
    <message>
        <source>Cr&amp;eate Unsigned</source>
        <translation type="unfinished">Cr&amp;eate không được ký</translation>
    </message>
    <message>
        <source>Creates a Partially Signed Bitcoin Transaction (PSBT) for use with e.g. an offline %1 wallet, or a PSBT-compatible hardware wallet.</source>
        <translation type="unfinished">Tạo Giao dịch Bitcoin được ký một phần (PSBT) để sử dụng với các dạng như: ví ngoại tuyến %1 hoặc ví phần cứng tương thích PSBT.</translation>
    </message>
    <message>
        <source> from wallet '%1'</source>
        <translation type="unfinished">từ ví  '%1'</translation>
    </message>
    <message>
        <source>%1 to '%2'</source>
        <translation type="unfinished">%1 tới '%2'</translation>
    </message>
    <message>
        <source>%1 to %2</source>
        <translation type="unfinished">%1 đến%2</translation>
    </message>
    <message>
        <source>Do you want to draft this transaction?</source>
        <translation type="unfinished">Bạn có muốn tạo tạm thời dao dịch này?</translation>
    </message>
    <message>
        <source>Are you sure you want to send?</source>
        <translation type="unfinished">Bạn chắc chắn muốn gửi chứ?</translation>
    </message>
    <message>
        <source>Save Transaction Data</source>
        <translation type="unfinished">Lưu trữ giao dịch</translation>
    </message>
    <message>
        <source>PSBT saved</source>
        <translation type="unfinished">PSBT đã lưu</translation>
    </message>
    <message>
        <source>or</source>
        <translation type="unfinished">hoặc</translation>
    </message>
    <message>
        <source>You can increase the fee later (signals Replace-By-Fee, BIP-125).</source>
        <translation type="unfinished">Bạn có thể tăng phí sau khi gửi( với tín hiệu Phí Thay Thế, BIP-125)</translation>
    </message>
    <message>
        <source>Please, review your transaction.</source>
        <translation type="unfinished">Làm ơn xem xét đánh giá giao dịch của bạn.</translation>
    </message>
    <message>
        <source>Not signalling Replace-By-Fee, BIP-125.</source>
        <translation type="unfinished">Không có tín hiệu Phí Thay Thế, BIP-125.</translation>
    </message>
    <message>
        <source>Total Amount</source>
        <translation type="unfinished">Tổng số</translation>
    </message>
    <message>
        <source>Confirm send coins</source>
        <translation type="unfinished">Confirm gửi coins</translation>
    </message>
    <message>
        <source>Confirm transaction proposal</source>
        <translation type="unfinished">Xác nhận đề xuất giao dịch</translation>
    </message>
    <message>
        <source>Watch-only balance:</source>
        <translation type="unfinished">Số dư chỉ xem:</translation>
    </message>
    <message>
        <source>The recipient address is not valid. Please recheck.</source>
        <translation type="unfinished">Địa chỉ người nhận address thì không valid. Kiểm tra lại đi.</translation>
    </message>
    <message>
        <source>The amount to pay must be larger than 0.</source>
        <translation type="unfinished">Giả trị để pay cần phải lớn hơn 0.</translation>
    </message>
    <message>
        <source>The amount exceeds your balance.</source>
        <translation type="unfinished">Số tiền vượt quá số dư của bạn.</translation>
    </message>
    <message>
        <source>The total exceeds your balance when the %1 transaction fee is included.</source>
        <translation type="unfinished">Tổng số lớn hơn số dư của bạn khi %1 transaction fee được tính vào.</translation>
    </message>
    <message>
        <source>Duplicate address found: addresses should only be used once each.</source>
        <translation type="unfinished">Trùng address được tìm thấy: địa chỉ chỉ nên được dùng một lần.</translation>
    </message>
    <message>
        <source>Transaction creation failed!</source>
        <translation type="unfinished">Transaction khởi tạo thất bại!</translation>
    </message>
    <message>
        <source>A fee higher than %1 is considered an absurdly high fee.</source>
        <translation type="unfinished">Một fee lớn hơn %1 được coi là ngớ ngẩn cao fee.</translation>
    </message>
    <message>
        <source>Payment request expired.</source>
        <translation type="unfinished">Payment request hết hạn.</translation>
    </message>
    <message numerus="yes">
        <source>Estimated to begin confirmation within %n block(s).</source>
        <translation>
            <numerusform />
        </translation>
    </message>
    <message>
        <source>Warning: Unknown change address</source>
        <translation type="unfinished">Warning: Không biết change address</translation>
    </message>
    <message>
        <source>The address you selected for change is not part of this wallet. Any or all funds in your wallet may be sent to this address. Are you sure?</source>
        <translation type="unfinished">The address bạn đã chọn dành cho change thì không phải part of this wallet. Bất kỳ hay tất cả funds in your wallet có thể được gửi đến address này. Bạn chắc chứ?</translation>
    </message>
    <message>
        <source>(no label)</source>
        <translation type="unfinished">(không nhãn)</translation>
    </message>
</context>
<context>
    <name>SendCoinsEntry</name>
    <message>
        <source>Choose previously used address</source>
        <translation type="unfinished">Chọn mới thì address</translation>
    </message>
    <message>
        <source>The Bitcoin address to send the payment to</source>
        <translation type="unfinished">The Bitcoin address để gửi the payment đến</translation>
    </message>
    <message>
        <source>Paste address from clipboard</source>
        <translation>Paste address từ clipboard</translation>
    </message>
    <message>
        <source>Remove this entry</source>
        <translation type="unfinished">Xóa bỏ entry này</translation>
    </message>
    <message>
        <source>The amount to send in the selected unit</source>
        <translation type="unfinished">Lượng tiền để gửi trong mỗi đơn vị đã chọn</translation>
    </message>
    <message>
        <source>The fee will be deducted from the amount being sent. The recipient will receive less bitcoins than you enter in the amount field. If multiple recipients are selected, the fee is split equally.</source>
        <translation type="unfinished">The fee sẽ được khấu trừ từ số tiền đang gửi. Người nhận sẽ receive ít bitcoins hơn bạn gõ vào khoảng trống. Nếu nhiều người gửi được chọn, fee sẽ được chia đều.</translation>
    </message>
    <message>
        <source>S&amp;ubtract fee from amount</source>
        <translation type="unfinished">S&amp;ubtract fee từ amount</translation>
    </message>
    <message>
        <source>Use available balance</source>
        <translation type="unfinished">Sử dụng số dư sẵn có</translation>
    </message>
    <message>
        <source>Message:</source>
        <translation type="unfinished">Tin nhắn:</translation>
    </message>
    <message>
        <source>This is an unauthenticated payment request.</source>
        <translation type="unfinished">Đây là một chưa được chứng thực payment request.</translation>
    </message>
    <message>
        <source>This is an authenticated payment request.</source>
        <translation type="unfinished">Đây là một chưa được chứng thực payment request.</translation>
    </message>
    <message>
        <source>Enter a label for this address to add it to the list of used addresses</source>
        <translation type="unfinished">Nhập một label cho cái address này để thêm vào danh sách địa chỉ đã sử dụng</translation>
    </message>
    <message>
        <source>A message that was attached to the bitcoin: URI which will be stored with the transaction for your reference. Note: This message will not be sent over the Bitcoin network.</source>
        <translation type="unfinished">Một tin nhắn được đính kèm với số bitcoin: URI mà sẽ được lưu giữ với transaction dành cho tài liệu tham khảo. Lưu ý: Tin nhắn này sẽ không được gửi thông qua Bitcoin network.</translation>
    </message>
    <message>
        <source>Pay To:</source>
        <translation type="unfinished">Pay Đến:</translation>
    </message>
    <message>
        <source>Memo:</source>
        <translation type="unfinished">Bản ghi nhớ:</translation>
    </message>
</context>
<context>
    <name>SignVerifyMessageDialog</name>
    <message>
        <source>Signatures - Sign / Verify a Message</source>
        <translation>Chữ ký - Sign / Verify a Message</translation>
    </message>
    <message>
        <source>&amp;Sign Message</source>
        <translation>&amp;Sign Tin nhắn</translation>
    </message>
    <message>
        <source>You can sign messages/agreements with your addresses to prove you can receive bitcoins sent to them. Be careful not to sign anything vague or random, as phishing attacks may try to trick you into signing your identity over to them. Only sign fully-detailed statements you agree to.</source>
        <translation type="unfinished">Bạn có thể ký/đồng ý với địa chỉ chứng minh bạn có thể receive bitcoins đã gửi đến chúng. Cẩn thận không ký bất cứ không rõ hay random, như các cuộc tấn công lừa đảo có thể cố lừa bạn ký tên vào danh tính của bạn.. Chỉ ký các bản tuyên bố hoàn chỉnh mà bạn đồng ý.</translation>
    </message>
    <message>
        <source>The Bitcoin address to sign the message with</source>
        <translation type="unfinished">The Bitcoin address để ký với tin nhắn</translation>
    </message>
    <message>
        <source>Choose previously used address</source>
        <translation type="unfinished">Chọn mới thì address</translation>
    </message>
    <message>
        <source>Paste address from clipboard</source>
        <translation>Paste address từ clipboard</translation>
    </message>
    <message>
        <source>Enter the message you want to sign here</source>
        <translation>Nhập tin nhắn bạn muốn ký tại đây</translation>
    </message>
    <message>
        <source>Copy the current signature to the system clipboard</source>
        <translation>Copy hiện tại signature tới system clipboard</translation>
    </message>
    <message>
        <source>Sign the message to prove you own this Bitcoin address</source>
        <translation>Ký tin nhắn để chứng minh bạn sở hữu Bitcoin address này</translation>
    </message>
    <message>
        <source>Reset all sign message fields</source>
        <translation>Reset tất cả khoảng chữ ký nhắn</translation>
    </message>
    <message>
        <source>&amp;Verify Message</source>
        <translation>&amp;Verify Tin nhắn</translation>
    </message>
    <message>
        <source>Enter the receiver's address, message (ensure you copy line breaks, spaces, tabs, etc. exactly) and signature below to verify the message. Be careful not to read more into the signature than what is in the signed message itself, to avoid being tricked by a man-in-the-middle attack. Note that this only proves the signing party receives with the address, it cannot prove sendership of any transaction!</source>
        <translation type="unfinished">Nhập vào address người nhận, tin nhắn (chắc rằng bạn copy line breaks, khoảng trống, tabs, etc. chính xác) và signature bên dưới verify tin nhắn. Cẩn thận không đọc nhiều hơn từ signature so với cái được ký trong bản thân tin nhắn, để tránh bị lừa bới man-in-the-middle tấn công. Lưu ý rằng điều này chỉ chứng nhận nhóm những người nhân với address, nó không thể chứng minh bên gửi có bất kỳ transaction!</translation>
    </message>
    <message>
        <source>The Bitcoin address the message was signed with</source>
        <translation type="unfinished">The Bitcoin address tin nhắn đã ký với</translation>
    </message>
    <message>
        <source>The signed message to verify</source>
        <translation type="unfinished">Tin nhắn đã được ký để xác nhận</translation>
    </message>
    <message>
        <source>The signature given when the message was signed</source>
        <translation type="unfinished">Chữ ký được cung cấp khi tin nhắn đã được ký</translation>
    </message>
    <message>
        <source>Verify the message to ensure it was signed with the specified Bitcoin address</source>
        <translation>Verify tin nhắn để chắc rằng nó đã được ký với xác định Bitcoin address</translation>
    </message>
    <message>
        <source>Reset all verify message fields</source>
        <translation>Reset tất cả verify khoảng trống nhắn</translation>
    </message>
    <message>
        <source>Click "Sign Message" to generate signature</source>
        <translation type="unfinished">Click "Sign Message" để generate signature</translation>
    </message>
    <message>
        <source>The entered address is invalid.</source>
        <translation type="unfinished">Đã nhập address thì invalid.</translation>
    </message>
    <message>
        <source>Please check the address and try again.</source>
        <translation type="unfinished">Vui lòng kiểm tra address và thử lại.</translation>
    </message>
    <message>
        <source>The entered address does not refer to a key.</source>
        <translation type="unfinished">Đã nhập address không refer to a key.</translation>
    </message>
    <message>
        <source>Wallet unlock was cancelled.</source>
        <translation type="unfinished">Wallet unlock đã được hủy.</translation>
    </message>
    <message>
        <source>No error</source>
        <translation type="unfinished">Không lỗi</translation>
    </message>
    <message>
        <source>Private key for the entered address is not available.</source>
        <translation type="unfinished">Private key cho address đã nhập thì không có sẵn.</translation>
    </message>
    </context>
<context>
    <name>TransactionDesc</name>
    <message numerus="yes">
        <source>Open for %n more block(s)</source>
        <translation>
            <numerusform />
        </translation>
    </message>
    <message>
        <source>Date</source>
        <translation type="unfinished">Ngày</translation>
    </message>
    <message numerus="yes">
        <source>matures in %n more block(s)</source>
        <translation>
            <numerusform />
        </translation>
    </message>
    <message>
        <source>Message</source>
        <translation type="unfinished">Tin nhắn</translation>
    </message>
    <message>
        <source>Transaction virtual size</source>
        <translation type="unfinished">Kích cỡ giao dịch ảo</translation>
    </message>
    <message>
        <source> (Certificate was not verified)</source>
        <translation type="unfinished">(Chứng chỉ chưa được thẩm định)</translation>
    </message>
    <message>
        <source>Amount</source>
        <translation type="unfinished">Số lượng</translation>
    </message>
    </context>
<context>
    <name>TransactionTableModel</name>
    <message>
        <source>Date</source>
        <translation type="unfinished">Ngày</translation>
    </message>
    <message>
        <source>Label</source>
        <translation type="unfinished">Nhãn</translation>
    </message>
    <message numerus="yes">
        <source>Open for %n more block(s)</source>
        <translation>
            <numerusform />
        </translation>
    </message>
    <message>
        <source>Conflicted</source>
        <translation type="unfinished">Xung đột</translation>
    </message>
    <message>
        <source>(no label)</source>
        <translation type="unfinished">(không nhãn)</translation>
    </message>
    </context>
<context>
    <name>TransactionView</name>
    <message>
        <source>All</source>
        <translation type="unfinished">Tất cả</translation>
    </message>
    <message>
        <source>Today</source>
        <translation type="unfinished">Hôm nay</translation>
    </message>
    <message>
        <source>This week</source>
        <translation type="unfinished">Tuần này</translation>
    </message>
    <message>
        <source>This month</source>
        <translation type="unfinished">Tháng này</translation>
    </message>
    <message>
        <source>Last month</source>
        <translation type="unfinished">Tháng trước</translation>
    </message>
    <message>
        <source>This year</source>
        <translation type="unfinished">Năm nay</translation>
    </message>
    <message>
        <source>Enter address, transaction id, or label to search</source>
        <translation type="unfinished">Nhập địa chỉ, số id giao dịch, hoặc nhãn để tìm kiếm</translation>
    </message>
    <message>
        <source>Confirmed</source>
        <translation type="unfinished">Đã xác nhận</translation>
    </message>
    <message>
        <source>Date</source>
        <translation type="unfinished">Ngày</translation>
    </message>
    <message>
        <source>Label</source>
        <translation type="unfinished">Nhãn</translation>
    </message>
    <message>
        <source>Address</source>
        <translation type="unfinished">Địa chỉ</translation>
    </message>
    <message>
        <source>Exporting Failed</source>
        <translation type="unfinished">Xuất Thất Bại</translation>
    </message>
    </context>
<context>
    <name>WalletFrame</name>
    <message>
        <source>Create a new wallet</source>
        <translation type="unfinished">Tạo một ví mới</translation>
    </message>
</context>
<context>
    <name>WalletModel</name>
    <message>
        <source>Send Coins</source>
        <translation type="unfinished">Gửi Coins</translation>
    </message>
    <message>
        <source>Fee bump error</source>
        <translation type="unfinished">Fee bơm error</translation>
    </message>
    <message>
        <source>Do you want to draft a transaction with fee increase?</source>
        <translation type="unfinished">Bạn có muốn tạo tạm thời một giao dịch với phí tăng?</translation>
    </message>
    <message>
        <source>Can't draft transaction.</source>
        <translation type="unfinished">Không thể tạo tạm giao dịch.</translation>
    </message>
    <message>
        <source>PSBT copied</source>
        <translation type="unfinished">Đã sao chép PSBT</translation>
    </message>
    <message>
        <source>default wallet</source>
        <translation type="unfinished">ví mặc định</translation>
    </message>
</context>
<context>
    <name>WalletView</name>
    <message>
        <source>&amp;Export</source>
        <translation type="unfinished">&amp;Xuất</translation>
    </message>
    <message>
        <source>Export the data in the current tab to a file</source>
        <translation type="unfinished">Xuất dữ liệu trong thẻ hiện tại ra file</translation>
    </message>
    <message>
        <source>Error</source>
        <translation type="unfinished">Lỗi</translation>
    </message>
    <message>
        <source>Load Transaction Data</source>
        <translation type="unfinished">Tải thông tin giao dịch</translation>
    </message>
    <message>
        <source>Partially Signed Transaction (*.psbt)</source>
        <translation type="unfinished">Giao dịch được đăng ký một phần (*.psbt)</translation>
    </message>
    <message>
        <source>Cancel</source>
        <translation type="unfinished">Hủy</translation>
    </message>
</context>
<context>
    <name>bitcoin-core</name>
    <message>
        <source>Cannot provide specific connections and have addrman find outgoing connections at the same.</source>
        <translation type="unfinished">Không thể cung cấp kết nối nào và có addrman tìm kết nối đi cùng một lúc.</translation>
    </message>
    <message>
        <source>Fee estimation failed. Fallbackfee is disabled. Wait a few blocks or enable -fallbackfee.</source>
        <translation type="unfinished">Dự toán phí không thành công. Fallbackfee bị vô hiệu hóa. Đợi sau một vài khối hoặc kích hoạt -fallbackfee.</translation>
    </message>
    <message>
        <source>Warning: Private keys detected in wallet {%s} with disabled private keys</source>
        <translation type="unfinished">Cảnh báo: các khóa riêng tư được tìm thấy trong ví {%s} với  khóa riêng tư không kích hoạt</translation>
    </message>
    <message>
        <source>A fatal internal error occurred, see debug.log for details</source>
        <translation type="unfinished">Lỗi nghiêm trọng xảy ra, xem debug.log để biết chi tiết</translation>
    </message>
    <message>
        <source>Cannot write to data directory '%s'; check permissions.</source>
        <translation type="unfinished">Không thể ghi vào thư mục dữ liệu  '%s'; kiểm tra lại quyền.</translation>
    </message>
    <message>
        <source>Config setting for %s only applied on %s network when in [%s] section.</source>
        <translation type="unfinished">Cài  dặt thuộc tính cho %s chỉ có thể áp dụng cho  mạng %s trong khi  [%s] .</translation>
    </message>
    <message>
        <source>Could not find asmap file %s</source>
        <translation type="unfinished">Không tìm thấy tệp asmap %s</translation>
    </message>
    <message>
        <source>Could not parse asmap file %s</source>
        <translation type="unfinished">Không đọc được tệp asmap %s</translation>
    </message>
    <message>
        <source>Disk space is too low!</source>
        <translation type="unfinished">Ổ đĩa còn quá ít</translation>
    </message>
    <message>
        <source>Error loading %s: Private keys can only be disabled during creation</source>
        <translation type="unfinished">Lỗi tải %s: Khóa riêng tư chỉ có thể không kích hoạt trong suốt quá trình tạo.</translation>
    </message>
    <message>
        <source>Error: Disk space is low for %s</source>
        <translation type="unfinished">Lỗi: Đĩa trống ít quá cho %s</translation>
    </message>
    <message>
        <source>Failed to rescan the wallet during initialization</source>
        <translation type="unfinished">Lỗi quét lại ví trong xuất quá trình khởi tạo</translation>
    </message>
    <message>
        <source>Failed to verify database</source>
        <translation type="unfinished">Lỗi xác nhận dữ liệu</translation>
    </message>
    <message>
        <source>Insufficient funds</source>
        <translation type="unfinished">Không đủ tiền</translation>
    </message>
    <message>
        <source>Invalid P2P permission: '%s'</source>
        <translation type="unfinished">Quyền P2P không hợp lệ: '%s'</translation>
    </message>
    <message>
        <source>Section [%s] is not recognized.</source>
        <translation type="unfinished">Mục [%s] không được nhìn nhận.</translation>
    </message>
    <message>
        <source>Specified -walletdir "%s" does not exist</source>
        <translation type="unfinished">Thư mục ví được nêu  -walletdir "%s" không tồn tại</translation>
    </message>
    <message>
        <source>Specified -walletdir "%s" is a relative path</source>
        <translation type="unfinished">Chỉ định -walletdir "%s" là đường dẫn tương đối</translation>
    </message>
    <message>
        <source>Specified -walletdir "%s" is not a directory</source>
        <translation type="unfinished">Chỉ định -walletdir "%s" không phải là một thư mục</translation>
    </message>
    <message>
        <source>Specified blocks directory "%s" does not exist.</source>
        <translation type="unfinished">Thư mục chứa các khối được chỉ ra "%s"  không tồn tại</translation>
    </message>
    <message>
        <source>The wallet will avoid paying less than the minimum relay fee.</source>
        <translation type="unfinished">Wallet sẽ hủy thanh toán nhỏ hơn phí relay.</translation>
    </message>
    <message>
        <source>This is the minimum transaction fee you pay on every transaction.</source>
        <translation type="unfinished">Đây là minimum transaction fee bạn pay cho mỗi transaction.</translation>
    </message>
    <message>
        <source>This is the transaction fee you will pay if you send a transaction.</source>
        <translation type="unfinished">Đây là transaction fee bạn sẽ pay nếu gửi transaction.</translation>
    </message>
    <message>
        <source>Transaction amounts must not be negative</source>
        <translation type="unfinished">Transaction amounts phải không âm</translation>
    </message>
    <message>
        <source>Transaction has too long of a mempool chain</source>
        <translation type="unfinished">Transaction có chuỗi mempool chain quá dài</translation>
    </message>
    <message>
        <source>Transaction must have at least one recipient</source>
        <translation type="unfinished">Transaction phải có ít nhất một người nhận</translation>
    </message>
    <message>
        <source>Unable to create the PID file '%s': %s</source>
        <translation type="unfinished">Không thể tạo tệp PID '%s': %s</translation>
    </message>
    <message>
        <source>Unable to generate initial keys</source>
        <translation type="unfinished">Không thể tạo khóa ban đầu</translation>
    </message>
    <message>
        <source>Unable to generate keys</source>
        <translation type="unfinished">Không thể tạo khóa</translation>
    </message>
    <message>
        <source>Unknown -blockfilterindex value %s.</source>
        <translation type="unfinished">Không rõ giá trị  -blockfilterindex  %s.</translation>
    </message>
    <message>
        <source>Unknown address type '%s'</source>
        <translation type="unfinished">Không biết địa chỉ kiểu '%s'</translation>
    </message>
    <message>
        <source>Unknown change type '%s'</source>
        <translation type="unfinished">Không biết thay đổi kiểu '%s'</translation>
    </message>
    <message>
        <source>Unknown network specified in -onlynet: '%s'</source>
        <translation type="unfinished">Unknown network được xác định trong -onlynet: '%s'</translation>
    </message>
    <message>
        <source>Upgrading txindex database</source>
        <translation type="unfinished">Đang nâng cấp dữ liệu txindex</translation>
    </message>
>>>>>>> 61646189
    </context>
</TS><|MERGE_RESOLUTION|>--- conflicted
+++ resolved
@@ -41,12 +41,6 @@
         <source>&amp;Delete</source>
         <translation>&amp;Xóa</translation>
     </message>
-<<<<<<< HEAD
-    </context>
-<context>
-    <name>AddressTableModel</name>
-    </context>
-=======
     <message>
         <source>Choose the address to send coins to</source>
         <translation type="unfinished">Chọn địa chỉ để gửi coins đến</translation>
@@ -93,7 +87,6 @@
         <translation type="unfinished">Xuất Thất Bại</translation>
     </message>
 </context>
->>>>>>> 61646189
 <context>
     <name>AddressTableModel</name>
     <message>
@@ -188,6 +181,30 @@
         <translation type="unfinished">Ví của bạn đã được mã hóa.</translation>
     </message>
     <message>
+        <source>Enter the new passphrase for the wallet.&lt;br/&gt;Please use a passphrase of &lt;b&gt;ten or more random characters&lt;/b&gt;, or &lt;b&gt;eight or more words&lt;/b&gt;.</source>
+        <translation>Nhập cụm từ mật khẩu mới cho ví điện tử. Hãy sử dụng cụm mật khẩu với mười hoặc nhiều hơn các ký tự ngẫu nhiên, hoặc nhiều hơn tám từ.</translation>
+    </message>
+    <message>
+        <source>Enter the old passphrase and new passphrase for the wallet.</source>
+        <translation>Nhập cụm mật khẩu cũ và mật khẩu mới cho ví.</translation>
+    </message>
+    <message>
+        <source>Remember that encrypting your wallet cannot fully protect your bitcoins from being stolen by malware infecting your computer.</source>
+        <translation>Xin lưu ý rằng mật mã hóa ví của bạn không thể bảo vệ hoàn toàn bitcoin của bạn khỏi đánh cắp bởi các phẩn mềm gián điệp nhiễm vào máy tính của bạn.</translation>
+    </message>
+    <message>
+        <source>Wallet to be encrypted</source>
+        <translation>Ví sẽ được mã hóa</translation>
+    </message>
+    <message>
+        <source>Your wallet is about to be encrypted. </source>
+        <translation>Ví của bạn sẽ được mã hóa.</translation>
+    </message>
+    <message>
+        <source>Your wallet is now encrypted. </source>
+        <translation>Ví của bạn đã được mã hóa.</translation>
+    </message>
+    <message>
         <source>IMPORTANT: Any previous backups you have made of your wallet file should be replaced with the newly generated, encrypted wallet file. For security reasons, previous backups of the unencrypted wallet file will become useless as soon as you start using the new, encrypted wallet.</source>
         <translation type="unfinished">QUAN TRỌNG: Bất cứ backup nào bạn từng làm trước đây từ ví của bạn nên được thay thế tạo mới, file mã hóa ví. Vì lý do bảo mật, các backup trước đây của các ví chưa mã hóa sẽ bị vô tác dụng ngay khi bạn bắt đầu sử dụng mới, ví đã được mã hóa.</translation>
     </message>
@@ -219,35 +236,8 @@
         <source>Warning: The Caps Lock key is on!</source>
         <translation type="unfinished">Cảnh báo: chữ Viết Hoa đang bật!</translation>
     </message>
-    </context>
-<context>
-<<<<<<< HEAD
-    <name>FreespaceChecker</name>
-    </context>
-<context>
-    <name>HelpMessageDialog</name>
-    </context>
-<context>
-    <name>Intro</name>
-    </context>
-<context>
-    <name>ModalOverlay</name>
-    </context>
-<context>
-    <name>OpenURIDialog</name>
-    </context>
-<context>
-    <name>OptionsDialog</name>
-    </context>
-<context>
-    <name>OverviewPage</name>
-    </context>
-<context>
-    <name>PaymentServer</name>
-    </context>
-<context>
-    <name>PeerTableModel</name>
-=======
+</context>
+<context>
     <name>BanTableModel</name>
     <message>
         <source>Banned Until</source>
@@ -260,7 +250,6 @@
         <source>A fatal error occurred. %1 can no longer continue safely and will quit.</source>
         <translation type="unfinished">Lỗi nghiêm trong. %1 không thể tiếp tục và sẽ thoát ra</translation>
     </message>
->>>>>>> 61646189
     </context>
 <context>
     <name>QObject</name>
@@ -276,37 +265,10 @@
         <source>Amount</source>
         <translation type="unfinished">Số lượng</translation>
     </message>
-<<<<<<< HEAD
-    </context>
-<context>
-    <name>QObject::QObject</name>
-    </context>
-<context>
-    <name>QRImageWidget</name>
-    </context>
-<context>
-    <name>RPCConsole</name>
-    </context>
-<context>
-    <name>ReceiveCoinsDialog</name>
-    </context>
-<context>
-    <name>ReceiveRequestDialog</name>
-=======
->>>>>>> 61646189
     <message>
         <source>Enter a Bitcoin address (e.g. %1)</source>
         <translation type="unfinished">Nhập một Bitcoin address (e.g. %1)</translation>
     </message>
-<<<<<<< HEAD
-    </context>
-<context>
-    <name>RecentRequestsTableModel</name>
-    </context>
-<context>
-    <name>SendCoinsDialog</name>
-=======
->>>>>>> 61646189
     <message>
         <source>%1 h</source>
         <translation type="unfinished">%1 giờ</translation>
@@ -361,51 +323,6 @@
     </message>
     </context>
 <context>
-<<<<<<< HEAD
-    <name>SendCoinsEntry</name>
-    </context>
-<context>
-    <name>SendConfirmationDialog</name>
-    </context>
-<context>
-    <name>ShutdownWindow</name>
-    </context>
-<context>
-    <name>SignVerifyMessageDialog</name>
-    </context>
-<context>
-    <name>SplashScreen</name>
-    </context>
-<context>
-    <name>TrafficGraphWidget</name>
-    </context>
-<context>
-    <name>TransactionDesc</name>
-    </context>
-<context>
-    <name>TransactionDescDialog</name>
-    </context>
-<context>
-    <name>TransactionTableModel</name>
-    </context>
-<context>
-    <name>TransactionView</name>
-    </context>
-<context>
-    <name>UnitDisplayStatusBarControl</name>
-    </context>
-<context>
-    <name>WalletFrame</name>
-    </context>
-<context>
-    <name>WalletModel</name>
-    </context>
-<context>
-    <name>WalletView</name>
-    </context>
-<context>
-    <name>bitcoin-core</name>
-=======
     <name>BitcoinGUI</name>
     <message>
         <source>&amp;Overview</source>
@@ -454,6 +371,14 @@
     <message>
         <source>Create a new wallet</source>
         <translation type="unfinished">Tạo một ví mới</translation>
+    </message>
+    <message>
+        <source>Create Wallet...</source>
+        <translation>Tạo ví...</translation>
+    </message>
+    <message>
+        <source>Create a new wallet</source>
+        <translation>Tạo một ví mới</translation>
     </message>
     <message>
         <source>Wallet:</source>
@@ -470,7 +395,7 @@
     </message>
     <message>
         <source>Send coins to a Bitcoin address</source>
-        <translation>Gửi coin đến một địa chỉ Bitcoin</translation>
+        <translation>Gửi coin đến một địa chỉ Blackcoin</translation>
     </message>
     <message>
         <source>Backup wallet to another location</source>
@@ -502,11 +427,11 @@
     </message>
     <message>
         <source>Sign messages with your Bitcoin addresses to prove you own them</source>
-        <translation>Đăng ký lời nhắn với địa chỉ Bitcoin của bạn để chứng minh quyền sở hữu chúng</translation>
+        <translation>Đăng ký lời nhắn với địa chỉ Blackcoin của bạn để chứng minh quyền sở hữu chúng</translation>
     </message>
     <message>
         <source>Verify messages to ensure they were signed with specified Bitcoin addresses</source>
-        <translation>Xác minh lời nhắn để chắc chắn đã được đăng ký với địa chỉ Bitcoin xác định</translation>
+        <translation>Xác minh lời nhắn để chắc chắn đã được đăng ký với địa chỉ Blackcoin xác định</translation>
     </message>
     <message>
         <source>Tabs toolbar</source>
@@ -581,6 +506,10 @@
     <message>
         <source>Open a bitcoin: URI</source>
         <translation type="unfinished">Mở một bitcoin: URI</translation>
+    </message>
+    <message>
+        <source>Open a bitcoin: URI</source>
+        <translation>Mở một bitcoin: URI</translation>
     </message>
     <message>
         <source>Open Wallet</source>
@@ -1029,6 +958,10 @@
         <translation type="unfinished">Đảo ngược lại thiết lập này yêu cầu download lại toàn bộ blockchain. Download toàn bộ blockchain trước và loại nó sau đó sẽ nhanh hơn. Vô hiệu hóa một số tính năng nâng cao.</translation>
     </message>
     <message>
+        <source>Reverting this setting requires re-downloading the entire blockchain. It is faster to download the full chain first and prune it later. Disables some advanced features.</source>
+        <translation>Đảo ngược lại thiết lập này yêu cầu download lại toàn bộ blockchain. Download toàn bộ blockchain trước và loại nó sau đó sẽ nhanh hơn. Vô hiệu hóa một số tính năng nâng cao.</translation>
+    </message>
+    <message>
         <source>This initial synchronisation is very demanding, and may expose hardware problems with your computer that had previously gone unnoticed. Each time you run %1, it will continue downloading where it left off.</source>
         <translation type="unfinished">Đồng bộ hóa ban đầu này rất đòi hỏi, và có thể phơi bày các sự cố về phần cứng với máy tính của bạn trước đó đã không được chú ý. Mỗi khi bạn chạy %1, nó sẽ tiếp tục tải về nơi nó dừng lại.</translation>
     </message>
@@ -1051,7 +984,11 @@
         <source>version</source>
         <translation type="unfinished">phiên bản</translation>
     </message>
-    </context>
+    <message numerus="yes">
+        <source>(%n GB needed for full chain)</source>
+        <translation><numerusform>(%n GB cần cho toàn blockchain)</numerusform></translation>
+    </message>
+</context>
 <context>
     <name>ShutdownWindow</name>
     <message>
@@ -1264,7 +1201,7 @@
     <name>OverviewPage</name>
     <message>
         <source>The displayed information may be out of date. Your wallet automatically synchronizes with the Bitcoin network after a connection is established, but this process has not completed yet.</source>
-        <translation>Thông tin được hiển thị có thể đã lỗi thời. Cái wallet tự động đồng bộ với Bitcoin network sau một connection được thiết lập, nhưng quá trình này vẫn chưa completed yet.</translation>
+        <translation>Thông tin được hiển thị có thể đã lỗi thời. Cái wallet tự động đồng bộ với Blackcoin network sau một connection được thiết lập, nhưng quá trình này vẫn chưa completed yet.</translation>
     </message>
     <message>
         <source>Watch-only:</source>
@@ -1563,6 +1500,14 @@
         <translation type="unfinished">AS đã được map</translation>
     </message>
     <message>
+        <source>The mapped Autonomous System used for diversifying peer selection.</source>
+        <translation>Hệ thống tự động ánh xạ được sử dụng để đa dạng hóa lựa chọn ngang hàng.</translation>
+    </message>
+    <message>
+        <source>Mapped AS</source>
+        <translation>AS đã được map</translation>
+    </message>
+    <message>
         <source>User Agent</source>
         <translation type="unfinished">User Đặc Vụ</translation>
     </message>
@@ -1575,6 +1520,10 @@
         <translation type="unfinished">Kích thước khối hiện tại</translation>
     </message>
     <message>
+        <source>Node window</source>
+        <translation>Cửa sổ node</translation>
+    </message>
+    <message>
         <source>Open the %1 debug log file from the current data directory. This can take a few seconds for large log files.</source>
         <translation type="unfinished">Mở cái %1 debug log file từ danh mục dữ liệu hiện tại. Điều này cần vài giây cho large log files.</translation>
     </message>
@@ -1879,6 +1828,10 @@
         <translation type="unfinished">Ẩn cài đặt phí giao dịch</translation>
     </message>
     <message>
+        <source>Hide transaction fee settings</source>
+        <translation>Ẩn cài đặt phí giao dịch</translation>
+    </message>
+    <message>
         <source>When there is less transaction volume than space in the blocks, miners as well as relaying nodes may enforce a minimum fee. Paying only this minimum fee is just fine, but be aware that this can result in a never confirming transaction once there is more demand for bitcoin transactions than the network can process.</source>
         <translation type="unfinished">Khi có khối lượng giao dịch ít hơn chổ trống trong các khối, các nhà đào mỏ cũng như các nút chuyển tiếp có thể thực thi chỉ với một khoản phí tối thiểu. Chỉ trả khoản phí tối thiểu này là tốt, nhưng lưu ý rằng điều này có thể dẫn đến một giao dịch không bao giờ xác nhận một khi có nhu cầu giao dịch bitcoin nhiều hơn khả năng mạng có thể xử lý.</translation>
     </message>
@@ -1943,6 +1896,14 @@
         <translation type="unfinished">Tạo Giao dịch Bitcoin được ký một phần (PSBT) để sử dụng với các dạng như: ví ngoại tuyến %1 hoặc ví phần cứng tương thích PSBT.</translation>
     </message>
     <message>
+        <source>Cr&amp;eate Unsigned</source>
+        <translation>Cr&amp;eate không được ký</translation>
+    </message>
+    <message>
+        <source>Creates a Partially Signed Bitcoin Transaction (PSBT) for use with e.g. an offline %1 wallet, or a PSBT-compatible hardware wallet.</source>
+        <translation>Tạo Giao dịch Bitcoin được ký một phần (PSBT) để sử dụng với các dạng như: ví ngoại tuyến %1 hoặc ví phần cứng tương thích PSBT.</translation>
+    </message>
+    <message>
         <source> from wallet '%1'</source>
         <translation type="unfinished">từ ví  '%1'</translation>
     </message>
@@ -1959,6 +1920,10 @@
         <translation type="unfinished">Bạn có muốn tạo tạm thời dao dịch này?</translation>
     </message>
     <message>
+        <source>Do you want to draft this transaction?</source>
+        <translation>Bạn có muốn tạo tạm thời dao dịch này?</translation>
+    </message>
+    <message>
         <source>Are you sure you want to send?</source>
         <translation type="unfinished">Bạn chắc chắn muốn gửi chứ?</translation>
     </message>
@@ -2001,6 +1966,26 @@
     <message>
         <source>Watch-only balance:</source>
         <translation type="unfinished">Số dư chỉ xem:</translation>
+    </message>
+    <message>
+        <source>Confirm transaction proposal</source>
+        <translation>Xác nhận đề xuất giao dịch</translation>
+    </message>
+    <message>
+        <source>Copy PSBT to clipboard</source>
+        <translation>Sao chép PSBT vào khay nhớ tạp clipboard</translation>
+    </message>
+    <message>
+        <source>Send</source>
+        <translation>Gửi</translation>
+    </message>
+    <message>
+        <source>PSBT copied</source>
+        <translation>Đã sao chép PSBT</translation>
+    </message>
+    <message>
+        <source>Watch-only balance:</source>
+        <translation>Số dư chỉ xem:</translation>
     </message>
     <message>
         <source>The recipient address is not valid. Please recheck.</source>
@@ -2076,6 +2061,10 @@
         <translation type="unfinished">Lượng tiền để gửi trong mỗi đơn vị đã chọn</translation>
     </message>
     <message>
+        <source>The amount to send in the selected unit</source>
+        <translation>Lượng tiền để gửi trong mỗi đơn vị đã chọn</translation>
+    </message>
+    <message>
         <source>The fee will be deducted from the amount being sent. The recipient will receive less bitcoins than you enter in the amount field. If multiple recipients are selected, the fee is split equally.</source>
         <translation type="unfinished">The fee sẽ được khấu trừ từ số tiền đang gửi. Người nhận sẽ receive ít bitcoins hơn bạn gõ vào khoảng trống. Nếu nhiều người gửi được chọn, fee sẽ được chia đều.</translation>
     </message>
@@ -2152,7 +2141,7 @@
     </message>
     <message>
         <source>Sign the message to prove you own this Bitcoin address</source>
-        <translation>Ký tin nhắn để chứng minh bạn sở hữu Bitcoin address này</translation>
+        <translation>Ký tin nhắn để chứng minh bạn sở hữu Blackcoin address này</translation>
     </message>
     <message>
         <source>Reset all sign message fields</source>
@@ -2525,6 +2514,5 @@
         <source>Upgrading txindex database</source>
         <translation type="unfinished">Đang nâng cấp dữ liệu txindex</translation>
     </message>
->>>>>>> 61646189
     </context>
 </TS>