<TS version="2.1" language="vi">
<context>
    <name>AddressBookPage</name>
    <message>
        <source>Right-click to edit address or label</source>
        <translation type="unfinished">Nhấn chuột phải để sửa địa chỉ hoặc nhãn</translation>
    </message>
    <message>
        <source>Create a new address</source>
        <translation type="unfinished">Tạo địa chỉ mới</translation>
    </message>
    <message>
        <source>&amp;New</source>
        <translation type="unfinished">&amp;Mới</translation>
    </message>
    <message>
        <source>Copy the currently selected address to the system clipboard</source>
        <translation type="unfinished">Sao chép địa chỉ được chọn vào bộ nhớ tạm</translation>
    </message>
    <message>
        <source>&amp;Copy</source>
        <translation type="unfinished">&amp;Sao chép</translation>
    </message>
    <message>
        <source>C&amp;lose</source>
        <translation type="unfinished">Đ&amp;óng</translation>
    </message>
    <message>
        <source>Delete the currently selected address from the list</source>
        <translation type="unfinished">Xoá địa chỉ được chọn khỏi danh sách</translation>
    </message>
    <message>
        <source>Enter address or label to search</source>
        <translation type="unfinished">Nhập địa chỉ hoặc nhãn để tìm kiếm</translation>
    </message>
    <message>
        <source>Export the data in the current tab to a file</source>
        <translation type="unfinished">Xuất dữ liệu ở thẻ hiện tại ra tập tin.</translation>
    </message>
    <message>
        <source>&amp;Export</source>
        <translation type="unfinished">&amp;Xuất</translation>
    </message>
    <message>
        <source>&amp;Delete</source>
        <translation type="unfinished">&amp;Xoá</translation>
    </message>
    <message>
        <source>Choose the address to send coins to</source>
        <translation type="unfinished">Chọn địa chỉ để gửi coin đến</translation>
    </message>
    <message>
        <source>These are your Bitcoin addresses for sending payments. Always check the amount and the receiving address before sending coins.</source>
        <translation type="unfinished">Các địa chỉ này là các địa chỉ Bitcoin dùng để thanh toán.Luôn luôn kiểm tra số dư và địa chỉ nhận trước khi gởi chuyển tiền ảo. </translation>
<<<<<<< HEAD
    </message>
    <message>
        <source>&amp;Copy Address</source>
        <translation type="unfinished">&amp;Sao chép địa chỉ</translation>
    </message>
    <message>
        <source>Copy &amp;Label</source>
        <translation type="unfinished">Sao chép &amp;Nhãn</translation>
=======
>>>>>>> c7885ecd
    </message>
    <message>
        <source>&amp;Copy Address</source>
        <translation type="unfinished">&amp;Sao chép địa chỉ</translation>
    </message>
    <message>
        <source>Copy &amp;Label</source>
        <translation type="unfinished">Sao chép &amp;Nhãn</translation>
    </message>
    <message>
        <source>&amp;Edit</source>
        <translation type="unfinished">&amp;Chỉnh sửa</translation>
    </message>
    <message>
        <source>Export Address List</source>
        <translation type="unfinished">Xuất danh sách địa chỉ</translation>
    </message>
    <message>
        <source>Sending addresses - %1</source>
        <translation type="unfinished">Địa chỉ gửi%1</translation>
    </message>
    <message>
        <source>Exporting Failed</source>
        <translation type="unfinished">Quá trình xuất dữ liệu đã thất bại</translation>
    </message>
</context>
<context>
    <name>AddressTableModel</name>
    <message>
        <source>Label</source>
        <translation type="unfinished">Nhãn</translation>
    </message>
    <message>
        <source>Address</source>
        <translation type="unfinished">Địa chỉ</translation>
    </message>
    <message>
        <source>(no label)</source>
        <translation type="unfinished">(không có nhãn)</translation>
    </message>
</context>
<context>
    <name>AskPassphraseDialog</name>
    <message>
        <source>Passphrase Dialog</source>
        <translation type="unfinished">Hộp thoại cụm mật khẩu</translation>
    </message>
    <message>
        <source>Enter passphrase</source>
        <translation type="unfinished">Nhập mật khẩu</translation>
    </message>
    <message>
        <source>New passphrase</source>
        <translation type="unfinished">Mật khẩu mới</translation>
    </message>
    <message>
        <source>Repeat new passphrase</source>
        <translation type="unfinished">Nhập lại mật khẩu</translation>
    </message>
    <message>
        <source>Show passphrase</source>
        <translation type="unfinished">Hiện mật khẩu</translation>
    </message>
    <message>
        <source>Encrypt wallet</source>
        <translation type="unfinished">Mã hoá ví</translation>
    </message>
    <message>
        <source>This operation needs your wallet passphrase to unlock the wallet.</source>
        <translation type="unfinished">Hoạt động này cần mật khẩu ví của bạn để mở khoá ví.</translation>
    </message>
    <message>
        <source>Unlock wallet</source>
        <translation type="unfinished">Mở khoá ví</translation>
    </message>
    <message>
        <source>Change passphrase</source>
        <translation type="unfinished">Đổi mật khẩu</translation>
    </message>
    <message>
        <source>Confirm wallet encryption</source>
        <translation type="unfinished">Xác nhận mã hóa ví</translation>
    </message>
    <message>
        <source>Warning: If you encrypt your wallet and lose your passphrase, you will &lt;b&gt;LOSE ALL OF YOUR BITCOINS&lt;/b&gt;!</source>
        <translation type="unfinished">Cảnh báo: Nếu bạn mã hóa ví và mất cụm mật khẩu, bạn sẽ &lt;b&gt;MẤT TẤT CẢ CÁC BITCOIN&lt;/b&gt;!</translation>
    </message>
    <message>
        <source>Are you sure you wish to encrypt your wallet?</source>
        <translation type="unfinished">Bạn có chắc chắn muốn mã hoá ví không?</translation>
    </message>
    <message>
        <source>Wallet encrypted</source>
        <translation type="unfinished">Đã mã hoá ví</translation>
    </message>
    <message>
        <source>Enter the new passphrase for the wallet.&lt;br/&gt;Please use a passphrase of &lt;b&gt;ten or more random characters&lt;/b&gt;, or &lt;b&gt;eight or more words&lt;/b&gt;.</source>
        <translation type="unfinished">Nhập cụm mật khẩu mới cho ví.&lt;br/&gt;Vui lòng sử dụng cụm mật khẩu gồm &lt;b&gt;mười ký tự ngẫu nhiên trở lên&lt;/b&gt;, hoặc &lt;b&gt;tám từ trở lên&lt;/b&gt;.</translation>
    </message>
    <message>
        <source>Enter the old passphrase and new passphrase for the wallet.</source>
        <translation type="unfinished">Nhập mật khẩu cũ và mật khẩu mới cho ví.</translation>
    </message>
    <message>
        <source>Remember that encrypting your wallet cannot fully protect your bitcoins from being stolen by malware infecting your computer.</source>
        <translation type="unfinished">Xin lưu ý rằng mã hoá ví của bạn không thể bảo về hoàn toàn Bitcoin của bạn khỏi việc bị đánh cắp mới các phần mềm gián điệp nhiễm vào máy tính của bạn.</translation>
    </message>
    <message>
        <source>Wallet to be encrypted</source>
        <translation type="unfinished">Ví sẽ được mã hoá</translation>
    </message>
    <message>
        <source>Your wallet is about to be encrypted. </source>
        <translation type="unfinished">Ví của bạn sẽ được mã hoá.</translation>
    </message>
    <message>
        <source>Your wallet is now encrypted. </source>
        <translation type="unfinished">Ví của bạn đã được mã hoá.</translation>
    </message>
    <message>
        <source>Wallet encryption failed</source>
        <translation type="unfinished">Mã hoá ví thất bại</translation>
    </message>
    <message>
        <source>Wallet encryption failed due to an internal error. Your wallet was not encrypted.</source>
        <translation type="unfinished">Mã hoá ví thất bại do lỗi nội bộ. Ví của bạn vẫn chưa được mã hoá.</translation>
    </message>
    <message>
        <source>The supplied passphrases do not match.</source>
        <translation type="unfinished">Mật khẩu đã nhập không đúng.</translation>
    </message>
    <message>
        <source>Wallet unlock failed</source>
        <translation type="unfinished">Mở khóa ví thất bại</translation>
    </message>
    <message>
        <source>The passphrase entered for the wallet decryption was incorrect.</source>
        <translation type="unfinished">Cụm mật khẩu đã nhập để giải mã ví không đúng.</translation>
    </message>
    <message>
        <source>The passphrase entered for the wallet decryption is incorrect. It contains a null character (ie - a zero byte). If the passphrase was set with a version of this software prior to 25.0, please try again with only the characters up to — but not including — the first null character. If this is successful, please set a new passphrase to avoid this issue in the future.</source>
        <translation type="unfinished">Cụm mật khẩu đã nhập để giải mã ví không đúng. Nó chứa ký tự rỗng (có dung lượng 0 byte). Nếu nó đã được thiết đặt từ một phiên bản cũ hơn phiên bản 25.0 của phần mềm này, vui lòng thử lại với các ký tự đứng trước ký tự rỗng đầu tiên (không bao gồm chính nó). Nếu cách này thành công, vui lòng thiết đặt cụm mật khẩu mới để tránh xảy ra sự cố tương tự trong tương lai.</translation>
    </message>
    <message>
        <source>Wallet passphrase was successfully changed.</source>
        <translation type="unfinished">Cụm mật khẩu thay đổi thành công.</translation>
    </message>
    <message>
        <source>Passphrase change failed</source>
        <translation type="unfinished">Thay đổi cụm mật khẩu thất bại.</translation>
    </message>
    <message>
        <source>The old passphrase entered for the wallet decryption is incorrect. It contains a null character (ie - a zero byte). If the passphrase was set with a version of this software prior to 25.0, please try again with only the characters up to — but not including — the first null character.</source>
        <translation type="unfinished">Cụm mật khẩu cũ đã nhập để giải mã ví không đúng. Nó chứa ký tự rỗng (có dung lượng 0 byte). Nếu nó đã được thiết đặt từ một phiên bản cũ hơn phiên bản 25.0 của phần mềm này, vui lòng thử lại với các ký tự đứng trước ký tự rỗng đầu tiên (không bao gồm chính nó).</translation>
    </message>
    <message>
        <source>Warning: The Caps Lock key is on!</source>
        <translation type="unfinished">Cảnh báo: Phím Caps Lock đang được kích hoạt!</translation>
    </message>
</context>
<context>
    <name>BanTableModel</name>
    <message>
        <source>Banned Until</source>
        <translation type="unfinished">Bị cấm cho đến</translation>
    </message>
</context>
<context>
    <name>BitcoinApplication</name>
    <message>
        <source>Settings file %1 might be corrupt or invalid.</source>
        <translation type="unfinished">Tệp cài đặt %1 có thể bị hư hại hoặc không hợp lệ.</translation>
    </message>
    <message>
        <source>A fatal error occurred. %1 can no longer continue safely and will quit.</source>
        <translation type="unfinished">Lỗi nghiêm trong. %1 không thể tiếp tục và sẽ thoát ra</translation>
    </message>
    <message>
        <source>An internal error occurred. %1 will attempt to continue safely. This is an unexpected bug which can be reported as described below.</source>
        <translation type="unfinished">Đã xảy ra lỗi nội bộ. %1 sẽ cố gắng tiếp tục một cách an toàn. Đây là một lỗi không mong muốn có thể được báo cáo như mô tả bên dưới.</translation>
    </message>
</context>
<context>
    <name>QObject</name>
    <message>
        <source>Do you want to reset settings to default values, or to abort without making changes?</source>
        <extracomment>Explanatory text shown on startup when the settings file cannot be read. Prompts user to make a choice between resetting or aborting.</extracomment>
        <translation type="unfinished">Bạn muốn đặt lại cài đặt về giá trị mặc định hay hủy bỏ mà không thực hiện thay đổi?</translation>
    </message>
    <message>
        <source>A fatal error occurred. Check that settings file is writable, or try running with -nosettings.</source>
        <extracomment>Explanatory text shown on startup when the settings file could not be written. Prompts user to check that we have the ability to write to the file. Explains that the user has the option of running without a settings file.</extracomment>
        <translation type="unfinished">Đã xảy ra lỗi nghiêm trọng. Kiểm tra xem tệp cài đặt có thể ghi được không hoặc thử chạy với -nosettings.</translation>
    </message>
    <message>
        <source>Error: %1</source>
        <translation type="unfinished">Lỗi: %1</translation>
    </message>
    <message>
        <source>%1 didn't yet exit safely…</source>
        <translation type="unfinished">%1 vẫn chưa thoát ra một cách an toàn…</translation>
    </message>
    <message numerus="yes">
        <source>%n second(s)</source>
        <translation type="unfinished">
            <numerusform>%ngiây</numerusform>
        </translation>
    </message>
    <message numerus="yes">
        <source>%n minute(s)</source>
        <translation type="unfinished">
            <numerusform>%nphút</numerusform>
        </translation>
    </message>
    <message numerus="yes">
        <source>%n hour(s)</source>
        <translation type="unfinished">
            <numerusform>%ngiờ</numerusform>
        </translation>
    </message>
    <message numerus="yes">
        <source>%n day(s)</source>
        <translation type="unfinished">
            <numerusform>%nngày</numerusform>
        </translation>
    </message>
    <message numerus="yes">
        <source>%n week(s)</source>
        <translation type="unfinished">
            <numerusform>%ntuần</numerusform>
        </translation>
    </message>
    <message numerus="yes">
        <source>%n year(s)</source>
        <translation type="unfinished">
            <numerusform>%nnăm</numerusform>
        </translation>
    </message>
    </context>
<context>
    <name>BitcoinGUI</name>
    <message>
        <source>&amp;Overview</source>
        <translation type="unfinished">&amp;Tổng quan</translation>
    </message>
    <message>
        <source>Show general overview of wallet</source>
        <translation type="unfinished">Hiển thị tổng quan ví</translation>
    </message>
    <message>
        <source>&amp;Transactions</source>
        <translation type="unfinished">&amp;Các Giao Dịch</translation>
    </message>
    <message>
        <source>Browse transaction history</source>
        <translation type="unfinished">Trình duyệt lịch sử giao dịch</translation>
    </message>
    <message>
        <source>E&amp;xit</source>
        <translation type="unfinished">T&amp;hoát</translation>
    </message>
    <message>
        <source>Quit application</source>
        <translation type="unfinished">Đóng ứng dụng</translation>
    </message>
    <message>
        <source>&amp;About %1</source>
        <translation type="unfinished">&amp;Khoảng %1</translation>
    </message>
    <message>
        <source>Show information about %1</source>
        <translation type="unfinished">Hiện thông tin khoảng %1</translation>
    </message>
    <message>
        <source>About &amp;Qt</source>
        <translation type="unfinished">Về &amp;Qt</translation>
    </message>
    <message>
        <source>Show information about Qt</source>
        <translation type="unfinished">Hiện thông tin về Qt</translation>
    </message>
    <message>
        <source>Modify configuration options for %1</source>
        <translation type="unfinished">Sửa đổi tùy chỉnh cấu hình cho %1</translation>
    </message>
    <message>
        <source>Create a new wallet</source>
        <translation type="unfinished">Tạo một ví mới</translation>
    </message>
    <message>
        <source>&amp;Transactions</source>
        <translation type="unfinished">&amp;Các Giao Dịch</translation>
    </message>
    <message>
        <source>Wallet:</source>
        <translation type="unfinished">Ví tiền</translation>
    </message>
    <message>
        <source>Network activity disabled.</source>
        <extracomment>A substring of the tooltip.</extracomment>
        <translation type="unfinished">Hoạt động mạng được vô hiệu.</translation>
    </message>
    <message>
        <source>Proxy is &lt;b&gt;enabled&lt;/b&gt;: %1</source>
        <translation type="unfinished">Proxy là &lt;b&gt; cho phép &lt;/b&gt;: %1</translation>
    </message>
    <message>
        <source>Send coins to a Bitcoin address</source>
        <translation type="unfinished">Gửi coin đến một địa chỉ Bitcoin</translation>
    </message>
    <message>
        <source>Backup wallet to another location</source>
        <translation type="unfinished">Backup ví đến một địa chỉ khác</translation>
    </message>
    <message>
        <source>Change the passphrase used for wallet encryption</source>
        <translation type="unfinished">Thay đổi cụm mật khẩu cho ví đã mã hóa</translation>
    </message>
    <message>
        <source>&amp;Send</source>
        <translation type="unfinished">&amp;Gửi</translation>
    </message>
    <message>
        <source>&amp;Receive</source>
        <translation type="unfinished">&amp;Nhận</translation>
    </message>
    <message>
        <source>&amp;Encrypt Wallet…</source>
        <translation type="unfinished">&amp;Mã hóa ví…</translation>
    </message>
    <message>
        <source>E&amp;xit</source>
        <translation type="unfinished">T&amp;hoát</translation>
    </message>
    <message>
        <source>Quit application</source>
        <translation type="unfinished">Đóng ứng dụng</translation>
    </message>
    <message>
        <source>&amp;About %1</source>
        <translation type="unfinished">&amp;Khoảng %1</translation>
    </message>
    <message>
        <source>Show information about %1</source>
        <translation type="unfinished">Hiện thông tin khoảng %1</translation>
    </message>
    <message>
        <source>About &amp;Qt</source>
        <translation type="unfinished">Về &amp;Qt</translation>
    </message>
    <message>
        <source>Show information about Qt</source>
        <translation type="unfinished">Hiện thông tin về Qt</translation>
    </message>
    <message>
        <source>Modify configuration options for %1</source>
        <translation type="unfinished">Sửa đổi tùy chỉnh cấu hình cho %1</translation>
    </message>
    <message>
        <source>Create a new wallet</source>
        <translation type="unfinished">Tạo một ví mới</translation>
    </message>
    <message>
        <source>&amp;Minimize</source>
        <translation type="unfinished">&amp;Thu nhỏ</translation>
    </message>
    <message>
        <source>Wallet:</source>
        <translation type="unfinished">Ví tiền</translation>
    </message>
    <message>
        <source>Network activity disabled.</source>
        <extracomment>A substring of the tooltip.</extracomment>
        <translation type="unfinished">Hoạt động mạng được vô hiệu.</translation>
    </message>
    <message>
        <source>Proxy is &lt;b&gt;enabled&lt;/b&gt;: %1</source>
        <translation type="unfinished">Proxy là &lt;b&gt; cho phép &lt;/b&gt;: %1</translation>
    </message>
    <message>
        <source>Send coins to a Bitcoin address</source>
        <translation type="unfinished">Gửi coin đến một địa chỉ Bitcoin</translation>
    </message>
    <message>
        <source>Backup wallet to another location</source>
        <translation type="unfinished">Backup ví đến một địa chỉ khác</translation>
    </message>
    <message>
        <source>Change the passphrase used for wallet encryption</source>
        <translation type="unfinished">Thay đổi cụm mật khẩu cho ví đã mã hóa</translation>
    </message>
    <message>
        <source>&amp;Send</source>
        <translation type="unfinished">&amp;Gửi</translation>
    </message>
    <message>
        <source>&amp;Receive</source>
        <translation type="unfinished">&amp;Nhận</translation>
    </message>
    <message>
        <source>&amp;Encrypt Wallet…</source>
        <translation type="unfinished">&amp;Mã hóa ví…</translation>
    </message>
    <message>
        <source>Encrypt the private keys that belong to your wallet</source>
        <translation type="unfinished">Mã hóa private key thuộc về ví của bạn</translation>
    </message>
    <message>
        <source>&amp;Change Passphrase…</source>
        <translation type="unfinished">&amp;Thay dổi Passphrase…</translation>
    </message>
    <message>
        <source>Sign messages with your Bitcoin addresses to prove you own them</source>
        <translation type="unfinished">Đăng ký lời nhắn với địa chỉ Bitcoin của bạn để chứng minh quyền sở hữu chúng</translation>
    </message>
    <message>
        <source>&amp;Verify message…</source>
        <translation type="unfinished">&amp;Xác minh tin nhắn…</translation>
    </message>
    <message>
        <source>Verify messages to ensure they were signed with specified Bitcoin addresses</source>
        <translation type="unfinished">Xác minh lời nhắn để chắc chắn đã được đăng ký với địa chỉ Bitcoin xác định</translation>
    </message>
    <message>
        <source>Close Wallet…</source>
        <translation type="unfinished">Đóng ví…</translation>
    </message>
    <message>
        <source>Create Wallet…</source>
        <translation type="unfinished">Tạo ví…</translation>
    </message>
    <message>
        <source>Close All Wallets…</source>
        <translation type="unfinished">Đóng tất cả các ví…</translation>
    </message>
    <message>
        <source>&amp;File</source>
        <translation type="unfinished">&amp;Tệp</translation>
    </message>
    <message>
        <source>&amp;Settings</source>
        <translation type="unfinished">&amp;Cài đặt</translation>
    </message>
    <message>
        <source>&amp;Help</source>
        <translation type="unfinished">&amp;Giúp đỡ</translation>
    </message>
    <message>
        <source>Tabs toolbar</source>
        <translation type="unfinished">Các thanh công cụ</translation>
    </message>
    <message>
        <source>Syncing Headers (%1%)…</source>
        <translation type="unfinished">Đồng bộ hóa tiêu đề (%1%)...</translation>
    </message>
    <message>
        <source>Synchronizing with network…</source>
        <translation type="unfinished">Đồng bộ hóa với network...</translation>
    </message>
    <message>
        <source>Indexing blocks on disk…</source>
        <translation type="unfinished">Lập chỉ mục các khối trên đĩa…</translation>
    </message>
    <message>
        <source>Processing blocks on disk…</source>
        <translation type="unfinished">Xử lý khối trên đĩa…</translation>
    </message>
    <message numerus="yes">
        <source>Processed %n block(s) of transaction history.</source>
        <translation type="unfinished">
            <numerusform>Đã xử lý %n khối của lịch sử giao dịch.</numerusform>
        </translation>
    </message>
    <message>
        <source>%1 behind</source>
        <translation type="unfinished">%1 phía sau</translation>
    </message>
    <message>
        <source>Error</source>
        <translation type="unfinished">Lỗi</translation>
    </message>
    <message>
        <source>Information</source>
        <translation type="unfinished">Thông tin</translation>
    </message>
    <message>
        <source>Up to date</source>
        <translation type="unfinished">cập nhật</translation>
    </message>
    <message>
        <source>Load Partially Signed Bitcoin Transaction</source>
        <translation type="unfinished">Tải một phần giao dịch Bitcoin đã ký</translation>
    </message>
    <message>
        <source>Load PSBT from &amp;clipboard…</source>
        <translation type="unfinished">Tải PSBT từ &amp;khay nhớ tạm…</translation>
    </message>
    <message>
        <source>Load Partially Signed Bitcoin Transaction from clipboard</source>
        <translation type="unfinished">Tải một phần giao dịch Bitcoin đã ký từ khay nhớ tạm</translation>
    </message>
    <message>
        <source>Node window</source>
        <translation type="unfinished">Cửa sổ node</translation>
    </message>
    <message>
        <source>Open node debugging and diagnostic console</source>
        <translation type="unfinished">Mở dòng lệnh tìm và gỡ lỗi cho node</translation>
    </message>
    <message>
        <source>&amp;Sending addresses</source>
        <translation type="unfinished">Các địa chỉ đang &amp;gửi</translation>
    </message>
    <message>
        <source>&amp;Receiving addresses</source>
        <translation type="unfinished">Các địa chỉ đang &amp;nhận</translation>
    </message>
    <message>
        <source>Open a bitcoin: URI</source>
        <translation type="unfinished">Mở một bitcoin: URI</translation>
    </message>
    <message>
        <source>Open Wallet</source>
        <translation type="unfinished">Mớ ví</translation>
    </message>
    <message>
        <source>Open a wallet</source>
        <translation type="unfinished">Mở một ví</translation>
    </message>
    <message>
        <source>Close wallet</source>
        <translation type="unfinished">Đông ví</translation>
    </message>
    <message>
        <source>Restore Wallet…</source>
        <extracomment>Name of the menu item that restores wallet from a backup file.</extracomment>
        <translation type="unfinished">Khôi phục ví...</translation>
    </message>
    <message>
        <source>Restore a wallet from a backup file</source>
        <extracomment>Status tip for Restore Wallet menu item</extracomment>
        <translation type="unfinished">Khôi phục ví từ tệp đã sao lưu</translation>
    </message>
    <message>
        <source>Close all wallets</source>
        <translation type="unfinished">Đóng tất cả ví</translation>
    </message>
    <message>
        <source>Show the %1 help message to get a list with possible Bitcoin command-line options</source>
        <translation type="unfinished">Hiển thị %1 tin nhắn hỗ trợ để nhận được danh sách Bitcoin command-line khả dụng</translation>
    </message>
    <message>
        <source>&amp;Mask values</source>
        <translation type="unfinished">&amp;Giá trị mặt nạ</translation>
    </message>
    <message>
        <source>Mask the values in the Overview tab</source>
        <translation type="unfinished">Che các giá trị trong tab Tổng quan</translation>
    </message>
    <message>
        <source>default wallet</source>
        <translation type="unfinished">ví mặc định</translation>
    </message>
    <message>
        <source>No wallets available</source>
        <translation type="unfinished">Không có ví nào</translation>
    </message>
    <message>
        <source>default wallet</source>
        <translation type="unfinished">ví mặc định</translation>
    </message>
    <message>
        <source>No wallets available</source>
        <translation type="unfinished">Không có ví nào</translation>
    </message>
    <message>
        <source>Load Wallet Backup</source>
        <extracomment>The title for Restore Wallet File Windows</extracomment>
        <translation type="unfinished">Tải bản sao lưu ví</translation>
    </message>
    <message>
        <source>Restore Wallet</source>
        <extracomment>Title of pop-up window shown when the user is attempting to restore a wallet.</extracomment>
        <translation type="unfinished">Khôi phục ví</translation>
    </message>
    <message>
        <source>Ctrl+M</source>
        <translation type="unfinished">Nhấn Ctrl + M</translation>
    </message>
    <message>
        <source>&amp;Hide</source>
        <translation type="unfinished">&amp;Ẩn</translation>
    </message>
    <message>
        <source>S&amp;how</source>
        <translation type="unfinished">Trìn&amp;h diễn</translation>
    </message>
    <message numerus="yes">
        <source>%n active connection(s) to Bitcoin network.</source>
        <extracomment>A substring of the tooltip.</extracomment>
        <translation type="unfinished">
            <numerusform>%nkết nối đang hoạt động với mạng lưới Bitcoin</numerusform>
        </translation>
    </message>
    <message>
        <source>Click for more actions.</source>
        <extracomment>A substring of the tooltip. "More actions" are available via the context menu.</extracomment>
        <translation type="unfinished">Nhấp để có thêm hành động.</translation>
    </message>
    <message>
        <source>Show Peers tab</source>
        <extracomment>A context menu item. The "Peers tab" is an element of the "Node window".</extracomment>
        <translation type="unfinished">Hiển thị tab ngang hàng</translation>
    </message>
    <message>
        <source>Disable network activity</source>
        <extracomment>A context menu item.</extracomment>
        <translation type="unfinished">Tắt hoạt động mạng</translation>
    </message>
    <message>
        <source>Enable network activity</source>
        <extracomment>A context menu item. The network activity was disabled previously.</extracomment>
        <translation type="unfinished">Bật hoạt động mạng</translation>
    </message>
    <message>
        <source>Pre-syncing Headers (%1%)…</source>
        <translation type="unfinished">Tiền đồng bộ hóa Headers (%1%)…</translation>
    </message>
    <message>
        <source>Error creating wallet</source>
        <translation type="unfinished">Lỗi tạo ví</translation>
    </message>
    <message>
        <source>Error: %1</source>
        <translation type="unfinished">Lỗi: %1</translation>
    </message>
    <message>
        <source>Private key &lt;b&gt;disabled&lt;/b&gt;</source>
        <translation type="unfinished">Khóa riêng tư &lt;b&gt;đã tắt&lt;/b&gt;</translation>
    </message>
    <message>
        <source>Wallet is &lt;b&gt;encrypted&lt;/b&gt; and currently &lt;b&gt;unlocked&lt;/b&gt;</source>
        <translation type="unfinished">Ví thì &lt;b&gt;được mã hóa &lt;/b&gt; và hiện tại &lt;b&gt;đã khóa&lt;/b&gt;</translation>
    </message>
    <message>
        <source>Wallet is &lt;b&gt;encrypted&lt;/b&gt; and currently &lt;b&gt;locked&lt;/b&gt;</source>
        <translation type="unfinished">Ví thì &lt;b&gt;được mã hóa &lt;/b&gt; và hiện tại &lt;b&gt;đã khóa&lt;/b&gt;</translation>
    </message>
    </context>
<context>
    <name>UnitDisplayStatusBarControl</name>
    <message>
        <source>Unit to show amounts in. Click to select another unit.</source>
        <translation type="unfinished">Đơn vị để hiển thị số tiền. Nhấp để chọn đơn vị khác.</translation>
    </message>
</context>
<context>
    <name>CoinControlDialog</name>
    <message>
        <source>Tree mode</source>
        <translation type="unfinished">Chế độ Tree</translation>
    </message>
    <message>
        <source>List mode</source>
        <translation type="unfinished">Chế độ List</translation>
    </message>
    <message>
        <source>Copy transaction &amp;ID and output index</source>
        <translation type="unfinished">Sao chép giao dịch &amp;ID và chỉ mục đầu ra</translation>
    </message>
    <message>
        <source>(no label)</source>
        <translation type="unfinished">(không có nhãn)</translation>
    </message>
    </context>
<context>
    <name>CreateWalletActivity</name>
    <message>
        <source>Too many external signers found</source>
        <translation type="unfinished">Có quá nhiều người ký từ bên ngoài được tìm thấy</translation>
    </message>
</context>
<context>
    <name>LoadWalletsActivity</name>
    <message>
        <source>Load Wallets</source>
        <extracomment>Title of progress window which is displayed when wallets are being loaded.</extracomment>
        <translation type="unfinished">Tải ví</translation>
    </message>
    <message>
        <source>Loading wallets…</source>
        <extracomment>Descriptive text of the load wallets progress window which indicates to the user that wallets are currently being loaded.</extracomment>
        <translation type="unfinished">Đang tải ví…</translation>
    </message>
</context>
<context>
    <name>OpenWalletActivity</name>
    <message>
        <source>default wallet</source>
        <translation type="unfinished">ví mặc định</translation>
    </message>
    <message>
        <source>Open Wallet</source>
        <extracomment>Title of window indicating the progress of opening of a wallet.</extracomment>
        <translation type="unfinished">Mớ ví</translation>
    </message>
    </context>
<context>
    <name>RestoreWalletActivity</name>
    <message>
        <source>default wallet</source>
        <translation type="unfinished">ví mặc định</translation>
    </message>
    <message>
        <source>Open Wallet</source>
        <extracomment>Title of window indicating the progress of opening of a wallet.</extracomment>
        <translation type="unfinished">Mớ ví</translation>
    </message>
    <message>
        <source>Restoring Wallet &lt;b&gt;%1&lt;/b&gt;…</source>
        <extracomment>Descriptive text of the restore wallets progress window which indicates to the user that wallets are currently being restored.</extracomment>
        <translation type="unfinished">Đang khôi phục ví &lt;b&gt;%1&lt;/b&gt;…</translation>
    </message>
    <message>
        <source>Restore wallet failed</source>
        <extracomment>Title of message box which is displayed when the wallet could not be restored.</extracomment>
        <translation type="unfinished">Khôi phục ví thất bại</translation>
    </message>
    <message>
        <source>Restore wallet warning</source>
        <extracomment>Title of message box which is displayed when the wallet is restored with some warning.</extracomment>
        <translation type="unfinished">Cảnh báo khối phục ví</translation>
    </message>
    <message>
        <source>Restore wallet message</source>
        <extracomment>Title of message box which is displayed when the wallet is successfully restored.</extracomment>
        <translation type="unfinished">Tin nhắn khôi phục ví</translation>
    </message>
</context>
<context>
    <name>WalletController</name>
    <message>
        <source>Close wallet</source>
        <translation type="unfinished">Đông ví</translation>
    </message>
    <message>
        <source>Are you sure you wish to close the wallet &lt;i&gt;%1&lt;/i&gt;?</source>
        <translation type="unfinished">Bạn có chắc chắn muốn đóng ví không &lt;i&gt;%1&lt;/i&gt;?</translation>
    </message>
    <message>
        <source>Close all wallets</source>
        <translation type="unfinished">Đóng tất cả ví</translation>
    </message>
    </context>
<context>
    <name>CreateWalletDialog</name>
    <message>
        <source>Use an external signing device such as a hardware wallet. Configure the external signer script in wallet preferences first.</source>
        <translation type="unfinished">Sử dụng thiết bị ký bên ngoài chẳng hạn như ví phần cứng. Trước tiên, hãy định cấu hình tập lệnh người ký bên ngoài trong tùy chọn ví.</translation>
    </message>
    <message>
        <source>External signer</source>
        <translation type="unfinished">Người ký tên bên ngoài</translation>
    </message>
    <message>
        <source>Compiled without external signing support (required for external signing)</source>
        <extracomment>"External signing" means using devices such as hardware wallets.</extracomment>
        <translation type="unfinished">Được biên dịch mà không có hỗ trợ ký bên ngoài (bắt buộc đối với ký bên ngoài)</translation>
    </message>
</context>
<context>
    <name>EditAddressDialog</name>
    <message>
        <source>Edit Address</source>
        <translation type="unfinished">Sửa địa chỉ</translation>
    </message>
    <message>
        <source>Edit receiving address</source>
        <translation type="unfinished">Chỉnh sửa địa chỉ nhận</translation>
    </message>
    <message>
        <source>Edit sending address</source>
        <translation type="unfinished">Chỉnh sửa địa chỉ gửi</translation>
    </message>
    </context>
<context>
    <name>Intro</name>
    <message numerus="yes">
        <source>%n GB of space available</source>
        <translation type="unfinished">
            <numerusform>%n GB dung lượng khả dụng</numerusform>
        </translation>
    </message>
    <message numerus="yes">
        <source>(of %n GB needed)</source>
        <translation type="unfinished">
            <numerusform>(of %n GB cần thiết)</numerusform>
        </translation>
    </message>
    <message numerus="yes">
        <source>(%n GB needed for full chain)</source>
        <translation type="unfinished">
            <numerusform>(%n GB cần cho toàn blockchain)</numerusform>
        </translation>
    </message>
    <message>
        <source>Choose data directory</source>
        <translation type="unfinished">Chọn đường dẫn dữ liệu</translation>
    </message>
    <message numerus="yes">
        <source>(sufficient to restore backups %n day(s) old)</source>
        <extracomment>Explanatory text on the capability of the current prune target.</extracomment>
        <translation type="unfinished">
            <numerusform>(đủ để khôi phục các bản sao lưu trong %n ngày)</numerusform>
        </translation>
    </message>
    <message>
        <source>Error: Specified data directory "%1" cannot be created.</source>
        <translation type="unfinished">Lỗi: Danh mục data xác định "%1" không thể được tạo.</translation>
    </message>
    <message>
        <source>Welcome</source>
        <translation type="unfinished">Chào mừng</translation>
    </message>
    <message>
        <source>Welcome to %1.</source>
        <translation type="unfinished">Chào mừng bạn đến %1.</translation>
    </message>
    <message>
        <source>As this is the first time the program is launched, you can choose where %1 will store its data.</source>
        <translation type="unfinished">Đây là lần đầu chương trình khởi chạy, bạn có thể chọn nơi %1 sẽ lưu trữ dữ liệu.</translation>
    </message>
    <message>
        <source>Limit block chain storage to</source>
        <translation type="unfinished">Giới hạn lưu trữ chuỗi khối thành</translation>
    </message>
    <message>
        <source>Reverting this setting requires re-downloading the entire blockchain. It is faster to download the full chain first and prune it later. Disables some advanced features.</source>
        <translation type="unfinished">Đảo ngược lại thiết lập này yêu cầu tại lại toàn bộ chuỗi khối. Tải về toàn bộ chuỗi khối trước và loại nó sau đó sẽ nhanh hơn. Vô hiệu hóa một số tính năng nâng cao.</translation>
    </message>
    <message>
        <source>When you click OK, %1 will begin to download and process the full %4 block chain (%2 GB) starting with the earliest transactions in %3 when %4 initially launched.</source>
        <translation type="unfinished">Khi bạn nhấn OK, %1 sẽ bắt đầu tải xuống và xử lý toàn bộ chuỗi chính %4 (%2 GB), bắt đầu từ các giao dịch sớm nhất trong %3 khi %4 được khởi chạy ban đầu.</translation>
    </message>
    </context>
<context>
    <name>HelpMessageDialog</name>
    <message>
        <source>About %1</source>
        <translation type="unfinished">Về %1</translation>
    </message>
    <message>
        <source>Command-line options</source>
        <translation type="unfinished">Tùy chọn dòng lệnh</translation>
    </message>
</context>
<context>
    <name>ShutdownWindow</name>
    <message>
        <source>%1 is shutting down…</source>
        <translation type="unfinished">%1 đang tắt…</translation>
    </message>
    </context>
<context>
    <name>ModalOverlay</name>
    <message>
        <source>Unknown…</source>
        <translation type="unfinished">Không xác định…</translation>
    </message>
    <message>
        <source>calculating…</source>
        <translation type="unfinished">đang tính toán…</translation>
    </message>
    <message>
        <source>Unknown. Syncing Headers (%1, %2%)…</source>
        <translation type="unfinished">Không xác định. Đồng bộ hóa tiêu đề (%1, %2%)…</translation>
    </message>
    <message>
        <source>Unknown. Pre-syncing Headers (%1, %2%)…</source>
        <translation type="unfinished">Không xác định. Tiền đồng bộ hóa Headers (%1, %2%)...</translation>
    </message>
</context>
<context>
    <name>OpenURIDialog</name>
    <message>
        <source>Paste address from clipboard</source>
        <extracomment>Tooltip text for button that allows you to paste an address that is in your clipboard.</extracomment>
        <translation type="unfinished">Dán địa chỉ từ khay nhớ tạm</translation>
    </message>
</context>
<context>
    <name>OptionsDialog</name>
    <message>
        <source>Automatically start %1 after logging in to the system.</source>
        <translation type="unfinished">Tự động bắt đầu %1 sau khi đăng nhập vào hệ thống.</translation>
    </message>
    <message>
        <source>&amp;Start %1 on system login</source>
        <translation type="unfinished">&amp;Bắt đầu %1 trên đăng nhập hệ thống</translation>
    </message>
    <message>
        <source>Enabling pruning significantly reduces the disk space required to store transactions. All blocks are still fully validated. Reverting this setting requires re-downloading the entire blockchain.</source>
        <translation type="unfinished">Cho phép cắt bớt làm giảm đáng kể không gian đĩa cần thiết để lưu trữ các giao dịch. Tất cả các khối vẫn được xác nhận đầy đủ. Hoàn nguyên cài đặt này yêu cầu tải xuống lại toàn bộ chuỗi khối.</translation>
    </message>
    <message>
        <source>Size of &amp;database cache</source>
        <translation type="unfinished">Kích thước bộ nhớ cache của &amp;cơ sở dữ liệu</translation>
    </message>
    <message>
        <source>Number of script &amp;verification threads</source>
        <translation type="unfinished">Số lượng tập lệnh và chuỗi &amp;xác minh</translation>
    </message>
    <message>
        <source>Full path to a %1 compatible script (e.g. C:\Downloads\hwi.exe or /Users/you/Downloads/hwi.py). Beware: malware can steal your coins!</source>
        <translation type="unfinished">Đường dẫn đầy đủ tới một tệp mã tương thích với %1 (ví dụ: C:\Downloads\hwi.exe hoặc /Users/you/Downloads/hwi.py). Cẩn trọng: các phần mềm độc hại có thể đánh cắp tiền của bạn!</translation>
    </message>
    <message>
        <source>IP address of the proxy (e.g. IPv4: 127.0.0.1 / IPv6: ::1)</source>
        <translation type="unfinished">Địa chỉ IP của proxy (e.g. IPv4: 127.0.0.1 / IPv6: ::1)</translation>
    </message>
    <message>
        <source>Options set in this dialog are overridden by the command line:</source>
        <translation type="unfinished">Các tùy chọn trong hộp thoại này bị ghi đè bởi dòng lệnh</translation>
    </message>
    <message>
        <source>Reset all client options to default.</source>
        <translation type="unfinished">Đặt lại tất cả các tùy chọn máy khách về mặc định.</translation>
    </message>
    <message>
        <source>&amp;Network</source>
        <translation type="unfinished">&amp;Mạng</translation>
    </message>
    <message>
        <source>Maximum database cache size. A larger cache can contribute to faster sync, after which the benefit is less pronounced for most use cases. Lowering the cache size will reduce memory usage. Unused mempool memory is shared for this cache.</source>
        <extracomment>Tooltip text for Options window setting that sets the size of the database cache. Explains the corresponding effects of increasing/decreasing this value.</extracomment>
        <translation type="unfinished">Kích thước bộ đệm cơ sở dữ liệu tối đa. Bộ nhớ đệm lớn hơn có thể góp phần đồng bộ hóa nhanh hơn, sau đó lợi ích ít rõ rệt hơn đối với hầu hết các trường hợp sử dụng. Giảm kích thước bộ nhớ cache sẽ làm giảm mức sử dụng bộ nhớ. Bộ nhớ mempool không sử dụng được chia sẻ cho bộ nhớ cache này.</translation>
    </message>
    <message>
        <source>Set the number of script verification threads. Negative values correspond to the number of cores you want to leave free to the system.</source>
        <extracomment>Tooltip text for Options window setting that sets the number of script verification threads. Explains that negative values mean to leave these many cores free to the system.</extracomment>
        <translation type="unfinished">Đặt số lượng chuỗi xác minh tập lệnh. Giá trị âm tương ứng với số lõi bạn muốn để lại miễn phí cho hệ thống.</translation>
    </message>
    <message>
        <source>This allows you or a third party tool to communicate with the node through command-line and JSON-RPC commands.</source>
        <extracomment>Tooltip text for Options window setting that enables the RPC server.</extracomment>
        <translation type="unfinished">Điều này cho phép bạn hoặc công cụ của bên thứ ba giao tiếp với nút thông qua các lệnh dòng lệnh và JSON-RPC.</translation>
    </message>
    <message>
        <source>Enable R&amp;PC server</source>
        <extracomment>An Options window setting to enable the RPC server.</extracomment>
        <translation type="unfinished">Bật máy chủ R&amp;PC</translation>
    </message>
    <message>
        <source>Whether to set subtract fee from amount as default or not.</source>
        <extracomment>Tooltip text for Options window setting that sets subtracting the fee from a sending amount as default.</extracomment>
        <translation type="unfinished">Có đặt trừ phí khỏi số tiền làm mặc định hay không.</translation>
    </message>
    <message>
        <source>Subtract &amp;fee from amount by default</source>
        <extracomment>An Options window setting to set subtracting the fee from a sending amount as default.</extracomment>
        <translation type="unfinished">Trừ &amp;phí khỏi số tiền theo mặc định</translation>
    </message>
    <message>
        <source>Expert</source>
        <translation type="unfinished">Chuyên gia</translation>
    </message>
    <message>
        <source>Enable coin &amp;control features</source>
        <translation type="unfinished">Bật tính năng &amp;kiểm soát và tiền xu</translation>
    </message>
    <message>
        <source>If you disable the spending of unconfirmed change, the change from a transaction cannot be used until that transaction has at least one confirmation. This also affects how your balance is computed.</source>
        <translation type="unfinished">Nếu bạn vô hiệu hóa chi tiêu của thay đổi chưa được xác nhận, thay đổi từ một giao dịch sẽ không thể được sử dụng cho đến khi giao dịch đó có ít nhất một xác nhận. Điều này cũng ảnh hưởng đến cách tính số dư của bạn.</translation>
    </message>
    <message>
        <source>&amp;Spend unconfirmed change</source>
        <translation type="unfinished">&amp;Chi tiêu thay đổi chưa được xác nhận</translation>
    </message>
    <message>
        <source>Enable &amp;PSBT controls</source>
        <extracomment>An options window setting to enable PSBT controls.</extracomment>
        <translation type="unfinished">Bật điều khiển &amp;PSBT</translation>
    </message>
    <message>
        <source>Whether to show PSBT controls.</source>
        <extracomment>Tooltip text for options window setting that enables PSBT controls.</extracomment>
        <translation type="unfinished">Có hiển thị các điều khiển PSBT hay không.</translation>
    </message>
    <message>
        <source>Third-party URLs (e.g. a block explorer) that appear in the transactions tab as context menu items. %s in the URL is replaced by transaction hash. Multiple URLs are separated by vertical bar |.</source>
        <translation type="unfinished">URL của bên thứ ba (ví dụ: trình khám phá khối) xuất hiện trong tab giao dịch dưới dạng các mục menu ngữ cảnh. %s trong URL được thay thế bằng mã băm giao dịch. Nhiều URL được phân tách bằng thanh dọc |. </translation>
    </message>
    <message>
        <source>&amp;Third-party transaction URLs</source>
        <translation type="unfinished">&amp;URL giao dịch của bên thứ ba</translation>
    </message>
    <message>
        <source>Compiled without external signing support (required for external signing)</source>
        <extracomment>"External signing" means using devices such as hardware wallets.</extracomment>
        <translation type="unfinished">Được biên dịch mà không có hỗ trợ ký bên ngoài (bắt buộc đối với ký bên ngoài)</translation>
    </message>
    <message>
        <source>Current settings will be backed up at "%1".</source>
        <extracomment>Text explaining to the user that the client's current settings will be backed up at a specific location. %1 is a stand-in argument for the backup location's path.</extracomment>
        <translation type="unfinished">Các thiết lập hiện tại sẽ được sao lưu tại"%1".</translation>
    </message>
    <message>
        <source>Continue</source>
        <translation type="unfinished">Tiếp tục</translation>
    </message>
    <message>
        <source>Error</source>
        <translation type="unfinished">Lỗi</translation>
    </message>
    </context>
<context>
    <name>OptionsModel</name>
    <message>
        <source>Could not read setting "%1", %2.</source>
        <translation type="unfinished">Không thể đọc thiết lập "%1", %2.</translation>
    </message>
</context>
<context>
    <name>PSBTOperationsDialog</name>
    <message>
        <source>PSBT Operations</source>
        <translation type="unfinished">Các thao tác PSBT</translation>
    </message>
    <message>
        <source>Cannot sign inputs while wallet is locked.</source>
        <translation type="unfinished">Không thể ký đầu vào khi ví bị khóa.</translation>
    </message>
    <message>
        <source>Transaction has %1 unsigned inputs.</source>
        <translation type="unfinished">Giao dịch có %1 đầu vào chưa được ký.</translation>
    </message>
    <message>
        <source>Transaction still needs signature(s).</source>
        <translation type="unfinished">Giao dịch vẫn cần (các) chữ ký.</translation>
    </message>
    <message>
        <source>(But no wallet is loaded.)</source>
        <translation type="unfinished">(Nhưng không có ví nào được tải.)</translation>
    </message>
    </context>
<context>
    <name>PeerTableModel</name>
    <message>
        <source>Age</source>
        <extracomment>Title of Peers Table column which indicates the duration (length of time) since the peer connection started.</extracomment>
        <translation type="unfinished">Tuổi</translation>
    </message>
    <message>
        <source>Address</source>
        <extracomment>Title of Peers Table column which contains the IP/Onion/I2P address of the connected peer.</extracomment>
        <translation type="unfinished">Địa chỉ</translation>
    </message>
    </context>
<context>
    <name>RPCConsole</name>
    <message>
        <source>Whether we relay transactions to this peer.</source>
        <translation type="unfinished">Có nên chuyển tiếp giao dịch đến đồng đẳng này.</translation>
    </message>
    <message>
        <source>Transaction Relay</source>
        <translation type="unfinished">Chuyển tiếp giao dịch</translation>
    </message>
    <message>
        <source>Last Transaction</source>
        <translation type="unfinished">Giao dịch cuối cùng</translation>
    </message>
    <message>
        <source>Whether we relay addresses to this peer.</source>
        <extracomment>Tooltip text for the Address Relay field in the peer details area, which displays whether we relay addresses to this peer (Yes/No).</extracomment>
        <translation type="unfinished">Cho dù chúng tôi chuyển tiếp địa chỉ đến đồng đẳng này.</translation>
    </message>
    <message>
        <source>Address Relay</source>
        <extracomment>Text title for the Address Relay field in the peer details area, which displays whether we relay addresses to this peer (Yes/No).</extracomment>
        <translation type="unfinished">Chuyển tiếp địa chỉ</translation>
    </message>
    <message>
        <source>The total number of addresses received from this peer that were processed (excludes addresses that were dropped due to rate-limiting).</source>
        <extracomment>Tooltip text for the Addresses Processed field in the peer details area, which displays the total number of addresses received from this peer that were processed (excludes addresses that were dropped due to rate-limiting).</extracomment>
        <translation type="unfinished">Tổng số các địa chỉ đã được xử lý thành công nhận được từ người này (ngoại trừ các địa chỉ sụt giảm do giới hạn tốc độ) </translation>
    </message>
    <message>
        <source>The total number of addresses received from this peer that were dropped (not processed) due to rate-limiting.</source>
        <extracomment>Tooltip text for the Addresses Rate-Limited field in the peer details area, which displays the total number of addresses received from this peer that were dropped (not processed) due to rate-limiting.</extracomment>
        <translation type="unfinished">Tổng số các địa chỉ nhận được từ người ngày đã bị sụt giảm (không được xử lý thành công) do giới hạn về tốc độ.</translation>
    </message>
    <message>
        <source>Addresses Processed</source>
        <extracomment>Text title for the Addresses Processed field in the peer details area, which displays the total number of addresses received from this peer that were processed (excludes addresses that were dropped due to rate-limiting).</extracomment>
        <translation type="unfinished">Các địa chỉ đã được xử lý</translation>
    </message>
    <message>
        <source>Addresses Rate-Limited</source>
        <extracomment>Text title for the Addresses Rate-Limited field in the peer details area, which displays the total number of addresses received from this peer that were dropped (not processed) due to rate-limiting.</extracomment>
        <translation type="unfinished">Tỷ lệ địa chỉ có giới hạn</translation>
    </message>
    <message>
        <source>Node window</source>
        <translation type="unfinished">Cửa sổ node</translation>
    </message>
    <message>
        <source>&amp;Copy IP/Netmask</source>
        <extracomment>Context menu action to copy the IP/Netmask of a banned peer. IP/Netmask is the combination of a peer's IP address and its Netmask. For IP address, see: https://en.wikipedia.org/wiki/IP_address.</extracomment>
        <translation type="unfinished">&amp;Sao chép IP/Netmask</translation>
    </message>
    </context>
<context>
    <name>ReceiveCoinsDialog</name>
    <message>
        <source>Base58 (Legacy)</source>
        <translation type="unfinished">Base58 (Di sản)</translation>
    </message>
    <message>
        <source>Not recommended due to higher fees and less protection against typos.</source>
        <translation type="unfinished">Không được khuyến khích vì tốn nhiều phí hơn và ít được bảo vệ trước lỗi chính tả hơn.</translation>
    </message>
    <message>
        <source>Generates an address compatible with older wallets.</source>
        <translation type="unfinished">Tạo một địa chỉ tương thích với các ví cũ hơn.</translation>
    </message>
    <message>
        <source>Generates a native segwit address (BIP-173). Some old wallets don't support it.</source>
        <translation type="unfinished">Tạo một địa chỉ segwit chuyên biệt (BIP-173). Một số ví cũ sẽ không hỗ trợ.</translation>
    </message>
    <message>
        <source>Bech32m (BIP-350) is an upgrade to Bech32, wallet support is still limited.</source>
        <translation type="unfinished">Bech32m (BIP-350) là bản nâng cấp của Bech32, hỗ trợ ví vẫn còn hạn chế.</translation>
    </message>
    </context>
<context>
    <name>ReceiveRequestDialog</name>
    <message>
        <source>Wallet:</source>
        <translation type="unfinished">Ví tiền</translation>
    </message>
    </context>
<context>
    <name>RecentRequestsTableModel</name>
    <message>
        <source>Label</source>
        <translation type="unfinished">Nhãn</translation>
    </message>
    <message>
        <source>(no label)</source>
        <translation type="unfinished">(không có nhãn)</translation>
    </message>
    </context>
<context>
    <name>SendCoinsDialog</name>
    <message>
        <source>Using the fallbackfee can result in sending a transaction that will take several hours or days (or never) to confirm. Consider choosing your fee manually or wait until you have validated the complete chain.</source>
        <translation type="unfinished">Sử dụng fallbackfee có thể dẫn đến việc gửi giao dịch mất vài giờ hoặc vài ngày (hoặc không bao giờ) để xác nhận. Hãy cân nhắc khi tự chọn phí của bạn hoặc đợi cho tới khi bạn xác minh xong chuỗi hoàn chỉnh.</translation>
    </message>
    <message>
        <source>Do you want to create this transaction?</source>
        <extracomment>Message displayed when attempting to create a transaction. Cautionary text to prompt the user to verify that the displayed transaction details represent the transaction the user intends to create.</extracomment>
        <translation type="unfinished">Bạn có muốn tạo giao dịch này không?</translation>
    </message>
    <message>
        <source>Please, review your transaction. You can create and send this transaction or create a Partially Signed Bitcoin Transaction (PSBT), which you can save or copy and then sign with, e.g., an offline %1 wallet, or a PSBT-compatible hardware wallet.</source>
        <extracomment>Text to inform a user attempting to create a transaction of their current options. At this stage, a user can send their transaction or create a PSBT. This string is displayed when both private keys and PSBT controls are enabled.</extracomment>
        <translation type="unfinished">Vui lòng xem lại giao dịch của bạn. Bạn có thể tạo và gửi giao dịch này hoặc tạo Giao dịch Bitcoin được ký một phần (PSBT), bạn có thể lưu hoặc sao chép và sau đó ký bằng, ví dụ: ví %1 ngoại tuyến hoặc ví phần cứng tương thích với PSBT.</translation>
    </message>
    <message>
        <source>Unsigned Transaction</source>
        <comment>PSBT copied</comment>
        <extracomment>Caption of "PSBT has been copied" messagebox</extracomment>
        <translation type="unfinished">Giao dịch chưa được ký</translation>
    </message>
    <message>
        <source>The PSBT has been copied to the clipboard. You can also save it.</source>
        <translation type="unfinished">PSBT đã được sao chép vào bảng tạm. Bạn cũng có thế lưu nó lại.</translation>
    </message>
    <message>
        <source>PSBT saved to disk</source>
        <translation type="unfinished">PSBT đã được lưu vào ổ đĩa.</translation>
    </message>
    <message numerus="yes">
        <source>Estimated to begin confirmation within %n block(s).</source>
        <translation type="unfinished">
            <numerusform>Ước tính sẽ bắt đầu xác nhận trong %n khối.</numerusform>
        </translation>
    </message>
    <message>
        <source>(no label)</source>
        <translation type="unfinished">(không có nhãn)</translation>
    </message>
</context>
<context>
    <name>SendCoinsEntry</name>
    <message>
        <source>Paste address from clipboard</source>
        <translation type="unfinished">Dán địa chỉ từ khay nhớ tạm</translation>
    </message>
    </context>
<context>
    <name>SendConfirmationDialog</name>
    <message>
        <source>Send</source>
        <translation type="unfinished">Gửi</translation>
    </message>
    </context>
<context>
    <name>SignVerifyMessageDialog</name>
    <message>
        <source>Paste address from clipboard</source>
        <translation type="unfinished">Dán địa chỉ từ khay nhớ tạm</translation>
    </message>
    </context>
<context>
    <name>SplashScreen</name>
    <message>
        <source>press q to shutdown</source>
        <translation type="unfinished">nhấn q để tắt máy</translation>
    </message>
</context>
<context>
    <name>TransactionDesc</name>
    <message>
        <source>0/unconfirmed, in memory pool</source>
        <extracomment>Text explaining the current status of a transaction, shown in the status field of the details window for this transaction. This status represents an unconfirmed transaction that is in the memory pool.</extracomment>
        <translation type="unfinished">0/xác nhận, ở trong bể bộ nhớ - memory pool</translation>
    </message>
    <message>
        <source>0/unconfirmed, not in memory pool</source>
        <extracomment>Text explaining the current status of a transaction, shown in the status field of the details window for this transaction. This status represents an unconfirmed transaction that is not in the memory pool.</extracomment>
        <translation type="unfinished">0/xác nhận, không ở trong bể bộ nhớ - memory pool</translation>
    </message>
    <message numerus="yes">
        <source>matures in %n more block(s)</source>
        <translation type="unfinished">
            <numerusform>sẽ trưởng thành sau%n khối nữa </numerusform>
        </translation>
    </message>
    </context>
<context>
    <name>TransactionTableModel</name>
    <message>
        <source>Label</source>
        <translation type="unfinished">Nhãn</translation>
    </message>
    <message>
        <source>(no label)</source>
        <translation type="unfinished">(không có nhãn)</translation>
    </message>
    </context>
<context>
    <name>TransactionView</name>
    <message>
        <source>Other</source>
        <translation type="unfinished">Khác</translation>
    </message>
    <message>
        <source>Show in %1</source>
        <extracomment>Transactions table context menu action to show the selected transaction in a third-party block explorer. %1 is a stand-in argument for the URL of the explorer.</extracomment>
        <translation type="unfinished">Hiển thị trong %1</translation>
    </message>
    <message>
        <source>Label</source>
        <translation type="unfinished">Nhãn</translation>
    </message>
    <message>
        <source>Address</source>
        <translation type="unfinished">Địa chỉ</translation>
    </message>
    <message>
        <source>Exporting Failed</source>
        <translation type="unfinished">Quá trình xuất dữ liệu đã thất bại</translation>
    </message>
    </context>
<context>
    <name>WalletFrame</name>
    <message>
        <source>Create a new wallet</source>
        <translation type="unfinished">Tạo một ví mới</translation>
<<<<<<< HEAD
=======
    </message>
    <message>
        <source>Error</source>
        <translation type="unfinished">Lỗi</translation>
>>>>>>> c7885ecd
    </message>
    </context>
<context>
    <name>WalletModel</name>
    <message>
        <source>Copied to clipboard</source>
        <comment>Fee-bump PSBT saved</comment>
        <translation type="unfinished">Đã sao chép vào bảng tạm.</translation>
    </message>
    <message>
        <source>default wallet</source>
        <translation type="unfinished">ví mặc định</translation>
    </message>
</context>
<context>
    <name>WalletView</name>
    <message>
        <source>&amp;Export</source>
        <translation type="unfinished">&amp;Xuất</translation>
    </message>
    <message>
        <source>Export the data in the current tab to a file</source>
        <translation type="unfinished">Xuất dữ liệu ở thẻ hiện tại ra tập tin.</translation>
    </message>
    </context>
<context>
    <name>bitcoin-core</name>
    <message>
        <source>Error reading %s! Transaction data may be missing or incorrect. Rescanning wallet.</source>
        <translation type="unfinished">Lỗi khi đọc%s! Dữ liệu giao dịch có thể bị thiếu hoặc không chính xác. Đang quét lại ví.</translation>
    </message>
    <message>
        <source>Invalid or corrupt peers.dat (%s). If you believe this is a bug, please report it to %s. As a workaround, you can move the file (%s) out of the way (rename, move, or delete) to have a new one created on the next start.</source>
        <translation type="unfinished">peers.dat (%s) không hợp lệ hoặc bị hỏng. Nếu bạn cho rằng đây là lỗi, vui lòng báo cáo cho %s. Để giải quyết vấn đề này, bạn có thể di chuyển tệp (%s) ra khỏi (đổi tên, di chuyển hoặc xóa) để tạo tệp mới vào lần bắt đầu tiếp theo.</translation>
    </message>
    <message>
        <source>Prune mode is incompatible with -reindex-chainstate. Use full -reindex instead.</source>
        <translation type="unfinished">Chế độ rút gọn không tương thích với -reindex-chainstate. Sử dụng -reindex ở chế độ đầy đủ.</translation>
    </message>
    <message>
        <source>Unsupported chainstate database format found. Please restart with -reindex-chainstate. This will rebuild the chainstate database.</source>
        <translation type="unfinished">Tìm thấy định dạng cơ sở dữ liệu trạng thái chuỗi không được hỗ trợ. Vui lòng khỏi động lại với -reindex-chainstate. Việc này sẽ tái thiết lập cơ sở dữ liệu trạng thái chuỗi.</translation>
    </message>
    <message>
        <source>Wallet created successfully. The legacy wallet type is being deprecated and support for creating and opening legacy wallets will be removed in the future.</source>
        <translation type="unfinished">Ví đã được tạo thành công. Loại ví Legacy đang bị phản đối và việc hỗ trợ mở các ví Legacy mới sẽ bị loại bỏ trong tương lai</translation>
    </message>
    <message>
        <source>Cannot set -forcednsseed to true when setting -dnsseed to false.</source>
        <translation type="unfinished">Không thể đặt -forcednsseed thành true khi đặt -dnsseed thành false.</translation>
    </message>
    <message>
        <source>Cannot provide specific connections and have addrman find outgoing connections at the same time.</source>
        <translation type="unfinished">Không thể cung cấp các kết nối cụ thể và yêu cầu addrman tìm các kết nối gửi đi cùng một lúc.</translation>
    </message>
    <message>
        <source>Error loading %s: External signer wallet being loaded without external signer support compiled</source>
        <translation type="unfinished">Lỗi khi tải %s: Ví người ký bên ngoài đang được tải mà không có hỗ trợ người ký bên ngoài được biên dịch</translation>
    </message>
    <message>
        <source>Failed to rename invalid peers.dat file. Please move or delete it and try again.</source>
        <translation type="unfinished">Không thể đổi tên tệp ngang hàng không hợp lệ. Vui lòng di chuyển hoặc xóa nó và thử lại.</translation>
    </message>
    <message>
        <source>Unexpected legacy entry in descriptor wallet found. Loading wallet %s

The wallet might have been tampered with or created with malicious intent.
</source>
        <translation type="unfinished">Phát hiện mục thừa kế bất thường trong ví mô tả. Đang tải ví %s

Ví này có thể đã bị can thiệp hoặc tạo ra với ý đồ bất chính.
</translation>
    </message>
    <message>
        <source>Unrecognized descriptor found. Loading wallet %s

The wallet might had been created on a newer version.
Please try running the latest software version.
</source>
        <translation type="unfinished">Phát hiện mô tả không xác định. Đang tải ví %s

Ví này có thể đã được tạo bởi một phiên bản mới hơn.
Vui lòng thử chạy phiên bản phần mềm mới nhất.
</translation>
    </message>
    <message>
        <source>
Unable to cleanup failed migration</source>
        <translation type="unfinished">
Không thể dọn dẹp quá trình chuyển đã thất bại</translation>
    </message>
    <message>
        <source>
Unable to restore backup of wallet.</source>
        <translation type="unfinished">
Không thể khôi phục bản sao lưu của ví.</translation>
    </message>
    <message>
        <source>Block verification was interrupted</source>
        <translation type="unfinished">Việc xác minh khối đã bị gián đoạn</translation>
    </message>
    <message>
        <source>Error reading configuration file: %s</source>
        <translation type="unfinished">Lỗi khi đọc tệp cài đặt cấu hình: %s</translation>
    </message>
    <message>
        <source>Error: Cannot extract destination from the generated scriptpubkey</source>
        <translation type="unfinished">Lỗi: Không thể trích xuất điểm đến trong mã khóa công khai đã tạo</translation>
    </message>
    <message>
        <source>Error: Failed to create new watchonly wallet</source>
        <translation type="unfinished">Lỗi: Tạo ví chỉ xem mới thất bại</translation>
    </message>
    <message>
        <source>Error: This wallet already uses SQLite</source>
        <translation type="unfinished">Lỗi: Ví này đã dùng SQLite</translation>
    </message>
    <message>
        <source>Error: This wallet is already a descriptor wallet</source>
        <translation type="unfinished">Lỗi: Ví này đã là một ví mô tả</translation>
    </message>
    <message>
        <source>Error: Unable to begin reading all records in the database</source>
        <translation type="unfinished">Lỗi: Không thể bắt đầu việc đọc tất cả bản ghi trong cơ sở dữ liệu</translation>
    </message>
    <message>
        <source>Error: Unable to make a backup of your wallet</source>
        <translation type="unfinished">Lỗi: Không thể tạo bản sao lưu cho ví của bạn</translation>
    </message>
    <message>
        <source>Error: Unable to read all records in the database</source>
        <translation type="unfinished">Lỗi: Không thể đọc tất cả bản ghi trong cơ sở dữ liệu</translation>
    </message>
    <message>
        <source>Error: Unable to remove watchonly address book data</source>
        <translation type="unfinished">Lỗi: Không thể xóa dữ liệu của sổ địa chỉ chỉ xem</translation>
    </message>
    <message>
        <source>Input not found or already spent</source>
        <translation type="unfinished">Đầu vào không được tìm thấy hoặc đã được sử dụng</translation>
    </message>
    <message>
        <source>Insufficient dbcache for block verification</source>
        <translation type="unfinished">Không đủ bộ đệm (dbcache) để xác minh khối</translation>
    </message>
    <message>
        <source>Invalid amount for %s=&lt;amount&gt;: '%s' (must be at least %s)</source>
        <translation type="unfinished">Số lượng không hợp lệ cho %s=&lt;amount&gt;: '%s' (tối thiểu phải là %s)</translation>
    </message>
    <message>
        <source>Invalid amount for %s=&lt;amount&gt;: '%s'</source>
        <translation type="unfinished">Số lượng không hợp lệ cho %s=&lt;amount&gt;: '%s'</translation>
    </message>
    <message>
        <source>Invalid port specified in %s: '%s'</source>
        <translation type="unfinished">Cổng được chỉ định không hợp lệ trong %s: '%s'</translation>
    </message>
    <message>
        <source>Invalid pre-selected input %s</source>
        <translation type="unfinished">Đầu vào được chọn trước không hợp lệ %s</translation>
    </message>
    <message>
        <source>Listening for incoming connections failed (listen returned error %s)</source>
        <translation type="unfinished">Lắng nghe những kết nối thất bại sắp xảy ra (lắng nghe lỗi được trả về %s)</translation>
    </message>
    <message>
        <source>Missing amount</source>
        <translation type="unfinished">Số tiền còn thiếu</translation>
    </message>
    <message>
        <source>Missing solving data for estimating transaction size</source>
        <translation type="unfinished">Thiếu dữ liệu giải quyết để ước tính quy mô giao dịch</translation>
    </message>
    <message>
        <source>No addresses available</source>
        <translation type="unfinished">Không có địa chỉ</translation>
    </message>
    <message>
        <source>Not found pre-selected input %s</source>
        <translation type="unfinished">Đầu vào được chọn trước không tìm thấy %s</translation>
    </message>
    <message>
        <source>Not solvable pre-selected input %s</source>
        <translation type="unfinished">Đầu vào được chọn trước không giải được %s</translation>
    </message>
    <message>
        <source>Specified data directory "%s" does not exist.</source>
        <translation type="unfinished">Đường dẫn dữ liệu được chỉ định "%s" không tồn tại.</translation>
    </message>
    <message>
        <source>Transaction change output index out of range</source>
        <translation type="unfinished">Chỉ số đầu ra thay đổi giao dịch nằm ngoài phạm vi</translation>
    </message>
    <message>
        <source>Transaction needs a change address, but we can't generate it.</source>
        <translation type="unfinished">Giao dịch cần thay đổi địa chỉ, nhưng chúng tôi không thể tạo địa chỉ đó.</translation>
    </message>
    <message>
        <source>Unable to allocate memory for -maxsigcachesize: '%s' MiB</source>
        <translation type="unfinished">Không có khả năng để phân bổ bộ nhớ cho -maxsigcachesize: '%s' MiB</translation>
    </message>
    <message>
        <source>Unable to find UTXO for external input</source>
        <translation type="unfinished">Không thể tìm UTXO cho đầu vào từ bên ngoài</translation>
    </message>
    <message>
        <source>Unable to parse -maxuploadtarget: '%s'</source>
        <translation type="unfinished">Không thể parse -maxuploadtarget '%s</translation>
    </message>
    <message>
        <source>Unable to unload the wallet before migrating</source>
        <translation type="unfinished">Không thể gỡ ví trước khi chuyển</translation>
    </message>
    <message>
        <source>Settings file could not be read</source>
        <translation type="unfinished">Không thể đọc tệp cài đặt</translation>
    </message>
    <message>
        <source>Settings file could not be written</source>
        <translation type="unfinished">Không thể ghi tệp cài đặt</translation>
    </message>
</context>
</TS><|MERGE_RESOLUTION|>--- conflicted
+++ resolved
@@ -52,17 +52,6 @@
     <message>
         <source>These are your Bitcoin addresses for sending payments. Always check the amount and the receiving address before sending coins.</source>
         <translation type="unfinished">Các địa chỉ này là các địa chỉ Bitcoin dùng để thanh toán.Luôn luôn kiểm tra số dư và địa chỉ nhận trước khi gởi chuyển tiền ảo. </translation>
-<<<<<<< HEAD
-    </message>
-    <message>
-        <source>&amp;Copy Address</source>
-        <translation type="unfinished">&amp;Sao chép địa chỉ</translation>
-    </message>
-    <message>
-        <source>Copy &amp;Label</source>
-        <translation type="unfinished">Sao chép &amp;Nhãn</translation>
-=======
->>>>>>> c7885ecd
     </message>
     <message>
         <source>&amp;Copy Address</source>
@@ -1344,13 +1333,10 @@
     <message>
         <source>Create a new wallet</source>
         <translation type="unfinished">Tạo một ví mới</translation>
-<<<<<<< HEAD
-=======
     </message>
     <message>
         <source>Error</source>
         <translation type="unfinished">Lỗi</translation>
->>>>>>> c7885ecd
     </message>
     </context>
 <context>
