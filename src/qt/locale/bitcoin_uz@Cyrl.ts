--- conflicted
+++ resolved
@@ -45,12 +45,6 @@
         <source>&amp;Delete</source>
         <translation>&amp;Ўчириш</translation>
     </message>
-<<<<<<< HEAD
-    </context>
-<context>
-    <name>AddressTableModel</name>
-    </context>
-=======
     <message>
         <source>Choose the address to send coins to</source>
         <translation type="unfinished">Тангаларни жўнатиш учун манзилни танланг</translation>
@@ -116,7 +110,6 @@
         <translation type="unfinished">(Ёрлиқ мавжуд эмас)</translation>
     </message>
 </context>
->>>>>>> 61646189
 <context>
     <name>AskPassphraseDialog</name>
     <message>
@@ -135,15 +128,6 @@
         <source>Repeat new passphrase</source>
         <translation>Янги махфий сузни такрорланг</translation>
     </message>
-<<<<<<< HEAD
-    </context>
-<context>
-    <name>BanTableModel</name>
-    </context>
-<context>
-    <name>BitcoinGUI</name>
-=======
->>>>>>> 61646189
     <message>
         <source>Encrypt wallet</source>
         <translation type="unfinished">Ҳамённи қодлаш</translation>
@@ -224,13 +208,8 @@
         <translation type="unfinished">Bitcoin манзилини киритинг (масалан.  %1)</translation>
     </message>
     <message>
-<<<<<<< HEAD
-        <source>Send coins to a Bitcoin address</source>
-        <translation>Тангаларни Blackcoin манзилига жўнатиш</translation>
-=======
         <source>Inbound</source>
         <translation type="unfinished">Ички йўналиш</translation>
->>>>>>> 61646189
     </message>
     <message>
         <source>Outbound</source>
@@ -303,13 +282,8 @@
         </translation>
     </message>
     <message>
-<<<<<<< HEAD
-        <source>Bitcoin</source>
-        <translation>Blackcoin</translation>
-=======
         <source>%1 B</source>
         <translation type="unfinished">%1 Б</translation>
->>>>>>> 61646189
     </message>
     <message>
         <source>%1 MB</source>
@@ -356,7 +330,7 @@
     </message>
     <message>
         <source>Send coins to a Bitcoin address</source>
-        <translation>Тангаларни Bitcoin манзилига жўнатиш</translation>
+        <translation>Тангаларни Blackcoin манзилига жўнатиш</translation>
     </message>
     <message>
         <source>Backup wallet to another location</source>
@@ -412,11 +386,7 @@
     </message>
     <message>
         <source>Request payments (generates QR codes and bitcoin: URIs)</source>
-<<<<<<< HEAD
-        <translation>Тўловлар (QR кодлари ва blackcoin ёрдамида яратишлар: URI’лар) сўраш</translation>
-=======
         <translation type="unfinished">Тўловлар (QR кодлари ва bitcoin ёрдамида яратишлар: URI’лар) сўраш</translation>
->>>>>>> 61646189
     </message>
     <message>
         <source>Show the list of used sending addresses and labels</source>
@@ -424,21 +394,6 @@
     </message>
     <message>
         <source>Show the list of used receiving addresses and labels</source>
-<<<<<<< HEAD
-        <translation>Фойдаланилган қабул қилинган манзиллар ва ёрлиқлар рўйхатини кўрсатиш</translation>
-    </message>
-    <message>
-        <source>Open a bitcoin: URI or payment request</source>
-        <translation>Blackcoin’ни очиш: URI ёки тўлов сўрови</translation>
-    </message>
-    <message>
-        <source>&amp;Command-line options</source>
-        <translation>&amp;Буйруқлар сатри мосламалари</translation>
-    </message>
-    <message numerus="yes">
-        <source>%n active connection(s) to Bitcoin network</source>
-        <translation><numerusform>%n та Blackcoin тармоғига фаол уланиш мавжуд</numerusform></translation>
-=======
         <translation type="unfinished">Фойдаланилган қабул қилинган манзиллар ва ёрлиқлар рўйхатини кўрсатиш</translation>
     </message>
     <message>
@@ -451,7 +406,6 @@
             <numerusform />
             <numerusform />
         </translation>
->>>>>>> 61646189
     </message>
     <message>
         <source>%1 behind</source>
@@ -526,11 +480,7 @@
     </message>
     <message>
         <source>Amount:</source>
-<<<<<<< HEAD
-        <translation>Миқдори:</translation>
-=======
         <translation type="unfinished">Миқдори:</translation>
->>>>>>> 61646189
     </message>
     <message>
         <source>Fee:</source>
@@ -628,15 +578,11 @@
         <source>change from %1 (%2)</source>
         <translation type="unfinished">%1 (%2)дан ўзгартириш</translation>
     </message>
-<<<<<<< HEAD
-    </context>
-=======
     <message>
         <source>(change)</source>
         <translation type="unfinished">(ўзгартириш)</translation>
     </message>
 </context>
->>>>>>> 61646189
 <context>
     <name>CreateWalletDialog</name>
     <message>
@@ -666,9 +612,6 @@
         <source>&amp;Address</source>
         <translation>&amp;Манзил</translation>
     </message>
-<<<<<<< HEAD
-    </context>
-=======
     <message>
         <source>New sending address</source>
         <translation type="unfinished">Янги жунатилувчи манзил</translation>
@@ -694,7 +637,6 @@
         <translation type="unfinished">Янги калит яратиш амалга ошмади.</translation>
     </message>
 </context>
->>>>>>> 61646189
 <context>
     <name>FreespaceChecker</name>
     <message>
@@ -750,152 +692,137 @@
     </message>
 </context>
 <context>
-<<<<<<< HEAD
+    <name>HelpMessageDialog</name>
+    <message>
+        <source>version</source>
+        <translation type="unfinished">версияси</translation>
+    </message>
+    <message>
+        <source>Command-line options</source>
+        <translation type="unfinished">Буйруқлар сатри мосламалари</translation>
+    </message>
+</context>
+<context>
     <name>ModalOverlay</name>
+    <message>
+        <source>Form</source>
+        <translation type="unfinished">Шакл</translation>
+    </message>
+    <message>
+        <source>Last block time</source>
+        <translation type="unfinished">Сўнгги блок вақти</translation>
+    </message>
+    </context>
+<context>
+    <name>OptionsDialog</name>
+    <message>
+        <source>Options</source>
+        <translation>Танламалар</translation>
+    </message>
+    <message>
+        <source>&amp;Main</source>
+        <translation>&amp;Асосий</translation>
+    </message>
+    <message>
+        <source>Size of &amp;database cache</source>
+        <translation type="unfinished">&amp;Маълумотлар базаси кеши</translation>
+    </message>
+    <message>
+        <source>Number of script &amp;verification threads</source>
+        <translation type="unfinished">Мавзуларни &amp;тўғрилаш скрипти миқдори</translation>
+    </message>
+    <message>
+        <source>IP address of the proxy (e.g. IPv4: 127.0.0.1 / IPv6: ::1)</source>
+        <translation type="unfinished">Прокси IP манзили (масалан: IPv4: 127.0.0.1 / IPv6: ::1)</translation>
+    </message>
+    <message>
+        <source>&amp;Network</source>
+        <translation>Тармоқ</translation>
+    </message>
+    <message>
+        <source>W&amp;allet</source>
+        <translation type="unfinished">Ҳамён</translation>
+    </message>
+    <message>
+        <source>Proxy &amp;IP:</source>
+        <translation>Прокси &amp;IP рақами:</translation>
+    </message>
+    <message>
+        <source>&amp;Port:</source>
+        <translation>&amp;Порт:</translation>
+    </message>
+    <message>
+        <source>Port of the proxy (e.g. 9050)</source>
+        <translation>Прокси порти (e.g. 9050)</translation>
+    </message>
+    <message>
+        <source>&amp;Window</source>
+        <translation>&amp;Ойна</translation>
+    </message>
+    <message>
+        <source>Show only a tray icon after minimizing the window.</source>
+        <translation>Ойна йиғилгандан сўнг фақат трэй нишончаси кўрсатилсин.</translation>
+    </message>
+    <message>
+        <source>&amp;Minimize to the tray instead of the taskbar</source>
+        <translation>Манзиллар панели ўрнига трэйни &amp;йиғиш</translation>
+    </message>
+    <message>
+        <source>M&amp;inimize on close</source>
+        <translation>Ёпишда й&amp;иғиш</translation>
+    </message>
+    <message>
+        <source>&amp;Display</source>
+        <translation>&amp;Кўрсатиш</translation>
+    </message>
+    <message>
+        <source>User Interface &amp;language:</source>
+        <translation>Фойдаланувчи интерфейси &amp;тили:</translation>
+    </message>
+    <message>
+        <source>&amp;Unit to show amounts in:</source>
+        <translation>Миқдорларни кўрсатиш учун &amp;қисм:</translation>
+    </message>
+    <message>
+        <source>&amp;Cancel</source>
+        <translation>&amp;Бекор қилиш</translation>
+    </message>
+    <message>
+        <source>default</source>
+        <translation>стандарт</translation>
+    </message>
+    <message>
+        <source>none</source>
+        <translation type="unfinished">йўқ</translation>
+    </message>
+    <message>
+        <source>Confirm options reset</source>
+        <translation>Тасдиқлаш танловларини рад қилиш</translation>
+    </message>
+    <message>
+        <source>Client restart required to activate changes.</source>
+        <translation type="unfinished">Ўзгаришлар амалга ошиши учун мижозни қайта ишга тушириш талаб қилинади.</translation>
+    </message>
+    <message>
+        <source>Error</source>
+        <translation type="unfinished">Хатолик</translation>
+    </message>
+    <message>
+        <source>This change would require a client restart.</source>
+        <translation type="unfinished">Ушбу ўзгариш мижозни қайтадан ишга туширишни талаб қилади.</translation>
+    </message>
+    <message>
+        <source>The supplied proxy address is invalid.</source>
+        <translation>Келтирилган прокси манзили ишламайди.</translation>
+    </message>
+</context>
+<context>
+    <name>OverviewPage</name>
     <message>
         <source>Form</source>
         <translation>Шакл</translation>
     </message>
     <message>
-        <source>Last block time</source>
-        <translation>Сўнгги блок вақти</translation>
-    </message>
-    </context>
-<context>
-    <name>OpenURIDialog</name>
-=======
-    <name>HelpMessageDialog</name>
->>>>>>> 61646189
-    <message>
-        <source>version</source>
-        <translation type="unfinished">версияси</translation>
-    </message>
-    <message>
-        <source>Command-line options</source>
-        <translation type="unfinished">Буйруқлар сатри мосламалари</translation>
-    </message>
-</context>
-<context>
-    <name>ModalOverlay</name>
-    <message>
-        <source>Form</source>
-        <translation type="unfinished">Шакл</translation>
-    </message>
-    <message>
-        <source>Last block time</source>
-        <translation type="unfinished">Сўнгги блок вақти</translation>
-    </message>
-    </context>
-<context>
-    <name>OptionsDialog</name>
-    <message>
-        <source>Options</source>
-        <translation>Танламалар</translation>
-    </message>
-    <message>
-        <source>&amp;Main</source>
-        <translation>&amp;Асосий</translation>
-    </message>
-    <message>
-        <source>Size of &amp;database cache</source>
-        <translation type="unfinished">&amp;Маълумотлар базаси кеши</translation>
-    </message>
-    <message>
-        <source>Number of script &amp;verification threads</source>
-        <translation type="unfinished">Мавзуларни &amp;тўғрилаш скрипти миқдори</translation>
-    </message>
-    <message>
-        <source>IP address of the proxy (e.g. IPv4: 127.0.0.1 / IPv6: ::1)</source>
-        <translation type="unfinished">Прокси IP манзили (масалан: IPv4: 127.0.0.1 / IPv6: ::1)</translation>
-    </message>
-    <message>
-        <source>&amp;Network</source>
-        <translation>Тармоқ</translation>
-    </message>
-    <message>
-        <source>W&amp;allet</source>
-        <translation type="unfinished">Ҳамён</translation>
-    </message>
-    <message>
-        <source>Proxy &amp;IP:</source>
-        <translation>Прокси &amp;IP рақами:</translation>
-    </message>
-    <message>
-        <source>&amp;Port:</source>
-        <translation>&amp;Порт:</translation>
-    </message>
-    <message>
-        <source>Port of the proxy (e.g. 9050)</source>
-        <translation>Прокси порти (e.g. 9050)</translation>
-    </message>
-    <message>
-        <source>&amp;Window</source>
-        <translation>&amp;Ойна</translation>
-    </message>
-    <message>
-        <source>Show only a tray icon after minimizing the window.</source>
-        <translation>Ойна йиғилгандан сўнг фақат трэй нишончаси кўрсатилсин.</translation>
-    </message>
-    <message>
-        <source>&amp;Minimize to the tray instead of the taskbar</source>
-        <translation>Манзиллар панели ўрнига трэйни &amp;йиғиш</translation>
-    </message>
-    <message>
-        <source>M&amp;inimize on close</source>
-        <translation>Ёпишда й&amp;иғиш</translation>
-    </message>
-    <message>
-        <source>&amp;Display</source>
-        <translation>&amp;Кўрсатиш</translation>
-    </message>
-    <message>
-        <source>User Interface &amp;language:</source>
-        <translation>Фойдаланувчи интерфейси &amp;тили:</translation>
-    </message>
-    <message>
-        <source>&amp;Unit to show amounts in:</source>
-        <translation>Миқдорларни кўрсатиш учун &amp;қисм:</translation>
-    </message>
-    <message>
-        <source>&amp;Cancel</source>
-        <translation>&amp;Бекор қилиш</translation>
-    </message>
-    <message>
-        <source>default</source>
-        <translation>стандарт</translation>
-    </message>
-    <message>
-        <source>none</source>
-        <translation type="unfinished">йўқ</translation>
-    </message>
-    <message>
-        <source>Confirm options reset</source>
-        <translation>Тасдиқлаш танловларини рад қилиш</translation>
-    </message>
-    <message>
-        <source>Client restart required to activate changes.</source>
-        <translation type="unfinished">Ўзгаришлар амалга ошиши учун мижозни қайта ишга тушириш талаб қилинади.</translation>
-    </message>
-    <message>
-        <source>Error</source>
-        <translation type="unfinished">Хатолик</translation>
-    </message>
-    <message>
-        <source>This change would require a client restart.</source>
-        <translation type="unfinished">Ушбу ўзгариш мижозни қайтадан ишга туширишни талаб қилади.</translation>
-    </message>
-    <message>
-        <source>The supplied proxy address is invalid.</source>
-        <translation>Келтирилган прокси манзили ишламайди.</translation>
-    </message>
-</context>
-<context>
-    <name>OverviewPage</name>
-    <message>
-        <source>Form</source>
-        <translation>Шакл</translation>
-    </message>
-    <message>
         <source>The displayed information may be out of date. Your wallet automatically synchronizes with the Bitcoin network after a connection is established, but this process has not completed yet.</source>
         <translation>Кўрсатилган маълумот эскирган бўлиши мумкин. Ҳамёнингиз алоқа ўрнатилгандан сўнг Blackcoin тармоқ билан автоматик тарзда синхронланади, аммо жараён ҳалигача тугалланмади.</translation>
     </message>
@@ -961,29 +888,18 @@
     </message>
     </context>
 <context>
-<<<<<<< HEAD
-    <name>PaymentServer</name>
-    </context>
-<context>
-    <name>PeerTableModel</name>
-=======
     <name>PSBTOperationsDialog</name>
->>>>>>> 61646189
     <message>
         <source>or</source>
         <translation type="unfinished">ёки</translation>
     </message>
     </context>
 <context>
-<<<<<<< HEAD
-    <name>QObject</name>
-=======
     <name>PaymentServer</name>
     <message>
         <source>Payment request error</source>
         <translation type="unfinished">Тўлов сўрови хато</translation>
     </message>
->>>>>>> 61646189
     <message>
         <source>URI handling</source>
         <translation type="unfinished">URI осилиб қолмоқда</translation>
@@ -992,14 +908,9 @@
 <context>
     <name>PeerTableModel</name>
     <message>
-<<<<<<< HEAD
-        <source>Enter a Bitcoin address (e.g. %1)</source>
-        <translation>Blackcoin манзилини киритинг (масалан.  %1)</translation>
-=======
         <source>User Agent</source>
         <extracomment>Title of Peers Table column which contains the peer's User Agent string.</extracomment>
         <translation type="unfinished">Фойдаланувчи вакил</translation>
->>>>>>> 61646189
     </message>
     <message>
         <source>Address</source>
@@ -1027,19 +938,6 @@
         <source>Save QR Code</source>
         <translation type="unfinished">QR кодни сақлаш</translation>
     </message>
-<<<<<<< HEAD
-    <message>
-        <source>%1 and %2</source>
-        <translation>%1 ва %2</translation>
-    </message>
-    </context>
-<context>
-    <name>QObject::QObject</name>
-    </context>
-<context>
-    <name>QRImageWidget</name>
-=======
->>>>>>> 61646189
     </context>
 <context>
     <name>RPCConsole</name>
@@ -1222,13 +1120,10 @@
         <source>Remove</source>
         <translation type="unfinished">Ўчириш</translation>
     </message>
-<<<<<<< HEAD
-=======
     <message>
         <source>Could not unlock wallet.</source>
         <translation type="unfinished">Ҳамён қулфдан чиқмади.</translation>
     </message>
->>>>>>> 61646189
     </context>
 <context>
     <name>ReceiveRequestDialog</name>
@@ -1252,10 +1147,7 @@
         <source>Request payment to %1</source>
         <translation type="unfinished"> %1 дан Тўловни сўраш</translation>
     </message>
-    </context>
-<context>
-    <name>RecentRequestsTableModel</name>
-    </context>
+</context>
 <context>
     <name>RecentRequestsTableModel</name>
     <message>
@@ -1307,11 +1199,7 @@
     </message>
     <message>
         <source>Amount:</source>
-<<<<<<< HEAD
-        <translation>Миқдори:</translation>
-=======
         <translation type="unfinished">Миқдори:</translation>
->>>>>>> 61646189
     </message>
     <message>
         <source>Fee:</source>
@@ -1343,19 +1231,7 @@
     </message>
     <message>
         <source>Recommended:</source>
-<<<<<<< HEAD
-        <translation>Тавсия этилган</translation>
-    </message>
-    <message>
-        <source>normal</source>
-        <translation>Нормал</translation>
-    </message>
-    <message>
-        <source>fast</source>
-        <translation>Тезкор</translation>
-=======
         <translation type="unfinished">Тавсия этилган</translation>
->>>>>>> 61646189
     </message>
     <message>
         <source>Send to multiple recipients at once</source>
@@ -1385,9 +1261,6 @@
         <source>S&amp;end</source>
         <translation>Жў&amp;натиш</translation>
     </message>
-<<<<<<< HEAD
-    </context>
-=======
     <message>
         <source>Copy quantity</source>
         <translation type="unfinished">Нусха сони</translation>
@@ -1460,7 +1333,6 @@
         <translation type="unfinished">(Ёрлиқ мавжуд эмас)</translation>
     </message>
 </context>
->>>>>>> 61646189
 <context>
     <name>SendCoinsEntry</name>
     <message>
@@ -1493,15 +1365,6 @@
     </message>
     </context>
 <context>
-<<<<<<< HEAD
-    <name>SendConfirmationDialog</name>
-    </context>
-<context>
-    <name>ShutdownWindow</name>
-    </context>
-<context>
-=======
->>>>>>> 61646189
     <name>SignVerifyMessageDialog</name>
     <message>
         <source>Choose previously used address</source>
@@ -1634,41 +1497,14 @@
     </message>
 </context>
 <context>
-    <name>TransactionDesc</name>
-    </context>
-<context>
     <name>TransactionDescDialog</name>
     <message>
         <source>This pane shows a detailed description of the transaction</source>
         <translation>Ушбу ойна операциянинг батафсил таърифини кўрсатади</translation>
     </message>
-<<<<<<< HEAD
     </context>
 <context>
     <name>TransactionTableModel</name>
-    </context>
-<context>
-    <name>TransactionView</name>
-    </context>
-<context>
-    <name>UnitDisplayStatusBarControl</name>
-    </context>
-<context>
-    <name>WalletFrame</name>
-    </context>
-<context>
-    <name>WalletModel</name>
-    </context>
-<context>
-    <name>WalletView</name>
-    </context>
-<context>
-    <name>bitcoin-core</name>
-=======
-    </context>
-<context>
-    <name>TransactionTableModel</name>
->>>>>>> 61646189
     <message>
         <source>Date</source>
         <translation type="unfinished">Сана</translation>
@@ -1693,13 +1529,8 @@
         <translation type="unfinished">%1 гача очиш</translation>
     </message>
     <message>
-<<<<<<< HEAD
-        <source>Bitcoin Core</source>
-        <translation>Blackcoin More</translation>
-=======
         <source>Unconfirmed</source>
         <translation type="unfinished">Тасдиқланмаган</translation>
->>>>>>> 61646189
     </message>
     <message>
         <source>Confirmed (%1 confirmations)</source>
