<TS version="2.1" language="fr">
<context>
    <name>AddressBookPage</name>
    <message>
        <source>Right-click to edit address or label</source>
<<<<<<< HEAD
        <translation type="unfinished">‎Cliquez avec le bouton droit de la souris pour modifier l’adresse ou l’étiquette‎</translation>
    </message>
    <message>
        <source>Create a new address</source>
        <translation>Create a new address</translation>
=======
        <translation type="unfinished">Cliquer à droite pour modifier l’adresse ou l’étiquette</translation>
    </message>
    <message>
        <source>Create a new address</source>
        <translation type="unfinished">Créer une nouvelle adresse</translation>
>>>>>>> dd04f2dd
    </message>
    <message>
        <source>&amp;New</source>
        <translation type="unfinished">&amp;Nouvelle</translation>
    </message>
    <message>
        <source>Copy the currently selected address to the system clipboard</source>
<<<<<<< HEAD
        <translation>Copy the currently selected address to the system clipboard</translation>
=======
        <translation type="unfinished">Copier dans le presse-papiers l’adresse sélectionnée actuellement</translation>
>>>>>>> dd04f2dd
    </message>
    <message>
        <source>&amp;Copy</source>
        <translation type="unfinished">&amp;Copier</translation>
    </message>
    <message>
        <source>C&amp;lose</source>
        <translation type="unfinished">&amp;Fermer</translation>
    </message>
    <message>
        <source>Delete the currently selected address from the list</source>
<<<<<<< HEAD
        <translation>Delete the currently selected address from the list</translation>
    </message>
    <message>
        <source>Enter address or label to search</source>
        <translation type="unfinished">Saisissez une adresse ou une étiquette à rechercher</translation>
    </message>
    <message>
        <source>Export the data in the current tab to a file</source>
        <translation>Export the data in the current tab to a file</translation>
    </message>
    <message>
        <source>&amp;Export</source>
        <translation>&amp;Export</translation>
    </message>
    <message>
        <source>&amp;Delete</source>
        <translation>&amp;Delete</translation>
=======
        <translation type="unfinished">Supprimer de la liste l’adresse sélectionnée actuellement</translation>
    </message>
    <message>
        <source>Enter address or label to search</source>
        <translation type="unfinished">Saisir une adresse ou une étiquette à rechercher</translation>
    </message>
    <message>
        <source>Export the data in the current tab to a file</source>
        <translation type="unfinished">Exporter les données de l’onglet actuel vers un fichier</translation>
    </message>
    <message>
        <source>&amp;Export</source>
        <translation type="unfinished">&amp;Exporter</translation>
    </message>
    <message>
        <source>&amp;Delete</source>
        <translation type="unfinished">&amp;Supprimer</translation>
>>>>>>> dd04f2dd
    </message>
    <message>
        <source>Choose the address to send coins to</source>
        <translation type="unfinished">Choisir l’adresse à laquelle envoyer des pièces</translation>
    </message>
    <message>
        <source>Choose the address to receive coins with</source>
        <translation type="unfinished">Choisir l’adresse avec laquelle recevoir des pièces</translation>
    </message>
    <message>
        <source>C&amp;hoose</source>
        <translation type="unfinished">C&amp;hoisir</translation>
    </message>
    <message>
        <source>Sending addresses</source>
<<<<<<< HEAD
        <translation type="unfinished">Adresses d’envoi </translation>
=======
        <translation type="unfinished">Adresses d’envoi</translation>
>>>>>>> dd04f2dd
    </message>
    <message>
        <source>Receiving addresses</source>
        <translation type="unfinished">Adresses de réception</translation>
    </message>
    <message>
        <source>These are your Bitcoin addresses for sending payments. Always check the amount and the receiving address before sending coins.</source>
<<<<<<< HEAD
        <translation type="unfinished">Ce sont vos adresses Bitcoin pour envoyer des paiements. Vérifiez toujours le montant et l’adresse du destinataire avant d’envoyer des pièces.</translation>
=======
        <translation type="unfinished">Ce sont vos adresses Bitcoin pour envoyer des paiements. Vérifiez toujours le montant et l’adresse du destinataire avant d’envoyer des pièces.</translation>
>>>>>>> dd04f2dd
    </message>
    <message>
        <source>These are your Bitcoin addresses for receiving payments. Use the 'Create new receiving address' button in the receive tab to create new addresses.
Signing is only possible with addresses of the type 'legacy'.</source>
<<<<<<< HEAD
        <translation type="unfinished">Il s'agit de vos adresses Bitcoin pour la réception des paiements. Utilisez le bouton "Créer une nouvelle adresse de réception" dans l'onglet "Recevoir" pour créer de nouvelles adresses.
La signature n'est possible qu'avec les adresses de type "patrimoine".</translation>
=======
        <translation type="unfinished">Ce sont vos adresses Bitcoin pour recevoir des paiements. Utilisez le bouton « Créer une nouvelle adresse de réception » dans l’onglet Recevoir afin de créer de nouvelles adresses.
Il n’est possible de signer qu’avec les adresses de type « legacy ».</translation>
>>>>>>> dd04f2dd
    </message>
    <message>
        <source>&amp;Copy Address</source>
        <translation type="unfinished">&amp;Copier l’adresse</translation>
    </message>
    <message>
        <source>Copy &amp;Label</source>
        <translation type="unfinished">Copier l’é&amp;tiquette</translation>
    </message>
    <message>
        <source>&amp;Edit</source>
        <translation type="unfinished">&amp;Modifier</translation>
    </message>
    <message>
        <source>Export Address List</source>
        <translation type="unfinished">Exporter la liste d’adresses</translation>
    </message>
    <message>
        <source>Comma separated file</source>
<<<<<<< HEAD
        <extracomment>Expanded name of the CSV file format. See https://en.wikipedia.org/wiki/Comma-separated_values</extracomment>
=======
        <extracomment>Expanded name of the CSV file format. See: https://en.wikipedia.org/wiki/Comma-separated_values.</extracomment>
>>>>>>> dd04f2dd
        <translation type="unfinished">Fichier séparé par des virgules</translation>
    </message>
    <message>
        <source>There was an error trying to save the address list to %1. Please try again.</source>
        <extracomment>An error message. %1 is a stand-in argument for the name of the file we attempted to save to.</extracomment>
<<<<<<< HEAD
        <translation type="unfinished">Une erreur est survenue lors de l’enregistrement de la liste d’adresses vers %1. Veuillez réessayer plus tard.</translation>
=======
        <translation type="unfinished">Une erreur est survenue lors de l'enregistrement de la liste d'adresses vers %1. Veuillez réessayer plus tard.</translation>
>>>>>>> dd04f2dd
    </message>
    <message>
        <source>Exporting Failed</source>
        <translation type="unfinished">Échec d’exportation</translation>
    </message>
</context>
<context>
    <name>AddressTableModel</name>
    <message>
        <source>Label</source>
        <translation type="unfinished">Étiquette</translation>
    </message>
    <message>
        <source>Address</source>
        <translation type="unfinished">Adresse</translation>
    </message>
    <message>
        <source>(no label)</source>
        <translation type="unfinished">(aucune étiquette)</translation>
    </message>
</context>
<context>
    <name>AskPassphraseDialog</name>
    <message>
        <source>Passphrase Dialog</source>
<<<<<<< HEAD
        <translation>Passphrase Dialog</translation>
    </message>
    <message>
        <source>Enter passphrase</source>
        <translation>Enter passphrase</translation>
    </message>
    <message>
        <source>New passphrase</source>
        <translation>New passphrase</translation>
    </message>
    <message>
        <source>Repeat new passphrase</source>
        <translation>Repeat new passphrase</translation>
=======
        <translation type="unfinished">Fenêtre de dialogue de la phrase de passe</translation>
    </message>
    <message>
        <source>Enter passphrase</source>
        <translation type="unfinished">Saisir la phrase de passe</translation>
    </message>
    <message>
        <source>New passphrase</source>
        <translation type="unfinished">Nouvelle phrase de passe</translation>
    </message>
    <message>
        <source>Repeat new passphrase</source>
        <translation type="unfinished">Répéter la phrase de passe</translation>
>>>>>>> dd04f2dd
    </message>
    <message>
        <source>Show passphrase</source>
        <translation type="unfinished">Afficher la phrase de passe</translation>
    </message>
    <message>
        <source>Encrypt wallet</source>
        <translation type="unfinished">Chiffrer le porte-monnaie</translation>
    </message>
    <message>
        <source>This operation needs your wallet passphrase to unlock the wallet.</source>
        <translation type="unfinished">Cette opération nécessite votre phrase de passe pour déverrouiller le porte-monnaie.</translation>
    </message>
    <message>
        <source>Unlock wallet</source>
        <translation type="unfinished">Déverrouiller le porte-monnaie</translation>
    </message>
    <message>
        <source>Change passphrase</source>
        <translation type="unfinished">Changer la phrase de passe</translation>
    </message>
    <message>
        <source>Confirm wallet encryption</source>
        <translation type="unfinished">Confirmer le chiffrement du porte-monnaie</translation>
    </message>
    <message>
        <source>Warning: If you encrypt your wallet and lose your passphrase, you will &lt;b&gt;LOSE ALL OF YOUR BITCOINS&lt;/b&gt;!</source>
        <translation type="unfinished">Avertissement : Si vous chiffrez votre porte-monnaie et perdez votre phrase de passe, vous &lt;b&gt;PERDREZ TOUS VOS BITCOINS&lt;/b&gt; !</translation>
    </message>
    <message>
        <source>Are you sure you wish to encrypt your wallet?</source>
        <translation type="unfinished">Voulez-vous vraiment chiffrer votre porte-monnaie ?</translation>
    </message>
    <message>
        <source>Wallet encrypted</source>
        <translation type="unfinished">Le porte-monnaie est chiffré</translation>
    </message>
    <message>
        <source>Enter the new passphrase for the wallet.&lt;br/&gt;Please use a passphrase of &lt;b&gt;ten or more random characters&lt;/b&gt;, or &lt;b&gt;eight or more words&lt;/b&gt;.</source>
        <translation type="unfinished">Saisissez la nouvelle phrase de passe du porte-monnaie.&lt;br/&gt;Veuillez utiliser une phrase de passe composée de &lt;b&gt;dix caractères aléatoires ou plus&lt;/b&gt;, ou de &lt;b&gt;huit mots ou plus&lt;/b&gt;.</translation>
    </message>
    <message>
        <source>Enter the old passphrase and new passphrase for the wallet.</source>
        <translation type="unfinished">Saisir l’ancienne puis la nouvelle phrase de passe du porte-monnaie.</translation>
    </message>
    <message>
        <source>Remember that encrypting your wallet cannot fully protect your bitcoins from being stolen by malware infecting your computer.</source>
        <translation type="unfinished">N’oubliez pas que le chiffrement de votre porte-monnaie ne peut pas protéger entièrement vos bitcoins contre le vol par des programmes malveillants qui infecteraient votre ordinateur.</translation>
    </message>
    <message>
        <source>Wallet to be encrypted</source>
        <translation type="unfinished">Porte-monnaie à chiffrer</translation>
    </message>
    <message>
        <source>Your wallet is about to be encrypted. </source>
        <translation type="unfinished">Votre porte-monnaie est sur le point d’être chiffré.</translation>
    </message>
    <message>
        <source>Your wallet is now encrypted. </source>
        <translation type="unfinished">Votre porte-monnaie est désormais chiffré.</translation>
    </message>
    <message>
        <source>IMPORTANT: Any previous backups you have made of your wallet file should be replaced with the newly generated, encrypted wallet file. For security reasons, previous backups of the unencrypted wallet file will become useless as soon as you start using the new, encrypted wallet.</source>
        <translation type="unfinished">IMPORTANT : Toutes les sauvegardes précédentes du fichier de votre porte-monnaie devraient être remplacées par le fichier du porte-monnaie chiffré nouvellement généré. Pour des raisons de sécurité, les sauvegardes précédentes de votre fichier de porte-monnaie non chiffré deviendront inutilisables dès que vous commencerez à utiliser le nouveau porte-monnaie chiffré.</translation>
    </message>
    <message>
        <source>Wallet encryption failed</source>
        <translation type="unfinished">Échec de chiffrement du porte-monnaie</translation>
    </message>
    <message>
        <source>Wallet encryption failed due to an internal error. Your wallet was not encrypted.</source>
        <translation type="unfinished">Le chiffrement du porte-monnaie a échoué en raison d’une erreur interne. Votre porte-monnaie n’a pas été chiffré.</translation>
    </message>
    <message>
        <source>The supplied passphrases do not match.</source>
        <translation type="unfinished">Les phrases de passe saisies ne correspondent pas.</translation>
    </message>
    <message>
        <source>Wallet unlock failed</source>
        <translation type="unfinished">Échec de déverrouillage du porte-monnaie</translation>
    </message>
    <message>
        <source>The passphrase entered for the wallet decryption was incorrect.</source>
        <translation type="unfinished">La phrase de passe saisie pour déchiffrer le porte-monnaie était erronée.</translation>
    </message>
    <message>
        <source>Wallet passphrase was successfully changed.</source>
        <translation type="unfinished">La phrase de passe du porte-monnaie a été modifiée avec succès.</translation>
    </message>
    <message>
        <source>Warning: The Caps Lock key is on!</source>
<<<<<<< HEAD
        <translation type="unfinished">Avertissement : La touche Verr. Maj. est activée !</translation>
=======
        <translation type="unfinished">Avertissement : La touche Verr. Maj. est activée</translation>
>>>>>>> dd04f2dd
    </message>
</context>
<context>
    <name>BanTableModel</name>
    <message>
        <source>IP/Netmask</source>
        <translation type="unfinished">IP/masque réseau</translation>
    </message>
    <message>
        <source>Banned Until</source>
        <translation type="unfinished">Banni jusqu’au</translation>
    </message>
</context>
<context>
    <name>BitcoinApplication</name>
<<<<<<< HEAD
    <message>
        <source>Runaway exception</source>
        <translation type="unfinished">Exception fugitive</translation>
    </message>
    <message>
        <source>Internal error</source>
        <translation type="unfinished">erreur interne</translation>
    </message>
    <message>
        <source>An internal error occurred. %1 will attempt to continue safely. This is an unexpected bug which can be reported as described below.</source>
        <translation type="unfinished">Une erreur interne s'est produite. %1 va tenter de continuer en toute sécurité. Il s'agit d'un problème inattendu qui peut être signalé de la manière indiquée ci-dessous.</translation>
    </message>
</context>
<context>
    <name>QObject</name>
    <message>
        <source>Error: Specified data directory "%1" does not exist.</source>
        <translation type="unfinished">Erreur : Le répertoire de données indiqué « %1 » n’existe pas.</translation>
    </message>
    <message>
        <source>Error: Cannot parse configuration file: %1.</source>
        <translation type="unfinished">Erreur : Impossible d’analyser le fichier de configuration : %1.</translation>
    </message>
    <message>
        <source>Error: %1</source>
        <translation type="unfinished">Erreur : %1</translation>
    </message>
    <message>
        <source>%1 didn't yet exit safely…</source>
        <translation type="unfinished">%1 ne s'est pas fermé correctement...</translation>
    </message>
    <message>
        <source>unknown</source>
        <translation type="unfinished">inconnue</translation>
    </message>
    <message>
        <source>Amount</source>
        <translation type="unfinished">Montant</translation>
    </message>
    <message>
        <source>Enter a Bitcoin address (e.g. %1)</source>
        <translation type="unfinished">Saisir une adresse Bitcoin (p. ex. %1)</translation>
    </message>
    <message>
        <source>Unroutable</source>
        <translation type="unfinished">Non routable</translation>
    </message>
    <message>
        <source>Internal</source>
        <translation type="unfinished">Interne</translation>
    </message>
    <message>
        <source>Inbound</source>
        <translation type="unfinished">Entrant</translation>
    </message>
    <message>
        <source>Outbound</source>
        <translation type="unfinished">Sortant</translation>
    </message>
    <message>
        <source>Full Relay</source>
        <translation type="unfinished">Relai entier</translation>
    </message>
    <message>
        <source>Block Relay</source>
        <translation type="unfinished">Relai bloc</translation>
    </message>
    <message>
        <source>Manual</source>
        <translation type="unfinished">Manuel</translation>
    </message>
    <message>
        <source>Feeler</source>
        <translation type="unfinished">Senseur</translation>
    </message>
    <message>
        <source>%1 d</source>
        <translation type="unfinished">%1 j</translation>
    </message>
    <message>
        <source>%1 m</source>
        <translation type="unfinished">%1 min</translation>
    </message>
    <message>
        <source>None</source>
        <translation type="unfinished">Aucun</translation>
    </message>
    <message>
        <source>N/A</source>
        <translation type="unfinished">N.D.</translation>
    </message>
    <message numerus="yes">
        <source>%n second(s)</source>
        <translation>
            <numerusform>%n seconde</numerusform>
            <numerusform>%n secondes</numerusform>
        </translation>
    </message>
    <message numerus="yes">
        <source>%n minute(s)</source>
        <translation>
            <numerusform>%n minute</numerusform>
            <numerusform>%n minutes</numerusform>
        </translation>
    </message>
    <message numerus="yes">
        <source>%n hour(s)</source>
        <translation type="unfinished">
            <numerusform>%n heure</numerusform>
            <numerusform>%n heures</numerusform>
        </translation>
    </message>
    <message numerus="yes">
        <source>%n day(s)</source>
        <translation type="unfinished">
            <numerusform>%n jour</numerusform>
            <numerusform>%n jours</numerusform>
        </translation>
    </message>
    <message numerus="yes">
        <source>%n week(s)</source>
        <translation type="unfinished">
            <numerusform>%n semaine</numerusform>
            <numerusform>%n semaines</numerusform>
        </translation>
    </message>
    <message>
        <source>%1 and %2</source>
        <translation type="unfinished">%1 et %2</translation>
    </message>
    <message numerus="yes">
        <source>%n year(s)</source>
        <translation type="unfinished">
            <numerusform>%n année</numerusform>
            <numerusform>%n années</numerusform>
        </translation>
    </message>
    <message>
        <source>%1 B</source>
        <translation type="unfinished">%1 o</translation>
    </message>
    <message>
        <source>%1 MB</source>
        <translation type="unfinished">%1 Mo</translation>
    </message>
    <message>
        <source>%1 GB</source>
        <translation type="unfinished">%1 Go</translation>
=======
    <message>
        <source>Runaway exception</source>
        <translation type="unfinished">Exception excessive</translation>
    </message>
    <message>
        <source>A fatal error occurred. %1 can no longer continue safely and will quit.</source>
        <translation type="unfinished">Une erreur fatale est survenue. %1 ne peut plus poursuivre de façon sûre et va s’arrêter.</translation>
>>>>>>> dd04f2dd
    </message>
</context>
<context>
    <name>BitcoinGUI</name>
    <message>
        <source>Internal error</source>
        <translation type="unfinished">Erreur interne</translation>
    </message>
    <message>
        <source>An internal error occurred. %1 will attempt to continue safely. This is an unexpected bug which can be reported as described below.</source>
        <translation type="unfinished">Une erreur interne est survenue. %1 va tenter de poursuivre avec sécurité. Il s’agit d’un bogue inattendu qui peut être signalé comme décrit ci-dessous.</translation>
    </message>
</context>
<context>
    <name>QObject</name>
    <message>
<<<<<<< HEAD
        <source>Browse transaction history</source>
        <translation>Parcourir l’historique transactionnel</translation>
=======
        <source>Do you want to reset settings to default values, or to abort without making changes?</source>
        <extracomment>Explanatory text shown on startup when the settings file cannot be read. Prompts user to make a choice between resetting or aborting.</extracomment>
        <translation type="unfinished">Voulez-vous réinitialiser les paramètres à leur valeur par défaut ou abandonner sans aucun changement ?</translation>
    </message>
    <message>
        <source>A fatal error occurred. Check that settings file is writable, or try running with -nosettings.</source>
        <extracomment>Explanatory text shown on startup when the settings file could not be written. Prompts user to check that we have the ability to write to the file. Explains that the user has the option of running without a settings file.</extracomment>
        <translation type="unfinished">Une erreur fatale est survenue. Vérifiez que le fichier des paramètres est modifiable ou essayer d’exécuter avec -nosettings.</translation>
>>>>>>> dd04f2dd
    </message>
    <message>
        <source>Error: Specified data directory "%1" does not exist.</source>
        <translation type="unfinished">Erreur : Le répertoire de données indiqué « %1 » n’existe pas.</translation>
    </message>
    <message>
        <source>Error: Cannot parse configuration file: %1.</source>
        <translation type="unfinished">Erreur : Impossible d’analyser le fichier de configuration : %1.</translation>
    </message>
    <message>
<<<<<<< HEAD
        <source>&amp;About %1</source>
        <translation type="unfinished">À &amp;propos de %1</translation>
    </message>
    <message>
        <source>Show information about %1</source>
        <translation type="unfinished">Afficher des informations à propos de %1</translation>
=======
        <source>Error: %1</source>
        <translation type="unfinished">Erreur : %1</translation>
    </message>
    <message>
        <source>%1 didn't yet exit safely…</source>
        <translation type="unfinished">%1 ne s’est pas encore fermer en toute sécurité…</translation>
>>>>>>> dd04f2dd
    </message>
    <message>
        <source>unknown</source>
        <translation type="unfinished">inconnue</translation>
    </message>
    <message>
<<<<<<< HEAD
        <source>Show information about Qt</source>
        <translation>Afficher des informations sur Qt</translation>
    </message>
    <message>
        <source>Modify configuration options for %1</source>
        <translation type="unfinished">Modifier les options de configuration de %1</translation>
    </message>
    <message>
        <source>Create a new wallet</source>
        <translation type="unfinished">Créer un nouveau porte-monnaie</translation>
    </message>
    <message>
        <source>Wallet:</source>
        <translation type="unfinished">Porte-monnaie :</translation>
    </message>
    <message>
        <source>Network activity disabled.</source>
        <extracomment>A substring of the tooltip.</extracomment>
        <translation type="unfinished">L’activité réseau est désactivée.</translation>
    </message>
    <message>
        <source>Proxy is &lt;b&gt;enabled&lt;/b&gt;: %1</source>
        <translation type="unfinished">Le serveur mandataire est &lt;b&gt;activé&lt;/b&gt; : %1</translation>
    </message>
    <message>
        <source>Send coins to a Bitcoin address</source>
        <translation>Send coins to a Bitcoin address</translation>
    </message>
    <message>
        <source>Backup wallet to another location</source>
        <translation>Backup wallet to another location</translation>
    </message>
    <message>
        <source>Change the passphrase used for wallet encryption</source>
        <translation>Change the passphrase used for wallet encryption</translation>
    </message>
    <message>
        <source>&amp;Send</source>
        <translation>&amp;Send</translation>
    </message>
    <message>
        <source>&amp;Receive</source>
        <translation>&amp;Receive</translation>
    </message>
    <message>
        <source>&amp;Show / Hide</source>
        <translation>&amp;Show / Hide</translation>
    </message>
    <message>
        <source>Show or hide the main Window</source>
        <translation>Show or hide the main Window</translation>
    </message>
    <message>
        <source>&amp;Encrypt Wallet…</source>
        <translation type="unfinished">&amp;Crypter le Portefeuille</translation>
    </message>
    <message>
        <source>Encrypt the private keys that belong to your wallet</source>
        <translation>Encrypt the private keys that belong to your wallet</translation>
    </message>
    <message>
        <source>&amp;Backup Wallet…</source>
        <translation type="unfinished">&amp;Sauvegarder le Portefeuille</translation>
    </message>
    <message>
        <source>&amp;Change Passphrase…</source>
        <translation type="unfinished">&amp;Changer la phrase de passe…</translation>
    </message>
    <message>
        <source>Sign &amp;message…</source>
        <translation type="unfinished">Signer un &amp;message</translation>
    </message>
    <message>
        <source>Sign messages with your Bitcoin addresses to prove you own them</source>
        <translation>Sign messages with your Bitcoin addresses to prove you own them</translation>
    </message>
    <message>
        <source>&amp;Verify message…</source>
        <translation type="unfinished">&amp;Vérifier un message…</translation>
=======
        <source>Amount</source>
        <translation type="unfinished">Montant</translation>
    </message>
    <message>
        <source>Enter a Bitcoin address (e.g. %1)</source>
        <translation type="unfinished">Saisir une adresse Bitcoin (p. ex. %1)</translation>
    </message>
    <message>
        <source>Unroutable</source>
        <translation type="unfinished">Non routable</translation>
    </message>
    <message>
        <source>Internal</source>
        <translation type="unfinished">Interne</translation>
    </message>
    <message>
        <source>Inbound</source>
        <extracomment>An inbound connection from a peer. An inbound connection is a connection initiated by a peer.</extracomment>
        <translation type="unfinished">Entrant</translation>
    </message>
    <message>
        <source>Outbound</source>
        <extracomment>An outbound connection to a peer. An outbound connection is a connection initiated by us.</extracomment>
        <translation type="unfinished">Sortant</translation>
    </message>
    <message>
        <source>Full Relay</source>
        <extracomment>Peer connection type that relays all network information.</extracomment>
        <translation type="unfinished">Relais intégral</translation>
    </message>
    <message>
        <source>Block Relay</source>
        <extracomment>Peer connection type that relays network information about blocks and not transactions or addresses.</extracomment>
        <translation type="unfinished">Relais de blocs</translation>
    </message>
    <message>
        <source>Manual</source>
        <extracomment>Peer connection type established manually through one of several methods.</extracomment>
        <translation type="unfinished">Manuelle</translation>
    </message>
    <message>
        <source>Feeler</source>
        <extracomment>Short-lived peer connection type that tests the aliveness of known addresses.</extracomment>
        <translation type="unfinished">Palpeur</translation>
    </message>
    <message>
        <source>Address Fetch</source>
        <extracomment>Short-lived peer connection type that solicits known addresses from a peer.</extracomment>
        <translation type="unfinished">Récupération d’adresses</translation>
    </message>
    <message>
        <source>%1 d</source>
        <translation type="unfinished">%1 j</translation>
    </message>
    <message>
        <source>%1 m</source>
        <translation type="unfinished">%1 min</translation>
    </message>
    <message>
        <source>None</source>
        <translation type="unfinished">Aucun</translation>
    </message>
    <message>
        <source>N/A</source>
        <translation type="unfinished">N.D.</translation>
    </message>
    <message numerus="yes">
        <source>%n second(s)</source>
        <translation type="unfinished">
            <numerusform>%n seconde</numerusform>
            <numerusform>%n secondes</numerusform>
        </translation>
    </message>
    <message numerus="yes">
        <source>%n minute(s)</source>
        <translation type="unfinished">
            <numerusform>%n minute</numerusform>
            <numerusform>%n minutes</numerusform>
        </translation>
    </message>
    <message numerus="yes">
        <source>%n hour(s)</source>
        <translation type="unfinished">
            <numerusform>%n heure</numerusform>
            <numerusform>%n heures</numerusform>
        </translation>
    </message>
    <message numerus="yes">
        <source>%n day(s)</source>
        <translation type="unfinished">
            <numerusform>%n jour</numerusform>
            <numerusform>%n jours</numerusform>
        </translation>
    </message>
    <message numerus="yes">
        <source>%n week(s)</source>
        <translation type="unfinished">
            <numerusform>%n semaine</numerusform>
            <numerusform>%n semaines</numerusform>
        </translation>
    </message>
    <message>
        <source>%1 and %2</source>
        <translation type="unfinished">%1 et %2</translation>
    </message>
    <message numerus="yes">
        <source>%n year(s)</source>
        <translation type="unfinished">
            <numerusform>%n an</numerusform>
            <numerusform>%n ans</numerusform>
        </translation>
    </message>
    <message>
        <source>%1 B</source>
        <translation type="unfinished">%1 o</translation>
    </message>
    <message>
        <source>%1 kB</source>
        <translation type="unfinished">%1 ko</translation>
    </message>
    <message>
        <source>%1 MB</source>
        <translation type="unfinished">%1 Mo</translation>
    </message>
    <message>
        <source>%1 GB</source>
        <translation type="unfinished">%1 Go</translation>
>>>>>>> dd04f2dd
    </message>
</context>
<context>
    <name>bitcoin-core</name>
    <message>
<<<<<<< HEAD
        <source>Verify messages to ensure they were signed with specified Bitcoin addresses</source>
        <translation>Verify messages to ensure they were signed with specified Bitcoin addresses</translation>
    </message>
    <message>
        <source>&amp;Load PSBT from file…</source>
        <translation type="unfinished">&amp;Charger un fichier PSBT...</translation>
    </message>
    <message>
        <source>Load PSBT from clipboard…</source>
        <translation type="unfinished">Charger la TBSP à partir du presse-papiers...</translation>
    </message>
    <message>
        <source>Open &amp;URI…</source>
        <translation type="unfinished">Ouvrir une &amp;URL</translation>
    </message>
    <message>
        <source>Close Wallet…</source>
        <translation type="unfinished">Fermer le portefeuille...</translation>
    </message>
    <message>
        <source>Create Wallet…</source>
        <translation type="unfinished">Créer le portefeuille...</translation>
    </message>
    <message>
        <source>Close All Wallets…</source>
        <translation type="unfinished">Fermer tous les portefeuilles...</translation>
    </message>
    <message>
        <source>&amp;File</source>
        <translation>&amp;File</translation>
    </message>
    <message>
        <source>&amp;Settings</source>
        <translation>&amp;Settings</translation>
    </message>
    <message>
        <source>&amp;Help</source>
        <translation>&amp;Help</translation>
    </message>
    <message>
        <source>Tabs toolbar</source>
        <translation>Tabs toolbar</translation>
    </message>
    <message>
        <source>Syncing Headers (%1%)…</source>
        <translation type="unfinished">Synchronisation des en-têtes (%1)…</translation>
    </message>
    <message>
        <source>Synchronizing with network…</source>
        <translation type="unfinished">Synchronisation avec le réseau…</translation>
    </message>
    <message>
        <source>Indexing blocks on disk…</source>
        <translation type="unfinished">Indexation des blocs sur le disque…</translation>
    </message>
    <message>
        <source>Processing blocks on disk…</source>
        <translation type="unfinished">Traitement des blocs sur le disque…</translation>
    </message>
    <message>
        <source>Reindexing blocks on disk…</source>
        <translation type="unfinished">Réindexation des blocs sur le disque…</translation>
    </message>
    <message>
        <source>Connecting to peers…</source>
        <translation type="unfinished">Connexion aux pairs…</translation>
    </message>
    <message>
        <source>Request payments (generates QR codes and bitcoin: URIs)</source>
        <translation type="unfinished">Demander des paiements (génère des codes QR et des URI bitcoin:)</translation>
    </message>
    <message>
        <source>Show the list of used sending addresses and labels</source>
        <translation type="unfinished">Afficher la liste d’adresses d’envoi et d’étiquettes utilisées</translation>
    </message>
    <message>
        <source>Show the list of used receiving addresses and labels</source>
        <translation type="unfinished">Afficher la liste d’adresses de réception et d’étiquettes utilisées</translation>
    </message>
    <message>
        <source>&amp;Command-line options</source>
        <translation type="unfinished">Options de ligne de &amp;commande</translation>
    </message>
    <message numerus="yes">
        <source>Processed %n block(s) of transaction history.</source>
        <translation>
            <numerusform>%n blocs d’historique transactionnel ont été traités.</numerusform>
            <numerusform>%n blocs d’historique transactionnel ont été traités.</numerusform>
        </translation>
    </message>
    <message>
        <source>%1 behind</source>
        <translation>%1 behind</translation>
    </message>
    <message>
        <source>Catching up…</source>
        <translation type="unfinished">Rattrapage en cours…</translation>
    </message>
    <message>
        <source>Last received block was generated %1 ago.</source>
        <translation>Last received block was generated %1 ago.</translation>
    </message>
    <message>
        <source>Transactions after this will not yet be visible.</source>
        <translation>Transactions after this will not yet be visible.</translation>
    </message>
    <message>
        <source>Error</source>
        <translation>Error</translation>
    </message>
    <message>
        <source>Warning</source>
        <translation>Warning</translation>
    </message>
    <message>
        <source>Information</source>
        <translation>Informations</translation>
    </message>
    <message>
        <source>Up to date</source>
        <translation>Up to date</translation>
    </message>
    <message>
        <source>&amp;Sending addresses</source>
        <translation>&amp;Sending addresses</translation>
    </message>
    <message>
        <source>&amp;Receiving addresses</source>
        <translation>&amp;Receiving addresses</translation>
    </message>
    <message>
        <source>Open Wallet</source>
        <translation>Open Wallet</translation>
    </message>
    <message>
        <source>Open a wallet</source>
        <translation>Open a wallet</translation>
    </message>
    <message>
        <source>Close Wallet...</source>
        <translation>Close Wallet...</translation>
    </message>
    <message>
        <source>Close wallet</source>
        <translation>Close wallet</translation>
    </message>
    <message>
        <source>Node window</source>
        <translation type="unfinished">Fenêtre des nœuds</translation>
    </message>
    <message>
        <source>Open node debugging and diagnostic console</source>
        <translation type="unfinished">Ouvrir une console de débogage de noeuds et de diagnostic</translation>
    </message>
    <message>
        <source>&amp;Sending addresses</source>
        <translation type="unfinished">&amp;Adresses d’envoi</translation>
    </message>
    <message>
        <source>&amp;Receiving addresses</source>
        <translation type="unfinished">&amp;Adresses de réception</translation>
    </message>
    <message>
        <source>Open a bitcoin: URI</source>
        <translation type="unfinished">Ouvrir une URI bitcoin:</translation>
    </message>
    <message>
        <source>Open Wallet</source>
        <translation type="unfinished">Ouvrir le porte-monnaie</translation>
    </message>
    <message>
        <source>Open a wallet</source>
        <translation type="unfinished">Ouvrir un porte-monnaie</translation>
    </message>
    <message>
        <source>Close wallet</source>
        <translation type="unfinished">Fermer le porte-monnaie</translation>
    </message>
    <message>
        <source>Show the %1 help message to get a list with possible Bitcoin command-line options</source>
        <translation type="unfinished">Afficher le message d’aide de %1 pour obtenir la liste des options de ligne de commande Bitcoin possibles.</translation>
    </message>
    <message>
        <source>default wallet</source>
        <translation type="unfinished">porte-monnaie par défaut</translation>
    </message>
    <message>
        <source>No wallets available</source>
        <translation type="unfinished">Aucun porte-monnaie n’est disponible</translation>
    </message>
    <message>
        <source>&amp;Window</source>
        <translation type="unfinished">&amp;Fenêtre</translation>
    </message>
    <message>
        <source>Minimize</source>
        <translation type="unfinished">Réduire</translation>
    </message>
    <message>
        <source>Zoom</source>
        <translation type="unfinished">Zoomer</translation>
    </message>
    <message>
        <source>Main Window</source>
        <translation type="unfinished">Fenêtre principale</translation>
    </message>
    <message>
        <source>%1 client</source>
        <translation type="unfinished">Client %1</translation>
    </message>
    <message numerus="yes">
        <source>%n active connection(s) to Bitcoin network.</source>
        <extracomment>A substring of the tooltip.</extracomment>
        <translation type="unfinished">
            <numerusform>%n connexion(s) actives sur le réseau Bitcoin.</numerusform>
            <numerusform>%n connexion(s) actives sur le réseau Bitcoin.</numerusform>
        </translation>
    </message>
    <message>
        <source>Click for more actions.</source>
        <extracomment>A substring of the tooltip. "More actions" are available via the context menu.</extracomment>
        <translation type="unfinished">Cliquer pour afficher plus d'actions.</translation>
    </message>
    <message>
        <source>Show Peers tab</source>
        <extracomment>A context menu item. The "Peers tab" is an element of the "Node window".</extracomment>
        <translation type="unfinished">Afficher l'onglet Pairs</translation>
    </message>
    <message>
        <source>Disable network activity</source>
        <extracomment>A context menu item.</extracomment>
        <translation type="unfinished">Désactiver l'activité réseau</translation>
    </message>
    <message>
        <source>Enable network activity</source>
        <extracomment>A context menu item. The network activity was disabled previously.</extracomment>
        <translation type="unfinished">Activer l'activité réseau</translation>
    </message>
    <message>
        <source>Error: %1</source>
        <translation type="unfinished">Erreur : %1</translation>
    </message>
    <message>
        <source>Warning: %1</source>
        <translation type="unfinished">Avertissement : %1</translation>
    </message>
    <message>
        <source>Date: %1
</source>
        <translation type="unfinished">Date : %1
</translation>
    </message>
    <message>
        <source>Amount: %1
</source>
        <translation type="unfinished">Montant : %1
</translation>
    </message>
    <message>
        <source>Wallet: %1
</source>
        <translation type="unfinished">Porte-monnaie : %1
</translation>
    </message>
    <message>
        <source>Type: %1
</source>
        <translation type="unfinished">Type  : %1
</translation>
    </message>
    <message>
        <source>Label: %1
</source>
        <translation type="unfinished">Étiquette : %1
</translation>
    </message>
    <message>
        <source>Address: %1
</source>
        <translation type="unfinished">Adresse : %1
</translation>
    </message>
    <message>
        <source>Sent transaction</source>
        <translation>Sent transaction</translation>
    </message>
    <message>
        <source>Incoming transaction</source>
        <translation>Incoming transaction</translation>
    </message>
    <message>
        <source>HD key generation is &lt;b&gt;enabled&lt;/b&gt;</source>
        <translation type="unfinished">La génération de clé HD est &lt;b&gt;activée&lt;/b&gt;</translation>
    </message>
    <message>
        <source>HD key generation is &lt;b&gt;disabled&lt;/b&gt;</source>
        <translation type="unfinished">La génération de clé HD est &lt;b&gt;désactivée&lt;/b&gt;</translation>
    </message>
    <message>
        <source>Private key &lt;b&gt;disabled&lt;/b&gt;</source>
        <translation type="unfinished">La clé privée est &lt;b&gt;désactivée&lt;/b&gt;</translation>
    </message>
    <message>
        <source>Wallet is &lt;b&gt;encrypted&lt;/b&gt; and currently &lt;b&gt;unlocked&lt;/b&gt;</source>
        <translation>Wallet is &lt;b&gt;encrypted&lt;/b&gt; and currently &lt;b&gt;unlocked&lt;/b&gt;</translation>
    </message>
    <message>
        <source>Wallet is &lt;b&gt;encrypted&lt;/b&gt; and currently &lt;b&gt;locked&lt;/b&gt;</source>
        <translation>Wallet is &lt;b&gt;encrypted&lt;/b&gt; and currently &lt;b&gt;locked&lt;/b&gt;</translation>
=======
        <source>Settings file could not be read</source>
        <translation type="unfinished">Impossible de lire le fichier des paramètres</translation>
    </message>
    <message>
        <source>Settings file could not be written</source>
        <translation type="unfinished">Impossible d’écrire le fichier de paramètres</translation>
    </message>
    <message>
        <source>The %s developers</source>
        <translation type="unfinished">Les développeurs de %s</translation>
    </message>
    <message>
        <source>%s corrupt. Try using the wallet tool bitcoin-wallet to salvage or restoring a backup.</source>
        <translation type="unfinished">%s est corrompu. Essayez l’outil bitcoin-wallet pour le sauver ou restaurez une sauvegarde.</translation>
    </message>
    <message>
        <source>-maxtxfee is set very high! Fees this large could be paid on a single transaction.</source>
        <translation type="unfinished">La valeur -maxtxfee est très élevée. Des frais aussi élevés pourraient être payés en une seule transaction.</translation>
    </message>
    <message>
        <source>Cannot downgrade wallet from version %i to version %i. Wallet version unchanged.</source>
        <translation type="unfinished">Impossible de rétrograder le porte-monnaie de la version %i à la version %i. La version du porte-monnaie reste inchangée.</translation>
    </message>
    <message>
        <source>Cannot obtain a lock on data directory %s. %s is probably already running.</source>
        <translation type="unfinished">Impossible d’obtenir un verrou sur le répertoire de données %s. %s fonctionne probablement déjà.</translation>
    </message>
    <message>
        <source>Cannot upgrade a non HD split wallet from version %i to version %i without upgrading to support pre-split keypool. Please use version %i or no version specified.</source>
        <translation type="unfinished">Impossible de mettre à niveau un porte-monnaie divisé non-HD de la version %i vers la version %i sans mise à niveau pour prendre en charge la réserve de clés antérieure à la division. Veuillez utiliser la version %i ou ne pas indiquer de version.</translation>
    </message>
    <message>
        <source>Distributed under the MIT software license, see the accompanying file %s or %s</source>
        <translation type="unfinished">Distribué sous la licence MIT d’utilisation d’un logiciel, consultez le fichier joint %s ou %s</translation>
    </message>
    <message>
        <source>Error reading %s! All keys read correctly, but transaction data or address book entries might be missing or incorrect.</source>
        <translation type="unfinished">Erreur de lecture de %s. Toutes les clés ont été lues correctement, mais les données de la transaction ou les entrées du carnet d’adresses sont peut-être manquantes ou incorrectes.</translation>
    </message>
    <message>
        <source>Error reading %s! Transaction data may be missing or incorrect. Rescanning wallet.</source>
        <translation type="unfinished">Erreur de lecture de %s : soit les données de la transaction manquent soit elles sont incorrectes. Réanalyse du porte-monnaie.</translation>
    </message>
    <message>
        <source>Error: Dumpfile format record is incorrect. Got "%s", expected "format".</source>
        <translation type="unfinished">Erreur : L’enregistrement du format du fichier de vidage est incorrect. Est « %s », mais « format » est attendu. </translation>
    </message>
    <message>
        <source>Error: Dumpfile identifier record is incorrect. Got "%s", expected "%s".</source>
        <translation type="unfinished">Erreur : L’enregistrement de l’identificateur du fichier de vidage est incorrect. Est « %s », mais « %s » est attendu. </translation>
    </message>
    <message>
        <source>Error: Dumpfile version is not supported. This version of bitcoin-wallet only supports version 1 dumpfiles. Got dumpfile with version %s</source>
        <translation type="unfinished">Erreur : La version du fichier de vidage n’est pas prise en charge. Cette version de bitcoin-wallet ne prend en charge que les fichiers de vidage version 1. Le fichier de vidage obtenu est de la version %s.</translation>
    </message>
    <message>
        <source>Error: Legacy wallets only support the "legacy", "p2sh-segwit", and "bech32" address types</source>
        <translation type="unfinished">Erreur : les porte-monnaie hérités ne prennent en charge que les types d’adresse « legacy », « p2sh-segwit », et « bech32 »</translation>
    </message>
    <message>
        <source>Error: Listening for incoming connections failed (listen returned error %s)</source>
        <translation type="unfinished">Erreur : L’écoute des connexions entrantes a échoué (l’écoute a retourné l’erreur %s)</translation>
    </message>
    <message>
        <source>Fee estimation failed. Fallbackfee is disabled. Wait a few blocks or enable -fallbackfee.</source>
        <translation type="unfinished">Échec d’estimation des frais. L’option de frais de repli est désactivée. Attendez quelques blocs ou activez -fallbackfee.</translation>
    </message>
    <message>
        <source>File %s already exists. If you are sure this is what you want, move it out of the way first.</source>
        <translation type="unfinished">Le fichier %s existe déjà. Si vous confirmez l’opération, déplacez-le avant.</translation>
    </message>
    <message>
        <source>Invalid amount for -maxtxfee=&lt;amount&gt;: '%s' (must be at least the minrelay fee of %s to prevent stuck transactions)</source>
        <translation type="unfinished">Le montant est invalide pour -maxtxfee=&lt;amount&gt; : « %s » (doit être au moins les frais minrelay de %s pour prévenir le blocage des transactions)</translation>
    </message>
    <message>
        <source>Invalid or corrupt peers.dat (%s). If you believe this is a bug, please report it to %s. As a workaround, you can move the file (%s) out of the way (rename, move, or delete) to have a new one created on the next start.</source>
        <translation type="unfinished">peers.dat est invalide ou corrompu (%s). Si vous pensez que c’est un bogue, veuillez le signaler à %s. Pour y remédier, vous pouvez soit renommer, soit déplacer soit supprimer le fichier (%s) et un nouveau sera créé lors du prochain démarrage.</translation>
    </message>
    <message>
        <source>More than one onion bind address is provided. Using %s for the automatically created Tor onion service.</source>
        <translation type="unfinished">Plus d’une adresse oignon de liaison est indiquée. %s sera utilisée pour le service oignon de Tor créé automatiquement.</translation>
    </message>
    <message>
        <source>No dump file provided. To use createfromdump, -dumpfile=&lt;filename&gt; must be provided.</source>
        <translation type="unfinished">Aucun fichier de vidage n’a été indiqué. Pour utiliser createfromdump, -dumpfile=&lt;filename&gt; doit être indiqué.</translation>
    </message>
    <message>
        <source>No dump file provided. To use dump, -dumpfile=&lt;filename&gt; must be provided.</source>
        <translation type="unfinished">Aucun fichier de vidage n’a été indiqué. Pour utiliser dump, -dumpfile=&lt;filename&gt; doit être indiqué.</translation>
    </message>
    <message>
        <source>No wallet file format provided. To use createfromdump, -format=&lt;format&gt; must be provided.</source>
        <translation type="unfinished">Aucun format de fichier de porte-monnaie n’a été indiqué. Pour utiliser createfromdump, -format=&lt;format&gt; doit être indiqué.</translation>
    </message>
    <message>
        <source>Please check that your computer's date and time are correct! If your clock is wrong, %s will not work properly.</source>
        <translation type="unfinished">Veuillez vérifier que l’heure et la date de votre ordinateur sont justes. Si votre horloge n’est pas à l’heure, %s ne fonctionnera pas correctement.</translation>
    </message>
    <message>
        <source>Please contribute if you find %s useful. Visit %s for further information about the software.</source>
        <translation type="unfinished">Si vous trouvez %s utile, veuillez y contribuer. Pour de plus de précisions sur le logiciel, rendez-vous sur %s.</translation>
    </message>
    <message>
        <source>Prune configured below the minimum of %d MiB.  Please use a higher number.</source>
        <translation type="unfinished">L’élagage est configuré au-dessous du minimum de %d Mio. Veuillez utiliser un nombre plus élevé.</translation>
    </message>
    <message>
        <source>Prune: last wallet synchronisation goes beyond pruned data. You need to -reindex (download the whole blockchain again in case of pruned node)</source>
        <translation type="unfinished">Élagage : la dernière synchronisation de porte-monnaie va par-delà les données élaguées. Vous devez -reindex (réindexer, télécharger de nouveau toute la chaîne de blocs en cas de nœud élagué)</translation>
    </message>
    <message>
        <source>SQLiteDatabase: Unknown sqlite wallet schema version %d. Only version %d is supported</source>
        <translation type="unfinished">SQLiteDatabase : la version %d du schéma de porte-monnaie sqlite est inconnue. Seule la version %d est prise en charge</translation>
    </message>
    <message>
        <source>The block database contains a block which appears to be from the future. This may be due to your computer's date and time being set incorrectly. Only rebuild the block database if you are sure that your computer's date and time are correct</source>
        <translation type="unfinished">La base de données des blocs comprend un bloc qui semble provenir du futur. Cela pourrait être causé par la date et l’heure erronées de votre ordinateur. Ne reconstruisez la base de données des blocs que si vous êtes certain que la date et l’heure de votre ordinateur sont justes.</translation>
    </message>
    <message>
        <source>The block index db contains a legacy 'txindex'. To clear the occupied disk space, run a full -reindex, otherwise ignore this error. This error message will not be displayed again.</source>
        <translation type="unfinished">La base de données d’indexation des blocs comprend un « txindex » hérité. Pour libérer l’espace disque occupé, exécutez un -reindex complet ou ignorez cette erreur. Ce message d’erreur ne sera pas affiché de nouveau.</translation>
    </message>
    <message>
        <source>The transaction amount is too small to send after the fee has been deducted</source>
        <translation type="unfinished">Le montant de la transaction est trop bas pour être envoyé une fois que les frais ont été déduits</translation>
    </message>
    <message>
        <source>This error could occur if this wallet was not shutdown cleanly and was last loaded using a build with a newer version of Berkeley DB. If so, please use the software that last loaded this wallet</source>
        <translation type="unfinished">Cette erreur pourrait survenir si ce porte-monnaie n’a pas été fermé proprement et s’il a été chargé en dernier avec une nouvelle version de Berkeley DB. Si c’est le cas, veuillez utiliser le logiciel qui a chargé ce porte-monnaie en dernier.</translation>
    </message>
    <message>
        <source>This is a pre-release test build - use at your own risk - do not use for mining or merchant applications</source>
        <translation type="unfinished">Ceci est une préversion de test — son utilisation est entièrement à vos risques — ne l’utilisez pour miner ou pour des applications marchandes</translation>
    </message>
    <message>
        <source>This is the maximum transaction fee you pay (in addition to the normal fee) to prioritize partial spend avoidance over regular coin selection.</source>
        <translation type="unfinished">Les frais maximaux de transaction que vous payez (en plus des frais habituels) afin de prioriser une dépense non partielle plutôt qu’une sélection normale de pièces.</translation>
    </message>
    <message>
        <source>This is the transaction fee you may discard if change is smaller than dust at this level</source>
        <translation type="unfinished">Les frais de transaction que vous pouvez ignorer si la monnaie rendue est inférieure à la poussière à ce niveau</translation>
    </message>
    <message>
        <source>This is the transaction fee you may pay when fee estimates are not available.</source>
        <translation type="unfinished">Il s’agit des frais de transaction que vous pourriez payer si aucune estimation de frais n’est proposée.</translation>
    </message>
    <message>
        <source>Total length of network version string (%i) exceeds maximum length (%i). Reduce the number or size of uacomments.</source>
        <translation type="unfinished">La taille totale de la chaîne de version de réseau (%i) dépasse la longueur maximale (%i). Réduire le nombre ou la taille de uacomments.</translation>
    </message>
    <message>
        <source>Unable to replay blocks. You will need to rebuild the database using -reindex-chainstate.</source>
        <translation type="unfinished">Impossible de relire les blocs. Vous devrez reconstruire la base de données avec -reindex-chainstate.</translation>
    </message>
    <message>
        <source>Unknown wallet file format "%s" provided. Please provide one of "bdb" or "sqlite".</source>
        <translation type="unfinished">Le format de fichier porte-monnaie « %s » indiqué est inconnu. Veuillez soit indiquer « bdb » soit « sqlite ».</translation>
    </message>
    <message>
        <source>Warning: Dumpfile wallet format "%s" does not match command line specified format "%s".</source>
        <translation type="unfinished">Avertissement : Le format du fichier de vidage de porte-monnaie « %s » ne correspond pas au format « %s » indiqué dans la ligne de commande.</translation>
    </message>
    <message>
        <source>Warning: Private keys detected in wallet {%s} with disabled private keys</source>
        <translation type="unfinished">Avertissement : Des clés privées ont été détectées dans le porte-monnaie {%s} avec des clés privées désactivées</translation>
    </message>
    <message>
        <source>Warning: We do not appear to fully agree with our peers! You may need to upgrade, or other nodes may need to upgrade.</source>
        <translation type="unfinished">Avertissement : Nous ne semblons pas être en accord complet avec nos pairs. Une mise à niveau pourrait être nécessaire pour vous ou pour d’autres nœuds du réseau.</translation>
    </message>
    <message>
        <source>Witness data for blocks after height %d requires validation. Please restart with -reindex.</source>
        <translation type="unfinished">Les données témoin pour les blocs postérieurs à la hauteur %d exigent une validation. Veuillez redémarrer avec -reindex.</translation>
    </message>
    <message>
        <source>You need to rebuild the database using -reindex to go back to unpruned mode.  This will redownload the entire blockchain</source>
        <translation type="unfinished">Vous devez reconstruire la base de données en utilisant -reindex afin de revenir au mode sans élagage. Ceci retéléchargera complètement la chaîne de blocs.</translation>
    </message>
    <message>
        <source>%s is set very high!</source>
        <translation type="unfinished">La valeur %s est très élevée</translation>
    </message>
    <message>
        <source>-maxmempool must be at least %d MB</source>
        <translation type="unfinished">-maxmempool doit être d’au moins %d Mo</translation>
    </message>
    <message>
        <source>A fatal internal error occurred, see debug.log for details</source>
        <translation type="unfinished">Une erreur interne fatale est survenue. Consulter debug.log pour plus de précisions</translation>
    </message>
    <message>
        <source>Cannot resolve -%s address: '%s'</source>
        <translation type="unfinished">Impossible de résoudre l’adresse -%s : « %s »</translation>
    </message>
    <message>
        <source>Cannot set -forcednsseed to true when setting -dnsseed to false.</source>
        <translation type="unfinished">Impossible de définir -forcednsseed comme vrai si -dnsseed est défini comme faux.</translation>
    </message>
    <message>
        <source>Cannot set -peerblockfilters without -blockfilterindex.</source>
        <translation type="unfinished">Impossible de définir -peerblockfilters sans -blockfilterindex</translation>
    </message>
    <message>
        <source>Cannot write to data directory '%s'; check permissions.</source>
        <translation type="unfinished">Impossible d’écrire dans le répertoire de données « %s » ; veuillez vérifier les droits.</translation>
    </message>
    <message>
        <source>The -txindex upgrade started by a previous version cannot be completed. Restart with the previous version or run a full -reindex.</source>
        <translation type="unfinished">La mise à niveau -txindex lancée par une version précédente ne peut pas être achevée. Redémarrez la version précédente ou exécutez un -reindex complet.</translation>
    </message>
    <message>
        <source>%s request to listen on port %u. This port is considered "bad" and thus it is unlikely that any Bitcoin Core peers connect to it. See doc/p2p-bad-ports.md for details and a full list.</source>
        <translation type="unfinished">%s a demandé d’écouter sur le port %u. Ce port est considéré comme « mauvais » et il est par conséquent improbable que des pairs Bitcoin Core y soient connectés. Consulter doc/p2p-bad-ports.md pour plus de précisions et une liste complète.</translation>
    </message>
    <message>
        <source>Cannot provide specific connections and have addrman find outgoing connections at the same time.</source>
        <translation type="unfinished">Il est impossible d’indiquer des connexions précises et en même temps de demander à addrman de trouver les connexions sortantes.</translation>
    </message>
    <message>
        <source>Error loading %s: External signer wallet being loaded without external signer support compiled</source>
        <translation type="unfinished">Erreur de chargement de %s : le porte-monnaie signataire externe est chargé sans que la prise en charge de signataires externes soit compilée</translation>
    </message>
    <message>
        <source>Failed to rename invalid peers.dat file. Please move or delete it and try again.</source>
        <translation type="unfinished">Échec de renommage du fichier peers.dat invalide. Veuillez le déplacer ou le supprimer, puis réessayer.</translation>
    </message>
    <message>
        <source>Outbound connections restricted to Tor (-onlynet=onion) but the proxy for reaching the Tor network is not provided (no -proxy= and no -onion= given) or it is explicitly forbidden (-onion=0)</source>
        <translation type="unfinished">Les connexions sortantes sont limitées à Tor (-onlynet=onion), mais le relais pour accéder à Tor n’est pas indiqué (aucun -proxy= et aucun no -onion= n’est indiqué), ou il est explicitement interdit (-onion=0)</translation>
    </message>
    <message>
        <source>Config setting for %s only applied on %s network when in [%s] section.</source>
        <translation type="unfinished">Paramètre de configuration pour %s qui n’est appliqué sur le réseau %s que s’il se trouve dans la section [%s].</translation>
    </message>
    <message>
        <source>Copyright (C) %i-%i</source>
        <translation type="unfinished">Tous droits réservés © %i à %i</translation>
    </message>
    <message>
        <source>Corrupted block database detected</source>
        <translation type="unfinished">Une base de données des blocs corrompue a été détectée</translation>
    </message>
    <message>
        <source>Could not find asmap file %s</source>
        <translation type="unfinished">Le fichier asmap %s est introuvable</translation>
    </message>
    <message>
        <source>Could not parse asmap file %s</source>
        <translation type="unfinished">Impossible d’analyser le fichier asmap %s</translation>
    </message>
    <message>
        <source>Disk space is too low!</source>
        <translation type="unfinished">L’espace disque est trop faible</translation>
    </message>
    <message>
        <source>Do you want to rebuild the block database now?</source>
        <translation type="unfinished">Voulez-vous reconstruire la base de données des blocs maintenant ?</translation>
    </message>
    <message>
        <source>Done loading</source>
        <translation type="unfinished">Le chargement est terminé</translation>
    </message>
    <message>
        <source>Dump file %s does not exist.</source>
        <translation type="unfinished">Le fichier de vidage %s n’existe pas.</translation>
    </message>
    <message>
        <source>Error creating %s</source>
        <translation type="unfinished">Erreur de création de %s</translation>
    </message>
    <message>
        <source>Error initializing block database</source>
        <translation type="unfinished">Erreur d’initialisation de la base de données des blocs</translation>
>>>>>>> dd04f2dd
    </message>
    </context>
<context>
    <name>UnitDisplayStatusBarControl</name>
    <message>
<<<<<<< HEAD
        <source>Unit to show amounts in. Click to select another unit.</source>
        <translation type="unfinished">Unité d’affichage des montants. Cliquer pour choisir une autre unité.</translation>
=======
        <source>Error initializing wallet database environment %s!</source>
        <translation type="unfinished">Erreur d’initialisation de l’environnement de la base de données du porte-monnaie %s </translation>
>>>>>>> dd04f2dd
    </message>
    <message>
<<<<<<< HEAD
        <source>Coin Selection</source>
        <translation type="unfinished">Sélection des pièces</translation>
    </message>
    <message>
        <source>Quantity:</source>
        <translation type="unfinished">Quantité :</translation>
    </message>
    <message>
        <source>Bytes:</source>
        <translation type="unfinished">Octets :</translation>
    </message>
    <message>
        <source>Amount:</source>
        <translation type="unfinished">Montant :</translation>
    </message>
    <message>
        <source>Fee:</source>
        <translation type="unfinished">Frais :</translation>
    </message>
    <message>
        <source>Dust:</source>
        <translation type="unfinished">Poussière :</translation>
    </message>
    <message>
        <source>After Fee:</source>
        <translation type="unfinished">Après les frais :</translation>
    </message>
    <message>
        <source>Change:</source>
        <translation type="unfinished">Monnaie :</translation>
    </message>
    <message>
        <source>(un)select all</source>
        <translation type="unfinished">Tout (des)sélectionner</translation>
    </message>
    <message>
        <source>Tree mode</source>
        <translation type="unfinished">Mode arborescence</translation>
    </message>
    <message>
        <source>List mode</source>
        <translation type="unfinished">Mode liste</translation>
    </message>
    <message>
        <source>Amount</source>
        <translation type="unfinished">Montant</translation>
    </message>
    <message>
        <source>Received with label</source>
        <translation type="unfinished">Reçu avec une étiquette</translation>
    </message>
    <message>
        <source>Received with address</source>
        <translation type="unfinished">Reçu avec une adresse</translation>
    </message>
    <message>
        <source>Confirmed</source>
        <translation type="unfinished">Confirmée</translation>
    </message>
    <message>
        <source>Copy amount</source>
        <translation type="unfinished">Copier le montant</translation>
    </message>
    <message>
        <source>&amp;Copy address</source>
        <translation type="unfinished">&amp;Copier l’adresse</translation>
    </message>
    <message>
        <source>Copy &amp;label</source>
        <translation type="unfinished">Copier &amp;l’étiquette</translation>
    </message>
    <message>
        <source>Copy &amp;amount</source>
        <translation type="unfinished">Copier le &amp;montant</translation>
    </message>
    <message>
        <source>Copy transaction &amp;ID</source>
        <translation type="unfinished">Copier l’&amp;ID de la transaction</translation>
    </message>
    <message>
        <source>L&amp;ock unspent</source>
        <translation type="unfinished">Barrer dépenser</translation>
    </message>
    <message>
        <source>&amp;Unlock unspent</source>
        <translation type="unfinished">Débarrer non-dépenser</translation>
    </message>
    <message>
        <source>Copy quantity</source>
        <translation type="unfinished">Copier la quantité</translation>
    </message>
    <message>
        <source>Copy fee</source>
        <translation type="unfinished">Copier les frais</translation>
    </message>
    <message>
        <source>Copy after fee</source>
        <translation type="unfinished">Copier après les frais</translation>
    </message>
    <message>
        <source>Copy bytes</source>
        <translation type="unfinished">Copier les octets</translation>
    </message>
    <message>
        <source>Copy dust</source>
        <translation type="unfinished">Copier la poussière</translation>
    </message>
    <message>
        <source>Copy change</source>
        <translation type="unfinished">Copier la monnaie</translation>
    </message>
    <message>
        <source>(%1 locked)</source>
        <translation type="unfinished">(%1 verrouillée)</translation>
    </message>
    <message>
        <source>yes</source>
        <translation type="unfinished">oui</translation>
    </message>
    <message>
        <source>no</source>
        <translation type="unfinished">non</translation>
    </message>
    <message>
        <source>This label turns red if any recipient receives an amount smaller than the current dust threshold.</source>
        <translation type="unfinished">Cette étiquette devient rouge si un destinataire reçoit un montant inférieur au seuil actuel de poussière.</translation>
    </message>
    <message>
        <source>Can vary +/- %1 satoshi(s) per input.</source>
        <translation type="unfinished">Peut varier +/- %1 satoshi(s) par entrée.</translation>
    </message>
    <message>
        <source>(no label)</source>
        <translation type="unfinished">(aucune étiquette)</translation>
    </message>
    <message>
        <source>change from %1 (%2)</source>
        <translation type="unfinished">monnaie de %1 (%2)</translation>
    </message>
    <message>
        <source>(change)</source>
        <translation type="unfinished">(monnaie)</translation>
=======
        <source>Error loading %s</source>
        <translation type="unfinished">Erreur de chargement de %s</translation>
    </message>
    <message>
        <source>Error loading %s: Private keys can only be disabled during creation</source>
        <translation type="unfinished">Erreur de chargement de %s : les clés privées ne peuvent être désactivées qu’à la création</translation>
    </message>
    <message>
        <source>Error loading %s: Wallet corrupted</source>
        <translation type="unfinished">Erreur de chargement de %s : le porte-monnaie est corrompu</translation>
    </message>
    <message>
        <source>Error loading %s: Wallet requires newer version of %s</source>
        <translation type="unfinished">Erreur de chargement de %s : le porte-monnaie exige une version plus récente de %s</translation>
    </message>
    <message>
        <source>Error loading block database</source>
        <translation type="unfinished">Erreur de chargement de la base de données des blocs</translation>
    </message>
    <message>
        <source>Error opening block database</source>
        <translation type="unfinished">Erreur d’ouverture de la base de données des blocs</translation>
    </message>
    <message>
        <source>Error reading from database, shutting down.</source>
        <translation type="unfinished">Erreur de lecture de la base de données, fermeture en cours</translation>
    </message>
    <message>
        <source>Error reading next record from wallet database</source>
        <translation type="unfinished">Erreur de lecture de l’enregistrement suivant de la base de données du porte-monnaie</translation>
    </message>
    <message>
        <source>Error upgrading chainstate database</source>
        <translation type="unfinished">Erreur de mise à niveau de la base de données d’état de la chaîne</translation>
    </message>
    <message>
        <source>Error: Couldn't create cursor into database</source>
        <translation type="unfinished">Erreur : Impossible de créer le curseur dans la base de données</translation>
    </message>
    <message>
        <source>Error: Disk space is low for %s</source>
        <translation type="unfinished">Erreur : Il reste peu d’espace disque sur %s</translation>
    </message>
    <message>
        <source>Error: Dumpfile checksum does not match. Computed %s, expected %s</source>
        <translation type="unfinished">Erreur : La somme de contrôle du fichier de vidage ne correspond pas. Calculée %s, attendue %s</translation>
    </message>
    <message>
        <source>Error: Got key that was not hex: %s</source>
        <translation type="unfinished">Erreur : La clé obtenue n’était pas hexadécimale : %s</translation>
    </message>
    <message>
        <source>Error: Got value that was not hex: %s</source>
        <translation type="unfinished">Erreur : La valeur obtenue n’était pas hexadécimale : %s</translation>
    </message>
    <message>
        <source>Error: Keypool ran out, please call keypoolrefill first</source>
        <translation type="unfinished">Erreur : La réserve de clés est épuisée, veuillez d’abord appeler « keypoolrefill »</translation>
    </message>
    <message>
        <source>Error: Missing checksum</source>
        <translation type="unfinished">Erreur : Aucune somme de contrôle n’est indiquée</translation>
    </message>
    <message>
        <source>Error: No %s addresses available.</source>
        <translation type="unfinished">Erreur : Aucune adresse %s n’est disponible.</translation>
    </message>
    <message>
        <source>Error: Unable to parse version %u as a uint32_t</source>
        <translation type="unfinished">Erreur : Impossible d’analyser la version %u en tant que uint32_t</translation>
    </message>
    <message>
        <source>Error: Unable to write record to new wallet</source>
        <translation type="unfinished">Erreur : Impossible d’écrire l’enregistrement dans le nouveau porte-monnaie</translation>
    </message>
    <message>
        <source>Failed to listen on any port. Use -listen=0 if you want this.</source>
        <translation type="unfinished">Échec d'écoute sur tous les ports. Si cela est voulu, utiliser -listen=0.</translation>
    </message>
    <message>
        <source>Failed to rescan the wallet during initialization</source>
        <translation type="unfinished">Échec de réanalyse du porte-monnaie lors de l’initialisation</translation>
    </message>
    <message>
        <source>Failed to verify database</source>
        <translation type="unfinished">Échec de vérification de la base de données</translation>
    </message>
    <message>
        <source>Fee rate (%s) is lower than the minimum fee rate setting (%s)</source>
        <translation type="unfinished">Le taux de frais (%s) est inférieur au taux minimal de frais défini (%s)</translation>
    </message>
    <message>
        <source>Ignoring duplicate -wallet %s.</source>
        <translation type="unfinished">Ignore -wallet %s en double.</translation>
    </message>
    <message>
        <source>Importing…</source>
        <translation type="unfinished">Importation…</translation>
    </message>
    <message>
        <source>Incorrect or no genesis block found. Wrong datadir for network?</source>
        <translation type="unfinished">Bloc de genèse incorrect ou introuvable. Mauvais datadir pour le réseau ?</translation>
    </message>
    <message>
        <source>Initialization sanity check failed. %s is shutting down.</source>
        <translation type="unfinished">Échec d’initialisation du test de cohérence. %s est en cours de fermeture.</translation>
    </message>
    <message>
        <source>Input not found or already spent</source>
        <translation type="unfinished">L’entrée est introuvable ou a déjà été dépensée</translation>
    </message>
    <message>
        <source>Insufficient funds</source>
        <translation type="unfinished">Les fonds sont insuffisants</translation>
    </message>
    <message>
        <source>Invalid -i2psam address or hostname: '%s'</source>
        <translation type="unfinished">L’adresse ou le nom d’hôte -i2psam est invalide : « %s »</translation>
    </message>
    <message>
        <source>Invalid -onion address or hostname: '%s'</source>
        <translation type="unfinished">L’adresse ou le nom d’hôte -onion est invalide : « %s »</translation>
    </message>
    <message>
        <source>Invalid -proxy address or hostname: '%s'</source>
        <translation type="unfinished">L’adresse ou le nom d’hôte -proxy est invalide : « %s »</translation>
    </message>
    <message>
        <source>Invalid P2P permission: '%s'</source>
        <translation type="unfinished">L’autorisation P2P est invalide : « %s »</translation>
    </message>
    <message>
        <source>Invalid amount for -%s=&lt;amount&gt;: '%s'</source>
        <translation type="unfinished">Le montant est invalide pour -%s=&lt;amount&gt; : « %s »</translation>
    </message>
    <message>
        <source>Invalid amount for -discardfee=&lt;amount&gt;: '%s'</source>
        <translation type="unfinished">Le montant est invalide pour -discardfee=&lt;amount&gt; : « %s »</translation>
    </message>
    <message>
        <source>Invalid amount for -fallbackfee=&lt;amount&gt;: '%s'</source>
        <translation type="unfinished">Le montant est invalide pour -fallbackfee=&lt;amount&gt; : « %s »</translation>
    </message>
    <message>
        <source>Invalid amount for -paytxfee=&lt;amount&gt;: '%s' (must be at least %s)</source>
        <translation type="unfinished">Le montant est invalide pour -paytxfee=&lt;amount&gt; : « %s » (doit être au moins %s)</translation>
>>>>>>> dd04f2dd
    </message>
    <message>
<<<<<<< HEAD
        <source>Creating Wallet &lt;b&gt;%1&lt;/b&gt;…</source>
        <translation type="unfinished">Création d'un portefeuille&lt;b&gt;%1&lt;/b&gt;</translation>
    </message>
    <message>
        <source>Create wallet failed</source>
        <translation type="unfinished">Échec de création du porte-monnaie</translation>
    </message>
    <message>
        <source>Create wallet warning</source>
        <translation type="unfinished">Avertissement de création du porte-monnaie</translation>
    </message>
    <message>
        <source>Can't list signers</source>
        <translation type="unfinished">Impossible de lister les signataires</translation>
    </message>
</context>
<context>
    <name>OpenWalletActivity</name>
    <message>
        <source>Open wallet failed</source>
        <translation type="unfinished">Échec d’ouverture du porte-monnaie</translation>
    </message>
    <message>
        <source>Open wallet warning</source>
        <translation type="unfinished">Avertissement d’ouverture du porte-monnaie</translation>
    </message>
    <message>
        <source>default wallet</source>
        <translation type="unfinished">porte-monnaie par défaut</translation>
    </message>
    <message>
        <source>Opening Wallet &lt;b&gt;%1&lt;/b&gt;…</source>
        <translation type="unfinished">Ouverture d'un portefeuille &lt;b&gt;%1&lt;/b&gt;</translation>
    </message>
</context>
<context>
    <name>WalletController</name>
    <message>
        <source>Close wallet</source>
        <translation type="unfinished">Fermer le porte-monnaie</translation>
    </message>
    <message>
        <source>Are you sure you wish to close the wallet &lt;i&gt;%1&lt;/i&gt;?</source>
        <translation type="unfinished">Voulez-vous vraiment fermer le porte-monnaie &lt;i&gt;%1&lt;/i&gt; ?</translation>
    </message>
    <message>
        <source>Closing the wallet for too long can result in having to resync the entire chain if pruning is enabled.</source>
        <translation type="unfinished">Fermer le porte-monnaie trop longtemps peut impliquer de devoir resynchroniser la chaîne entière si l’élagage est activé.</translation>
    </message>
    <message>
        <source>Are you sure you wish to close all wallets?</source>
        <translation type="unfinished">Êtes-vous sûr de vouloir fermer tous vos portefeuilles ?</translation>
=======
        <source>Invalid netmask specified in -whitelist: '%s'</source>
        <translation type="unfinished">Le masque réseau indiqué dans -whitelist est invalide : « %s »</translation>
    </message>
    <message>
        <source>Loading P2P addresses…</source>
        <translation type="unfinished">Chargement des adresses P2P…</translation>
    </message>
    <message>
        <source>Loading banlist…</source>
        <translation type="unfinished">Chargement de la liste d’interdiction…</translation>
>>>>>>> dd04f2dd
    </message>
    <message>
<<<<<<< HEAD
        <source>Create Wallet</source>
        <translation type="unfinished">Créer un porte-monnaie</translation>
    </message>
    <message>
        <source>Wallet Name</source>
        <translation type="unfinished">Nom du porte-monnaie</translation>
    </message>
    <message>
        <source>Wallet</source>
        <translation type="unfinished">Porte-monnaie</translation>
    </message>
    <message>
        <source>Encrypt the wallet. The wallet will be encrypted with a passphrase of your choice.</source>
        <translation type="unfinished">Chiffrer le porte-monnaie. Le porte-monnaie sera chiffré avec une phrase de passe de votre choix.</translation>
    </message>
    <message>
        <source>Encrypt Wallet</source>
        <translation type="unfinished">Chiffrer le porte-monnaie</translation>
    </message>
    <message>
        <source>Advanced Options</source>
        <translation type="unfinished">Options avancées</translation>
    </message>
    <message>
        <source>Disable private keys for this wallet. Wallets with private keys disabled will have no private keys and cannot have an HD seed or imported private keys. This is ideal for watch-only wallets.</source>
        <translation type="unfinished">Désactiver les clés privées pour ce porte-monnaie. Les porte-monnaie pour lesquels les clés privées sont désactivées n’auront aucune clé privée et ne pourront ni avoir de graine HD ni de clés privées importées. Cela est idéal pour les porte-monnaie juste-regarder.</translation>
    </message>
    <message>
        <source>Disable Private Keys</source>
        <translation type="unfinished">Désactiver les clés privées</translation>
    </message>
    <message>
        <source>Make a blank wallet. Blank wallets do not initially have private keys or scripts. Private keys and addresses can be imported, or an HD seed can be set, at a later time.</source>
        <translation type="unfinished">Créer un porte-monnaie vide. Les porte-monnaie vides n’ont initialement ni clé privée ni script. Ultérieurement, des clés privées et des adresses peuvent être importées ou une graine HD peut être définie.</translation>
    </message>
    <message>
        <source>Make Blank Wallet</source>
        <translation type="unfinished">Créer un porte-monnaie vide</translation>
    </message>
    <message>
        <source>Use an external signing device such as a hardware wallet. Configure the external signer script in wallet preferences first.</source>
        <translation type="unfinished">Utilisez un périphérique de signature externe tel qu'un portefeuille physique. Configurez d'abord le script de signataire externe dans les préférences du portefeuille.</translation>
    </message>
    <message>
        <source>External signer</source>
        <translation type="unfinished">Signataire externe</translation>
    </message>
    <message>
        <source>Create</source>
        <translation type="unfinished">Créer</translation>
    </message>
    <message>
        <source>Compiled without external signing support (required for external signing)</source>
        <extracomment>"External signing" means using devices such as hardware wallets.</extracomment>
        <translation type="unfinished">Compilé sans support de signature externe (requis pour la signature externe)</translation>
=======
        <source>Loading block index…</source>
        <translation type="unfinished">Chargement de l’index des blocs…</translation>
    </message>
    <message>
        <source>Loading wallet…</source>
        <translation type="unfinished">Chargement du porte-monnaie…</translation>
    </message>
    <message>
        <source>Missing amount</source>
        <translation type="unfinished">Le montant manque</translation>
    </message>
    <message>
        <source>Missing solving data for estimating transaction size</source>
        <translation type="unfinished">Il manque des données de résolution pour estimer la taille de la transaction</translation>
    </message>
    <message>
        <source>Need to specify a port with -whitebind: '%s'</source>
        <translation type="unfinished">Un port doit être indiqué avec -whitebind : « %s »</translation>
    </message>
    <message>
        <source>No addresses available</source>
        <translation type="unfinished">Aucune adresse n’est disponible</translation>
    </message>
    <message>
        <source>No proxy server specified. Use -proxy=&lt;ip&gt; or -proxy=&lt;ip:port&gt;.</source>
        <translation type="unfinished">Aucun serveur mandataire n’est indiqué. Utiliser -proxy=&lt;ip&gt; ou -proxy=&lt;ip:port&gt;</translation>
    </message>
    <message>
        <source>Not enough file descriptors available.</source>
        <translation type="unfinished">Trop peu de descripteurs de fichiers sont disponibles.</translation>
    </message>
    <message>
        <source>Prune cannot be configured with a negative value.</source>
        <translation type="unfinished">L’élagage ne peut pas être configuré avec une valeur négative</translation>
    </message>
    <message>
        <source>Prune mode is incompatible with -coinstatsindex.</source>
        <translation type="unfinished">Le mode élagage n’est pas compatible avec -coinstatsindex.</translation>
    </message>
    <message>
        <source>Prune mode is incompatible with -txindex.</source>
        <translation type="unfinished">Le mode élagage n’est pas compatible avec -txindex</translation>
>>>>>>> dd04f2dd
    </message>
    <message>
<<<<<<< HEAD
        <source>Edit Address</source>
        <translation>Edit Address</translation>
    </message>
    <message>
        <source>&amp;Label</source>
        <translation>&amp;Label</translation>
    </message>
    <message>
        <source>The label associated with this address list entry</source>
        <translation type="unfinished">L’étiquette associée à cette entrée de la liste d’adresses</translation>
    </message>
    <message>
        <source>The address associated with this address list entry. This can only be modified for sending addresses.</source>
        <translation type="unfinished">L’adresse associée à cette entrée de la liste d’adresses. Cela ne peut être modifié que pour les adresses d’envoi.</translation>
    </message>
    <message>
        <source>&amp;Address</source>
        <translation>&amp;Address</translation>
    </message>
    <message>
        <source>New sending address</source>
        <translation type="unfinished">Nouvelle adresse d’envoi</translation>
    </message>
    <message>
        <source>Edit receiving address</source>
        <translation type="unfinished">Modifier l’adresse de réception</translation>
    </message>
    <message>
        <source>Edit sending address</source>
        <translation type="unfinished">Modifier l’adresse d’envoi</translation>
    </message>
    <message>
        <source>The entered address "%1" is not a valid Bitcoin address.</source>
        <translation type="unfinished">L’adresse saisie « %1 » n’est pas une adresse Bitcoin valide.</translation>
    </message>
    <message>
        <source>Address "%1" already exists as a receiving address with label "%2" and so cannot be added as a sending address.</source>
        <translation type="unfinished">L’adresse « %1 » existe déjà en tant qu’adresse de réception avec l’étiquette « %2 » et ne peut donc pas être ajoutée en tant qu’adresse d’envoi.</translation>
    </message>
    <message>
        <source>The entered address "%1" is already in the address book with label "%2".</source>
        <translation type="unfinished">L’adresse saisie « %1 » est déjà présente dans le carnet d’adresses avec l’étiquette « %2 ».</translation>
    </message>
    <message>
        <source>Could not unlock wallet.</source>
        <translation type="unfinished">Impossible de déverrouiller le porte-monnaie.</translation>
    </message>
    <message>
        <source>New key generation failed.</source>
        <translation type="unfinished">Échec de génération de la nouvelle clé.</translation>
=======
        <source>Pruning blockstore…</source>
        <translation type="unfinished">Élagage du magasin de blocs…</translation>
    </message>
    <message>
        <source>Reducing -maxconnections from %d to %d, because of system limitations.</source>
        <translation type="unfinished">Réduction de -maxconnections de %d à %d, due aux restrictions du système.</translation>
    </message>
    <message>
        <source>Replaying blocks…</source>
        <translation type="unfinished">Relecture des blocs…</translation>
    </message>
    <message>
        <source>Rescanning…</source>
        <translation type="unfinished">Réanalyse…</translation>
    </message>
    <message>
        <source>SQLiteDatabase: Failed to execute statement to verify database: %s</source>
        <translation type="unfinished">SQLiteDatabase : échec d’exécution de l’instruction pour vérifier la base de données : %s</translation>
    </message>
    <message>
        <source>SQLiteDatabase: Failed to prepare statement to verify database: %s</source>
        <translation type="unfinished">SQLiteDatabase : échec de préparation de l’instruction pour vérifier la base de données : %s</translation>
    </message>
    <message>
        <source>SQLiteDatabase: Failed to read database verification error: %s</source>
        <translation type="unfinished">SQLiteDatabase : échec de lecture de l’erreur de vérification de la base de données : %s</translation>
    </message>
    <message>
        <source>SQLiteDatabase: Unexpected application id. Expected %u, got %u</source>
        <translation type="unfinished">SQLiteDatabase : l’ID de l’application est inattendu. %u attendu, %u retourné</translation>
    </message>
    <message>
        <source>Section [%s] is not recognized.</source>
        <translation type="unfinished">La section [%s] n’est pas reconnue</translation>
    </message>
    <message>
        <source>Signing transaction failed</source>
        <translation type="unfinished">Échec de signature de la transaction</translation>
    </message>
    <message>
        <source>Specified -walletdir "%s" does not exist</source>
        <translation type="unfinished">Le -walletdir indiqué « %s » n’existe pas</translation>
    </message>
    <message>
        <source>Specified -walletdir "%s" is a relative path</source>
        <translation type="unfinished">Le -walletdir indiqué « %s » est un chemin relatif</translation>
    </message>
    <message>
        <source>Specified -walletdir "%s" is not a directory</source>
        <translation type="unfinished">Le -walletdir indiqué « %s » n’est pas un répertoire</translation>
>>>>>>> dd04f2dd
    </message>
    <message>
<<<<<<< HEAD
        <source>A new data directory will be created.</source>
        <translation>A new data directory will be created.</translation>
    </message>
    <message>
        <source>name</source>
        <translation>name</translation>
    </message>
    <message>
        <source>Directory already exists. Add %1 if you intend to create a new directory here.</source>
        <translation>Directory already exists. Add %1 if you intend to create a new directory here.</translation>
    </message>
    <message>
        <source>Path already exists, and is not a directory.</source>
        <translation>Path already exists, and is not a directory.</translation>
    </message>
    <message>
        <source>Cannot create data directory here.</source>
        <translation>Cannot create data directory here.</translation>
    </message>
</context>
<context>
    <name>Intro</name>
    <message>
        <source>%1 GB of free space available</source>
        <translation type="unfinished">%1 GB d'espace libre disponible</translation>
    </message>
    <message>
        <source>(of %1 GB needed)</source>
        <translation type="unfinished">(besoin de %1 GO) </translation>
    </message>
    <message>
        <source>(%1 GB needed for full chain)</source>
        <translation type="unfinished">(besoin de 1%1 GO pour la chaîne entière)</translation>
    </message>
    <message>
        <source>At least %1 GB of data will be stored in this directory, and it will grow over time.</source>
        <translation type="unfinished">Au moins %1 Go de données seront stockés dans ce répertoire et sa taille augmentera avec le temps.</translation>
    </message>
    <message>
        <source>Approximately %1 GB of data will be stored in this directory.</source>
        <translation type="unfinished">Approximativement %1 Go de données seront stockés dans ce répertoire.</translation>
    </message>
    <message numerus="yes">
        <source>(sufficient to restore backups %n day(s) old)</source>
        <extracomment>Explanatory text on the capability of the current prune target.</extracomment>
        <translation type="unfinished">
            <numerusform>(sufficient to restore backups %n day(s) old)</numerusform>
            <numerusform>(sufficient to restore backups %n day(s) old)</numerusform>
        </translation>
    </message>
    <message>
        <source>%1 will download and store a copy of the Bitcoin block chain.</source>
        <translation type="unfinished">%1 téléchargera et stockera une copie de la chaîne de blocs Bitcoin.</translation>
    </message>
    <message>
        <source>The wallet will also be stored in this directory.</source>
        <translation type="unfinished">Le porte-monnaie sera aussi stocké dans ce répertoire.</translation>
    </message>
    <message>
        <source>Error: Specified data directory "%1" cannot be created.</source>
        <translation type="unfinished">Erreur : Le répertoire de données indiqué « %1 » ne peut pas être créé.</translation>
    </message>
    <message>
        <source>Error</source>
        <translation>Erreur</translation>
    </message>
    <message>
        <source>Welcome</source>
        <translation>Welcome</translation>
    </message>
    <message>
        <source>Welcome to %1.</source>
        <translation type="unfinished">Bienvenue à %1.</translation>
    </message>
    <message>
        <source>As this is the first time the program is launched, you can choose where %1 will store its data.</source>
        <translation type="unfinished">Puisque c’est la première fois que le logiciel est lancé, vous pouvez choisir où %1 stockera ses données.</translation>
    </message>
    <message>
        <source>When you click OK, %1 will begin to download and process the full %4 block chain (%2GB) starting with the earliest transactions in %3 when %4 initially launched.</source>
        <translation type="unfinished">Quand vous cliquerez sur Valider, %1 commencera à télécharger et à traiter l’intégralité de la chaîne de blocs %4 (%2 Go) en débutant avec les transactions les plus anciennes de %3, quand %4 a été lancé initialement.</translation>
    </message>
    <message>
        <source>Limit block chain storage to</source>
        <translation type="unfinished">Limiter l'entreposage de chaîne de blocs à</translation>
    </message>
    <message>
        <source>Reverting this setting requires re-downloading the entire blockchain. It is faster to download the full chain first and prune it later. Disables some advanced features.</source>
        <translation type="unfinished">Rétablir ce paramètre à sa valeur antérieure exige de retélécharger la chaîne de blocs dans son intégralité. Il est plus rapide de télécharger la chaîne complète dans un premier temps et de l’élaguer ultérieurement. Désactive certaines fonctions avancées.</translation>
    </message>
    <message>
        <source> GB</source>
        <translation type="unfinished">Go</translation>
    </message>
    <message>
        <source>This initial synchronisation is very demanding, and may expose hardware problems with your computer that had previously gone unnoticed. Each time you run %1, it will continue downloading where it left off.</source>
        <translation type="unfinished">La synchronisation initiale est très exigeante et pourrait exposer des problèmes matériels dans votre ordinateur passés inaperçus auparavant. Chaque fois que vous exécuterez %1, le téléchargement reprendra où il s’était arrêté.</translation>
    </message>
    <message>
        <source>If you have chosen to limit block chain storage (pruning), the historical data must still be downloaded and processed, but will be deleted afterward to keep your disk usage low.</source>
        <translation type="unfinished">Si vous avez choisi de limiter le stockage de la chaîne de blocs (élagage), les données historiques doivent quand même être téléchargées et traitées, mais seront supprimées par la suite pour minimiser l’utilisation de votre espace disque.</translation>
    </message>
    <message>
        <source>Use the default data directory</source>
        <translation>Use the default data directory</translation>
    </message>
    <message>
        <source>Use a custom data directory:</source>
        <translation>Use a custom data directory:</translation>
    </message>
</context>
<context>
    <name>HelpMessageDialog</name>
    <message>
        <source>About %1</source>
        <translation type="unfinished">À propos de %1</translation>
    </message>
    <message>
        <source>Command-line options</source>
        <translation type="unfinished">Options de ligne de commande</translation>
    </message>
</context>
<context>
    <name>ShutdownWindow</name>
    <message>
        <source>%1 is shutting down…</source>
        <translation type="unfinished">%1 s'éteint</translation>
    </message>
    <message>
        <source>Do not shut down the computer until this window disappears.</source>
        <translation type="unfinished">Ne pas éteindre l’ordinateur jusqu’à la disparition de cette fenêtre.</translation>
=======
        <source>Specified blocks directory "%s" does not exist.</source>
        <translation type="unfinished">Le répertoire des blocs indiqué « %s » n’existe pas</translation>
    </message>
    <message>
        <source>Starting network threads…</source>
        <translation type="unfinished">Démarrage des processus réseau…</translation>
    </message>
    <message>
        <source>The source code is available from %s.</source>
        <translation type="unfinished">Le code source est publié sur %s.</translation>
    </message>
    <message>
        <source>The specified config file %s does not exist</source>
        <translation type="unfinished">Le fichier de configuration indiqué %s n’existe pas</translation>
    </message>
    <message>
        <source>The transaction amount is too small to pay the fee</source>
        <translation type="unfinished">Le montant de la transaction est trop bas pour que les frais soient payés</translation>
    </message>
    <message>
        <source>The wallet will avoid paying less than the minimum relay fee.</source>
        <translation type="unfinished">Le porte-monnaie évitera de payer moins que les frais minimaux de relais.</translation>
    </message>
    <message>
        <source>This is experimental software.</source>
        <translation type="unfinished">Ce logiciel est expérimental.</translation>
    </message>
    <message>
        <source>This is the minimum transaction fee you pay on every transaction.</source>
        <translation type="unfinished">Il s’agit des frais minimaux que vous payez pour chaque transaction.</translation>
    </message>
    <message>
        <source>This is the transaction fee you will pay if you send a transaction.</source>
        <translation type="unfinished">Il s’agit des frais minimaux que vous payerez si vous envoyez une transaction.</translation>
    </message>
    <message>
        <source>Transaction amount too small</source>
        <translation type="unfinished">Le montant de la transaction est trop bas</translation>
    </message>
    <message>
        <source>Transaction amounts must not be negative</source>
        <translation type="unfinished">Les montants des transactions ne doivent pas être négatifs</translation>
    </message>
    <message>
        <source>Transaction change output index out of range</source>
        <translation type="unfinished">L’index des sorties de monnaie des transactions est hors échelle</translation>
    </message>
    <message>
        <source>Transaction has too long of a mempool chain</source>
        <translation type="unfinished">La chaîne de la réserve de mémoire de la transaction est trop longue</translation>
    </message>
    <message>
        <source>Transaction must have at least one recipient</source>
        <translation type="unfinished">La transaction doit comporter au moins un destinataire</translation>
    </message>
    <message>
        <source>Transaction needs a change address, but we can't generate it.</source>
        <translation type="unfinished">Une adresse de monnaie est nécessaire à la transaction, mais nous ne pouvons pas la générer.</translation>
    </message>
    <message>
        <source>Transaction too large</source>
        <translation type="unfinished">La transaction est trop grosse</translation>
    </message>
    <message>
        <source>Unable to bind to %s on this computer (bind returned error %s)</source>
        <translation type="unfinished">Impossible de se lier à %s sur cet ordinateur (la liaison a retourné l’erreur %s)</translation>
    </message>
    <message>
        <source>Unable to bind to %s on this computer. %s is probably already running.</source>
        <translation type="unfinished">Impossible de se lier à %s sur cet ordinateur. %s fonctionne probablement déjà</translation>
    </message>
    <message>
        <source>Unable to create the PID file '%s': %s</source>
        <translation type="unfinished">Impossible de créer le fichier PID « %s » : %s</translation>
    </message>
    <message>
        <source>Unable to generate initial keys</source>
        <translation type="unfinished">Impossible de générer les clés initiales</translation>
    </message>
    <message>
        <source>Unable to generate keys</source>
        <translation type="unfinished">Impossible de générer les clés</translation>
    </message>
    <message>
        <source>Unable to open %s for writing</source>
        <translation type="unfinished">Impossible d’ouvrir %s en écriture</translation>
    </message>
    <message>
        <source>Unable to parse -maxuploadtarget: '%s'</source>
        <translation type="unfinished">Impossible d’analyser -maxuploadtarget : « %s »</translation>
    </message>
    <message>
        <source>Unable to start HTTP server. See debug log for details.</source>
        <translation type="unfinished">Impossible de démarrer le serveur HTTP. Consulter le journal de débogage pour plus de précisions.</translation>
    </message>
    <message>
        <source>Unknown -blockfilterindex value %s.</source>
        <translation type="unfinished">La valeur -blockfilterindex %s est inconnue.</translation>
    </message>
    <message>
        <source>Unknown address type '%s'</source>
        <translation type="unfinished">Le type d’adresse « %s » est inconnu</translation>
    </message>
    <message>
        <source>Unknown change type '%s'</source>
        <translation type="unfinished">Le type de monnaie « %s » est inconnu</translation>
    </message>
    <message>
        <source>Unknown network specified in -onlynet: '%s'</source>
        <translation type="unfinished">Un réseau inconnu est indiqué dans -onlynet : « %s »</translation>
>>>>>>> dd04f2dd
    </message>
    <message>
<<<<<<< HEAD
        <source>Form</source>
        <translation type="unfinished">Formulaire</translation>
    </message>
    <message>
        <source>Recent transactions may not yet be visible, and therefore your wallet's balance might be incorrect. This information will be correct once your wallet has finished synchronizing with the bitcoin network, as detailed below.</source>
        <translation type="unfinished">Les transactions récentes ne sont peut-être pas encore visibles et par conséquent le solde de votre porte-monnaie est peut-être erroné. Ces informations seront justes quand votre porte-monnaie aura fini de se synchroniser avec le réseau Bitcoin, comme décrit ci-dessous.</translation>
    </message>
    <message>
        <source>Attempting to spend bitcoins that are affected by not-yet-displayed transactions will not be accepted by the network.</source>
        <translation type="unfinished">Toute tentative de dépense de bitcoins affectés par des transactions qui ne sont pas encore affichées ne sera pas acceptée par le réseau.</translation>
    </message>
    <message>
        <source>Number of blocks left</source>
        <translation type="unfinished">Nombre de blocs restants</translation>
    </message>
    <message>
        <source>Unknown…</source>
        <translation type="unfinished">Inconnu…</translation>
    </message>
    <message>
        <source>calculating…</source>
        <translation type="unfinished">calcul en cours…</translation>
    </message>
    <message>
        <source>Last block time</source>
        <translation type="unfinished">Estampille temporelle du dernier bloc</translation>
    </message>
    <message>
        <source>Progress</source>
        <translation type="unfinished">Progression</translation>
=======
        <source>Unknown new rules activated (versionbit %i)</source>
        <translation type="unfinished">Les nouvelles règles inconnues sont activées (versionbit %i)</translation>
    </message>
    <message>
        <source>Unsupported logging category %s=%s.</source>
        <translation type="unfinished">La catégorie de journalisation %s=%s n’est pas prise en charge</translation>
    </message>
    <message>
        <source>Upgrading UTXO database</source>
        <translation type="unfinished">Mise à niveau de la base de données UTXO</translation>
    </message>
    <message>
        <source>User Agent comment (%s) contains unsafe characters.</source>
        <translation type="unfinished">Le commentaire de l’agent utilisateur (%s) comporte des caractères dangereux</translation>
    </message>
    <message>
        <source>Verifying blocks…</source>
        <translation type="unfinished">Vérification des blocs…</translation>
    </message>
    <message>
        <source>Verifying wallet(s)…</source>
        <translation type="unfinished">Vérification des porte-monnaie…</translation>
    </message>
    <message>
        <source>Wallet needed to be rewritten: restart %s to complete</source>
        <translation type="unfinished">Le porte-monnaie devait être réécrit : redémarrer %s pour terminer l’opération.</translation>
>>>>>>> dd04f2dd
    </message>
</context>
<context>
    <name>BitcoinGUI</name>
    <message>
<<<<<<< HEAD
        <source>Progress increase per hour</source>
        <translation type="unfinished">Avancement de la progression par heure</translation>
    </message>
    <message>
        <source>Estimated time left until synced</source>
        <translation type="unfinished">Temps estimé avant la fin de la synchronisation</translation>
    </message>
    <message>
        <source>Esc</source>
        <translation type="unfinished">Échap</translation>
    </message>
    <message>
        <source>%1 is currently syncing.  It will download headers and blocks from peers and validate them until reaching the tip of the block chain.</source>
        <translation type="unfinished">%1 est en cours de synchronisation. Il téléchargera les en-têtes et les blocs des pairs et les validera jusqu’à ce qu’il atteigne la fin de la chaîne de blocs.</translation>
    </message>
    <message>
        <source>Unknown. Syncing Headers (%1, %2%)…</source>
        <translation type="unfinished">Inconnu. Titre de synchronisation (%1, %2
%)...</translation>
=======
        <source>&amp;Overview</source>
        <translation type="unfinished">&amp;Vue d’ensemble</translation>
    </message>
    <message>
        <source>Show general overview of wallet</source>
        <translation type="unfinished">Afficher une vue d’ensemble du porte-monnaie</translation>
    </message>
    <message>
        <source>Browse transaction history</source>
        <translation type="unfinished">Parcourir l’historique transactionnel</translation>
    </message>
    <message>
        <source>E&amp;xit</source>
        <translation type="unfinished">Q&amp;uitter</translation>
    </message>
    <message>
        <source>Quit application</source>
        <translation type="unfinished">Fermer l’application</translation>
    </message>
    <message>
        <source>&amp;About %1</source>
        <translation type="unfinished">À &amp;propos de %1</translation>
    </message>
    <message>
        <source>Show information about %1</source>
        <translation type="unfinished">Afficher des renseignements à propos de %1</translation>
>>>>>>> dd04f2dd
    </message>
    <message>
<<<<<<< HEAD
        <source>Open bitcoin URI</source>
        <translation type="unfinished">Ouvrir une URI bitcoin</translation>
    </message>
    <message>
        <source>URI:</source>
        <translation type="unfinished">URI :</translation>
=======
        <source>About &amp;Qt</source>
        <translation type="unfinished">À propos de &amp;Qt</translation>
    </message>
    <message>
        <source>Show information about Qt</source>
        <translation type="unfinished">Afficher des renseignements sur Qt</translation>
    </message>
    <message>
        <source>Modify configuration options for %1</source>
        <translation type="unfinished">Modifier les options de configuration de %1</translation>
    </message>
    <message>
        <source>Create a new wallet</source>
        <translation type="unfinished">Créer un nouveau porte-monnaie</translation>
    </message>
    <message>
        <source>&amp;Minimize</source>
        <translation type="unfinished">&amp;Réduire</translation>
    </message>
    <message>
        <source>Wallet:</source>
        <translation type="unfinished">Porte-monnaie :</translation>
>>>>>>> dd04f2dd
    </message>
    <message>
<<<<<<< HEAD
        <source>&amp;Main</source>
        <translation>&amp;Main</translation>
    </message>
    <message>
        <source>Automatically start %1 after logging in to the system.</source>
        <translation type="unfinished">Démarrer %1 automatiquement après avoir ouvert une session sur l’ordinateur.</translation>
    </message>
    <message>
        <source>&amp;Start %1 on system login</source>
        <translation type="unfinished">&amp;Démarrer %1 lors de l’ouverture d’une session</translation>
    </message>
    <message>
        <source>Enabling pruning significantly reduces the disk space required to store transactions. All blocks are still fully validated. Reverting this setting requires re-downloading the entire blockchain.</source>
        <translation type="unfinished">Rendre l'émondage possible, réduit considérablement l'espace requise pour entreposer les transactions. Tous les blocs sont complètement validés. Faire marche arrière avec ce paramètre requiert de télécharger à nouveau l'entière chaîne de blocs.</translation>
    </message>
    <message>
        <source>Size of &amp;database cache</source>
        <translation type="unfinished">Taille du cache de la base de &amp;données</translation>
    </message>
    <message>
        <source>Number of script &amp;verification threads</source>
        <translation type="unfinished">Nombre de fils de &amp;vérification de script</translation>
    </message>
    <message>
        <source>IP address of the proxy (e.g. IPv4: 127.0.0.1 / IPv6: ::1)</source>
        <translation type="unfinished">Adresse IP du mandataire (p. ex. IPv4 : 127.0.0.1 / IPv6 : ::1)</translation>
    </message>
    <message>
        <source>Shows if the supplied default SOCKS5 proxy is used to reach peers via this network type.</source>
        <translation type="unfinished">Indique si le mandataire SOCKS5 par défaut fourni est utilisé pour atteindre des pairs par ce type de réseau.</translation>
    </message>
    <message>
        <source>Minimize instead of exit the application when the window is closed. When this option is enabled, the application will be closed only after selecting Exit in the menu.</source>
        <translation type="unfinished">Quand la fenêtre est fermée, la réduire au lieu de quitter l’application. Si cette option est activée, l’application ne sera fermée qu’en sélectionnant Quitter dans le menu.</translation>
    </message>
    <message>
        <source>Third party URLs (e.g. a block explorer) that appear in the transactions tab as context menu items. %s in the URL is replaced by transaction hash. Multiple URLs are separated by vertical bar |.</source>
        <translation type="unfinished">URL tierces (p. ex. un explorateur de blocs) qui apparaissant dans l’onglet des transactions comme des éléments du menu contextuel. %s dans l’URL est remplacé par le hachage de la transaction. Les URL multiples sont séparées par une barre verticale |.</translation>
    </message>
    <message>
        <source>Open the %1 configuration file from the working directory.</source>
        <translation type="unfinished">Ouvrir le fichier de configuration %1 du répertoire de travail.</translation>
    </message>
    <message>
        <source>Open Configuration File</source>
        <translation type="unfinished">Ouvrir le fichier de configuration</translation>
    </message>
    <message>
        <source>Reset all client options to default.</source>
        <translation>Reset all client options to default.</translation>
    </message>
    <message>
        <source>&amp;Reset Options</source>
        <translation>&amp;Reset Options</translation>
    </message>
    <message>
        <source>&amp;Network</source>
        <translation>&amp;Network</translation>
    </message>
    <message>
        <source>Prune &amp;block storage to</source>
        <translation type="unfinished">Élaguer l’espace de stockage des &amp;blocs jusqu’à</translation>
    </message>
    <message>
        <source>GB</source>
        <translation type="unfinished">Go</translation>
    </message>
    <message>
        <source>Reverting this setting requires re-downloading the entire blockchain.</source>
        <translation type="unfinished">Rétablir ce paramètre à sa valeur antérieure exige de retélécharger la chaîne de blocs dans son intégralité.</translation>
    </message>
    <message>
        <source>MiB</source>
        <translation type="unfinished">Mio</translation>
    </message>
    <message>
        <source>(0 = auto, &lt;0 = leave that many cores free)</source>
        <translation type="unfinished">(0 = auto, &lt; 0 = laisser ce nombre de cœurs inutilisés)</translation>
    </message>
    <message>
        <source>W&amp;allet</source>
        <translation type="unfinished">&amp;Porte-monnaie</translation>
    </message>
    <message>
        <source>Enable coin &amp;control features</source>
        <translation type="unfinished">Activer les fonctions de &amp;contrôle des pièces</translation>
    </message>
    <message>
        <source>If you disable the spending of unconfirmed change, the change from a transaction cannot be used until that transaction has at least one confirmation. This also affects how your balance is computed.</source>
        <translation type="unfinished">Si vous désactivé la dépense de la monnaie non confirmée, la monnaie d’une transaction ne peut pas être utilisée tant que cette transaction n’a pas reçu au moins une confirmation. Celai affecte aussi le calcul de votre solde.</translation>
    </message>
    <message>
        <source>&amp;Spend unconfirmed change</source>
        <translation type="unfinished">&amp;Dépenser la monnaie non confirmée</translation>
    </message>
    <message>
        <source>External Signer (e.g. hardware wallet)</source>
        <translation type="unfinished">Signataire Externe (ex. portefeuille de matériel)</translation>
    </message>
    <message>
        <source>&amp;External signer script path</source>
        <translation type="unfinished">&amp;Accès externe du script du signataire</translation>
    </message>
    <message>
        <source>Full path to a Bitcoin Core compatible script (e.g. C:\Downloads\hwi.exe or /Users/you/Downloads/hwi.py). Beware: malware can steal your coins!</source>
        <translation type="unfinished">Chemin complet vers un script compatible Bitcoin Core (par exemple C:\Downloads\hwi.exe ou /Users/you/Downloads/hwi.py). Attention : des malwares peuvent voler vos coins!</translation>
    </message>
    <message>
        <source>Automatically open the Bitcoin client port on the router. This only works when your router supports UPnP and it is enabled.</source>
        <translation>Automatically open the Bitcoin client port on the router. This only works when your router supports UPnP and it is enabled.</translation>
    </message>
    <message>
        <source>Map port using &amp;UPnP</source>
        <translation>Map port using &amp;UPnP</translation>
    </message>
    <message>
        <source>Automatically open the Bitcoin client port on the router. This only works when your router supports NAT-PMP and it is enabled. The external port could be random.</source>
        <translation type="unfinished">Ouvrir automatiquement le port de client sur le routeur. Cela fonctionne seulement lorsque votre routeur supporte NAT-PMP et qu'il soit activé. Le port externe peut-être aléatoire.</translation>
    </message>
    <message>
        <source>Map port using NA&amp;T-PMP</source>
        <translation type="unfinished">Port de mappe utilise NA&amp;T-PMP</translation>
    </message>
    <message>
        <source>Accept connections from outside.</source>
        <translation type="unfinished">Accepter les connexions provenant de l’extérieur.</translation>
    </message>
    <message>
        <source>Allow incomin&amp;g connections</source>
        <translation type="unfinished">Permettre les connexions e&amp;ntrantes</translation>
    </message>
    <message>
        <source>Connect to the Bitcoin network through a SOCKS5 proxy.</source>
        <translation type="unfinished">Se connecter au réseau Bitcoin par un mandataire SOCKS5.</translation>
    </message>
    <message>
        <source>&amp;Connect through SOCKS5 proxy (default proxy):</source>
        <translation type="unfinished">Se &amp;connecter par un mandataire SOCKS5 (mandataire par défaut) :</translation>
    </message>
    <message>
        <source>Proxy &amp;IP:</source>
        <translation>Proxy &amp;IP:</translation>
    </message>
    <message>
        <source>&amp;Port:</source>
        <translation>&amp;Port:</translation>
    </message>
    <message>
        <source>Port of the proxy (e.g. 9050)</source>
        <translation>Port of the proxy (e.g. 9050)</translation>
    </message>
    <message>
        <source>Used for reaching peers via:</source>
        <translation type="unfinished">Utilisé pour rejoindre les pairs par :</translation>
    </message>
    <message>
        <source>&amp;Window</source>
        <translation>&amp;Window</translation>
    </message>
    <message>
        <source>Show the icon in the system tray.</source>
        <translation type="unfinished">Affichez l'icône dans la barre d'état système.</translation>
    </message>
    <message>
        <source>&amp;Show tray icon</source>
        <translation type="unfinished">&amp;Montrer l'icône barre</translation>
    </message>
    <message>
        <source>Show only a tray icon after minimizing the window.</source>
        <translation>Show only a tray icon after minimizing the window.</translation>
    </message>
    <message>
        <source>&amp;Minimize to the tray instead of the taskbar</source>
        <translation>&amp;Minimize to the tray instead of the taskbar</translation>
    </message>
    <message>
        <source>M&amp;inimize on close</source>
        <translation>M&amp;inimize on close</translation>
    </message>
    <message>
        <source>&amp;Display</source>
        <translation>&amp;Display</translation>
    </message>
    <message>
        <source>User Interface &amp;language:</source>
        <translation>User Interface &amp;language:</translation>
    </message>
    <message>
        <source>The user interface language can be set here. This setting will take effect after restarting %1.</source>
        <translation type="unfinished">La langue de l’interface utilisateur peut être définie ici. Ce réglage sera pris en compte après redémarrage de %1.</translation>
    </message>
    <message>
        <source>&amp;Unit to show amounts in:</source>
        <translation>&amp;Unit to show amounts in:</translation>
    </message>
    <message>
        <source>Choose the default subdivision unit to show in the interface and when sending coins.</source>
        <translation>Choose the default subdivision unit to show in the interface and when sending coins.</translation>
    </message>
    <message>
        <source>Whether to show coin control features or not.</source>
        <translation type="unfinished">Afficher ou non les fonctions de contrôle des pièces.</translation>
    </message>
    <message>
        <source>&amp;Third party transaction URLs</source>
        <translation type="unfinished">URL de transaction &amp;tierces</translation>
    </message>
    <message>
        <source>Options set in this dialog are overridden by the command line or in the configuration file:</source>
        <translation type="unfinished">Les options définies dans cette boîte de dialogue sont remplacées par la ligne de commande ou par le fichier de configuration :</translation>
    </message>
    <message>
        <source>&amp;OK</source>
        <translation>&amp;OK</translation>
    </message>
    <message>
        <source>&amp;Cancel</source>
        <translation>&amp;Cancel</translation>
    </message>
    <message>
        <source>Compiled without external signing support (required for external signing)</source>
        <extracomment>"External signing" means using devices such as hardware wallets.</extracomment>
        <translation type="unfinished">Compilé sans support de signature externe (requis pour la signature externe)</translation>
    </message>
    <message>
        <source>default</source>
        <translation>default</translation>
    </message>
    <message>
        <source>none</source>
        <translation type="unfinished">aucune</translation>
    </message>
    <message>
        <source>Confirm options reset</source>
        <translation>Confirm options reset</translation>
    </message>
    <message>
        <source>Client restart required to activate changes.</source>
        <translation type="unfinished">Le redémarrage du client est exigé pour activer les changements.</translation>
    </message>
    <message>
        <source>Client will be shut down. Do you want to proceed?</source>
        <translation type="unfinished">Le client sera arrêté. Voulez-vous continuer ?</translation>
    </message>
    <message>
        <source>Configuration options</source>
        <translation type="unfinished">Options de configuration</translation>
    </message>
    <message>
        <source>The configuration file is used to specify advanced user options which override GUI settings. Additionally, any command-line options will override this configuration file.</source>
        <translation type="unfinished">Le fichier de configuration est utilisé pour indiquer aux utilisateurs experts quelles options remplacent les paramètres de l’IUG. De plus, toute option de ligne de commande remplacera ce fichier de configuration.</translation>
    </message>
    <message>
        <source>Error</source>
        <translation type="unfinished">Erreur</translation>
    </message>
    <message>
        <source>The configuration file could not be opened.</source>
        <translation type="unfinished">Impossible d’ouvrir le fichier de configuration.</translation>
    </message>
    <message>
        <source>This change would require a client restart.</source>
        <translation type="unfinished">Ce changement demanderait un redémarrage du client.</translation>
    </message>
    <message>
        <source>The supplied proxy address is invalid.</source>
        <translation>The supplied proxy address is invalid.</translation>
=======
        <source>Network activity disabled.</source>
        <extracomment>A substring of the tooltip.</extracomment>
        <translation type="unfinished">L’activité réseau est désactivée.</translation>
    </message>
    <message>
        <source>Proxy is &lt;b&gt;enabled&lt;/b&gt;: %1</source>
        <translation type="unfinished">Le serveur mandataire est &lt;b&gt;activé&lt;/b&gt; : %1</translation>
    </message>
    <message>
        <source>Send coins to a Bitcoin address</source>
        <translation type="unfinished">Envoyer des pièces à une adresse Bitcoin</translation>
    </message>
    <message>
        <source>Backup wallet to another location</source>
        <translation type="unfinished">Sauvegarder le porte-monnaie dans un autre emplacement</translation>
    </message>
    <message>
        <source>Change the passphrase used for wallet encryption</source>
        <translation type="unfinished">Modifier la phrase de passe utilisée pour le chiffrement du porte-monnaie</translation>
    </message>
    <message>
        <source>&amp;Send</source>
        <translation type="unfinished">&amp;Envoyer</translation>
    </message>
    <message>
        <source>&amp;Receive</source>
        <translation type="unfinished">&amp;Recevoir</translation>
    </message>
    <message>
        <source>&amp;Encrypt Wallet…</source>
        <translation type="unfinished">&amp;Chiffrer le porte-monnaie…</translation>
    </message>
    <message>
        <source>Encrypt the private keys that belong to your wallet</source>
        <translation type="unfinished">Chiffrer les clés privées qui appartiennent à votre porte-monnaie</translation>
    </message>
    <message>
        <source>&amp;Backup Wallet…</source>
        <translation type="unfinished">&amp;Sauvegarder le porte-monnaie…</translation>
    </message>
    <message>
        <source>&amp;Change Passphrase…</source>
        <translation type="unfinished">&amp;Changer la phrase de passe…</translation>
    </message>
    <message>
        <source>Sign &amp;message…</source>
        <translation type="unfinished">Signer un &amp;message…</translation>
    </message>
    <message>
        <source>Sign messages with your Bitcoin addresses to prove you own them</source>
        <translation type="unfinished">Signer les messages avec vos adresses Bitcoin pour prouver que vous les détenez</translation>
    </message>
    <message>
        <source>&amp;Verify message…</source>
        <translation type="unfinished">&amp;Vérifier un message…</translation>
    </message>
    <message>
        <source>Verify messages to ensure they were signed with specified Bitcoin addresses</source>
        <translation type="unfinished">Vérifier les messages pour s’assurer qu’ils ont été signés avec les adresses Bitcoin indiquées</translation>
    </message>
    <message>
        <source>&amp;Load PSBT from file…</source>
        <translation type="unfinished">&amp;Charger la TBSP d’un fichier…</translation>
    </message>
    <message>
        <source>Open &amp;URI…</source>
        <translation type="unfinished">Ouvrir une &amp;URI…</translation>
    </message>
    <message>
        <source>Close Wallet…</source>
        <translation type="unfinished">Fermer le porte-monnaie…</translation>
    </message>
    <message>
        <source>Create Wallet…</source>
        <translation type="unfinished">Créer un porte-monnaie…</translation>
    </message>
    <message>
        <source>Close All Wallets…</source>
        <translation type="unfinished">Fermer tous les porte-monnaie…</translation>
    </message>
    <message>
        <source>&amp;File</source>
        <translation type="unfinished">&amp;Fichier</translation>
    </message>
    <message>
        <source>&amp;Settings</source>
        <translation type="unfinished">&amp;Paramètres</translation>
    </message>
    <message>
        <source>&amp;Help</source>
        <translation type="unfinished">&amp;Aide</translation>
    </message>
    <message>
        <source>Tabs toolbar</source>
        <translation type="unfinished">Barre d’outils des onglets</translation>
    </message>
    <message>
        <source>Syncing Headers (%1%)…</source>
        <translation type="unfinished">Synchronisation des en-têtes (%1%)…</translation>
    </message>
    <message>
        <source>Synchronizing with network…</source>
        <translation type="unfinished">Synchronisation avec le réseau…</translation>
    </message>
    <message>
        <source>Indexing blocks on disk…</source>
        <translation type="unfinished">Indexation des blocs sur le disque…</translation>
    </message>
    <message>
        <source>Processing blocks on disk…</source>
        <translation type="unfinished">Traitement des blocs sur le disque…</translation>
    </message>
    <message>
        <source>Reindexing blocks on disk…</source>
        <translation type="unfinished">Réindexation des blocs sur le disque…</translation>
    </message>
    <message>
        <source>Connecting to peers…</source>
        <translation type="unfinished">Connexion aux pairs…</translation>
    </message>
    <message>
        <source>Request payments (generates QR codes and bitcoin: URIs)</source>
        <translation type="unfinished">Demander des paiements (génère des codes QR et des URI bitcoin:)</translation>
    </message>
    <message>
        <source>Show the list of used sending addresses and labels</source>
        <translation type="unfinished">Afficher la liste d’adresses et d’étiquettes d’envoi utilisées</translation>
    </message>
    <message>
        <source>Show the list of used receiving addresses and labels</source>
        <translation type="unfinished">Afficher la liste d’adresses et d’étiquettes de réception utilisées</translation>
    </message>
    <message>
        <source>&amp;Command-line options</source>
        <translation type="unfinished">Options de ligne de &amp;commande</translation>
    </message>
    <message numerus="yes">
        <source>Processed %n block(s) of transaction history.</source>
        <translation type="unfinished">
            <numerusform>%n bloc d’historique transactionnel a été traité.</numerusform>
            <numerusform>%n blocs d’historique transactionnel ont été traités.</numerusform>
        </translation>
    </message>
    <message>
        <source>%1 behind</source>
        <translation type="unfinished">en retard de %1</translation>
    </message>
    <message>
        <source>Catching up…</source>
        <translation type="unfinished">Rattrapage…</translation>
    </message>
    <message>
        <source>Last received block was generated %1 ago.</source>
        <translation type="unfinished">Le dernier bloc reçu avait été généré il y a %1.</translation>
    </message>
    <message>
        <source>Transactions after this will not yet be visible.</source>
        <translation type="unfinished">Les transactions suivantes ne seront pas déjà visibles.</translation>
    </message>
    <message>
        <source>Error</source>
        <translation type="unfinished">Erreur</translation>
    </message>
    <message>
        <source>Warning</source>
        <translation type="unfinished">Avertissement</translation>
    </message>
    <message>
        <source>Information</source>
        <translation type="unfinished">Renseignements</translation>
    </message>
    <message>
        <source>Up to date</source>
        <translation type="unfinished">À jour</translation>
    </message>
    <message>
        <source>Load Partially Signed Bitcoin Transaction</source>
        <translation type="unfinished">Charger une transaction Bitcoin signée partiellement</translation>
    </message>
    <message>
        <source>Load PSBT from &amp;clipboard…</source>
        <translation type="unfinished">Charger la TBSP du &amp;presse-papiers…</translation>
    </message>
    <message>
        <source>Load Partially Signed Bitcoin Transaction from clipboard</source>
        <translation type="unfinished">Charger du presse-papiers une transaction Bitcoin signée partiellement</translation>
    </message>
    <message>
        <source>Node window</source>
        <translation type="unfinished">Fenêtre des nœuds</translation>
    </message>
    <message>
        <source>Open node debugging and diagnostic console</source>
        <translation type="unfinished">Ouvrir une console de débogage des nœuds et de diagnostic</translation>
    </message>
    <message>
        <source>&amp;Sending addresses</source>
        <translation type="unfinished">&amp;Adresses d’envoi</translation>
    </message>
    <message>
        <source>&amp;Receiving addresses</source>
        <translation type="unfinished">&amp;Adresses de réception</translation>
    </message>
    <message>
        <source>Open a bitcoin: URI</source>
        <translation type="unfinished">Ouvrir une URI bitcoin:</translation>
    </message>
    <message>
        <source>Open Wallet</source>
        <translation type="unfinished">Ouvrir un porte-monnaie</translation>
    </message>
    <message>
        <source>Open a wallet</source>
        <translation type="unfinished">Ouvrir un porte-monnaie</translation>
    </message>
    <message>
        <source>Close wallet</source>
        <translation type="unfinished">Fermer le porte-monnaie</translation>
    </message>
    <message>
        <source>Close all wallets</source>
        <translation type="unfinished">Fermer tous les porte-monnaie</translation>
    </message>
    <message>
        <source>Show the %1 help message to get a list with possible Bitcoin command-line options</source>
        <translation type="unfinished">Afficher le message d’aide de %1 pour obtenir la liste des options possibles en ligne de commande Bitcoin</translation>
    </message>
    <message>
        <source>&amp;Mask values</source>
        <translation type="unfinished">&amp;Masquer les montants</translation>
    </message>
    <message>
        <source>Mask the values in the Overview tab</source>
        <translation type="unfinished">Masquer les montants dans l’onglet Vue d’ensemble</translation>
    </message>
    <message>
        <source>default wallet</source>
        <translation type="unfinished">porte-monnaie par défaut</translation>
    </message>
    <message>
        <source>No wallets available</source>
        <translation type="unfinished">Aucun porte-monnaie n’est disponible</translation>
    </message>
    <message>
        <source>&amp;Window</source>
        <translation type="unfinished">&amp;Fenêtre</translation>
    </message>
    <message>
        <source>Zoom</source>
        <translation type="unfinished">Zoomer</translation>
    </message>
    <message>
        <source>Main Window</source>
        <translation type="unfinished">Fenêtre principale</translation>
    </message>
    <message>
        <source>%1 client</source>
        <translation type="unfinished">Client %1</translation>
    </message>
    <message>
        <source>&amp;Hide</source>
        <translation type="unfinished">&amp;Cacher</translation>
    </message>
    <message>
        <source>S&amp;how</source>
        <translation type="unfinished">A&amp;fficher</translation>
    </message>
    <message numerus="yes">
        <source>%n active connection(s) to Bitcoin network.</source>
        <extracomment>A substring of the tooltip.</extracomment>
        <translation type="unfinished">
            <numerusform>%n connexion active avec le réseau Bitcoin.</numerusform>
            <numerusform>%n connexions actives avec le réseau Bitcoin.</numerusform>
        </translation>
    </message>
    <message>
        <source>Click for more actions.</source>
        <extracomment>A substring of the tooltip. "More actions" are available via the context menu.</extracomment>
        <translation type="unfinished">Cliquez pour afficher plus d’actions.</translation>
    </message>
    <message>
        <source>Show Peers tab</source>
        <extracomment>A context menu item. The "Peers tab" is an element of the "Node window".</extracomment>
        <translation type="unfinished">Afficher l’onglet Pairs</translation>
    </message>
    <message>
        <source>Disable network activity</source>
        <extracomment>A context menu item.</extracomment>
        <translation type="unfinished">Désactiver l’activité réseau</translation>
>>>>>>> dd04f2dd
    </message>
    <message>
<<<<<<< HEAD
        <source>Form</source>
        <translation>Form</translation>
    </message>
    <message>
        <source>The displayed information may be out of date. Your wallet automatically synchronizes with the Bitcoin network after a connection is established, but this process has not completed yet.</source>
        <translation>The displayed information may be out of date. Your wallet automatically synchronizes with the Bitcoin network after a connection is established, but this process has not completed yet.</translation>
    </message>
    <message>
        <source>Watch-only:</source>
        <translation type="unfinished">Juste-regarder :</translation>
    </message>
    <message>
        <source>Available:</source>
        <translation type="unfinished">Disponible :</translation>
    </message>
    <message>
        <source>Your current spendable balance</source>
        <translation>Your current spendable balance</translation>
    </message>
    <message>
        <source>Pending:</source>
        <translation type="unfinished">En attente :</translation>
    </message>
    <message>
        <source>Total of transactions that have yet to be confirmed, and do not yet count toward the spendable balance</source>
        <translation>Total of transactions that have yet to be confirmed, and do not yet count toward the spendable balance</translation>
    </message>
    <message>
        <source>Immature:</source>
        <translation>Immature:</translation>
    </message>
    <message>
        <source>Mined balance that has not yet matured</source>
        <translation>Mined balance that has not yet matured</translation>
    </message>
    <message>
        <source>Balances</source>
        <translation type="unfinished">Soldes</translation>
    </message>
    <message>
        <source>Total:</source>
        <translation>Total:</translation>
    </message>
    <message>
        <source>Your current total balance</source>
        <translation>Your current total balance</translation>
    </message>
    <message>
        <source>Your current balance in watch-only addresses</source>
        <translation type="unfinished">Votre balance actuelle en adresses juste-regarder</translation>
    </message>
    <message>
        <source>Spendable:</source>
        <translation type="unfinished">Disponible :</translation>
    </message>
    <message>
        <source>Recent transactions</source>
        <translation type="unfinished">Transactions récentes</translation>
    </message>
    <message>
        <source>Unconfirmed transactions to watch-only addresses</source>
        <translation type="unfinished">Transactions non confirmées vers des adresses juste-regarder</translation>
    </message>
    <message>
        <source>Mined balance in watch-only addresses that has not yet matured</source>
        <translation type="unfinished">Le solde miné dans des adresses juste-regarder, qui n’est pas encore mûr</translation>
    </message>
    <message>
        <source>Current total balance in watch-only addresses</source>
        <translation type="unfinished">Solde total actuel dans des adresses juste-regarder</translation>
=======
        <source>Enable network activity</source>
        <extracomment>A context menu item. The network activity was disabled previously.</extracomment>
        <translation type="unfinished">Activer l’activité réseau</translation>
    </message>
    <message>
        <source>Error: %1</source>
        <translation type="unfinished">Erreur : %1</translation>
    </message>
    <message>
        <source>Warning: %1</source>
        <translation type="unfinished">Avertissement : %1</translation>
    </message>
    <message>
        <source>Date: %1
</source>
        <translation type="unfinished">Date : %1
</translation>
    </message>
    <message>
        <source>Amount: %1
</source>
        <translation type="unfinished">Montant : %1
</translation>
    </message>
    <message>
        <source>Wallet: %1
</source>
        <translation type="unfinished">Porte-monnaie : %1
</translation>
    </message>
    <message>
        <source>Type: %1
</source>
        <translation type="unfinished">Type  : %1
</translation>
    </message>
    <message>
        <source>Label: %1
</source>
        <translation type="unfinished">Étiquette : %1
</translation>
    </message>
    <message>
        <source>Address: %1
</source>
        <translation type="unfinished">Adresse : %1
</translation>
    </message>
    <message>
        <source>Sent transaction</source>
        <translation type="unfinished">Transaction envoyée</translation>
    </message>
    <message>
        <source>Incoming transaction</source>
        <translation type="unfinished">Transaction entrante</translation>
    </message>
    <message>
        <source>HD key generation is &lt;b&gt;enabled&lt;/b&gt;</source>
        <translation type="unfinished">La génération de clé HD est &lt;b&gt;activée&lt;/b&gt;</translation>
    </message>
    <message>
        <source>HD key generation is &lt;b&gt;disabled&lt;/b&gt;</source>
        <translation type="unfinished">La génération de clé HD est &lt;b&gt;désactivée&lt;/b&gt;</translation>
    </message>
    <message>
        <source>Private key &lt;b&gt;disabled&lt;/b&gt;</source>
        <translation type="unfinished">La clé privée est &lt;b&gt;désactivée&lt;/b&gt;</translation>
    </message>
    <message>
        <source>Wallet is &lt;b&gt;encrypted&lt;/b&gt; and currently &lt;b&gt;unlocked&lt;/b&gt;</source>
        <translation type="unfinished">Le porte-monnaie est &lt;b&gt;chiffré&lt;/b&gt; et est actuellement &lt;b&gt;déverrouillé&lt;/b&gt;</translation>
    </message>
    <message>
        <source>Wallet is &lt;b&gt;encrypted&lt;/b&gt; and currently &lt;b&gt;locked&lt;/b&gt;</source>
        <translation type="unfinished">Le porte-monnaie est &lt;b&gt;chiffré&lt;/b&gt; et actuellement &lt;b&gt;verrouillé&lt;/b&gt;</translation>
    </message>
    <message>
        <source>Original message:</source>
        <translation type="unfinished">Message original :</translation>
    </message>
</context>
<context>
    <name>UnitDisplayStatusBarControl</name>
    <message>
        <source>Unit to show amounts in. Click to select another unit.</source>
        <translation type="unfinished">Unité d’affichage des montants. Cliquez pour sélectionner une autre unité.</translation>
>>>>>>> dd04f2dd
    </message>
    </context>
<context>
    <name>CoinControlDialog</name>
    <message>
<<<<<<< HEAD
        <source>Save…</source>
        <translation type="unfinished">Sauvegarder...</translation>
    </message>
    <message>
        <source>Partially Signed Transaction (Binary)</source>
        <extracomment>Expanded name of the binary PSBT file format. See: BIP 174.</extracomment>
        <translation type="unfinished">Transaction Partiellement Signé (Binaire)</translation>
    </message>
    <message>
        <source>Total Amount</source>
        <translation type="unfinished">Montant total</translation>
    </message>
    <message>
        <source>or</source>
        <translation type="unfinished">ou</translation>
    </message>
    <message>
        <source>Transaction has %1 unsigned inputs.</source>
        <translation type="unfinished">L'opération a %1 entrées non saisie </translation>
    </message>
    </context>
=======
        <source>Coin Selection</source>
        <translation type="unfinished">Sélection des pièces</translation>
    </message>
    <message>
        <source>Quantity:</source>
        <translation type="unfinished">Quantité :</translation>
    </message>
    <message>
        <source>Bytes:</source>
        <translation type="unfinished">Octets :</translation>
    </message>
    <message>
        <source>Amount:</source>
        <translation type="unfinished">Montant :</translation>
    </message>
    <message>
        <source>Fee:</source>
        <translation type="unfinished">Frais :</translation>
    </message>
    <message>
        <source>Dust:</source>
        <translation type="unfinished">Poussière :</translation>
    </message>
    <message>
        <source>After Fee:</source>
        <translation type="unfinished">Après les frais :</translation>
    </message>
    <message>
        <source>Change:</source>
        <translation type="unfinished">Monnaie :</translation>
    </message>
    <message>
        <source>(un)select all</source>
        <translation type="unfinished">Tout (des)sélectionner</translation>
    </message>
    <message>
        <source>Tree mode</source>
        <translation type="unfinished">Mode arborescence</translation>
    </message>
    <message>
        <source>List mode</source>
        <translation type="unfinished">Mode liste</translation>
    </message>
    <message>
        <source>Amount</source>
        <translation type="unfinished">Montant</translation>
    </message>
    <message>
        <source>Received with label</source>
        <translation type="unfinished">Reçu avec une étiquette</translation>
    </message>
    <message>
        <source>Received with address</source>
        <translation type="unfinished">Reçu avec une adresse</translation>
    </message>
    <message>
        <source>Confirmed</source>
        <translation type="unfinished">Confirmée</translation>
    </message>
    <message>
        <source>Copy amount</source>
        <translation type="unfinished">Copier le montant</translation>
    </message>
    <message>
        <source>&amp;Copy address</source>
        <translation type="unfinished">&amp;Copier l’adresse</translation>
    </message>
    <message>
        <source>Copy &amp;label</source>
        <translation type="unfinished">Copier l’&amp;étiquette</translation>
    </message>
    <message>
        <source>Copy &amp;amount</source>
        <translation type="unfinished">Copier le &amp;montant</translation>
    </message>
    <message>
        <source>Copy transaction &amp;ID and output index</source>
        <translation type="unfinished">Copier l’ID de la transaction et l’index des sorties</translation>
    </message>
    <message>
        <source>L&amp;ock unspent</source>
        <translation type="unfinished">&amp;Verrouillé ce qui n’est pas dépensé</translation>
    </message>
    <message>
        <source>&amp;Unlock unspent</source>
        <translation type="unfinished">&amp;Déverrouiller ce qui n’est pas dépensé</translation>
    </message>
    <message>
        <source>Copy quantity</source>
        <translation type="unfinished">Copier la quantité</translation>
    </message>
    <message>
        <source>Copy fee</source>
        <translation type="unfinished">Copier les frais</translation>
    </message>
    <message>
        <source>Copy after fee</source>
        <translation type="unfinished">Copier après les frais</translation>
    </message>
    <message>
        <source>Copy bytes</source>
        <translation type="unfinished">Copier les octets</translation>
    </message>
    <message>
        <source>Copy dust</source>
        <translation type="unfinished">Copier la poussière</translation>
    </message>
    <message>
        <source>Copy change</source>
        <translation type="unfinished">Copier la monnaie</translation>
    </message>
    <message>
        <source>(%1 locked)</source>
        <translation type="unfinished">(%1 verrouillée)</translation>
    </message>
    <message>
        <source>yes</source>
        <translation type="unfinished">oui</translation>
    </message>
    <message>
        <source>no</source>
        <translation type="unfinished">non</translation>
    </message>
    <message>
        <source>This label turns red if any recipient receives an amount smaller than the current dust threshold.</source>
        <translation type="unfinished">Cette étiquette devient rouge si un destinataire reçoit un montant inférieur au seuil actuel de poussière.</translation>
    </message>
    <message>
        <source>Can vary +/- %1 satoshi(s) per input.</source>
        <translation type="unfinished">Peut varier +/- %1 satoshi(s) par entrée.</translation>
    </message>
    <message>
        <source>(no label)</source>
        <translation type="unfinished">(aucune étiquette)</translation>
    </message>
    <message>
        <source>change from %1 (%2)</source>
        <translation type="unfinished">monnaie de %1 (%2)</translation>
    </message>
    <message>
        <source>(change)</source>
        <translation type="unfinished">(monnaie)</translation>
    </message>
</context>
>>>>>>> dd04f2dd
<context>
    <name>CreateWalletActivity</name>
    <message>
<<<<<<< HEAD
        <source>Payment request error</source>
        <translation type="unfinished">Erreur de demande de paiement</translation>
    </message>
    <message>
        <source>Cannot start bitcoin: click-to-pay handler</source>
        <translation type="unfinished">Impossible de démarrer le gestionnaire de cliquer-pour-payer bitcoin:</translation>
    </message>
    <message>
        <source>URI handling</source>
        <translation type="unfinished">Gestion des URI</translation>
    </message>
    <message>
        <source>'bitcoin://' is not a valid URI. Use 'bitcoin:' instead.</source>
        <translation type="unfinished">'bitcoin://' n’est pas une URI valide. Utilisez plutôt 'bitcoin:'.</translation>
    </message>
    <message>
        <source>URI cannot be parsed! This can be caused by an invalid Bitcoin address or malformed URI parameters.</source>
        <translation type="unfinished">L’URI ne peut pas être analysée ! Cela peut être causé par une adresse Bitcoin invalide ou par des paramètres d’URI mal formés.</translation>
    </message>
    <message>
        <source>Payment request file handling</source>
        <translation type="unfinished">Gestion des fichiers de demande de paiement</translation>
=======
        <source>Create Wallet</source>
        <extracomment>Title of window indicating the progress of creation of a new wallet.</extracomment>
        <translation type="unfinished">Créer un porte-monnaie</translation>
    </message>
    <message>
        <source>Creating Wallet &lt;b&gt;%1&lt;/b&gt;…</source>
        <extracomment>Descriptive text of the create wallet progress window which indicates to the user which wallet is currently being created.</extracomment>
        <translation type="unfinished">Création du porte-monnaie &lt;b&gt;%1&lt;/b&gt;…</translation>
    </message>
    <message>
        <source>Create wallet failed</source>
        <translation type="unfinished">Échec de création du porte-monnaie</translation>
    </message>
    <message>
        <source>Create wallet warning</source>
        <translation type="unfinished">Avertissement de création du porte-monnaie</translation>
    </message>
    <message>
        <source>Can't list signers</source>
        <translation type="unfinished">Impossible de lister les signataires</translation>
    </message>
</context>
<context>
    <name>LoadWalletsActivity</name>
    <message>
        <source>Load Wallets</source>
        <extracomment>Title of progress window which is displayed when wallets are being loaded.</extracomment>
        <translation type="unfinished">Charger les porte-monnaie</translation>
    </message>
    <message>
        <source>Loading wallets…</source>
        <extracomment>Descriptive text of the load wallets progress window which indicates to the user that wallets are currently being loaded.</extracomment>
        <translation type="unfinished">Chargement des porte-monnaie…</translation>
    </message>
</context>
<context>
    <name>OpenWalletActivity</name>
    <message>
        <source>Open wallet failed</source>
        <translation type="unfinished">Échec d’ouverture du porte-monnaie</translation>
    </message>
    <message>
        <source>Open wallet warning</source>
        <translation type="unfinished">Avertissement d’ouverture du porte-monnaie</translation>
    </message>
    <message>
        <source>default wallet</source>
        <translation type="unfinished">porte-monnaie par défaut</translation>
    </message>
    <message>
        <source>Open Wallet</source>
        <extracomment>Title of window indicating the progress of opening of a wallet.</extracomment>
        <translation type="unfinished">Ouvrir le porte-monnaie</translation>
    </message>
    <message>
        <source>Opening Wallet &lt;b&gt;%1&lt;/b&gt;…</source>
        <extracomment>Descriptive text of the open wallet progress window which indicates to the user which wallet is currently being opened.</extracomment>
        <translation type="unfinished">Ouverture du porte-monnaie &lt;b&gt;%1&lt;/b&gt;…</translation>
>>>>>>> dd04f2dd
    </message>
</context>
<context>
    <name>WalletController</name>
    <message>
<<<<<<< HEAD
        <source>User Agent</source>
        <extracomment>Title of Peers Table column which contains the peer's User Agent string.</extracomment>
        <translation type="unfinished">Agent utilisateur</translation>
    </message>
    <message>
        <source>Peer</source>
        <extracomment>Title of Peers Table column which contains a unique number used to identify a connection.</extracomment>
        <translation type="unfinished">Pair</translation>
    </message>
    <message>
        <source>Sent</source>
        <extracomment>Title of Peers Table column which indicates the total amount of network information we have sent to the peer.</extracomment>
        <translation type="unfinished">Envoyé</translation>
    </message>
    <message>
        <source>Received</source>
        <extracomment>Title of Peers Table column which indicates the total amount of network information we have received from the peer.</extracomment>
        <translation type="unfinished">Reçus</translation>
    </message>
    <message>
        <source>Address</source>
        <extracomment>Title of Peers Table column which contains the IP/Onion/I2P address of the connected peer.</extracomment>
        <translation type="unfinished">Adresse</translation>
    </message>
    <message>
        <source>Network</source>
        <extracomment>Title of Peers Table column which states the network the peer connected through.</extracomment>
        <translation type="unfinished">Réseau</translation>
=======
        <source>Close wallet</source>
        <translation type="unfinished">Fermer le porte-monnaie</translation>
    </message>
    <message>
        <source>Are you sure you wish to close the wallet &lt;i&gt;%1&lt;/i&gt;?</source>
        <translation type="unfinished">Voulez-vous vraiment fermer le porte-monnaie &lt;i&gt;%1&lt;/i&gt; ?</translation>
    </message>
    <message>
        <source>Closing the wallet for too long can result in having to resync the entire chain if pruning is enabled.</source>
        <translation type="unfinished">Fermer le porte-monnaie trop longtemps peut impliquer de devoir resynchroniser la chaîne entière si l’élagage est activé.</translation>
    </message>
    <message>
        <source>Close all wallets</source>
        <translation type="unfinished">Fermer tous les porte-monnaie</translation>
    </message>
    <message>
        <source>Are you sure you wish to close all wallets?</source>
        <translation type="unfinished">Voulez-vous vraiment fermer tous les porte-monnaie ?</translation>
    </message>
</context>
<context>
    <name>CreateWalletDialog</name>
    <message>
        <source>Create Wallet</source>
        <translation type="unfinished">Créer un porte-monnaie</translation>
    </message>
    <message>
        <source>Wallet Name</source>
        <translation type="unfinished">Nom du porte-monnaie</translation>
    </message>
    <message>
        <source>Wallet</source>
        <translation type="unfinished">Porte-monnaie</translation>
    </message>
    <message>
        <source>Encrypt the wallet. The wallet will be encrypted with a passphrase of your choice.</source>
        <translation type="unfinished">Chiffrer le porte-monnaie. Le porte-monnaie sera chiffré avec une phrase de passe de votre choix.</translation>
    </message>
    <message>
        <source>Encrypt Wallet</source>
        <translation type="unfinished">Chiffrer le porte-monnaie</translation>
    </message>
    <message>
        <source>Advanced Options</source>
        <translation type="unfinished">Options avancées</translation>
    </message>
    <message>
        <source>Disable private keys for this wallet. Wallets with private keys disabled will have no private keys and cannot have an HD seed or imported private keys. This is ideal for watch-only wallets.</source>
        <translation type="unfinished">Désactiver les clés privées pour ce porte-monnaie. Les porte-monnaie pour lesquels les clés privées sont désactivées n’auront aucune clé privée et ne pourront ni avoir de graine HD ni de clés privées importées. Cela est idéal pour les porte-monnaie juste-regarder.</translation>
    </message>
    <message>
        <source>Disable Private Keys</source>
        <translation type="unfinished">Désactiver les clés privées</translation>
    </message>
    <message>
        <source>Make a blank wallet. Blank wallets do not initially have private keys or scripts. Private keys and addresses can be imported, or an HD seed can be set, at a later time.</source>
        <translation type="unfinished">Créer un porte-monnaie vide. Les porte-monnaie vides n’ont initialement ni clé privée ni script. Ultérieurement, des clés privées et des adresses peuvent être importées ou une graine HD peut être définie.</translation>
    </message>
    <message>
        <source>Make Blank Wallet</source>
        <translation type="unfinished">Créer un porte-monnaie vide</translation>
    </message>
    <message>
        <source>Use descriptors for scriptPubKey management</source>
        <translation type="unfinished">Utiliser des descripteurs pour la gestion des scriptPubKey</translation>
    </message>
    <message>
        <source>Descriptor Wallet</source>
        <translation type="unfinished">Porte-monnaie de descripteurs</translation>
    </message>
    <message>
        <source>Use an external signing device such as a hardware wallet. Configure the external signer script in wallet preferences first.</source>
        <translation type="unfinished">Utiliser un appareil externe de signature tel qu’un porte-monnaie matériel. Configurer d’abord le script signataire externe dans les préférences du porte-monnaie.</translation>
    </message>
    <message>
        <source>External signer</source>
        <translation type="unfinished">Signataire externe</translation>
    </message>
    <message>
        <source>Create</source>
        <translation type="unfinished">Créer</translation>
    </message>
    <message>
        <source>Compiled without sqlite support (required for descriptor wallets)</source>
        <translation type="unfinished">Compilé sans prise en charge de sqlite (requis pour les porte-monnaie de descripteurs)</translation>
    </message>
    <message>
        <source>Compiled without external signing support (required for external signing)</source>
        <extracomment>"External signing" means using devices such as hardware wallets.</extracomment>
        <translation type="unfinished">Compilé sans prise en charge des signatures externes (requis pour la signature externe)</translation>
    </message>
</context>
<context>
    <name>EditAddressDialog</name>
    <message>
        <source>Edit Address</source>
        <translation type="unfinished">Modifier l’adresse</translation>
    </message>
    <message>
        <source>&amp;Label</source>
        <translation type="unfinished">É&amp;tiquette</translation>
    </message>
    <message>
        <source>The label associated with this address list entry</source>
        <translation type="unfinished">L’étiquette associée à cette entrée de la liste d’adresses</translation>
    </message>
    <message>
        <source>The address associated with this address list entry. This can only be modified for sending addresses.</source>
        <translation type="unfinished">L’adresse associée à cette entrée de la liste d’adresses. Ne peut être modifié que pour les adresses d’envoi.</translation>
    </message>
    <message>
        <source>&amp;Address</source>
        <translation type="unfinished">&amp;Adresse</translation>
    </message>
    <message>
        <source>New sending address</source>
        <translation type="unfinished">Nouvelle adresse d’envoi</translation>
    </message>
    <message>
        <source>Edit receiving address</source>
        <translation type="unfinished">Modifier l’adresse de réception</translation>
    </message>
    <message>
        <source>Edit sending address</source>
        <translation type="unfinished">Modifier l’adresse d’envoi</translation>
    </message>
    <message>
        <source>The entered address "%1" is not a valid Bitcoin address.</source>
        <translation type="unfinished">L’adresse saisie « %1 » n’est pas une adresse Bitcoin valide.</translation>
    </message>
    <message>
        <source>Address "%1" already exists as a receiving address with label "%2" and so cannot be added as a sending address.</source>
        <translation type="unfinished">L’adresse « %1 » existe déjà en tant qu’adresse de réception avec l’étiquette « %2 » et ne peut donc pas être ajoutée en tant qu’adresse d’envoi.</translation>
    </message>
    <message>
        <source>The entered address "%1" is already in the address book with label "%2".</source>
        <translation type="unfinished">L’adresse saisie « %1 » est déjà présente dans le carnet d’adresses avec l’étiquette « %2 ».</translation>
    </message>
    <message>
        <source>Could not unlock wallet.</source>
        <translation type="unfinished">Impossible de déverrouiller le porte-monnaie.</translation>
    </message>
    <message>
        <source>New key generation failed.</source>
        <translation type="unfinished">Échec de génération de la nouvelle clé.</translation>
    </message>
</context>
<context>
    <name>FreespaceChecker</name>
    <message>
        <source>A new data directory will be created.</source>
        <translation type="unfinished">Un nouveau répertoire de données sera créé.</translation>
    </message>
    <message>
        <source>name</source>
        <translation type="unfinished">nom</translation>
    </message>
    <message>
        <source>Directory already exists. Add %1 if you intend to create a new directory here.</source>
        <translation type="unfinished">Le répertoire existe déjà. Ajouter %1 si vous comptez créer un nouveau répertoire ici.</translation>
    </message>
    <message>
        <source>Path already exists, and is not a directory.</source>
        <translation type="unfinished">Le chemin existe déjà et n’est pas un répertoire.</translation>
    </message>
    <message>
        <source>Cannot create data directory here.</source>
        <translation type="unfinished">Impossible de créer un répertoire de données ici.</translation>
    </message>
</context>
<context>
    <name>Intro</name>
    <message>
        <source>%1 GB of space available</source>
        <translation type="unfinished">%1 Go d’espace disponible</translation>
    </message>
    <message>
        <source>(of %1 GB needed)</source>
        <translation type="unfinished">(sur %1 Go nécessaires)</translation>
    </message>
    <message>
        <source>At least %1 GB of data will be stored in this directory, and it will grow over time.</source>
        <translation type="unfinished">Au moins %1 Go de données seront stockés dans ce répertoire et sa taille augmentera avec le temps.</translation>
    </message>
    <message>
        <source>Approximately %1 GB of data will be stored in this directory.</source>
        <translation type="unfinished">Approximativement %1 Go de données seront stockés dans ce répertoire.</translation>
    </message>
    <message numerus="yes">
        <source>(sufficient to restore backups %n day(s) old)</source>
        <extracomment>Explanatory text on the capability of the current prune target.</extracomment>
        <translation type="unfinished">
            <numerusform>(suffisant pour restaurer les sauvegardes âgées de %n jour)</numerusform>
            <numerusform>(suffisant pour restaurer les sauvegardes âgées de %n jours)</numerusform>
        </translation>
    </message>
    <message>
        <source>%1 will download and store a copy of the Bitcoin block chain.</source>
        <translation type="unfinished">%1 téléchargera et stockera une copie de la chaîne de blocs Bitcoin.</translation>
    </message>
    <message>
        <source>The wallet will also be stored in this directory.</source>
        <translation type="unfinished">Le porte-monnaie sera aussi stocké dans ce répertoire.</translation>
    </message>
    <message>
        <source>Error: Specified data directory "%1" cannot be created.</source>
        <translation type="unfinished">Erreur : Le répertoire de données indiqué « %1 » ne peut pas être créé.</translation>
    </message>
    <message>
        <source>Error</source>
        <translation type="unfinished">Erreur</translation>
    </message>
    <message>
        <source>Welcome</source>
        <translation type="unfinished">Bienvenue</translation>
    </message>
    <message>
        <source>Welcome to %1.</source>
        <translation type="unfinished">Bienvenue à %1.</translation>
    </message>
    <message>
        <source>As this is the first time the program is launched, you can choose where %1 will store its data.</source>
        <translation type="unfinished">Comme le logiciel est lancé pour la première fois, vous pouvez choisir où %1 stockera ses données.</translation>
    </message>
    <message>
        <source>When you click OK, %1 will begin to download and process the full %4 block chain (%2GB) starting with the earliest transactions in %3 when %4 initially launched.</source>
        <translation type="unfinished">Quand vous cliquerez sur Valider, %1 commencera à télécharger et à traiter l’intégralité de la chaîne de blocs %4 (%2 Go) en débutant avec les transactions les plus anciennes de %3, quand %4 a été lancé initialement.</translation>
    </message>
    <message>
        <source>Limit block chain storage to</source>
        <translation type="unfinished">Limiter l’espace de stockage de chaîne de blocs à</translation>
    </message>
    <message>
        <source>Reverting this setting requires re-downloading the entire blockchain. It is faster to download the full chain first and prune it later. Disables some advanced features.</source>
        <translation type="unfinished">Rétablir ce paramètre à sa valeur antérieure exige de retélécharger la chaîne de blocs dans son intégralité. Il est plus rapide de télécharger la chaîne complète dans un premier temps et de l’élaguer ultérieurement. Désactive certaines fonctions avancées.</translation>
    </message>
    <message>
        <source> GB</source>
        <translation type="unfinished"> Go</translation>
    </message>
    <message>
        <source>This initial synchronisation is very demanding, and may expose hardware problems with your computer that had previously gone unnoticed. Each time you run %1, it will continue downloading where it left off.</source>
        <translation type="unfinished">Cette synchronisation initiale est très exigeante et pourrait exposer des problèmes matériels dans votre ordinateur passés inaperçus auparavant. Chaque fois que vous exécuterez %1, le téléchargement reprendra où il s’était arrêté.</translation>
    </message>
    <message>
        <source>If you have chosen to limit block chain storage (pruning), the historical data must still be downloaded and processed, but will be deleted afterward to keep your disk usage low.</source>
        <translation type="unfinished">Si vous avez choisi de limiter le stockage de la chaîne de blocs (élagage), les données historiques doivent quand même être téléchargées et traitées, mais seront supprimées par la suite pour minimiser l’utilisation de votre espace disque.</translation>
    </message>
    <message>
        <source>Use the default data directory</source>
        <translation type="unfinished">Utiliser le répertoire de données par défaut</translation>
    </message>
    <message>
        <source>Use a custom data directory:</source>
        <translation type="unfinished">Utiliser un répertoire de données personnalisé :</translation>
>>>>>>> dd04f2dd
    </message>
</context>
<context>
    <name>HelpMessageDialog</name>
    <message>
<<<<<<< HEAD
        <source>&amp;Save Image…</source>
        <translation type="unfinished">&amp;Enregistrer l’image…</translation>
    </message>
    <message>
        <source>&amp;Copy Image</source>
        <translation type="unfinished">&amp;Copier l’image</translation>
=======
        <source>About %1</source>
        <translation type="unfinished">À propos de %1</translation>
    </message>
    <message>
        <source>Command-line options</source>
        <translation type="unfinished">Options de ligne de commande</translation>
>>>>>>> dd04f2dd
    </message>
</context>
<context>
    <name>ShutdownWindow</name>
    <message>
<<<<<<< HEAD
        <source>Resulting URI too long, try to reduce the text for label / message.</source>
        <translation type="unfinished">L’URI résultante est trop longue. Essayez de réduire le texte de l’étiquette ou du message.</translation>
    </message>
    <message>
        <source>Error encoding URI into QR Code.</source>
        <translation type="unfinished">Erreur d’encodage de l’URI en code QR.</translation>
=======
        <source>%1 is shutting down…</source>
        <translation type="unfinished">%1 est en cours de fermeture…</translation>
    </message>
    <message>
        <source>Do not shut down the computer until this window disappears.</source>
        <translation type="unfinished">Ne pas éteindre l’ordinateur jusqu’à la disparition de cette fenêtre.</translation>
>>>>>>> dd04f2dd
    </message>
</context>
<context>
    <name>ModalOverlay</name>
    <message>
<<<<<<< HEAD
        <source>QR code support not available.</source>
        <translation type="unfinished">La prise en charge des codes QR n’est pas proposée.</translation>
    </message>
    <message>
        <source>Save QR Code</source>
        <translation type="unfinished">Enregistrer le code QR</translation>
    </message>
    <message>
        <source>PNG Image</source>
        <extracomment>Expanded name of the PNG file format. See https://en.wikipedia.org/wiki/Portable_Network_Graphics</extracomment>
        <translation type="unfinished">Image PNG</translation>
=======
        <source>Form</source>
        <translation type="unfinished">Formulaire</translation>
    </message>
    <message>
        <source>Recent transactions may not yet be visible, and therefore your wallet's balance might be incorrect. This information will be correct once your wallet has finished synchronizing with the bitcoin network, as detailed below.</source>
        <translation type="unfinished">Les transactions récentes ne sont peut-être pas encore visibles et par conséquent le solde de votre porte-monnaie est peut-être erroné. Ces renseignements seront justes quand votre porte-monnaie aura fini de se synchroniser avec le réseau Bitcoin, comme décrit ci-dessous.</translation>
    </message>
    <message>
        <source>Attempting to spend bitcoins that are affected by not-yet-displayed transactions will not be accepted by the network.</source>
        <translation type="unfinished">Toute tentative de dépense de bitcoins affectés par des transactions qui ne sont pas encore affichées ne sera pas acceptée par le réseau.</translation>
    </message>
    <message>
        <source>Number of blocks left</source>
        <translation type="unfinished">Nombre de blocs restants</translation>
    </message>
    <message>
        <source>Unknown…</source>
        <translation type="unfinished">Inconnu…</translation>
    </message>
    <message>
        <source>calculating…</source>
        <translation type="unfinished">calcul en cours…</translation>
    </message>
    <message>
        <source>Last block time</source>
        <translation type="unfinished">Estampille temporelle du dernier bloc</translation>
    </message>
    <message>
        <source>Progress</source>
        <translation type="unfinished">Progression</translation>
    </message>
    <message>
        <source>Progress increase per hour</source>
        <translation type="unfinished">Avancement de la progression par heure</translation>
    </message>
    <message>
        <source>Estimated time left until synced</source>
        <translation type="unfinished">Temps estimé avant la fin de la synchronisation</translation>
    </message>
    <message>
        <source>Hide</source>
        <translation type="unfinished">Cacher</translation>
    </message>
    <message>
        <source>Esc</source>
        <translation type="unfinished">Échap</translation>
    </message>
    <message>
        <source>%1 is currently syncing.  It will download headers and blocks from peers and validate them until reaching the tip of the block chain.</source>
        <translation type="unfinished">%1 est en cours de synchronisation. Il téléchargera les en-têtes et les blocs des pairs, et les validera jusqu’à ce qu’il atteigne la fin de la chaîne de blocs.</translation>
    </message>
    <message>
        <source>Unknown. Syncing Headers (%1, %2%)…</source>
        <translation type="unfinished">Inconnu. Synchronisation des en-têtes (%1, %2 %)…</translation>
>>>>>>> dd04f2dd
    </message>
</context>
<context>
    <name>OpenURIDialog</name>
    <message>
<<<<<<< HEAD
        <source>N/A</source>
        <translation>N/A</translation>
    </message>
    <message>
        <source>Client version</source>
        <translation>Client version</translation>
    </message>
    <message>
        <source>&amp;Information</source>
        <translation>&amp;Information</translation>
    </message>
    <message>
        <source>General</source>
        <translation type="unfinished">Générales</translation>
    </message>
    <message>
        <source>Datadir</source>
        <translation type="unfinished">Répertoire des données</translation>
    </message>
    <message>
        <source>To specify a non-default location of the data directory use the '%1' option.</source>
        <translation type="unfinished">Pour indiquer un emplacement du répertoire des données différent de celui par défaut, utiliser l’option ’%1’.</translation>
    </message>
    <message>
        <source>Blocksdir</source>
        <translation type="unfinished">Répertoire des blocs</translation>
    </message>
    <message>
        <source>To specify a non-default location of the blocks directory use the '%1' option.</source>
        <translation type="unfinished">Pour indiquer un emplacement du répertoire des blocs différent de celui par défaut, utiliser l’option ’%1’.</translation>
    </message>
    <message>
        <source>To specify a non-default location of the data directory use the '%1' option.</source>
        <translation>To specify a non-default location of the data directory use the '%1' option.</translation>
    </message>
    <message>
        <source>Blocksdir</source>
        <translation>Blocksdir</translation>
    </message>
    <message>
        <source>To specify a non-default location of the blocks directory use the '%1' option.</source>
        <translation>To specify a non-default location of the blocks directory use the '%1' option.</translation>
    </message>
    <message>
        <source>Startup time</source>
        <translation>Startup time</translation>
    </message>
    <message>
        <source>Network</source>
        <translation>Network</translation>
    </message>
    <message>
        <source>Name</source>
        <translation type="unfinished">Nom</translation>
    </message>
    <message>
        <source>Number of connections</source>
        <translation>Number of connections</translation>
    </message>
    <message>
        <source>Block chain</source>
        <translation>Block chain</translation>
    </message>
    <message>
        <source>Memory Pool</source>
        <translation type="unfinished">Réserve de mémoire</translation>
    </message>
    <message>
        <source>Current number of transactions</source>
        <translation type="unfinished">Nombre actuel de transactions</translation>
    </message>
    <message>
        <source>Memory usage</source>
        <translation type="unfinished">Utilisation de la mémoire</translation>
    </message>
    <message>
        <source>Wallet: </source>
        <translation type="unfinished">Porte-monnaie :</translation>
    </message>
    <message>
        <source>(none)</source>
        <translation type="unfinished">(aucun)</translation>
    </message>
    <message>
        <source>&amp;Reset</source>
        <translation type="unfinished">&amp;Réinitialiser</translation>
    </message>
    <message>
        <source>Received</source>
        <translation type="unfinished">Reçus</translation>
    </message>
    <message>
        <source>Sent</source>
        <translation type="unfinished">Envoyé</translation>
    </message>
    <message>
        <source>&amp;Peers</source>
        <translation type="unfinished">&amp;Pairs</translation>
    </message>
    <message>
        <source>Banned peers</source>
        <translation type="unfinished">Pairs bannis</translation>
    </message>
    <message>
        <source>Select a peer to view detailed information.</source>
        <translation type="unfinished">Choisir un pair pour voir des informations détaillées.</translation>
    </message>
    <message>
        <source>Starting Block</source>
        <translation type="unfinished">Bloc de départ</translation>
    </message>
    <message>
        <source>Synced Headers</source>
        <translation type="unfinished">En-têtes synchronisés</translation>
    </message>
    <message>
        <source>Synced Blocks</source>
        <translation type="unfinished">Blocs synchronisés</translation>
    </message>
    <message>
        <source>The mapped Autonomous System used for diversifying peer selection.</source>
        <translation type="unfinished">Le système autonome mappé utilisé pour diversifier la sélection des pairs.</translation>
    </message>
    <message>
        <source>Mapped AS</source>
        <translation type="unfinished">SA mappé</translation>
    </message>
    <message>
        <source>User Agent</source>
        <translation type="unfinished">Agent utilisateur</translation>
    </message>
    <message>
        <source>Node window</source>
        <translation type="unfinished">Fenêtre des nœuds</translation>
    </message>
    <message>
        <source>Open the %1 debug log file from the current data directory. This can take a few seconds for large log files.</source>
        <translation type="unfinished">Ouvrir le fichier journal de débogage de %1 à partir du répertoire de données actuel. Cela peut prendre quelques secondes pour les fichiers journaux de grande taille.</translation>
    </message>
    <message>
        <source>Decrease font size</source>
        <translation type="unfinished">Diminuer la taille de police</translation>
    </message>
    <message>
        <source>Increase font size</source>
        <translation type="unfinished">Augmenter la taille de police</translation>
    </message>
    <message>
        <source>Wants Tx Relay</source>
        <translation type="unfinished">Veut Tx relai</translation>
    </message>
    <message>
        <source>High Bandwidth</source>
        <translation type="unfinished">Bande passante élevée</translation>
    </message>
    <message>
        <source>Connection Time</source>
        <translation type="unfinished">Temps de connexion</translation>
    </message>
    <message>
        <source>Elapsed time since a novel block passing initial validity checks was received from this peer.</source>
        <translation type="unfinished">Temps écoulé depuis qu'un nouveau bloc passant le contrôle de validité a été reçu par ce pair.</translation>
    </message>
    <message>
        <source>Last Block</source>
        <translation type="unfinished">Dernier bloc</translation>
    </message>
    <message>
        <source>Elapsed time since a novel transaction accepted into our mempool was received from this peer.</source>
        <translation type="unfinished">Temps écoulé depuis qu'une nouvelle transaction accepté dans notre mempool soit reçu par ce pair.</translation>
    </message>
    <message>
        <source>Last Tx</source>
        <translation type="unfinished">Dernière Tx</translation>
    </message>
    <message>
        <source>Last Send</source>
        <translation type="unfinished">Dernier envoi</translation>
    </message>
    <message>
        <source>Last Receive</source>
        <translation type="unfinished">Dernière réception</translation>
    </message>
    <message>
        <source>Ping Time</source>
        <translation type="unfinished">Temps de ping</translation>
    </message>
    <message>
        <source>The duration of a currently outstanding ping.</source>
        <translation type="unfinished">La durée d’un ping en cours.</translation>
    </message>
    <message>
        <source>Ping Wait</source>
        <translation type="unfinished">Attente du ping</translation>
    </message>
    <message>
        <source>Min Ping</source>
        <translation type="unfinished">Ping min.</translation>
    </message>
    <message>
        <source>Time Offset</source>
        <translation type="unfinished">Décalage temporel</translation>
    </message>
    <message>
        <source>Last block time</source>
        <translation>Last block time</translation>
    </message>
    <message>
        <source>&amp;Open</source>
        <translation>&amp;Open</translation>
    </message>
    <message>
        <source>&amp;Network Traffic</source>
        <translation type="unfinished">Trafic &amp;réseau</translation>
    </message>
    <message>
        <source>Totals</source>
        <translation type="unfinished">Totaux</translation>
    </message>
    <message>
        <source>Debug log file</source>
        <translation>Debug log file</translation>
    </message>
    <message>
        <source>Clear console</source>
        <translation>Clear console</translation>
    </message>
    <message>
        <source>In:</source>
        <translation type="unfinished">Entrant :</translation>
    </message>
    <message>
        <source>Out:</source>
        <translation type="unfinished">Sortant :</translation>
    </message>
    <message>
        <source>Inbound: initiated by peer</source>
        <translation type="unfinished">Entrant: initié par pair</translation>
    </message>
    <message>
        <source>Outbound Full Relay: default</source>
        <translation type="unfinished">Relai Entier Sortant: défaut</translation>
    </message>
    <message>
        <source>Outbound Block Relay: does not relay transactions or addresses</source>
        <translation type="unfinished">Relai Bloc Sortant: ne relie pas les transactions ou les adresses</translation>
    </message>
    <message>
        <source>&amp;Disconnect</source>
        <translation type="unfinished">&amp;Déconnecter</translation>
=======
        <source>Open bitcoin URI</source>
        <translation type="unfinished">Ouvrir une URI bitcoin</translation>
    </message>
    <message>
        <source>URI:</source>
        <translation type="unfinished">URI :</translation>
    </message>
    <message>
        <source>Paste address from clipboard</source>
        <extracomment>Tooltip text for button that allows you to paste an address that is in your clipboard.</extracomment>
        <translation type="unfinished">Collez l’adresse du presse-papiers</translation>
    </message>
</context>
<context>
    <name>OptionsDialog</name>
    <message>
        <source>&amp;Main</source>
        <translation type="unfinished">&amp;Principales</translation>
    </message>
    <message>
        <source>Automatically start %1 after logging in to the system.</source>
        <translation type="unfinished">Démarrer %1 automatiquement après avoir ouvert une session sur l’ordinateur.</translation>
    </message>
    <message>
        <source>&amp;Start %1 on system login</source>
        <translation type="unfinished">&amp;Démarrer %1 lors de l’ouverture d’une session</translation>
    </message>
    <message>
        <source>Enabling pruning significantly reduces the disk space required to store transactions. All blocks are still fully validated. Reverting this setting requires re-downloading the entire blockchain.</source>
        <translation type="unfinished">L’activation de l’élagage réduit considérablement l’espace disque requis pour stocker les transactions. Tous les blocs sont encore entièrement validés. L’annulation de ce paramètre exige de retélécharger la chaîne de blocs dans son intégralité.</translation>
    </message>
    <message>
        <source>Size of &amp;database cache</source>
        <translation type="unfinished">Taille du cache de la base de &amp;données</translation>
    </message>
    <message>
        <source>Number of script &amp;verification threads</source>
        <translation type="unfinished">Nombre de fils de &amp;vérification de script</translation>
    </message>
    <message>
        <source>IP address of the proxy (e.g. IPv4: 127.0.0.1 / IPv6: ::1)</source>
        <translation type="unfinished">Adresse IP du mandataire (p. ex. IPv4 : 127.0.0.1 / IPv6 : ::1)</translation>
    </message>
    <message>
        <source>Shows if the supplied default SOCKS5 proxy is used to reach peers via this network type.</source>
        <translation type="unfinished">Indique si le mandataire SOCKS5 par défaut fourni est utilisé pour atteindre des pairs par ce type de réseau.</translation>
    </message>
    <message>
        <source>Minimize instead of exit the application when the window is closed. When this option is enabled, the application will be closed only after selecting Exit in the menu.</source>
        <translation type="unfinished">Quand la fenêtre est fermée, la réduire au lieu de quitter l’application. Si cette option est activée, l’application ne sera fermée qu’en sélectionnant Quitter dans le menu.</translation>
    </message>
    <message>
        <source>Open the %1 configuration file from the working directory.</source>
        <translation type="unfinished">Ouvrir le fichier de configuration %1 du répertoire de travail.</translation>
    </message>
    <message>
        <source>Open Configuration File</source>
        <translation type="unfinished">Ouvrir le fichier de configuration</translation>
    </message>
    <message>
        <source>Reset all client options to default.</source>
        <translation type="unfinished">Réinitialiser toutes les options du client aux valeurs par défaut.</translation>
    </message>
    <message>
        <source>&amp;Reset Options</source>
        <translation type="unfinished">&amp;Réinitialiser les options</translation>
    </message>
    <message>
        <source>&amp;Network</source>
        <translation type="unfinished">&amp;Réseau</translation>
    </message>
    <message>
        <source>Prune &amp;block storage to</source>
        <translation type="unfinished">Élaguer l’espace de stockage des &amp;blocs jusqu’à</translation>
    </message>
    <message>
        <source>GB</source>
        <translation type="unfinished">Go</translation>
    </message>
    <message>
        <source>Reverting this setting requires re-downloading the entire blockchain.</source>
        <translation type="unfinished">L’annulation de ce paramètre exige de retélécharger la chaîne de blocs dans son intégralité.</translation>
    </message>
    <message>
        <source>Maximum database cache size. A larger cache can contribute to faster sync, after which the benefit is less pronounced for most use cases. Lowering the cache size will reduce memory usage. Unused mempool memory is shared for this cache.</source>
        <extracomment>Tooltip text for Options window setting that sets the size of the database cache. Explains the corresponding effects of increasing/decreasing this value.</extracomment>
        <translation type="unfinished">Taille maximale du cache de la base de données. Un cache plus grand peut accélérer la synchronisation, avec des avantages moindres par la suite dans la plupart des cas. Diminuer la taille du cache réduira l’utilisation de la mémoire. La mémoire non utilisée de la réserve de mémoire est partagée avec ce cache.</translation>
    </message>
    <message>
        <source>MiB</source>
        <translation type="unfinished">Mio</translation>
    </message>
    <message>
        <source>Set the number of script verification threads. Negative values correspond to the number of cores you want to leave free to the system.</source>
        <extracomment>Tooltip text for Options window setting that sets the number of script verification threads. Explains that negative values mean to leave these many cores free to the system.</extracomment>
        <translation type="unfinished">Définissez le nombre de fils de vérification de script. Les valeurs négatives correspondent au nombre de cœurs que vous voulez laisser disponibles pour le système.</translation>
    </message>
    <message>
        <source>(0 = auto, &lt;0 = leave that many cores free)</source>
        <translation type="unfinished">(0 = auto, &lt; 0 = laisser ce nombre de cœurs inutilisés)</translation>
    </message>
    <message>
        <source>This allows you or a third party tool to communicate with the node through command-line and JSON-RPC commands.</source>
        <extracomment>Tooltip text for Options window setting that enables the RPC server.</extracomment>
        <translation type="unfinished">Ceci vous permet ou permet à un outil tiers de communiquer avec le nœud grâce à la ligne de commande ou des commandes JSON-RPC.</translation>
    </message>
    <message>
        <source>Enable R&amp;PC server</source>
        <extracomment>An Options window setting to enable the RPC server.</extracomment>
        <translation type="unfinished">Activer le serveur R&amp;PC</translation>
    </message>
    <message>
        <source>W&amp;allet</source>
        <translation type="unfinished">&amp;Porte-monnaie</translation>
    </message>
    <message>
        <source>Whether to set subtract fee from amount as default or not.</source>
        <extracomment>Tooltip text for Options window setting that sets subtracting the fee from a sending amount as default.</extracomment>
        <translation type="unfinished">Définissez s’il faut soustraire par défaut les frais du montant ou non.</translation>
    </message>
    <message>
        <source>Subtract &amp;fee from amount by default</source>
        <extracomment>An Options window setting to set subtracting the fee from a sending amount as default.</extracomment>
        <translation type="unfinished">Soustraire par défaut les &amp;frais du montant</translation>
    </message>
    <message>
        <source>Enable coin &amp;control features</source>
        <translation type="unfinished">Activer les fonctions de &amp;contrôle des pièces</translation>
    </message>
    <message>
        <source>If you disable the spending of unconfirmed change, the change from a transaction cannot be used until that transaction has at least one confirmation. This also affects how your balance is computed.</source>
        <translation type="unfinished">Si vous désactivé la dépense de la monnaie non confirmée, la monnaie d’une transaction ne peut pas être utilisée tant que cette transaction n’a pas reçu au moins une confirmation. Celai affecte aussi le calcul de votre solde.</translation>
    </message>
    <message>
        <source>&amp;Spend unconfirmed change</source>
        <translation type="unfinished">&amp;Dépenser la monnaie non confirmée</translation>
    </message>
    <message>
        <source>Enable &amp;PSBT controls</source>
        <extracomment>An options window setting to enable PSBT controls.</extracomment>
        <translation type="unfinished">Activer les contrôles &amp;TBPS</translation>
    </message>
    <message>
        <source>Whether to show PSBT controls.</source>
        <extracomment>Tooltip text for options window setting that enables PSBT controls.</extracomment>
        <translation type="unfinished">Affichez ou non les contrôles TBPS.</translation>
    </message>
    <message>
        <source>External Signer (e.g. hardware wallet)</source>
        <translation type="unfinished">Signataire externe (p. ex. porte-monnaie matériel)</translation>
    </message>
    <message>
        <source>&amp;External signer script path</source>
        <translation type="unfinished">&amp;Chemin du script signataire externe</translation>
    </message>
    <message>
        <source>Full path to a Bitcoin Core compatible script (e.g. C:\Downloads\hwi.exe or /Users/you/Downloads/hwi.py). Beware: malware can steal your coins!</source>
        <translation type="unfinished">Chemin complet vers un script compatible avec Bitcoin Core (p. ex. C:\Téléchargements\hwi.exe ou /Utilisateurs/vous/Téléchargements/hwi.py). Attention : des programmes malveillants peuvent voler vos pièces !</translation>
    </message>
    <message>
        <source>Automatically open the Bitcoin client port on the router. This only works when your router supports UPnP and it is enabled.</source>
        <translation type="unfinished">Ouvrir automatiquement le port du client Bitcoin sur le routeur. Cela ne fonctionne que si votre routeur prend en charge l’UPnP et si la fonction est activée.</translation>
    </message>
    <message>
        <source>Map port using &amp;UPnP</source>
        <translation type="unfinished">Mapper le port avec l’&amp;UPnP</translation>
    </message>
    <message>
        <source>Automatically open the Bitcoin client port on the router. This only works when your router supports NAT-PMP and it is enabled. The external port could be random.</source>
        <translation type="unfinished">Ouvrir automatiquement le port du client Bitcoin sur le routeur. Cela ne fonctionne que si votre routeur prend en charge NAT-PMP. Le port externe peut être aléatoire.</translation>
    </message>
    <message>
        <source>Map port using NA&amp;T-PMP</source>
        <translation type="unfinished">Mapper le port avec NA&amp;T-PMP</translation>
    </message>
    <message>
        <source>Accept connections from outside.</source>
        <translation type="unfinished">Accepter les connexions provenant de l’extérieur.</translation>
    </message>
    <message>
        <source>Allow incomin&amp;g connections</source>
        <translation type="unfinished">Permettre les connexions e&amp;ntrantes</translation>
    </message>
    <message>
        <source>Connect to the Bitcoin network through a SOCKS5 proxy.</source>
        <translation type="unfinished">Se connecter au réseau Bitcoin par un mandataire SOCKS5.</translation>
    </message>
    <message>
        <source>&amp;Connect through SOCKS5 proxy (default proxy):</source>
        <translation type="unfinished">Se &amp;connecter par un mandataire SOCKS5 (mandataire par défaut) :</translation>
    </message>
    <message>
        <source>Proxy &amp;IP:</source>
        <translation type="unfinished">&amp;IP du mandataire :</translation>
    </message>
    <message>
        <source>&amp;Port:</source>
        <translation type="unfinished">&amp;Port :</translation>
    </message>
    <message>
        <source>Port of the proxy (e.g. 9050)</source>
        <translation type="unfinished">Port du mandataire (p. ex. 9050)</translation>
    </message>
    <message>
        <source>Used for reaching peers via:</source>
        <translation type="unfinished">Utilisé pour rejoindre les pairs par :</translation>
    </message>
    <message>
        <source>&amp;Window</source>
        <translation type="unfinished">&amp;Fenêtre</translation>
    </message>
    <message>
        <source>Show the icon in the system tray.</source>
        <translation type="unfinished">Afficher l’icône dans la zone de notification.</translation>
    </message>
    <message>
        <source>&amp;Show tray icon</source>
        <translation type="unfinished">&amp;Afficher l’icône dans la zone de notification</translation>
    </message>
    <message>
        <source>Show only a tray icon after minimizing the window.</source>
        <translation type="unfinished">Après réduction, n’afficher qu’une icône dans la zone de notification.</translation>
    </message>
    <message>
        <source>&amp;Minimize to the tray instead of the taskbar</source>
        <translation type="unfinished">&amp;Réduire dans la zone de notification au lieu de la barre des tâches</translation>
    </message>
    <message>
        <source>M&amp;inimize on close</source>
        <translation type="unfinished">Ré&amp;duire lors de la fermeture</translation>
    </message>
    <message>
        <source>&amp;Display</source>
        <translation type="unfinished">&amp;Affichage</translation>
    </message>
    <message>
        <source>User Interface &amp;language:</source>
        <translation type="unfinished">&amp;Langue de l’interface utilisateur :</translation>
    </message>
    <message>
        <source>The user interface language can be set here. This setting will take effect after restarting %1.</source>
        <translation type="unfinished">La langue de l’interface utilisateur peut être définie ici. Ce réglage sera pris en compte après redémarrage de %1.</translation>
    </message>
    <message>
        <source>&amp;Unit to show amounts in:</source>
        <translation type="unfinished">&amp;Unité d’affichage des montants :</translation>
    </message>
    <message>
        <source>Choose the default subdivision unit to show in the interface and when sending coins.</source>
        <translation type="unfinished">Choisir la sous-unité par défaut d’affichage dans l’interface et lors d’envoi de pièces.</translation>
    </message>
    <message>
        <source>Third-party URLs (e.g. a block explorer) that appear in the transactions tab as context menu items. %s in the URL is replaced by transaction hash. Multiple URLs are separated by vertical bar |.</source>
        <translation type="unfinished">Les URL de tiers (p. ex. un explorateur de blocs) qui apparaissent dans l’onglet des transactions comme éléments du menu contextuel. Dans l’URL, %s est remplacé par le hachage de la transaction. Les URL multiples sont séparées par une barre verticale |.</translation>
    </message>
    <message>
        <source>&amp;Third-party transaction URLs</source>
        <translation type="unfinished">URL de transaction de $tiers</translation>
    </message>
    <message>
        <source>Whether to show coin control features or not.</source>
        <translation type="unfinished">Afficher ou non les fonctions de contrôle des pièces.</translation>
    </message>
    <message>
        <source>Connect to the Bitcoin network through a separate SOCKS5 proxy for Tor onion services.</source>
        <translation type="unfinished">Se connecter au réseau Bitcoin par un mandataire SOCKS5 séparé pour les services oignon de Tor.</translation>
    </message>
    <message>
        <source>Use separate SOCKS&amp;5 proxy to reach peers via Tor onion services:</source>
        <translation type="unfinished">Utiliser un mandataire SOCKS&amp;5 séparé pour atteindre les pairs par les services oignon de Tor :</translation>
    </message>
    <message>
        <source>Monospaced font in the Overview tab:</source>
        <translation type="unfinished">Police à espacement constant dans l’onglet Vue d’ensemble :</translation>
    </message>
    <message>
        <source>embedded "%1"</source>
        <translation type="unfinished">intégré « %1 »</translation>
    </message>
    <message>
        <source>closest matching "%1"</source>
        <translation type="unfinished">correspondance la plus proche « %1 »</translation>
    </message>
    <message>
        <source>Options set in this dialog are overridden by the command line or in the configuration file:</source>
        <translation type="unfinished">Les options définies dans cette boîte de dialogue sont remplacées par la ligne de commande ou par le fichier de configuration :</translation>
    </message>
    <message>
        <source>&amp;OK</source>
        <translation type="unfinished">&amp;Valider</translation>
    </message>
    <message>
        <source>&amp;Cancel</source>
        <translation type="unfinished">A&amp;nnuler</translation>
    </message>
    <message>
        <source>Compiled without external signing support (required for external signing)</source>
        <extracomment>"External signing" means using devices such as hardware wallets.</extracomment>
        <translation type="unfinished">Compilé sans prise en charge des signatures externes (requis pour la signature externe)</translation>
    </message>
    <message>
        <source>default</source>
        <translation type="unfinished">par défaut</translation>
    </message>
    <message>
        <source>none</source>
        <translation type="unfinished">aucune</translation>
    </message>
    <message>
        <source>Confirm options reset</source>
        <translation type="unfinished">Confirmer la réinitialisation des options</translation>
    </message>
    <message>
        <source>Client restart required to activate changes.</source>
        <translation type="unfinished">Le redémarrage du client est exigé pour activer les changements.</translation>
    </message>
    <message>
        <source>Client will be shut down. Do you want to proceed?</source>
        <translation type="unfinished">Le client sera arrêté. Voulez-vous continuer ?</translation>
    </message>
    <message>
        <source>Configuration options</source>
        <extracomment>Window title text of pop-up box that allows opening up of configuration file.</extracomment>
        <translation type="unfinished">Options de configuration</translation>
    </message>
    <message>
        <source>The configuration file is used to specify advanced user options which override GUI settings. Additionally, any command-line options will override this configuration file.</source>
        <extracomment>Explanatory text about the priority order of instructions considered by client. The order from high to low being: command-line, configuration file, GUI settings.</extracomment>
        <translation type="unfinished">Le fichier de configuration est utilisé pour indiquer aux utilisateurs experts quelles options remplacent les paramètres de l’IUG. De plus, toute option de ligne de commande remplacera ce fichier de configuration.</translation>
    </message>
    <message>
        <source>Continue</source>
        <translation type="unfinished">Poursuivre</translation>
    </message>
    <message>
        <source>Cancel</source>
        <translation type="unfinished">Annuler</translation>
    </message>
    <message>
        <source>Error</source>
        <translation type="unfinished">Erreur</translation>
    </message>
    <message>
        <source>The configuration file could not be opened.</source>
        <translation type="unfinished">Impossible d’ouvrir le fichier de configuration.</translation>
    </message>
    <message>
        <source>This change would require a client restart.</source>
        <translation type="unfinished">Ce changement demanderait un redémarrage du client.</translation>
    </message>
    <message>
        <source>The supplied proxy address is invalid.</source>
        <translation type="unfinished">L’adresse de serveur mandataire fournie est invalide.</translation>
>>>>>>> dd04f2dd
    </message>
</context>
<context>
    <name>OverviewPage</name>
    <message>
<<<<<<< HEAD
        <source>1 &amp;hour</source>
        <translation type="unfinished">1 &amp;heure</translation>
    </message>
    <message>
        <source>1 &amp;week</source>
        <translation type="unfinished">1 &amp;semaine</translation>
    </message>
    <message>
        <source>1 &amp;year</source>
        <translation type="unfinished">1 &amp;an</translation>
    </message>
    <message>
        <source>&amp;Unban</source>
        <translation type="unfinished">&amp;Réhabiliter</translation>
    </message>
    <message>
        <source>Network activity disabled</source>
        <translation type="unfinished">L’activité réseau est désactivée.</translation>
    </message>
    <message>
        <source>Executing command without any wallet</source>
        <translation type="unfinished">Exécution de la commande sans aucun porte-monnaie</translation>
    </message>
    <message>
        <source>Executing command using "%1" wallet</source>
        <translation type="unfinished">Exécution de la commande en utilisant le porte-monnaie « %1 »</translation>
    </message>
    <message>
        <source>via %1</source>
        <translation type="unfinished">par %1</translation>
    </message>
    <message>
        <source>Yes</source>
        <translation type="unfinished">Oui</translation>
    </message>
    <message>
        <source>No</source>
        <translation type="unfinished">Non</translation>
    </message>
    <message>
        <source>To</source>
        <translation type="unfinished">À</translation>
    </message>
    <message>
        <source>From</source>
        <translation type="unfinished">De</translation>
    </message>
    <message>
        <source>Ban for</source>
        <translation type="unfinished">Bannir pendant</translation>
    </message>
    <message>
        <source>Never</source>
        <translation type="unfinished">Jamais</translation>
    </message>
    <message>
        <source>Unknown</source>
        <translation type="unfinished">Inconnu</translation>
=======
        <source>Form</source>
        <translation type="unfinished">Formulaire</translation>
    </message>
    <message>
        <source>The displayed information may be out of date. Your wallet automatically synchronizes with the Bitcoin network after a connection is established, but this process has not completed yet.</source>
        <translation type="unfinished">Les renseignements affichés peuvent être obsolètes. Votre porte-monnaie se synchronise automatiquement avec le réseau Bitcoin dès qu’une connexion est établie, mais ce processus n’est pas encore achevé.</translation>
    </message>
    <message>
        <source>Watch-only:</source>
        <translation type="unfinished">Juste-regarder :</translation>
    </message>
    <message>
        <source>Available:</source>
        <translation type="unfinished">Disponible :</translation>
    </message>
    <message>
        <source>Your current spendable balance</source>
        <translation type="unfinished">Votre solde actuel disponible</translation>
    </message>
    <message>
        <source>Pending:</source>
        <translation type="unfinished">En attente :</translation>
    </message>
    <message>
        <source>Total of transactions that have yet to be confirmed, and do not yet count toward the spendable balance</source>
        <translation type="unfinished">Total des transactions qui doivent encore être confirmées et qui ne sont pas prises en compte dans le solde disponible</translation>
    </message>
    <message>
        <source>Immature:</source>
        <translation type="unfinished">Immature :</translation>
    </message>
    <message>
        <source>Mined balance that has not yet matured</source>
        <translation type="unfinished">Le solde miné n’est pas encore mûr</translation>
    </message>
    <message>
        <source>Balances</source>
        <translation type="unfinished">Soldes</translation>
    </message>
    <message>
        <source>Total:</source>
        <translation type="unfinished">Total :</translation>
    </message>
    <message>
        <source>Your current total balance</source>
        <translation type="unfinished">Votre solde total actuel</translation>
    </message>
    <message>
        <source>Your current balance in watch-only addresses</source>
        <translation type="unfinished">Votre balance actuelle en adresses juste-regarder</translation>
    </message>
    <message>
        <source>Spendable:</source>
        <translation type="unfinished">Disponible :</translation>
    </message>
    <message>
        <source>Recent transactions</source>
        <translation type="unfinished">Transactions récentes</translation>
>>>>>>> dd04f2dd
    </message>
    <message>
<<<<<<< HEAD
        <source>&amp;Amount:</source>
        <translation type="unfinished">&amp;Montant :</translation>
    </message>
    <message>
        <source>&amp;Label:</source>
        <translation type="unfinished">&amp;Étiquette :</translation>
    </message>
    <message>
        <source>&amp;Message:</source>
        <translation type="unfinished">M&amp;essage :</translation>
    </message>
    <message>
        <source>An optional message to attach to the payment request, which will be displayed when the request is opened. Note: The message will not be sent with the payment over the Bitcoin network.</source>
        <translation type="unfinished">Un message facultatif à joindre à la demande de paiement et qui sera affiché à l’ouverture de celle-ci. Note : Le message ne sera pas envoyé avec le paiement par le réseau Bitcoin.</translation>
=======
        <source>Unconfirmed transactions to watch-only addresses</source>
        <translation type="unfinished">Transactions non confirmées vers des adresses juste-regarder</translation>
    </message>
    <message>
        <source>Mined balance in watch-only addresses that has not yet matured</source>
        <translation type="unfinished">Le solde miné dans des adresses juste-regarder, qui n’est pas encore mûr</translation>
    </message>
    <message>
        <source>Current total balance in watch-only addresses</source>
        <translation type="unfinished">Solde total actuel dans des adresses juste-regarder</translation>
    </message>
    <message>
        <source>Privacy mode activated for the Overview tab. To unmask the values, uncheck Settings-&gt;Mask values.</source>
        <translation type="unfinished">Le mode privé est activé dans l’onglet Vue d’ensemble. Pour afficher les montants, décocher Paramètres -&gt; Masquer les montants.</translation>
>>>>>>> dd04f2dd
    </message>
</context>
<context>
    <name>PSBTOperationsDialog</name>
    <message>
<<<<<<< HEAD
        <source>An optional label to associate with the new receiving address.</source>
        <translation type="unfinished">Un étiquette facultative à associer à la nouvelle adresse de réception.</translation>
    </message>
    <message>
        <source>Use this form to request payments. All fields are &lt;b&gt;optional&lt;/b&gt;.</source>
        <translation type="unfinished">Utiliser ce formulaire pour demander des paiements. Tous les champs sont  &lt;b&gt;facultatifs&lt;/b&gt;.</translation>
    </message>
    <message>
        <source>An optional amount to request. Leave this empty or zero to not request a specific amount.</source>
        <translation type="unfinished">Un montant facultatif à demander. Ne rien saisir ou un zéro pour ne pas demander de montant précis.</translation>
    </message>
    <message>
        <source>An optional label to associate with the new receiving address (used by you to identify an invoice).  It is also attached to the payment request.</source>
        <translation type="unfinished">Une étiquette facultative à associer à la nouvelle adresse de réception (utilisée par vous pour identifier une facture). Elle est aussi jointe à la demande de paiement.</translation>
    </message>
    <message>
        <source>An optional message that is attached to the payment request and may be displayed to the sender.</source>
        <translation type="unfinished">Un message facultatif joint à la demande de paiement et qui peut être présenté à l’expéditeur.</translation>
    </message>
    <message>
        <source>&amp;Create new receiving address</source>
        <translation type="unfinished">&amp;Créer une nouvelle adresse de réception</translation>
    </message>
    <message>
        <source>Clear all fields of the form.</source>
        <translation type="unfinished">Effacer tous les champs du formulaire.</translation>
    </message>
    <message>
        <source>Clear</source>
        <translation type="unfinished">Effacer</translation>
    </message>
    <message>
        <source>Native segwit addresses (aka Bech32 or BIP-173) reduce your transaction fees later on and offer better protection against typos, but old wallets don't support them. When unchecked, an address compatible with older wallets will be created instead.</source>
        <translation type="unfinished">Les adresses SegWit natives (aussi appelées Bech32 ou BIP-173) réduisent vos frais de transaction ultérieurs et offrent une meilleure protection contre les erreurs de frappe, mais les anciens porte-monnaie ne les prennent pas en charge. Si cette option n’est pas cochée, une adresse compatible avec les anciens porte-monnaie sera plutôt créée.</translation>
    </message>
    <message>
        <source>Generate native segwit (Bech32) address</source>
        <translation type="unfinished">Générer une adresse SegWit native (Bech32)</translation>
    </message>
    <message>
        <source>Requested payments history</source>
        <translation type="unfinished">Historique des paiements demandés</translation>
    </message>
    <message>
        <source>Show the selected request (does the same as double clicking an entry)</source>
        <translation type="unfinished">Afficher la demande choisie (comme double-cliquer sur une entrée)</translation>
    </message>
    <message>
        <source>Show</source>
        <translation type="unfinished">Afficher</translation>
    </message>
    <message>
        <source>Remove the selected entries from the list</source>
        <translation type="unfinished">Retirer les entrées sélectionnées de la liste</translation>
    </message>
    <message>
        <source>Remove</source>
        <translation type="unfinished">Retirer</translation>
    </message>
    <message>
        <source>Copy &amp;URI</source>
        <translation type="unfinished">Copier l’&amp;URI</translation>
    </message>
    <message>
        <source>&amp;Copy address</source>
        <translation type="unfinished">&amp;Copier l’adresse</translation>
    </message>
    <message>
        <source>Copy &amp;label</source>
        <translation type="unfinished">Copier &amp;l’étiquette</translation>
    </message>
    <message>
        <source>Copy &amp;amount</source>
        <translation type="unfinished">Copier le &amp;montant</translation>
    </message>
    <message>
        <source>Could not unlock wallet.</source>
        <translation type="unfinished">Impossible de déverrouiller le porte-monnaie.</translation>
    </message>
    </context>
<context>
    <name>ReceiveRequestDialog</name>
    <message>
        <source>Request payment to …</source>
        <translation type="unfinished">Demander le paiement à …</translation>
    </message>
    <message>
        <source>Amount:</source>
        <translation type="unfinished">Montant :</translation>
    </message>
    <message>
        <source>Message:</source>
        <translation type="unfinished">Message :</translation>
    </message>
    <message>
        <source>Wallet:</source>
        <translation type="unfinished">Porte-monnaie :</translation>
    </message>
    <message>
        <source>Copy &amp;URI</source>
        <translation type="unfinished">Copier l’&amp;URI</translation>
    </message>
    <message>
        <source>Copy &amp;Address</source>
        <translation type="unfinished">Copier l’&amp;adresse</translation>
    </message>
    <message>
        <source>&amp;Verify</source>
        <translation type="unfinished">&amp;Vérifier</translation>
    </message>
    <message>
        <source>Verify this address on e.g. a hardware wallet screen</source>
        <translation type="unfinished">Vérifiez cette adresse avec  par ex. un écran de portefeuille physique</translation>
    </message>
    <message>
        <source>&amp;Save Image…</source>
        <translation type="unfinished">&amp;Enregistrer l’image…</translation>
    </message>
    <message>
        <source>Payment information</source>
        <translation type="unfinished">Informations de paiement</translation>
    </message>
    <message>
        <source>Request payment to %1</source>
        <translation type="unfinished">Demande de paiement à %1</translation>
=======
        <source>Dialog</source>
        <translation type="unfinished">Fenêtre de dialogue</translation>
    </message>
    <message>
        <source>Sign Tx</source>
        <translation type="unfinished">Signer la transaction</translation>
    </message>
    <message>
        <source>Broadcast Tx</source>
        <translation type="unfinished">Diffuser la transaction</translation>
    </message>
    <message>
        <source>Copy to Clipboard</source>
        <translation type="unfinished">Copier dans le presse-papiers</translation>
    </message>
    <message>
        <source>Save…</source>
        <translation type="unfinished">Enregistrer…</translation>
    </message>
    <message>
        <source>Close</source>
        <translation type="unfinished">Fermer</translation>
    </message>
    <message>
        <source>Failed to load transaction: %1</source>
        <translation type="unfinished">Échec de chargement de la transaction : %1</translation>
    </message>
    <message>
        <source>Failed to sign transaction: %1</source>
        <translation type="unfinished">Échec de signature de la transaction : %1</translation>
    </message>
    <message>
        <source>Cannot sign inputs while wallet is locked.</source>
        <translation type="unfinished">Impossible de signer des entrées quand le porte-monnaie est verrouillé.</translation>
    </message>
    <message>
        <source>Could not sign any more inputs.</source>
        <translation type="unfinished">Aucune autre entrée n’a pu être signée.</translation>
    </message>
    <message>
        <source>Signed %1 inputs, but more signatures are still required.</source>
        <translation type="unfinished">%1 entrées ont été signées, mais il faut encore d’autres signatures.</translation>
    </message>
    <message>
        <source>Signed transaction successfully. Transaction is ready to broadcast.</source>
        <translation type="unfinished">La transaction a été signée avec succès et est prête à être diffusée.</translation>
    </message>
    <message>
        <source>Unknown error processing transaction.</source>
        <translation type="unfinished">Erreur inconnue lors de traitement de la transaction</translation>
    </message>
    <message>
        <source>Transaction broadcast successfully! Transaction ID: %1</source>
        <translation type="unfinished">La transaction a été diffusée avec succès. ID de la transaction : %1</translation>
    </message>
    <message>
        <source>Transaction broadcast failed: %1</source>
        <translation type="unfinished">Échec de diffusion de la transaction : %1</translation>
    </message>
    <message>
        <source>PSBT copied to clipboard.</source>
        <translation type="unfinished">La TBSP a été copiée dans le presse-papiers.</translation>
    </message>
    <message>
        <source>Save Transaction Data</source>
        <translation type="unfinished">Enregistrer les données de la transaction</translation>
    </message>
    <message>
        <source>Partially Signed Transaction (Binary)</source>
        <extracomment>Expanded name of the binary PSBT file format. See: BIP 174.</extracomment>
        <translation type="unfinished">Transaction signée partiellement (fichier binaire)</translation>
    </message>
    <message>
        <source>PSBT saved to disk.</source>
        <translation type="unfinished">La TBSP a été enregistrée sur le disque.</translation>
    </message>
    <message>
        <source> * Sends %1 to %2</source>
        <translation type="unfinished"> * Envoie %1 à %2</translation>
    </message>
    <message>
        <source>Unable to calculate transaction fee or total transaction amount.</source>
        <translation type="unfinished">Impossible de calculer les frais de la transaction ou le montant total de la transaction.</translation>
    </message>
    <message>
        <source>Pays transaction fee: </source>
        <translation type="unfinished">Paye des frais de transaction :</translation>
    </message>
    <message>
        <source>Total Amount</source>
        <translation type="unfinished">Montant total</translation>
    </message>
    <message>
        <source>or</source>
        <translation type="unfinished">ou</translation>
    </message>
    <message>
        <source>Transaction has %1 unsigned inputs.</source>
        <translation type="unfinished">La transaction a %1 entrées non signées.</translation>
    </message>
    <message>
        <source>Transaction is missing some information about inputs.</source>
        <translation type="unfinished">Il manque des renseignements sur les entrées dans la transaction.</translation>
    </message>
    <message>
        <source>Transaction still needs signature(s).</source>
        <translation type="unfinished">La transaction a encore besoin d’une ou de signatures.</translation>
    </message>
    <message>
        <source>(But no wallet is loaded.)</source>
        <translation type="unfinished">(Mais aucun porte-monnaie n’est chargé.)</translation>
    </message>
    <message>
        <source>(But this wallet cannot sign transactions.)</source>
        <translation type="unfinished">(Mais ce porte-monnaie ne peut pas signer de transactions.)</translation>
    </message>
    <message>
        <source>(But this wallet does not have the right keys.)</source>
        <translation type="unfinished">(Mais ce porte-monnaie n’a pas les bonnes clés.)</translation>
    </message>
    <message>
        <source>Transaction is fully signed and ready for broadcast.</source>
        <translation type="unfinished">La transaction est complètement signée et prête à être diffusée.</translation>
    </message>
    <message>
        <source>Transaction status is unknown.</source>
        <translation type="unfinished">L’état de la transaction est inconnu.</translation>
>>>>>>> dd04f2dd
    </message>
</context>
<context>
    <name>PaymentServer</name>
    <message>
<<<<<<< HEAD
        <source>Label</source>
        <translation type="unfinished">Étiquette</translation>
    </message>
    <message>
        <source>(no label)</source>
        <translation type="unfinished">(aucune étiquette)</translation>
    </message>
    <message>
        <source>(no message)</source>
        <translation type="unfinished">(aucun message)</translation>
    </message>
    <message>
        <source>(no amount requested)</source>
        <translation type="unfinished">(aucun montant demandé)</translation>
    </message>
    <message>
        <source>Requested</source>
        <translation type="unfinished">Demandée</translation>
=======
        <source>Payment request error</source>
        <translation type="unfinished">Erreur de demande de paiement</translation>
    </message>
    <message>
        <source>Cannot start bitcoin: click-to-pay handler</source>
        <translation type="unfinished">Impossible de démarrer le gestionnaire de cliquer-pour-payer bitcoin:</translation>
    </message>
    <message>
        <source>URI handling</source>
        <translation type="unfinished">Gestion des URI</translation>
    </message>
    <message>
        <source>'bitcoin://' is not a valid URI. Use 'bitcoin:' instead.</source>
        <translation type="unfinished">'bitcoin://' n’est pas une URI valide. Utilisez plutôt 'bitcoin:'.</translation>
    </message>
    <message>
        <source>Cannot process payment request because BIP70 is not supported.
Due to widespread security flaws in BIP70 it's strongly recommended that any merchant instructions to switch wallets be ignored.
If you are receiving this error you should request the merchant provide a BIP21 compatible URI.</source>
        <translation type="unfinished">Impossible de traiter la demande de paiement, car BIP70 n’est pas pris en charge. En raison des failles de sécurité généralisées de BIP70, il est fortement recommandé d’ignorer toute demande de marchand de changer de porte-monnaie. Si vous recevez cette erreur, vous devriez demander au marchand de vous fournir une URI compatible BIP21.</translation>
    </message>
    <message>
        <source>URI cannot be parsed! This can be caused by an invalid Bitcoin address or malformed URI parameters.</source>
        <translation type="unfinished">L’URI ne peut pas être analysée. Cela peut être causé par une adresse Bitcoin invalide ou par des paramètres d’URI mal formés.</translation>
    </message>
    <message>
        <source>Payment request file handling</source>
        <translation type="unfinished">Gestion des fichiers de demande de paiement</translation>
>>>>>>> dd04f2dd
    </message>
</context>
<context>
    <name>PeerTableModel</name>
    <message>
<<<<<<< HEAD
        <source>Send Coins</source>
        <translation>Send Coins</translation>
    </message>
    <message>
        <source>Coin Control Features</source>
        <translation type="unfinished">Fonctions de contrôle des pièces</translation>
    </message>
    <message>
        <source>automatically selected</source>
        <translation type="unfinished">choisi automatiquement</translation>
    </message>
    <message>
        <source>Insufficient funds!</source>
        <translation type="unfinished">Les fonds sont insuffisants !</translation>
    </message>
    <message>
        <source>Quantity:</source>
        <translation type="unfinished">Quantité :</translation>
    </message>
    <message>
        <source>Bytes:</source>
        <translation type="unfinished">Octets :</translation>
    </message>
    <message>
        <source>Amount:</source>
        <translation type="unfinished">Montant :</translation>
=======
        <source>User Agent</source>
        <extracomment>Title of Peers Table column which contains the peer's User Agent string.</extracomment>
        <translation type="unfinished">Agent utilisateur</translation>
    </message>
    <message>
        <source>Peer</source>
        <extracomment>Title of Peers Table column which contains a unique number used to identify a connection.</extracomment>
        <translation type="unfinished">Pair</translation>
    </message>
    <message>
        <source>Sent</source>
        <extracomment>Title of Peers Table column which indicates the total amount of network information we have sent to the peer.</extracomment>
        <translation type="unfinished">Envoyé</translation>
    </message>
    <message>
        <source>Received</source>
        <extracomment>Title of Peers Table column which indicates the total amount of network information we have received from the peer.</extracomment>
        <translation type="unfinished">Reçus</translation>
    </message>
    <message>
        <source>Address</source>
        <extracomment>Title of Peers Table column which contains the IP/Onion/I2P address of the connected peer.</extracomment>
        <translation type="unfinished">Adresse</translation>
    </message>
    <message>
        <source>Network</source>
        <extracomment>Title of Peers Table column which states the network the peer connected through.</extracomment>
        <translation type="unfinished">Réseau</translation>
    </message>
    <message>
        <source>Inbound</source>
        <extracomment>An Inbound Connection from a Peer.</extracomment>
        <translation type="unfinished">Entrant</translation>
    </message>
    <message>
        <source>Outbound</source>
        <extracomment>An Outbound Connection to a Peer.</extracomment>
        <translation type="unfinished">Sortant</translation>
>>>>>>> dd04f2dd
    </message>
</context>
<context>
    <name>QRImageWidget</name>
    <message>
<<<<<<< HEAD
        <source>Fee:</source>
        <translation type="unfinished">Frais :</translation>
    </message>
    <message>
        <source>After Fee:</source>
        <translation type="unfinished">Après les frais :</translation>
    </message>
    <message>
        <source>Change:</source>
        <translation type="unfinished">Monnaie :</translation>
    </message>
    <message>
        <source>If this is activated, but the change address is empty or invalid, change will be sent to a newly generated address.</source>
        <translation type="unfinished">Si cette option est activée et l’adresse de monnaie est vide ou invalide, la monnaie sera envoyée vers une adresse nouvellement générée.</translation>
    </message>
    <message>
        <source>Custom change address</source>
        <translation type="unfinished">Adresse personnalisée de monnaie</translation>
    </message>
    <message>
        <source>Transaction Fee:</source>
        <translation type="unfinished">Frais de transaction :</translation>
=======
        <source>&amp;Save Image…</source>
        <translation type="unfinished">&amp;Enregistrer l’image…</translation>
    </message>
    <message>
        <source>&amp;Copy Image</source>
        <translation type="unfinished">&amp;Copier l’image</translation>
    </message>
    <message>
        <source>Resulting URI too long, try to reduce the text for label / message.</source>
        <translation type="unfinished">L’URI résultante est trop longue. Essayez de réduire le texte de l’étiquette ou du message.</translation>
    </message>
    <message>
        <source>Error encoding URI into QR Code.</source>
        <translation type="unfinished">Erreur d’encodage de l’URI en code QR.</translation>
    </message>
    <message>
        <source>QR code support not available.</source>
        <translation type="unfinished">La prise en charge des codes QR n’est pas proposée.</translation>
    </message>
    <message>
        <source>Save QR Code</source>
        <translation type="unfinished">Enregistrer le code QR</translation>
    </message>
    <message>
        <source>PNG Image</source>
        <extracomment>Expanded name of the PNG file format. See: https://en.wikipedia.org/wiki/Portable_Network_Graphics.</extracomment>
        <translation type="unfinished">Image PNG</translation>
>>>>>>> dd04f2dd
    </message>
</context>
<context>
    <name>RPCConsole</name>
    <message>
<<<<<<< HEAD
        <source>Using the fallbackfee can result in sending a transaction that will take several hours or days (or never) to confirm. Consider choosing your fee manually or wait until you have validated the complete chain.</source>
        <translation type="unfinished">L’utilisation de l’option « fallbackfee » (frais de repli) peut avoir comme effet d’envoyer une transaction qui prendra plusieurs heures ou jours pour être confirmée ou qui ne le sera jamais. Envisagez de choisir vos frais manuellement ou attendez d’avoir validé l’intégralité de la chaîne.</translation>
    </message>
    <message>
        <source>Warning: Fee estimation is currently not possible.</source>
        <translation type="unfinished">Avertissement : L’estimation des frais n’est actuellement pas possible.</translation>
    </message>
    <message>
        <source>per kilobyte</source>
        <translation type="unfinished">par kilo-octet</translation>
    </message>
    <message>
        <source>Hide</source>
        <translation type="unfinished">Cacher</translation>
    </message>
    <message>
        <source>Recommended:</source>
        <translation type="unfinished">Recommandés :</translation>
    </message>
    <message>
        <source>Custom:</source>
        <translation type="unfinished">Personnalisés : </translation>
    </message>
    <message>
        <source>Send to multiple recipients at once</source>
        <translation>Send to multiple recipients at once</translation>
    </message>
    <message>
        <source>Add &amp;Recipient</source>
        <translation>Add &amp;Recipient</translation>
    </message>
    <message>
        <source>Clear all fields of the form.</source>
        <translation type="unfinished">Effacer tous les champs du formulaire.</translation>
    </message>
    <message>
        <source>Inputs…</source>
        <translation type="unfinished">Inputs...</translation>
    </message>
    <message>
        <source>Dust:</source>
        <translation type="unfinished">Poussière :</translation>
    </message>
    <message>
        <source>Choose…</source>
        <translation type="unfinished">Choisir...</translation>
    </message>
    <message>
        <source>Hide transaction fee settings</source>
        <translation type="unfinished">Cacher les paramètres de frais de transaction</translation>
    </message>
    <message>
        <source>When there is less transaction volume than space in the blocks, miners as well as relaying nodes may enforce a minimum fee. Paying only this minimum fee is just fine, but be aware that this can result in a never confirming transaction once there is more demand for bitcoin transactions than the network can process.</source>
        <translation type="unfinished">Quand le volume des transactions est inférieur à l’espace dans les blocs, les mineurs et les nœuds de relais peuvent imposer des frais minimaux. Il est correct de payer ces frais minimaux, mais soyez conscient que cette transaction pourrait n’être jamais confirmée si la demande en transactions de bitcoins dépassait la capacité de traitement du réseau.</translation>
    </message>
    <message>
        <source>A too low fee might result in a never confirming transaction (read the tooltip)</source>
        <translation type="unfinished">Si les frais sont trop bas, cette transaction pourrait n’être jamais confirmée (lire l’infobulle)</translation>
    </message>
    <message>
        <source>(Smart fee not initialized yet. This usually takes a few blocks…)</source>
        <translation type="unfinished">(Frais intelligents pas encore initialisés. Cela prend généralement quelques blocs…)</translation>
    </message>
    <message>
        <source>Confirmation time target:</source>
        <translation type="unfinished">Estimation du délai de confirmation :</translation>
    </message>
    <message>
        <source>Enable Replace-By-Fee</source>
        <translation type="unfinished">Activer Remplacer-par-des-frais</translation>
    </message>
    <message>
        <source>With Replace-By-Fee (BIP-125) you can increase a transaction's fee after it is sent. Without this, a higher fee may be recommended to compensate for increased transaction delay risk.</source>
        <translation type="unfinished">Avec Remplacer-par-des-frais (BIP-125), vous pouvez augmenter les frais de transaction après qu’elle est envoyée. Sans cela, des frais plus élevés peuvent être recommandés pour compenser le risque accru de retard transactionnel.</translation>
    </message>
    <message>
        <source>Clear &amp;All</source>
        <translation>Clear &amp;All</translation>
    </message>
    <message>
        <source>Balance:</source>
        <translation>Balance:</translation>
    </message>
    <message>
        <source>Confirm the send action</source>
        <translation>Confirm the send action</translation>
    </message>
    <message>
        <source>S&amp;end</source>
        <translation>S&amp;end</translation>
    </message>
    <message>
        <source>Copy quantity</source>
        <translation type="unfinished">Copier la quantité</translation>
    </message>
    <message>
        <source>Copy amount</source>
        <translation type="unfinished">Copier le montant</translation>
    </message>
    <message>
        <source>Copy fee</source>
        <translation type="unfinished">Copier les frais</translation>
    </message>
    <message>
        <source>Copy after fee</source>
        <translation type="unfinished">Copier après les frais</translation>
    </message>
    <message>
        <source>Copy bytes</source>
        <translation type="unfinished">Copier les octets</translation>
    </message>
    <message>
        <source>Copy dust</source>
        <translation type="unfinished">Copier la poussière</translation>
    </message>
    <message>
        <source>Copy change</source>
        <translation type="unfinished">Copier la monnaie</translation>
    </message>
    <message>
        <source>%1 (%2 blocks)</source>
        <translation type="unfinished">%1 (%2 blocs)</translation>
    </message>
    <message>
        <source>Sign on device</source>
        <extracomment>"device" usually means a hardware wallet</extracomment>
        <translation type="unfinished">Signer sur le porte-monnaie hardware</translation>
    </message>
    <message>
        <source>Connect your hardware wallet first.</source>
        <translation type="unfinished">Connecter le porte-monnaie hardware en premier lieu.</translation>
    </message>
    <message>
        <source>Set external signer script path in Options -&gt; Wallet</source>
        <extracomment>"External signer" means using devices such as hardware wallets.</extracomment>
        <translation type="unfinished">Régler chemin du script externe dans Options -»
Porte-monnaie</translation>
    </message>
    <message>
        <source>Cr&amp;eate Unsigned</source>
        <translation type="unfinished">Cr&amp;éer une transaction non signée</translation>
    </message>
    <message>
        <source>Creates a Partially Signed Bitcoin Transaction (PSBT) for use with e.g. an offline %1 wallet, or a PSBT-compatible hardware wallet.</source>
        <translation type="unfinished">Crée une transaction Bitcoin partiellement signée (TBPS) à utiliser, par exemple, avec un porte-monnaie %1 hors ligne ou avec un porte-monnaie matériel compatible TBPS.</translation>
    </message>
    <message>
        <source> from wallet '%1'</source>
        <translation type="unfinished">du porte-monnaie '%1'</translation>
    </message>
    <message>
        <source>%1 to '%2'</source>
        <translation type="unfinished">%1 à '%2'</translation>
    </message>
    <message>
        <source>%1 to %2</source>
        <translation type="unfinished">%1 à %2</translation>
    </message>
    <message>
        <source>Do you want to draft this transaction?</source>
        <translation type="unfinished">Souhaitez-vous créer une ébauche de cette transaction ?</translation>
    </message>
    <message>
        <source>Are you sure you want to send?</source>
        <translation type="unfinished">Voulez-vous vraiment envoyer ?</translation>
    </message>
    <message>
        <source>To review recipient list click "Show Details…"</source>
        <translation type="unfinished">Pour réviser la liste du receveur cliquer ''Montrer détails...''</translation>
    </message>
    <message>
        <source>Sign and send</source>
        <translation type="unfinished">Signer et envoyer</translation>
    </message>
    <message>
        <source>Sign failed</source>
        <translation type="unfinished">Échec de la signature</translation>
    </message>
    <message>
        <source>External signer not found</source>
        <extracomment>"External signer" means using devices such as hardware wallets.</extracomment>
        <translation type="unfinished">Signataire externe introuvable</translation>
    </message>
    <message>
        <source>External signer failure</source>
        <extracomment>"External signer" means using devices such as hardware wallets.</extracomment>
        <translation type="unfinished">Échec du signataire externe</translation>
    </message>
    <message>
        <source>Partially Signed Transaction (Binary)</source>
        <extracomment>Expanded name of the binary PSBT file format. See: BIP 174.</extracomment>
        <translation type="unfinished">Transaction Partiellement Signé (Binaire)</translation>
    </message>
    <message>
        <source>External balance:</source>
        <translation type="unfinished">Solde extérieur</translation>
    </message>
    <message>
        <source>or</source>
        <translation type="unfinished">ou</translation>
    </message>
    <message>
        <source>You can increase the fee later (signals Replace-By-Fee, BIP-125).</source>
        <translation type="unfinished">Vous pouvez augmenter les frais ultérieurement (signale Remplacer-par-des-frais, BIP-125).</translation>
    </message>
    <message>
        <source>Please, review your transaction.</source>
        <translation type="unfinished">Veuillez vérifier votre transaction.</translation>
    </message>
    <message>
        <source>Transaction fee</source>
        <translation type="unfinished">Frais de transaction</translation>
    </message>
    <message>
        <source>Not signalling Replace-By-Fee, BIP-125.</source>
        <translation type="unfinished">Ne signale pas Remplacer-par-des-frais, BIP-125.</translation>
    </message>
    <message>
        <source>Total Amount</source>
        <translation type="unfinished">Montant total</translation>
    </message>
    <message>
        <source>Confirm send coins</source>
        <translation type="unfinished">Confirmer l’envoi de pièces</translation>
    </message>
    <message>
        <source>Confirm transaction proposal</source>
        <translation type="unfinished">Confirmer la proposition de transaction</translation>
    </message>
    <message>
        <source>Watch-only balance:</source>
        <translation type="unfinished">Solde juste-regarder :</translation>
    </message>
    <message>
        <source>The recipient address is not valid. Please recheck.</source>
        <translation type="unfinished">L’adresse du destinataire est invalide. Veuillez la revérifier.</translation>
    </message>
    <message>
        <source>The amount to pay must be larger than 0.</source>
        <translation type="unfinished">Le montant à payer doit être supérieur à 0.</translation>
    </message>
    <message>
        <source>The amount exceeds your balance.</source>
        <translation type="unfinished">Le montant dépasse votre solde.</translation>
    </message>
    <message>
        <source>The total exceeds your balance when the %1 transaction fee is included.</source>
        <translation type="unfinished">Le montant dépasse votre solde quand les frais de transaction de %1 sont inclus.</translation>
    </message>
    <message>
        <source>Duplicate address found: addresses should only be used once each.</source>
        <translation type="unfinished">Adresse identique trouvée : chaque adresse ne devrait être utilisée qu’une fois.</translation>
    </message>
    <message>
        <source>Transaction creation failed!</source>
        <translation type="unfinished">Échec de création de la transaction !</translation>
    </message>
    <message>
        <source>A fee higher than %1 is considered an absurdly high fee.</source>
        <translation type="unfinished">Des frais supérieurs à %1 sont considérés comme ridiculement élevés.</translation>
    </message>
    <message>
        <source>Payment request expired.</source>
        <translation type="unfinished">La demande de paiement a expiré</translation>
    </message>
    <message numerus="yes">
        <source>Estimated to begin confirmation within %n block(s).</source>
        <translation>
            <numerusform>Estimated to begin confirmation within %n block.</numerusform>
            <numerusform>Estimated to begin confirmation within %n blocks.</numerusform>
        </translation>
    </message>
    <message>
        <source>Warning: Invalid Bitcoin address</source>
        <translation type="unfinished">Avertissement : L’adresse Bitcoin est invalide</translation>
    </message>
    <message>
        <source>Warning: Unknown change address</source>
        <translation type="unfinished">Avertissement : L’adresse de monnaie est inconnue</translation>
    </message>
    <message>
        <source>Confirm custom change address</source>
        <translation type="unfinished">Confimer l’adresse personnalisée de monnaie</translation>
    </message>
    <message>
        <source>The address you selected for change is not part of this wallet. Any or all funds in your wallet may be sent to this address. Are you sure?</source>
        <translation type="unfinished">L’adresse que vous avez sélectionnée pour la monnaie ne fait pas partie de ce porte-monnaie. Les fonds de ce porte-monnaie peuvent en partie ou en totalité être envoyés vers cette adresse. Êtes-vous certain ?</translation>
    </message>
    <message>
        <source>(no label)</source>
        <translation type="unfinished">(aucune étiquette)</translation>
=======
        <source>N/A</source>
        <translation type="unfinished">N.D.</translation>
    </message>
    <message>
        <source>Client version</source>
        <translation type="unfinished">Version du client</translation>
    </message>
    <message>
        <source>&amp;Information</source>
        <translation type="unfinished">&amp;Renseignements</translation>
    </message>
    <message>
        <source>General</source>
        <translation type="unfinished">Générales</translation>
    </message>
    <message>
        <source>Datadir</source>
        <translation type="unfinished">Répertoire des données</translation>
    </message>
    <message>
        <source>To specify a non-default location of the data directory use the '%1' option.</source>
        <translation type="unfinished">Pour indiquer un emplacement du répertoire des données différent de celui par défaut, utiliser l’option ’%1’.</translation>
    </message>
    <message>
        <source>Blocksdir</source>
        <translation type="unfinished">Répertoire des blocs</translation>
    </message>
    <message>
        <source>To specify a non-default location of the blocks directory use the '%1' option.</source>
        <translation type="unfinished">Pour indiquer un emplacement du répertoire des blocs différent de celui par défaut, utiliser l’option ’%1’.</translation>
    </message>
    <message>
        <source>Startup time</source>
        <translation type="unfinished">Heure de démarrage</translation>
    </message>
    <message>
        <source>Network</source>
        <translation type="unfinished">Réseau</translation>
    </message>
    <message>
        <source>Name</source>
        <translation type="unfinished">Nom</translation>
    </message>
    <message>
        <source>Number of connections</source>
        <translation type="unfinished">Nombre de connexions</translation>
    </message>
    <message>
        <source>Block chain</source>
        <translation type="unfinished">Chaîne de blocs</translation>
    </message>
    <message>
        <source>Memory Pool</source>
        <translation type="unfinished">Réserve de mémoire</translation>
    </message>
    <message>
        <source>Current number of transactions</source>
        <translation type="unfinished">Nombre actuel de transactions</translation>
    </message>
    <message>
        <source>Memory usage</source>
        <translation type="unfinished">Utilisation de la mémoire</translation>
    </message>
    <message>
        <source>Wallet: </source>
        <translation type="unfinished">Porte-monnaie :</translation>
    </message>
    <message>
        <source>(none)</source>
        <translation type="unfinished">(aucun)</translation>
    </message>
    <message>
        <source>&amp;Reset</source>
        <translation type="unfinished">&amp;Réinitialiser</translation>
    </message>
    <message>
        <source>Received</source>
        <translation type="unfinished">Reçus</translation>
    </message>
    <message>
        <source>Sent</source>
        <translation type="unfinished">Envoyé</translation>
    </message>
    <message>
        <source>&amp;Peers</source>
        <translation type="unfinished">&amp;Pairs</translation>
    </message>
    <message>
        <source>Banned peers</source>
        <translation type="unfinished">Pairs bannis</translation>
    </message>
    <message>
        <source>Select a peer to view detailed information.</source>
        <translation type="unfinished">Sélectionnez un pair pour afficher des renseignements détaillés.</translation>
    </message>
    <message>
        <source>Starting Block</source>
        <translation type="unfinished">Bloc de départ</translation>
    </message>
    <message>
        <source>Synced Headers</source>
        <translation type="unfinished">En-têtes synchronisés</translation>
    </message>
    <message>
        <source>Synced Blocks</source>
        <translation type="unfinished">Blocs synchronisés</translation>
    </message>
    <message>
        <source>Last Transaction</source>
        <translation type="unfinished">Dernière transaction</translation>
    </message>
    <message>
        <source>The mapped Autonomous System used for diversifying peer selection.</source>
        <translation type="unfinished">Le système autonome mappé utilisé pour diversifier la sélection des pairs.</translation>
    </message>
    <message>
        <source>Mapped AS</source>
        <translation type="unfinished">SA mappé</translation>
    </message>
    <message>
        <source>Whether we relay addresses to this peer.</source>
        <extracomment>Tooltip text for the Address Relay field in the peer details area.</extracomment>
        <translation type="unfinished">Reliez ou non des adresses à ce pair.</translation>
    </message>
    <message>
        <source>Address Relay</source>
        <translation type="unfinished">Relais d’adresses</translation>
    </message>
    <message>
        <source>Total number of addresses processed, excluding those dropped due to rate-limiting.</source>
        <extracomment>Tooltip text for the Addresses Processed field in the peer details area.</extracomment>
        <translation type="unfinished">Nombre total d’adresses traitées, excluant celles abandonnées en raison de la limite de débit.</translation>
    </message>
    <message>
        <source>Addresses Processed</source>
        <translation type="unfinished">Adresses traitées</translation>
    </message>
    <message>
        <source>Total number of addresses dropped due to rate-limiting.</source>
        <extracomment>Tooltip text for the Addresses Rate-Limited field in the peer details area.</extracomment>
        <translation type="unfinished">Nombre total d’adresses abandonnées en raison de la limite de débit.</translation>
    </message>
    <message>
        <source>Addresses Rate-Limited</source>
        <translation type="unfinished">Adresses ciblées par la limite de débit</translation>
    </message>
    <message>
        <source>User Agent</source>
        <translation type="unfinished">Agent utilisateur</translation>
    </message>
    <message>
        <source>Node window</source>
        <translation type="unfinished">Fenêtre des nœuds</translation>
    </message>
    <message>
        <source>Current block height</source>
        <translation type="unfinished">Hauteur du bloc courant</translation>
    </message>
    <message>
        <source>Open the %1 debug log file from the current data directory. This can take a few seconds for large log files.</source>
        <translation type="unfinished">Ouvrir le fichier journal de débogage de %1 à partir du répertoire de données actuel. Cela peut prendre quelques secondes pour les fichiers journaux de grande taille.</translation>
    </message>
    <message>
        <source>Decrease font size</source>
        <translation type="unfinished">Diminuer la taille de police</translation>
    </message>
    <message>
        <source>Increase font size</source>
        <translation type="unfinished">Augmenter la taille de police</translation>
    </message>
    <message>
        <source>Permissions</source>
        <translation type="unfinished">Autorisations</translation>
    </message>
    <message>
        <source>The direction and type of peer connection: %1</source>
        <translation type="unfinished">La direction et le type de la connexion au pair : %1</translation>
    </message>
    <message>
        <source>The network protocol this peer is connected through: IPv4, IPv6, Onion, I2P, or CJDNS.</source>
        <translation type="unfinished">Le protocole réseau par lequel ce pair est connecté : IPv4, IPv6, Oignon, I2P ou CJDNS.</translation>
    </message>
    <message>
        <source>Whether the peer requested us to relay transactions.</source>
        <translation type="unfinished">Le pair nous a-t-il demandé ou non de relayer les transactions.</translation>
    </message>
    <message>
        <source>Wants Tx Relay</source>
        <translation type="unfinished">Veut relayer les transactions</translation>
    </message>
    <message>
        <source>High bandwidth BIP152 compact block relay: %1</source>
        <translation type="unfinished">Relais de blocs BIP152 compact à large bande passante : %1</translation>
    </message>
    <message>
        <source>High Bandwidth</source>
        <translation type="unfinished">Large bande passante</translation>
    </message>
    <message>
        <source>Connection Time</source>
        <translation type="unfinished">Temps de connexion</translation>
    </message>
    <message>
        <source>Elapsed time since a novel block passing initial validity checks was received from this peer.</source>
        <translation type="unfinished">Temps écoulé depuis qu’un nouveau bloc qui a réussi les vérifications initiales de validité a été reçu par ce pair.</translation>
    </message>
    <message>
        <source>Last Block</source>
        <translation type="unfinished">Dernier bloc</translation>
    </message>
    <message>
        <source>Elapsed time since a novel transaction accepted into our mempool was received from this peer.</source>
        <extracomment>Tooltip text for the Last Transaction field in the peer details area.</extracomment>
        <translation type="unfinished">Temps écoulé depuis qu’une nouvelle transaction acceptée dans notre réserve de mémoire a été reçue par ce pair.</translation>
    </message>
    <message>
        <source>Last Send</source>
        <translation type="unfinished">Dernier envoi</translation>
    </message>
    <message>
        <source>Last Receive</source>
        <translation type="unfinished">Dernière réception</translation>
    </message>
    <message>
        <source>Ping Time</source>
        <translation type="unfinished">Temps de ping</translation>
    </message>
    <message>
        <source>The duration of a currently outstanding ping.</source>
        <translation type="unfinished">La durée d’un ping en cours.</translation>
    </message>
    <message>
        <source>Ping Wait</source>
        <translation type="unfinished">Attente du ping</translation>
    </message>
    <message>
        <source>Min Ping</source>
        <translation type="unfinished">Ping min.</translation>
    </message>
    <message>
        <source>Time Offset</source>
        <translation type="unfinished">Décalage temporel</translation>
    </message>
    <message>
        <source>Last block time</source>
        <translation type="unfinished">Estampille temporelle du dernier bloc</translation>
    </message>
    <message>
        <source>&amp;Open</source>
        <translation type="unfinished">&amp;Ouvrir</translation>
    </message>
    <message>
        <source>&amp;Network Traffic</source>
        <translation type="unfinished">Trafic &amp;réseau</translation>
    </message>
    <message>
        <source>Totals</source>
        <translation type="unfinished">Totaux</translation>
    </message>
    <message>
        <source>Debug log file</source>
        <translation type="unfinished">Fichier journal de débogage</translation>
    </message>
    <message>
        <source>Clear console</source>
        <translation type="unfinished">Effacer la console</translation>
    </message>
    <message>
        <source>In:</source>
        <translation type="unfinished">Entrant :</translation>
    </message>
    <message>
        <source>Out:</source>
        <translation type="unfinished">Sortant :</translation>
>>>>>>> dd04f2dd
    </message>
    <message>
<<<<<<< HEAD
        <source>A&amp;mount:</source>
        <translation>A&amp;mount:</translation>
    </message>
    <message>
        <source>Pay &amp;To:</source>
        <translation>Pay &amp;To:</translation>
    </message>
    <message>
        <source>&amp;Label:</source>
        <translation>&amp;Étiquette :</translation>
    </message>
    <message>
        <source>Choose previously used address</source>
        <translation type="unfinished">Choisir une adresse déjà utilisée</translation>
    </message>
    <message>
        <source>The Bitcoin address to send the payment to</source>
        <translation type="unfinished">L’adresse Bitcoin à laquelle envoyer le paiement</translation>
    </message>
    <message>
        <source>Paste address from clipboard</source>
        <translation>Paste address from clipboard</translation>
    </message>
    <message>
        <source>Remove this entry</source>
        <translation type="unfinished">Retirer cette entrée</translation>
    </message>
    <message>
        <source>The amount to send in the selected unit</source>
        <translation type="unfinished">Le montant à envoyer dans l’unité sélectionnée</translation>
    </message>
    <message>
        <source>The fee will be deducted from the amount being sent. The recipient will receive less bitcoins than you enter in the amount field. If multiple recipients are selected, the fee is split equally.</source>
        <translation type="unfinished">Les frais seront déduits du montant envoyé. Le destinataire recevra moins de bitcoins que le montant saisi dans le champ de montant. Si plusieurs destinataires sont sélectionnés, les frais seront partagés également..</translation>
    </message>
    <message>
        <source>S&amp;ubtract fee from amount</source>
        <translation type="unfinished">S&amp;oustraire les frais du montant</translation>
    </message>
    <message>
        <source>Use available balance</source>
        <translation type="unfinished">Utiliser le solde disponible</translation>
    </message>
    <message>
        <source>Message:</source>
        <translation type="unfinished">Message :</translation>
    </message>
    <message>
        <source>This is an unauthenticated payment request.</source>
        <translation type="unfinished">Cette demande de paiement n’est pas authentifiée.</translation>
    </message>
    <message>
        <source>This is an authenticated payment request.</source>
        <translation type="unfinished">Cette demande de paiement est authentifiée.</translation>
    </message>
    <message>
        <source>Enter a label for this address to add it to the list of used addresses</source>
        <translation type="unfinished">Saisir une étiquette pour cette adresse afin de l’ajouter à la liste d’adresses utilisées</translation>
    </message>
    <message>
        <source>A message that was attached to the bitcoin: URI which will be stored with the transaction for your reference. Note: This message will not be sent over the Bitcoin network.</source>
        <translation type="unfinished">Un message qui était joint à l’URI bitcoin: et qui sera stocké avec la transaction pour référence. Note : Ce message ne sera pas envoyé par le réseau Bitcoin.</translation>
    </message>
    <message>
        <source>Pay To:</source>
        <translation type="unfinished">Payer à :</translation>
    </message>
    <message>
        <source>Memo:</source>
        <translation type="unfinished">Mémo :</translation>
=======
        <source>Inbound: initiated by peer</source>
        <extracomment>Explanatory text for an inbound peer connection.</extracomment>
        <translation type="unfinished">Entrant : établie par le pair</translation>
    </message>
    <message>
        <source>Outbound Full Relay: default</source>
        <extracomment>Explanatory text for an outbound peer connection that relays all network information. This is the default behavior for outbound connections.</extracomment>
        <translation type="unfinished">Relais intégral sortant : par défaut</translation>
    </message>
    <message>
        <source>Outbound Block Relay: does not relay transactions or addresses</source>
        <extracomment>Explanatory text for an outbound peer connection that relays network information about blocks and not transactions or addresses.</extracomment>
        <translation type="unfinished">Relais de bloc sortant : ne relaye ni transactions ni adresses</translation>
    </message>
    <message>
        <source>Outbound Manual: added using RPC %1 or %2/%3 configuration options</source>
        <extracomment>Explanatory text for an outbound peer connection that was established manually through one of several methods. The numbered arguments are stand-ins for the methods available to establish manual connections.</extracomment>
        <translation type="unfinished">Manuelle sortante : ajoutée avec un RPC %1 ou les options de configuration %2/%3</translation>
    </message>
    <message>
        <source>Outbound Feeler: short-lived, for testing addresses</source>
        <extracomment>Explanatory text for a short-lived outbound peer connection that is used to test the aliveness of known addresses.</extracomment>
        <translation type="unfinished">Palpeur sortant : de courte durée, pour tester des adresses</translation>
    </message>
    <message>
        <source>Outbound Address Fetch: short-lived, for soliciting addresses</source>
        <extracomment>Explanatory text for a short-lived outbound peer connection that is used to request addresses from a peer.</extracomment>
        <translation type="unfinished">Récupération d’adresse sortante : de courte durée, pour solliciter des adresses</translation>
    </message>
    <message>
        <source>we selected the peer for high bandwidth relay</source>
        <translation type="unfinished">nous avons sélectionné le pair comme relais à large bande passante</translation>
    </message>
    <message>
        <source>the peer selected us for high bandwidth relay</source>
        <translation type="unfinished">le pair nous avons sélectionné comme relais à large bande passante</translation>
    </message>
    <message>
        <source>no high bandwidth relay selected</source>
        <translation type="unfinished">aucun relais à large bande passante n’a été sélectionné</translation>
    </message>
    <message>
        <source>&amp;Copy address</source>
        <extracomment>Context menu action to copy the address of a peer.</extracomment>
        <translation type="unfinished">&amp;Copier l’adresse</translation>
    </message>
    <message>
        <source>&amp;Disconnect</source>
        <translation type="unfinished">&amp;Déconnecter</translation>
    </message>
    <message>
        <source>1 &amp;hour</source>
        <translation type="unfinished">1 &amp;heure</translation>
    </message>
    <message>
        <source>1 d&amp;ay</source>
        <translation type="unfinished">1 &amp;jour</translation>
    </message>
    <message>
        <source>1 &amp;week</source>
        <translation type="unfinished">1 &amp;semaine</translation>
    </message>
    <message>
        <source>1 &amp;year</source>
        <translation type="unfinished">1 &amp;an</translation>
    </message>
    <message>
        <source>&amp;Copy IP/Netmask</source>
        <extracomment>Context menu action to copy the IP/Netmask of a banned peer. IP/Netmask is the combination of a peer's IP address and its Netmask. For IP address, see: https://en.wikipedia.org/wiki/IP_address.</extracomment>
        <translation type="unfinished">&amp;Copier l’IP, le masque réseau</translation>
    </message>
    <message>
        <source>&amp;Unban</source>
        <translation type="unfinished">&amp;Réhabiliter</translation>
    </message>
    <message>
        <source>Network activity disabled</source>
        <translation type="unfinished">L’activité réseau est désactivée</translation>
    </message>
    <message>
        <source>Executing command without any wallet</source>
        <translation type="unfinished">Exécution de la commande sans aucun porte-monnaie</translation>
    </message>
    <message>
        <source>Executing command using "%1" wallet</source>
        <translation type="unfinished">Exécution de la commande en utilisant le porte-monnaie « %1 »</translation>
    </message>
    <message>
        <source>Welcome to the %1 RPC console.
Use up and down arrows to navigate history, and %2 to clear screen.
Use %3 and %4 to increase or decrease the font size.
Type %5 for an overview of available commands.
For more information on using this console, type %6.

%7WARNING: Scammers have been active, telling users to type commands here, stealing their wallet contents. Do not use this console without fully understanding the ramifications of a command.%8</source>
        <extracomment>RPC console welcome message. Placeholders %7 and %8 are style tags for the warning content, and they are not space separated from the rest of the text intentionally.</extracomment>
        <translation type="unfinished">Bienvenue dans la console RPC de %1.
Utilisez les touches de déplacement vers le haut et vers le bas pour parcourir l’historique et %2 pour effacer l’écran.
Utilisez %3 et %4 pour augmenter ou diminuer la taille de la police.
Tapez %5 pour un aperçu des commandes proposées.
Pour plus de précisions sur cette console, tapez %6.
%7AVERTISSEMENT : des escrocs sont à l’œuvre et demandent aux utilisateurs de taper des commandes ici, volant ainsi le contenu de leur porte-monnaie. N’utilisez pas cette console sans entièrement comprendre les ramifications d’une commande. %8</translation>
    </message>
    <message>
        <source>Executing…</source>
        <extracomment>A console message indicating an entered command is currently being executed.</extracomment>
        <translation type="unfinished">Éxécution…</translation>
>>>>>>> dd04f2dd
    </message>
    <message>
<<<<<<< HEAD
        <source>Signatures - Sign / Verify a Message</source>
        <translation>Signatures - Sign / Verify a Message</translation>
    </message>
    <message>
        <source>&amp;Sign Message</source>
        <translation>&amp;Sign Message</translation>
    </message>
    <message>
        <source>You can sign messages/agreements with your addresses to prove you can receive bitcoins sent to them. Be careful not to sign anything vague or random, as phishing attacks may try to trick you into signing your identity over to them. Only sign fully-detailed statements you agree to.</source>
        <translation type="unfinished">Vous pouvez signer des messages ou des accords avec vos adresses pour prouver que vous pouvez recevoir des bitcoins à ces dernières. Faites attention de ne rien signer de vague ou au hasard, car des attaques d’hameçonnage pourraient essayer de vous faire signer avec votre identité afin de l’usurper. Ne signez que des déclarations entièrement détaillées et avec lesquelles vous êtes d’accord.</translation>
    </message>
    <message>
        <source>The Bitcoin address to sign the message with</source>
        <translation type="unfinished">L’adresse Bitcoin avec laquelle signer le message</translation>
    </message>
    <message>
        <source>Choose previously used address</source>
        <translation type="unfinished">Choisir une adresse déjà utilisée</translation>
    </message>
    <message>
        <source>Paste address from clipboard</source>
        <translation>Coller l’adresse du presse-papiers</translation>
    </message>
    <message>
        <source>Enter the message you want to sign here</source>
        <translation>Enter the message you want to sign here</translation>
    </message>
    <message>
        <source>Copy the current signature to the system clipboard</source>
        <translation>Copy the current signature to the system clipboard</translation>
    </message>
    <message>
        <source>Sign the message to prove you own this Bitcoin address</source>
        <translation>Sign the message to prove you own this Bitcoin address</translation>
    </message>
    <message>
        <source>Sign &amp;Message</source>
        <translation>Sign &amp;Message</translation>
    </message>
    <message>
        <source>Reset all sign message fields</source>
        <translation>Reset all sign message fields</translation>
    </message>
    <message>
        <source>Clear &amp;All</source>
        <translation>Clear &amp;All</translation>
    </message>
    <message>
        <source>&amp;Verify Message</source>
        <translation>&amp;Verify Message</translation>
    </message>
    <message>
        <source>Enter the receiver's address, message (ensure you copy line breaks, spaces, tabs, etc. exactly) and signature below to verify the message. Be careful not to read more into the signature than what is in the signed message itself, to avoid being tricked by a man-in-the-middle attack. Note that this only proves the signing party receives with the address, it cannot prove sendership of any transaction!</source>
        <translation type="unfinished">Saisir ci-dessous l’adresse du destinataire, le message (s’assurer de copier fidèlement les retours à la ligne, les espaces, les tabulations, etc.) et la signature pour vérifier le message. Faire attention à ne pas déduire davantage de la signature que ce qui est contenu dans le message signé même, pour éviter d’être trompé par une attaque d’homme du milieu. Prendre en compte que cela ne fait que prouver que le signataire reçoit l’adresse et ne peut pas prouver la provenance d’une transaction !</translation>
    </message>
    <message>
        <source>The Bitcoin address the message was signed with</source>
        <translation type="unfinished">L’adresse Bitcoin avec laquelle le message a été signé</translation>
    </message>
    <message>
        <source>The signed message to verify</source>
        <translation type="unfinished">Le message signé à vérifier</translation>
    </message>
    <message>
        <source>The signature given when the message was signed</source>
        <translation type="unfinished">La signature donnée quand le message a été signé</translation>
    </message>
    <message>
        <source>Verify the message to ensure it was signed with the specified Bitcoin address</source>
        <translation>Verify the message to ensure it was signed with the specified Bitcoin address</translation>
    </message>
    <message>
        <source>Verify &amp;Message</source>
        <translation>Verify &amp;Message</translation>
    </message>
    <message>
        <source>Reset all verify message fields</source>
        <translation>Reset all verify message fields</translation>
    </message>
    <message>
        <source>Click "Sign Message" to generate signature</source>
        <translation type="unfinished">Cliquez sur « Signer le message » pour générer la signature</translation>
    </message>
    <message>
        <source>The entered address is invalid.</source>
        <translation type="unfinished">L’adresse saisie est invalide.</translation>
    </message>
    <message>
        <source>Please check the address and try again.</source>
        <translation type="unfinished">Veuillez vérifier l’adresse et ressayer.</translation>
    </message>
    <message>
        <source>The entered address does not refer to a key.</source>
        <translation type="unfinished">L’adresse saisie ne fait pas référence à une clé.</translation>
    </message>
    <message>
        <source>Wallet unlock was cancelled.</source>
        <translation type="unfinished">Le déverrouillage du porte-monnaie a été annulé.</translation>
    </message>
    <message>
        <source>No error</source>
        <translation type="unfinished">Aucune erreur</translation>
    </message>
    <message>
        <source>Private key for the entered address is not available.</source>
        <translation type="unfinished">La clé privée pour l’adresse saisie n’est pas disponible.</translation>
    </message>
    <message>
        <source>Message signing failed.</source>
        <translation type="unfinished">Échec de signature du message.</translation>
    </message>
    <message>
        <source>Message signed.</source>
        <translation type="unfinished">Le message a été signé.</translation>
    </message>
    <message>
        <source>The signature could not be decoded.</source>
        <translation type="unfinished">La signature n’a pu être décodée.</translation>
=======
        <source>(peer: %1)</source>
        <translation type="unfinished">(pair : %1)</translation>
    </message>
    <message>
        <source>via %1</source>
        <translation type="unfinished">par %1</translation>
    </message>
    <message>
        <source>Yes</source>
        <translation type="unfinished">Oui</translation>
    </message>
    <message>
        <source>No</source>
        <translation type="unfinished">Non</translation>
    </message>
    <message>
        <source>To</source>
        <translation type="unfinished">À</translation>
    </message>
    <message>
        <source>From</source>
        <translation type="unfinished">De</translation>
    </message>
    <message>
        <source>Ban for</source>
        <translation type="unfinished">Bannir pendant</translation>
    </message>
    <message>
        <source>Never</source>
        <translation type="unfinished">Jamais</translation>
    </message>
    <message>
        <source>Unknown</source>
        <translation type="unfinished">Inconnu</translation>
    </message>
</context>
<context>
    <name>ReceiveCoinsDialog</name>
    <message>
        <source>&amp;Amount:</source>
        <translation type="unfinished">&amp;Montant :</translation>
    </message>
    <message>
        <source>&amp;Label:</source>
        <translation type="unfinished">&amp;Étiquette :</translation>
    </message>
    <message>
        <source>&amp;Message:</source>
        <translation type="unfinished">M&amp;essage :</translation>
    </message>
    <message>
        <source>An optional message to attach to the payment request, which will be displayed when the request is opened. Note: The message will not be sent with the payment over the Bitcoin network.</source>
        <translation type="unfinished">Un message facultatif à joindre à la demande de paiement et qui sera affiché à l’ouverture de celle-ci. Note : Le message ne sera pas envoyé avec le paiement par le réseau Bitcoin.</translation>
    </message>
    <message>
        <source>An optional label to associate with the new receiving address.</source>
        <translation type="unfinished">Un étiquette facultative à associer à la nouvelle adresse de réception.</translation>
    </message>
    <message>
        <source>Use this form to request payments. All fields are &lt;b&gt;optional&lt;/b&gt;.</source>
        <translation type="unfinished">Utiliser ce formulaire pour demander des paiements. Tous les champs sont  &lt;b&gt;facultatifs&lt;/b&gt;.</translation>
    </message>
    <message>
        <source>An optional amount to request. Leave this empty or zero to not request a specific amount.</source>
        <translation type="unfinished">Un montant facultatif à demander. Ne rien saisir ou un zéro pour ne pas demander de montant précis.</translation>
    </message>
    <message>
        <source>An optional label to associate with the new receiving address (used by you to identify an invoice).  It is also attached to the payment request.</source>
        <translation type="unfinished">Une étiquette facultative à associer à la nouvelle adresse de réception (utilisée par vous pour identifier une facture). Elle est aussi jointe à la demande de paiement.</translation>
    </message>
    <message>
        <source>An optional message that is attached to the payment request and may be displayed to the sender.</source>
        <translation type="unfinished">Un message facultatif joint à la demande de paiement et qui peut être présenté à l’expéditeur.</translation>
    </message>
    <message>
        <source>&amp;Create new receiving address</source>
        <translation type="unfinished">&amp;Créer une nouvelle adresse de réception</translation>
    </message>
    <message>
        <source>Clear all fields of the form.</source>
        <translation type="unfinished">Effacer tous les champs du formulaire.</translation>
    </message>
    <message>
        <source>Clear</source>
        <translation type="unfinished">Effacer</translation>
    </message>
    <message>
        <source>Requested payments history</source>
        <translation type="unfinished">Historique des paiements demandés</translation>
    </message>
    <message>
        <source>Show the selected request (does the same as double clicking an entry)</source>
        <translation type="unfinished">Afficher la demande sélectionnée (comme double-cliquer sur une entrée)</translation>
    </message>
    <message>
        <source>Show</source>
        <translation type="unfinished">Afficher</translation>
    </message>
    <message>
        <source>Remove the selected entries from the list</source>
        <translation type="unfinished">Retirer les entrées sélectionnées de la liste</translation>
    </message>
    <message>
        <source>Remove</source>
        <translation type="unfinished">Retirer</translation>
    </message>
    <message>
        <source>Copy &amp;URI</source>
        <translation type="unfinished">Copier l’&amp;URI</translation>
    </message>
    <message>
        <source>&amp;Copy address</source>
        <translation type="unfinished">&amp;Copier l’adresse</translation>
    </message>
    <message>
        <source>Copy &amp;label</source>
        <translation type="unfinished">Copier l’&amp;étiquette</translation>
    </message>
    <message>
        <source>Copy &amp;message</source>
        <translation type="unfinished">Copier le &amp;message</translation>
    </message>
    <message>
        <source>Copy &amp;amount</source>
        <translation type="unfinished">Copier le &amp;montant</translation>
    </message>
    <message>
        <source>Could not unlock wallet.</source>
        <translation type="unfinished">Impossible de déverrouiller le porte-monnaie.</translation>
    </message>
    <message>
        <source>Could not generate new %1 address</source>
        <translation type="unfinished">Impossible de générer la nouvelle adresse %1</translation>
>>>>>>> dd04f2dd
    </message>
</context>
<context>
    <name>ReceiveRequestDialog</name>
    <message>
<<<<<<< HEAD
        <source>Please check the signature and try again.</source>
        <translation type="unfinished">Veuillez vérifier la signature et ressayer.</translation>
    </message>
    <message>
        <source>The signature did not match the message digest.</source>
        <translation type="unfinished">La signature ne correspond pas au condensé du message.</translation>
    </message>
    <message>
        <source>Message verification failed.</source>
        <translation type="unfinished">Échec de vérification du message.</translation>
    </message>
    <message>
        <source>Message verified.</source>
        <translation type="unfinished">Le message a été vérifié.</translation>
    </message>
</context>
<context>
    <name>TransactionDesc</name>
    <message numerus="yes">
        <source>Open for %n more block(s)</source>
        <translation>
            <numerusform>Open for %n more block</numerusform>
            <numerusform>Open for %n more blocks</numerusform>
        </translation>
    </message>
    <message>
        <source>Open until %1</source>
        <translation type="unfinished">Ouvert jusqu’à %1</translation>
    </message>
    <message>
        <source>conflicted with a transaction with %1 confirmations</source>
        <translation type="unfinished">est en conflit avec une transaction ayant %1 confirmations</translation>
    </message>
    <message>
        <source>0/unconfirmed, %1</source>
        <translation type="unfinished">0/non confirmées, %1</translation>
    </message>
    <message>
        <source>in memory pool</source>
        <translation type="unfinished">dans la réserve de mémoire</translation>
    </message>
    <message>
        <source>not in memory pool</source>
        <translation type="unfinished">pas dans la réserve de mémoire</translation>
    </message>
    <message>
        <source>abandoned</source>
        <translation type="unfinished">abandonnée</translation>
    </message>
    <message>
        <source>%1/unconfirmed</source>
        <translation type="unfinished">%1/non confirmée</translation>
=======
        <source>Request payment to …</source>
        <translation type="unfinished">Demander de paiement à…</translation>
    </message>
    <message>
        <source>Address:</source>
        <translation type="unfinished">Adresse :</translation>
    </message>
    <message>
        <source>Amount:</source>
        <translation type="unfinished">Montant :</translation>
    </message>
    <message>
        <source>Label:</source>
        <translation type="unfinished">Étiquette :</translation>
    </message>
    <message>
        <source>Message:</source>
        <translation type="unfinished">Message :</translation>
    </message>
    <message>
        <source>Wallet:</source>
        <translation type="unfinished">Porte-monnaie :</translation>
    </message>
    <message>
        <source>Copy &amp;URI</source>
        <translation type="unfinished">Copier l’&amp;URI</translation>
    </message>
    <message>
        <source>Copy &amp;Address</source>
        <translation type="unfinished">Copier l’&amp;adresse</translation>
    </message>
    <message>
        <source>&amp;Verify</source>
        <translation type="unfinished">&amp;Vérifier</translation>
    </message>
    <message>
        <source>Verify this address on e.g. a hardware wallet screen</source>
        <translation type="unfinished">Confirmer p. ex. cette adresse sur l’écran d’un porte-monnaie matériel</translation>
    </message>
    <message>
        <source>&amp;Save Image…</source>
        <translation type="unfinished">&amp;Enregistrer l’image…</translation>
    </message>
    <message>
        <source>Payment information</source>
        <translation type="unfinished">Renseignements de paiement</translation>
    </message>
    <message>
        <source>Request payment to %1</source>
        <translation type="unfinished">Demande de paiement à %1</translation>
>>>>>>> dd04f2dd
    </message>
</context>
<context>
    <name>RecentRequestsTableModel</name>
    <message>
<<<<<<< HEAD
        <source>Status</source>
        <translation type="unfinished">État</translation>
    </message>
    <message>
        <source>Generated</source>
        <translation type="unfinished">Générée</translation>
    </message>
    <message>
        <source>From</source>
        <translation type="unfinished">De</translation>
=======
        <source>Label</source>
        <translation type="unfinished">Étiquette</translation>
    </message>
    <message>
        <source>(no label)</source>
        <translation type="unfinished">(aucune étiquette)</translation>
    </message>
    <message>
        <source>(no message)</source>
        <translation type="unfinished">(aucun message)</translation>
    </message>
    <message>
        <source>(no amount requested)</source>
        <translation type="unfinished">(aucun montant demandé)</translation>
    </message>
    <message>
        <source>Requested</source>
        <translation type="unfinished">Demandée</translation>
>>>>>>> dd04f2dd
    </message>
</context>
<context>
    <name>SendCoinsDialog</name>
    <message>
<<<<<<< HEAD
        <source>unknown</source>
        <translation type="unfinished">inconnue</translation>
    </message>
    <message>
        <source>To</source>
        <translation type="unfinished">À</translation>
    </message>
    <message>
        <source>own address</source>
        <translation type="unfinished">votre adresse</translation>
    </message>
    <message>
        <source>watch-only</source>
        <translation type="unfinished">juste-regarder</translation>
    </message>
    <message>
        <source>label</source>
        <translation type="unfinished">étiquette</translation>
    </message>
    <message>
        <source>Credit</source>
        <translation type="unfinished">Crédit</translation>
    </message>
    <message numerus="yes">
        <source>matures in %n more block(s)</source>
        <translation>
            <numerusform>matures in %n more block</numerusform>
            <numerusform>matures in %n more blocks</numerusform>
        </translation>
    </message>
    <message>
        <source>not accepted</source>
        <translation type="unfinished">refusée</translation>
    </message>
    <message>
        <source>Debit</source>
        <translation type="unfinished">Débit</translation>
    </message>
    <message>
        <source>Total debit</source>
        <translation type="unfinished">Débit total</translation>
    </message>
    <message>
        <source>Total credit</source>
        <translation type="unfinished">Crédit total</translation>
    </message>
    <message>
        <source>Transaction fee</source>
        <translation type="unfinished">Frais de transaction</translation>
    </message>
    <message>
        <source>Net amount</source>
        <translation type="unfinished">Montant net</translation>
    </message>
    <message>
        <source>Comment</source>
        <translation type="unfinished">Commentaire</translation>
    </message>
    <message>
        <source>Transaction ID</source>
        <translation type="unfinished">ID de la transaction</translation>
    </message>
    <message>
        <source>Transaction total size</source>
        <translation type="unfinished">Taille totale de la transaction</translation>
    </message>
    <message>
        <source>Transaction virtual size</source>
        <translation type="unfinished">Taille virtuelle de la transaction</translation>
    </message>
    <message>
        <source>Output index</source>
        <translation type="unfinished">Index des sorties</translation>
    </message>
    <message>
        <source> (Certificate was not verified)</source>
        <translation type="unfinished">(Le certificat n’a pas été vérifié)</translation>
    </message>
    <message>
        <source>Merchant</source>
        <translation type="unfinished">Marchand</translation>
    </message>
    <message>
        <source>Generated coins must mature %1 blocks before they can be spent. When you generated this block, it was broadcast to the network to be added to the block chain. If it fails to get into the chain, its state will change to "not accepted" and it won't be spendable. This may occasionally happen if another node generates a block within a few seconds of yours.</source>
        <translation type="unfinished">Les pièces générées doivent mûrir pendant %1 blocs avant de pouvoir être dépensées. Quand vous avez généré ce bloc, il a été diffusé sur le réseau pour être ajouté à la chaîne de blocs. Si son intégration à la chaîne échoue, son état sera modifié en « refusée » et il ne sera pas possible de le dépenser. Cela peut arriver occasionnellement si un autre nœud génère un bloc à quelques secondes du vôtre.</translation>
    </message>
    <message>
        <source>Debug information</source>
        <translation type="unfinished">Informations de débogage</translation>
    </message>
    <message>
        <source>Inputs</source>
        <translation type="unfinished">Entrées</translation>
    </message>
    <message>
        <source>Amount</source>
        <translation type="unfinished">Montant</translation>
    </message>
    <message>
        <source>true</source>
        <translation type="unfinished">vrai</translation>
    </message>
    <message>
        <source>false</source>
        <translation type="unfinished">faux</translation>
=======
        <source>Send Coins</source>
        <translation type="unfinished">Envoyer des pièces</translation>
    </message>
    <message>
        <source>Coin Control Features</source>
        <translation type="unfinished">Fonctions de contrôle des pièces</translation>
    </message>
    <message>
        <source>automatically selected</source>
        <translation type="unfinished">sélectionné automatiquement</translation>
    </message>
    <message>
        <source>Insufficient funds!</source>
        <translation type="unfinished">Les fonds sont insuffisants</translation>
    </message>
    <message>
        <source>Quantity:</source>
        <translation type="unfinished">Quantité :</translation>
    </message>
    <message>
        <source>Bytes:</source>
        <translation type="unfinished">Octets :</translation>
    </message>
    <message>
        <source>Amount:</source>
        <translation type="unfinished">Montant :</translation>
    </message>
    <message>
        <source>Fee:</source>
        <translation type="unfinished">Frais :</translation>
    </message>
    <message>
        <source>After Fee:</source>
        <translation type="unfinished">Après les frais :</translation>
    </message>
    <message>
        <source>Change:</source>
        <translation type="unfinished">Monnaie :</translation>
    </message>
    <message>
        <source>If this is activated, but the change address is empty or invalid, change will be sent to a newly generated address.</source>
        <translation type="unfinished">Si cette option est activée et l’adresse de monnaie est vide ou invalide, la monnaie sera envoyée vers une adresse nouvellement générée.</translation>
    </message>
    <message>
        <source>Custom change address</source>
        <translation type="unfinished">Adresse personnalisée de monnaie</translation>
    </message>
    <message>
        <source>Transaction Fee:</source>
        <translation type="unfinished">Frais de transaction :</translation>
    </message>
    <message>
        <source>Using the fallbackfee can result in sending a transaction that will take several hours or days (or never) to confirm. Consider choosing your fee manually or wait until you have validated the complete chain.</source>
        <translation type="unfinished">L’utilisation de l’option « fallbackfee » (frais de repli) peut avoir comme effet d’envoyer une transaction qui prendra plusieurs heures ou jours pour être confirmée, ou qui ne le sera jamais. Envisagez de choisir vos frais manuellement ou attendez d’avoir validé l’intégralité de la chaîne.</translation>
    </message>
    <message>
        <source>Warning: Fee estimation is currently not possible.</source>
        <translation type="unfinished">Avertissement : L’estimation des frais n’est actuellement pas possible.</translation>
    </message>
    <message>
        <source>per kilobyte</source>
        <translation type="unfinished">par kilo-octet</translation>
    </message>
    <message>
        <source>Hide</source>
        <translation type="unfinished">Cacher</translation>
    </message>
    <message>
        <source>Recommended:</source>
        <translation type="unfinished">Recommandés :</translation>
    </message>
    <message>
        <source>Custom:</source>
        <translation type="unfinished">Personnalisés : </translation>
    </message>
    <message>
        <source>Send to multiple recipients at once</source>
        <translation type="unfinished">Envoyer à plusieurs destinataires à la fois</translation>
    </message>
    <message>
        <source>Add &amp;Recipient</source>
        <translation type="unfinished">Ajouter un &amp;destinataire</translation>
    </message>
    <message>
        <source>Clear all fields of the form.</source>
        <translation type="unfinished">Effacer tous les champs du formulaire.</translation>
    </message>
    <message>
        <source>Dust:</source>
        <translation type="unfinished">Poussière :</translation>
    </message>
    <message>
        <source>Choose…</source>
        <translation type="unfinished">Choisir…</translation>
    </message>
    <message>
        <source>Hide transaction fee settings</source>
        <translation type="unfinished">Cacher les paramètres de frais de transaction</translation>
    </message>
    <message>
        <source>Specify a custom fee per kB (1,000 bytes) of the transaction's virtual size.

Note:  Since the fee is calculated on a per-byte basis, a fee rate of "100 satoshis per kvB" for a transaction size of 500 virtual bytes (half of 1 kvB) would ultimately yield a fee of only 50 satoshis.</source>
        <translation type="unfinished">Indiquer des frais personnalisés par Ko (1 000 octets) de la taille virtuelle de la transaction.

Note : Les frais étant calculés par octet, un taux de frais de « 100 satoshis par Kov » pour une transaction d’une taille de 500 octets (la moitié de 1 Kov) donneront des frais de seulement 50 satoshis.</translation>
    </message>
    <message>
        <source>When there is less transaction volume than space in the blocks, miners as well as relaying nodes may enforce a minimum fee. Paying only this minimum fee is just fine, but be aware that this can result in a never confirming transaction once there is more demand for bitcoin transactions than the network can process.</source>
        <translation type="unfinished">Quand le volume des transactions est inférieur à l’espace dans les blocs, les mineurs et les nœuds de relais peuvent imposer des frais minimaux. Il est correct de payer ces frais minimaux, mais soyez conscient que cette transaction pourrait n’être jamais confirmée si la demande en transactions de bitcoins dépassait la capacité de traitement du réseau.</translation>
>>>>>>> dd04f2dd
    </message>
    <message>
<<<<<<< HEAD
        <source>This pane shows a detailed description of the transaction</source>
        <translation>This pane shows a detailed description of the transaction</translation>
    </message>
    <message>
        <source>Details for %1</source>
        <translation type="unfinished">Détails de %1</translation>
=======
        <source>A too low fee might result in a never confirming transaction (read the tooltip)</source>
        <translation type="unfinished">Si les frais sont trop bas, cette transaction pourrait n’être jamais confirmée (lire l’infobulle)</translation>
    </message>
    <message>
        <source>(Smart fee not initialized yet. This usually takes a few blocks…)</source>
        <translation type="unfinished">(Les frais intelligents ne sont pas encore initialisés. Cela prend habituellement quelques blocs…)</translation>
>>>>>>> dd04f2dd
    </message>
    <message>
<<<<<<< HEAD
        <source>Label</source>
        <translation type="unfinished">Étiquette</translation>
    </message>
    <message numerus="yes">
        <source>Open for %n more block(s)</source>
        <translation>
            <numerusform>Open for %n more block</numerusform>
            <numerusform>Open for %n more blocks</numerusform>
        </translation>
    </message>
    <message>
        <source>Open until %1</source>
        <translation type="unfinished">Ouvert jusqu’à %1</translation>
    </message>
    <message>
        <source>Unconfirmed</source>
        <translation type="unfinished">Non confirmée</translation>
    </message>
    <message>
        <source>Abandoned</source>
        <translation type="unfinished">Abandonnée</translation>
    </message>
    <message>
        <source>Confirming (%1 of %2 recommended confirmations)</source>
        <translation type="unfinished">Confirmation (%1 sur %2 confirmations recommandées)</translation>
    </message>
    <message>
        <source>Confirmed (%1 confirmations)</source>
        <translation type="unfinished">Confirmée (%1 confirmations)</translation>
    </message>
    <message>
        <source>Conflicted</source>
        <translation type="unfinished">En conflit</translation>
    </message>
    <message>
        <source>Immature (%1 confirmations, will be available after %2)</source>
        <translation type="unfinished">Immature (%1 confirmations, sera disponible après %2)</translation>
    </message>
    <message>
        <source>Generated but not accepted</source>
        <translation type="unfinished">Générée mais refusée</translation>
    </message>
    <message>
        <source>Received with</source>
        <translation type="unfinished">Reçue avec</translation>
    </message>
    <message>
        <source>Received from</source>
        <translation type="unfinished">Reçue de</translation>
    </message>
    <message>
        <source>Sent to</source>
        <translation type="unfinished">Envoyée à</translation>
    </message>
    <message>
        <source>Payment to yourself</source>
        <translation type="unfinished">Paiement à vous-même</translation>
    </message>
    <message>
        <source>Mined</source>
        <translation type="unfinished">Miné </translation>
    </message>
    <message>
        <source>watch-only</source>
        <translation type="unfinished">juste-regarder</translation>
    </message>
    <message>
        <source>(n/a)</source>
        <translation type="unfinished">(n.d)</translation>
    </message>
    <message>
        <source>(no label)</source>
        <translation type="unfinished">(aucune étiquette)</translation>
    </message>
    <message>
        <source>Transaction status. Hover over this field to show number of confirmations.</source>
        <translation type="unfinished">État de la transaction. Survoler ce champ avec la souris pour afficher le nombre de confirmations.</translation>
    </message>
    <message>
        <source>Date and time that the transaction was received.</source>
        <translation type="unfinished">Date et heure de réception de la transaction.</translation>
    </message>
    <message>
        <source>Type of transaction.</source>
        <translation type="unfinished">Type de transaction.</translation>
    </message>
    <message>
        <source>Whether or not a watch-only address is involved in this transaction.</source>
        <translation type="unfinished">Une adresse juste-regarder est-elle ou non impliquée dans cette transaction.</translation>
    </message>
    <message>
        <source>User-defined intent/purpose of the transaction.</source>
        <translation type="unfinished">Intention/but de la transaction défini par l’utilisateur.</translation>
    </message>
    <message>
        <source>Amount removed from or added to balance.</source>
        <translation type="unfinished">Le montant a été ajouté ou soustrait du solde.</translation>
=======
        <source>Confirmation time target:</source>
        <translation type="unfinished">Estimation du délai de confirmation :</translation>
    </message>
    <message>
        <source>Enable Replace-By-Fee</source>
        <translation type="unfinished">Activer Remplacer-par-des-frais</translation>
    </message>
    <message>
        <source>With Replace-By-Fee (BIP-125) you can increase a transaction's fee after it is sent. Without this, a higher fee may be recommended to compensate for increased transaction delay risk.</source>
        <translation type="unfinished">Avec Remplacer-par-des-frais (BIP-125), vous pouvez augmenter les frais de transaction après qu’elle est envoyée. Sans cela, des frais plus élevés peuvent être recommandés pour compenser le risque accru de retard transactionnel.</translation>
    </message>
    <message>
        <source>Clear &amp;All</source>
        <translation type="unfinished">&amp;Tout effacer</translation>
    </message>
    <message>
        <source>Balance:</source>
        <translation type="unfinished">Solde :</translation>
    </message>
    <message>
        <source>Confirm the send action</source>
        <translation type="unfinished">Confirmer l’action d’envoi</translation>
    </message>
    <message>
        <source>S&amp;end</source>
        <translation type="unfinished">E&amp;nvoyer</translation>
    </message>
    <message>
        <source>Copy quantity</source>
        <translation type="unfinished">Copier la quantité</translation>
    </message>
    <message>
        <source>Copy amount</source>
        <translation type="unfinished">Copier le montant</translation>
    </message>
    <message>
        <source>Copy fee</source>
        <translation type="unfinished">Copier les frais</translation>
    </message>
    <message>
        <source>Copy after fee</source>
        <translation type="unfinished">Copier après les frais</translation>
    </message>
    <message>
        <source>Copy bytes</source>
        <translation type="unfinished">Copier les octets</translation>
    </message>
    <message>
        <source>Copy dust</source>
        <translation type="unfinished">Copier la poussière</translation>
    </message>
    <message>
        <source>Copy change</source>
        <translation type="unfinished">Copier la monnaie</translation>
    </message>
    <message>
        <source>%1 (%2 blocks)</source>
        <translation type="unfinished">%1 (%2 blocs)</translation>
    </message>
    <message>
        <source>Sign on device</source>
        <extracomment>"device" usually means a hardware wallet.</extracomment>
        <translation type="unfinished">Signer sur l’appareil externe</translation>
    </message>
    <message>
        <source>Connect your hardware wallet first.</source>
        <translation type="unfinished">Connecter d’abord le porte-monnaie matériel.</translation>
    </message>
    <message>
        <source>Set external signer script path in Options -&gt; Wallet</source>
        <extracomment>"External signer" means using devices such as hardware wallets.</extracomment>
        <translation type="unfinished">Définir le chemin script du signataire externe dans Options -&gt; Porte-monnaie</translation>
    </message>
    <message>
        <source>Cr&amp;eate Unsigned</source>
        <translation type="unfinished">Cr&amp;éer une transaction non signée</translation>
    </message>
    <message>
        <source>Creates a Partially Signed Bitcoin Transaction (PSBT) for use with e.g. an offline %1 wallet, or a PSBT-compatible hardware wallet.</source>
        <translation type="unfinished">Crée une transaction Bitcoin signée partiellement (TBSP) à utiliser, par exemple, avec un porte-monnaie %1 hors ligne ou avec un porte-monnaie matériel compatible TBSP.</translation>
    </message>
    <message>
        <source> from wallet '%1'</source>
        <translation type="unfinished">du porte-monnaie '%1'</translation>
    </message>
    <message>
        <source>%1 to '%2'</source>
        <translation type="unfinished">%1 à '%2'</translation>
    </message>
    <message>
        <source>%1 to %2</source>
        <translation type="unfinished">%1 à %2</translation>
    </message>
    <message>
        <source>To review recipient list click "Show Details…"</source>
        <translation type="unfinished">Pour réviser la liste des destinataires, cliquez sur « Afficher les détails… »</translation>
    </message>
    <message>
        <source>Sign failed</source>
        <translation type="unfinished">Échec de signature</translation>
    </message>
    <message>
        <source>External signer not found</source>
        <extracomment>"External signer" means using devices such as hardware wallets.</extracomment>
        <translation type="unfinished">Le signataire externe est introuvable</translation>
>>>>>>> dd04f2dd
    </message>
    <message>
<<<<<<< HEAD
        <source>All</source>
        <translation type="unfinished">Toutes</translation>
    </message>
    <message>
        <source>Today</source>
        <translation type="unfinished">Aujourd’hui</translation>
    </message>
    <message>
        <source>This week</source>
        <translation type="unfinished">Cette semaine</translation>
    </message>
    <message>
        <source>This month</source>
        <translation type="unfinished">Ce mois</translation>
    </message>
    <message>
        <source>Last month</source>
        <translation type="unfinished">Le mois dernier</translation>
    </message>
    <message>
        <source>This year</source>
        <translation type="unfinished">Cette année</translation>
    </message>
    <message>
        <source>Received with</source>
        <translation type="unfinished">Reçue avec</translation>
    </message>
    <message>
        <source>Sent to</source>
        <translation type="unfinished">Envoyée à</translation>
    </message>
    <message>
        <source>To yourself</source>
        <translation type="unfinished">À vous-même</translation>
    </message>
    <message>
        <source>Mined</source>
        <translation type="unfinished">Miné </translation>
    </message>
    <message>
        <source>Other</source>
        <translation type="unfinished">Autres </translation>
    </message>
    <message>
        <source>Enter address, transaction id, or label to search</source>
        <translation type="unfinished">Saisir l’adresse, l’ID de transaction ou l’étiquette à chercher</translation>
    </message>
    <message>
        <source>Min amount</source>
        <translation type="unfinished">Montant min.</translation>
    </message>
    <message>
        <source>Range…</source>
        <translation type="unfinished">plage</translation>
    </message>
    <message>
        <source>&amp;Copy address</source>
        <translation type="unfinished">&amp;Copier l’adresse</translation>
    </message>
    <message>
        <source>Copy &amp;label</source>
        <translation type="unfinished">Copier l’&amp;étiquette</translation>
    </message>
    <message>
        <source>Copy &amp;amount</source>
        <translation type="unfinished">Copier le &amp;montant</translation>
    </message>
    <message>
        <source>Copy transaction &amp;ID</source>
        <translation type="unfinished">Copier l’&amp;ID de la transaction</translation>
    </message>
    <message>
        <source>A&amp;bandon transaction</source>
        <translation type="unfinished">A&amp;bandonner la transaction</translation>
    </message>
    <message>
        <source>&amp;Edit address label</source>
        <translation type="unfinished">Modifier l'adresse de l'étiquette. </translation>
    </message>
    <message>
        <source>Export Transaction History</source>
        <translation type="unfinished">Exporter l’historique transactionnel</translation>
    </message>
    <message>
        <source>Comma separated file</source>
        <extracomment>Expanded name of the CSV file format. See https://en.wikipedia.org/wiki/Comma-separated_values</extracomment>
        <translation type="unfinished">Fichier séparé par des virgules</translation>
    </message>
    <message>
        <source>Confirmed</source>
        <translation type="unfinished">Confirmée</translation>
    </message>
    <message>
        <source>Watch-only</source>
        <translation type="unfinished">Juste-regarder</translation>
    </message>
    <message>
        <source>Label</source>
        <translation type="unfinished">Étiquette</translation>
    </message>
    <message>
        <source>Address</source>
        <translation type="unfinished">Adresse</translation>
    </message>
    <message>
        <source>ID</source>
        <translation type="unfinished">ID </translation>
    </message>
    <message>
        <source>Exporting Failed</source>
        <translation type="unfinished">Échec d’exportation</translation>
    </message>
    <message>
        <source>There was an error trying to save the transaction history to %1.</source>
        <translation type="unfinished">Une erreur est survenue lors de l’enregistrement de l’historique transactionnel vers %1.</translation>
    </message>
    <message>
        <source>Exporting Successful</source>
        <translation type="unfinished">L’exportation est réussie</translation>
    </message>
    <message>
        <source>The transaction history was successfully saved to %1.</source>
        <translation type="unfinished">L’historique transactionnel a été enregistré avec succès vers %1.</translation>
    </message>
    <message>
        <source>Range:</source>
        <translation type="unfinished">Plage :</translation>
    </message>
    <message>
        <source>to</source>
        <translation type="unfinished">à </translation>
=======
        <source>External signer failure</source>
        <extracomment>"External signer" means using devices such as hardware wallets.</extracomment>
        <translation type="unfinished">Échec du signataire externe</translation>
    </message>
    <message>
        <source>Save Transaction Data</source>
        <translation type="unfinished">Enregistrer les données de la transaction</translation>
    </message>
    <message>
        <source>Partially Signed Transaction (Binary)</source>
        <extracomment>Expanded name of the binary PSBT file format. See: BIP 174.</extracomment>
        <translation type="unfinished">Transaction signée partiellement (fichier binaire)</translation>
    </message>
    <message>
        <source>PSBT saved</source>
        <translation type="unfinished">La TBSP a été enregistrée</translation>
    </message>
    <message>
        <source>External balance:</source>
        <translation type="unfinished">Solde externe :</translation>
    </message>
    <message>
        <source>or</source>
        <translation type="unfinished">ou</translation>
    </message>
    <message>
        <source>You can increase the fee later (signals Replace-By-Fee, BIP-125).</source>
        <translation type="unfinished">Vous pouvez augmenter les frais ultérieurement (signale Remplacer-par-des-frais, BIP-125).</translation>
    </message>
    <message>
        <source>Please, review your transaction proposal. This will produce a Partially Signed Bitcoin Transaction (PSBT) which you can save or copy and then sign with e.g. an offline %1 wallet, or a PSBT-compatible hardware wallet.</source>
        <extracomment>Text to inform a user attempting to create a transaction of their current options. At this stage, a user can only create a PSBT. This string is displayed when private keys are disabled and an external signer is not available.</extracomment>
        <translation type="unfinished">Veuillez réviser votre proposition de transaction. Une transaction Bitcoin partiellement signée (TBSP) sera produite, que vous pourrez enregistrer ou copier puis signer avec, par exemple, un porte-monnaie %1 hors ligne ou avec un porte-monnaie matériel compatible TBSP.</translation>
    </message>
    <message>
        <source>Do you want to create this transaction?</source>
        <extracomment>Message displayed when attempting to create a transaction. Cautionary text to prompt the user to verify that the displayed transaction details represent the transaction the user intends to create.</extracomment>
        <translation type="unfinished">Voulez-vous créer cette transaction ?</translation>
    </message>
    <message>
        <source>Please, review your transaction. You can create and send this transaction or create a Partially Signed Bitcoin Transaction (PSBT), which you can save or copy and then sign with, e.g., an offline %1 wallet, or a PSBT-compatible hardware wallet.</source>
        <extracomment>Text to inform a user attempting to create a transaction of their current options. At this stage, a user can send their transaction or create a PSBT. This string is displayed when both private keys and PSBT controls are enabled.</extracomment>
        <translation type="unfinished">Veuillez réviser votre transaction. Vous pouvez créer et envoyer cette transaction ou créer une transaction Bitcoin partiellement signée (TBSP), que vous pouvez enregistrer ou copier, et ensuite avec laquelle signer, par ex., un porte-monnaie %1 hors ligne ou avec un porte-monnaie matériel compatible TBSP.</translation>
    </message>
    <message>
        <source>Please, review your transaction.</source>
        <extracomment>Text to prompt a user to review the details of the transaction they are attempting to send.</extracomment>
        <translation type="unfinished">Veuillez vérifier votre transaction.</translation>
    </message>
    <message>
        <source>Transaction fee</source>
        <translation type="unfinished">Frais de transaction</translation>
    </message>
    <message>
        <source>Not signalling Replace-By-Fee, BIP-125.</source>
        <translation type="unfinished">Ne signale pas Remplacer-par-des-frais, BIP-125.</translation>
    </message>
    <message>
        <source>Total Amount</source>
        <translation type="unfinished">Montant total</translation>
    </message>
    <message>
        <source>Confirm send coins</source>
        <translation type="unfinished">Confirmer l’envoi de pièces</translation>
    </message>
    <message>
        <source>Watch-only balance:</source>
        <translation type="unfinished">Solde juste-regarder :</translation>
    </message>
    <message>
        <source>The recipient address is not valid. Please recheck.</source>
        <translation type="unfinished">L’adresse du destinataire est invalide. Veuillez la revérifier.</translation>
    </message>
    <message>
        <source>The amount to pay must be larger than 0.</source>
        <translation type="unfinished">Le montant à payer doit être supérieur à 0.</translation>
    </message>
    <message>
        <source>The amount exceeds your balance.</source>
        <translation type="unfinished">Le montant dépasse votre solde.</translation>
    </message>
    <message>
        <source>The total exceeds your balance when the %1 transaction fee is included.</source>
        <translation type="unfinished">Le montant dépasse votre solde quand les frais de transaction de %1 sont compris.</translation>
    </message>
    <message>
        <source>Duplicate address found: addresses should only be used once each.</source>
        <translation type="unfinished">Une adresse identique a été trouvée : chaque adresse ne devrait être utilisée qu’une fois.</translation>
    </message>
    <message>
        <source>Transaction creation failed!</source>
        <translation type="unfinished">Échec de création de la transaction</translation>
    </message>
    <message>
        <source>A fee higher than %1 is considered an absurdly high fee.</source>
        <translation type="unfinished">Des frais supérieurs à %1 sont considérés comme ridiculement élevés.</translation>
    </message>
    <message>
        <source>Payment request expired.</source>
        <translation type="unfinished">La demande de paiement a expiré.</translation>
    </message>
    <message>
        <source>Warning: Invalid Bitcoin address</source>
        <translation type="unfinished">Avertissement : L’adresse Bitcoin est invalide</translation>
    </message>
    <message>
        <source>Warning: Unknown change address</source>
        <translation type="unfinished">Avertissement : L’adresse de monnaie est inconnue</translation>
    </message>
    <message>
        <source>Confirm custom change address</source>
        <translation type="unfinished">Confirmer l’adresse personnalisée de monnaie</translation>
    </message>
    <message>
        <source>The address you selected for change is not part of this wallet. Any or all funds in your wallet may be sent to this address. Are you sure?</source>
        <translation type="unfinished">L’adresse que vous avez sélectionnée pour la monnaie ne fait pas partie de ce porte-monnaie. Les fonds de ce porte-monnaie peuvent en partie ou en totalité être envoyés vers cette adresse. Êtes-vous certain ?</translation>
    </message>
    <message>
        <source>(no label)</source>
        <translation type="unfinished">(aucune étiquette)</translation>
    </message>
</context>
<context>
    <name>SendCoinsEntry</name>
    <message>
        <source>A&amp;mount:</source>
        <translation type="unfinished">&amp;Montant :</translation>
    </message>
    <message>
        <source>Pay &amp;To:</source>
        <translation type="unfinished">&amp;Payer à :</translation>
    </message>
    <message>
        <source>&amp;Label:</source>
        <translation type="unfinished">&amp;Étiquette :</translation>
    </message>
    <message>
        <source>Choose previously used address</source>
        <translation type="unfinished">Choisir une adresse déjà utilisée</translation>
    </message>
    <message>
        <source>The Bitcoin address to send the payment to</source>
        <translation type="unfinished">L’adresse Bitcoin à laquelle envoyer le paiement</translation>
    </message>
    <message>
        <source>Paste address from clipboard</source>
        <translation type="unfinished">Coller l’adresse du presse-papiers</translation>
    </message>
    <message>
        <source>Remove this entry</source>
        <translation type="unfinished">Supprimer cette entrée</translation>
    </message>
    <message>
        <source>The amount to send in the selected unit</source>
        <translation type="unfinished">Le montant à envoyer dans l’unité sélectionnée</translation>
    </message>
    <message>
        <source>The fee will be deducted from the amount being sent. The recipient will receive less bitcoins than you enter in the amount field. If multiple recipients are selected, the fee is split equally.</source>
        <translation type="unfinished">Les frais seront déduits du montant envoyé. Le destinataire recevra moins de bitcoins que le montant saisi dans le champ de montant. Si plusieurs destinataires sont sélectionnés, les frais seront partagés également.</translation>
    </message>
    <message>
        <source>S&amp;ubtract fee from amount</source>
        <translation type="unfinished">S&amp;oustraire les frais du montant</translation>
    </message>
    <message>
        <source>Use available balance</source>
        <translation type="unfinished">Utiliser le solde disponible</translation>
    </message>
    <message>
        <source>Message:</source>
        <translation type="unfinished">Message :</translation>
    </message>
    <message>
        <source>This is an unauthenticated payment request.</source>
        <translation type="unfinished">Cette demande de paiement n’est pas authentifiée.</translation>
    </message>
    <message>
        <source>This is an authenticated payment request.</source>
        <translation type="unfinished">Cette demande de paiement est authentifiée.</translation>
    </message>
    <message>
        <source>Enter a label for this address to add it to the list of used addresses</source>
        <translation type="unfinished">Saisir une étiquette pour cette adresse afin de l’ajouter à la liste d’adresses utilisées</translation>
    </message>
    <message>
        <source>A message that was attached to the bitcoin: URI which will be stored with the transaction for your reference. Note: This message will not be sent over the Bitcoin network.</source>
        <translation type="unfinished">Un message qui était joint à l’URI bitcoin: et qui sera stocké avec la transaction pour référence. Note : Ce message ne sera pas envoyé par le réseau Bitcoin.</translation>
>>>>>>> dd04f2dd
    </message>
    <message>
<<<<<<< HEAD
        <source>Create a new wallet</source>
        <translation type="unfinished">Créer un nouveau porte-monnaie</translation>
=======
        <source>Pay To:</source>
        <translation type="unfinished">Payer à :</translation>
    </message>
    <message>
        <source>Memo:</source>
        <translation type="unfinished">Mémo :</translation>
>>>>>>> dd04f2dd
    </message>
</context>
<context>
    <name>SendConfirmationDialog</name>
    <message>
<<<<<<< HEAD
        <source>Send Coins</source>
        <translation type="unfinished">Envoyer des pièces</translation>
    </message>
    <message>
        <source>Fee bump error</source>
        <translation type="unfinished">Erreur d’augmentation des frais</translation>
=======
        <source>Send</source>
        <translation type="unfinished">Envoyer</translation>
    </message>
    <message>
        <source>Create Unsigned</source>
        <translation type="unfinished">Créer une transaction non signée</translation>
>>>>>>> dd04f2dd
    </message>
</context>
<context>
    <name>SignVerifyMessageDialog</name>
    <message>
<<<<<<< HEAD
        <source>Increasing transaction fee failed</source>
        <translation type="unfinished">Échec d’augmentation des frais de transaction</translation>
    </message>
    <message>
        <source>Do you want to increase the fee?</source>
        <translation type="unfinished">Souhaitez-vous augmenter les frais ?</translation>
    </message>
    <message>
        <source>Do you want to draft a transaction with fee increase?</source>
        <translation type="unfinished">Souhaitez-vous créer une ébauche de transaction avec une augmentation des frais ?</translation>
    </message>
    <message>
        <source>Current fee:</source>
        <translation type="unfinished">Frais actuels :</translation>
    </message>
    <message>
        <source>Increase:</source>
        <translation type="unfinished">Augmentation :</translation>
    </message>
    <message>
        <source>New fee:</source>
        <translation type="unfinished">Nouveaux frais :</translation>
    </message>
    <message>
        <source>Confirm fee bump</source>
        <translation type="unfinished">Confirmer l’augmentation des frais</translation>
    </message>
    <message>
        <source>Can't draft transaction.</source>
        <translation type="unfinished">Impossible de créer une ébauche de la transaction.</translation>
    </message>
    <message>
        <source>PSBT copied</source>
        <translation type="unfinished">La TBPS a été copiée</translation>
    </message>
    <message>
        <source>Can't sign transaction.</source>
        <translation type="unfinished">Impossible de signer la transaction.</translation>
    </message>
    <message>
        <source>Could not commit transaction</source>
        <translation type="unfinished">Impossible de valider la transaction</translation>
    </message>
    <message>
        <source>Can't display address</source>
        <translation type="unfinished">Impossible d'afficher l'adresse</translation>
    </message>
    <message>
        <source>default wallet</source>
        <translation type="unfinished">porte-monnaie par défaut</translation>
=======
        <source>Signatures - Sign / Verify a Message</source>
        <translation type="unfinished">Signatures – Signer ou vérifier un message</translation>
    </message>
    <message>
        <source>&amp;Sign Message</source>
        <translation type="unfinished">&amp;Signer un message</translation>
    </message>
    <message>
        <source>You can sign messages/agreements with your addresses to prove you can receive bitcoins sent to them. Be careful not to sign anything vague or random, as phishing attacks may try to trick you into signing your identity over to them. Only sign fully-detailed statements you agree to.</source>
        <translation type="unfinished">Vous pouvez signer des messages ou des accords avec vos adresses pour prouver que vous pouvez recevoir des bitcoins à ces dernières. Faites attention de ne rien signer de vague ou au hasard, car des attaques d’hameçonnage pourraient essayer de vous faire signer avec votre identité afin de l’usurper. Ne signez que des déclarations entièrement détaillées et avec lesquelles vous êtes d’accord.</translation>
    </message>
    <message>
        <source>The Bitcoin address to sign the message with</source>
        <translation type="unfinished">L’adresse Bitcoin avec laquelle signer le message</translation>
    </message>
    <message>
        <source>Choose previously used address</source>
        <translation type="unfinished">Choisir une adresse utilisée précédemment</translation>
    </message>
    <message>
        <source>Paste address from clipboard</source>
        <translation type="unfinished">Coller l’adresse du presse-papiers</translation>
    </message>
    <message>
        <source>Enter the message you want to sign here</source>
        <translation type="unfinished">Saisir ici le message que vous voulez signer</translation>
    </message>
    <message>
        <source>Copy the current signature to the system clipboard</source>
        <translation type="unfinished">Copier la signature actuelle dans le presse-papiers</translation>
    </message>
    <message>
        <source>Sign the message to prove you own this Bitcoin address</source>
        <translation type="unfinished">Signer le message afin de prouver que vous détenez cette adresse Bitcoin</translation>
    </message>
    <message>
        <source>Sign &amp;Message</source>
        <translation type="unfinished">Signer le &amp;message</translation>
    </message>
    <message>
        <source>Reset all sign message fields</source>
        <translation type="unfinished">Réinitialiser tous les champs de signature de message</translation>
    </message>
    <message>
        <source>Clear &amp;All</source>
        <translation type="unfinished">&amp;Tout effacer</translation>
>>>>>>> dd04f2dd
    </message>
    <message>
<<<<<<< HEAD
        <source>&amp;Export</source>
        <translation type="unfinished">&amp;Exporter</translation>
    </message>
    <message>
        <source>Export the data in the current tab to a file</source>
        <translation type="unfinished">Exporter les données de l’onglet actuel vers un fichier</translation>
    </message>
    <message>
        <source>Error</source>
        <translation type="unfinished">Erreur</translation>
    </message>
    <message>
        <source>Backup Wallet</source>
        <translation type="unfinished">Sauvegarder le porte-monnaie</translation>
    </message>
    <message>
        <source>Wallet Data</source>
        <extracomment>Name of the wallet data file format.</extracomment>
        <translation type="unfinished">Données du porte-monnaie</translation>
    </message>
    <message>
        <source>Backup Failed</source>
        <translation type="unfinished">Échec de la sauvegarde</translation>
    </message>
    <message>
        <source>There was an error trying to save the wallet data to %1.</source>
        <translation type="unfinished">Une erreur est survenue lors de l’enregistrement des données du porte-monnaie vers %1.</translation>
    </message>
    <message>
        <source>Backup Successful</source>
        <translation type="unfinished">La sauvegarde est réussie</translation>
    </message>
    <message>
        <source>The wallet data was successfully saved to %1.</source>
        <translation type="unfinished">Les données du porte-monnaie ont été enregistrées avec succès vers %1</translation>
    </message>
    <message>
        <source>Cancel</source>
        <translation type="unfinished">Annuler</translation>
=======
        <source>&amp;Verify Message</source>
        <translation type="unfinished">&amp;Vérifier un message</translation>
    </message>
    <message>
        <source>Enter the receiver's address, message (ensure you copy line breaks, spaces, tabs, etc. exactly) and signature below to verify the message. Be careful not to read more into the signature than what is in the signed message itself, to avoid being tricked by a man-in-the-middle attack. Note that this only proves the signing party receives with the address, it cannot prove sendership of any transaction!</source>
        <translation type="unfinished">Saisissez ci-dessous l’adresse du destinataire, le message (assurez-vous de copier fidèlement les retours à la ligne, les espaces, les tabulations, etc.) et la signature pour vérifier le message. Faites attention à ne pas déduire davantage de la signature que ce qui est contenu dans le message signé même, pour éviter d’être trompé par une attaque de l’intercepteur. Notez que cela ne fait que prouver que le signataire reçoit avec l’adresse et ne peut pas prouver la provenance d’une transaction.</translation>
    </message>
    <message>
        <source>The Bitcoin address the message was signed with</source>
        <translation type="unfinished">L’adresse Bitcoin avec laquelle le message a été signé</translation>
    </message>
    <message>
        <source>The signed message to verify</source>
        <translation type="unfinished">Le message signé à vérifier</translation>
    </message>
    <message>
        <source>The signature given when the message was signed</source>
        <translation type="unfinished">La signature donnée quand le message a été signé</translation>
    </message>
    <message>
        <source>Verify the message to ensure it was signed with the specified Bitcoin address</source>
        <translation type="unfinished">Vérifier le message pour s’assurer qu’il a été signé avec l’adresse Bitcoin indiquée</translation>
    </message>
    <message>
        <source>Verify &amp;Message</source>
        <translation type="unfinished">Vérifier le &amp;message</translation>
    </message>
    <message>
        <source>Reset all verify message fields</source>
        <translation type="unfinished">Réinitialiser tous les champs de vérification de message</translation>
    </message>
    <message>
        <source>Click "Sign Message" to generate signature</source>
        <translation type="unfinished">Cliquez sur « Signer le message » pour générer la signature</translation>
    </message>
    <message>
        <source>The entered address is invalid.</source>
        <translation type="unfinished">L’adresse saisie est invalide.</translation>
    </message>
    <message>
        <source>Please check the address and try again.</source>
        <translation type="unfinished">Veuillez vérifier l’adresse et réessayer.</translation>
    </message>
    <message>
        <source>The entered address does not refer to a key.</source>
        <translation type="unfinished">L’adresse saisie ne fait pas référence à une clé.</translation>
    </message>
    <message>
        <source>Wallet unlock was cancelled.</source>
        <translation type="unfinished">Le déverrouillage du porte-monnaie a été annulé.</translation>
    </message>
    <message>
        <source>No error</source>
        <translation type="unfinished">Aucune erreur</translation>
    </message>
    <message>
        <source>Private key for the entered address is not available.</source>
        <translation type="unfinished">La clé privée pour l’adresse saisie n’est pas disponible.</translation>
>>>>>>> dd04f2dd
    </message>
    <message>
<<<<<<< HEAD
        <source>The %s developers</source>
        <translation type="unfinished">Les développeurs de %s</translation>
    </message>
    <message>
        <source>-maxtxfee is set very high! Fees this large could be paid on a single transaction.</source>
        <translation type="unfinished">La valeur -maxtxfee est très élevée ! Des frais aussi élevés pourraient être payés en une seule transaction.</translation>
    </message>
    <message>
        <source>Cannot downgrade wallet from version %i to version %i. Wallet version unchanged.</source>
        <translation type="unfinished">Impossible de rétrograder le porte-monnaie de la version %i à la version %i. La version du porte-monnaie reste inchangée.</translation>
    </message>
    <message>
        <source>Cannot obtain a lock on data directory %s. %s is probably already running.</source>
        <translation type="unfinished">Impossible d’obtenir un verrou sur le répertoire de données %s. %s fonctionne probablement déjà.</translation>
    </message>
    <message>
        <source>Cannot provide specific connections and have addrman find outgoing connections at the same.</source>
        <translation type="unfinished">Il est impossible de fournir des connexions particulières et en même temps demander à addrman de trouver les connexions sortantes.</translation>
    </message>
    <message>
        <source>Distributed under the MIT software license, see the accompanying file %s or %s</source>
        <translation type="unfinished">Distribué sous la licence MIT d’utilisation d’un logiciel. Consulter le fichier joint %s ou %s</translation>
    </message>
    <message>
        <source>Error reading %s! All keys read correctly, but transaction data or address book entries might be missing or incorrect.</source>
        <translation type="unfinished">Erreur de lecture de %s ! Toutes les clés ont été lues correctement, mais les données transactionnelles ou les entrées du carnet d’adresses sont peut-être manquantes ou incorrectes.</translation>
=======
        <source>Message signing failed.</source>
        <translation type="unfinished">Échec de signature du message.</translation>
    </message>
    <message>
        <source>Message signed.</source>
        <translation type="unfinished">Le message a été signé.</translation>
    </message>
    <message>
        <source>The signature could not be decoded.</source>
        <translation type="unfinished">La signature n’a pu être décodée.</translation>
    </message>
    <message>
        <source>Please check the signature and try again.</source>
        <translation type="unfinished">Veuillez vérifier la signature et réessayer.</translation>
    </message>
    <message>
        <source>The signature did not match the message digest.</source>
        <translation type="unfinished">La signature ne correspond pas au condensé du message.</translation>
    </message>
    <message>
        <source>Message verification failed.</source>
        <translation type="unfinished">Échec de vérification du message.</translation>
    </message>
    <message>
        <source>Message verified.</source>
        <translation type="unfinished">Le message a été vérifié.</translation>
>>>>>>> dd04f2dd
    </message>
</context>
<context>
    <name>SplashScreen</name>
    <message>
<<<<<<< HEAD
        <source>Error: Listening for incoming connections failed (listen returned error %s)</source>
        <translation type="unfinished">Erreur : L’écoute des connexions entrantes a échoué (l’écoute a retourné l’erreur %s)</translation>
    </message>
    <message>
        <source>Fee estimation failed. Fallbackfee is disabled. Wait a few blocks or enable -fallbackfee.</source>
        <translation type="unfinished">Échec d’estimation des frais. L’option de frais de repli est désactivée. Attendez quelques blocs ou activez -fallbackfee.</translation>
    </message>
    <message>
        <source>File %s already exists. If you are sure this is what you want, move it out of the way first.</source>
        <translation type="unfinished">Le fichier %sexiste déjà. Si vous souhaitez continuer, veuillez vous en débarasser.</translation>
=======
        <source>(press q to shutdown and continue later)</source>
        <translation type="unfinished">(appuyer sur q pour fermer et poursuivre plus tard)</translation>
    </message>
    <message>
        <source>press q to shutdown</source>
        <translation type="unfinished">Appuyer sur q pour fermer</translation>
>>>>>>> dd04f2dd
    </message>
</context>
<context>
    <name>TrafficGraphWidget</name>
    <message>
<<<<<<< HEAD
        <source>Invalid amount for -maxtxfee=&lt;amount&gt;: '%s' (must be at least the minrelay fee of %s to prevent stuck transactions)</source>
        <translation type="unfinished">Montant invalide pour -maxtxfee=&lt;amount&gt; : « %s » (doit être au moins les frais minrelay de %s pour prévenir le blocage des transactions)</translation>
=======
        <source>kB/s</source>
        <translation type="unfinished">Ko/s</translation>
>>>>>>> dd04f2dd
    </message>
</context>
<context>
    <name>TransactionDesc</name>
    <message>
<<<<<<< HEAD
        <source>Please check that your computer's date and time are correct! If your clock is wrong, %s will not work properly.</source>
        <translation type="unfinished">Veuillez vérifier que l’heure et la date de votre ordinateur sont justes ! Si votre horloge n’est pas à l’heure, %s ne fonctionnera pas correctement.</translation>
    </message>
    <message>
        <source>Please contribute if you find %s useful. Visit %s for further information about the software.</source>
        <translation type="unfinished">Si vous trouvez %s utile, vous pouvez y contribuer. Vous trouverez plus de renseignements au sujet du logiciel sur %s.</translation>
    </message>
    <message>
        <source>Prune configured below the minimum of %d MiB.  Please use a higher number.</source>
        <translation type="unfinished">L’élagage est configuré au-dessous du minimum de %d Mio. Veuillez utiliser un nombre plus élevé.</translation>
    </message>
    <message>
        <source>Prune: last wallet synchronisation goes beyond pruned data. You need to -reindex (download the whole blockchain again in case of pruned node)</source>
        <translation type="unfinished">Élagage : la dernière synchronisation de porte-monnaie va par-delà les données élaguées.  Vous devez -reindex (réindexer, télécharger de nouveau toute la chaîne de blocs en cas de nœud élagué)</translation>
    </message>
    <message>
        <source>The block database contains a block which appears to be from the future. This may be due to your computer's date and time being set incorrectly. Only rebuild the block database if you are sure that your computer's date and time are correct</source>
        <translation type="unfinished">La base de données de blocs contient un bloc qui semble provenir du futur. Cela pourrait être causé par la date et l’heure erronées de votre ordinateur. Ne reconstruisez la base de données de blocs que si vous êtes certain que la date et l’heure de votre ordinateur sont justes.</translation>
    </message>
    <message>
        <source>The transaction amount is too small to send after the fee has been deducted</source>
        <translation type="unfinished">Le montant de la transaction est trop bas pour être envoyé une fois que les frais ont été déduits</translation>
    </message>
    <message>
        <source>This is a pre-release test build - use at your own risk - do not use for mining or merchant applications</source>
        <translation type="unfinished">Ceci est une préversion de test - son utilisation est entièrement à vos risques - ne pas l’utiliser pour miner ou pour des applications marchandes</translation>
    </message>
    <message>
        <source>This is the transaction fee you may discard if change is smaller than dust at this level</source>
        <translation type="unfinished">Les frais de transaction que vous pouvez ignorer si la monnaie rendue est inférieure à la poussière à ce niveau</translation>
    </message>
    <message>
        <source>This is the transaction fee you may pay when fee estimates are not available.</source>
        <translation type="unfinished">Il s’agit des frais de transaction que vous pourriez payer si aucune estimation de frais n’est proposée.</translation>
    </message>
    <message>
        <source>Total length of network version string (%i) exceeds maximum length (%i). Reduce the number or size of uacomments.</source>
        <translation type="unfinished">La taille totale de la chaîne de version de réseau (%i) dépasse la longueur maximale (%i). Réduire le nombre ou la taille des commentaires uacomments.</translation>
    </message>
    <message>
        <source>Unable to replay blocks. You will need to rebuild the database using -reindex-chainstate.</source>
        <translation type="unfinished">Impossible de relire les blocs. Vous devrez reconstruire la base de données en utilisant -reindex-chainstate.</translation>
    </message>
    <message>
        <source>Warning: Private keys detected in wallet {%s} with disabled private keys</source>
        <translation type="unfinished">Avertissement : Des clés privées ont été détectées dans le porte-monnaie {%s} dont les clés privées sont désactivées.</translation>
    </message>
    <message>
        <source>Warning: We do not appear to fully agree with our peers! You may need to upgrade, or other nodes may need to upgrade.</source>
        <translation type="unfinished">Avertissement : Nous ne semblons pas être en accord complet avec nos pairs ! Une mise à niveau pourrait être nécessaire pour vous ou pour d’autres nœuds du réseau.</translation>
    </message>
    <message>
        <source>You need to rebuild the database using -reindex to go back to unpruned mode.  This will redownload the entire blockchain</source>
        <translation type="unfinished">Vous devez reconstruire la base de données en utilisant -reindex afin de revenir au mode sans élagage. Cela retéléchargera complètement la chaîne de blocs.</translation>
    </message>
    <message>
        <source>%s is set very high!</source>
        <translation type="unfinished">La valeur %s est très élevée !</translation>
    </message>
    <message>
        <source>-maxmempool must be at least %d MB</source>
        <translation type="unfinished">-maxmempool doit être d’au moins %d Mo</translation>
    </message>
    <message>
        <source>Cannot resolve -%s address: '%s'</source>
        <translation type="unfinished">Impossible de résoudre l’adresse -%s : « %s »</translation>
    </message>
    <message>
        <source>Cannot write to data directory '%s'; check permissions.</source>
        <translation type="unfinished">Impossible d’écrire dans le répertoire de données '%s' ; veuillez vérifier les droits.</translation>
    </message>
    <message>
        <source>Change index out of range</source>
        <translation type="unfinished">L’index de changement est hors échelle</translation>
    </message>
    <message>
        <source>Config setting for %s only applied on %s network when in [%s] section.</source>
        <translation type="unfinished">Paramètre de configuration pour %s qui est seulement appliqué sur le réseau %s si situé dans la section [%s].</translation>
    </message>
    <message>
        <source>Copyright (C) %i-%i</source>
        <translation type="unfinished">Tous droits réservés (C) %i-%i</translation>
    </message>
    <message>
        <source>Corrupted block database detected</source>
        <translation type="unfinished">Une base de données de blocs corrompue a été détectée</translation>
    </message>
    <message>
        <source>Could not find asmap file %s</source>
        <translation type="unfinished">Le fichier asmap %s est introuvable</translation>
    </message>
    <message>
        <source>Could not parse asmap file %s</source>
        <translation type="unfinished">Impossible d’analyser le fichier asmap %s</translation>
    </message>
    <message>
        <source>Do you want to rebuild the block database now?</source>
        <translation type="unfinished">Voulez-vous reconstruire la base de données de blocs maintenant ?</translation>
    </message>
    <message>
        <source>Done loading</source>
        <translation type="unfinished">Chargement terminé</translation>
    </message>
    <message>
        <source>Error creating %s</source>
        <translation type="unfinished">Erreur lors de la création de %s</translation>
    </message>
    <message>
        <source>Error initializing block database</source>
        <translation type="unfinished">Erreur d’initialisation de la base de données de blocs</translation>
    </message>
    <message>
        <source>Error initializing wallet database environment %s!</source>
        <translation type="unfinished">Erreur d’initialisation de l’environnement de la base de données du porte-monnaie %s !</translation>
    </message>
    <message>
        <source>Error loading %s</source>
        <translation type="unfinished">Erreur de chargement de %s</translation>
    </message>
    <message>
        <source>Error loading %s: Private keys can only be disabled during creation</source>
        <translation type="unfinished">Erreur de chargement de %s : les clés privées ne peuvent être désactivées qu’à la création.</translation>
    </message>
    <message>
        <source>Error loading %s: Wallet corrupted</source>
        <translation type="unfinished">Erreur de chargement de %s : porte-monnaie corrompu</translation>
    </message>
    <message>
        <source>Error loading %s: Wallet requires newer version of %s</source>
        <translation type="unfinished">Erreur de chargement de %s : le porte-monnaie exige une version plus récente de %s</translation>
    </message>
    <message>
        <source>Error loading block database</source>
        <translation type="unfinished">Erreur de chargement de la base de données de blocs</translation>
    </message>
    <message>
        <source>Error opening block database</source>
        <translation type="unfinished">Erreur d’ouverture de la base de données de blocs</translation>
    </message>
    <message>
        <source>Error reading from database, shutting down.</source>
        <translation type="unfinished">Erreur de lecture de la base de données, fermeture en cours.</translation>
    </message>
    <message>
        <source>Error reading next record from wallet database</source>
        <translation type="unfinished">Erreur de lecture du registre suivant dans la base de données du porte-monnaie</translation>
    </message>
    <message>
        <source>Error upgrading chainstate database</source>
        <translation type="unfinished">Erreur de mise à niveau de la base de données d’état de la chaîne</translation>
    </message>
    <message>
        <source>Error: Couldn't create cursor into database</source>
        <translation type="unfinished">Erreur : Impossible de créer le curseur dans la base de données</translation>
    </message>
    <message>
        <source>Error: Disk space is low for %s</source>
        <translation type="unfinished">Erreur : Il reste peu d’espace disque sur %s</translation>
    </message>
    <message>
        <source>Error: Unable to write record to new wallet</source>
        <translation type="unfinished">Erreur : Impossible d'inscrire les données dans le nouveau porte-monnaie</translation>
    </message>
    <message>
        <source>Failed to listen on any port. Use -listen=0 if you want this.</source>
        <translation type="unfinished">Échec d’écoute sur un port quelconque. Utiliser -listen=0 si vous le voulez.</translation>
    </message>
    <message>
        <source>Failed to rescan the wallet during initialization</source>
        <translation type="unfinished">Échec de réanalyse du porte-monnaie lors de l’initialisation</translation>
    </message>
    <message>
        <source>Importing…</source>
        <translation type="unfinished">Importation...</translation>
    </message>
    <message>
        <source>Incorrect or no genesis block found. Wrong datadir for network?</source>
        <translation type="unfinished">Bloc de genèse incorrect ou introuvable. Mauvais datadir pour le réseau ?</translation>
    </message>
    <message>
        <source>Initialization sanity check failed. %s is shutting down.</source>
        <translation type="unfinished">L’initialisation du test de cohérence a échoué. %s est en cours de fermeture. </translation>
    </message>
    <message>
        <source>Insufficient funds</source>
        <translation type="unfinished">Fonds insuffisants</translation>
    </message>
    <message>
        <source>Invalid -i2psam address or hostname: '%s'</source>
        <translation type="unfinished">Adresse -i2psam ou hôte invalide :'%s'</translation>
    </message>
    <message>
        <source>Invalid -onion address or hostname: '%s'</source>
        <translation type="unfinished">Adresse ou nom d’hôte -onion invalide : « %s »</translation>
    </message>
    <message>
        <source>Invalid -proxy address or hostname: '%s'</source>
        <translation type="unfinished">Adresse ou nom d’hôte -proxy invalide : « %s »</translation>
    </message>
    <message>
        <source>Invalid P2P permission: '%s'</source>
        <translation type="unfinished">Permission P2P invalide : '%s'</translation>
    </message>
    <message>
        <source>Invalid amount for -%s=&lt;amount&gt;: '%s'</source>
        <translation type="unfinished">Montant invalide pour -%s=&lt;amount&gt; : « %s »</translation>
    </message>
    <message>
        <source>Invalid amount for -discardfee=&lt;amount&gt;: '%s'</source>
        <translation type="unfinished">Montant invalide pour -discardfee=&lt;amount&gt; : « %s »</translation>
    </message>
    <message>
        <source>Invalid amount for -fallbackfee=&lt;amount&gt;: '%s'</source>
        <translation type="unfinished">Montant invalide pour -fallbackfee=&lt;amount&gt; : « %s »</translation>
    </message>
    <message>
        <source>Invalid amount for -paytxfee=&lt;amount&gt;: '%s' (must be at least %s)</source>
        <translation type="unfinished">Montant invalide pour -paytxfee=&lt;montant&gt; : « %s » (doit être au moins %s)</translation>
    </message>
    <message>
        <source>Invalid netmask specified in -whitelist: '%s'</source>
        <translation type="unfinished">Masque réseau invalide indiqué dans -whitelist : « %s »</translation>
    </message>
    <message>
        <source>Loading P2P addresses…</source>
        <translation type="unfinished">Chargement des adresses P2P...</translation>
    </message>
    <message>
        <source>Loading banlist…</source>
        <translation type="unfinished">Chargement de la banlist...</translation>
    </message>
    <message>
        <source>Loading block index…</source>
        <translation type="unfinished">Chargement du bloc d'index...</translation>
    </message>
    <message>
        <source>Loading wallet…</source>
        <translation type="unfinished">Chargement du porte-monnaie...</translation>
    </message>
    <message>
        <source>Need to specify a port with -whitebind: '%s'</source>
        <translation type="unfinished">Un port doit être précisé avec -whitebind : « %s »</translation>
    </message>
    <message>
        <source>Not enough file descriptors available.</source>
        <translation type="unfinished">Pas assez de descripteurs de fichiers proposés.</translation>
    </message>
    <message>
        <source>Prune cannot be configured with a negative value.</source>
        <translation type="unfinished">L’élagage ne peut pas être configuré avec une valeur négative.</translation>
    </message>
    <message>
        <source>Prune mode is incompatible with -coinstatsindex.</source>
        <translation type="unfinished">Le mode élagué est incompatible avec -coinstatsindex.</translation>
    </message>
    <message>
        <source>Prune mode is incompatible with -txindex.</source>
        <translation type="unfinished">Le mode élagage n’est pas compatible avec -txindex.</translation>
    </message>
    <message>
        <source>Reducing -maxconnections from %d to %d, because of system limitations.</source>
        <translation type="unfinished">Réduction de -maxconnections de %d à %d, due aux restrictions du système</translation>
    </message>
    <message>
        <source>Rescanning…</source>
        <translation type="unfinished">Rescan...</translation>
    </message>
    <message>
        <source>Section [%s] is not recognized.</source>
        <translation type="unfinished">La section [%s] n’est pas reconnue.</translation>
    </message>
    <message>
        <source>Signing transaction failed</source>
        <translation type="unfinished">Échec de signature de la transaction</translation>
    </message>
    <message>
        <source>Specified -walletdir "%s" does not exist</source>
        <translation type="unfinished">Le -walletdir indiqué « %s» n’existe pas</translation>
    </message>
    <message>
        <source>Specified -walletdir "%s" is a relative path</source>
        <translation type="unfinished">Le -walletdir indiqué « %s » est un chemin relatif</translation>
    </message>
    <message>
        <source>Specified -walletdir "%s" is not a directory</source>
        <translation type="unfinished">Le -walletdir indiqué « %s » n’est pas un répertoire</translation>
    </message>
    <message>
        <source>Specified blocks directory "%s" does not exist.</source>
        <translation type="unfinished">Le répertoire des blocs indiqué « %s » n’existe pas.</translation>
=======
        <source>conflicted with a transaction with %1 confirmations</source>
        <translation type="unfinished">est en conflit avec une transaction ayant %1 confirmations</translation>
    </message>
    <message>
        <source>0/unconfirmed, %1</source>
        <translation type="unfinished">0/non confirmées, %1</translation>
    </message>
    <message>
        <source>in memory pool</source>
        <translation type="unfinished">dans la réserve de mémoire</translation>
    </message>
    <message>
        <source>not in memory pool</source>
        <translation type="unfinished">pas dans la réserve de mémoire</translation>
    </message>
    <message>
        <source>abandoned</source>
        <translation type="unfinished">abandonnée</translation>
    </message>
    <message>
        <source>%1/unconfirmed</source>
        <translation type="unfinished">%1/non confirmée</translation>
    </message>
    <message>
        <source>Status</source>
        <translation type="unfinished">État</translation>
    </message>
    <message>
        <source>Generated</source>
        <translation type="unfinished">Générée</translation>
    </message>
    <message>
        <source>From</source>
        <translation type="unfinished">De</translation>
    </message>
    <message>
        <source>unknown</source>
        <translation type="unfinished">inconnue</translation>
    </message>
    <message>
        <source>To</source>
        <translation type="unfinished">À</translation>
    </message>
    <message>
        <source>own address</source>
        <translation type="unfinished">votre adresse</translation>
    </message>
    <message>
        <source>watch-only</source>
        <translation type="unfinished">juste-regarder</translation>
    </message>
    <message>
        <source>label</source>
        <translation type="unfinished">étiquette</translation>
    </message>
    <message>
        <source>Credit</source>
        <translation type="unfinished">Crédit</translation>
    </message>
    <message numerus="yes">
        <source>matures in %n more block(s)</source>
        <translation type="unfinished">
            <numerusform>arrivera à maturité dans %n bloc</numerusform>
            <numerusform>arrivera à maturité dans %n blocs</numerusform>
        </translation>
    </message>
    <message>
        <source>not accepted</source>
        <translation type="unfinished">non acceptée</translation>
    </message>
    <message>
        <source>Debit</source>
        <translation type="unfinished">Débit</translation>
    </message>
    <message>
        <source>Total debit</source>
        <translation type="unfinished">Débit total</translation>
    </message>
    <message>
        <source>Total credit</source>
        <translation type="unfinished">Crédit total</translation>
    </message>
    <message>
        <source>Transaction fee</source>
        <translation type="unfinished">Frais de transaction</translation>
    </message>
    <message>
        <source>Net amount</source>
        <translation type="unfinished">Montant net</translation>
    </message>
    <message>
        <source>Comment</source>
        <translation type="unfinished">Commentaire</translation>
    </message>
    <message>
        <source>Transaction ID</source>
        <translation type="unfinished">ID de la transaction</translation>
    </message>
    <message>
        <source>Transaction total size</source>
        <translation type="unfinished">Taille totale de la transaction</translation>
    </message>
    <message>
        <source>Transaction virtual size</source>
        <translation type="unfinished">Taille virtuelle de la transaction</translation>
    </message>
    <message>
        <source>Output index</source>
        <translation type="unfinished">Index des sorties</translation>
    </message>
    <message>
        <source> (Certificate was not verified)</source>
        <translation type="unfinished">(Le certificat n’a pas été vérifié)</translation>
    </message>
    <message>
        <source>Merchant</source>
        <translation type="unfinished">Marchand</translation>
    </message>
    <message>
        <source>Generated coins must mature %1 blocks before they can be spent. When you generated this block, it was broadcast to the network to be added to the block chain. If it fails to get into the chain, its state will change to "not accepted" and it won't be spendable. This may occasionally happen if another node generates a block within a few seconds of yours.</source>
        <translation type="unfinished">Les pièces générées doivent mûrir pendant %1 blocs avant de pouvoir être dépensées. Quand vous avez généré ce bloc, il a été diffusé sur le réseau pour être ajouté à la chaîne de blocs. Si son intégration à la chaîne échoue, son état sera modifié en « non acceptée » et il ne sera pas possible de le dépenser. Cela peut arriver occasionnellement si un autre nœud génère un bloc à quelques secondes du vôtre.</translation>
    </message>
    <message>
        <source>Debug information</source>
        <translation type="unfinished">Renseignements de débogage</translation>
    </message>
    <message>
        <source>Inputs</source>
        <translation type="unfinished">Entrées</translation>
    </message>
    <message>
        <source>Amount</source>
        <translation type="unfinished">Montant</translation>
    </message>
    <message>
        <source>true</source>
        <translation type="unfinished">vrai</translation>
    </message>
    <message>
        <source>false</source>
        <translation type="unfinished">faux</translation>
    </message>
</context>
<context>
    <name>TransactionDescDialog</name>
    <message>
        <source>This pane shows a detailed description of the transaction</source>
        <translation type="unfinished">Ce panneau affiche une description détaillée de la transaction</translation>
    </message>
    <message>
        <source>Details for %1</source>
        <translation type="unfinished">Détails de %1</translation>
    </message>
</context>
<context>
    <name>TransactionTableModel</name>
    <message>
        <source>Label</source>
        <translation type="unfinished">Étiquette</translation>
    </message>
    <message>
        <source>Unconfirmed</source>
        <translation type="unfinished">Non confirmée</translation>
    </message>
    <message>
        <source>Abandoned</source>
        <translation type="unfinished">Abandonnée</translation>
    </message>
    <message>
        <source>Confirming (%1 of %2 recommended confirmations)</source>
        <translation type="unfinished">Confirmation (%1 sur %2 confirmations recommandées)</translation>
    </message>
    <message>
        <source>Confirmed (%1 confirmations)</source>
        <translation type="unfinished">Confirmée (%1 confirmations)</translation>
    </message>
    <message>
        <source>Conflicted</source>
        <translation type="unfinished">En conflit</translation>
    </message>
    <message>
        <source>Immature (%1 confirmations, will be available after %2)</source>
        <translation type="unfinished">Immature (%1 confirmations, sera disponible après %2)</translation>
    </message>
    <message>
        <source>Generated but not accepted</source>
        <translation type="unfinished">Générée mais non acceptée</translation>
    </message>
    <message>
        <source>Received with</source>
        <translation type="unfinished">Reçue avec</translation>
    </message>
    <message>
        <source>Received from</source>
        <translation type="unfinished">Reçue de</translation>
    </message>
    <message>
        <source>Sent to</source>
        <translation type="unfinished">Envoyée à</translation>
    </message>
    <message>
        <source>Payment to yourself</source>
        <translation type="unfinished">Paiement à vous-même</translation>
    </message>
    <message>
        <source>Mined</source>
        <translation type="unfinished">Miné </translation>
    </message>
    <message>
        <source>watch-only</source>
        <translation type="unfinished">juste-regarder</translation>
    </message>
    <message>
        <source>(n/a)</source>
        <translation type="unfinished">(n.d)</translation>
    </message>
    <message>
        <source>(no label)</source>
        <translation type="unfinished">(aucune étiquette)</translation>
    </message>
    <message>
        <source>Transaction status. Hover over this field to show number of confirmations.</source>
        <translation type="unfinished">État de la transaction. Survoler ce champ avec la souris pour afficher le nombre de confirmations.</translation>
    </message>
    <message>
        <source>Date and time that the transaction was received.</source>
        <translation type="unfinished">Date et heure de réception de la transaction.</translation>
    </message>
    <message>
        <source>Type of transaction.</source>
        <translation type="unfinished">Type de transaction.</translation>
    </message>
    <message>
        <source>Whether or not a watch-only address is involved in this transaction.</source>
        <translation type="unfinished">Une adresse juste-regarder est-elle ou non impliquée dans cette transaction.</translation>
    </message>
    <message>
        <source>User-defined intent/purpose of the transaction.</source>
        <translation type="unfinished">Intention, but de la transaction défini par l’utilisateur.</translation>
    </message>
    <message>
        <source>Amount removed from or added to balance.</source>
        <translation type="unfinished">Le montant a été ajouté ou soustrait du solde.</translation>
    </message>
</context>
<context>
    <name>TransactionView</name>
    <message>
        <source>All</source>
        <translation type="unfinished">Toutes</translation>
    </message>
    <message>
        <source>Today</source>
        <translation type="unfinished">Aujourd’hui</translation>
    </message>
    <message>
        <source>This week</source>
        <translation type="unfinished">Cette semaine</translation>
    </message>
    <message>
        <source>This month</source>
        <translation type="unfinished">Ce mois</translation>
    </message>
    <message>
        <source>Last month</source>
        <translation type="unfinished">Le mois dernier</translation>
    </message>
    <message>
        <source>This year</source>
        <translation type="unfinished">Cette année</translation>
    </message>
    <message>
        <source>Received with</source>
        <translation type="unfinished">Reçue avec</translation>
    </message>
    <message>
        <source>Sent to</source>
        <translation type="unfinished">Envoyée à</translation>
    </message>
    <message>
        <source>To yourself</source>
        <translation type="unfinished">À vous-même</translation>
    </message>
    <message>
        <source>Mined</source>
        <translation type="unfinished">Miné </translation>
    </message>
    <message>
        <source>Other</source>
        <translation type="unfinished">Autres </translation>
    </message>
    <message>
        <source>Enter address, transaction id, or label to search</source>
        <translation type="unfinished">Saisir l’adresse, l’ID de transaction ou l’étiquette à chercher</translation>
    </message>
    <message>
        <source>Min amount</source>
        <translation type="unfinished">Montant min.</translation>
    </message>
    <message>
        <source>Range…</source>
        <translation type="unfinished">Plage…</translation>
    </message>
    <message>
        <source>&amp;Copy address</source>
        <translation type="unfinished">&amp;Copier l’adresse</translation>
    </message>
    <message>
        <source>Copy &amp;label</source>
        <translation type="unfinished">Copier l’&amp;étiquette</translation>
    </message>
    <message>
        <source>Copy &amp;amount</source>
        <translation type="unfinished">Copier le &amp;montant</translation>
    </message>
    <message>
        <source>Copy transaction &amp;ID</source>
        <translation type="unfinished">Copier l’&amp;ID de la transaction</translation>
    </message>
    <message>
        <source>Copy &amp;raw transaction</source>
        <translation type="unfinished">Copier la transaction &amp;brute</translation>
    </message>
    <message>
        <source>Copy full transaction &amp;details</source>
        <translation type="unfinished">Copier tous les &amp;détails de la transaction</translation>
    </message>
    <message>
        <source>&amp;Show transaction details</source>
        <translation type="unfinished">&amp;Afficher les détails de la transaction</translation>
    </message>
    <message>
        <source>Increase transaction &amp;fee</source>
        <translation type="unfinished">Augmenter les &amp;frais de transaction</translation>
    </message>
    <message>
        <source>A&amp;bandon transaction</source>
        <translation type="unfinished">A&amp;bandonner la transaction</translation>
    </message>
    <message>
        <source>&amp;Edit address label</source>
        <translation type="unfinished">&amp;Modifier l’adresse de l’étiquette</translation>
    </message>
    <message>
        <source>Show in %1</source>
        <extracomment>Transactions table context menu action to show the selected transaction in a third-party block explorer. %1 is a stand-in argument for the URL of the explorer.</extracomment>
        <translation type="unfinished">Afficher dans %1</translation>
    </message>
    <message>
        <source>Export Transaction History</source>
        <translation type="unfinished">Exporter l’historique transactionnel</translation>
    </message>
    <message>
        <source>Comma separated file</source>
        <extracomment>Expanded name of the CSV file format. See: https://en.wikipedia.org/wiki/Comma-separated_values.</extracomment>
        <translation type="unfinished">Fichier séparé par des virgules</translation>
    </message>
    <message>
        <source>Confirmed</source>
        <translation type="unfinished">Confirmée</translation>
    </message>
    <message>
        <source>Watch-only</source>
        <translation type="unfinished">Juste-regarder</translation>
    </message>
    <message>
        <source>Label</source>
        <translation type="unfinished">Étiquette</translation>
    </message>
    <message>
        <source>Address</source>
        <translation type="unfinished">Adresse</translation>
    </message>
    <message>
        <source>ID</source>
        <translation type="unfinished">ID </translation>
    </message>
    <message>
        <source>Exporting Failed</source>
        <translation type="unfinished">Échec d’exportation</translation>
    </message>
    <message>
        <source>There was an error trying to save the transaction history to %1.</source>
        <translation type="unfinished">Une erreur est survenue lors de l’enregistrement de l’historique transactionnel vers %1.</translation>
    </message>
    <message>
        <source>Exporting Successful</source>
        <translation type="unfinished">L’exportation est réussie</translation>
    </message>
    <message>
        <source>The transaction history was successfully saved to %1.</source>
        <translation type="unfinished">L’historique transactionnel a été enregistré avec succès vers %1.</translation>
    </message>
    <message>
        <source>Range:</source>
        <translation type="unfinished">Plage :</translation>
    </message>
    <message>
        <source>to</source>
        <translation type="unfinished">à </translation>
>>>>>>> dd04f2dd
    </message>
</context>
<context>
    <name>WalletFrame</name>
    <message>
<<<<<<< HEAD
        <source>Starting network threads…</source>
        <translation type="unfinished">Démarrage des fils d'éxécution...</translation>
    </message>
    <message>
        <source>The source code is available from %s.</source>
        <translation type="unfinished">Le code source se trouve sur %s.</translation>
    </message>
    <message>
        <source>The specified config file %s does not exist</source>
        <translation type="unfinished">Le fichier de configuration spécifié %s n'existe pas</translation>
    </message>
    <message>
        <source>The transaction amount is too small to pay the fee</source>
        <translation type="unfinished">Le montant de la transaction est trop bas pour que les frais soient payés</translation>
    </message>
    <message>
        <source>The wallet will avoid paying less than the minimum relay fee.</source>
        <translation type="unfinished">Le porte-monnaie évitera de payer moins que les frais minimaux de relais. </translation>
    </message>
    <message>
        <source>This is experimental software.</source>
        <translation type="unfinished">Ce logiciel est expérimental.</translation>
    </message>
    <message>
        <source>This is the minimum transaction fee you pay on every transaction.</source>
        <translation type="unfinished">Il s’agit des frais minimaux que vous payez pour chaque transaction.</translation>
    </message>
    <message>
        <source>This is the transaction fee you will pay if you send a transaction.</source>
        <translation type="unfinished">Il s’agit des frais minimaux que vous payez si vous envoyez une transaction.</translation>
=======
        <source>No wallet has been loaded.
Go to File &gt; Open Wallet to load a wallet.
- OR -</source>
        <translation type="unfinished">Aucun porte-monnaie n’a été chargé.
Accédez à Fichier &gt; Ouvrir un porte-monnaie pour en charger un.
– OU –</translation>
    </message>
    <message>
        <source>Create a new wallet</source>
        <translation type="unfinished">Créer un nouveau porte-monnaie</translation>
    </message>
    <message>
        <source>Error</source>
        <translation type="unfinished">Erreur</translation>
    </message>
    <message>
        <source>Unable to decode PSBT from clipboard (invalid base64)</source>
        <translation type="unfinished">Impossible de décoder la TBSP du presse-papiers (le Base64 est invalide)</translation>
    </message>
    <message>
        <source>Load Transaction Data</source>
        <translation type="unfinished">Charger les données de la transaction</translation>
    </message>
    <message>
        <source>Partially Signed Transaction (*.psbt)</source>
        <translation type="unfinished">Transaction signée partiellement (*.psbt)</translation>
    </message>
    <message>
        <source>PSBT file must be smaller than 100 MiB</source>
        <translation type="unfinished">Le fichier de la TBSP doit être inférieur à 100 Mio</translation>
    </message>
    <message>
        <source>Unable to decode PSBT</source>
        <translation type="unfinished">Impossible de décoder la TBSP</translation>
>>>>>>> dd04f2dd
    </message>
</context>
<context>
    <name>WalletModel</name>
    <message>
<<<<<<< HEAD
        <source>Transaction amount too small</source>
        <translation type="unfinished">Le montant de la transaction est trop bas</translation>
    </message>
    <message>
        <source>Transaction amounts must not be negative</source>
        <translation type="unfinished">Les montants transactionnels ne doivent pas être négatifs</translation>
    </message>
    <message>
        <source>Transaction has too long of a mempool chain</source>
        <translation type="unfinished">La chaîne de la réserve de mémoire de la transaction est trop longue</translation>
    </message>
    <message>
        <source>Transaction must have at least one recipient</source>
        <translation type="unfinished">La transaction doit comporter au moins un destinataire</translation>
    </message>
    <message>
        <source>Transaction needs a change address, but we can't generate it. %s</source>
        <translation type="unfinished">La transaction nécessite un changement d'adresse, mais nous ne pouvons pas le réaliser. %s</translation>
    </message>
    <message>
        <source>Transaction too large</source>
        <translation type="unfinished">La transaction est trop grosse</translation>
    </message>
    <message>
        <source>Unable to bind to %s on this computer (bind returned error %s)</source>
        <translation type="unfinished">Impossible de se lier à %s sur cet ordinateur (bind a retourné l’erreur %s)</translation>
    </message>
    <message>
        <source>Unable to bind to %s on this computer. %s is probably already running.</source>
        <translation type="unfinished">Impossible de se lier à %s sur cet ordinateur. %s fonctionne probablement déjà.</translation>
    </message>
    <message>
        <source>Unable to create the PID file '%s': %s</source>
        <translation type="unfinished">Impossible de créer le fichier PID '%s' : %s</translation>
    </message>
    <message>
        <source>Unable to generate initial keys</source>
        <translation type="unfinished">Impossible de générer les clés initiales</translation>
    </message>
    <message>
        <source>Unable to generate keys</source>
        <translation type="unfinished">Impossible de générer les clés</translation>
    </message>
    <message>
        <source>Unable to open %s for writing</source>
        <translation type="unfinished"> Impossible d'ouvrir %s en écriture</translation>
    </message>
    <message>
        <source>Unable to start HTTP server. See debug log for details.</source>
        <translation type="unfinished">Impossible de démarrer le serveur HTTP. Voir le journal de débogage pour plus de détails.</translation>
    </message>
    <message>
        <source>Unknown -blockfilterindex value %s.</source>
        <translation type="unfinished">Valeur -blockfilterindex inconnue %s.</translation>
    </message>
    <message>
        <source>Unknown address type '%s'</source>
        <translation type="unfinished">Type d’adresse inconnu '%s'</translation>
=======
        <source>Send Coins</source>
        <translation type="unfinished">Envoyer des pièces</translation>
    </message>
    <message>
        <source>Fee bump error</source>
        <translation type="unfinished">Erreur d’augmentation des frais</translation>
    </message>
    <message>
        <source>Increasing transaction fee failed</source>
        <translation type="unfinished">Échec d’augmentation des frais de transaction</translation>
    </message>
    <message>
        <source>Do you want to increase the fee?</source>
        <extracomment>Asks a user if they would like to manually increase the fee of a transaction that has already been created.</extracomment>
        <translation type="unfinished">Voulez-vous augmenter les frais ?</translation>
    </message>
    <message>
        <source>Current fee:</source>
        <translation type="unfinished">Frais actuels :</translation>
    </message>
    <message>
        <source>Increase:</source>
        <translation type="unfinished">Augmentation :</translation>
    </message>
    <message>
        <source>New fee:</source>
        <translation type="unfinished">Nouveaux frais :</translation>
    </message>
    <message>
        <source>Warning: This may pay the additional fee by reducing change outputs or adding inputs, when necessary. It may add a new change output if one does not already exist. These changes may potentially leak privacy.</source>
        <translation type="unfinished">Avertissement : Ceci pourrait payer les frais additionnel en réduisant les sorties de monnaie ou en ajoutant des entrées, si nécessaire. Une nouvelle sortie de monnaie pourrait être ajoutée si aucune n’existe déjà. Ces changements pourraient altérer la confidentialité.</translation>
    </message>
    <message>
        <source>Confirm fee bump</source>
        <translation type="unfinished">Confirmer l’augmentation des frais</translation>
    </message>
    <message>
        <source>Can't draft transaction.</source>
        <translation type="unfinished">Impossible de créer une ébauche de la transaction.</translation>
    </message>
    <message>
        <source>PSBT copied</source>
        <translation type="unfinished">La TBPS a été copiée</translation>
    </message>
    <message>
        <source>Can't sign transaction.</source>
        <translation type="unfinished">Impossible de signer la transaction.</translation>
    </message>
    <message>
        <source>Could not commit transaction</source>
        <translation type="unfinished">Impossible de valider la transaction</translation>
    </message>
    <message>
        <source>Can't display address</source>
        <translation type="unfinished">Impossible d’afficher l’adresse</translation>
    </message>
    <message>
        <source>default wallet</source>
        <translation type="unfinished">porte-monnaie par défaut</translation>
>>>>>>> dd04f2dd
    </message>
</context>
<context>
    <name>WalletView</name>
    <message>
<<<<<<< HEAD
        <source>Unknown change type '%s'</source>
        <translation type="unfinished">Type de monnaie inconnu '%s'</translation>
    </message>
    <message>
        <source>Unknown network specified in -onlynet: '%s'</source>
        <translation type="unfinished">Réseau inconnu précisé dans -onlynet : « %s »</translation>
    </message>
    <message>
        <source>Unknown new rules activated (versionbit %i)</source>
        <translation type="unfinished">Nouvelles règles inconnues activées (versionbit%i)</translation>
    </message>
    <message>
        <source>Unsupported logging category %s=%s.</source>
        <translation type="unfinished">Catégorie de journalisation non prise en charge %s=%s.</translation>
    </message>
    <message>
        <source>Upgrading UTXO database</source>
        <translation type="unfinished">Mise à niveau de la base de données UTXO</translation>
    </message>
    <message>
        <source>Upgrading txindex database</source>
        <translation type="unfinished">Mise à niveau de la base de données txindex</translation>
    </message>
    <message>
        <source>User Agent comment (%s) contains unsafe characters.</source>
        <translation type="unfinished">Le commentaire d’agent utilisateur (%s) contient des caractères dangereux.</translation>
    </message>
    <message>
        <source>Verifying blocks…</source>
        <translation type="unfinished">Vérification des blocs…</translation>
    </message>
    <message>
        <source>Verifying wallet(s)…</source>
        <translation type="unfinished">Vérification des porte-monnaie…</translation>
    </message>
    <message>
        <source>Wallet needed to be rewritten: restart %s to complete</source>
        <translation type="unfinished">Le porte-monnaie devait être réécrit : redémarrer %s pour terminer l’opération.</translation>
=======
        <source>&amp;Export</source>
        <translation type="unfinished">&amp;Exporter</translation>
    </message>
    <message>
        <source>Export the data in the current tab to a file</source>
        <translation type="unfinished">Exporter les données de l’onglet actuel vers un fichier</translation>
    </message>
    <message>
        <source>Backup Wallet</source>
        <translation type="unfinished">Sauvegarder le porte-monnaie</translation>
    </message>
    <message>
        <source>Wallet Data</source>
        <extracomment>Name of the wallet data file format.</extracomment>
        <translation type="unfinished">Données du porte-monnaie</translation>
    </message>
    <message>
        <source>Backup Failed</source>
        <translation type="unfinished">Échec de sauvegarde</translation>
    </message>
    <message>
        <source>There was an error trying to save the wallet data to %1.</source>
        <translation type="unfinished">Une erreur est survenue lors de l’enregistrement des données du porte-monnaie vers %1.</translation>
    </message>
    <message>
        <source>Backup Successful</source>
        <translation type="unfinished">La sauvegarde est réussie</translation>
    </message>
    <message>
        <source>The wallet data was successfully saved to %1.</source>
        <translation type="unfinished">Les données du porte-monnaie ont été enregistrées avec succès vers %1.</translation>
    </message>
    <message>
        <source>Cancel</source>
        <translation type="unfinished">Annuler</translation>
>>>>>>> dd04f2dd
    </message>
</context>
</TS><|MERGE_RESOLUTION|>--- conflicted
+++ resolved
@@ -3,19 +3,11 @@
     <name>AddressBookPage</name>
     <message>
         <source>Right-click to edit address or label</source>
-<<<<<<< HEAD
-        <translation type="unfinished">‎Cliquez avec le bouton droit de la souris pour modifier l’adresse ou l’étiquette‎</translation>
-    </message>
-    <message>
-        <source>Create a new address</source>
-        <translation>Create a new address</translation>
-=======
         <translation type="unfinished">Cliquer à droite pour modifier l’adresse ou l’étiquette</translation>
     </message>
     <message>
         <source>Create a new address</source>
         <translation type="unfinished">Créer une nouvelle adresse</translation>
->>>>>>> dd04f2dd
     </message>
     <message>
         <source>&amp;New</source>
@@ -23,11 +15,7 @@
     </message>
     <message>
         <source>Copy the currently selected address to the system clipboard</source>
-<<<<<<< HEAD
-        <translation>Copy the currently selected address to the system clipboard</translation>
-=======
         <translation type="unfinished">Copier dans le presse-papiers l’adresse sélectionnée actuellement</translation>
->>>>>>> dd04f2dd
     </message>
     <message>
         <source>&amp;Copy</source>
@@ -39,25 +27,6 @@
     </message>
     <message>
         <source>Delete the currently selected address from the list</source>
-<<<<<<< HEAD
-        <translation>Delete the currently selected address from the list</translation>
-    </message>
-    <message>
-        <source>Enter address or label to search</source>
-        <translation type="unfinished">Saisissez une adresse ou une étiquette à rechercher</translation>
-    </message>
-    <message>
-        <source>Export the data in the current tab to a file</source>
-        <translation>Export the data in the current tab to a file</translation>
-    </message>
-    <message>
-        <source>&amp;Export</source>
-        <translation>&amp;Export</translation>
-    </message>
-    <message>
-        <source>&amp;Delete</source>
-        <translation>&amp;Delete</translation>
-=======
         <translation type="unfinished">Supprimer de la liste l’adresse sélectionnée actuellement</translation>
     </message>
     <message>
@@ -75,7 +44,6 @@
     <message>
         <source>&amp;Delete</source>
         <translation type="unfinished">&amp;Supprimer</translation>
->>>>>>> dd04f2dd
     </message>
     <message>
         <source>Choose the address to send coins to</source>
@@ -91,11 +59,7 @@
     </message>
     <message>
         <source>Sending addresses</source>
-<<<<<<< HEAD
-        <translation type="unfinished">Adresses d’envoi </translation>
-=======
         <translation type="unfinished">Adresses d’envoi</translation>
->>>>>>> dd04f2dd
     </message>
     <message>
         <source>Receiving addresses</source>
@@ -103,22 +67,13 @@
     </message>
     <message>
         <source>These are your Bitcoin addresses for sending payments. Always check the amount and the receiving address before sending coins.</source>
-<<<<<<< HEAD
-        <translation type="unfinished">Ce sont vos adresses Bitcoin pour envoyer des paiements. Vérifiez toujours le montant et l’adresse du destinataire avant d’envoyer des pièces.</translation>
-=======
         <translation type="unfinished">Ce sont vos adresses Bitcoin pour envoyer des paiements. Vérifiez toujours le montant et l’adresse du destinataire avant d’envoyer des pièces.</translation>
->>>>>>> dd04f2dd
     </message>
     <message>
         <source>These are your Bitcoin addresses for receiving payments. Use the 'Create new receiving address' button in the receive tab to create new addresses.
 Signing is only possible with addresses of the type 'legacy'.</source>
-<<<<<<< HEAD
-        <translation type="unfinished">Il s'agit de vos adresses Bitcoin pour la réception des paiements. Utilisez le bouton "Créer une nouvelle adresse de réception" dans l'onglet "Recevoir" pour créer de nouvelles adresses.
-La signature n'est possible qu'avec les adresses de type "patrimoine".</translation>
-=======
         <translation type="unfinished">Ce sont vos adresses Bitcoin pour recevoir des paiements. Utilisez le bouton « Créer une nouvelle adresse de réception » dans l’onglet Recevoir afin de créer de nouvelles adresses.
 Il n’est possible de signer qu’avec les adresses de type « legacy ».</translation>
->>>>>>> dd04f2dd
     </message>
     <message>
         <source>&amp;Copy Address</source>
@@ -138,21 +93,13 @@
     </message>
     <message>
         <source>Comma separated file</source>
-<<<<<<< HEAD
-        <extracomment>Expanded name of the CSV file format. See https://en.wikipedia.org/wiki/Comma-separated_values</extracomment>
-=======
         <extracomment>Expanded name of the CSV file format. See: https://en.wikipedia.org/wiki/Comma-separated_values.</extracomment>
->>>>>>> dd04f2dd
         <translation type="unfinished">Fichier séparé par des virgules</translation>
     </message>
     <message>
         <source>There was an error trying to save the address list to %1. Please try again.</source>
         <extracomment>An error message. %1 is a stand-in argument for the name of the file we attempted to save to.</extracomment>
-<<<<<<< HEAD
-        <translation type="unfinished">Une erreur est survenue lors de l’enregistrement de la liste d’adresses vers %1. Veuillez réessayer plus tard.</translation>
-=======
         <translation type="unfinished">Une erreur est survenue lors de l'enregistrement de la liste d'adresses vers %1. Veuillez réessayer plus tard.</translation>
->>>>>>> dd04f2dd
     </message>
     <message>
         <source>Exporting Failed</source>
@@ -178,21 +125,6 @@
     <name>AskPassphraseDialog</name>
     <message>
         <source>Passphrase Dialog</source>
-<<<<<<< HEAD
-        <translation>Passphrase Dialog</translation>
-    </message>
-    <message>
-        <source>Enter passphrase</source>
-        <translation>Enter passphrase</translation>
-    </message>
-    <message>
-        <source>New passphrase</source>
-        <translation>New passphrase</translation>
-    </message>
-    <message>
-        <source>Repeat new passphrase</source>
-        <translation>Repeat new passphrase</translation>
-=======
         <translation type="unfinished">Fenêtre de dialogue de la phrase de passe</translation>
     </message>
     <message>
@@ -206,7 +138,6 @@
     <message>
         <source>Repeat new passphrase</source>
         <translation type="unfinished">Répéter la phrase de passe</translation>
->>>>>>> dd04f2dd
     </message>
     <message>
         <source>Show passphrase</source>
@@ -298,11 +229,7 @@
     </message>
     <message>
         <source>Warning: The Caps Lock key is on!</source>
-<<<<<<< HEAD
-        <translation type="unfinished">Avertissement : La touche Verr. Maj. est activée !</translation>
-=======
         <translation type="unfinished">Avertissement : La touche Verr. Maj. est activée</translation>
->>>>>>> dd04f2dd
     </message>
 </context>
 <context>
@@ -318,23 +245,36 @@
 </context>
 <context>
     <name>BitcoinApplication</name>
-<<<<<<< HEAD
     <message>
         <source>Runaway exception</source>
-        <translation type="unfinished">Exception fugitive</translation>
+        <translation type="unfinished">Exception excessive</translation>
+    </message>
+    <message>
+        <source>A fatal error occurred. %1 can no longer continue safely and will quit.</source>
+        <translation type="unfinished">Une erreur fatale est survenue. %1 ne peut plus poursuivre de façon sûre et va s’arrêter.</translation>
     </message>
     <message>
         <source>Internal error</source>
-        <translation type="unfinished">erreur interne</translation>
+        <translation type="unfinished">Erreur interne</translation>
     </message>
     <message>
         <source>An internal error occurred. %1 will attempt to continue safely. This is an unexpected bug which can be reported as described below.</source>
-        <translation type="unfinished">Une erreur interne s'est produite. %1 va tenter de continuer en toute sécurité. Il s'agit d'un problème inattendu qui peut être signalé de la manière indiquée ci-dessous.</translation>
+        <translation type="unfinished">Une erreur interne est survenue. %1 va tenter de poursuivre avec sécurité. Il s’agit d’un bogue inattendu qui peut être signalé comme décrit ci-dessous.</translation>
     </message>
 </context>
 <context>
     <name>QObject</name>
     <message>
+        <source>Do you want to reset settings to default values, or to abort without making changes?</source>
+        <extracomment>Explanatory text shown on startup when the settings file cannot be read. Prompts user to make a choice between resetting or aborting.</extracomment>
+        <translation type="unfinished">Voulez-vous réinitialiser les paramètres à leur valeur par défaut ou abandonner sans aucun changement ?</translation>
+    </message>
+    <message>
+        <source>A fatal error occurred. Check that settings file is writable, or try running with -nosettings.</source>
+        <extracomment>Explanatory text shown on startup when the settings file could not be written. Prompts user to check that we have the ability to write to the file. Explains that the user has the option of running without a settings file.</extracomment>
+        <translation type="unfinished">Une erreur fatale est survenue. Vérifiez que le fichier des paramètres est modifiable ou essayer d’exécuter avec -nosettings.</translation>
+    </message>
+    <message>
         <source>Error: Specified data directory "%1" does not exist.</source>
         <translation type="unfinished">Erreur : Le répertoire de données indiqué « %1 » n’existe pas.</translation>
     </message>
@@ -348,7 +288,7 @@
     </message>
     <message>
         <source>%1 didn't yet exit safely…</source>
-        <translation type="unfinished">%1 ne s'est pas fermé correctement...</translation>
+        <translation type="unfinished">%1 ne s’est pas encore fermer en toute sécurité…</translation>
     </message>
     <message>
         <source>unknown</source>
@@ -372,27 +312,38 @@
     </message>
     <message>
         <source>Inbound</source>
+        <extracomment>An inbound connection from a peer. An inbound connection is a connection initiated by a peer.</extracomment>
         <translation type="unfinished">Entrant</translation>
     </message>
     <message>
         <source>Outbound</source>
+        <extracomment>An outbound connection to a peer. An outbound connection is a connection initiated by us.</extracomment>
         <translation type="unfinished">Sortant</translation>
     </message>
     <message>
         <source>Full Relay</source>
-        <translation type="unfinished">Relai entier</translation>
+        <extracomment>Peer connection type that relays all network information.</extracomment>
+        <translation type="unfinished">Relais intégral</translation>
     </message>
     <message>
         <source>Block Relay</source>
-        <translation type="unfinished">Relai bloc</translation>
+        <extracomment>Peer connection type that relays network information about blocks and not transactions or addresses.</extracomment>
+        <translation type="unfinished">Relais de blocs</translation>
     </message>
     <message>
         <source>Manual</source>
-        <translation type="unfinished">Manuel</translation>
+        <extracomment>Peer connection type established manually through one of several methods.</extracomment>
+        <translation type="unfinished">Manuelle</translation>
     </message>
     <message>
         <source>Feeler</source>
-        <translation type="unfinished">Senseur</translation>
+        <extracomment>Short-lived peer connection type that tests the aliveness of known addresses.</extracomment>
+        <translation type="unfinished">Palpeur</translation>
+    </message>
+    <message>
+        <source>Address Fetch</source>
+        <extracomment>Short-lived peer connection type that solicits known addresses from a peer.</extracomment>
+        <translation type="unfinished">Récupération d’adresses</translation>
     </message>
     <message>
         <source>%1 d</source>
@@ -412,14 +363,14 @@
     </message>
     <message numerus="yes">
         <source>%n second(s)</source>
-        <translation>
+        <translation type="unfinished">
             <numerusform>%n seconde</numerusform>
             <numerusform>%n secondes</numerusform>
         </translation>
     </message>
     <message numerus="yes">
         <source>%n minute(s)</source>
-        <translation>
+        <translation type="unfinished">
             <numerusform>%n minute</numerusform>
             <numerusform>%n minutes</numerusform>
         </translation>
@@ -452,8 +403,8 @@
     <message numerus="yes">
         <source>%n year(s)</source>
         <translation type="unfinished">
-            <numerusform>%n année</numerusform>
-            <numerusform>%n années</numerusform>
+            <numerusform>%n an</numerusform>
+            <numerusform>%n ans</numerusform>
         </translation>
     </message>
     <message>
@@ -461,84 +412,734 @@
         <translation type="unfinished">%1 o</translation>
     </message>
     <message>
+        <source>%1 kB</source>
+        <translation type="unfinished">%1 ko</translation>
+    </message>
+    <message>
         <source>%1 MB</source>
         <translation type="unfinished">%1 Mo</translation>
     </message>
     <message>
         <source>%1 GB</source>
         <translation type="unfinished">%1 Go</translation>
-=======
-    <message>
-        <source>Runaway exception</source>
-        <translation type="unfinished">Exception excessive</translation>
-    </message>
-    <message>
-        <source>A fatal error occurred. %1 can no longer continue safely and will quit.</source>
-        <translation type="unfinished">Une erreur fatale est survenue. %1 ne peut plus poursuivre de façon sûre et va s’arrêter.</translation>
->>>>>>> dd04f2dd
+    </message>
+</context>
+<context>
+    <name>bitcoin-core</name>
+    <message>
+        <source>Settings file could not be read</source>
+        <translation type="unfinished">Impossible de lire le fichier des paramètres</translation>
+    </message>
+    <message>
+        <source>Settings file could not be written</source>
+        <translation type="unfinished">Impossible d’écrire le fichier de paramètres</translation>
+    </message>
+    <message>
+        <source>The %s developers</source>
+        <translation type="unfinished">Les développeurs de %s</translation>
+    </message>
+    <message>
+        <source>%s corrupt. Try using the wallet tool bitcoin-wallet to salvage or restoring a backup.</source>
+        <translation type="unfinished">%s est corrompu. Essayez l’outil bitcoin-wallet pour le sauver ou restaurez une sauvegarde.</translation>
+    </message>
+    <message>
+        <source>-maxtxfee is set very high! Fees this large could be paid on a single transaction.</source>
+        <translation type="unfinished">La valeur -maxtxfee est très élevée. Des frais aussi élevés pourraient être payés en une seule transaction.</translation>
+    </message>
+    <message>
+        <source>Cannot downgrade wallet from version %i to version %i. Wallet version unchanged.</source>
+        <translation type="unfinished">Impossible de rétrograder le porte-monnaie de la version %i à la version %i. La version du porte-monnaie reste inchangée.</translation>
+    </message>
+    <message>
+        <source>Cannot obtain a lock on data directory %s. %s is probably already running.</source>
+        <translation type="unfinished">Impossible d’obtenir un verrou sur le répertoire de données %s. %s fonctionne probablement déjà.</translation>
+    </message>
+    <message>
+        <source>Cannot upgrade a non HD split wallet from version %i to version %i without upgrading to support pre-split keypool. Please use version %i or no version specified.</source>
+        <translation type="unfinished">Impossible de mettre à niveau un porte-monnaie divisé non-HD de la version %i vers la version %i sans mise à niveau pour prendre en charge la réserve de clés antérieure à la division. Veuillez utiliser la version %i ou ne pas indiquer de version.</translation>
+    </message>
+    <message>
+        <source>Distributed under the MIT software license, see the accompanying file %s or %s</source>
+        <translation type="unfinished">Distribué sous la licence MIT d’utilisation d’un logiciel, consultez le fichier joint %s ou %s</translation>
+    </message>
+    <message>
+        <source>Error reading %s! All keys read correctly, but transaction data or address book entries might be missing or incorrect.</source>
+        <translation type="unfinished">Erreur de lecture de %s. Toutes les clés ont été lues correctement, mais les données de la transaction ou les entrées du carnet d’adresses sont peut-être manquantes ou incorrectes.</translation>
+    </message>
+    <message>
+        <source>Error reading %s! Transaction data may be missing or incorrect. Rescanning wallet.</source>
+        <translation type="unfinished">Erreur de lecture de %s : soit les données de la transaction manquent soit elles sont incorrectes. Réanalyse du porte-monnaie.</translation>
+    </message>
+    <message>
+        <source>Error: Dumpfile format record is incorrect. Got "%s", expected "format".</source>
+        <translation type="unfinished">Erreur : L’enregistrement du format du fichier de vidage est incorrect. Est « %s », mais « format » est attendu. </translation>
+    </message>
+    <message>
+        <source>Error: Dumpfile identifier record is incorrect. Got "%s", expected "%s".</source>
+        <translation type="unfinished">Erreur : L’enregistrement de l’identificateur du fichier de vidage est incorrect. Est « %s », mais « %s » est attendu. </translation>
+    </message>
+    <message>
+        <source>Error: Dumpfile version is not supported. This version of bitcoin-wallet only supports version 1 dumpfiles. Got dumpfile with version %s</source>
+        <translation type="unfinished">Erreur : La version du fichier de vidage n’est pas prise en charge. Cette version de bitcoin-wallet ne prend en charge que les fichiers de vidage version 1. Le fichier de vidage obtenu est de la version %s.</translation>
+    </message>
+    <message>
+        <source>Error: Legacy wallets only support the "legacy", "p2sh-segwit", and "bech32" address types</source>
+        <translation type="unfinished">Erreur : les porte-monnaie hérités ne prennent en charge que les types d’adresse « legacy », « p2sh-segwit », et « bech32 »</translation>
+    </message>
+    <message>
+        <source>Error: Listening for incoming connections failed (listen returned error %s)</source>
+        <translation type="unfinished">Erreur : L’écoute des connexions entrantes a échoué (l’écoute a retourné l’erreur %s)</translation>
+    </message>
+    <message>
+        <source>Fee estimation failed. Fallbackfee is disabled. Wait a few blocks or enable -fallbackfee.</source>
+        <translation type="unfinished">Échec d’estimation des frais. L’option de frais de repli est désactivée. Attendez quelques blocs ou activez -fallbackfee.</translation>
+    </message>
+    <message>
+        <source>File %s already exists. If you are sure this is what you want, move it out of the way first.</source>
+        <translation type="unfinished">Le fichier %s existe déjà. Si vous confirmez l’opération, déplacez-le avant.</translation>
+    </message>
+    <message>
+        <source>Invalid amount for -maxtxfee=&lt;amount&gt;: '%s' (must be at least the minrelay fee of %s to prevent stuck transactions)</source>
+        <translation type="unfinished">Le montant est invalide pour -maxtxfee=&lt;amount&gt; : « %s » (doit être au moins les frais minrelay de %s pour prévenir le blocage des transactions)</translation>
+    </message>
+    <message>
+        <source>Invalid or corrupt peers.dat (%s). If you believe this is a bug, please report it to %s. As a workaround, you can move the file (%s) out of the way (rename, move, or delete) to have a new one created on the next start.</source>
+        <translation type="unfinished">peers.dat est invalide ou corrompu (%s). Si vous pensez que c’est un bogue, veuillez le signaler à %s. Pour y remédier, vous pouvez soit renommer, soit déplacer soit supprimer le fichier (%s) et un nouveau sera créé lors du prochain démarrage.</translation>
+    </message>
+    <message>
+        <source>More than one onion bind address is provided. Using %s for the automatically created Tor onion service.</source>
+        <translation type="unfinished">Plus d’une adresse oignon de liaison est indiquée. %s sera utilisée pour le service oignon de Tor créé automatiquement.</translation>
+    </message>
+    <message>
+        <source>No dump file provided. To use createfromdump, -dumpfile=&lt;filename&gt; must be provided.</source>
+        <translation type="unfinished">Aucun fichier de vidage n’a été indiqué. Pour utiliser createfromdump, -dumpfile=&lt;filename&gt; doit être indiqué.</translation>
+    </message>
+    <message>
+        <source>No dump file provided. To use dump, -dumpfile=&lt;filename&gt; must be provided.</source>
+        <translation type="unfinished">Aucun fichier de vidage n’a été indiqué. Pour utiliser dump, -dumpfile=&lt;filename&gt; doit être indiqué.</translation>
+    </message>
+    <message>
+        <source>No wallet file format provided. To use createfromdump, -format=&lt;format&gt; must be provided.</source>
+        <translation type="unfinished">Aucun format de fichier de porte-monnaie n’a été indiqué. Pour utiliser createfromdump, -format=&lt;format&gt; doit être indiqué.</translation>
+    </message>
+    <message>
+        <source>Please check that your computer's date and time are correct! If your clock is wrong, %s will not work properly.</source>
+        <translation type="unfinished">Veuillez vérifier que l’heure et la date de votre ordinateur sont justes. Si votre horloge n’est pas à l’heure, %s ne fonctionnera pas correctement.</translation>
+    </message>
+    <message>
+        <source>Please contribute if you find %s useful. Visit %s for further information about the software.</source>
+        <translation type="unfinished">Si vous trouvez %s utile, veuillez y contribuer. Pour de plus de précisions sur le logiciel, rendez-vous sur %s.</translation>
+    </message>
+    <message>
+        <source>Prune configured below the minimum of %d MiB.  Please use a higher number.</source>
+        <translation type="unfinished">L’élagage est configuré au-dessous du minimum de %d Mio. Veuillez utiliser un nombre plus élevé.</translation>
+    </message>
+    <message>
+        <source>Prune: last wallet synchronisation goes beyond pruned data. You need to -reindex (download the whole blockchain again in case of pruned node)</source>
+        <translation type="unfinished">Élagage : la dernière synchronisation de porte-monnaie va par-delà les données élaguées. Vous devez -reindex (réindexer, télécharger de nouveau toute la chaîne de blocs en cas de nœud élagué)</translation>
+    </message>
+    <message>
+        <source>SQLiteDatabase: Unknown sqlite wallet schema version %d. Only version %d is supported</source>
+        <translation type="unfinished">SQLiteDatabase : la version %d du schéma de porte-monnaie sqlite est inconnue. Seule la version %d est prise en charge</translation>
+    </message>
+    <message>
+        <source>The block database contains a block which appears to be from the future. This may be due to your computer's date and time being set incorrectly. Only rebuild the block database if you are sure that your computer's date and time are correct</source>
+        <translation type="unfinished">La base de données des blocs comprend un bloc qui semble provenir du futur. Cela pourrait être causé par la date et l’heure erronées de votre ordinateur. Ne reconstruisez la base de données des blocs que si vous êtes certain que la date et l’heure de votre ordinateur sont justes.</translation>
+    </message>
+    <message>
+        <source>The block index db contains a legacy 'txindex'. To clear the occupied disk space, run a full -reindex, otherwise ignore this error. This error message will not be displayed again.</source>
+        <translation type="unfinished">La base de données d’indexation des blocs comprend un « txindex » hérité. Pour libérer l’espace disque occupé, exécutez un -reindex complet ou ignorez cette erreur. Ce message d’erreur ne sera pas affiché de nouveau.</translation>
+    </message>
+    <message>
+        <source>The transaction amount is too small to send after the fee has been deducted</source>
+        <translation type="unfinished">Le montant de la transaction est trop bas pour être envoyé une fois que les frais ont été déduits</translation>
+    </message>
+    <message>
+        <source>This error could occur if this wallet was not shutdown cleanly and was last loaded using a build with a newer version of Berkeley DB. If so, please use the software that last loaded this wallet</source>
+        <translation type="unfinished">Cette erreur pourrait survenir si ce porte-monnaie n’a pas été fermé proprement et s’il a été chargé en dernier avec une nouvelle version de Berkeley DB. Si c’est le cas, veuillez utiliser le logiciel qui a chargé ce porte-monnaie en dernier.</translation>
+    </message>
+    <message>
+        <source>This is a pre-release test build - use at your own risk - do not use for mining or merchant applications</source>
+        <translation type="unfinished">Ceci est une préversion de test — son utilisation est entièrement à vos risques — ne l’utilisez pour miner ou pour des applications marchandes</translation>
+    </message>
+    <message>
+        <source>This is the maximum transaction fee you pay (in addition to the normal fee) to prioritize partial spend avoidance over regular coin selection.</source>
+        <translation type="unfinished">Les frais maximaux de transaction que vous payez (en plus des frais habituels) afin de prioriser une dépense non partielle plutôt qu’une sélection normale de pièces.</translation>
+    </message>
+    <message>
+        <source>This is the transaction fee you may discard if change is smaller than dust at this level</source>
+        <translation type="unfinished">Les frais de transaction que vous pouvez ignorer si la monnaie rendue est inférieure à la poussière à ce niveau</translation>
+    </message>
+    <message>
+        <source>This is the transaction fee you may pay when fee estimates are not available.</source>
+        <translation type="unfinished">Il s’agit des frais de transaction que vous pourriez payer si aucune estimation de frais n’est proposée.</translation>
+    </message>
+    <message>
+        <source>Total length of network version string (%i) exceeds maximum length (%i). Reduce the number or size of uacomments.</source>
+        <translation type="unfinished">La taille totale de la chaîne de version de réseau (%i) dépasse la longueur maximale (%i). Réduire le nombre ou la taille de uacomments.</translation>
+    </message>
+    <message>
+        <source>Unable to replay blocks. You will need to rebuild the database using -reindex-chainstate.</source>
+        <translation type="unfinished">Impossible de relire les blocs. Vous devrez reconstruire la base de données avec -reindex-chainstate.</translation>
+    </message>
+    <message>
+        <source>Unknown wallet file format "%s" provided. Please provide one of "bdb" or "sqlite".</source>
+        <translation type="unfinished">Le format de fichier porte-monnaie « %s » indiqué est inconnu. Veuillez soit indiquer « bdb » soit « sqlite ».</translation>
+    </message>
+    <message>
+        <source>Warning: Dumpfile wallet format "%s" does not match command line specified format "%s".</source>
+        <translation type="unfinished">Avertissement : Le format du fichier de vidage de porte-monnaie « %s » ne correspond pas au format « %s » indiqué dans la ligne de commande.</translation>
+    </message>
+    <message>
+        <source>Warning: Private keys detected in wallet {%s} with disabled private keys</source>
+        <translation type="unfinished">Avertissement : Des clés privées ont été détectées dans le porte-monnaie {%s} avec des clés privées désactivées</translation>
+    </message>
+    <message>
+        <source>Warning: We do not appear to fully agree with our peers! You may need to upgrade, or other nodes may need to upgrade.</source>
+        <translation type="unfinished">Avertissement : Nous ne semblons pas être en accord complet avec nos pairs. Une mise à niveau pourrait être nécessaire pour vous ou pour d’autres nœuds du réseau.</translation>
+    </message>
+    <message>
+        <source>Witness data for blocks after height %d requires validation. Please restart with -reindex.</source>
+        <translation type="unfinished">Les données témoin pour les blocs postérieurs à la hauteur %d exigent une validation. Veuillez redémarrer avec -reindex.</translation>
+    </message>
+    <message>
+        <source>You need to rebuild the database using -reindex to go back to unpruned mode.  This will redownload the entire blockchain</source>
+        <translation type="unfinished">Vous devez reconstruire la base de données en utilisant -reindex afin de revenir au mode sans élagage. Ceci retéléchargera complètement la chaîne de blocs.</translation>
+    </message>
+    <message>
+        <source>%s is set very high!</source>
+        <translation type="unfinished">La valeur %s est très élevée</translation>
+    </message>
+    <message>
+        <source>-maxmempool must be at least %d MB</source>
+        <translation type="unfinished">-maxmempool doit être d’au moins %d Mo</translation>
+    </message>
+    <message>
+        <source>A fatal internal error occurred, see debug.log for details</source>
+        <translation type="unfinished">Une erreur interne fatale est survenue. Consulter debug.log pour plus de précisions</translation>
+    </message>
+    <message>
+        <source>Cannot resolve -%s address: '%s'</source>
+        <translation type="unfinished">Impossible de résoudre l’adresse -%s : « %s »</translation>
+    </message>
+    <message>
+        <source>Cannot set -forcednsseed to true when setting -dnsseed to false.</source>
+        <translation type="unfinished">Impossible de définir -forcednsseed comme vrai si -dnsseed est défini comme faux.</translation>
+    </message>
+    <message>
+        <source>Cannot set -peerblockfilters without -blockfilterindex.</source>
+        <translation type="unfinished">Impossible de définir -peerblockfilters sans -blockfilterindex</translation>
+    </message>
+    <message>
+        <source>Cannot write to data directory '%s'; check permissions.</source>
+        <translation type="unfinished">Impossible d’écrire dans le répertoire de données « %s » ; veuillez vérifier les droits.</translation>
+    </message>
+    <message>
+        <source>The -txindex upgrade started by a previous version cannot be completed. Restart with the previous version or run a full -reindex.</source>
+        <translation type="unfinished">La mise à niveau -txindex lancée par une version précédente ne peut pas être achevée. Redémarrez la version précédente ou exécutez un -reindex complet.</translation>
+    </message>
+    <message>
+        <source>%s request to listen on port %u. This port is considered "bad" and thus it is unlikely that any Bitcoin Core peers connect to it. See doc/p2p-bad-ports.md for details and a full list.</source>
+        <translation type="unfinished">%s a demandé d’écouter sur le port %u. Ce port est considéré comme « mauvais » et il est par conséquent improbable que des pairs Bitcoin Core y soient connectés. Consulter doc/p2p-bad-ports.md pour plus de précisions et une liste complète.</translation>
+    </message>
+    <message>
+        <source>Cannot provide specific connections and have addrman find outgoing connections at the same time.</source>
+        <translation type="unfinished">Il est impossible d’indiquer des connexions précises et en même temps de demander à addrman de trouver les connexions sortantes.</translation>
+    </message>
+    <message>
+        <source>Error loading %s: External signer wallet being loaded without external signer support compiled</source>
+        <translation type="unfinished">Erreur de chargement de %s : le porte-monnaie signataire externe est chargé sans que la prise en charge de signataires externes soit compilée</translation>
+    </message>
+    <message>
+        <source>Failed to rename invalid peers.dat file. Please move or delete it and try again.</source>
+        <translation type="unfinished">Échec de renommage du fichier peers.dat invalide. Veuillez le déplacer ou le supprimer, puis réessayer.</translation>
+    </message>
+    <message>
+        <source>Outbound connections restricted to Tor (-onlynet=onion) but the proxy for reaching the Tor network is not provided (no -proxy= and no -onion= given) or it is explicitly forbidden (-onion=0)</source>
+        <translation type="unfinished">Les connexions sortantes sont limitées à Tor (-onlynet=onion), mais le relais pour accéder à Tor n’est pas indiqué (aucun -proxy= et aucun no -onion= n’est indiqué), ou il est explicitement interdit (-onion=0)</translation>
+    </message>
+    <message>
+        <source>Config setting for %s only applied on %s network when in [%s] section.</source>
+        <translation type="unfinished">Paramètre de configuration pour %s qui n’est appliqué sur le réseau %s que s’il se trouve dans la section [%s].</translation>
+    </message>
+    <message>
+        <source>Copyright (C) %i-%i</source>
+        <translation type="unfinished">Tous droits réservés © %i à %i</translation>
+    </message>
+    <message>
+        <source>Corrupted block database detected</source>
+        <translation type="unfinished">Une base de données des blocs corrompue a été détectée</translation>
+    </message>
+    <message>
+        <source>Could not find asmap file %s</source>
+        <translation type="unfinished">Le fichier asmap %s est introuvable</translation>
+    </message>
+    <message>
+        <source>Could not parse asmap file %s</source>
+        <translation type="unfinished">Impossible d’analyser le fichier asmap %s</translation>
+    </message>
+    <message>
+        <source>Disk space is too low!</source>
+        <translation type="unfinished">L’espace disque est trop faible</translation>
+    </message>
+    <message>
+        <source>Do you want to rebuild the block database now?</source>
+        <translation type="unfinished">Voulez-vous reconstruire la base de données des blocs maintenant ?</translation>
+    </message>
+    <message>
+        <source>Done loading</source>
+        <translation type="unfinished">Le chargement est terminé</translation>
+    </message>
+    <message>
+        <source>Dump file %s does not exist.</source>
+        <translation type="unfinished">Le fichier de vidage %s n’existe pas.</translation>
+    </message>
+    <message>
+        <source>Error creating %s</source>
+        <translation type="unfinished">Erreur de création de %s</translation>
+    </message>
+    <message>
+        <source>Error initializing block database</source>
+        <translation type="unfinished">Erreur d’initialisation de la base de données des blocs</translation>
+    </message>
+    <message>
+        <source>Error initializing wallet database environment %s!</source>
+        <translation type="unfinished">Erreur d’initialisation de l’environnement de la base de données du porte-monnaie %s </translation>
+    </message>
+    <message>
+        <source>Error loading %s</source>
+        <translation type="unfinished">Erreur de chargement de %s</translation>
+    </message>
+    <message>
+        <source>Error loading %s: Private keys can only be disabled during creation</source>
+        <translation type="unfinished">Erreur de chargement de %s : les clés privées ne peuvent être désactivées qu’à la création</translation>
+    </message>
+    <message>
+        <source>Error loading %s: Wallet corrupted</source>
+        <translation type="unfinished">Erreur de chargement de %s : le porte-monnaie est corrompu</translation>
+    </message>
+    <message>
+        <source>Error loading %s: Wallet requires newer version of %s</source>
+        <translation type="unfinished">Erreur de chargement de %s : le porte-monnaie exige une version plus récente de %s</translation>
+    </message>
+    <message>
+        <source>Error loading block database</source>
+        <translation type="unfinished">Erreur de chargement de la base de données des blocs</translation>
+    </message>
+    <message>
+        <source>Error opening block database</source>
+        <translation type="unfinished">Erreur d’ouverture de la base de données des blocs</translation>
+    </message>
+    <message>
+        <source>Error reading from database, shutting down.</source>
+        <translation type="unfinished">Erreur de lecture de la base de données, fermeture en cours</translation>
+    </message>
+    <message>
+        <source>Error reading next record from wallet database</source>
+        <translation type="unfinished">Erreur de lecture de l’enregistrement suivant de la base de données du porte-monnaie</translation>
+    </message>
+    <message>
+        <source>Error upgrading chainstate database</source>
+        <translation type="unfinished">Erreur de mise à niveau de la base de données d’état de la chaîne</translation>
+    </message>
+    <message>
+        <source>Error: Couldn't create cursor into database</source>
+        <translation type="unfinished">Erreur : Impossible de créer le curseur dans la base de données</translation>
+    </message>
+    <message>
+        <source>Error: Disk space is low for %s</source>
+        <translation type="unfinished">Erreur : Il reste peu d’espace disque sur %s</translation>
+    </message>
+    <message>
+        <source>Error: Dumpfile checksum does not match. Computed %s, expected %s</source>
+        <translation type="unfinished">Erreur : La somme de contrôle du fichier de vidage ne correspond pas. Calculée %s, attendue %s</translation>
+    </message>
+    <message>
+        <source>Error: Got key that was not hex: %s</source>
+        <translation type="unfinished">Erreur : La clé obtenue n’était pas hexadécimale : %s</translation>
+    </message>
+    <message>
+        <source>Error: Got value that was not hex: %s</source>
+        <translation type="unfinished">Erreur : La valeur obtenue n’était pas hexadécimale : %s</translation>
+    </message>
+    <message>
+        <source>Error: Keypool ran out, please call keypoolrefill first</source>
+        <translation type="unfinished">Erreur : La réserve de clés est épuisée, veuillez d’abord appeler « keypoolrefill »</translation>
+    </message>
+    <message>
+        <source>Error: Missing checksum</source>
+        <translation type="unfinished">Erreur : Aucune somme de contrôle n’est indiquée</translation>
+    </message>
+    <message>
+        <source>Error: No %s addresses available.</source>
+        <translation type="unfinished">Erreur : Aucune adresse %s n’est disponible.</translation>
+    </message>
+    <message>
+        <source>Error: Unable to parse version %u as a uint32_t</source>
+        <translation type="unfinished">Erreur : Impossible d’analyser la version %u en tant que uint32_t</translation>
+    </message>
+    <message>
+        <source>Error: Unable to write record to new wallet</source>
+        <translation type="unfinished">Erreur : Impossible d’écrire l’enregistrement dans le nouveau porte-monnaie</translation>
+    </message>
+    <message>
+        <source>Failed to listen on any port. Use -listen=0 if you want this.</source>
+        <translation type="unfinished">Échec d'écoute sur tous les ports. Si cela est voulu, utiliser -listen=0.</translation>
+    </message>
+    <message>
+        <source>Failed to rescan the wallet during initialization</source>
+        <translation type="unfinished">Échec de réanalyse du porte-monnaie lors de l’initialisation</translation>
+    </message>
+    <message>
+        <source>Failed to verify database</source>
+        <translation type="unfinished">Échec de vérification de la base de données</translation>
+    </message>
+    <message>
+        <source>Fee rate (%s) is lower than the minimum fee rate setting (%s)</source>
+        <translation type="unfinished">Le taux de frais (%s) est inférieur au taux minimal de frais défini (%s)</translation>
+    </message>
+    <message>
+        <source>Ignoring duplicate -wallet %s.</source>
+        <translation type="unfinished">Ignore -wallet %s en double.</translation>
+    </message>
+    <message>
+        <source>Importing…</source>
+        <translation type="unfinished">Importation…</translation>
+    </message>
+    <message>
+        <source>Incorrect or no genesis block found. Wrong datadir for network?</source>
+        <translation type="unfinished">Bloc de genèse incorrect ou introuvable. Mauvais datadir pour le réseau ?</translation>
+    </message>
+    <message>
+        <source>Initialization sanity check failed. %s is shutting down.</source>
+        <translation type="unfinished">Échec d’initialisation du test de cohérence. %s est en cours de fermeture.</translation>
+    </message>
+    <message>
+        <source>Input not found or already spent</source>
+        <translation type="unfinished">L’entrée est introuvable ou a déjà été dépensée</translation>
+    </message>
+    <message>
+        <source>Insufficient funds</source>
+        <translation type="unfinished">Les fonds sont insuffisants</translation>
+    </message>
+    <message>
+        <source>Invalid -i2psam address or hostname: '%s'</source>
+        <translation type="unfinished">L’adresse ou le nom d’hôte -i2psam est invalide : « %s »</translation>
+    </message>
+    <message>
+        <source>Invalid -onion address or hostname: '%s'</source>
+        <translation type="unfinished">L’adresse ou le nom d’hôte -onion est invalide : « %s »</translation>
+    </message>
+    <message>
+        <source>Invalid -proxy address or hostname: '%s'</source>
+        <translation type="unfinished">L’adresse ou le nom d’hôte -proxy est invalide : « %s »</translation>
+    </message>
+    <message>
+        <source>Invalid P2P permission: '%s'</source>
+        <translation type="unfinished">L’autorisation P2P est invalide : « %s »</translation>
+    </message>
+    <message>
+        <source>Invalid amount for -%s=&lt;amount&gt;: '%s'</source>
+        <translation type="unfinished">Le montant est invalide pour -%s=&lt;amount&gt; : « %s »</translation>
+    </message>
+    <message>
+        <source>Invalid amount for -discardfee=&lt;amount&gt;: '%s'</source>
+        <translation type="unfinished">Le montant est invalide pour -discardfee=&lt;amount&gt; : « %s »</translation>
+    </message>
+    <message>
+        <source>Invalid amount for -fallbackfee=&lt;amount&gt;: '%s'</source>
+        <translation type="unfinished">Le montant est invalide pour -fallbackfee=&lt;amount&gt; : « %s »</translation>
+    </message>
+    <message>
+        <source>Invalid amount for -paytxfee=&lt;amount&gt;: '%s' (must be at least %s)</source>
+        <translation type="unfinished">Le montant est invalide pour -paytxfee=&lt;amount&gt; : « %s » (doit être au moins %s)</translation>
+    </message>
+    <message>
+        <source>Invalid netmask specified in -whitelist: '%s'</source>
+        <translation type="unfinished">Le masque réseau indiqué dans -whitelist est invalide : « %s »</translation>
+    </message>
+    <message>
+        <source>Loading P2P addresses…</source>
+        <translation type="unfinished">Chargement des adresses P2P…</translation>
+    </message>
+    <message>
+        <source>Loading banlist…</source>
+        <translation type="unfinished">Chargement de la liste d’interdiction…</translation>
+    </message>
+    <message>
+        <source>Loading block index…</source>
+        <translation type="unfinished">Chargement de l’index des blocs…</translation>
+    </message>
+    <message>
+        <source>Loading wallet…</source>
+        <translation type="unfinished">Chargement du porte-monnaie…</translation>
+    </message>
+    <message>
+        <source>Missing amount</source>
+        <translation type="unfinished">Le montant manque</translation>
+    </message>
+    <message>
+        <source>Missing solving data for estimating transaction size</source>
+        <translation type="unfinished">Il manque des données de résolution pour estimer la taille de la transaction</translation>
+    </message>
+    <message>
+        <source>Need to specify a port with -whitebind: '%s'</source>
+        <translation type="unfinished">Un port doit être indiqué avec -whitebind : « %s »</translation>
+    </message>
+    <message>
+        <source>No addresses available</source>
+        <translation type="unfinished">Aucune adresse n’est disponible</translation>
+    </message>
+    <message>
+        <source>No proxy server specified. Use -proxy=&lt;ip&gt; or -proxy=&lt;ip:port&gt;.</source>
+        <translation type="unfinished">Aucun serveur mandataire n’est indiqué. Utiliser -proxy=&lt;ip&gt; ou -proxy=&lt;ip:port&gt;</translation>
+    </message>
+    <message>
+        <source>Not enough file descriptors available.</source>
+        <translation type="unfinished">Trop peu de descripteurs de fichiers sont disponibles.</translation>
+    </message>
+    <message>
+        <source>Prune cannot be configured with a negative value.</source>
+        <translation type="unfinished">L’élagage ne peut pas être configuré avec une valeur négative</translation>
+    </message>
+    <message>
+        <source>Prune mode is incompatible with -coinstatsindex.</source>
+        <translation type="unfinished">Le mode élagage n’est pas compatible avec -coinstatsindex.</translation>
+    </message>
+    <message>
+        <source>Prune mode is incompatible with -txindex.</source>
+        <translation type="unfinished">Le mode élagage n’est pas compatible avec -txindex</translation>
+    </message>
+    <message>
+        <source>Pruning blockstore…</source>
+        <translation type="unfinished">Élagage du magasin de blocs…</translation>
+    </message>
+    <message>
+        <source>Reducing -maxconnections from %d to %d, because of system limitations.</source>
+        <translation type="unfinished">Réduction de -maxconnections de %d à %d, due aux restrictions du système.</translation>
+    </message>
+    <message>
+        <source>Replaying blocks…</source>
+        <translation type="unfinished">Relecture des blocs…</translation>
+    </message>
+    <message>
+        <source>Rescanning…</source>
+        <translation type="unfinished">Réanalyse…</translation>
+    </message>
+    <message>
+        <source>SQLiteDatabase: Failed to execute statement to verify database: %s</source>
+        <translation type="unfinished">SQLiteDatabase : échec d’exécution de l’instruction pour vérifier la base de données : %s</translation>
+    </message>
+    <message>
+        <source>SQLiteDatabase: Failed to prepare statement to verify database: %s</source>
+        <translation type="unfinished">SQLiteDatabase : échec de préparation de l’instruction pour vérifier la base de données : %s</translation>
+    </message>
+    <message>
+        <source>SQLiteDatabase: Failed to read database verification error: %s</source>
+        <translation type="unfinished">SQLiteDatabase : échec de lecture de l’erreur de vérification de la base de données : %s</translation>
+    </message>
+    <message>
+        <source>SQLiteDatabase: Unexpected application id. Expected %u, got %u</source>
+        <translation type="unfinished">SQLiteDatabase : l’ID de l’application est inattendu. %u attendu, %u retourné</translation>
+    </message>
+    <message>
+        <source>Section [%s] is not recognized.</source>
+        <translation type="unfinished">La section [%s] n’est pas reconnue</translation>
+    </message>
+    <message>
+        <source>Signing transaction failed</source>
+        <translation type="unfinished">Échec de signature de la transaction</translation>
+    </message>
+    <message>
+        <source>Specified -walletdir "%s" does not exist</source>
+        <translation type="unfinished">Le -walletdir indiqué « %s » n’existe pas</translation>
+    </message>
+    <message>
+        <source>Specified -walletdir "%s" is a relative path</source>
+        <translation type="unfinished">Le -walletdir indiqué « %s » est un chemin relatif</translation>
+    </message>
+    <message>
+        <source>Specified -walletdir "%s" is not a directory</source>
+        <translation type="unfinished">Le -walletdir indiqué « %s » n’est pas un répertoire</translation>
+    </message>
+    <message>
+        <source>Specified blocks directory "%s" does not exist.</source>
+        <translation type="unfinished">Le répertoire des blocs indiqué « %s » n’existe pas</translation>
+    </message>
+    <message>
+        <source>Starting network threads…</source>
+        <translation type="unfinished">Démarrage des processus réseau…</translation>
+    </message>
+    <message>
+        <source>The source code is available from %s.</source>
+        <translation type="unfinished">Le code source est publié sur %s.</translation>
+    </message>
+    <message>
+        <source>The specified config file %s does not exist</source>
+        <translation type="unfinished">Le fichier de configuration indiqué %s n’existe pas</translation>
+    </message>
+    <message>
+        <source>The transaction amount is too small to pay the fee</source>
+        <translation type="unfinished">Le montant de la transaction est trop bas pour que les frais soient payés</translation>
+    </message>
+    <message>
+        <source>The wallet will avoid paying less than the minimum relay fee.</source>
+        <translation type="unfinished">Le porte-monnaie évitera de payer moins que les frais minimaux de relais.</translation>
+    </message>
+    <message>
+        <source>This is experimental software.</source>
+        <translation type="unfinished">Ce logiciel est expérimental.</translation>
+    </message>
+    <message>
+        <source>This is the minimum transaction fee you pay on every transaction.</source>
+        <translation type="unfinished">Il s’agit des frais minimaux que vous payez pour chaque transaction.</translation>
+    </message>
+    <message>
+        <source>This is the transaction fee you will pay if you send a transaction.</source>
+        <translation type="unfinished">Il s’agit des frais minimaux que vous payerez si vous envoyez une transaction.</translation>
+    </message>
+    <message>
+        <source>Transaction amount too small</source>
+        <translation type="unfinished">Le montant de la transaction est trop bas</translation>
+    </message>
+    <message>
+        <source>Transaction amounts must not be negative</source>
+        <translation type="unfinished">Les montants des transactions ne doivent pas être négatifs</translation>
+    </message>
+    <message>
+        <source>Transaction change output index out of range</source>
+        <translation type="unfinished">L’index des sorties de monnaie des transactions est hors échelle</translation>
+    </message>
+    <message>
+        <source>Transaction has too long of a mempool chain</source>
+        <translation type="unfinished">La chaîne de la réserve de mémoire de la transaction est trop longue</translation>
+    </message>
+    <message>
+        <source>Transaction must have at least one recipient</source>
+        <translation type="unfinished">La transaction doit comporter au moins un destinataire</translation>
+    </message>
+    <message>
+        <source>Transaction needs a change address, but we can't generate it.</source>
+        <translation type="unfinished">Une adresse de monnaie est nécessaire à la transaction, mais nous ne pouvons pas la générer.</translation>
+    </message>
+    <message>
+        <source>Transaction too large</source>
+        <translation type="unfinished">La transaction est trop grosse</translation>
+    </message>
+    <message>
+        <source>Unable to bind to %s on this computer (bind returned error %s)</source>
+        <translation type="unfinished">Impossible de se lier à %s sur cet ordinateur (la liaison a retourné l’erreur %s)</translation>
+    </message>
+    <message>
+        <source>Unable to bind to %s on this computer. %s is probably already running.</source>
+        <translation type="unfinished">Impossible de se lier à %s sur cet ordinateur. %s fonctionne probablement déjà</translation>
+    </message>
+    <message>
+        <source>Unable to create the PID file '%s': %s</source>
+        <translation type="unfinished">Impossible de créer le fichier PID « %s » : %s</translation>
+    </message>
+    <message>
+        <source>Unable to generate initial keys</source>
+        <translation type="unfinished">Impossible de générer les clés initiales</translation>
+    </message>
+    <message>
+        <source>Unable to generate keys</source>
+        <translation type="unfinished">Impossible de générer les clés</translation>
+    </message>
+    <message>
+        <source>Unable to open %s for writing</source>
+        <translation type="unfinished">Impossible d’ouvrir %s en écriture</translation>
+    </message>
+    <message>
+        <source>Unable to parse -maxuploadtarget: '%s'</source>
+        <translation type="unfinished">Impossible d’analyser -maxuploadtarget : « %s »</translation>
+    </message>
+    <message>
+        <source>Unable to start HTTP server. See debug log for details.</source>
+        <translation type="unfinished">Impossible de démarrer le serveur HTTP. Consulter le journal de débogage pour plus de précisions.</translation>
+    </message>
+    <message>
+        <source>Unknown -blockfilterindex value %s.</source>
+        <translation type="unfinished">La valeur -blockfilterindex %s est inconnue.</translation>
+    </message>
+    <message>
+        <source>Unknown address type '%s'</source>
+        <translation type="unfinished">Le type d’adresse « %s » est inconnu</translation>
+    </message>
+    <message>
+        <source>Unknown change type '%s'</source>
+        <translation type="unfinished">Le type de monnaie « %s » est inconnu</translation>
+    </message>
+    <message>
+        <source>Unknown network specified in -onlynet: '%s'</source>
+        <translation type="unfinished">Un réseau inconnu est indiqué dans -onlynet : « %s »</translation>
+    </message>
+    <message>
+        <source>Unknown new rules activated (versionbit %i)</source>
+        <translation type="unfinished">Les nouvelles règles inconnues sont activées (versionbit %i)</translation>
+    </message>
+    <message>
+        <source>Unsupported logging category %s=%s.</source>
+        <translation type="unfinished">La catégorie de journalisation %s=%s n’est pas prise en charge</translation>
+    </message>
+    <message>
+        <source>Upgrading UTXO database</source>
+        <translation type="unfinished">Mise à niveau de la base de données UTXO</translation>
+    </message>
+    <message>
+        <source>User Agent comment (%s) contains unsafe characters.</source>
+        <translation type="unfinished">Le commentaire de l’agent utilisateur (%s) comporte des caractères dangereux</translation>
+    </message>
+    <message>
+        <source>Verifying blocks…</source>
+        <translation type="unfinished">Vérification des blocs…</translation>
+    </message>
+    <message>
+        <source>Verifying wallet(s)…</source>
+        <translation type="unfinished">Vérification des porte-monnaie…</translation>
+    </message>
+    <message>
+        <source>Wallet needed to be rewritten: restart %s to complete</source>
+        <translation type="unfinished">Le porte-monnaie devait être réécrit : redémarrer %s pour terminer l’opération.</translation>
     </message>
 </context>
 <context>
     <name>BitcoinGUI</name>
     <message>
-        <source>Internal error</source>
-        <translation type="unfinished">Erreur interne</translation>
-    </message>
-    <message>
-        <source>An internal error occurred. %1 will attempt to continue safely. This is an unexpected bug which can be reported as described below.</source>
-        <translation type="unfinished">Une erreur interne est survenue. %1 va tenter de poursuivre avec sécurité. Il s’agit d’un bogue inattendu qui peut être signalé comme décrit ci-dessous.</translation>
-    </message>
-</context>
-<context>
-    <name>QObject</name>
-    <message>
-<<<<<<< HEAD
+        <source>&amp;Overview</source>
+        <translation type="unfinished">&amp;Vue d’ensemble</translation>
+    </message>
+    <message>
+        <source>Show general overview of wallet</source>
+        <translation type="unfinished">Afficher une vue d’ensemble du porte-monnaie</translation>
+    </message>
+    <message>
         <source>Browse transaction history</source>
-        <translation>Parcourir l’historique transactionnel</translation>
-=======
-        <source>Do you want to reset settings to default values, or to abort without making changes?</source>
-        <extracomment>Explanatory text shown on startup when the settings file cannot be read. Prompts user to make a choice between resetting or aborting.</extracomment>
-        <translation type="unfinished">Voulez-vous réinitialiser les paramètres à leur valeur par défaut ou abandonner sans aucun changement ?</translation>
-    </message>
-    <message>
-        <source>A fatal error occurred. Check that settings file is writable, or try running with -nosettings.</source>
-        <extracomment>Explanatory text shown on startup when the settings file could not be written. Prompts user to check that we have the ability to write to the file. Explains that the user has the option of running without a settings file.</extracomment>
-        <translation type="unfinished">Une erreur fatale est survenue. Vérifiez que le fichier des paramètres est modifiable ou essayer d’exécuter avec -nosettings.</translation>
->>>>>>> dd04f2dd
-    </message>
-    <message>
-        <source>Error: Specified data directory "%1" does not exist.</source>
-        <translation type="unfinished">Erreur : Le répertoire de données indiqué « %1 » n’existe pas.</translation>
-    </message>
-    <message>
-        <source>Error: Cannot parse configuration file: %1.</source>
-        <translation type="unfinished">Erreur : Impossible d’analyser le fichier de configuration : %1.</translation>
-    </message>
-    <message>
-<<<<<<< HEAD
+        <translation type="unfinished">Parcourir l’historique transactionnel</translation>
+    </message>
+    <message>
+        <source>E&amp;xit</source>
+        <translation type="unfinished">Q&amp;uitter</translation>
+    </message>
+    <message>
+        <source>Quit application</source>
+        <translation type="unfinished">Fermer l’application</translation>
+    </message>
+    <message>
         <source>&amp;About %1</source>
         <translation type="unfinished">À &amp;propos de %1</translation>
     </message>
     <message>
         <source>Show information about %1</source>
-        <translation type="unfinished">Afficher des informations à propos de %1</translation>
-=======
-        <source>Error: %1</source>
-        <translation type="unfinished">Erreur : %1</translation>
-    </message>
-    <message>
-        <source>%1 didn't yet exit safely…</source>
-        <translation type="unfinished">%1 ne s’est pas encore fermer en toute sécurité…</translation>
->>>>>>> dd04f2dd
-    </message>
-    <message>
-        <source>unknown</source>
-        <translation type="unfinished">inconnue</translation>
-    </message>
-    <message>
-<<<<<<< HEAD
+        <translation type="unfinished">Afficher des renseignements à propos de %1</translation>
+    </message>
+    <message>
+        <source>About &amp;Qt</source>
+        <translation type="unfinished">À propos de &amp;Qt</translation>
+    </message>
+    <message>
         <source>Show information about Qt</source>
-        <translation>Afficher des informations sur Qt</translation>
+        <translation type="unfinished">Afficher des renseignements sur Qt</translation>
     </message>
     <message>
         <source>Modify configuration options for %1</source>
@@ -549,2036 +1150,14 @@
         <translation type="unfinished">Créer un nouveau porte-monnaie</translation>
     </message>
     <message>
+        <source>&amp;Minimize</source>
+        <translation type="unfinished">&amp;Réduire</translation>
+    </message>
+    <message>
         <source>Wallet:</source>
         <translation type="unfinished">Porte-monnaie :</translation>
     </message>
     <message>
-        <source>Network activity disabled.</source>
-        <extracomment>A substring of the tooltip.</extracomment>
-        <translation type="unfinished">L’activité réseau est désactivée.</translation>
-    </message>
-    <message>
-        <source>Proxy is &lt;b&gt;enabled&lt;/b&gt;: %1</source>
-        <translation type="unfinished">Le serveur mandataire est &lt;b&gt;activé&lt;/b&gt; : %1</translation>
-    </message>
-    <message>
-        <source>Send coins to a Bitcoin address</source>
-        <translation>Send coins to a Bitcoin address</translation>
-    </message>
-    <message>
-        <source>Backup wallet to another location</source>
-        <translation>Backup wallet to another location</translation>
-    </message>
-    <message>
-        <source>Change the passphrase used for wallet encryption</source>
-        <translation>Change the passphrase used for wallet encryption</translation>
-    </message>
-    <message>
-        <source>&amp;Send</source>
-        <translation>&amp;Send</translation>
-    </message>
-    <message>
-        <source>&amp;Receive</source>
-        <translation>&amp;Receive</translation>
-    </message>
-    <message>
-        <source>&amp;Show / Hide</source>
-        <translation>&amp;Show / Hide</translation>
-    </message>
-    <message>
-        <source>Show or hide the main Window</source>
-        <translation>Show or hide the main Window</translation>
-    </message>
-    <message>
-        <source>&amp;Encrypt Wallet…</source>
-        <translation type="unfinished">&amp;Crypter le Portefeuille</translation>
-    </message>
-    <message>
-        <source>Encrypt the private keys that belong to your wallet</source>
-        <translation>Encrypt the private keys that belong to your wallet</translation>
-    </message>
-    <message>
-        <source>&amp;Backup Wallet…</source>
-        <translation type="unfinished">&amp;Sauvegarder le Portefeuille</translation>
-    </message>
-    <message>
-        <source>&amp;Change Passphrase…</source>
-        <translation type="unfinished">&amp;Changer la phrase de passe…</translation>
-    </message>
-    <message>
-        <source>Sign &amp;message…</source>
-        <translation type="unfinished">Signer un &amp;message</translation>
-    </message>
-    <message>
-        <source>Sign messages with your Bitcoin addresses to prove you own them</source>
-        <translation>Sign messages with your Bitcoin addresses to prove you own them</translation>
-    </message>
-    <message>
-        <source>&amp;Verify message…</source>
-        <translation type="unfinished">&amp;Vérifier un message…</translation>
-=======
-        <source>Amount</source>
-        <translation type="unfinished">Montant</translation>
-    </message>
-    <message>
-        <source>Enter a Bitcoin address (e.g. %1)</source>
-        <translation type="unfinished">Saisir une adresse Bitcoin (p. ex. %1)</translation>
-    </message>
-    <message>
-        <source>Unroutable</source>
-        <translation type="unfinished">Non routable</translation>
-    </message>
-    <message>
-        <source>Internal</source>
-        <translation type="unfinished">Interne</translation>
-    </message>
-    <message>
-        <source>Inbound</source>
-        <extracomment>An inbound connection from a peer. An inbound connection is a connection initiated by a peer.</extracomment>
-        <translation type="unfinished">Entrant</translation>
-    </message>
-    <message>
-        <source>Outbound</source>
-        <extracomment>An outbound connection to a peer. An outbound connection is a connection initiated by us.</extracomment>
-        <translation type="unfinished">Sortant</translation>
-    </message>
-    <message>
-        <source>Full Relay</source>
-        <extracomment>Peer connection type that relays all network information.</extracomment>
-        <translation type="unfinished">Relais intégral</translation>
-    </message>
-    <message>
-        <source>Block Relay</source>
-        <extracomment>Peer connection type that relays network information about blocks and not transactions or addresses.</extracomment>
-        <translation type="unfinished">Relais de blocs</translation>
-    </message>
-    <message>
-        <source>Manual</source>
-        <extracomment>Peer connection type established manually through one of several methods.</extracomment>
-        <translation type="unfinished">Manuelle</translation>
-    </message>
-    <message>
-        <source>Feeler</source>
-        <extracomment>Short-lived peer connection type that tests the aliveness of known addresses.</extracomment>
-        <translation type="unfinished">Palpeur</translation>
-    </message>
-    <message>
-        <source>Address Fetch</source>
-        <extracomment>Short-lived peer connection type that solicits known addresses from a peer.</extracomment>
-        <translation type="unfinished">Récupération d’adresses</translation>
-    </message>
-    <message>
-        <source>%1 d</source>
-        <translation type="unfinished">%1 j</translation>
-    </message>
-    <message>
-        <source>%1 m</source>
-        <translation type="unfinished">%1 min</translation>
-    </message>
-    <message>
-        <source>None</source>
-        <translation type="unfinished">Aucun</translation>
-    </message>
-    <message>
-        <source>N/A</source>
-        <translation type="unfinished">N.D.</translation>
-    </message>
-    <message numerus="yes">
-        <source>%n second(s)</source>
-        <translation type="unfinished">
-            <numerusform>%n seconde</numerusform>
-            <numerusform>%n secondes</numerusform>
-        </translation>
-    </message>
-    <message numerus="yes">
-        <source>%n minute(s)</source>
-        <translation type="unfinished">
-            <numerusform>%n minute</numerusform>
-            <numerusform>%n minutes</numerusform>
-        </translation>
-    </message>
-    <message numerus="yes">
-        <source>%n hour(s)</source>
-        <translation type="unfinished">
-            <numerusform>%n heure</numerusform>
-            <numerusform>%n heures</numerusform>
-        </translation>
-    </message>
-    <message numerus="yes">
-        <source>%n day(s)</source>
-        <translation type="unfinished">
-            <numerusform>%n jour</numerusform>
-            <numerusform>%n jours</numerusform>
-        </translation>
-    </message>
-    <message numerus="yes">
-        <source>%n week(s)</source>
-        <translation type="unfinished">
-            <numerusform>%n semaine</numerusform>
-            <numerusform>%n semaines</numerusform>
-        </translation>
-    </message>
-    <message>
-        <source>%1 and %2</source>
-        <translation type="unfinished">%1 et %2</translation>
-    </message>
-    <message numerus="yes">
-        <source>%n year(s)</source>
-        <translation type="unfinished">
-            <numerusform>%n an</numerusform>
-            <numerusform>%n ans</numerusform>
-        </translation>
-    </message>
-    <message>
-        <source>%1 B</source>
-        <translation type="unfinished">%1 o</translation>
-    </message>
-    <message>
-        <source>%1 kB</source>
-        <translation type="unfinished">%1 ko</translation>
-    </message>
-    <message>
-        <source>%1 MB</source>
-        <translation type="unfinished">%1 Mo</translation>
-    </message>
-    <message>
-        <source>%1 GB</source>
-        <translation type="unfinished">%1 Go</translation>
->>>>>>> dd04f2dd
-    </message>
-</context>
-<context>
-    <name>bitcoin-core</name>
-    <message>
-<<<<<<< HEAD
-        <source>Verify messages to ensure they were signed with specified Bitcoin addresses</source>
-        <translation>Verify messages to ensure they were signed with specified Bitcoin addresses</translation>
-    </message>
-    <message>
-        <source>&amp;Load PSBT from file…</source>
-        <translation type="unfinished">&amp;Charger un fichier PSBT...</translation>
-    </message>
-    <message>
-        <source>Load PSBT from clipboard…</source>
-        <translation type="unfinished">Charger la TBSP à partir du presse-papiers...</translation>
-    </message>
-    <message>
-        <source>Open &amp;URI…</source>
-        <translation type="unfinished">Ouvrir une &amp;URL</translation>
-    </message>
-    <message>
-        <source>Close Wallet…</source>
-        <translation type="unfinished">Fermer le portefeuille...</translation>
-    </message>
-    <message>
-        <source>Create Wallet…</source>
-        <translation type="unfinished">Créer le portefeuille...</translation>
-    </message>
-    <message>
-        <source>Close All Wallets…</source>
-        <translation type="unfinished">Fermer tous les portefeuilles...</translation>
-    </message>
-    <message>
-        <source>&amp;File</source>
-        <translation>&amp;File</translation>
-    </message>
-    <message>
-        <source>&amp;Settings</source>
-        <translation>&amp;Settings</translation>
-    </message>
-    <message>
-        <source>&amp;Help</source>
-        <translation>&amp;Help</translation>
-    </message>
-    <message>
-        <source>Tabs toolbar</source>
-        <translation>Tabs toolbar</translation>
-    </message>
-    <message>
-        <source>Syncing Headers (%1%)…</source>
-        <translation type="unfinished">Synchronisation des en-têtes (%1)…</translation>
-    </message>
-    <message>
-        <source>Synchronizing with network…</source>
-        <translation type="unfinished">Synchronisation avec le réseau…</translation>
-    </message>
-    <message>
-        <source>Indexing blocks on disk…</source>
-        <translation type="unfinished">Indexation des blocs sur le disque…</translation>
-    </message>
-    <message>
-        <source>Processing blocks on disk…</source>
-        <translation type="unfinished">Traitement des blocs sur le disque…</translation>
-    </message>
-    <message>
-        <source>Reindexing blocks on disk…</source>
-        <translation type="unfinished">Réindexation des blocs sur le disque…</translation>
-    </message>
-    <message>
-        <source>Connecting to peers…</source>
-        <translation type="unfinished">Connexion aux pairs…</translation>
-    </message>
-    <message>
-        <source>Request payments (generates QR codes and bitcoin: URIs)</source>
-        <translation type="unfinished">Demander des paiements (génère des codes QR et des URI bitcoin:)</translation>
-    </message>
-    <message>
-        <source>Show the list of used sending addresses and labels</source>
-        <translation type="unfinished">Afficher la liste d’adresses d’envoi et d’étiquettes utilisées</translation>
-    </message>
-    <message>
-        <source>Show the list of used receiving addresses and labels</source>
-        <translation type="unfinished">Afficher la liste d’adresses de réception et d’étiquettes utilisées</translation>
-    </message>
-    <message>
-        <source>&amp;Command-line options</source>
-        <translation type="unfinished">Options de ligne de &amp;commande</translation>
-    </message>
-    <message numerus="yes">
-        <source>Processed %n block(s) of transaction history.</source>
-        <translation>
-            <numerusform>%n blocs d’historique transactionnel ont été traités.</numerusform>
-            <numerusform>%n blocs d’historique transactionnel ont été traités.</numerusform>
-        </translation>
-    </message>
-    <message>
-        <source>%1 behind</source>
-        <translation>%1 behind</translation>
-    </message>
-    <message>
-        <source>Catching up…</source>
-        <translation type="unfinished">Rattrapage en cours…</translation>
-    </message>
-    <message>
-        <source>Last received block was generated %1 ago.</source>
-        <translation>Last received block was generated %1 ago.</translation>
-    </message>
-    <message>
-        <source>Transactions after this will not yet be visible.</source>
-        <translation>Transactions after this will not yet be visible.</translation>
-    </message>
-    <message>
-        <source>Error</source>
-        <translation>Error</translation>
-    </message>
-    <message>
-        <source>Warning</source>
-        <translation>Warning</translation>
-    </message>
-    <message>
-        <source>Information</source>
-        <translation>Informations</translation>
-    </message>
-    <message>
-        <source>Up to date</source>
-        <translation>Up to date</translation>
-    </message>
-    <message>
-        <source>&amp;Sending addresses</source>
-        <translation>&amp;Sending addresses</translation>
-    </message>
-    <message>
-        <source>&amp;Receiving addresses</source>
-        <translation>&amp;Receiving addresses</translation>
-    </message>
-    <message>
-        <source>Open Wallet</source>
-        <translation>Open Wallet</translation>
-    </message>
-    <message>
-        <source>Open a wallet</source>
-        <translation>Open a wallet</translation>
-    </message>
-    <message>
-        <source>Close Wallet...</source>
-        <translation>Close Wallet...</translation>
-    </message>
-    <message>
-        <source>Close wallet</source>
-        <translation>Close wallet</translation>
-    </message>
-    <message>
-        <source>Node window</source>
-        <translation type="unfinished">Fenêtre des nœuds</translation>
-    </message>
-    <message>
-        <source>Open node debugging and diagnostic console</source>
-        <translation type="unfinished">Ouvrir une console de débogage de noeuds et de diagnostic</translation>
-    </message>
-    <message>
-        <source>&amp;Sending addresses</source>
-        <translation type="unfinished">&amp;Adresses d’envoi</translation>
-    </message>
-    <message>
-        <source>&amp;Receiving addresses</source>
-        <translation type="unfinished">&amp;Adresses de réception</translation>
-    </message>
-    <message>
-        <source>Open a bitcoin: URI</source>
-        <translation type="unfinished">Ouvrir une URI bitcoin:</translation>
-    </message>
-    <message>
-        <source>Open Wallet</source>
-        <translation type="unfinished">Ouvrir le porte-monnaie</translation>
-    </message>
-    <message>
-        <source>Open a wallet</source>
-        <translation type="unfinished">Ouvrir un porte-monnaie</translation>
-    </message>
-    <message>
-        <source>Close wallet</source>
-        <translation type="unfinished">Fermer le porte-monnaie</translation>
-    </message>
-    <message>
-        <source>Show the %1 help message to get a list with possible Bitcoin command-line options</source>
-        <translation type="unfinished">Afficher le message d’aide de %1 pour obtenir la liste des options de ligne de commande Bitcoin possibles.</translation>
-    </message>
-    <message>
-        <source>default wallet</source>
-        <translation type="unfinished">porte-monnaie par défaut</translation>
-    </message>
-    <message>
-        <source>No wallets available</source>
-        <translation type="unfinished">Aucun porte-monnaie n’est disponible</translation>
-    </message>
-    <message>
-        <source>&amp;Window</source>
-        <translation type="unfinished">&amp;Fenêtre</translation>
-    </message>
-    <message>
-        <source>Minimize</source>
-        <translation type="unfinished">Réduire</translation>
-    </message>
-    <message>
-        <source>Zoom</source>
-        <translation type="unfinished">Zoomer</translation>
-    </message>
-    <message>
-        <source>Main Window</source>
-        <translation type="unfinished">Fenêtre principale</translation>
-    </message>
-    <message>
-        <source>%1 client</source>
-        <translation type="unfinished">Client %1</translation>
-    </message>
-    <message numerus="yes">
-        <source>%n active connection(s) to Bitcoin network.</source>
-        <extracomment>A substring of the tooltip.</extracomment>
-        <translation type="unfinished">
-            <numerusform>%n connexion(s) actives sur le réseau Bitcoin.</numerusform>
-            <numerusform>%n connexion(s) actives sur le réseau Bitcoin.</numerusform>
-        </translation>
-    </message>
-    <message>
-        <source>Click for more actions.</source>
-        <extracomment>A substring of the tooltip. "More actions" are available via the context menu.</extracomment>
-        <translation type="unfinished">Cliquer pour afficher plus d'actions.</translation>
-    </message>
-    <message>
-        <source>Show Peers tab</source>
-        <extracomment>A context menu item. The "Peers tab" is an element of the "Node window".</extracomment>
-        <translation type="unfinished">Afficher l'onglet Pairs</translation>
-    </message>
-    <message>
-        <source>Disable network activity</source>
-        <extracomment>A context menu item.</extracomment>
-        <translation type="unfinished">Désactiver l'activité réseau</translation>
-    </message>
-    <message>
-        <source>Enable network activity</source>
-        <extracomment>A context menu item. The network activity was disabled previously.</extracomment>
-        <translation type="unfinished">Activer l'activité réseau</translation>
-    </message>
-    <message>
-        <source>Error: %1</source>
-        <translation type="unfinished">Erreur : %1</translation>
-    </message>
-    <message>
-        <source>Warning: %1</source>
-        <translation type="unfinished">Avertissement : %1</translation>
-    </message>
-    <message>
-        <source>Date: %1
-</source>
-        <translation type="unfinished">Date : %1
-</translation>
-    </message>
-    <message>
-        <source>Amount: %1
-</source>
-        <translation type="unfinished">Montant : %1
-</translation>
-    </message>
-    <message>
-        <source>Wallet: %1
-</source>
-        <translation type="unfinished">Porte-monnaie : %1
-</translation>
-    </message>
-    <message>
-        <source>Type: %1
-</source>
-        <translation type="unfinished">Type  : %1
-</translation>
-    </message>
-    <message>
-        <source>Label: %1
-</source>
-        <translation type="unfinished">Étiquette : %1
-</translation>
-    </message>
-    <message>
-        <source>Address: %1
-</source>
-        <translation type="unfinished">Adresse : %1
-</translation>
-    </message>
-    <message>
-        <source>Sent transaction</source>
-        <translation>Sent transaction</translation>
-    </message>
-    <message>
-        <source>Incoming transaction</source>
-        <translation>Incoming transaction</translation>
-    </message>
-    <message>
-        <source>HD key generation is &lt;b&gt;enabled&lt;/b&gt;</source>
-        <translation type="unfinished">La génération de clé HD est &lt;b&gt;activée&lt;/b&gt;</translation>
-    </message>
-    <message>
-        <source>HD key generation is &lt;b&gt;disabled&lt;/b&gt;</source>
-        <translation type="unfinished">La génération de clé HD est &lt;b&gt;désactivée&lt;/b&gt;</translation>
-    </message>
-    <message>
-        <source>Private key &lt;b&gt;disabled&lt;/b&gt;</source>
-        <translation type="unfinished">La clé privée est &lt;b&gt;désactivée&lt;/b&gt;</translation>
-    </message>
-    <message>
-        <source>Wallet is &lt;b&gt;encrypted&lt;/b&gt; and currently &lt;b&gt;unlocked&lt;/b&gt;</source>
-        <translation>Wallet is &lt;b&gt;encrypted&lt;/b&gt; and currently &lt;b&gt;unlocked&lt;/b&gt;</translation>
-    </message>
-    <message>
-        <source>Wallet is &lt;b&gt;encrypted&lt;/b&gt; and currently &lt;b&gt;locked&lt;/b&gt;</source>
-        <translation>Wallet is &lt;b&gt;encrypted&lt;/b&gt; and currently &lt;b&gt;locked&lt;/b&gt;</translation>
-=======
-        <source>Settings file could not be read</source>
-        <translation type="unfinished">Impossible de lire le fichier des paramètres</translation>
-    </message>
-    <message>
-        <source>Settings file could not be written</source>
-        <translation type="unfinished">Impossible d’écrire le fichier de paramètres</translation>
-    </message>
-    <message>
-        <source>The %s developers</source>
-        <translation type="unfinished">Les développeurs de %s</translation>
-    </message>
-    <message>
-        <source>%s corrupt. Try using the wallet tool bitcoin-wallet to salvage or restoring a backup.</source>
-        <translation type="unfinished">%s est corrompu. Essayez l’outil bitcoin-wallet pour le sauver ou restaurez une sauvegarde.</translation>
-    </message>
-    <message>
-        <source>-maxtxfee is set very high! Fees this large could be paid on a single transaction.</source>
-        <translation type="unfinished">La valeur -maxtxfee est très élevée. Des frais aussi élevés pourraient être payés en une seule transaction.</translation>
-    </message>
-    <message>
-        <source>Cannot downgrade wallet from version %i to version %i. Wallet version unchanged.</source>
-        <translation type="unfinished">Impossible de rétrograder le porte-monnaie de la version %i à la version %i. La version du porte-monnaie reste inchangée.</translation>
-    </message>
-    <message>
-        <source>Cannot obtain a lock on data directory %s. %s is probably already running.</source>
-        <translation type="unfinished">Impossible d’obtenir un verrou sur le répertoire de données %s. %s fonctionne probablement déjà.</translation>
-    </message>
-    <message>
-        <source>Cannot upgrade a non HD split wallet from version %i to version %i without upgrading to support pre-split keypool. Please use version %i or no version specified.</source>
-        <translation type="unfinished">Impossible de mettre à niveau un porte-monnaie divisé non-HD de la version %i vers la version %i sans mise à niveau pour prendre en charge la réserve de clés antérieure à la division. Veuillez utiliser la version %i ou ne pas indiquer de version.</translation>
-    </message>
-    <message>
-        <source>Distributed under the MIT software license, see the accompanying file %s or %s</source>
-        <translation type="unfinished">Distribué sous la licence MIT d’utilisation d’un logiciel, consultez le fichier joint %s ou %s</translation>
-    </message>
-    <message>
-        <source>Error reading %s! All keys read correctly, but transaction data or address book entries might be missing or incorrect.</source>
-        <translation type="unfinished">Erreur de lecture de %s. Toutes les clés ont été lues correctement, mais les données de la transaction ou les entrées du carnet d’adresses sont peut-être manquantes ou incorrectes.</translation>
-    </message>
-    <message>
-        <source>Error reading %s! Transaction data may be missing or incorrect. Rescanning wallet.</source>
-        <translation type="unfinished">Erreur de lecture de %s : soit les données de la transaction manquent soit elles sont incorrectes. Réanalyse du porte-monnaie.</translation>
-    </message>
-    <message>
-        <source>Error: Dumpfile format record is incorrect. Got "%s", expected "format".</source>
-        <translation type="unfinished">Erreur : L’enregistrement du format du fichier de vidage est incorrect. Est « %s », mais « format » est attendu. </translation>
-    </message>
-    <message>
-        <source>Error: Dumpfile identifier record is incorrect. Got "%s", expected "%s".</source>
-        <translation type="unfinished">Erreur : L’enregistrement de l’identificateur du fichier de vidage est incorrect. Est « %s », mais « %s » est attendu. </translation>
-    </message>
-    <message>
-        <source>Error: Dumpfile version is not supported. This version of bitcoin-wallet only supports version 1 dumpfiles. Got dumpfile with version %s</source>
-        <translation type="unfinished">Erreur : La version du fichier de vidage n’est pas prise en charge. Cette version de bitcoin-wallet ne prend en charge que les fichiers de vidage version 1. Le fichier de vidage obtenu est de la version %s.</translation>
-    </message>
-    <message>
-        <source>Error: Legacy wallets only support the "legacy", "p2sh-segwit", and "bech32" address types</source>
-        <translation type="unfinished">Erreur : les porte-monnaie hérités ne prennent en charge que les types d’adresse « legacy », « p2sh-segwit », et « bech32 »</translation>
-    </message>
-    <message>
-        <source>Error: Listening for incoming connections failed (listen returned error %s)</source>
-        <translation type="unfinished">Erreur : L’écoute des connexions entrantes a échoué (l’écoute a retourné l’erreur %s)</translation>
-    </message>
-    <message>
-        <source>Fee estimation failed. Fallbackfee is disabled. Wait a few blocks or enable -fallbackfee.</source>
-        <translation type="unfinished">Échec d’estimation des frais. L’option de frais de repli est désactivée. Attendez quelques blocs ou activez -fallbackfee.</translation>
-    </message>
-    <message>
-        <source>File %s already exists. If you are sure this is what you want, move it out of the way first.</source>
-        <translation type="unfinished">Le fichier %s existe déjà. Si vous confirmez l’opération, déplacez-le avant.</translation>
-    </message>
-    <message>
-        <source>Invalid amount for -maxtxfee=&lt;amount&gt;: '%s' (must be at least the minrelay fee of %s to prevent stuck transactions)</source>
-        <translation type="unfinished">Le montant est invalide pour -maxtxfee=&lt;amount&gt; : « %s » (doit être au moins les frais minrelay de %s pour prévenir le blocage des transactions)</translation>
-    </message>
-    <message>
-        <source>Invalid or corrupt peers.dat (%s). If you believe this is a bug, please report it to %s. As a workaround, you can move the file (%s) out of the way (rename, move, or delete) to have a new one created on the next start.</source>
-        <translation type="unfinished">peers.dat est invalide ou corrompu (%s). Si vous pensez que c’est un bogue, veuillez le signaler à %s. Pour y remédier, vous pouvez soit renommer, soit déplacer soit supprimer le fichier (%s) et un nouveau sera créé lors du prochain démarrage.</translation>
-    </message>
-    <message>
-        <source>More than one onion bind address is provided. Using %s for the automatically created Tor onion service.</source>
-        <translation type="unfinished">Plus d’une adresse oignon de liaison est indiquée. %s sera utilisée pour le service oignon de Tor créé automatiquement.</translation>
-    </message>
-    <message>
-        <source>No dump file provided. To use createfromdump, -dumpfile=&lt;filename&gt; must be provided.</source>
-        <translation type="unfinished">Aucun fichier de vidage n’a été indiqué. Pour utiliser createfromdump, -dumpfile=&lt;filename&gt; doit être indiqué.</translation>
-    </message>
-    <message>
-        <source>No dump file provided. To use dump, -dumpfile=&lt;filename&gt; must be provided.</source>
-        <translation type="unfinished">Aucun fichier de vidage n’a été indiqué. Pour utiliser dump, -dumpfile=&lt;filename&gt; doit être indiqué.</translation>
-    </message>
-    <message>
-        <source>No wallet file format provided. To use createfromdump, -format=&lt;format&gt; must be provided.</source>
-        <translation type="unfinished">Aucun format de fichier de porte-monnaie n’a été indiqué. Pour utiliser createfromdump, -format=&lt;format&gt; doit être indiqué.</translation>
-    </message>
-    <message>
-        <source>Please check that your computer's date and time are correct! If your clock is wrong, %s will not work properly.</source>
-        <translation type="unfinished">Veuillez vérifier que l’heure et la date de votre ordinateur sont justes. Si votre horloge n’est pas à l’heure, %s ne fonctionnera pas correctement.</translation>
-    </message>
-    <message>
-        <source>Please contribute if you find %s useful. Visit %s for further information about the software.</source>
-        <translation type="unfinished">Si vous trouvez %s utile, veuillez y contribuer. Pour de plus de précisions sur le logiciel, rendez-vous sur %s.</translation>
-    </message>
-    <message>
-        <source>Prune configured below the minimum of %d MiB.  Please use a higher number.</source>
-        <translation type="unfinished">L’élagage est configuré au-dessous du minimum de %d Mio. Veuillez utiliser un nombre plus élevé.</translation>
-    </message>
-    <message>
-        <source>Prune: last wallet synchronisation goes beyond pruned data. You need to -reindex (download the whole blockchain again in case of pruned node)</source>
-        <translation type="unfinished">Élagage : la dernière synchronisation de porte-monnaie va par-delà les données élaguées. Vous devez -reindex (réindexer, télécharger de nouveau toute la chaîne de blocs en cas de nœud élagué)</translation>
-    </message>
-    <message>
-        <source>SQLiteDatabase: Unknown sqlite wallet schema version %d. Only version %d is supported</source>
-        <translation type="unfinished">SQLiteDatabase : la version %d du schéma de porte-monnaie sqlite est inconnue. Seule la version %d est prise en charge</translation>
-    </message>
-    <message>
-        <source>The block database contains a block which appears to be from the future. This may be due to your computer's date and time being set incorrectly. Only rebuild the block database if you are sure that your computer's date and time are correct</source>
-        <translation type="unfinished">La base de données des blocs comprend un bloc qui semble provenir du futur. Cela pourrait être causé par la date et l’heure erronées de votre ordinateur. Ne reconstruisez la base de données des blocs que si vous êtes certain que la date et l’heure de votre ordinateur sont justes.</translation>
-    </message>
-    <message>
-        <source>The block index db contains a legacy 'txindex'. To clear the occupied disk space, run a full -reindex, otherwise ignore this error. This error message will not be displayed again.</source>
-        <translation type="unfinished">La base de données d’indexation des blocs comprend un « txindex » hérité. Pour libérer l’espace disque occupé, exécutez un -reindex complet ou ignorez cette erreur. Ce message d’erreur ne sera pas affiché de nouveau.</translation>
-    </message>
-    <message>
-        <source>The transaction amount is too small to send after the fee has been deducted</source>
-        <translation type="unfinished">Le montant de la transaction est trop bas pour être envoyé une fois que les frais ont été déduits</translation>
-    </message>
-    <message>
-        <source>This error could occur if this wallet was not shutdown cleanly and was last loaded using a build with a newer version of Berkeley DB. If so, please use the software that last loaded this wallet</source>
-        <translation type="unfinished">Cette erreur pourrait survenir si ce porte-monnaie n’a pas été fermé proprement et s’il a été chargé en dernier avec une nouvelle version de Berkeley DB. Si c’est le cas, veuillez utiliser le logiciel qui a chargé ce porte-monnaie en dernier.</translation>
-    </message>
-    <message>
-        <source>This is a pre-release test build - use at your own risk - do not use for mining or merchant applications</source>
-        <translation type="unfinished">Ceci est une préversion de test — son utilisation est entièrement à vos risques — ne l’utilisez pour miner ou pour des applications marchandes</translation>
-    </message>
-    <message>
-        <source>This is the maximum transaction fee you pay (in addition to the normal fee) to prioritize partial spend avoidance over regular coin selection.</source>
-        <translation type="unfinished">Les frais maximaux de transaction que vous payez (en plus des frais habituels) afin de prioriser une dépense non partielle plutôt qu’une sélection normale de pièces.</translation>
-    </message>
-    <message>
-        <source>This is the transaction fee you may discard if change is smaller than dust at this level</source>
-        <translation type="unfinished">Les frais de transaction que vous pouvez ignorer si la monnaie rendue est inférieure à la poussière à ce niveau</translation>
-    </message>
-    <message>
-        <source>This is the transaction fee you may pay when fee estimates are not available.</source>
-        <translation type="unfinished">Il s’agit des frais de transaction que vous pourriez payer si aucune estimation de frais n’est proposée.</translation>
-    </message>
-    <message>
-        <source>Total length of network version string (%i) exceeds maximum length (%i). Reduce the number or size of uacomments.</source>
-        <translation type="unfinished">La taille totale de la chaîne de version de réseau (%i) dépasse la longueur maximale (%i). Réduire le nombre ou la taille de uacomments.</translation>
-    </message>
-    <message>
-        <source>Unable to replay blocks. You will need to rebuild the database using -reindex-chainstate.</source>
-        <translation type="unfinished">Impossible de relire les blocs. Vous devrez reconstruire la base de données avec -reindex-chainstate.</translation>
-    </message>
-    <message>
-        <source>Unknown wallet file format "%s" provided. Please provide one of "bdb" or "sqlite".</source>
-        <translation type="unfinished">Le format de fichier porte-monnaie « %s » indiqué est inconnu. Veuillez soit indiquer « bdb » soit « sqlite ».</translation>
-    </message>
-    <message>
-        <source>Warning: Dumpfile wallet format "%s" does not match command line specified format "%s".</source>
-        <translation type="unfinished">Avertissement : Le format du fichier de vidage de porte-monnaie « %s » ne correspond pas au format « %s » indiqué dans la ligne de commande.</translation>
-    </message>
-    <message>
-        <source>Warning: Private keys detected in wallet {%s} with disabled private keys</source>
-        <translation type="unfinished">Avertissement : Des clés privées ont été détectées dans le porte-monnaie {%s} avec des clés privées désactivées</translation>
-    </message>
-    <message>
-        <source>Warning: We do not appear to fully agree with our peers! You may need to upgrade, or other nodes may need to upgrade.</source>
-        <translation type="unfinished">Avertissement : Nous ne semblons pas être en accord complet avec nos pairs. Une mise à niveau pourrait être nécessaire pour vous ou pour d’autres nœuds du réseau.</translation>
-    </message>
-    <message>
-        <source>Witness data for blocks after height %d requires validation. Please restart with -reindex.</source>
-        <translation type="unfinished">Les données témoin pour les blocs postérieurs à la hauteur %d exigent une validation. Veuillez redémarrer avec -reindex.</translation>
-    </message>
-    <message>
-        <source>You need to rebuild the database using -reindex to go back to unpruned mode.  This will redownload the entire blockchain</source>
-        <translation type="unfinished">Vous devez reconstruire la base de données en utilisant -reindex afin de revenir au mode sans élagage. Ceci retéléchargera complètement la chaîne de blocs.</translation>
-    </message>
-    <message>
-        <source>%s is set very high!</source>
-        <translation type="unfinished">La valeur %s est très élevée</translation>
-    </message>
-    <message>
-        <source>-maxmempool must be at least %d MB</source>
-        <translation type="unfinished">-maxmempool doit être d’au moins %d Mo</translation>
-    </message>
-    <message>
-        <source>A fatal internal error occurred, see debug.log for details</source>
-        <translation type="unfinished">Une erreur interne fatale est survenue. Consulter debug.log pour plus de précisions</translation>
-    </message>
-    <message>
-        <source>Cannot resolve -%s address: '%s'</source>
-        <translation type="unfinished">Impossible de résoudre l’adresse -%s : « %s »</translation>
-    </message>
-    <message>
-        <source>Cannot set -forcednsseed to true when setting -dnsseed to false.</source>
-        <translation type="unfinished">Impossible de définir -forcednsseed comme vrai si -dnsseed est défini comme faux.</translation>
-    </message>
-    <message>
-        <source>Cannot set -peerblockfilters without -blockfilterindex.</source>
-        <translation type="unfinished">Impossible de définir -peerblockfilters sans -blockfilterindex</translation>
-    </message>
-    <message>
-        <source>Cannot write to data directory '%s'; check permissions.</source>
-        <translation type="unfinished">Impossible d’écrire dans le répertoire de données « %s » ; veuillez vérifier les droits.</translation>
-    </message>
-    <message>
-        <source>The -txindex upgrade started by a previous version cannot be completed. Restart with the previous version or run a full -reindex.</source>
-        <translation type="unfinished">La mise à niveau -txindex lancée par une version précédente ne peut pas être achevée. Redémarrez la version précédente ou exécutez un -reindex complet.</translation>
-    </message>
-    <message>
-        <source>%s request to listen on port %u. This port is considered "bad" and thus it is unlikely that any Bitcoin Core peers connect to it. See doc/p2p-bad-ports.md for details and a full list.</source>
-        <translation type="unfinished">%s a demandé d’écouter sur le port %u. Ce port est considéré comme « mauvais » et il est par conséquent improbable que des pairs Bitcoin Core y soient connectés. Consulter doc/p2p-bad-ports.md pour plus de précisions et une liste complète.</translation>
-    </message>
-    <message>
-        <source>Cannot provide specific connections and have addrman find outgoing connections at the same time.</source>
-        <translation type="unfinished">Il est impossible d’indiquer des connexions précises et en même temps de demander à addrman de trouver les connexions sortantes.</translation>
-    </message>
-    <message>
-        <source>Error loading %s: External signer wallet being loaded without external signer support compiled</source>
-        <translation type="unfinished">Erreur de chargement de %s : le porte-monnaie signataire externe est chargé sans que la prise en charge de signataires externes soit compilée</translation>
-    </message>
-    <message>
-        <source>Failed to rename invalid peers.dat file. Please move or delete it and try again.</source>
-        <translation type="unfinished">Échec de renommage du fichier peers.dat invalide. Veuillez le déplacer ou le supprimer, puis réessayer.</translation>
-    </message>
-    <message>
-        <source>Outbound connections restricted to Tor (-onlynet=onion) but the proxy for reaching the Tor network is not provided (no -proxy= and no -onion= given) or it is explicitly forbidden (-onion=0)</source>
-        <translation type="unfinished">Les connexions sortantes sont limitées à Tor (-onlynet=onion), mais le relais pour accéder à Tor n’est pas indiqué (aucun -proxy= et aucun no -onion= n’est indiqué), ou il est explicitement interdit (-onion=0)</translation>
-    </message>
-    <message>
-        <source>Config setting for %s only applied on %s network when in [%s] section.</source>
-        <translation type="unfinished">Paramètre de configuration pour %s qui n’est appliqué sur le réseau %s que s’il se trouve dans la section [%s].</translation>
-    </message>
-    <message>
-        <source>Copyright (C) %i-%i</source>
-        <translation type="unfinished">Tous droits réservés © %i à %i</translation>
-    </message>
-    <message>
-        <source>Corrupted block database detected</source>
-        <translation type="unfinished">Une base de données des blocs corrompue a été détectée</translation>
-    </message>
-    <message>
-        <source>Could not find asmap file %s</source>
-        <translation type="unfinished">Le fichier asmap %s est introuvable</translation>
-    </message>
-    <message>
-        <source>Could not parse asmap file %s</source>
-        <translation type="unfinished">Impossible d’analyser le fichier asmap %s</translation>
-    </message>
-    <message>
-        <source>Disk space is too low!</source>
-        <translation type="unfinished">L’espace disque est trop faible</translation>
-    </message>
-    <message>
-        <source>Do you want to rebuild the block database now?</source>
-        <translation type="unfinished">Voulez-vous reconstruire la base de données des blocs maintenant ?</translation>
-    </message>
-    <message>
-        <source>Done loading</source>
-        <translation type="unfinished">Le chargement est terminé</translation>
-    </message>
-    <message>
-        <source>Dump file %s does not exist.</source>
-        <translation type="unfinished">Le fichier de vidage %s n’existe pas.</translation>
-    </message>
-    <message>
-        <source>Error creating %s</source>
-        <translation type="unfinished">Erreur de création de %s</translation>
-    </message>
-    <message>
-        <source>Error initializing block database</source>
-        <translation type="unfinished">Erreur d’initialisation de la base de données des blocs</translation>
->>>>>>> dd04f2dd
-    </message>
-    </context>
-<context>
-    <name>UnitDisplayStatusBarControl</name>
-    <message>
-<<<<<<< HEAD
-        <source>Unit to show amounts in. Click to select another unit.</source>
-        <translation type="unfinished">Unité d’affichage des montants. Cliquer pour choisir une autre unité.</translation>
-=======
-        <source>Error initializing wallet database environment %s!</source>
-        <translation type="unfinished">Erreur d’initialisation de l’environnement de la base de données du porte-monnaie %s </translation>
->>>>>>> dd04f2dd
-    </message>
-    <message>
-<<<<<<< HEAD
-        <source>Coin Selection</source>
-        <translation type="unfinished">Sélection des pièces</translation>
-    </message>
-    <message>
-        <source>Quantity:</source>
-        <translation type="unfinished">Quantité :</translation>
-    </message>
-    <message>
-        <source>Bytes:</source>
-        <translation type="unfinished">Octets :</translation>
-    </message>
-    <message>
-        <source>Amount:</source>
-        <translation type="unfinished">Montant :</translation>
-    </message>
-    <message>
-        <source>Fee:</source>
-        <translation type="unfinished">Frais :</translation>
-    </message>
-    <message>
-        <source>Dust:</source>
-        <translation type="unfinished">Poussière :</translation>
-    </message>
-    <message>
-        <source>After Fee:</source>
-        <translation type="unfinished">Après les frais :</translation>
-    </message>
-    <message>
-        <source>Change:</source>
-        <translation type="unfinished">Monnaie :</translation>
-    </message>
-    <message>
-        <source>(un)select all</source>
-        <translation type="unfinished">Tout (des)sélectionner</translation>
-    </message>
-    <message>
-        <source>Tree mode</source>
-        <translation type="unfinished">Mode arborescence</translation>
-    </message>
-    <message>
-        <source>List mode</source>
-        <translation type="unfinished">Mode liste</translation>
-    </message>
-    <message>
-        <source>Amount</source>
-        <translation type="unfinished">Montant</translation>
-    </message>
-    <message>
-        <source>Received with label</source>
-        <translation type="unfinished">Reçu avec une étiquette</translation>
-    </message>
-    <message>
-        <source>Received with address</source>
-        <translation type="unfinished">Reçu avec une adresse</translation>
-    </message>
-    <message>
-        <source>Confirmed</source>
-        <translation type="unfinished">Confirmée</translation>
-    </message>
-    <message>
-        <source>Copy amount</source>
-        <translation type="unfinished">Copier le montant</translation>
-    </message>
-    <message>
-        <source>&amp;Copy address</source>
-        <translation type="unfinished">&amp;Copier l’adresse</translation>
-    </message>
-    <message>
-        <source>Copy &amp;label</source>
-        <translation type="unfinished">Copier &amp;l’étiquette</translation>
-    </message>
-    <message>
-        <source>Copy &amp;amount</source>
-        <translation type="unfinished">Copier le &amp;montant</translation>
-    </message>
-    <message>
-        <source>Copy transaction &amp;ID</source>
-        <translation type="unfinished">Copier l’&amp;ID de la transaction</translation>
-    </message>
-    <message>
-        <source>L&amp;ock unspent</source>
-        <translation type="unfinished">Barrer dépenser</translation>
-    </message>
-    <message>
-        <source>&amp;Unlock unspent</source>
-        <translation type="unfinished">Débarrer non-dépenser</translation>
-    </message>
-    <message>
-        <source>Copy quantity</source>
-        <translation type="unfinished">Copier la quantité</translation>
-    </message>
-    <message>
-        <source>Copy fee</source>
-        <translation type="unfinished">Copier les frais</translation>
-    </message>
-    <message>
-        <source>Copy after fee</source>
-        <translation type="unfinished">Copier après les frais</translation>
-    </message>
-    <message>
-        <source>Copy bytes</source>
-        <translation type="unfinished">Copier les octets</translation>
-    </message>
-    <message>
-        <source>Copy dust</source>
-        <translation type="unfinished">Copier la poussière</translation>
-    </message>
-    <message>
-        <source>Copy change</source>
-        <translation type="unfinished">Copier la monnaie</translation>
-    </message>
-    <message>
-        <source>(%1 locked)</source>
-        <translation type="unfinished">(%1 verrouillée)</translation>
-    </message>
-    <message>
-        <source>yes</source>
-        <translation type="unfinished">oui</translation>
-    </message>
-    <message>
-        <source>no</source>
-        <translation type="unfinished">non</translation>
-    </message>
-    <message>
-        <source>This label turns red if any recipient receives an amount smaller than the current dust threshold.</source>
-        <translation type="unfinished">Cette étiquette devient rouge si un destinataire reçoit un montant inférieur au seuil actuel de poussière.</translation>
-    </message>
-    <message>
-        <source>Can vary +/- %1 satoshi(s) per input.</source>
-        <translation type="unfinished">Peut varier +/- %1 satoshi(s) par entrée.</translation>
-    </message>
-    <message>
-        <source>(no label)</source>
-        <translation type="unfinished">(aucune étiquette)</translation>
-    </message>
-    <message>
-        <source>change from %1 (%2)</source>
-        <translation type="unfinished">monnaie de %1 (%2)</translation>
-    </message>
-    <message>
-        <source>(change)</source>
-        <translation type="unfinished">(monnaie)</translation>
-=======
-        <source>Error loading %s</source>
-        <translation type="unfinished">Erreur de chargement de %s</translation>
-    </message>
-    <message>
-        <source>Error loading %s: Private keys can only be disabled during creation</source>
-        <translation type="unfinished">Erreur de chargement de %s : les clés privées ne peuvent être désactivées qu’à la création</translation>
-    </message>
-    <message>
-        <source>Error loading %s: Wallet corrupted</source>
-        <translation type="unfinished">Erreur de chargement de %s : le porte-monnaie est corrompu</translation>
-    </message>
-    <message>
-        <source>Error loading %s: Wallet requires newer version of %s</source>
-        <translation type="unfinished">Erreur de chargement de %s : le porte-monnaie exige une version plus récente de %s</translation>
-    </message>
-    <message>
-        <source>Error loading block database</source>
-        <translation type="unfinished">Erreur de chargement de la base de données des blocs</translation>
-    </message>
-    <message>
-        <source>Error opening block database</source>
-        <translation type="unfinished">Erreur d’ouverture de la base de données des blocs</translation>
-    </message>
-    <message>
-        <source>Error reading from database, shutting down.</source>
-        <translation type="unfinished">Erreur de lecture de la base de données, fermeture en cours</translation>
-    </message>
-    <message>
-        <source>Error reading next record from wallet database</source>
-        <translation type="unfinished">Erreur de lecture de l’enregistrement suivant de la base de données du porte-monnaie</translation>
-    </message>
-    <message>
-        <source>Error upgrading chainstate database</source>
-        <translation type="unfinished">Erreur de mise à niveau de la base de données d’état de la chaîne</translation>
-    </message>
-    <message>
-        <source>Error: Couldn't create cursor into database</source>
-        <translation type="unfinished">Erreur : Impossible de créer le curseur dans la base de données</translation>
-    </message>
-    <message>
-        <source>Error: Disk space is low for %s</source>
-        <translation type="unfinished">Erreur : Il reste peu d’espace disque sur %s</translation>
-    </message>
-    <message>
-        <source>Error: Dumpfile checksum does not match. Computed %s, expected %s</source>
-        <translation type="unfinished">Erreur : La somme de contrôle du fichier de vidage ne correspond pas. Calculée %s, attendue %s</translation>
-    </message>
-    <message>
-        <source>Error: Got key that was not hex: %s</source>
-        <translation type="unfinished">Erreur : La clé obtenue n’était pas hexadécimale : %s</translation>
-    </message>
-    <message>
-        <source>Error: Got value that was not hex: %s</source>
-        <translation type="unfinished">Erreur : La valeur obtenue n’était pas hexadécimale : %s</translation>
-    </message>
-    <message>
-        <source>Error: Keypool ran out, please call keypoolrefill first</source>
-        <translation type="unfinished">Erreur : La réserve de clés est épuisée, veuillez d’abord appeler « keypoolrefill »</translation>
-    </message>
-    <message>
-        <source>Error: Missing checksum</source>
-        <translation type="unfinished">Erreur : Aucune somme de contrôle n’est indiquée</translation>
-    </message>
-    <message>
-        <source>Error: No %s addresses available.</source>
-        <translation type="unfinished">Erreur : Aucune adresse %s n’est disponible.</translation>
-    </message>
-    <message>
-        <source>Error: Unable to parse version %u as a uint32_t</source>
-        <translation type="unfinished">Erreur : Impossible d’analyser la version %u en tant que uint32_t</translation>
-    </message>
-    <message>
-        <source>Error: Unable to write record to new wallet</source>
-        <translation type="unfinished">Erreur : Impossible d’écrire l’enregistrement dans le nouveau porte-monnaie</translation>
-    </message>
-    <message>
-        <source>Failed to listen on any port. Use -listen=0 if you want this.</source>
-        <translation type="unfinished">Échec d'écoute sur tous les ports. Si cela est voulu, utiliser -listen=0.</translation>
-    </message>
-    <message>
-        <source>Failed to rescan the wallet during initialization</source>
-        <translation type="unfinished">Échec de réanalyse du porte-monnaie lors de l’initialisation</translation>
-    </message>
-    <message>
-        <source>Failed to verify database</source>
-        <translation type="unfinished">Échec de vérification de la base de données</translation>
-    </message>
-    <message>
-        <source>Fee rate (%s) is lower than the minimum fee rate setting (%s)</source>
-        <translation type="unfinished">Le taux de frais (%s) est inférieur au taux minimal de frais défini (%s)</translation>
-    </message>
-    <message>
-        <source>Ignoring duplicate -wallet %s.</source>
-        <translation type="unfinished">Ignore -wallet %s en double.</translation>
-    </message>
-    <message>
-        <source>Importing…</source>
-        <translation type="unfinished">Importation…</translation>
-    </message>
-    <message>
-        <source>Incorrect or no genesis block found. Wrong datadir for network?</source>
-        <translation type="unfinished">Bloc de genèse incorrect ou introuvable. Mauvais datadir pour le réseau ?</translation>
-    </message>
-    <message>
-        <source>Initialization sanity check failed. %s is shutting down.</source>
-        <translation type="unfinished">Échec d’initialisation du test de cohérence. %s est en cours de fermeture.</translation>
-    </message>
-    <message>
-        <source>Input not found or already spent</source>
-        <translation type="unfinished">L’entrée est introuvable ou a déjà été dépensée</translation>
-    </message>
-    <message>
-        <source>Insufficient funds</source>
-        <translation type="unfinished">Les fonds sont insuffisants</translation>
-    </message>
-    <message>
-        <source>Invalid -i2psam address or hostname: '%s'</source>
-        <translation type="unfinished">L’adresse ou le nom d’hôte -i2psam est invalide : « %s »</translation>
-    </message>
-    <message>
-        <source>Invalid -onion address or hostname: '%s'</source>
-        <translation type="unfinished">L’adresse ou le nom d’hôte -onion est invalide : « %s »</translation>
-    </message>
-    <message>
-        <source>Invalid -proxy address or hostname: '%s'</source>
-        <translation type="unfinished">L’adresse ou le nom d’hôte -proxy est invalide : « %s »</translation>
-    </message>
-    <message>
-        <source>Invalid P2P permission: '%s'</source>
-        <translation type="unfinished">L’autorisation P2P est invalide : « %s »</translation>
-    </message>
-    <message>
-        <source>Invalid amount for -%s=&lt;amount&gt;: '%s'</source>
-        <translation type="unfinished">Le montant est invalide pour -%s=&lt;amount&gt; : « %s »</translation>
-    </message>
-    <message>
-        <source>Invalid amount for -discardfee=&lt;amount&gt;: '%s'</source>
-        <translation type="unfinished">Le montant est invalide pour -discardfee=&lt;amount&gt; : « %s »</translation>
-    </message>
-    <message>
-        <source>Invalid amount for -fallbackfee=&lt;amount&gt;: '%s'</source>
-        <translation type="unfinished">Le montant est invalide pour -fallbackfee=&lt;amount&gt; : « %s »</translation>
-    </message>
-    <message>
-        <source>Invalid amount for -paytxfee=&lt;amount&gt;: '%s' (must be at least %s)</source>
-        <translation type="unfinished">Le montant est invalide pour -paytxfee=&lt;amount&gt; : « %s » (doit être au moins %s)</translation>
->>>>>>> dd04f2dd
-    </message>
-    <message>
-<<<<<<< HEAD
-        <source>Creating Wallet &lt;b&gt;%1&lt;/b&gt;…</source>
-        <translation type="unfinished">Création d'un portefeuille&lt;b&gt;%1&lt;/b&gt;</translation>
-    </message>
-    <message>
-        <source>Create wallet failed</source>
-        <translation type="unfinished">Échec de création du porte-monnaie</translation>
-    </message>
-    <message>
-        <source>Create wallet warning</source>
-        <translation type="unfinished">Avertissement de création du porte-monnaie</translation>
-    </message>
-    <message>
-        <source>Can't list signers</source>
-        <translation type="unfinished">Impossible de lister les signataires</translation>
-    </message>
-</context>
-<context>
-    <name>OpenWalletActivity</name>
-    <message>
-        <source>Open wallet failed</source>
-        <translation type="unfinished">Échec d’ouverture du porte-monnaie</translation>
-    </message>
-    <message>
-        <source>Open wallet warning</source>
-        <translation type="unfinished">Avertissement d’ouverture du porte-monnaie</translation>
-    </message>
-    <message>
-        <source>default wallet</source>
-        <translation type="unfinished">porte-monnaie par défaut</translation>
-    </message>
-    <message>
-        <source>Opening Wallet &lt;b&gt;%1&lt;/b&gt;…</source>
-        <translation type="unfinished">Ouverture d'un portefeuille &lt;b&gt;%1&lt;/b&gt;</translation>
-    </message>
-</context>
-<context>
-    <name>WalletController</name>
-    <message>
-        <source>Close wallet</source>
-        <translation type="unfinished">Fermer le porte-monnaie</translation>
-    </message>
-    <message>
-        <source>Are you sure you wish to close the wallet &lt;i&gt;%1&lt;/i&gt;?</source>
-        <translation type="unfinished">Voulez-vous vraiment fermer le porte-monnaie &lt;i&gt;%1&lt;/i&gt; ?</translation>
-    </message>
-    <message>
-        <source>Closing the wallet for too long can result in having to resync the entire chain if pruning is enabled.</source>
-        <translation type="unfinished">Fermer le porte-monnaie trop longtemps peut impliquer de devoir resynchroniser la chaîne entière si l’élagage est activé.</translation>
-    </message>
-    <message>
-        <source>Are you sure you wish to close all wallets?</source>
-        <translation type="unfinished">Êtes-vous sûr de vouloir fermer tous vos portefeuilles ?</translation>
-=======
-        <source>Invalid netmask specified in -whitelist: '%s'</source>
-        <translation type="unfinished">Le masque réseau indiqué dans -whitelist est invalide : « %s »</translation>
-    </message>
-    <message>
-        <source>Loading P2P addresses…</source>
-        <translation type="unfinished">Chargement des adresses P2P…</translation>
-    </message>
-    <message>
-        <source>Loading banlist…</source>
-        <translation type="unfinished">Chargement de la liste d’interdiction…</translation>
->>>>>>> dd04f2dd
-    </message>
-    <message>
-<<<<<<< HEAD
-        <source>Create Wallet</source>
-        <translation type="unfinished">Créer un porte-monnaie</translation>
-    </message>
-    <message>
-        <source>Wallet Name</source>
-        <translation type="unfinished">Nom du porte-monnaie</translation>
-    </message>
-    <message>
-        <source>Wallet</source>
-        <translation type="unfinished">Porte-monnaie</translation>
-    </message>
-    <message>
-        <source>Encrypt the wallet. The wallet will be encrypted with a passphrase of your choice.</source>
-        <translation type="unfinished">Chiffrer le porte-monnaie. Le porte-monnaie sera chiffré avec une phrase de passe de votre choix.</translation>
-    </message>
-    <message>
-        <source>Encrypt Wallet</source>
-        <translation type="unfinished">Chiffrer le porte-monnaie</translation>
-    </message>
-    <message>
-        <source>Advanced Options</source>
-        <translation type="unfinished">Options avancées</translation>
-    </message>
-    <message>
-        <source>Disable private keys for this wallet. Wallets with private keys disabled will have no private keys and cannot have an HD seed or imported private keys. This is ideal for watch-only wallets.</source>
-        <translation type="unfinished">Désactiver les clés privées pour ce porte-monnaie. Les porte-monnaie pour lesquels les clés privées sont désactivées n’auront aucune clé privée et ne pourront ni avoir de graine HD ni de clés privées importées. Cela est idéal pour les porte-monnaie juste-regarder.</translation>
-    </message>
-    <message>
-        <source>Disable Private Keys</source>
-        <translation type="unfinished">Désactiver les clés privées</translation>
-    </message>
-    <message>
-        <source>Make a blank wallet. Blank wallets do not initially have private keys or scripts. Private keys and addresses can be imported, or an HD seed can be set, at a later time.</source>
-        <translation type="unfinished">Créer un porte-monnaie vide. Les porte-monnaie vides n’ont initialement ni clé privée ni script. Ultérieurement, des clés privées et des adresses peuvent être importées ou une graine HD peut être définie.</translation>
-    </message>
-    <message>
-        <source>Make Blank Wallet</source>
-        <translation type="unfinished">Créer un porte-monnaie vide</translation>
-    </message>
-    <message>
-        <source>Use an external signing device such as a hardware wallet. Configure the external signer script in wallet preferences first.</source>
-        <translation type="unfinished">Utilisez un périphérique de signature externe tel qu'un portefeuille physique. Configurez d'abord le script de signataire externe dans les préférences du portefeuille.</translation>
-    </message>
-    <message>
-        <source>External signer</source>
-        <translation type="unfinished">Signataire externe</translation>
-    </message>
-    <message>
-        <source>Create</source>
-        <translation type="unfinished">Créer</translation>
-    </message>
-    <message>
-        <source>Compiled without external signing support (required for external signing)</source>
-        <extracomment>"External signing" means using devices such as hardware wallets.</extracomment>
-        <translation type="unfinished">Compilé sans support de signature externe (requis pour la signature externe)</translation>
-=======
-        <source>Loading block index…</source>
-        <translation type="unfinished">Chargement de l’index des blocs…</translation>
-    </message>
-    <message>
-        <source>Loading wallet…</source>
-        <translation type="unfinished">Chargement du porte-monnaie…</translation>
-    </message>
-    <message>
-        <source>Missing amount</source>
-        <translation type="unfinished">Le montant manque</translation>
-    </message>
-    <message>
-        <source>Missing solving data for estimating transaction size</source>
-        <translation type="unfinished">Il manque des données de résolution pour estimer la taille de la transaction</translation>
-    </message>
-    <message>
-        <source>Need to specify a port with -whitebind: '%s'</source>
-        <translation type="unfinished">Un port doit être indiqué avec -whitebind : « %s »</translation>
-    </message>
-    <message>
-        <source>No addresses available</source>
-        <translation type="unfinished">Aucune adresse n’est disponible</translation>
-    </message>
-    <message>
-        <source>No proxy server specified. Use -proxy=&lt;ip&gt; or -proxy=&lt;ip:port&gt;.</source>
-        <translation type="unfinished">Aucun serveur mandataire n’est indiqué. Utiliser -proxy=&lt;ip&gt; ou -proxy=&lt;ip:port&gt;</translation>
-    </message>
-    <message>
-        <source>Not enough file descriptors available.</source>
-        <translation type="unfinished">Trop peu de descripteurs de fichiers sont disponibles.</translation>
-    </message>
-    <message>
-        <source>Prune cannot be configured with a negative value.</source>
-        <translation type="unfinished">L’élagage ne peut pas être configuré avec une valeur négative</translation>
-    </message>
-    <message>
-        <source>Prune mode is incompatible with -coinstatsindex.</source>
-        <translation type="unfinished">Le mode élagage n’est pas compatible avec -coinstatsindex.</translation>
-    </message>
-    <message>
-        <source>Prune mode is incompatible with -txindex.</source>
-        <translation type="unfinished">Le mode élagage n’est pas compatible avec -txindex</translation>
->>>>>>> dd04f2dd
-    </message>
-    <message>
-<<<<<<< HEAD
-        <source>Edit Address</source>
-        <translation>Edit Address</translation>
-    </message>
-    <message>
-        <source>&amp;Label</source>
-        <translation>&amp;Label</translation>
-    </message>
-    <message>
-        <source>The label associated with this address list entry</source>
-        <translation type="unfinished">L’étiquette associée à cette entrée de la liste d’adresses</translation>
-    </message>
-    <message>
-        <source>The address associated with this address list entry. This can only be modified for sending addresses.</source>
-        <translation type="unfinished">L’adresse associée à cette entrée de la liste d’adresses. Cela ne peut être modifié que pour les adresses d’envoi.</translation>
-    </message>
-    <message>
-        <source>&amp;Address</source>
-        <translation>&amp;Address</translation>
-    </message>
-    <message>
-        <source>New sending address</source>
-        <translation type="unfinished">Nouvelle adresse d’envoi</translation>
-    </message>
-    <message>
-        <source>Edit receiving address</source>
-        <translation type="unfinished">Modifier l’adresse de réception</translation>
-    </message>
-    <message>
-        <source>Edit sending address</source>
-        <translation type="unfinished">Modifier l’adresse d’envoi</translation>
-    </message>
-    <message>
-        <source>The entered address "%1" is not a valid Bitcoin address.</source>
-        <translation type="unfinished">L’adresse saisie « %1 » n’est pas une adresse Bitcoin valide.</translation>
-    </message>
-    <message>
-        <source>Address "%1" already exists as a receiving address with label "%2" and so cannot be added as a sending address.</source>
-        <translation type="unfinished">L’adresse « %1 » existe déjà en tant qu’adresse de réception avec l’étiquette « %2 » et ne peut donc pas être ajoutée en tant qu’adresse d’envoi.</translation>
-    </message>
-    <message>
-        <source>The entered address "%1" is already in the address book with label "%2".</source>
-        <translation type="unfinished">L’adresse saisie « %1 » est déjà présente dans le carnet d’adresses avec l’étiquette « %2 ».</translation>
-    </message>
-    <message>
-        <source>Could not unlock wallet.</source>
-        <translation type="unfinished">Impossible de déverrouiller le porte-monnaie.</translation>
-    </message>
-    <message>
-        <source>New key generation failed.</source>
-        <translation type="unfinished">Échec de génération de la nouvelle clé.</translation>
-=======
-        <source>Pruning blockstore…</source>
-        <translation type="unfinished">Élagage du magasin de blocs…</translation>
-    </message>
-    <message>
-        <source>Reducing -maxconnections from %d to %d, because of system limitations.</source>
-        <translation type="unfinished">Réduction de -maxconnections de %d à %d, due aux restrictions du système.</translation>
-    </message>
-    <message>
-        <source>Replaying blocks…</source>
-        <translation type="unfinished">Relecture des blocs…</translation>
-    </message>
-    <message>
-        <source>Rescanning…</source>
-        <translation type="unfinished">Réanalyse…</translation>
-    </message>
-    <message>
-        <source>SQLiteDatabase: Failed to execute statement to verify database: %s</source>
-        <translation type="unfinished">SQLiteDatabase : échec d’exécution de l’instruction pour vérifier la base de données : %s</translation>
-    </message>
-    <message>
-        <source>SQLiteDatabase: Failed to prepare statement to verify database: %s</source>
-        <translation type="unfinished">SQLiteDatabase : échec de préparation de l’instruction pour vérifier la base de données : %s</translation>
-    </message>
-    <message>
-        <source>SQLiteDatabase: Failed to read database verification error: %s</source>
-        <translation type="unfinished">SQLiteDatabase : échec de lecture de l’erreur de vérification de la base de données : %s</translation>
-    </message>
-    <message>
-        <source>SQLiteDatabase: Unexpected application id. Expected %u, got %u</source>
-        <translation type="unfinished">SQLiteDatabase : l’ID de l’application est inattendu. %u attendu, %u retourné</translation>
-    </message>
-    <message>
-        <source>Section [%s] is not recognized.</source>
-        <translation type="unfinished">La section [%s] n’est pas reconnue</translation>
-    </message>
-    <message>
-        <source>Signing transaction failed</source>
-        <translation type="unfinished">Échec de signature de la transaction</translation>
-    </message>
-    <message>
-        <source>Specified -walletdir "%s" does not exist</source>
-        <translation type="unfinished">Le -walletdir indiqué « %s » n’existe pas</translation>
-    </message>
-    <message>
-        <source>Specified -walletdir "%s" is a relative path</source>
-        <translation type="unfinished">Le -walletdir indiqué « %s » est un chemin relatif</translation>
-    </message>
-    <message>
-        <source>Specified -walletdir "%s" is not a directory</source>
-        <translation type="unfinished">Le -walletdir indiqué « %s » n’est pas un répertoire</translation>
->>>>>>> dd04f2dd
-    </message>
-    <message>
-<<<<<<< HEAD
-        <source>A new data directory will be created.</source>
-        <translation>A new data directory will be created.</translation>
-    </message>
-    <message>
-        <source>name</source>
-        <translation>name</translation>
-    </message>
-    <message>
-        <source>Directory already exists. Add %1 if you intend to create a new directory here.</source>
-        <translation>Directory already exists. Add %1 if you intend to create a new directory here.</translation>
-    </message>
-    <message>
-        <source>Path already exists, and is not a directory.</source>
-        <translation>Path already exists, and is not a directory.</translation>
-    </message>
-    <message>
-        <source>Cannot create data directory here.</source>
-        <translation>Cannot create data directory here.</translation>
-    </message>
-</context>
-<context>
-    <name>Intro</name>
-    <message>
-        <source>%1 GB of free space available</source>
-        <translation type="unfinished">%1 GB d'espace libre disponible</translation>
-    </message>
-    <message>
-        <source>(of %1 GB needed)</source>
-        <translation type="unfinished">(besoin de %1 GO) </translation>
-    </message>
-    <message>
-        <source>(%1 GB needed for full chain)</source>
-        <translation type="unfinished">(besoin de 1%1 GO pour la chaîne entière)</translation>
-    </message>
-    <message>
-        <source>At least %1 GB of data will be stored in this directory, and it will grow over time.</source>
-        <translation type="unfinished">Au moins %1 Go de données seront stockés dans ce répertoire et sa taille augmentera avec le temps.</translation>
-    </message>
-    <message>
-        <source>Approximately %1 GB of data will be stored in this directory.</source>
-        <translation type="unfinished">Approximativement %1 Go de données seront stockés dans ce répertoire.</translation>
-    </message>
-    <message numerus="yes">
-        <source>(sufficient to restore backups %n day(s) old)</source>
-        <extracomment>Explanatory text on the capability of the current prune target.</extracomment>
-        <translation type="unfinished">
-            <numerusform>(sufficient to restore backups %n day(s) old)</numerusform>
-            <numerusform>(sufficient to restore backups %n day(s) old)</numerusform>
-        </translation>
-    </message>
-    <message>
-        <source>%1 will download and store a copy of the Bitcoin block chain.</source>
-        <translation type="unfinished">%1 téléchargera et stockera une copie de la chaîne de blocs Bitcoin.</translation>
-    </message>
-    <message>
-        <source>The wallet will also be stored in this directory.</source>
-        <translation type="unfinished">Le porte-monnaie sera aussi stocké dans ce répertoire.</translation>
-    </message>
-    <message>
-        <source>Error: Specified data directory "%1" cannot be created.</source>
-        <translation type="unfinished">Erreur : Le répertoire de données indiqué « %1 » ne peut pas être créé.</translation>
-    </message>
-    <message>
-        <source>Error</source>
-        <translation>Erreur</translation>
-    </message>
-    <message>
-        <source>Welcome</source>
-        <translation>Welcome</translation>
-    </message>
-    <message>
-        <source>Welcome to %1.</source>
-        <translation type="unfinished">Bienvenue à %1.</translation>
-    </message>
-    <message>
-        <source>As this is the first time the program is launched, you can choose where %1 will store its data.</source>
-        <translation type="unfinished">Puisque c’est la première fois que le logiciel est lancé, vous pouvez choisir où %1 stockera ses données.</translation>
-    </message>
-    <message>
-        <source>When you click OK, %1 will begin to download and process the full %4 block chain (%2GB) starting with the earliest transactions in %3 when %4 initially launched.</source>
-        <translation type="unfinished">Quand vous cliquerez sur Valider, %1 commencera à télécharger et à traiter l’intégralité de la chaîne de blocs %4 (%2 Go) en débutant avec les transactions les plus anciennes de %3, quand %4 a été lancé initialement.</translation>
-    </message>
-    <message>
-        <source>Limit block chain storage to</source>
-        <translation type="unfinished">Limiter l'entreposage de chaîne de blocs à</translation>
-    </message>
-    <message>
-        <source>Reverting this setting requires re-downloading the entire blockchain. It is faster to download the full chain first and prune it later. Disables some advanced features.</source>
-        <translation type="unfinished">Rétablir ce paramètre à sa valeur antérieure exige de retélécharger la chaîne de blocs dans son intégralité. Il est plus rapide de télécharger la chaîne complète dans un premier temps et de l’élaguer ultérieurement. Désactive certaines fonctions avancées.</translation>
-    </message>
-    <message>
-        <source> GB</source>
-        <translation type="unfinished">Go</translation>
-    </message>
-    <message>
-        <source>This initial synchronisation is very demanding, and may expose hardware problems with your computer that had previously gone unnoticed. Each time you run %1, it will continue downloading where it left off.</source>
-        <translation type="unfinished">La synchronisation initiale est très exigeante et pourrait exposer des problèmes matériels dans votre ordinateur passés inaperçus auparavant. Chaque fois que vous exécuterez %1, le téléchargement reprendra où il s’était arrêté.</translation>
-    </message>
-    <message>
-        <source>If you have chosen to limit block chain storage (pruning), the historical data must still be downloaded and processed, but will be deleted afterward to keep your disk usage low.</source>
-        <translation type="unfinished">Si vous avez choisi de limiter le stockage de la chaîne de blocs (élagage), les données historiques doivent quand même être téléchargées et traitées, mais seront supprimées par la suite pour minimiser l’utilisation de votre espace disque.</translation>
-    </message>
-    <message>
-        <source>Use the default data directory</source>
-        <translation>Use the default data directory</translation>
-    </message>
-    <message>
-        <source>Use a custom data directory:</source>
-        <translation>Use a custom data directory:</translation>
-    </message>
-</context>
-<context>
-    <name>HelpMessageDialog</name>
-    <message>
-        <source>About %1</source>
-        <translation type="unfinished">À propos de %1</translation>
-    </message>
-    <message>
-        <source>Command-line options</source>
-        <translation type="unfinished">Options de ligne de commande</translation>
-    </message>
-</context>
-<context>
-    <name>ShutdownWindow</name>
-    <message>
-        <source>%1 is shutting down…</source>
-        <translation type="unfinished">%1 s'éteint</translation>
-    </message>
-    <message>
-        <source>Do not shut down the computer until this window disappears.</source>
-        <translation type="unfinished">Ne pas éteindre l’ordinateur jusqu’à la disparition de cette fenêtre.</translation>
-=======
-        <source>Specified blocks directory "%s" does not exist.</source>
-        <translation type="unfinished">Le répertoire des blocs indiqué « %s » n’existe pas</translation>
-    </message>
-    <message>
-        <source>Starting network threads…</source>
-        <translation type="unfinished">Démarrage des processus réseau…</translation>
-    </message>
-    <message>
-        <source>The source code is available from %s.</source>
-        <translation type="unfinished">Le code source est publié sur %s.</translation>
-    </message>
-    <message>
-        <source>The specified config file %s does not exist</source>
-        <translation type="unfinished">Le fichier de configuration indiqué %s n’existe pas</translation>
-    </message>
-    <message>
-        <source>The transaction amount is too small to pay the fee</source>
-        <translation type="unfinished">Le montant de la transaction est trop bas pour que les frais soient payés</translation>
-    </message>
-    <message>
-        <source>The wallet will avoid paying less than the minimum relay fee.</source>
-        <translation type="unfinished">Le porte-monnaie évitera de payer moins que les frais minimaux de relais.</translation>
-    </message>
-    <message>
-        <source>This is experimental software.</source>
-        <translation type="unfinished">Ce logiciel est expérimental.</translation>
-    </message>
-    <message>
-        <source>This is the minimum transaction fee you pay on every transaction.</source>
-        <translation type="unfinished">Il s’agit des frais minimaux que vous payez pour chaque transaction.</translation>
-    </message>
-    <message>
-        <source>This is the transaction fee you will pay if you send a transaction.</source>
-        <translation type="unfinished">Il s’agit des frais minimaux que vous payerez si vous envoyez une transaction.</translation>
-    </message>
-    <message>
-        <source>Transaction amount too small</source>
-        <translation type="unfinished">Le montant de la transaction est trop bas</translation>
-    </message>
-    <message>
-        <source>Transaction amounts must not be negative</source>
-        <translation type="unfinished">Les montants des transactions ne doivent pas être négatifs</translation>
-    </message>
-    <message>
-        <source>Transaction change output index out of range</source>
-        <translation type="unfinished">L’index des sorties de monnaie des transactions est hors échelle</translation>
-    </message>
-    <message>
-        <source>Transaction has too long of a mempool chain</source>
-        <translation type="unfinished">La chaîne de la réserve de mémoire de la transaction est trop longue</translation>
-    </message>
-    <message>
-        <source>Transaction must have at least one recipient</source>
-        <translation type="unfinished">La transaction doit comporter au moins un destinataire</translation>
-    </message>
-    <message>
-        <source>Transaction needs a change address, but we can't generate it.</source>
-        <translation type="unfinished">Une adresse de monnaie est nécessaire à la transaction, mais nous ne pouvons pas la générer.</translation>
-    </message>
-    <message>
-        <source>Transaction too large</source>
-        <translation type="unfinished">La transaction est trop grosse</translation>
-    </message>
-    <message>
-        <source>Unable to bind to %s on this computer (bind returned error %s)</source>
-        <translation type="unfinished">Impossible de se lier à %s sur cet ordinateur (la liaison a retourné l’erreur %s)</translation>
-    </message>
-    <message>
-        <source>Unable to bind to %s on this computer. %s is probably already running.</source>
-        <translation type="unfinished">Impossible de se lier à %s sur cet ordinateur. %s fonctionne probablement déjà</translation>
-    </message>
-    <message>
-        <source>Unable to create the PID file '%s': %s</source>
-        <translation type="unfinished">Impossible de créer le fichier PID « %s » : %s</translation>
-    </message>
-    <message>
-        <source>Unable to generate initial keys</source>
-        <translation type="unfinished">Impossible de générer les clés initiales</translation>
-    </message>
-    <message>
-        <source>Unable to generate keys</source>
-        <translation type="unfinished">Impossible de générer les clés</translation>
-    </message>
-    <message>
-        <source>Unable to open %s for writing</source>
-        <translation type="unfinished">Impossible d’ouvrir %s en écriture</translation>
-    </message>
-    <message>
-        <source>Unable to parse -maxuploadtarget: '%s'</source>
-        <translation type="unfinished">Impossible d’analyser -maxuploadtarget : « %s »</translation>
-    </message>
-    <message>
-        <source>Unable to start HTTP server. See debug log for details.</source>
-        <translation type="unfinished">Impossible de démarrer le serveur HTTP. Consulter le journal de débogage pour plus de précisions.</translation>
-    </message>
-    <message>
-        <source>Unknown -blockfilterindex value %s.</source>
-        <translation type="unfinished">La valeur -blockfilterindex %s est inconnue.</translation>
-    </message>
-    <message>
-        <source>Unknown address type '%s'</source>
-        <translation type="unfinished">Le type d’adresse « %s » est inconnu</translation>
-    </message>
-    <message>
-        <source>Unknown change type '%s'</source>
-        <translation type="unfinished">Le type de monnaie « %s » est inconnu</translation>
-    </message>
-    <message>
-        <source>Unknown network specified in -onlynet: '%s'</source>
-        <translation type="unfinished">Un réseau inconnu est indiqué dans -onlynet : « %s »</translation>
->>>>>>> dd04f2dd
-    </message>
-    <message>
-<<<<<<< HEAD
-        <source>Form</source>
-        <translation type="unfinished">Formulaire</translation>
-    </message>
-    <message>
-        <source>Recent transactions may not yet be visible, and therefore your wallet's balance might be incorrect. This information will be correct once your wallet has finished synchronizing with the bitcoin network, as detailed below.</source>
-        <translation type="unfinished">Les transactions récentes ne sont peut-être pas encore visibles et par conséquent le solde de votre porte-monnaie est peut-être erroné. Ces informations seront justes quand votre porte-monnaie aura fini de se synchroniser avec le réseau Bitcoin, comme décrit ci-dessous.</translation>
-    </message>
-    <message>
-        <source>Attempting to spend bitcoins that are affected by not-yet-displayed transactions will not be accepted by the network.</source>
-        <translation type="unfinished">Toute tentative de dépense de bitcoins affectés par des transactions qui ne sont pas encore affichées ne sera pas acceptée par le réseau.</translation>
-    </message>
-    <message>
-        <source>Number of blocks left</source>
-        <translation type="unfinished">Nombre de blocs restants</translation>
-    </message>
-    <message>
-        <source>Unknown…</source>
-        <translation type="unfinished">Inconnu…</translation>
-    </message>
-    <message>
-        <source>calculating…</source>
-        <translation type="unfinished">calcul en cours…</translation>
-    </message>
-    <message>
-        <source>Last block time</source>
-        <translation type="unfinished">Estampille temporelle du dernier bloc</translation>
-    </message>
-    <message>
-        <source>Progress</source>
-        <translation type="unfinished">Progression</translation>
-=======
-        <source>Unknown new rules activated (versionbit %i)</source>
-        <translation type="unfinished">Les nouvelles règles inconnues sont activées (versionbit %i)</translation>
-    </message>
-    <message>
-        <source>Unsupported logging category %s=%s.</source>
-        <translation type="unfinished">La catégorie de journalisation %s=%s n’est pas prise en charge</translation>
-    </message>
-    <message>
-        <source>Upgrading UTXO database</source>
-        <translation type="unfinished">Mise à niveau de la base de données UTXO</translation>
-    </message>
-    <message>
-        <source>User Agent comment (%s) contains unsafe characters.</source>
-        <translation type="unfinished">Le commentaire de l’agent utilisateur (%s) comporte des caractères dangereux</translation>
-    </message>
-    <message>
-        <source>Verifying blocks…</source>
-        <translation type="unfinished">Vérification des blocs…</translation>
-    </message>
-    <message>
-        <source>Verifying wallet(s)…</source>
-        <translation type="unfinished">Vérification des porte-monnaie…</translation>
-    </message>
-    <message>
-        <source>Wallet needed to be rewritten: restart %s to complete</source>
-        <translation type="unfinished">Le porte-monnaie devait être réécrit : redémarrer %s pour terminer l’opération.</translation>
->>>>>>> dd04f2dd
-    </message>
-</context>
-<context>
-    <name>BitcoinGUI</name>
-    <message>
-<<<<<<< HEAD
-        <source>Progress increase per hour</source>
-        <translation type="unfinished">Avancement de la progression par heure</translation>
-    </message>
-    <message>
-        <source>Estimated time left until synced</source>
-        <translation type="unfinished">Temps estimé avant la fin de la synchronisation</translation>
-    </message>
-    <message>
-        <source>Esc</source>
-        <translation type="unfinished">Échap</translation>
-    </message>
-    <message>
-        <source>%1 is currently syncing.  It will download headers and blocks from peers and validate them until reaching the tip of the block chain.</source>
-        <translation type="unfinished">%1 est en cours de synchronisation. Il téléchargera les en-têtes et les blocs des pairs et les validera jusqu’à ce qu’il atteigne la fin de la chaîne de blocs.</translation>
-    </message>
-    <message>
-        <source>Unknown. Syncing Headers (%1, %2%)…</source>
-        <translation type="unfinished">Inconnu. Titre de synchronisation (%1, %2
-%)...</translation>
-=======
-        <source>&amp;Overview</source>
-        <translation type="unfinished">&amp;Vue d’ensemble</translation>
-    </message>
-    <message>
-        <source>Show general overview of wallet</source>
-        <translation type="unfinished">Afficher une vue d’ensemble du porte-monnaie</translation>
-    </message>
-    <message>
-        <source>Browse transaction history</source>
-        <translation type="unfinished">Parcourir l’historique transactionnel</translation>
-    </message>
-    <message>
-        <source>E&amp;xit</source>
-        <translation type="unfinished">Q&amp;uitter</translation>
-    </message>
-    <message>
-        <source>Quit application</source>
-        <translation type="unfinished">Fermer l’application</translation>
-    </message>
-    <message>
-        <source>&amp;About %1</source>
-        <translation type="unfinished">À &amp;propos de %1</translation>
-    </message>
-    <message>
-        <source>Show information about %1</source>
-        <translation type="unfinished">Afficher des renseignements à propos de %1</translation>
->>>>>>> dd04f2dd
-    </message>
-    <message>
-<<<<<<< HEAD
-        <source>Open bitcoin URI</source>
-        <translation type="unfinished">Ouvrir une URI bitcoin</translation>
-    </message>
-    <message>
-        <source>URI:</source>
-        <translation type="unfinished">URI :</translation>
-=======
-        <source>About &amp;Qt</source>
-        <translation type="unfinished">À propos de &amp;Qt</translation>
-    </message>
-    <message>
-        <source>Show information about Qt</source>
-        <translation type="unfinished">Afficher des renseignements sur Qt</translation>
-    </message>
-    <message>
-        <source>Modify configuration options for %1</source>
-        <translation type="unfinished">Modifier les options de configuration de %1</translation>
-    </message>
-    <message>
-        <source>Create a new wallet</source>
-        <translation type="unfinished">Créer un nouveau porte-monnaie</translation>
-    </message>
-    <message>
-        <source>&amp;Minimize</source>
-        <translation type="unfinished">&amp;Réduire</translation>
-    </message>
-    <message>
-        <source>Wallet:</source>
-        <translation type="unfinished">Porte-monnaie :</translation>
->>>>>>> dd04f2dd
-    </message>
-    <message>
-<<<<<<< HEAD
-        <source>&amp;Main</source>
-        <translation>&amp;Main</translation>
-    </message>
-    <message>
-        <source>Automatically start %1 after logging in to the system.</source>
-        <translation type="unfinished">Démarrer %1 automatiquement après avoir ouvert une session sur l’ordinateur.</translation>
-    </message>
-    <message>
-        <source>&amp;Start %1 on system login</source>
-        <translation type="unfinished">&amp;Démarrer %1 lors de l’ouverture d’une session</translation>
-    </message>
-    <message>
-        <source>Enabling pruning significantly reduces the disk space required to store transactions. All blocks are still fully validated. Reverting this setting requires re-downloading the entire blockchain.</source>
-        <translation type="unfinished">Rendre l'émondage possible, réduit considérablement l'espace requise pour entreposer les transactions. Tous les blocs sont complètement validés. Faire marche arrière avec ce paramètre requiert de télécharger à nouveau l'entière chaîne de blocs.</translation>
-    </message>
-    <message>
-        <source>Size of &amp;database cache</source>
-        <translation type="unfinished">Taille du cache de la base de &amp;données</translation>
-    </message>
-    <message>
-        <source>Number of script &amp;verification threads</source>
-        <translation type="unfinished">Nombre de fils de &amp;vérification de script</translation>
-    </message>
-    <message>
-        <source>IP address of the proxy (e.g. IPv4: 127.0.0.1 / IPv6: ::1)</source>
-        <translation type="unfinished">Adresse IP du mandataire (p. ex. IPv4 : 127.0.0.1 / IPv6 : ::1)</translation>
-    </message>
-    <message>
-        <source>Shows if the supplied default SOCKS5 proxy is used to reach peers via this network type.</source>
-        <translation type="unfinished">Indique si le mandataire SOCKS5 par défaut fourni est utilisé pour atteindre des pairs par ce type de réseau.</translation>
-    </message>
-    <message>
-        <source>Minimize instead of exit the application when the window is closed. When this option is enabled, the application will be closed only after selecting Exit in the menu.</source>
-        <translation type="unfinished">Quand la fenêtre est fermée, la réduire au lieu de quitter l’application. Si cette option est activée, l’application ne sera fermée qu’en sélectionnant Quitter dans le menu.</translation>
-    </message>
-    <message>
-        <source>Third party URLs (e.g. a block explorer) that appear in the transactions tab as context menu items. %s in the URL is replaced by transaction hash. Multiple URLs are separated by vertical bar |.</source>
-        <translation type="unfinished">URL tierces (p. ex. un explorateur de blocs) qui apparaissant dans l’onglet des transactions comme des éléments du menu contextuel. %s dans l’URL est remplacé par le hachage de la transaction. Les URL multiples sont séparées par une barre verticale |.</translation>
-    </message>
-    <message>
-        <source>Open the %1 configuration file from the working directory.</source>
-        <translation type="unfinished">Ouvrir le fichier de configuration %1 du répertoire de travail.</translation>
-    </message>
-    <message>
-        <source>Open Configuration File</source>
-        <translation type="unfinished">Ouvrir le fichier de configuration</translation>
-    </message>
-    <message>
-        <source>Reset all client options to default.</source>
-        <translation>Reset all client options to default.</translation>
-    </message>
-    <message>
-        <source>&amp;Reset Options</source>
-        <translation>&amp;Reset Options</translation>
-    </message>
-    <message>
-        <source>&amp;Network</source>
-        <translation>&amp;Network</translation>
-    </message>
-    <message>
-        <source>Prune &amp;block storage to</source>
-        <translation type="unfinished">Élaguer l’espace de stockage des &amp;blocs jusqu’à</translation>
-    </message>
-    <message>
-        <source>GB</source>
-        <translation type="unfinished">Go</translation>
-    </message>
-    <message>
-        <source>Reverting this setting requires re-downloading the entire blockchain.</source>
-        <translation type="unfinished">Rétablir ce paramètre à sa valeur antérieure exige de retélécharger la chaîne de blocs dans son intégralité.</translation>
-    </message>
-    <message>
-        <source>MiB</source>
-        <translation type="unfinished">Mio</translation>
-    </message>
-    <message>
-        <source>(0 = auto, &lt;0 = leave that many cores free)</source>
-        <translation type="unfinished">(0 = auto, &lt; 0 = laisser ce nombre de cœurs inutilisés)</translation>
-    </message>
-    <message>
-        <source>W&amp;allet</source>
-        <translation type="unfinished">&amp;Porte-monnaie</translation>
-    </message>
-    <message>
-        <source>Enable coin &amp;control features</source>
-        <translation type="unfinished">Activer les fonctions de &amp;contrôle des pièces</translation>
-    </message>
-    <message>
-        <source>If you disable the spending of unconfirmed change, the change from a transaction cannot be used until that transaction has at least one confirmation. This also affects how your balance is computed.</source>
-        <translation type="unfinished">Si vous désactivé la dépense de la monnaie non confirmée, la monnaie d’une transaction ne peut pas être utilisée tant que cette transaction n’a pas reçu au moins une confirmation. Celai affecte aussi le calcul de votre solde.</translation>
-    </message>
-    <message>
-        <source>&amp;Spend unconfirmed change</source>
-        <translation type="unfinished">&amp;Dépenser la monnaie non confirmée</translation>
-    </message>
-    <message>
-        <source>External Signer (e.g. hardware wallet)</source>
-        <translation type="unfinished">Signataire Externe (ex. portefeuille de matériel)</translation>
-    </message>
-    <message>
-        <source>&amp;External signer script path</source>
-        <translation type="unfinished">&amp;Accès externe du script du signataire</translation>
-    </message>
-    <message>
-        <source>Full path to a Bitcoin Core compatible script (e.g. C:\Downloads\hwi.exe or /Users/you/Downloads/hwi.py). Beware: malware can steal your coins!</source>
-        <translation type="unfinished">Chemin complet vers un script compatible Bitcoin Core (par exemple C:\Downloads\hwi.exe ou /Users/you/Downloads/hwi.py). Attention : des malwares peuvent voler vos coins!</translation>
-    </message>
-    <message>
-        <source>Automatically open the Bitcoin client port on the router. This only works when your router supports UPnP and it is enabled.</source>
-        <translation>Automatically open the Bitcoin client port on the router. This only works when your router supports UPnP and it is enabled.</translation>
-    </message>
-    <message>
-        <source>Map port using &amp;UPnP</source>
-        <translation>Map port using &amp;UPnP</translation>
-    </message>
-    <message>
-        <source>Automatically open the Bitcoin client port on the router. This only works when your router supports NAT-PMP and it is enabled. The external port could be random.</source>
-        <translation type="unfinished">Ouvrir automatiquement le port de client sur le routeur. Cela fonctionne seulement lorsque votre routeur supporte NAT-PMP et qu'il soit activé. Le port externe peut-être aléatoire.</translation>
-    </message>
-    <message>
-        <source>Map port using NA&amp;T-PMP</source>
-        <translation type="unfinished">Port de mappe utilise NA&amp;T-PMP</translation>
-    </message>
-    <message>
-        <source>Accept connections from outside.</source>
-        <translation type="unfinished">Accepter les connexions provenant de l’extérieur.</translation>
-    </message>
-    <message>
-        <source>Allow incomin&amp;g connections</source>
-        <translation type="unfinished">Permettre les connexions e&amp;ntrantes</translation>
-    </message>
-    <message>
-        <source>Connect to the Bitcoin network through a SOCKS5 proxy.</source>
-        <translation type="unfinished">Se connecter au réseau Bitcoin par un mandataire SOCKS5.</translation>
-    </message>
-    <message>
-        <source>&amp;Connect through SOCKS5 proxy (default proxy):</source>
-        <translation type="unfinished">Se &amp;connecter par un mandataire SOCKS5 (mandataire par défaut) :</translation>
-    </message>
-    <message>
-        <source>Proxy &amp;IP:</source>
-        <translation>Proxy &amp;IP:</translation>
-    </message>
-    <message>
-        <source>&amp;Port:</source>
-        <translation>&amp;Port:</translation>
-    </message>
-    <message>
-        <source>Port of the proxy (e.g. 9050)</source>
-        <translation>Port of the proxy (e.g. 9050)</translation>
-    </message>
-    <message>
-        <source>Used for reaching peers via:</source>
-        <translation type="unfinished">Utilisé pour rejoindre les pairs par :</translation>
-    </message>
-    <message>
-        <source>&amp;Window</source>
-        <translation>&amp;Window</translation>
-    </message>
-    <message>
-        <source>Show the icon in the system tray.</source>
-        <translation type="unfinished">Affichez l'icône dans la barre d'état système.</translation>
-    </message>
-    <message>
-        <source>&amp;Show tray icon</source>
-        <translation type="unfinished">&amp;Montrer l'icône barre</translation>
-    </message>
-    <message>
-        <source>Show only a tray icon after minimizing the window.</source>
-        <translation>Show only a tray icon after minimizing the window.</translation>
-    </message>
-    <message>
-        <source>&amp;Minimize to the tray instead of the taskbar</source>
-        <translation>&amp;Minimize to the tray instead of the taskbar</translation>
-    </message>
-    <message>
-        <source>M&amp;inimize on close</source>
-        <translation>M&amp;inimize on close</translation>
-    </message>
-    <message>
-        <source>&amp;Display</source>
-        <translation>&amp;Display</translation>
-    </message>
-    <message>
-        <source>User Interface &amp;language:</source>
-        <translation>User Interface &amp;language:</translation>
-    </message>
-    <message>
-        <source>The user interface language can be set here. This setting will take effect after restarting %1.</source>
-        <translation type="unfinished">La langue de l’interface utilisateur peut être définie ici. Ce réglage sera pris en compte après redémarrage de %1.</translation>
-    </message>
-    <message>
-        <source>&amp;Unit to show amounts in:</source>
-        <translation>&amp;Unit to show amounts in:</translation>
-    </message>
-    <message>
-        <source>Choose the default subdivision unit to show in the interface and when sending coins.</source>
-        <translation>Choose the default subdivision unit to show in the interface and when sending coins.</translation>
-    </message>
-    <message>
-        <source>Whether to show coin control features or not.</source>
-        <translation type="unfinished">Afficher ou non les fonctions de contrôle des pièces.</translation>
-    </message>
-    <message>
-        <source>&amp;Third party transaction URLs</source>
-        <translation type="unfinished">URL de transaction &amp;tierces</translation>
-    </message>
-    <message>
-        <source>Options set in this dialog are overridden by the command line or in the configuration file:</source>
-        <translation type="unfinished">Les options définies dans cette boîte de dialogue sont remplacées par la ligne de commande ou par le fichier de configuration :</translation>
-    </message>
-    <message>
-        <source>&amp;OK</source>
-        <translation>&amp;OK</translation>
-    </message>
-    <message>
-        <source>&amp;Cancel</source>
-        <translation>&amp;Cancel</translation>
-    </message>
-    <message>
-        <source>Compiled without external signing support (required for external signing)</source>
-        <extracomment>"External signing" means using devices such as hardware wallets.</extracomment>
-        <translation type="unfinished">Compilé sans support de signature externe (requis pour la signature externe)</translation>
-    </message>
-    <message>
-        <source>default</source>
-        <translation>default</translation>
-    </message>
-    <message>
-        <source>none</source>
-        <translation type="unfinished">aucune</translation>
-    </message>
-    <message>
-        <source>Confirm options reset</source>
-        <translation>Confirm options reset</translation>
-    </message>
-    <message>
-        <source>Client restart required to activate changes.</source>
-        <translation type="unfinished">Le redémarrage du client est exigé pour activer les changements.</translation>
-    </message>
-    <message>
-        <source>Client will be shut down. Do you want to proceed?</source>
-        <translation type="unfinished">Le client sera arrêté. Voulez-vous continuer ?</translation>
-    </message>
-    <message>
-        <source>Configuration options</source>
-        <translation type="unfinished">Options de configuration</translation>
-    </message>
-    <message>
-        <source>The configuration file is used to specify advanced user options which override GUI settings. Additionally, any command-line options will override this configuration file.</source>
-        <translation type="unfinished">Le fichier de configuration est utilisé pour indiquer aux utilisateurs experts quelles options remplacent les paramètres de l’IUG. De plus, toute option de ligne de commande remplacera ce fichier de configuration.</translation>
-    </message>
-    <message>
-        <source>Error</source>
-        <translation type="unfinished">Erreur</translation>
-    </message>
-    <message>
-        <source>The configuration file could not be opened.</source>
-        <translation type="unfinished">Impossible d’ouvrir le fichier de configuration.</translation>
-    </message>
-    <message>
-        <source>This change would require a client restart.</source>
-        <translation type="unfinished">Ce changement demanderait un redémarrage du client.</translation>
-    </message>
-    <message>
-        <source>The supplied proxy address is invalid.</source>
-        <translation>The supplied proxy address is invalid.</translation>
-=======
         <source>Network activity disabled.</source>
         <extracomment>A substring of the tooltip.</extracomment>
         <translation type="unfinished">L’activité réseau est désactivée.</translation>
@@ -2868,81 +1447,8 @@
         <source>Disable network activity</source>
         <extracomment>A context menu item.</extracomment>
         <translation type="unfinished">Désactiver l’activité réseau</translation>
->>>>>>> dd04f2dd
-    </message>
-    <message>
-<<<<<<< HEAD
-        <source>Form</source>
-        <translation>Form</translation>
-    </message>
-    <message>
-        <source>The displayed information may be out of date. Your wallet automatically synchronizes with the Bitcoin network after a connection is established, but this process has not completed yet.</source>
-        <translation>The displayed information may be out of date. Your wallet automatically synchronizes with the Bitcoin network after a connection is established, but this process has not completed yet.</translation>
-    </message>
-    <message>
-        <source>Watch-only:</source>
-        <translation type="unfinished">Juste-regarder :</translation>
-    </message>
-    <message>
-        <source>Available:</source>
-        <translation type="unfinished">Disponible :</translation>
-    </message>
-    <message>
-        <source>Your current spendable balance</source>
-        <translation>Your current spendable balance</translation>
-    </message>
-    <message>
-        <source>Pending:</source>
-        <translation type="unfinished">En attente :</translation>
-    </message>
-    <message>
-        <source>Total of transactions that have yet to be confirmed, and do not yet count toward the spendable balance</source>
-        <translation>Total of transactions that have yet to be confirmed, and do not yet count toward the spendable balance</translation>
-    </message>
-    <message>
-        <source>Immature:</source>
-        <translation>Immature:</translation>
-    </message>
-    <message>
-        <source>Mined balance that has not yet matured</source>
-        <translation>Mined balance that has not yet matured</translation>
-    </message>
-    <message>
-        <source>Balances</source>
-        <translation type="unfinished">Soldes</translation>
-    </message>
-    <message>
-        <source>Total:</source>
-        <translation>Total:</translation>
-    </message>
-    <message>
-        <source>Your current total balance</source>
-        <translation>Your current total balance</translation>
-    </message>
-    <message>
-        <source>Your current balance in watch-only addresses</source>
-        <translation type="unfinished">Votre balance actuelle en adresses juste-regarder</translation>
-    </message>
-    <message>
-        <source>Spendable:</source>
-        <translation type="unfinished">Disponible :</translation>
-    </message>
-    <message>
-        <source>Recent transactions</source>
-        <translation type="unfinished">Transactions récentes</translation>
-    </message>
-    <message>
-        <source>Unconfirmed transactions to watch-only addresses</source>
-        <translation type="unfinished">Transactions non confirmées vers des adresses juste-regarder</translation>
-    </message>
-    <message>
-        <source>Mined balance in watch-only addresses that has not yet matured</source>
-        <translation type="unfinished">Le solde miné dans des adresses juste-regarder, qui n’est pas encore mûr</translation>
-    </message>
-    <message>
-        <source>Current total balance in watch-only addresses</source>
-        <translation type="unfinished">Solde total actuel dans des adresses juste-regarder</translation>
-=======
+    </message>
+    <message>
         <source>Enable network activity</source>
         <extracomment>A context menu item. The network activity was disabled previously.</extracomment>
         <translation type="unfinished">Activer l’activité réseau</translation>
@@ -3029,35 +1535,11 @@
     <message>
         <source>Unit to show amounts in. Click to select another unit.</source>
         <translation type="unfinished">Unité d’affichage des montants. Cliquez pour sélectionner une autre unité.</translation>
->>>>>>> dd04f2dd
-    </message>
-    </context>
+    </message>
+</context>
 <context>
     <name>CoinControlDialog</name>
     <message>
-<<<<<<< HEAD
-        <source>Save…</source>
-        <translation type="unfinished">Sauvegarder...</translation>
-    </message>
-    <message>
-        <source>Partially Signed Transaction (Binary)</source>
-        <extracomment>Expanded name of the binary PSBT file format. See: BIP 174.</extracomment>
-        <translation type="unfinished">Transaction Partiellement Signé (Binaire)</translation>
-    </message>
-    <message>
-        <source>Total Amount</source>
-        <translation type="unfinished">Montant total</translation>
-    </message>
-    <message>
-        <source>or</source>
-        <translation type="unfinished">ou</translation>
-    </message>
-    <message>
-        <source>Transaction has %1 unsigned inputs.</source>
-        <translation type="unfinished">L'opération a %1 entrées non saisie </translation>
-    </message>
-    </context>
-=======
         <source>Coin Selection</source>
         <translation type="unfinished">Sélection des pièces</translation>
     </message>
@@ -3202,34 +1684,9 @@
         <translation type="unfinished">(monnaie)</translation>
     </message>
 </context>
->>>>>>> dd04f2dd
 <context>
     <name>CreateWalletActivity</name>
     <message>
-<<<<<<< HEAD
-        <source>Payment request error</source>
-        <translation type="unfinished">Erreur de demande de paiement</translation>
-    </message>
-    <message>
-        <source>Cannot start bitcoin: click-to-pay handler</source>
-        <translation type="unfinished">Impossible de démarrer le gestionnaire de cliquer-pour-payer bitcoin:</translation>
-    </message>
-    <message>
-        <source>URI handling</source>
-        <translation type="unfinished">Gestion des URI</translation>
-    </message>
-    <message>
-        <source>'bitcoin://' is not a valid URI. Use 'bitcoin:' instead.</source>
-        <translation type="unfinished">'bitcoin://' n’est pas une URI valide. Utilisez plutôt 'bitcoin:'.</translation>
-    </message>
-    <message>
-        <source>URI cannot be parsed! This can be caused by an invalid Bitcoin address or malformed URI parameters.</source>
-        <translation type="unfinished">L’URI ne peut pas être analysée ! Cela peut être causé par une adresse Bitcoin invalide ou par des paramètres d’URI mal formés.</translation>
-    </message>
-    <message>
-        <source>Payment request file handling</source>
-        <translation type="unfinished">Gestion des fichiers de demande de paiement</translation>
-=======
         <source>Create Wallet</source>
         <extracomment>Title of window indicating the progress of creation of a new wallet.</extracomment>
         <translation type="unfinished">Créer un porte-monnaie</translation>
@@ -3288,42 +1745,11 @@
         <source>Opening Wallet &lt;b&gt;%1&lt;/b&gt;…</source>
         <extracomment>Descriptive text of the open wallet progress window which indicates to the user which wallet is currently being opened.</extracomment>
         <translation type="unfinished">Ouverture du porte-monnaie &lt;b&gt;%1&lt;/b&gt;…</translation>
->>>>>>> dd04f2dd
     </message>
 </context>
 <context>
     <name>WalletController</name>
     <message>
-<<<<<<< HEAD
-        <source>User Agent</source>
-        <extracomment>Title of Peers Table column which contains the peer's User Agent string.</extracomment>
-        <translation type="unfinished">Agent utilisateur</translation>
-    </message>
-    <message>
-        <source>Peer</source>
-        <extracomment>Title of Peers Table column which contains a unique number used to identify a connection.</extracomment>
-        <translation type="unfinished">Pair</translation>
-    </message>
-    <message>
-        <source>Sent</source>
-        <extracomment>Title of Peers Table column which indicates the total amount of network information we have sent to the peer.</extracomment>
-        <translation type="unfinished">Envoyé</translation>
-    </message>
-    <message>
-        <source>Received</source>
-        <extracomment>Title of Peers Table column which indicates the total amount of network information we have received from the peer.</extracomment>
-        <translation type="unfinished">Reçus</translation>
-    </message>
-    <message>
-        <source>Address</source>
-        <extracomment>Title of Peers Table column which contains the IP/Onion/I2P address of the connected peer.</extracomment>
-        <translation type="unfinished">Adresse</translation>
-    </message>
-    <message>
-        <source>Network</source>
-        <extracomment>Title of Peers Table column which states the network the peer connected through.</extracomment>
-        <translation type="unfinished">Réseau</translation>
-=======
         <source>Close wallet</source>
         <translation type="unfinished">Fermer le porte-monnaie</translation>
     </message>
@@ -3579,65 +2005,33 @@
     <message>
         <source>Use a custom data directory:</source>
         <translation type="unfinished">Utiliser un répertoire de données personnalisé :</translation>
->>>>>>> dd04f2dd
     </message>
 </context>
 <context>
     <name>HelpMessageDialog</name>
     <message>
-<<<<<<< HEAD
-        <source>&amp;Save Image…</source>
-        <translation type="unfinished">&amp;Enregistrer l’image…</translation>
-    </message>
-    <message>
-        <source>&amp;Copy Image</source>
-        <translation type="unfinished">&amp;Copier l’image</translation>
-=======
         <source>About %1</source>
         <translation type="unfinished">À propos de %1</translation>
     </message>
     <message>
         <source>Command-line options</source>
         <translation type="unfinished">Options de ligne de commande</translation>
->>>>>>> dd04f2dd
     </message>
 </context>
 <context>
     <name>ShutdownWindow</name>
     <message>
-<<<<<<< HEAD
-        <source>Resulting URI too long, try to reduce the text for label / message.</source>
-        <translation type="unfinished">L’URI résultante est trop longue. Essayez de réduire le texte de l’étiquette ou du message.</translation>
-    </message>
-    <message>
-        <source>Error encoding URI into QR Code.</source>
-        <translation type="unfinished">Erreur d’encodage de l’URI en code QR.</translation>
-=======
         <source>%1 is shutting down…</source>
         <translation type="unfinished">%1 est en cours de fermeture…</translation>
     </message>
     <message>
         <source>Do not shut down the computer until this window disappears.</source>
         <translation type="unfinished">Ne pas éteindre l’ordinateur jusqu’à la disparition de cette fenêtre.</translation>
->>>>>>> dd04f2dd
     </message>
 </context>
 <context>
     <name>ModalOverlay</name>
     <message>
-<<<<<<< HEAD
-        <source>QR code support not available.</source>
-        <translation type="unfinished">La prise en charge des codes QR n’est pas proposée.</translation>
-    </message>
-    <message>
-        <source>Save QR Code</source>
-        <translation type="unfinished">Enregistrer le code QR</translation>
-    </message>
-    <message>
-        <source>PNG Image</source>
-        <extracomment>Expanded name of the PNG file format. See https://en.wikipedia.org/wiki/Portable_Network_Graphics</extracomment>
-        <translation type="unfinished">Image PNG</translation>
-=======
         <source>Form</source>
         <translation type="unfinished">Formulaire</translation>
     </message>
@@ -3692,264 +2086,11 @@
     <message>
         <source>Unknown. Syncing Headers (%1, %2%)…</source>
         <translation type="unfinished">Inconnu. Synchronisation des en-têtes (%1, %2 %)…</translation>
->>>>>>> dd04f2dd
     </message>
 </context>
 <context>
     <name>OpenURIDialog</name>
     <message>
-<<<<<<< HEAD
-        <source>N/A</source>
-        <translation>N/A</translation>
-    </message>
-    <message>
-        <source>Client version</source>
-        <translation>Client version</translation>
-    </message>
-    <message>
-        <source>&amp;Information</source>
-        <translation>&amp;Information</translation>
-    </message>
-    <message>
-        <source>General</source>
-        <translation type="unfinished">Générales</translation>
-    </message>
-    <message>
-        <source>Datadir</source>
-        <translation type="unfinished">Répertoire des données</translation>
-    </message>
-    <message>
-        <source>To specify a non-default location of the data directory use the '%1' option.</source>
-        <translation type="unfinished">Pour indiquer un emplacement du répertoire des données différent de celui par défaut, utiliser l’option ’%1’.</translation>
-    </message>
-    <message>
-        <source>Blocksdir</source>
-        <translation type="unfinished">Répertoire des blocs</translation>
-    </message>
-    <message>
-        <source>To specify a non-default location of the blocks directory use the '%1' option.</source>
-        <translation type="unfinished">Pour indiquer un emplacement du répertoire des blocs différent de celui par défaut, utiliser l’option ’%1’.</translation>
-    </message>
-    <message>
-        <source>To specify a non-default location of the data directory use the '%1' option.</source>
-        <translation>To specify a non-default location of the data directory use the '%1' option.</translation>
-    </message>
-    <message>
-        <source>Blocksdir</source>
-        <translation>Blocksdir</translation>
-    </message>
-    <message>
-        <source>To specify a non-default location of the blocks directory use the '%1' option.</source>
-        <translation>To specify a non-default location of the blocks directory use the '%1' option.</translation>
-    </message>
-    <message>
-        <source>Startup time</source>
-        <translation>Startup time</translation>
-    </message>
-    <message>
-        <source>Network</source>
-        <translation>Network</translation>
-    </message>
-    <message>
-        <source>Name</source>
-        <translation type="unfinished">Nom</translation>
-    </message>
-    <message>
-        <source>Number of connections</source>
-        <translation>Number of connections</translation>
-    </message>
-    <message>
-        <source>Block chain</source>
-        <translation>Block chain</translation>
-    </message>
-    <message>
-        <source>Memory Pool</source>
-        <translation type="unfinished">Réserve de mémoire</translation>
-    </message>
-    <message>
-        <source>Current number of transactions</source>
-        <translation type="unfinished">Nombre actuel de transactions</translation>
-    </message>
-    <message>
-        <source>Memory usage</source>
-        <translation type="unfinished">Utilisation de la mémoire</translation>
-    </message>
-    <message>
-        <source>Wallet: </source>
-        <translation type="unfinished">Porte-monnaie :</translation>
-    </message>
-    <message>
-        <source>(none)</source>
-        <translation type="unfinished">(aucun)</translation>
-    </message>
-    <message>
-        <source>&amp;Reset</source>
-        <translation type="unfinished">&amp;Réinitialiser</translation>
-    </message>
-    <message>
-        <source>Received</source>
-        <translation type="unfinished">Reçus</translation>
-    </message>
-    <message>
-        <source>Sent</source>
-        <translation type="unfinished">Envoyé</translation>
-    </message>
-    <message>
-        <source>&amp;Peers</source>
-        <translation type="unfinished">&amp;Pairs</translation>
-    </message>
-    <message>
-        <source>Banned peers</source>
-        <translation type="unfinished">Pairs bannis</translation>
-    </message>
-    <message>
-        <source>Select a peer to view detailed information.</source>
-        <translation type="unfinished">Choisir un pair pour voir des informations détaillées.</translation>
-    </message>
-    <message>
-        <source>Starting Block</source>
-        <translation type="unfinished">Bloc de départ</translation>
-    </message>
-    <message>
-        <source>Synced Headers</source>
-        <translation type="unfinished">En-têtes synchronisés</translation>
-    </message>
-    <message>
-        <source>Synced Blocks</source>
-        <translation type="unfinished">Blocs synchronisés</translation>
-    </message>
-    <message>
-        <source>The mapped Autonomous System used for diversifying peer selection.</source>
-        <translation type="unfinished">Le système autonome mappé utilisé pour diversifier la sélection des pairs.</translation>
-    </message>
-    <message>
-        <source>Mapped AS</source>
-        <translation type="unfinished">SA mappé</translation>
-    </message>
-    <message>
-        <source>User Agent</source>
-        <translation type="unfinished">Agent utilisateur</translation>
-    </message>
-    <message>
-        <source>Node window</source>
-        <translation type="unfinished">Fenêtre des nœuds</translation>
-    </message>
-    <message>
-        <source>Open the %1 debug log file from the current data directory. This can take a few seconds for large log files.</source>
-        <translation type="unfinished">Ouvrir le fichier journal de débogage de %1 à partir du répertoire de données actuel. Cela peut prendre quelques secondes pour les fichiers journaux de grande taille.</translation>
-    </message>
-    <message>
-        <source>Decrease font size</source>
-        <translation type="unfinished">Diminuer la taille de police</translation>
-    </message>
-    <message>
-        <source>Increase font size</source>
-        <translation type="unfinished">Augmenter la taille de police</translation>
-    </message>
-    <message>
-        <source>Wants Tx Relay</source>
-        <translation type="unfinished">Veut Tx relai</translation>
-    </message>
-    <message>
-        <source>High Bandwidth</source>
-        <translation type="unfinished">Bande passante élevée</translation>
-    </message>
-    <message>
-        <source>Connection Time</source>
-        <translation type="unfinished">Temps de connexion</translation>
-    </message>
-    <message>
-        <source>Elapsed time since a novel block passing initial validity checks was received from this peer.</source>
-        <translation type="unfinished">Temps écoulé depuis qu'un nouveau bloc passant le contrôle de validité a été reçu par ce pair.</translation>
-    </message>
-    <message>
-        <source>Last Block</source>
-        <translation type="unfinished">Dernier bloc</translation>
-    </message>
-    <message>
-        <source>Elapsed time since a novel transaction accepted into our mempool was received from this peer.</source>
-        <translation type="unfinished">Temps écoulé depuis qu'une nouvelle transaction accepté dans notre mempool soit reçu par ce pair.</translation>
-    </message>
-    <message>
-        <source>Last Tx</source>
-        <translation type="unfinished">Dernière Tx</translation>
-    </message>
-    <message>
-        <source>Last Send</source>
-        <translation type="unfinished">Dernier envoi</translation>
-    </message>
-    <message>
-        <source>Last Receive</source>
-        <translation type="unfinished">Dernière réception</translation>
-    </message>
-    <message>
-        <source>Ping Time</source>
-        <translation type="unfinished">Temps de ping</translation>
-    </message>
-    <message>
-        <source>The duration of a currently outstanding ping.</source>
-        <translation type="unfinished">La durée d’un ping en cours.</translation>
-    </message>
-    <message>
-        <source>Ping Wait</source>
-        <translation type="unfinished">Attente du ping</translation>
-    </message>
-    <message>
-        <source>Min Ping</source>
-        <translation type="unfinished">Ping min.</translation>
-    </message>
-    <message>
-        <source>Time Offset</source>
-        <translation type="unfinished">Décalage temporel</translation>
-    </message>
-    <message>
-        <source>Last block time</source>
-        <translation>Last block time</translation>
-    </message>
-    <message>
-        <source>&amp;Open</source>
-        <translation>&amp;Open</translation>
-    </message>
-    <message>
-        <source>&amp;Network Traffic</source>
-        <translation type="unfinished">Trafic &amp;réseau</translation>
-    </message>
-    <message>
-        <source>Totals</source>
-        <translation type="unfinished">Totaux</translation>
-    </message>
-    <message>
-        <source>Debug log file</source>
-        <translation>Debug log file</translation>
-    </message>
-    <message>
-        <source>Clear console</source>
-        <translation>Clear console</translation>
-    </message>
-    <message>
-        <source>In:</source>
-        <translation type="unfinished">Entrant :</translation>
-    </message>
-    <message>
-        <source>Out:</source>
-        <translation type="unfinished">Sortant :</translation>
-    </message>
-    <message>
-        <source>Inbound: initiated by peer</source>
-        <translation type="unfinished">Entrant: initié par pair</translation>
-    </message>
-    <message>
-        <source>Outbound Full Relay: default</source>
-        <translation type="unfinished">Relai Entier Sortant: défaut</translation>
-    </message>
-    <message>
-        <source>Outbound Block Relay: does not relay transactions or addresses</source>
-        <translation type="unfinished">Relai Bloc Sortant: ne relie pas les transactions ou les adresses</translation>
-    </message>
-    <message>
-        <source>&amp;Disconnect</source>
-        <translation type="unfinished">&amp;Déconnecter</translation>
-=======
         <source>Open bitcoin URI</source>
         <translation type="unfinished">Ouvrir une URI bitcoin</translation>
     </message>
@@ -4303,72 +2444,11 @@
     <message>
         <source>The supplied proxy address is invalid.</source>
         <translation type="unfinished">L’adresse de serveur mandataire fournie est invalide.</translation>
->>>>>>> dd04f2dd
     </message>
 </context>
 <context>
     <name>OverviewPage</name>
     <message>
-<<<<<<< HEAD
-        <source>1 &amp;hour</source>
-        <translation type="unfinished">1 &amp;heure</translation>
-    </message>
-    <message>
-        <source>1 &amp;week</source>
-        <translation type="unfinished">1 &amp;semaine</translation>
-    </message>
-    <message>
-        <source>1 &amp;year</source>
-        <translation type="unfinished">1 &amp;an</translation>
-    </message>
-    <message>
-        <source>&amp;Unban</source>
-        <translation type="unfinished">&amp;Réhabiliter</translation>
-    </message>
-    <message>
-        <source>Network activity disabled</source>
-        <translation type="unfinished">L’activité réseau est désactivée.</translation>
-    </message>
-    <message>
-        <source>Executing command without any wallet</source>
-        <translation type="unfinished">Exécution de la commande sans aucun porte-monnaie</translation>
-    </message>
-    <message>
-        <source>Executing command using "%1" wallet</source>
-        <translation type="unfinished">Exécution de la commande en utilisant le porte-monnaie « %1 »</translation>
-    </message>
-    <message>
-        <source>via %1</source>
-        <translation type="unfinished">par %1</translation>
-    </message>
-    <message>
-        <source>Yes</source>
-        <translation type="unfinished">Oui</translation>
-    </message>
-    <message>
-        <source>No</source>
-        <translation type="unfinished">Non</translation>
-    </message>
-    <message>
-        <source>To</source>
-        <translation type="unfinished">À</translation>
-    </message>
-    <message>
-        <source>From</source>
-        <translation type="unfinished">De</translation>
-    </message>
-    <message>
-        <source>Ban for</source>
-        <translation type="unfinished">Bannir pendant</translation>
-    </message>
-    <message>
-        <source>Never</source>
-        <translation type="unfinished">Jamais</translation>
-    </message>
-    <message>
-        <source>Unknown</source>
-        <translation type="unfinished">Inconnu</translation>
-=======
         <source>Form</source>
         <translation type="unfinished">Formulaire</translation>
     </message>
@@ -4427,25 +2507,8 @@
     <message>
         <source>Recent transactions</source>
         <translation type="unfinished">Transactions récentes</translation>
->>>>>>> dd04f2dd
-    </message>
-    <message>
-<<<<<<< HEAD
-        <source>&amp;Amount:</source>
-        <translation type="unfinished">&amp;Montant :</translation>
-    </message>
-    <message>
-        <source>&amp;Label:</source>
-        <translation type="unfinished">&amp;Étiquette :</translation>
-    </message>
-    <message>
-        <source>&amp;Message:</source>
-        <translation type="unfinished">M&amp;essage :</translation>
-    </message>
-    <message>
-        <source>An optional message to attach to the payment request, which will be displayed when the request is opened. Note: The message will not be sent with the payment over the Bitcoin network.</source>
-        <translation type="unfinished">Un message facultatif à joindre à la demande de paiement et qui sera affiché à l’ouverture de celle-ci. Note : Le message ne sera pas envoyé avec le paiement par le réseau Bitcoin.</translation>
-=======
+    </message>
+    <message>
         <source>Unconfirmed transactions to watch-only addresses</source>
         <translation type="unfinished">Transactions non confirmées vers des adresses juste-regarder</translation>
     </message>
@@ -4460,139 +2523,11 @@
     <message>
         <source>Privacy mode activated for the Overview tab. To unmask the values, uncheck Settings-&gt;Mask values.</source>
         <translation type="unfinished">Le mode privé est activé dans l’onglet Vue d’ensemble. Pour afficher les montants, décocher Paramètres -&gt; Masquer les montants.</translation>
->>>>>>> dd04f2dd
     </message>
 </context>
 <context>
     <name>PSBTOperationsDialog</name>
     <message>
-<<<<<<< HEAD
-        <source>An optional label to associate with the new receiving address.</source>
-        <translation type="unfinished">Un étiquette facultative à associer à la nouvelle adresse de réception.</translation>
-    </message>
-    <message>
-        <source>Use this form to request payments. All fields are &lt;b&gt;optional&lt;/b&gt;.</source>
-        <translation type="unfinished">Utiliser ce formulaire pour demander des paiements. Tous les champs sont  &lt;b&gt;facultatifs&lt;/b&gt;.</translation>
-    </message>
-    <message>
-        <source>An optional amount to request. Leave this empty or zero to not request a specific amount.</source>
-        <translation type="unfinished">Un montant facultatif à demander. Ne rien saisir ou un zéro pour ne pas demander de montant précis.</translation>
-    </message>
-    <message>
-        <source>An optional label to associate with the new receiving address (used by you to identify an invoice).  It is also attached to the payment request.</source>
-        <translation type="unfinished">Une étiquette facultative à associer à la nouvelle adresse de réception (utilisée par vous pour identifier une facture). Elle est aussi jointe à la demande de paiement.</translation>
-    </message>
-    <message>
-        <source>An optional message that is attached to the payment request and may be displayed to the sender.</source>
-        <translation type="unfinished">Un message facultatif joint à la demande de paiement et qui peut être présenté à l’expéditeur.</translation>
-    </message>
-    <message>
-        <source>&amp;Create new receiving address</source>
-        <translation type="unfinished">&amp;Créer une nouvelle adresse de réception</translation>
-    </message>
-    <message>
-        <source>Clear all fields of the form.</source>
-        <translation type="unfinished">Effacer tous les champs du formulaire.</translation>
-    </message>
-    <message>
-        <source>Clear</source>
-        <translation type="unfinished">Effacer</translation>
-    </message>
-    <message>
-        <source>Native segwit addresses (aka Bech32 or BIP-173) reduce your transaction fees later on and offer better protection against typos, but old wallets don't support them. When unchecked, an address compatible with older wallets will be created instead.</source>
-        <translation type="unfinished">Les adresses SegWit natives (aussi appelées Bech32 ou BIP-173) réduisent vos frais de transaction ultérieurs et offrent une meilleure protection contre les erreurs de frappe, mais les anciens porte-monnaie ne les prennent pas en charge. Si cette option n’est pas cochée, une adresse compatible avec les anciens porte-monnaie sera plutôt créée.</translation>
-    </message>
-    <message>
-        <source>Generate native segwit (Bech32) address</source>
-        <translation type="unfinished">Générer une adresse SegWit native (Bech32)</translation>
-    </message>
-    <message>
-        <source>Requested payments history</source>
-        <translation type="unfinished">Historique des paiements demandés</translation>
-    </message>
-    <message>
-        <source>Show the selected request (does the same as double clicking an entry)</source>
-        <translation type="unfinished">Afficher la demande choisie (comme double-cliquer sur une entrée)</translation>
-    </message>
-    <message>
-        <source>Show</source>
-        <translation type="unfinished">Afficher</translation>
-    </message>
-    <message>
-        <source>Remove the selected entries from the list</source>
-        <translation type="unfinished">Retirer les entrées sélectionnées de la liste</translation>
-    </message>
-    <message>
-        <source>Remove</source>
-        <translation type="unfinished">Retirer</translation>
-    </message>
-    <message>
-        <source>Copy &amp;URI</source>
-        <translation type="unfinished">Copier l’&amp;URI</translation>
-    </message>
-    <message>
-        <source>&amp;Copy address</source>
-        <translation type="unfinished">&amp;Copier l’adresse</translation>
-    </message>
-    <message>
-        <source>Copy &amp;label</source>
-        <translation type="unfinished">Copier &amp;l’étiquette</translation>
-    </message>
-    <message>
-        <source>Copy &amp;amount</source>
-        <translation type="unfinished">Copier le &amp;montant</translation>
-    </message>
-    <message>
-        <source>Could not unlock wallet.</source>
-        <translation type="unfinished">Impossible de déverrouiller le porte-monnaie.</translation>
-    </message>
-    </context>
-<context>
-    <name>ReceiveRequestDialog</name>
-    <message>
-        <source>Request payment to …</source>
-        <translation type="unfinished">Demander le paiement à …</translation>
-    </message>
-    <message>
-        <source>Amount:</source>
-        <translation type="unfinished">Montant :</translation>
-    </message>
-    <message>
-        <source>Message:</source>
-        <translation type="unfinished">Message :</translation>
-    </message>
-    <message>
-        <source>Wallet:</source>
-        <translation type="unfinished">Porte-monnaie :</translation>
-    </message>
-    <message>
-        <source>Copy &amp;URI</source>
-        <translation type="unfinished">Copier l’&amp;URI</translation>
-    </message>
-    <message>
-        <source>Copy &amp;Address</source>
-        <translation type="unfinished">Copier l’&amp;adresse</translation>
-    </message>
-    <message>
-        <source>&amp;Verify</source>
-        <translation type="unfinished">&amp;Vérifier</translation>
-    </message>
-    <message>
-        <source>Verify this address on e.g. a hardware wallet screen</source>
-        <translation type="unfinished">Vérifiez cette adresse avec  par ex. un écran de portefeuille physique</translation>
-    </message>
-    <message>
-        <source>&amp;Save Image…</source>
-        <translation type="unfinished">&amp;Enregistrer l’image…</translation>
-    </message>
-    <message>
-        <source>Payment information</source>
-        <translation type="unfinished">Informations de paiement</translation>
-    </message>
-    <message>
-        <source>Request payment to %1</source>
-        <translation type="unfinished">Demande de paiement à %1</translation>
-=======
         <source>Dialog</source>
         <translation type="unfinished">Fenêtre de dialogue</translation>
     </message>
@@ -4720,32 +2655,11 @@
     <message>
         <source>Transaction status is unknown.</source>
         <translation type="unfinished">L’état de la transaction est inconnu.</translation>
->>>>>>> dd04f2dd
     </message>
 </context>
 <context>
     <name>PaymentServer</name>
     <message>
-<<<<<<< HEAD
-        <source>Label</source>
-        <translation type="unfinished">Étiquette</translation>
-    </message>
-    <message>
-        <source>(no label)</source>
-        <translation type="unfinished">(aucune étiquette)</translation>
-    </message>
-    <message>
-        <source>(no message)</source>
-        <translation type="unfinished">(aucun message)</translation>
-    </message>
-    <message>
-        <source>(no amount requested)</source>
-        <translation type="unfinished">(aucun montant demandé)</translation>
-    </message>
-    <message>
-        <source>Requested</source>
-        <translation type="unfinished">Demandée</translation>
-=======
         <source>Payment request error</source>
         <translation type="unfinished">Erreur de demande de paiement</translation>
     </message>
@@ -4774,40 +2688,11 @@
     <message>
         <source>Payment request file handling</source>
         <translation type="unfinished">Gestion des fichiers de demande de paiement</translation>
->>>>>>> dd04f2dd
     </message>
 </context>
 <context>
     <name>PeerTableModel</name>
     <message>
-<<<<<<< HEAD
-        <source>Send Coins</source>
-        <translation>Send Coins</translation>
-    </message>
-    <message>
-        <source>Coin Control Features</source>
-        <translation type="unfinished">Fonctions de contrôle des pièces</translation>
-    </message>
-    <message>
-        <source>automatically selected</source>
-        <translation type="unfinished">choisi automatiquement</translation>
-    </message>
-    <message>
-        <source>Insufficient funds!</source>
-        <translation type="unfinished">Les fonds sont insuffisants !</translation>
-    </message>
-    <message>
-        <source>Quantity:</source>
-        <translation type="unfinished">Quantité :</translation>
-    </message>
-    <message>
-        <source>Bytes:</source>
-        <translation type="unfinished">Octets :</translation>
-    </message>
-    <message>
-        <source>Amount:</source>
-        <translation type="unfinished">Montant :</translation>
-=======
         <source>User Agent</source>
         <extracomment>Title of Peers Table column which contains the peer's User Agent string.</extracomment>
         <translation type="unfinished">Agent utilisateur</translation>
@@ -4846,36 +2731,11 @@
         <source>Outbound</source>
         <extracomment>An Outbound Connection to a Peer.</extracomment>
         <translation type="unfinished">Sortant</translation>
->>>>>>> dd04f2dd
     </message>
 </context>
 <context>
     <name>QRImageWidget</name>
     <message>
-<<<<<<< HEAD
-        <source>Fee:</source>
-        <translation type="unfinished">Frais :</translation>
-    </message>
-    <message>
-        <source>After Fee:</source>
-        <translation type="unfinished">Après les frais :</translation>
-    </message>
-    <message>
-        <source>Change:</source>
-        <translation type="unfinished">Monnaie :</translation>
-    </message>
-    <message>
-        <source>If this is activated, but the change address is empty or invalid, change will be sent to a newly generated address.</source>
-        <translation type="unfinished">Si cette option est activée et l’adresse de monnaie est vide ou invalide, la monnaie sera envoyée vers une adresse nouvellement générée.</translation>
-    </message>
-    <message>
-        <source>Custom change address</source>
-        <translation type="unfinished">Adresse personnalisée de monnaie</translation>
-    </message>
-    <message>
-        <source>Transaction Fee:</source>
-        <translation type="unfinished">Frais de transaction :</translation>
-=======
         <source>&amp;Save Image…</source>
         <translation type="unfinished">&amp;Enregistrer l’image…</translation>
     </message>
@@ -4903,305 +2763,11 @@
         <source>PNG Image</source>
         <extracomment>Expanded name of the PNG file format. See: https://en.wikipedia.org/wiki/Portable_Network_Graphics.</extracomment>
         <translation type="unfinished">Image PNG</translation>
->>>>>>> dd04f2dd
     </message>
 </context>
 <context>
     <name>RPCConsole</name>
     <message>
-<<<<<<< HEAD
-        <source>Using the fallbackfee can result in sending a transaction that will take several hours or days (or never) to confirm. Consider choosing your fee manually or wait until you have validated the complete chain.</source>
-        <translation type="unfinished">L’utilisation de l’option « fallbackfee » (frais de repli) peut avoir comme effet d’envoyer une transaction qui prendra plusieurs heures ou jours pour être confirmée ou qui ne le sera jamais. Envisagez de choisir vos frais manuellement ou attendez d’avoir validé l’intégralité de la chaîne.</translation>
-    </message>
-    <message>
-        <source>Warning: Fee estimation is currently not possible.</source>
-        <translation type="unfinished">Avertissement : L’estimation des frais n’est actuellement pas possible.</translation>
-    </message>
-    <message>
-        <source>per kilobyte</source>
-        <translation type="unfinished">par kilo-octet</translation>
-    </message>
-    <message>
-        <source>Hide</source>
-        <translation type="unfinished">Cacher</translation>
-    </message>
-    <message>
-        <source>Recommended:</source>
-        <translation type="unfinished">Recommandés :</translation>
-    </message>
-    <message>
-        <source>Custom:</source>
-        <translation type="unfinished">Personnalisés : </translation>
-    </message>
-    <message>
-        <source>Send to multiple recipients at once</source>
-        <translation>Send to multiple recipients at once</translation>
-    </message>
-    <message>
-        <source>Add &amp;Recipient</source>
-        <translation>Add &amp;Recipient</translation>
-    </message>
-    <message>
-        <source>Clear all fields of the form.</source>
-        <translation type="unfinished">Effacer tous les champs du formulaire.</translation>
-    </message>
-    <message>
-        <source>Inputs…</source>
-        <translation type="unfinished">Inputs...</translation>
-    </message>
-    <message>
-        <source>Dust:</source>
-        <translation type="unfinished">Poussière :</translation>
-    </message>
-    <message>
-        <source>Choose…</source>
-        <translation type="unfinished">Choisir...</translation>
-    </message>
-    <message>
-        <source>Hide transaction fee settings</source>
-        <translation type="unfinished">Cacher les paramètres de frais de transaction</translation>
-    </message>
-    <message>
-        <source>When there is less transaction volume than space in the blocks, miners as well as relaying nodes may enforce a minimum fee. Paying only this minimum fee is just fine, but be aware that this can result in a never confirming transaction once there is more demand for bitcoin transactions than the network can process.</source>
-        <translation type="unfinished">Quand le volume des transactions est inférieur à l’espace dans les blocs, les mineurs et les nœuds de relais peuvent imposer des frais minimaux. Il est correct de payer ces frais minimaux, mais soyez conscient que cette transaction pourrait n’être jamais confirmée si la demande en transactions de bitcoins dépassait la capacité de traitement du réseau.</translation>
-    </message>
-    <message>
-        <source>A too low fee might result in a never confirming transaction (read the tooltip)</source>
-        <translation type="unfinished">Si les frais sont trop bas, cette transaction pourrait n’être jamais confirmée (lire l’infobulle)</translation>
-    </message>
-    <message>
-        <source>(Smart fee not initialized yet. This usually takes a few blocks…)</source>
-        <translation type="unfinished">(Frais intelligents pas encore initialisés. Cela prend généralement quelques blocs…)</translation>
-    </message>
-    <message>
-        <source>Confirmation time target:</source>
-        <translation type="unfinished">Estimation du délai de confirmation :</translation>
-    </message>
-    <message>
-        <source>Enable Replace-By-Fee</source>
-        <translation type="unfinished">Activer Remplacer-par-des-frais</translation>
-    </message>
-    <message>
-        <source>With Replace-By-Fee (BIP-125) you can increase a transaction's fee after it is sent. Without this, a higher fee may be recommended to compensate for increased transaction delay risk.</source>
-        <translation type="unfinished">Avec Remplacer-par-des-frais (BIP-125), vous pouvez augmenter les frais de transaction après qu’elle est envoyée. Sans cela, des frais plus élevés peuvent être recommandés pour compenser le risque accru de retard transactionnel.</translation>
-    </message>
-    <message>
-        <source>Clear &amp;All</source>
-        <translation>Clear &amp;All</translation>
-    </message>
-    <message>
-        <source>Balance:</source>
-        <translation>Balance:</translation>
-    </message>
-    <message>
-        <source>Confirm the send action</source>
-        <translation>Confirm the send action</translation>
-    </message>
-    <message>
-        <source>S&amp;end</source>
-        <translation>S&amp;end</translation>
-    </message>
-    <message>
-        <source>Copy quantity</source>
-        <translation type="unfinished">Copier la quantité</translation>
-    </message>
-    <message>
-        <source>Copy amount</source>
-        <translation type="unfinished">Copier le montant</translation>
-    </message>
-    <message>
-        <source>Copy fee</source>
-        <translation type="unfinished">Copier les frais</translation>
-    </message>
-    <message>
-        <source>Copy after fee</source>
-        <translation type="unfinished">Copier après les frais</translation>
-    </message>
-    <message>
-        <source>Copy bytes</source>
-        <translation type="unfinished">Copier les octets</translation>
-    </message>
-    <message>
-        <source>Copy dust</source>
-        <translation type="unfinished">Copier la poussière</translation>
-    </message>
-    <message>
-        <source>Copy change</source>
-        <translation type="unfinished">Copier la monnaie</translation>
-    </message>
-    <message>
-        <source>%1 (%2 blocks)</source>
-        <translation type="unfinished">%1 (%2 blocs)</translation>
-    </message>
-    <message>
-        <source>Sign on device</source>
-        <extracomment>"device" usually means a hardware wallet</extracomment>
-        <translation type="unfinished">Signer sur le porte-monnaie hardware</translation>
-    </message>
-    <message>
-        <source>Connect your hardware wallet first.</source>
-        <translation type="unfinished">Connecter le porte-monnaie hardware en premier lieu.</translation>
-    </message>
-    <message>
-        <source>Set external signer script path in Options -&gt; Wallet</source>
-        <extracomment>"External signer" means using devices such as hardware wallets.</extracomment>
-        <translation type="unfinished">Régler chemin du script externe dans Options -»
-Porte-monnaie</translation>
-    </message>
-    <message>
-        <source>Cr&amp;eate Unsigned</source>
-        <translation type="unfinished">Cr&amp;éer une transaction non signée</translation>
-    </message>
-    <message>
-        <source>Creates a Partially Signed Bitcoin Transaction (PSBT) for use with e.g. an offline %1 wallet, or a PSBT-compatible hardware wallet.</source>
-        <translation type="unfinished">Crée une transaction Bitcoin partiellement signée (TBPS) à utiliser, par exemple, avec un porte-monnaie %1 hors ligne ou avec un porte-monnaie matériel compatible TBPS.</translation>
-    </message>
-    <message>
-        <source> from wallet '%1'</source>
-        <translation type="unfinished">du porte-monnaie '%1'</translation>
-    </message>
-    <message>
-        <source>%1 to '%2'</source>
-        <translation type="unfinished">%1 à '%2'</translation>
-    </message>
-    <message>
-        <source>%1 to %2</source>
-        <translation type="unfinished">%1 à %2</translation>
-    </message>
-    <message>
-        <source>Do you want to draft this transaction?</source>
-        <translation type="unfinished">Souhaitez-vous créer une ébauche de cette transaction ?</translation>
-    </message>
-    <message>
-        <source>Are you sure you want to send?</source>
-        <translation type="unfinished">Voulez-vous vraiment envoyer ?</translation>
-    </message>
-    <message>
-        <source>To review recipient list click "Show Details…"</source>
-        <translation type="unfinished">Pour réviser la liste du receveur cliquer ''Montrer détails...''</translation>
-    </message>
-    <message>
-        <source>Sign and send</source>
-        <translation type="unfinished">Signer et envoyer</translation>
-    </message>
-    <message>
-        <source>Sign failed</source>
-        <translation type="unfinished">Échec de la signature</translation>
-    </message>
-    <message>
-        <source>External signer not found</source>
-        <extracomment>"External signer" means using devices such as hardware wallets.</extracomment>
-        <translation type="unfinished">Signataire externe introuvable</translation>
-    </message>
-    <message>
-        <source>External signer failure</source>
-        <extracomment>"External signer" means using devices such as hardware wallets.</extracomment>
-        <translation type="unfinished">Échec du signataire externe</translation>
-    </message>
-    <message>
-        <source>Partially Signed Transaction (Binary)</source>
-        <extracomment>Expanded name of the binary PSBT file format. See: BIP 174.</extracomment>
-        <translation type="unfinished">Transaction Partiellement Signé (Binaire)</translation>
-    </message>
-    <message>
-        <source>External balance:</source>
-        <translation type="unfinished">Solde extérieur</translation>
-    </message>
-    <message>
-        <source>or</source>
-        <translation type="unfinished">ou</translation>
-    </message>
-    <message>
-        <source>You can increase the fee later (signals Replace-By-Fee, BIP-125).</source>
-        <translation type="unfinished">Vous pouvez augmenter les frais ultérieurement (signale Remplacer-par-des-frais, BIP-125).</translation>
-    </message>
-    <message>
-        <source>Please, review your transaction.</source>
-        <translation type="unfinished">Veuillez vérifier votre transaction.</translation>
-    </message>
-    <message>
-        <source>Transaction fee</source>
-        <translation type="unfinished">Frais de transaction</translation>
-    </message>
-    <message>
-        <source>Not signalling Replace-By-Fee, BIP-125.</source>
-        <translation type="unfinished">Ne signale pas Remplacer-par-des-frais, BIP-125.</translation>
-    </message>
-    <message>
-        <source>Total Amount</source>
-        <translation type="unfinished">Montant total</translation>
-    </message>
-    <message>
-        <source>Confirm send coins</source>
-        <translation type="unfinished">Confirmer l’envoi de pièces</translation>
-    </message>
-    <message>
-        <source>Confirm transaction proposal</source>
-        <translation type="unfinished">Confirmer la proposition de transaction</translation>
-    </message>
-    <message>
-        <source>Watch-only balance:</source>
-        <translation type="unfinished">Solde juste-regarder :</translation>
-    </message>
-    <message>
-        <source>The recipient address is not valid. Please recheck.</source>
-        <translation type="unfinished">L’adresse du destinataire est invalide. Veuillez la revérifier.</translation>
-    </message>
-    <message>
-        <source>The amount to pay must be larger than 0.</source>
-        <translation type="unfinished">Le montant à payer doit être supérieur à 0.</translation>
-    </message>
-    <message>
-        <source>The amount exceeds your balance.</source>
-        <translation type="unfinished">Le montant dépasse votre solde.</translation>
-    </message>
-    <message>
-        <source>The total exceeds your balance when the %1 transaction fee is included.</source>
-        <translation type="unfinished">Le montant dépasse votre solde quand les frais de transaction de %1 sont inclus.</translation>
-    </message>
-    <message>
-        <source>Duplicate address found: addresses should only be used once each.</source>
-        <translation type="unfinished">Adresse identique trouvée : chaque adresse ne devrait être utilisée qu’une fois.</translation>
-    </message>
-    <message>
-        <source>Transaction creation failed!</source>
-        <translation type="unfinished">Échec de création de la transaction !</translation>
-    </message>
-    <message>
-        <source>A fee higher than %1 is considered an absurdly high fee.</source>
-        <translation type="unfinished">Des frais supérieurs à %1 sont considérés comme ridiculement élevés.</translation>
-    </message>
-    <message>
-        <source>Payment request expired.</source>
-        <translation type="unfinished">La demande de paiement a expiré</translation>
-    </message>
-    <message numerus="yes">
-        <source>Estimated to begin confirmation within %n block(s).</source>
-        <translation>
-            <numerusform>Estimated to begin confirmation within %n block.</numerusform>
-            <numerusform>Estimated to begin confirmation within %n blocks.</numerusform>
-        </translation>
-    </message>
-    <message>
-        <source>Warning: Invalid Bitcoin address</source>
-        <translation type="unfinished">Avertissement : L’adresse Bitcoin est invalide</translation>
-    </message>
-    <message>
-        <source>Warning: Unknown change address</source>
-        <translation type="unfinished">Avertissement : L’adresse de monnaie est inconnue</translation>
-    </message>
-    <message>
-        <source>Confirm custom change address</source>
-        <translation type="unfinished">Confimer l’adresse personnalisée de monnaie</translation>
-    </message>
-    <message>
-        <source>The address you selected for change is not part of this wallet. Any or all funds in your wallet may be sent to this address. Are you sure?</source>
-        <translation type="unfinished">L’adresse que vous avez sélectionnée pour la monnaie ne fait pas partie de ce porte-monnaie. Les fonds de ce porte-monnaie peuvent en partie ou en totalité être envoyés vers cette adresse. Êtes-vous certain ?</translation>
-    </message>
-    <message>
-        <source>(no label)</source>
-        <translation type="unfinished">(aucune étiquette)</translation>
-=======
         <source>N/A</source>
         <translation type="unfinished">N.D.</translation>
     </message>
@@ -5476,81 +3042,8 @@
     <message>
         <source>Out:</source>
         <translation type="unfinished">Sortant :</translation>
->>>>>>> dd04f2dd
-    </message>
-    <message>
-<<<<<<< HEAD
-        <source>A&amp;mount:</source>
-        <translation>A&amp;mount:</translation>
-    </message>
-    <message>
-        <source>Pay &amp;To:</source>
-        <translation>Pay &amp;To:</translation>
-    </message>
-    <message>
-        <source>&amp;Label:</source>
-        <translation>&amp;Étiquette :</translation>
-    </message>
-    <message>
-        <source>Choose previously used address</source>
-        <translation type="unfinished">Choisir une adresse déjà utilisée</translation>
-    </message>
-    <message>
-        <source>The Bitcoin address to send the payment to</source>
-        <translation type="unfinished">L’adresse Bitcoin à laquelle envoyer le paiement</translation>
-    </message>
-    <message>
-        <source>Paste address from clipboard</source>
-        <translation>Paste address from clipboard</translation>
-    </message>
-    <message>
-        <source>Remove this entry</source>
-        <translation type="unfinished">Retirer cette entrée</translation>
-    </message>
-    <message>
-        <source>The amount to send in the selected unit</source>
-        <translation type="unfinished">Le montant à envoyer dans l’unité sélectionnée</translation>
-    </message>
-    <message>
-        <source>The fee will be deducted from the amount being sent. The recipient will receive less bitcoins than you enter in the amount field. If multiple recipients are selected, the fee is split equally.</source>
-        <translation type="unfinished">Les frais seront déduits du montant envoyé. Le destinataire recevra moins de bitcoins que le montant saisi dans le champ de montant. Si plusieurs destinataires sont sélectionnés, les frais seront partagés également..</translation>
-    </message>
-    <message>
-        <source>S&amp;ubtract fee from amount</source>
-        <translation type="unfinished">S&amp;oustraire les frais du montant</translation>
-    </message>
-    <message>
-        <source>Use available balance</source>
-        <translation type="unfinished">Utiliser le solde disponible</translation>
-    </message>
-    <message>
-        <source>Message:</source>
-        <translation type="unfinished">Message :</translation>
-    </message>
-    <message>
-        <source>This is an unauthenticated payment request.</source>
-        <translation type="unfinished">Cette demande de paiement n’est pas authentifiée.</translation>
-    </message>
-    <message>
-        <source>This is an authenticated payment request.</source>
-        <translation type="unfinished">Cette demande de paiement est authentifiée.</translation>
-    </message>
-    <message>
-        <source>Enter a label for this address to add it to the list of used addresses</source>
-        <translation type="unfinished">Saisir une étiquette pour cette adresse afin de l’ajouter à la liste d’adresses utilisées</translation>
-    </message>
-    <message>
-        <source>A message that was attached to the bitcoin: URI which will be stored with the transaction for your reference. Note: This message will not be sent over the Bitcoin network.</source>
-        <translation type="unfinished">Un message qui était joint à l’URI bitcoin: et qui sera stocké avec la transaction pour référence. Note : Ce message ne sera pas envoyé par le réseau Bitcoin.</translation>
-    </message>
-    <message>
-        <source>Pay To:</source>
-        <translation type="unfinished">Payer à :</translation>
-    </message>
-    <message>
-        <source>Memo:</source>
-        <translation type="unfinished">Mémo :</translation>
-=======
+    </message>
+    <message>
         <source>Inbound: initiated by peer</source>
         <extracomment>Explanatory text for an inbound peer connection.</extracomment>
         <translation type="unfinished">Entrant : établie par le pair</translation>
@@ -5658,129 +3151,8 @@
         <source>Executing…</source>
         <extracomment>A console message indicating an entered command is currently being executed.</extracomment>
         <translation type="unfinished">Éxécution…</translation>
->>>>>>> dd04f2dd
-    </message>
-    <message>
-<<<<<<< HEAD
-        <source>Signatures - Sign / Verify a Message</source>
-        <translation>Signatures - Sign / Verify a Message</translation>
-    </message>
-    <message>
-        <source>&amp;Sign Message</source>
-        <translation>&amp;Sign Message</translation>
-    </message>
-    <message>
-        <source>You can sign messages/agreements with your addresses to prove you can receive bitcoins sent to them. Be careful not to sign anything vague or random, as phishing attacks may try to trick you into signing your identity over to them. Only sign fully-detailed statements you agree to.</source>
-        <translation type="unfinished">Vous pouvez signer des messages ou des accords avec vos adresses pour prouver que vous pouvez recevoir des bitcoins à ces dernières. Faites attention de ne rien signer de vague ou au hasard, car des attaques d’hameçonnage pourraient essayer de vous faire signer avec votre identité afin de l’usurper. Ne signez que des déclarations entièrement détaillées et avec lesquelles vous êtes d’accord.</translation>
-    </message>
-    <message>
-        <source>The Bitcoin address to sign the message with</source>
-        <translation type="unfinished">L’adresse Bitcoin avec laquelle signer le message</translation>
-    </message>
-    <message>
-        <source>Choose previously used address</source>
-        <translation type="unfinished">Choisir une adresse déjà utilisée</translation>
-    </message>
-    <message>
-        <source>Paste address from clipboard</source>
-        <translation>Coller l’adresse du presse-papiers</translation>
-    </message>
-    <message>
-        <source>Enter the message you want to sign here</source>
-        <translation>Enter the message you want to sign here</translation>
-    </message>
-    <message>
-        <source>Copy the current signature to the system clipboard</source>
-        <translation>Copy the current signature to the system clipboard</translation>
-    </message>
-    <message>
-        <source>Sign the message to prove you own this Bitcoin address</source>
-        <translation>Sign the message to prove you own this Bitcoin address</translation>
-    </message>
-    <message>
-        <source>Sign &amp;Message</source>
-        <translation>Sign &amp;Message</translation>
-    </message>
-    <message>
-        <source>Reset all sign message fields</source>
-        <translation>Reset all sign message fields</translation>
-    </message>
-    <message>
-        <source>Clear &amp;All</source>
-        <translation>Clear &amp;All</translation>
-    </message>
-    <message>
-        <source>&amp;Verify Message</source>
-        <translation>&amp;Verify Message</translation>
-    </message>
-    <message>
-        <source>Enter the receiver's address, message (ensure you copy line breaks, spaces, tabs, etc. exactly) and signature below to verify the message. Be careful not to read more into the signature than what is in the signed message itself, to avoid being tricked by a man-in-the-middle attack. Note that this only proves the signing party receives with the address, it cannot prove sendership of any transaction!</source>
-        <translation type="unfinished">Saisir ci-dessous l’adresse du destinataire, le message (s’assurer de copier fidèlement les retours à la ligne, les espaces, les tabulations, etc.) et la signature pour vérifier le message. Faire attention à ne pas déduire davantage de la signature que ce qui est contenu dans le message signé même, pour éviter d’être trompé par une attaque d’homme du milieu. Prendre en compte que cela ne fait que prouver que le signataire reçoit l’adresse et ne peut pas prouver la provenance d’une transaction !</translation>
-    </message>
-    <message>
-        <source>The Bitcoin address the message was signed with</source>
-        <translation type="unfinished">L’adresse Bitcoin avec laquelle le message a été signé</translation>
-    </message>
-    <message>
-        <source>The signed message to verify</source>
-        <translation type="unfinished">Le message signé à vérifier</translation>
-    </message>
-    <message>
-        <source>The signature given when the message was signed</source>
-        <translation type="unfinished">La signature donnée quand le message a été signé</translation>
-    </message>
-    <message>
-        <source>Verify the message to ensure it was signed with the specified Bitcoin address</source>
-        <translation>Verify the message to ensure it was signed with the specified Bitcoin address</translation>
-    </message>
-    <message>
-        <source>Verify &amp;Message</source>
-        <translation>Verify &amp;Message</translation>
-    </message>
-    <message>
-        <source>Reset all verify message fields</source>
-        <translation>Reset all verify message fields</translation>
-    </message>
-    <message>
-        <source>Click "Sign Message" to generate signature</source>
-        <translation type="unfinished">Cliquez sur « Signer le message » pour générer la signature</translation>
-    </message>
-    <message>
-        <source>The entered address is invalid.</source>
-        <translation type="unfinished">L’adresse saisie est invalide.</translation>
-    </message>
-    <message>
-        <source>Please check the address and try again.</source>
-        <translation type="unfinished">Veuillez vérifier l’adresse et ressayer.</translation>
-    </message>
-    <message>
-        <source>The entered address does not refer to a key.</source>
-        <translation type="unfinished">L’adresse saisie ne fait pas référence à une clé.</translation>
-    </message>
-    <message>
-        <source>Wallet unlock was cancelled.</source>
-        <translation type="unfinished">Le déverrouillage du porte-monnaie a été annulé.</translation>
-    </message>
-    <message>
-        <source>No error</source>
-        <translation type="unfinished">Aucune erreur</translation>
-    </message>
-    <message>
-        <source>Private key for the entered address is not available.</source>
-        <translation type="unfinished">La clé privée pour l’adresse saisie n’est pas disponible.</translation>
-    </message>
-    <message>
-        <source>Message signing failed.</source>
-        <translation type="unfinished">Échec de signature du message.</translation>
-    </message>
-    <message>
-        <source>Message signed.</source>
-        <translation type="unfinished">Le message a été signé.</translation>
-    </message>
-    <message>
-        <source>The signature could not be decoded.</source>
-        <translation type="unfinished">La signature n’a pu être décodée.</translation>
-=======
+    </message>
+    <message>
         <source>(peer: %1)</source>
         <translation type="unfinished">(pair : %1)</translation>
     </message>
@@ -5914,66 +3286,11 @@
     <message>
         <source>Could not generate new %1 address</source>
         <translation type="unfinished">Impossible de générer la nouvelle adresse %1</translation>
->>>>>>> dd04f2dd
     </message>
 </context>
 <context>
     <name>ReceiveRequestDialog</name>
     <message>
-<<<<<<< HEAD
-        <source>Please check the signature and try again.</source>
-        <translation type="unfinished">Veuillez vérifier la signature et ressayer.</translation>
-    </message>
-    <message>
-        <source>The signature did not match the message digest.</source>
-        <translation type="unfinished">La signature ne correspond pas au condensé du message.</translation>
-    </message>
-    <message>
-        <source>Message verification failed.</source>
-        <translation type="unfinished">Échec de vérification du message.</translation>
-    </message>
-    <message>
-        <source>Message verified.</source>
-        <translation type="unfinished">Le message a été vérifié.</translation>
-    </message>
-</context>
-<context>
-    <name>TransactionDesc</name>
-    <message numerus="yes">
-        <source>Open for %n more block(s)</source>
-        <translation>
-            <numerusform>Open for %n more block</numerusform>
-            <numerusform>Open for %n more blocks</numerusform>
-        </translation>
-    </message>
-    <message>
-        <source>Open until %1</source>
-        <translation type="unfinished">Ouvert jusqu’à %1</translation>
-    </message>
-    <message>
-        <source>conflicted with a transaction with %1 confirmations</source>
-        <translation type="unfinished">est en conflit avec une transaction ayant %1 confirmations</translation>
-    </message>
-    <message>
-        <source>0/unconfirmed, %1</source>
-        <translation type="unfinished">0/non confirmées, %1</translation>
-    </message>
-    <message>
-        <source>in memory pool</source>
-        <translation type="unfinished">dans la réserve de mémoire</translation>
-    </message>
-    <message>
-        <source>not in memory pool</source>
-        <translation type="unfinished">pas dans la réserve de mémoire</translation>
-    </message>
-    <message>
-        <source>abandoned</source>
-        <translation type="unfinished">abandonnée</translation>
-    </message>
-    <message>
-        <source>%1/unconfirmed</source>
-        <translation type="unfinished">%1/non confirmée</translation>
-=======
         <source>Request payment to …</source>
         <translation type="unfinished">Demander de paiement à…</translation>
     </message>
@@ -6024,24 +3341,11 @@
     <message>
         <source>Request payment to %1</source>
         <translation type="unfinished">Demande de paiement à %1</translation>
->>>>>>> dd04f2dd
     </message>
 </context>
 <context>
     <name>RecentRequestsTableModel</name>
     <message>
-<<<<<<< HEAD
-        <source>Status</source>
-        <translation type="unfinished">État</translation>
-    </message>
-    <message>
-        <source>Generated</source>
-        <translation type="unfinished">Générée</translation>
-    </message>
-    <message>
-        <source>From</source>
-        <translation type="unfinished">De</translation>
-=======
         <source>Label</source>
         <translation type="unfinished">Étiquette</translation>
     </message>
@@ -6060,119 +3364,11 @@
     <message>
         <source>Requested</source>
         <translation type="unfinished">Demandée</translation>
->>>>>>> dd04f2dd
     </message>
 </context>
 <context>
     <name>SendCoinsDialog</name>
     <message>
-<<<<<<< HEAD
-        <source>unknown</source>
-        <translation type="unfinished">inconnue</translation>
-    </message>
-    <message>
-        <source>To</source>
-        <translation type="unfinished">À</translation>
-    </message>
-    <message>
-        <source>own address</source>
-        <translation type="unfinished">votre adresse</translation>
-    </message>
-    <message>
-        <source>watch-only</source>
-        <translation type="unfinished">juste-regarder</translation>
-    </message>
-    <message>
-        <source>label</source>
-        <translation type="unfinished">étiquette</translation>
-    </message>
-    <message>
-        <source>Credit</source>
-        <translation type="unfinished">Crédit</translation>
-    </message>
-    <message numerus="yes">
-        <source>matures in %n more block(s)</source>
-        <translation>
-            <numerusform>matures in %n more block</numerusform>
-            <numerusform>matures in %n more blocks</numerusform>
-        </translation>
-    </message>
-    <message>
-        <source>not accepted</source>
-        <translation type="unfinished">refusée</translation>
-    </message>
-    <message>
-        <source>Debit</source>
-        <translation type="unfinished">Débit</translation>
-    </message>
-    <message>
-        <source>Total debit</source>
-        <translation type="unfinished">Débit total</translation>
-    </message>
-    <message>
-        <source>Total credit</source>
-        <translation type="unfinished">Crédit total</translation>
-    </message>
-    <message>
-        <source>Transaction fee</source>
-        <translation type="unfinished">Frais de transaction</translation>
-    </message>
-    <message>
-        <source>Net amount</source>
-        <translation type="unfinished">Montant net</translation>
-    </message>
-    <message>
-        <source>Comment</source>
-        <translation type="unfinished">Commentaire</translation>
-    </message>
-    <message>
-        <source>Transaction ID</source>
-        <translation type="unfinished">ID de la transaction</translation>
-    </message>
-    <message>
-        <source>Transaction total size</source>
-        <translation type="unfinished">Taille totale de la transaction</translation>
-    </message>
-    <message>
-        <source>Transaction virtual size</source>
-        <translation type="unfinished">Taille virtuelle de la transaction</translation>
-    </message>
-    <message>
-        <source>Output index</source>
-        <translation type="unfinished">Index des sorties</translation>
-    </message>
-    <message>
-        <source> (Certificate was not verified)</source>
-        <translation type="unfinished">(Le certificat n’a pas été vérifié)</translation>
-    </message>
-    <message>
-        <source>Merchant</source>
-        <translation type="unfinished">Marchand</translation>
-    </message>
-    <message>
-        <source>Generated coins must mature %1 blocks before they can be spent. When you generated this block, it was broadcast to the network to be added to the block chain. If it fails to get into the chain, its state will change to "not accepted" and it won't be spendable. This may occasionally happen if another node generates a block within a few seconds of yours.</source>
-        <translation type="unfinished">Les pièces générées doivent mûrir pendant %1 blocs avant de pouvoir être dépensées. Quand vous avez généré ce bloc, il a été diffusé sur le réseau pour être ajouté à la chaîne de blocs. Si son intégration à la chaîne échoue, son état sera modifié en « refusée » et il ne sera pas possible de le dépenser. Cela peut arriver occasionnellement si un autre nœud génère un bloc à quelques secondes du vôtre.</translation>
-    </message>
-    <message>
-        <source>Debug information</source>
-        <translation type="unfinished">Informations de débogage</translation>
-    </message>
-    <message>
-        <source>Inputs</source>
-        <translation type="unfinished">Entrées</translation>
-    </message>
-    <message>
-        <source>Amount</source>
-        <translation type="unfinished">Montant</translation>
-    </message>
-    <message>
-        <source>true</source>
-        <translation type="unfinished">vrai</translation>
-    </message>
-    <message>
-        <source>false</source>
-        <translation type="unfinished">faux</translation>
-=======
         <source>Send Coins</source>
         <translation type="unfinished">Envoyer des pièces</translation>
     </message>
@@ -6283,125 +3479,16 @@
     <message>
         <source>When there is less transaction volume than space in the blocks, miners as well as relaying nodes may enforce a minimum fee. Paying only this minimum fee is just fine, but be aware that this can result in a never confirming transaction once there is more demand for bitcoin transactions than the network can process.</source>
         <translation type="unfinished">Quand le volume des transactions est inférieur à l’espace dans les blocs, les mineurs et les nœuds de relais peuvent imposer des frais minimaux. Il est correct de payer ces frais minimaux, mais soyez conscient que cette transaction pourrait n’être jamais confirmée si la demande en transactions de bitcoins dépassait la capacité de traitement du réseau.</translation>
->>>>>>> dd04f2dd
-    </message>
-    <message>
-<<<<<<< HEAD
-        <source>This pane shows a detailed description of the transaction</source>
-        <translation>This pane shows a detailed description of the transaction</translation>
-    </message>
-    <message>
-        <source>Details for %1</source>
-        <translation type="unfinished">Détails de %1</translation>
-=======
+    </message>
+    <message>
         <source>A too low fee might result in a never confirming transaction (read the tooltip)</source>
         <translation type="unfinished">Si les frais sont trop bas, cette transaction pourrait n’être jamais confirmée (lire l’infobulle)</translation>
     </message>
     <message>
         <source>(Smart fee not initialized yet. This usually takes a few blocks…)</source>
         <translation type="unfinished">(Les frais intelligents ne sont pas encore initialisés. Cela prend habituellement quelques blocs…)</translation>
->>>>>>> dd04f2dd
-    </message>
-    <message>
-<<<<<<< HEAD
-        <source>Label</source>
-        <translation type="unfinished">Étiquette</translation>
-    </message>
-    <message numerus="yes">
-        <source>Open for %n more block(s)</source>
-        <translation>
-            <numerusform>Open for %n more block</numerusform>
-            <numerusform>Open for %n more blocks</numerusform>
-        </translation>
-    </message>
-    <message>
-        <source>Open until %1</source>
-        <translation type="unfinished">Ouvert jusqu’à %1</translation>
-    </message>
-    <message>
-        <source>Unconfirmed</source>
-        <translation type="unfinished">Non confirmée</translation>
-    </message>
-    <message>
-        <source>Abandoned</source>
-        <translation type="unfinished">Abandonnée</translation>
-    </message>
-    <message>
-        <source>Confirming (%1 of %2 recommended confirmations)</source>
-        <translation type="unfinished">Confirmation (%1 sur %2 confirmations recommandées)</translation>
-    </message>
-    <message>
-        <source>Confirmed (%1 confirmations)</source>
-        <translation type="unfinished">Confirmée (%1 confirmations)</translation>
-    </message>
-    <message>
-        <source>Conflicted</source>
-        <translation type="unfinished">En conflit</translation>
-    </message>
-    <message>
-        <source>Immature (%1 confirmations, will be available after %2)</source>
-        <translation type="unfinished">Immature (%1 confirmations, sera disponible après %2)</translation>
-    </message>
-    <message>
-        <source>Generated but not accepted</source>
-        <translation type="unfinished">Générée mais refusée</translation>
-    </message>
-    <message>
-        <source>Received with</source>
-        <translation type="unfinished">Reçue avec</translation>
-    </message>
-    <message>
-        <source>Received from</source>
-        <translation type="unfinished">Reçue de</translation>
-    </message>
-    <message>
-        <source>Sent to</source>
-        <translation type="unfinished">Envoyée à</translation>
-    </message>
-    <message>
-        <source>Payment to yourself</source>
-        <translation type="unfinished">Paiement à vous-même</translation>
-    </message>
-    <message>
-        <source>Mined</source>
-        <translation type="unfinished">Miné </translation>
-    </message>
-    <message>
-        <source>watch-only</source>
-        <translation type="unfinished">juste-regarder</translation>
-    </message>
-    <message>
-        <source>(n/a)</source>
-        <translation type="unfinished">(n.d)</translation>
-    </message>
-    <message>
-        <source>(no label)</source>
-        <translation type="unfinished">(aucune étiquette)</translation>
-    </message>
-    <message>
-        <source>Transaction status. Hover over this field to show number of confirmations.</source>
-        <translation type="unfinished">État de la transaction. Survoler ce champ avec la souris pour afficher le nombre de confirmations.</translation>
-    </message>
-    <message>
-        <source>Date and time that the transaction was received.</source>
-        <translation type="unfinished">Date et heure de réception de la transaction.</translation>
-    </message>
-    <message>
-        <source>Type of transaction.</source>
-        <translation type="unfinished">Type de transaction.</translation>
-    </message>
-    <message>
-        <source>Whether or not a watch-only address is involved in this transaction.</source>
-        <translation type="unfinished">Une adresse juste-regarder est-elle ou non impliquée dans cette transaction.</translation>
-    </message>
-    <message>
-        <source>User-defined intent/purpose of the transaction.</source>
-        <translation type="unfinished">Intention/but de la transaction défini par l’utilisateur.</translation>
-    </message>
-    <message>
-        <source>Amount removed from or added to balance.</source>
-        <translation type="unfinished">Le montant a été ajouté ou soustrait du solde.</translation>
-=======
+    </message>
+    <message>
         <source>Confirmation time target:</source>
         <translation type="unfinished">Estimation du délai de confirmation :</translation>
     </message>
@@ -6507,142 +3594,8 @@
         <source>External signer not found</source>
         <extracomment>"External signer" means using devices such as hardware wallets.</extracomment>
         <translation type="unfinished">Le signataire externe est introuvable</translation>
->>>>>>> dd04f2dd
-    </message>
-    <message>
-<<<<<<< HEAD
-        <source>All</source>
-        <translation type="unfinished">Toutes</translation>
-    </message>
-    <message>
-        <source>Today</source>
-        <translation type="unfinished">Aujourd’hui</translation>
-    </message>
-    <message>
-        <source>This week</source>
-        <translation type="unfinished">Cette semaine</translation>
-    </message>
-    <message>
-        <source>This month</source>
-        <translation type="unfinished">Ce mois</translation>
-    </message>
-    <message>
-        <source>Last month</source>
-        <translation type="unfinished">Le mois dernier</translation>
-    </message>
-    <message>
-        <source>This year</source>
-        <translation type="unfinished">Cette année</translation>
-    </message>
-    <message>
-        <source>Received with</source>
-        <translation type="unfinished">Reçue avec</translation>
-    </message>
-    <message>
-        <source>Sent to</source>
-        <translation type="unfinished">Envoyée à</translation>
-    </message>
-    <message>
-        <source>To yourself</source>
-        <translation type="unfinished">À vous-même</translation>
-    </message>
-    <message>
-        <source>Mined</source>
-        <translation type="unfinished">Miné </translation>
-    </message>
-    <message>
-        <source>Other</source>
-        <translation type="unfinished">Autres </translation>
-    </message>
-    <message>
-        <source>Enter address, transaction id, or label to search</source>
-        <translation type="unfinished">Saisir l’adresse, l’ID de transaction ou l’étiquette à chercher</translation>
-    </message>
-    <message>
-        <source>Min amount</source>
-        <translation type="unfinished">Montant min.</translation>
-    </message>
-    <message>
-        <source>Range…</source>
-        <translation type="unfinished">plage</translation>
-    </message>
-    <message>
-        <source>&amp;Copy address</source>
-        <translation type="unfinished">&amp;Copier l’adresse</translation>
-    </message>
-    <message>
-        <source>Copy &amp;label</source>
-        <translation type="unfinished">Copier l’&amp;étiquette</translation>
-    </message>
-    <message>
-        <source>Copy &amp;amount</source>
-        <translation type="unfinished">Copier le &amp;montant</translation>
-    </message>
-    <message>
-        <source>Copy transaction &amp;ID</source>
-        <translation type="unfinished">Copier l’&amp;ID de la transaction</translation>
-    </message>
-    <message>
-        <source>A&amp;bandon transaction</source>
-        <translation type="unfinished">A&amp;bandonner la transaction</translation>
-    </message>
-    <message>
-        <source>&amp;Edit address label</source>
-        <translation type="unfinished">Modifier l'adresse de l'étiquette. </translation>
-    </message>
-    <message>
-        <source>Export Transaction History</source>
-        <translation type="unfinished">Exporter l’historique transactionnel</translation>
-    </message>
-    <message>
-        <source>Comma separated file</source>
-        <extracomment>Expanded name of the CSV file format. See https://en.wikipedia.org/wiki/Comma-separated_values</extracomment>
-        <translation type="unfinished">Fichier séparé par des virgules</translation>
-    </message>
-    <message>
-        <source>Confirmed</source>
-        <translation type="unfinished">Confirmée</translation>
-    </message>
-    <message>
-        <source>Watch-only</source>
-        <translation type="unfinished">Juste-regarder</translation>
-    </message>
-    <message>
-        <source>Label</source>
-        <translation type="unfinished">Étiquette</translation>
-    </message>
-    <message>
-        <source>Address</source>
-        <translation type="unfinished">Adresse</translation>
-    </message>
-    <message>
-        <source>ID</source>
-        <translation type="unfinished">ID </translation>
-    </message>
-    <message>
-        <source>Exporting Failed</source>
-        <translation type="unfinished">Échec d’exportation</translation>
-    </message>
-    <message>
-        <source>There was an error trying to save the transaction history to %1.</source>
-        <translation type="unfinished">Une erreur est survenue lors de l’enregistrement de l’historique transactionnel vers %1.</translation>
-    </message>
-    <message>
-        <source>Exporting Successful</source>
-        <translation type="unfinished">L’exportation est réussie</translation>
-    </message>
-    <message>
-        <source>The transaction history was successfully saved to %1.</source>
-        <translation type="unfinished">L’historique transactionnel a été enregistré avec succès vers %1.</translation>
-    </message>
-    <message>
-        <source>Range:</source>
-        <translation type="unfinished">Plage :</translation>
-    </message>
-    <message>
-        <source>to</source>
-        <translation type="unfinished">à </translation>
-=======
+    </message>
+    <message>
         <source>External signer failure</source>
         <extracomment>"External signer" means using devices such as hardware wallets.</extracomment>
         <translation type="unfinished">Échec du signataire externe</translation>
@@ -6830,97 +3783,30 @@
     <message>
         <source>A message that was attached to the bitcoin: URI which will be stored with the transaction for your reference. Note: This message will not be sent over the Bitcoin network.</source>
         <translation type="unfinished">Un message qui était joint à l’URI bitcoin: et qui sera stocké avec la transaction pour référence. Note : Ce message ne sera pas envoyé par le réseau Bitcoin.</translation>
->>>>>>> dd04f2dd
-    </message>
-    <message>
-<<<<<<< HEAD
-        <source>Create a new wallet</source>
-        <translation type="unfinished">Créer un nouveau porte-monnaie</translation>
-=======
+    </message>
+    <message>
         <source>Pay To:</source>
         <translation type="unfinished">Payer à :</translation>
     </message>
     <message>
         <source>Memo:</source>
         <translation type="unfinished">Mémo :</translation>
->>>>>>> dd04f2dd
     </message>
 </context>
 <context>
     <name>SendConfirmationDialog</name>
     <message>
-<<<<<<< HEAD
-        <source>Send Coins</source>
-        <translation type="unfinished">Envoyer des pièces</translation>
-    </message>
-    <message>
-        <source>Fee bump error</source>
-        <translation type="unfinished">Erreur d’augmentation des frais</translation>
-=======
         <source>Send</source>
         <translation type="unfinished">Envoyer</translation>
     </message>
     <message>
         <source>Create Unsigned</source>
         <translation type="unfinished">Créer une transaction non signée</translation>
->>>>>>> dd04f2dd
     </message>
 </context>
 <context>
     <name>SignVerifyMessageDialog</name>
     <message>
-<<<<<<< HEAD
-        <source>Increasing transaction fee failed</source>
-        <translation type="unfinished">Échec d’augmentation des frais de transaction</translation>
-    </message>
-    <message>
-        <source>Do you want to increase the fee?</source>
-        <translation type="unfinished">Souhaitez-vous augmenter les frais ?</translation>
-    </message>
-    <message>
-        <source>Do you want to draft a transaction with fee increase?</source>
-        <translation type="unfinished">Souhaitez-vous créer une ébauche de transaction avec une augmentation des frais ?</translation>
-    </message>
-    <message>
-        <source>Current fee:</source>
-        <translation type="unfinished">Frais actuels :</translation>
-    </message>
-    <message>
-        <source>Increase:</source>
-        <translation type="unfinished">Augmentation :</translation>
-    </message>
-    <message>
-        <source>New fee:</source>
-        <translation type="unfinished">Nouveaux frais :</translation>
-    </message>
-    <message>
-        <source>Confirm fee bump</source>
-        <translation type="unfinished">Confirmer l’augmentation des frais</translation>
-    </message>
-    <message>
-        <source>Can't draft transaction.</source>
-        <translation type="unfinished">Impossible de créer une ébauche de la transaction.</translation>
-    </message>
-    <message>
-        <source>PSBT copied</source>
-        <translation type="unfinished">La TBPS a été copiée</translation>
-    </message>
-    <message>
-        <source>Can't sign transaction.</source>
-        <translation type="unfinished">Impossible de signer la transaction.</translation>
-    </message>
-    <message>
-        <source>Could not commit transaction</source>
-        <translation type="unfinished">Impossible de valider la transaction</translation>
-    </message>
-    <message>
-        <source>Can't display address</source>
-        <translation type="unfinished">Impossible d'afficher l'adresse</translation>
-    </message>
-    <message>
-        <source>default wallet</source>
-        <translation type="unfinished">porte-monnaie par défaut</translation>
-=======
         <source>Signatures - Sign / Verify a Message</source>
         <translation type="unfinished">Signatures – Signer ou vérifier un message</translation>
     </message>
@@ -6967,50 +3853,8 @@
     <message>
         <source>Clear &amp;All</source>
         <translation type="unfinished">&amp;Tout effacer</translation>
->>>>>>> dd04f2dd
-    </message>
-    <message>
-<<<<<<< HEAD
-        <source>&amp;Export</source>
-        <translation type="unfinished">&amp;Exporter</translation>
-    </message>
-    <message>
-        <source>Export the data in the current tab to a file</source>
-        <translation type="unfinished">Exporter les données de l’onglet actuel vers un fichier</translation>
-    </message>
-    <message>
-        <source>Error</source>
-        <translation type="unfinished">Erreur</translation>
-    </message>
-    <message>
-        <source>Backup Wallet</source>
-        <translation type="unfinished">Sauvegarder le porte-monnaie</translation>
-    </message>
-    <message>
-        <source>Wallet Data</source>
-        <extracomment>Name of the wallet data file format.</extracomment>
-        <translation type="unfinished">Données du porte-monnaie</translation>
-    </message>
-    <message>
-        <source>Backup Failed</source>
-        <translation type="unfinished">Échec de la sauvegarde</translation>
-    </message>
-    <message>
-        <source>There was an error trying to save the wallet data to %1.</source>
-        <translation type="unfinished">Une erreur est survenue lors de l’enregistrement des données du porte-monnaie vers %1.</translation>
-    </message>
-    <message>
-        <source>Backup Successful</source>
-        <translation type="unfinished">La sauvegarde est réussie</translation>
-    </message>
-    <message>
-        <source>The wallet data was successfully saved to %1.</source>
-        <translation type="unfinished">Les données du porte-monnaie ont été enregistrées avec succès vers %1</translation>
-    </message>
-    <message>
-        <source>Cancel</source>
-        <translation type="unfinished">Annuler</translation>
-=======
+    </message>
+    <message>
         <source>&amp;Verify Message</source>
         <translation type="unfinished">&amp;Vérifier un message</translation>
     </message>
@@ -7069,37 +3913,8 @@
     <message>
         <source>Private key for the entered address is not available.</source>
         <translation type="unfinished">La clé privée pour l’adresse saisie n’est pas disponible.</translation>
->>>>>>> dd04f2dd
-    </message>
-    <message>
-<<<<<<< HEAD
-        <source>The %s developers</source>
-        <translation type="unfinished">Les développeurs de %s</translation>
-    </message>
-    <message>
-        <source>-maxtxfee is set very high! Fees this large could be paid on a single transaction.</source>
-        <translation type="unfinished">La valeur -maxtxfee est très élevée ! Des frais aussi élevés pourraient être payés en une seule transaction.</translation>
-    </message>
-    <message>
-        <source>Cannot downgrade wallet from version %i to version %i. Wallet version unchanged.</source>
-        <translation type="unfinished">Impossible de rétrograder le porte-monnaie de la version %i à la version %i. La version du porte-monnaie reste inchangée.</translation>
-    </message>
-    <message>
-        <source>Cannot obtain a lock on data directory %s. %s is probably already running.</source>
-        <translation type="unfinished">Impossible d’obtenir un verrou sur le répertoire de données %s. %s fonctionne probablement déjà.</translation>
-    </message>
-    <message>
-        <source>Cannot provide specific connections and have addrman find outgoing connections at the same.</source>
-        <translation type="unfinished">Il est impossible de fournir des connexions particulières et en même temps demander à addrman de trouver les connexions sortantes.</translation>
-    </message>
-    <message>
-        <source>Distributed under the MIT software license, see the accompanying file %s or %s</source>
-        <translation type="unfinished">Distribué sous la licence MIT d’utilisation d’un logiciel. Consulter le fichier joint %s ou %s</translation>
-    </message>
-    <message>
-        <source>Error reading %s! All keys read correctly, but transaction data or address book entries might be missing or incorrect.</source>
-        <translation type="unfinished">Erreur de lecture de %s ! Toutes les clés ont été lues correctement, mais les données transactionnelles ou les entrées du carnet d’adresses sont peut-être manquantes ou incorrectes.</translation>
-=======
+    </message>
+    <message>
         <source>Message signing failed.</source>
         <translation type="unfinished">Échec de signature du message.</translation>
     </message>
@@ -7126,340 +3941,29 @@
     <message>
         <source>Message verified.</source>
         <translation type="unfinished">Le message a été vérifié.</translation>
->>>>>>> dd04f2dd
     </message>
 </context>
 <context>
     <name>SplashScreen</name>
     <message>
-<<<<<<< HEAD
-        <source>Error: Listening for incoming connections failed (listen returned error %s)</source>
-        <translation type="unfinished">Erreur : L’écoute des connexions entrantes a échoué (l’écoute a retourné l’erreur %s)</translation>
-    </message>
-    <message>
-        <source>Fee estimation failed. Fallbackfee is disabled. Wait a few blocks or enable -fallbackfee.</source>
-        <translation type="unfinished">Échec d’estimation des frais. L’option de frais de repli est désactivée. Attendez quelques blocs ou activez -fallbackfee.</translation>
-    </message>
-    <message>
-        <source>File %s already exists. If you are sure this is what you want, move it out of the way first.</source>
-        <translation type="unfinished">Le fichier %sexiste déjà. Si vous souhaitez continuer, veuillez vous en débarasser.</translation>
-=======
         <source>(press q to shutdown and continue later)</source>
         <translation type="unfinished">(appuyer sur q pour fermer et poursuivre plus tard)</translation>
     </message>
     <message>
         <source>press q to shutdown</source>
         <translation type="unfinished">Appuyer sur q pour fermer</translation>
->>>>>>> dd04f2dd
     </message>
 </context>
 <context>
     <name>TrafficGraphWidget</name>
     <message>
-<<<<<<< HEAD
-        <source>Invalid amount for -maxtxfee=&lt;amount&gt;: '%s' (must be at least the minrelay fee of %s to prevent stuck transactions)</source>
-        <translation type="unfinished">Montant invalide pour -maxtxfee=&lt;amount&gt; : « %s » (doit être au moins les frais minrelay de %s pour prévenir le blocage des transactions)</translation>
-=======
         <source>kB/s</source>
         <translation type="unfinished">Ko/s</translation>
->>>>>>> dd04f2dd
     </message>
 </context>
 <context>
     <name>TransactionDesc</name>
     <message>
-<<<<<<< HEAD
-        <source>Please check that your computer's date and time are correct! If your clock is wrong, %s will not work properly.</source>
-        <translation type="unfinished">Veuillez vérifier que l’heure et la date de votre ordinateur sont justes ! Si votre horloge n’est pas à l’heure, %s ne fonctionnera pas correctement.</translation>
-    </message>
-    <message>
-        <source>Please contribute if you find %s useful. Visit %s for further information about the software.</source>
-        <translation type="unfinished">Si vous trouvez %s utile, vous pouvez y contribuer. Vous trouverez plus de renseignements au sujet du logiciel sur %s.</translation>
-    </message>
-    <message>
-        <source>Prune configured below the minimum of %d MiB.  Please use a higher number.</source>
-        <translation type="unfinished">L’élagage est configuré au-dessous du minimum de %d Mio. Veuillez utiliser un nombre plus élevé.</translation>
-    </message>
-    <message>
-        <source>Prune: last wallet synchronisation goes beyond pruned data. You need to -reindex (download the whole blockchain again in case of pruned node)</source>
-        <translation type="unfinished">Élagage : la dernière synchronisation de porte-monnaie va par-delà les données élaguées.  Vous devez -reindex (réindexer, télécharger de nouveau toute la chaîne de blocs en cas de nœud élagué)</translation>
-    </message>
-    <message>
-        <source>The block database contains a block which appears to be from the future. This may be due to your computer's date and time being set incorrectly. Only rebuild the block database if you are sure that your computer's date and time are correct</source>
-        <translation type="unfinished">La base de données de blocs contient un bloc qui semble provenir du futur. Cela pourrait être causé par la date et l’heure erronées de votre ordinateur. Ne reconstruisez la base de données de blocs que si vous êtes certain que la date et l’heure de votre ordinateur sont justes.</translation>
-    </message>
-    <message>
-        <source>The transaction amount is too small to send after the fee has been deducted</source>
-        <translation type="unfinished">Le montant de la transaction est trop bas pour être envoyé une fois que les frais ont été déduits</translation>
-    </message>
-    <message>
-        <source>This is a pre-release test build - use at your own risk - do not use for mining or merchant applications</source>
-        <translation type="unfinished">Ceci est une préversion de test - son utilisation est entièrement à vos risques - ne pas l’utiliser pour miner ou pour des applications marchandes</translation>
-    </message>
-    <message>
-        <source>This is the transaction fee you may discard if change is smaller than dust at this level</source>
-        <translation type="unfinished">Les frais de transaction que vous pouvez ignorer si la monnaie rendue est inférieure à la poussière à ce niveau</translation>
-    </message>
-    <message>
-        <source>This is the transaction fee you may pay when fee estimates are not available.</source>
-        <translation type="unfinished">Il s’agit des frais de transaction que vous pourriez payer si aucune estimation de frais n’est proposée.</translation>
-    </message>
-    <message>
-        <source>Total length of network version string (%i) exceeds maximum length (%i). Reduce the number or size of uacomments.</source>
-        <translation type="unfinished">La taille totale de la chaîne de version de réseau (%i) dépasse la longueur maximale (%i). Réduire le nombre ou la taille des commentaires uacomments.</translation>
-    </message>
-    <message>
-        <source>Unable to replay blocks. You will need to rebuild the database using -reindex-chainstate.</source>
-        <translation type="unfinished">Impossible de relire les blocs. Vous devrez reconstruire la base de données en utilisant -reindex-chainstate.</translation>
-    </message>
-    <message>
-        <source>Warning: Private keys detected in wallet {%s} with disabled private keys</source>
-        <translation type="unfinished">Avertissement : Des clés privées ont été détectées dans le porte-monnaie {%s} dont les clés privées sont désactivées.</translation>
-    </message>
-    <message>
-        <source>Warning: We do not appear to fully agree with our peers! You may need to upgrade, or other nodes may need to upgrade.</source>
-        <translation type="unfinished">Avertissement : Nous ne semblons pas être en accord complet avec nos pairs ! Une mise à niveau pourrait être nécessaire pour vous ou pour d’autres nœuds du réseau.</translation>
-    </message>
-    <message>
-        <source>You need to rebuild the database using -reindex to go back to unpruned mode.  This will redownload the entire blockchain</source>
-        <translation type="unfinished">Vous devez reconstruire la base de données en utilisant -reindex afin de revenir au mode sans élagage. Cela retéléchargera complètement la chaîne de blocs.</translation>
-    </message>
-    <message>
-        <source>%s is set very high!</source>
-        <translation type="unfinished">La valeur %s est très élevée !</translation>
-    </message>
-    <message>
-        <source>-maxmempool must be at least %d MB</source>
-        <translation type="unfinished">-maxmempool doit être d’au moins %d Mo</translation>
-    </message>
-    <message>
-        <source>Cannot resolve -%s address: '%s'</source>
-        <translation type="unfinished">Impossible de résoudre l’adresse -%s : « %s »</translation>
-    </message>
-    <message>
-        <source>Cannot write to data directory '%s'; check permissions.</source>
-        <translation type="unfinished">Impossible d’écrire dans le répertoire de données '%s' ; veuillez vérifier les droits.</translation>
-    </message>
-    <message>
-        <source>Change index out of range</source>
-        <translation type="unfinished">L’index de changement est hors échelle</translation>
-    </message>
-    <message>
-        <source>Config setting for %s only applied on %s network when in [%s] section.</source>
-        <translation type="unfinished">Paramètre de configuration pour %s qui est seulement appliqué sur le réseau %s si situé dans la section [%s].</translation>
-    </message>
-    <message>
-        <source>Copyright (C) %i-%i</source>
-        <translation type="unfinished">Tous droits réservés (C) %i-%i</translation>
-    </message>
-    <message>
-        <source>Corrupted block database detected</source>
-        <translation type="unfinished">Une base de données de blocs corrompue a été détectée</translation>
-    </message>
-    <message>
-        <source>Could not find asmap file %s</source>
-        <translation type="unfinished">Le fichier asmap %s est introuvable</translation>
-    </message>
-    <message>
-        <source>Could not parse asmap file %s</source>
-        <translation type="unfinished">Impossible d’analyser le fichier asmap %s</translation>
-    </message>
-    <message>
-        <source>Do you want to rebuild the block database now?</source>
-        <translation type="unfinished">Voulez-vous reconstruire la base de données de blocs maintenant ?</translation>
-    </message>
-    <message>
-        <source>Done loading</source>
-        <translation type="unfinished">Chargement terminé</translation>
-    </message>
-    <message>
-        <source>Error creating %s</source>
-        <translation type="unfinished">Erreur lors de la création de %s</translation>
-    </message>
-    <message>
-        <source>Error initializing block database</source>
-        <translation type="unfinished">Erreur d’initialisation de la base de données de blocs</translation>
-    </message>
-    <message>
-        <source>Error initializing wallet database environment %s!</source>
-        <translation type="unfinished">Erreur d’initialisation de l’environnement de la base de données du porte-monnaie %s !</translation>
-    </message>
-    <message>
-        <source>Error loading %s</source>
-        <translation type="unfinished">Erreur de chargement de %s</translation>
-    </message>
-    <message>
-        <source>Error loading %s: Private keys can only be disabled during creation</source>
-        <translation type="unfinished">Erreur de chargement de %s : les clés privées ne peuvent être désactivées qu’à la création.</translation>
-    </message>
-    <message>
-        <source>Error loading %s: Wallet corrupted</source>
-        <translation type="unfinished">Erreur de chargement de %s : porte-monnaie corrompu</translation>
-    </message>
-    <message>
-        <source>Error loading %s: Wallet requires newer version of %s</source>
-        <translation type="unfinished">Erreur de chargement de %s : le porte-monnaie exige une version plus récente de %s</translation>
-    </message>
-    <message>
-        <source>Error loading block database</source>
-        <translation type="unfinished">Erreur de chargement de la base de données de blocs</translation>
-    </message>
-    <message>
-        <source>Error opening block database</source>
-        <translation type="unfinished">Erreur d’ouverture de la base de données de blocs</translation>
-    </message>
-    <message>
-        <source>Error reading from database, shutting down.</source>
-        <translation type="unfinished">Erreur de lecture de la base de données, fermeture en cours.</translation>
-    </message>
-    <message>
-        <source>Error reading next record from wallet database</source>
-        <translation type="unfinished">Erreur de lecture du registre suivant dans la base de données du porte-monnaie</translation>
-    </message>
-    <message>
-        <source>Error upgrading chainstate database</source>
-        <translation type="unfinished">Erreur de mise à niveau de la base de données d’état de la chaîne</translation>
-    </message>
-    <message>
-        <source>Error: Couldn't create cursor into database</source>
-        <translation type="unfinished">Erreur : Impossible de créer le curseur dans la base de données</translation>
-    </message>
-    <message>
-        <source>Error: Disk space is low for %s</source>
-        <translation type="unfinished">Erreur : Il reste peu d’espace disque sur %s</translation>
-    </message>
-    <message>
-        <source>Error: Unable to write record to new wallet</source>
-        <translation type="unfinished">Erreur : Impossible d'inscrire les données dans le nouveau porte-monnaie</translation>
-    </message>
-    <message>
-        <source>Failed to listen on any port. Use -listen=0 if you want this.</source>
-        <translation type="unfinished">Échec d’écoute sur un port quelconque. Utiliser -listen=0 si vous le voulez.</translation>
-    </message>
-    <message>
-        <source>Failed to rescan the wallet during initialization</source>
-        <translation type="unfinished">Échec de réanalyse du porte-monnaie lors de l’initialisation</translation>
-    </message>
-    <message>
-        <source>Importing…</source>
-        <translation type="unfinished">Importation...</translation>
-    </message>
-    <message>
-        <source>Incorrect or no genesis block found. Wrong datadir for network?</source>
-        <translation type="unfinished">Bloc de genèse incorrect ou introuvable. Mauvais datadir pour le réseau ?</translation>
-    </message>
-    <message>
-        <source>Initialization sanity check failed. %s is shutting down.</source>
-        <translation type="unfinished">L’initialisation du test de cohérence a échoué. %s est en cours de fermeture. </translation>
-    </message>
-    <message>
-        <source>Insufficient funds</source>
-        <translation type="unfinished">Fonds insuffisants</translation>
-    </message>
-    <message>
-        <source>Invalid -i2psam address or hostname: '%s'</source>
-        <translation type="unfinished">Adresse -i2psam ou hôte invalide :'%s'</translation>
-    </message>
-    <message>
-        <source>Invalid -onion address or hostname: '%s'</source>
-        <translation type="unfinished">Adresse ou nom d’hôte -onion invalide : « %s »</translation>
-    </message>
-    <message>
-        <source>Invalid -proxy address or hostname: '%s'</source>
-        <translation type="unfinished">Adresse ou nom d’hôte -proxy invalide : « %s »</translation>
-    </message>
-    <message>
-        <source>Invalid P2P permission: '%s'</source>
-        <translation type="unfinished">Permission P2P invalide : '%s'</translation>
-    </message>
-    <message>
-        <source>Invalid amount for -%s=&lt;amount&gt;: '%s'</source>
-        <translation type="unfinished">Montant invalide pour -%s=&lt;amount&gt; : « %s »</translation>
-    </message>
-    <message>
-        <source>Invalid amount for -discardfee=&lt;amount&gt;: '%s'</source>
-        <translation type="unfinished">Montant invalide pour -discardfee=&lt;amount&gt; : « %s »</translation>
-    </message>
-    <message>
-        <source>Invalid amount for -fallbackfee=&lt;amount&gt;: '%s'</source>
-        <translation type="unfinished">Montant invalide pour -fallbackfee=&lt;amount&gt; : « %s »</translation>
-    </message>
-    <message>
-        <source>Invalid amount for -paytxfee=&lt;amount&gt;: '%s' (must be at least %s)</source>
-        <translation type="unfinished">Montant invalide pour -paytxfee=&lt;montant&gt; : « %s » (doit être au moins %s)</translation>
-    </message>
-    <message>
-        <source>Invalid netmask specified in -whitelist: '%s'</source>
-        <translation type="unfinished">Masque réseau invalide indiqué dans -whitelist : « %s »</translation>
-    </message>
-    <message>
-        <source>Loading P2P addresses…</source>
-        <translation type="unfinished">Chargement des adresses P2P...</translation>
-    </message>
-    <message>
-        <source>Loading banlist…</source>
-        <translation type="unfinished">Chargement de la banlist...</translation>
-    </message>
-    <message>
-        <source>Loading block index…</source>
-        <translation type="unfinished">Chargement du bloc d'index...</translation>
-    </message>
-    <message>
-        <source>Loading wallet…</source>
-        <translation type="unfinished">Chargement du porte-monnaie...</translation>
-    </message>
-    <message>
-        <source>Need to specify a port with -whitebind: '%s'</source>
-        <translation type="unfinished">Un port doit être précisé avec -whitebind : « %s »</translation>
-    </message>
-    <message>
-        <source>Not enough file descriptors available.</source>
-        <translation type="unfinished">Pas assez de descripteurs de fichiers proposés.</translation>
-    </message>
-    <message>
-        <source>Prune cannot be configured with a negative value.</source>
-        <translation type="unfinished">L’élagage ne peut pas être configuré avec une valeur négative.</translation>
-    </message>
-    <message>
-        <source>Prune mode is incompatible with -coinstatsindex.</source>
-        <translation type="unfinished">Le mode élagué est incompatible avec -coinstatsindex.</translation>
-    </message>
-    <message>
-        <source>Prune mode is incompatible with -txindex.</source>
-        <translation type="unfinished">Le mode élagage n’est pas compatible avec -txindex.</translation>
-    </message>
-    <message>
-        <source>Reducing -maxconnections from %d to %d, because of system limitations.</source>
-        <translation type="unfinished">Réduction de -maxconnections de %d à %d, due aux restrictions du système</translation>
-    </message>
-    <message>
-        <source>Rescanning…</source>
-        <translation type="unfinished">Rescan...</translation>
-    </message>
-    <message>
-        <source>Section [%s] is not recognized.</source>
-        <translation type="unfinished">La section [%s] n’est pas reconnue.</translation>
-    </message>
-    <message>
-        <source>Signing transaction failed</source>
-        <translation type="unfinished">Échec de signature de la transaction</translation>
-    </message>
-    <message>
-        <source>Specified -walletdir "%s" does not exist</source>
-        <translation type="unfinished">Le -walletdir indiqué « %s» n’existe pas</translation>
-    </message>
-    <message>
-        <source>Specified -walletdir "%s" is a relative path</source>
-        <translation type="unfinished">Le -walletdir indiqué « %s » est un chemin relatif</translation>
-    </message>
-    <message>
-        <source>Specified -walletdir "%s" is not a directory</source>
-        <translation type="unfinished">Le -walletdir indiqué « %s » n’est pas un répertoire</translation>
-    </message>
-    <message>
-        <source>Specified blocks directory "%s" does not exist.</source>
-        <translation type="unfinished">Le répertoire des blocs indiqué « %s » n’existe pas.</translation>
-=======
         <source>conflicted with a transaction with %1 confirmations</source>
         <translation type="unfinished">est en conflit avec une transaction ayant %1 confirmations</translation>
     </message>
@@ -7860,44 +4364,11 @@
     <message>
         <source>to</source>
         <translation type="unfinished">à </translation>
->>>>>>> dd04f2dd
     </message>
 </context>
 <context>
-    <name>WalletFrame</name>
-    <message>
-<<<<<<< HEAD
-        <source>Starting network threads…</source>
-        <translation type="unfinished">Démarrage des fils d'éxécution...</translation>
-    </message>
-    <message>
-        <source>The source code is available from %s.</source>
-        <translation type="unfinished">Le code source se trouve sur %s.</translation>
-    </message>
-    <message>
-        <source>The specified config file %s does not exist</source>
-        <translation type="unfinished">Le fichier de configuration spécifié %s n'existe pas</translation>
-    </message>
-    <message>
-        <source>The transaction amount is too small to pay the fee</source>
-        <translation type="unfinished">Le montant de la transaction est trop bas pour que les frais soient payés</translation>
-    </message>
-    <message>
-        <source>The wallet will avoid paying less than the minimum relay fee.</source>
-        <translation type="unfinished">Le porte-monnaie évitera de payer moins que les frais minimaux de relais. </translation>
-    </message>
-    <message>
-        <source>This is experimental software.</source>
-        <translation type="unfinished">Ce logiciel est expérimental.</translation>
-    </message>
-    <message>
-        <source>This is the minimum transaction fee you pay on every transaction.</source>
-        <translation type="unfinished">Il s’agit des frais minimaux que vous payez pour chaque transaction.</translation>
-    </message>
-    <message>
-        <source>This is the transaction fee you will pay if you send a transaction.</source>
-        <translation type="unfinished">Il s’agit des frais minimaux que vous payez si vous envoyez une transaction.</translation>
-=======
+    <name>CreateWalletDialog</name>
+    <message>
         <source>No wallet has been loaded.
 Go to File &gt; Open Wallet to load a wallet.
 - OR -</source>
@@ -7932,72 +4403,11 @@
     <message>
         <source>Unable to decode PSBT</source>
         <translation type="unfinished">Impossible de décoder la TBSP</translation>
->>>>>>> dd04f2dd
     </message>
 </context>
 <context>
-    <name>WalletModel</name>
-    <message>
-<<<<<<< HEAD
-        <source>Transaction amount too small</source>
-        <translation type="unfinished">Le montant de la transaction est trop bas</translation>
-    </message>
-    <message>
-        <source>Transaction amounts must not be negative</source>
-        <translation type="unfinished">Les montants transactionnels ne doivent pas être négatifs</translation>
-    </message>
-    <message>
-        <source>Transaction has too long of a mempool chain</source>
-        <translation type="unfinished">La chaîne de la réserve de mémoire de la transaction est trop longue</translation>
-    </message>
-    <message>
-        <source>Transaction must have at least one recipient</source>
-        <translation type="unfinished">La transaction doit comporter au moins un destinataire</translation>
-    </message>
-    <message>
-        <source>Transaction needs a change address, but we can't generate it. %s</source>
-        <translation type="unfinished">La transaction nécessite un changement d'adresse, mais nous ne pouvons pas le réaliser. %s</translation>
-    </message>
-    <message>
-        <source>Transaction too large</source>
-        <translation type="unfinished">La transaction est trop grosse</translation>
-    </message>
-    <message>
-        <source>Unable to bind to %s on this computer (bind returned error %s)</source>
-        <translation type="unfinished">Impossible de se lier à %s sur cet ordinateur (bind a retourné l’erreur %s)</translation>
-    </message>
-    <message>
-        <source>Unable to bind to %s on this computer. %s is probably already running.</source>
-        <translation type="unfinished">Impossible de se lier à %s sur cet ordinateur. %s fonctionne probablement déjà.</translation>
-    </message>
-    <message>
-        <source>Unable to create the PID file '%s': %s</source>
-        <translation type="unfinished">Impossible de créer le fichier PID '%s' : %s</translation>
-    </message>
-    <message>
-        <source>Unable to generate initial keys</source>
-        <translation type="unfinished">Impossible de générer les clés initiales</translation>
-    </message>
-    <message>
-        <source>Unable to generate keys</source>
-        <translation type="unfinished">Impossible de générer les clés</translation>
-    </message>
-    <message>
-        <source>Unable to open %s for writing</source>
-        <translation type="unfinished"> Impossible d'ouvrir %s en écriture</translation>
-    </message>
-    <message>
-        <source>Unable to start HTTP server. See debug log for details.</source>
-        <translation type="unfinished">Impossible de démarrer le serveur HTTP. Voir le journal de débogage pour plus de détails.</translation>
-    </message>
-    <message>
-        <source>Unknown -blockfilterindex value %s.</source>
-        <translation type="unfinished">Valeur -blockfilterindex inconnue %s.</translation>
-    </message>
-    <message>
-        <source>Unknown address type '%s'</source>
-        <translation type="unfinished">Type d’adresse inconnu '%s'</translation>
-=======
+    <name>EditAddressDialog</name>
+    <message>
         <source>Send Coins</source>
         <translation type="unfinished">Envoyer des pièces</translation>
     </message>
@@ -8057,52 +4467,11 @@
     <message>
         <source>default wallet</source>
         <translation type="unfinished">porte-monnaie par défaut</translation>
->>>>>>> dd04f2dd
     </message>
 </context>
 <context>
-    <name>WalletView</name>
-    <message>
-<<<<<<< HEAD
-        <source>Unknown change type '%s'</source>
-        <translation type="unfinished">Type de monnaie inconnu '%s'</translation>
-    </message>
-    <message>
-        <source>Unknown network specified in -onlynet: '%s'</source>
-        <translation type="unfinished">Réseau inconnu précisé dans -onlynet : « %s »</translation>
-    </message>
-    <message>
-        <source>Unknown new rules activated (versionbit %i)</source>
-        <translation type="unfinished">Nouvelles règles inconnues activées (versionbit%i)</translation>
-    </message>
-    <message>
-        <source>Unsupported logging category %s=%s.</source>
-        <translation type="unfinished">Catégorie de journalisation non prise en charge %s=%s.</translation>
-    </message>
-    <message>
-        <source>Upgrading UTXO database</source>
-        <translation type="unfinished">Mise à niveau de la base de données UTXO</translation>
-    </message>
-    <message>
-        <source>Upgrading txindex database</source>
-        <translation type="unfinished">Mise à niveau de la base de données txindex</translation>
-    </message>
-    <message>
-        <source>User Agent comment (%s) contains unsafe characters.</source>
-        <translation type="unfinished">Le commentaire d’agent utilisateur (%s) contient des caractères dangereux.</translation>
-    </message>
-    <message>
-        <source>Verifying blocks…</source>
-        <translation type="unfinished">Vérification des blocs…</translation>
-    </message>
-    <message>
-        <source>Verifying wallet(s)…</source>
-        <translation type="unfinished">Vérification des porte-monnaie…</translation>
-    </message>
-    <message>
-        <source>Wallet needed to be rewritten: restart %s to complete</source>
-        <translation type="unfinished">Le porte-monnaie devait être réécrit : redémarrer %s pour terminer l’opération.</translation>
-=======
+    <name>FreespaceChecker</name>
+    <message>
         <source>&amp;Export</source>
         <translation type="unfinished">&amp;Exporter</translation>
     </message>
@@ -8138,7 +4507,6 @@
     <message>
         <source>Cancel</source>
         <translation type="unfinished">Annuler</translation>
->>>>>>> dd04f2dd
     </message>
 </context>
 </TS>