--- conflicted
+++ resolved
@@ -1400,11 +1400,7 @@
     </message>
     <message>
         <source>When you click OK, %1 will begin to download and process the full %4 block chain (%2 GB) starting with the earliest transactions in %3 when %4 initially launched.</source>
-<<<<<<< HEAD
-        <translation type="unfinished">Quand vous cliquerez sur Valider, %1 commencera à télécharger et à traiter l’intégralité de la chaîne de blocs %4 (%2 Go) en débutant avec les transactions les plus anciennes de %3, quand %4 a été lancé initialement.</translation>
-=======
         <translation type="unfinished">Quand vous cliquerez sur Valider, %1 commencera à télécharger et à traiter l’intégralité de la chaîne de blocs %4 (%2 Go) en débutant avec les transactions les plus anciennes de %3, quand %4 a été lancé initialement.</translation>
->>>>>>> 7da4ae1f
     </message>
     <message>
         <source>If you have chosen to limit block chain storage (pruning), the historical data must still be downloaded and processed, but will be deleted afterward to keep your disk usage low.</source>
