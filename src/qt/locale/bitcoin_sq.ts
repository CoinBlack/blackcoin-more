--- conflicted
+++ resolved
@@ -26,6 +26,10 @@
         <translation type="unfinished">afer</translation>
     </message>
     <message>
+        <source>C&amp;lose</source>
+        <translation>afer</translation>
+    </message>
+    <message>
         <source>Delete the currently selected address from the list</source>
         <translation>Fshi adresen e selektuar nga lista</translation>
     </message>
@@ -47,53 +51,6 @@
     </message>
     <message>
         <source>Choose the address to send coins to</source>
-<<<<<<< HEAD
-        <translation>Zgjidh adresen ku do te dergoni monedhat</translation>
-    </message>
-    <message>
-        <source>Sending addresses</source>
-        <translation>Duke derguar adresen</translation>
-    </message>
-    <message>
-        <source>Receiving addresses</source>
-        <translation>Duke marr adresen</translation>
-    </message>
-    <message>
-        <source>These are your Bitcoin addresses for sending payments. Always check the amount and the receiving address before sending coins.</source>
-        <translation>Këto janë Blackcoin adresat e juaja për të dërguar pagesa. Gjithmon kontrolloni shumën dhe adresën pranuese para se të dërgoni monedha.</translation>
-    </message>
-    <message>
-        <source>These are your Bitcoin addresses for receiving payments. It is recommended to use a new receiving address for each transaction.</source>
-        <translation>Këto janë Blackcoin adresat e juaja për të pranuar pagesa. Rekomandohet që gjithmon të përdorni një adresë të re për çdo transaksion.</translation>
-    </message>
-    <message>
-        <source>&amp;Copy Address</source>
-        <translation>&amp;Kopjo adresen</translation>
-    </message>
-    <message>
-        <source>Copy &amp;Label</source>
-        <translation>Kopjo &amp;Etiketë</translation>
-    </message>
-    <message>
-        <source>&amp;Edit</source>
-        <translation>&amp;Ndrysho</translation>
-    </message>
-    <message>
-        <source>Export Address List</source>
-        <translation>Eksporto listën e adresave</translation>
-    </message>
-    <message>
-        <source>Comma separated file (*.csv)</source>
-        <translation>Skedar i ndarë me pikëpresje(*.csv)</translation>
-    </message>
-    <message>
-        <source>Exporting Failed</source>
-        <translation>Eksportimi dështoj</translation>
-    </message>
-    <message>
-        <source>There was an error trying to save the address list to %1. Please try again.</source>
-        <translation>Gabim gjatë ruajtjes së listës së adresave në %1. Ju lutem provoni prapë.</translation>
-=======
         <translation type="unfinished">Zgjidh adresen ku do te dergoni monedhat</translation>
     </message>
     <message>
@@ -122,6 +79,10 @@
         <translation type="unfinished">Këto janë adresat tuaja të Bitcoin për të marrë pagesa. Përdorni butonin 'Krijo adresë të re marrëse' në skedën e marrjes për të krijuar adresa të reja. Nënshkrimi është i mundur vetëm me adresa të tipit 'trashëgimi'.</translation>
     </message>
     <message>
+        <source>These are your Bitcoin addresses for receiving payments. Use the 'Create new receiving address' button in the receive tab to create new addresses.</source>
+        <translation>Këto janë adresat tuaja Bitcoin për të marrë pagesa. Përdorni butonin 'Krijo adresë të re marrëse' në skedën e marrjes për të krijuar adresa të reja.</translation>
+    </message>
+    <message>
         <source>&amp;Copy Address</source>
         <translation type="unfinished">&amp;Kopjo adresen</translation>
     </message>
@@ -145,24 +106,12 @@
     <message>
         <source>Exporting Failed</source>
         <translation type="unfinished">Eksportimi dështoj</translation>
->>>>>>> 61646189
     </message>
 </context>
 <context>
     <name>AddressTableModel</name>
     <message>
         <source>Label</source>
-<<<<<<< HEAD
-        <translation>Etiketë</translation>
-    </message>
-    <message>
-        <source>Address</source>
-        <translation>Adresë</translation>
-    </message>
-    <message>
-        <source>(no label)</source>
-        <translation>(pa etiketë)</translation>
-=======
         <translation type="unfinished">Etiketë</translation>
     </message>
     <message>
@@ -172,7 +121,6 @@
     <message>
         <source>(no label)</source>
         <translation type="unfinished">(pa etiketë)</translation>
->>>>>>> 61646189
     </message>
 </context>
 <context>
@@ -246,6 +194,26 @@
         <translation type="unfinished">Portofoli juaj është i enkriptuar.</translation>
     </message>
     <message>
+        <source>Enter the new passphrase for the wallet.&lt;br/&gt;Please use a passphrase of &lt;b&gt;ten or more random characters&lt;/b&gt;, or &lt;b&gt;eight or more words&lt;/b&gt;.</source>
+        <translation>Jepe fjalëkalimin e ri për portofolin. Ju lutemi të përdorni një fjalkalim prej dhjetë ose më shumë shkronjave të rëndomta, ose tetë e më shumë fjalë.</translation>
+    </message>
+    <message>
+        <source>Enter the old passphrase and new passphrase for the wallet.</source>
+        <translation>Jepe fjalëkalimin e vjetër dhe fjalkalimin e ri për portofolin.</translation>
+    </message>
+    <message>
+        <source>Wallet to be encrypted</source>
+        <translation>Portofoli që duhet të enkriptohet</translation>
+    </message>
+    <message>
+        <source>Your wallet is about to be encrypted. </source>
+        <translation>Portofoli juaj do të enkriptohet.</translation>
+    </message>
+    <message>
+        <source>Your wallet is now encrypted. </source>
+        <translation>Portofoli juaj është i enkriptuar.</translation>
+    </message>
+    <message>
         <source>Wallet encryption failed</source>
         <translation type="unfinished">Enkriptimi i portofolit dështoi</translation>
     </message>
@@ -265,72 +233,6 @@
         <source>The passphrase entered for the wallet decryption was incorrect.</source>
         <translation type="unfinished">Frazkalimi i futur për dekriptimin e portofolit nuk ishte i saktë.</translation>
     </message>
-<<<<<<< HEAD
-    <message>
-        <source>Encrypt wallet</source>
-        <translation>Kripto portofolin</translation>
-    </message>
-    <message>
-        <source>This operation needs your wallet passphrase to unlock the wallet.</source>
-        <translation>Ky veprim ka nevojë per frazkalimin e portofolit tuaj që të ç'kyç portofolin.</translation>
-    </message>
-    <message>
-        <source>Unlock wallet</source>
-        <translation>ç'kyç portofolin.</translation>
-    </message>
-    <message>
-        <source>This operation needs your wallet passphrase to decrypt the wallet.</source>
-        <translation>Ky veprim kërkon frazkalimin e portofolit tuaj që të dekriptoj portofolin.</translation>
-    </message>
-    <message>
-        <source>Decrypt wallet</source>
-        <translation>Dekripto portofolin</translation>
-    </message>
-    <message>
-        <source>Change passphrase</source>
-        <translation>Ndrysho frazkalimin</translation>
-    </message>
-    <message>
-        <source>Confirm wallet encryption</source>
-        <translation>Konfirmoni enkriptimin e portofolit</translation>
-    </message>
-    <message>
-        <source>Are you sure you wish to encrypt your wallet?</source>
-        <translation>Jeni te sigurt te enkriptoni portofolin tuaj?</translation>
-    </message>
-    <message>
-        <source>Wallet encrypted</source>
-        <translation>Portofoli u enkriptua</translation>
-    </message>
-    <message>
-        <source>Wallet encryption failed</source>
-        <translation>Enkriptimi i portofolit dështoi</translation>
-    </message>
-    <message>
-        <source>Wallet encryption failed due to an internal error. Your wallet was not encrypted.</source>
-        <translation>Enkriptimi i portofolit dështoi për shkak të një gabimi të brëndshëm. portofoli juaj nuk u enkriptua.</translation>
-    </message>
-    <message>
-        <source>The supplied passphrases do not match.</source>
-        <translation>Frazkalimet e plotësuara nuk përputhen.</translation>
-    </message>
-    <message>
-        <source>Wallet unlock failed</source>
-        <translation>ç'kyçja e portofolit dështoi</translation>
-    </message>
-    <message>
-        <source>The passphrase entered for the wallet decryption was incorrect.</source>
-        <translation>Frazkalimi i futur për dekriptimin e portofolit nuk ishte i saktë.</translation>
-    </message>
-    <message>
-        <source>Wallet decryption failed</source>
-        <translation>Dekriptimi i portofolit dështoi</translation>
-    </message>
-    </context>
-<context>
-    <name>BanTableModel</name>
-=======
->>>>>>> 61646189
     </context>
 <context>
     <name>QObject</name>
@@ -420,17 +322,6 @@
         <translation>Ndrysho frazkalimin e përdorur per enkriptimin e portofolit</translation>
     </message>
     <message>
-<<<<<<< HEAD
-        <source>Bitcoin</source>
-        <translation>Blackcoin</translation>
-    </message>
-    <message>
-        <source>Wallet</source>
-        <translation>Portofol</translation>
-    </message>
-    <message>
-=======
->>>>>>> 61646189
         <source>&amp;Send</source>
         <translation>&amp;Dergo</translation>
     </message>
@@ -458,8 +349,6 @@
         <source>Tabs toolbar</source>
         <translation>Shiriti i mjeteve</translation>
     </message>
-<<<<<<< HEAD
-=======
     <message numerus="yes">
         <source>Processed %n block(s) of transaction history.</source>
         <translation>
@@ -467,7 +356,6 @@
             <numerusform />
         </translation>
     </message>
->>>>>>> 61646189
     <message>
         <source>%1 behind</source>
         <translation>%1 Pas</translation>
@@ -546,22 +434,6 @@
         <source>Wallet</source>
         <translation type="unfinished">Portofol</translation>
     </message>
-    <message>
-        <source>Copy address</source>
-        <translation>Kopjo adresën</translation>
-    </message>
-    <message>
-        <source>yes</source>
-        <translation>po</translation>
-    </message>
-    <message>
-        <source>no</source>
-        <translation>jo</translation>
-    </message>
-    <message>
-        <source>(no label)</source>
-        <translation>(pa etiketë)</translation>
-    </message>
     </context>
 <context>
     <name>EditAddressDialog</name>
@@ -578,34 +450,6 @@
         <translation>&amp;Adresa</translation>
     </message>
     <message>
-<<<<<<< HEAD
-        <source>New receiving address</source>
-        <translation>Adresë e re pritëse</translation>
-    </message>
-    <message>
-        <source>New sending address</source>
-        <translation>Adresë e re dërgimi</translation>
-    </message>
-    <message>
-        <source>Edit receiving address</source>
-        <translation>Ndrysho adresën pritëse</translation>
-    </message>
-    <message>
-        <source>Edit sending address</source>
-        <translation>ndrysho adresën dërguese</translation>
-    </message>
-    <message>
-        <source>The entered address "%1" is already in the address book.</source>
-        <translation>Adresa e dhënë "%1" është e zënë në librin e adresave. </translation>
-    </message>
-    <message>
-        <source>Could not unlock wallet.</source>
-        <translation>Nuk mund të ç'kyçet portofoli.</translation>
-    </message>
-    <message>
-        <source>New key generation failed.</source>
-        <translation>Krijimi i çelësit të ri dështoi.</translation>
-=======
         <source>New sending address</source>
         <translation type="unfinished">Adresë e re dërgimi</translation>
     </message>
@@ -624,7 +468,6 @@
     <message>
         <source>New key generation failed.</source>
         <translation type="unfinished">Krijimi i çelësit të ri dështoi.</translation>
->>>>>>> 61646189
     </message>
 </context>
 <context>
@@ -664,16 +507,8 @@
     <name>ModalOverlay</name>
     <message>
         <source>Form</source>
-<<<<<<< HEAD
-        <translation>Formilarë</translation>
-    </message>
-    </context>
-<context>
-    <name>OpenURIDialog</name>
-=======
         <translation type="unfinished">Formilarë</translation>
     </message>
->>>>>>> 61646189
     </context>
 <context>
     <name>OptionsDialog</name>
@@ -696,9 +531,6 @@
         <source>Form</source>
         <translation>Formilarë</translation>
     </message>
-    </context>
-<context>
-    <name>PaymentServer</name>
     </context>
 <context>
     <name>PeerTableModel</name>
@@ -712,16 +544,6 @@
         <extracomment>Title of Peers Table column which describes the type of peer connection. The "type" describes why the connection exists.</extracomment>
         <translation type="unfinished">Lloji</translation>
     </message>
-    <message>
-        <source>%1 and %2</source>
-        <translation>%1 dhe %2</translation>
-    </message>
-    </context>
-<context>
-    <name>QObject::QObject</name>
-    </context>
-<context>
-    <name>QRImageWidget</name>
     </context>
 <context>
     <name>RPCConsole</name>
@@ -782,33 +604,6 @@
         <source>(no label)</source>
         <translation type="unfinished">(pa etiketë)</translation>
     </message>
-    <message>
-        <source>Address</source>
-        <translation>Adresë</translation>
-    </message>
-    <message>
-        <source>Amount</source>
-        <translation>Sasia</translation>
-    </message>
-    <message>
-        <source>Label</source>
-        <translation>Etiketë</translation>
-    </message>
-    </context>
-<context>
-    <name>RecentRequestsTableModel</name>
-    <message>
-        <source>Date</source>
-        <translation>Data</translation>
-    </message>
-    <message>
-        <source>Label</source>
-        <translation>Etiketë</translation>
-    </message>
-    <message>
-        <source>(no label)</source>
-        <translation>(pa etiketë)</translation>
-    </message>
     </context>
 <context>
     <name>SendCoinsDialog</name>
@@ -838,17 +633,6 @@
     </message>
     <message>
         <source>Confirm send coins</source>
-<<<<<<< HEAD
-        <translation>konfirmo dërgimin e monedhave</translation>
-    </message>
-    <message>
-        <source>The amount to pay must be larger than 0.</source>
-        <translation>Shuma e paguar duhet të jetë më e madhe se 0.</translation>
-    </message>
-    <message>
-        <source>(no label)</source>
-        <translation>(pa etiketë)</translation>
-=======
         <translation type="unfinished">konfirmo dërgimin e monedhave</translation>
     </message>
     <message>
@@ -865,7 +649,6 @@
     <message>
         <source>(no label)</source>
         <translation type="unfinished">(pa etiketë)</translation>
->>>>>>> 61646189
     </message>
 </context>
 <context>
@@ -890,13 +673,6 @@
         <source>Pay To:</source>
         <translation type="unfinished">Paguaj drejt:</translation>
     </message>
-    <message>
-        <source>Enter a label for this address to add it to your address book</source>
-        <translation>Krijoni një etiketë për këtë adresë që t'ja shtoni librit të adresave</translation>
-    </message>
-</context>
-<context>
-    <name>SendConfirmationDialog</name>
     </context>
 <context>
     <name>SignVerifyMessageDialog</name>
@@ -951,148 +727,12 @@
     </message>
     </context>
 <context>
-    <name>TransactionDesc</name>
-    <message>
-        <source>Open until %1</source>
-        <translation>Hapur deri më %1</translation>
-    </message>
-    <message>
-        <source>%1/unconfirmed</source>
-        <translation>%1/I pakonfirmuar</translation>
-    </message>
-    <message>
-        <source>%1 confirmations</source>
-        <translation>%1 konfirmimet</translation>
-    </message>
-    <message>
-        <source>, has not been successfully broadcast yet</source>
-        <translation>, nuk është transmetuar me sukses deri tani</translation>
-    </message>
-    <message>
-        <source>Date</source>
-        <translation>Data</translation>
-    </message>
-    <message>
-        <source>unknown</source>
-        <translation>i/e panjohur</translation>
-    </message>
-    <message>
-        <source>Transaction</source>
-        <translation>transaksionit</translation>
-    </message>
-    <message>
-        <source>Amount</source>
-        <translation>Sasia</translation>
-    </message>
-    </context>
-<context>
     <name>TransactionDescDialog</name>
     <message>
         <source>This pane shows a detailed description of the transaction</source>
         <translation>Ky panel tregon një përshkrim të detajuar të transaksionit</translation>
     </message>
     </context>
-<<<<<<< HEAD
-<context>
-    <name>TransactionTableModel</name>
-    <message>
-        <source>Date</source>
-        <translation>Data</translation>
-    </message>
-    <message>
-        <source>Type</source>
-        <translation>Lloji</translation>
-    </message>
-    <message>
-        <source>Label</source>
-        <translation>Etiketë</translation>
-    </message>
-    <message>
-        <source>Open until %1</source>
-        <translation>Hapur deri më %1</translation>
-    </message>
-    <message>
-        <source>Confirmed (%1 confirmations)</source>
-        <translation>I/E konfirmuar(%1 konfirmime)</translation>
-    </message>
-    <message>
-        <source>This block was not received by any other nodes and will probably not be accepted!</source>
-        <translation>Ky bllok është marrë nga ndonjë nyje dhe ka shumë mundësi të mos pranohet! </translation>
-    </message>
-    <message>
-        <source>Generated but not accepted</source>
-        <translation>I krijuar por i papranuar</translation>
-    </message>
-    <message>
-        <source>Received with</source>
-        <translation>Marrë me</translation>
-    </message>
-    <message>
-        <source>Sent to</source>
-        <translation>Dërguar drejt</translation>
-    </message>
-    <message>
-        <source>Payment to yourself</source>
-        <translation>Pagesë ndaj vetvetes</translation>
-    </message>
-    <message>
-        <source>Mined</source>
-        <translation>Minuar</translation>
-    </message>
-    <message>
-        <source>(n/a)</source>
-        <translation>(p/a)</translation>
-    </message>
-    <message>
-        <source>(no label)</source>
-        <translation>(pa etiketë)</translation>
-    </message>
-    </context>
-<context>
-    <name>TransactionView</name>
-    <message>
-        <source>Received with</source>
-        <translation>Marrë me</translation>
-    </message>
-    <message>
-        <source>Sent to</source>
-        <translation>Dërguar drejt</translation>
-    </message>
-    <message>
-        <source>Mined</source>
-        <translation>Minuar</translation>
-    </message>
-    <message>
-        <source>Copy address</source>
-        <translation>Kopjo adresën</translation>
-    </message>
-    <message>
-        <source>Comma separated file (*.csv)</source>
-        <translation>Skedar i ndarë me pikëpresje(*.csv)</translation>
-    </message>
-    <message>
-        <source>Date</source>
-        <translation>Data</translation>
-    </message>
-    <message>
-        <source>Type</source>
-        <translation>Lloji</translation>
-    </message>
-    <message>
-        <source>Label</source>
-        <translation>Etiketë</translation>
-    </message>
-    <message>
-        <source>Address</source>
-        <translation>Adresë</translation>
-    </message>
-    <message>
-        <source>Exporting Failed</source>
-        <translation>Eksportimi dështoj</translation>
-    </message>
-    </context>
-=======
->>>>>>> 61646189
 <context>
     <name>TransactionTableModel</name>
     <message>
@@ -1152,40 +792,14 @@
     </message>
     </context>
 <context>
-<<<<<<< HEAD
-    <name>WalletFrame</name>
-    </context>
-<context>
-    <name>WalletModel</name>
-    <message>
-        <source>Send Coins</source>
-        <translation>Dërgo Monedha</translation>
-    </message>
-</context>
-<context>
-    <name>WalletView</name>
-    <message>
-        <source>Export the data in the current tab to a file</source>
-        <translation>Eksporto të dhënat e skedës korrente në një skedar</translation>
-    </message>
-    </context>
-<context>
-    <name>bitcoin-core</name>
-=======
     <name>TransactionView</name>
->>>>>>> 61646189
     <message>
         <source>Received with</source>
         <translation type="unfinished">Marrë me</translation>
     </message>
     <message>
-<<<<<<< HEAD
-        <source>Bitcoin Core</source>
-        <translation>Blackcoin More</translation>
-=======
         <source>Sent to</source>
         <translation type="unfinished">Dërguar drejt</translation>
->>>>>>> 61646189
     </message>
     <message>
         <source>Mined</source>
