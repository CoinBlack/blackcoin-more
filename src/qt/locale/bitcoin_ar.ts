--- conflicted
+++ resolved
@@ -1342,13 +1342,8 @@
         <translation type="unfinished">تتطلب العودة إلى هذا الإعداد إعادة تنزيل سلسلة الكتل بالكامل. من الأسرع تنزيل السلسلة الكاملة أولاً وتقليمها لاحقًا. تعطيل بعض الميزات المتقدمة.</translation>
     </message>
     <message>
-<<<<<<< HEAD
-        <source>Reverting this setting requires re-downloading the entire blockchain. It is faster to download the full chain first and prune it later. Disables some advanced features.</source>
-        <translation>تتطلب العودة إلى هذا الإعداد إعادة تنزيل blockchain بالكامل. من الأسرع تنزيل السلسلة الكاملة أولاً وتقليمها لاحقًا. تعطيل بعض الميزات المتقدمة.</translation>
-=======
         <source> GB</source>
         <translation type="unfinished">غيغابايت</translation>
->>>>>>> 6fd35e2c
     </message>
     <message>
         <source>This initial synchronisation is very demanding, and may expose hardware problems with your computer that had previously gone unnoticed. Each time you run %1, it will continue downloading where it left off.</source>
@@ -4099,21 +4094,12 @@
         <translation type="unfinished">إنتهاء التحميل</translation>
     </message>
     <message>
-<<<<<<< HEAD
-        <source>Error initializing block database</source>
-        <translation>Error initializing block database</translation>
-    </message>
-    <message>
-        <source>Error initializing wallet database environment %s!</source>
-        <translation>Error initializing wallet database environment %s!</translation>
-=======
         <source>Dump file %s does not exist.</source>
         <translation type="unfinished">ملف مهمل %s غير موجود</translation>
     </message>
     <message>
         <source>Error creating %s</source>
         <translation type="unfinished">خطأ في إنشاء %s</translation>
->>>>>>> 6fd35e2c
     </message>
     <message>
         <source>Error loading %s</source>
