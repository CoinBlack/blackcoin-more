<TS version="2.1" language="ar">
<context>
    <name>AddressBookPage</name>
    <message>
        <source>Right-click to edit address or label</source>
        <translation type="unfinished">انقر بالزر الايمن لتعديل العنوان</translation>
    </message>
    <message>
        <source>Create a new address</source>
        <translation type="unfinished">أنشئ عنوان جديد</translation>
    </message>
    <message>
        <source>&amp;New</source>
        <translation type="unfinished">&amp;جديد</translation>
    </message>
    <message>
        <source>Copy the currently selected address to the system clipboard</source>
        <translation type="unfinished">‫انسخ العنوان المحدد للحافظة‬</translation>
    </message>
    <message>
        <source>&amp;Copy</source>
        <translation type="unfinished">&amp;نسخ</translation>
    </message>
    <message>
        <source>C&amp;lose</source>
        <translation type="unfinished">ا&amp;غلاق</translation>
    </message>
    <message>
        <source>Delete the currently selected address from the list</source>
        <translation type="unfinished">احذف العنوان المحدد من القائمة</translation>
    </message>
    <message>
        <source>Enter address or label to search</source>
        <translation type="unfinished">أدخل عنوانا أو مذكرة للبحث</translation>
    </message>
    <message>
        <source>Export the data in the current tab to a file</source>
        <translation type="unfinished">صدّر البيانات في التبويب الحالي الى ملف</translation>
    </message>
    <message>
        <source>&amp;Export</source>
        <translation type="unfinished">&amp;تصدير</translation>
    </message>
    <message>
        <source>&amp;Delete</source>
        <translation type="unfinished">&amp;حذف</translation>
    </message>
    <message>
        <source>Choose the address to send coins to</source>
        <translation type="unfinished">اختر العنوان الذي ترغب بارسال بتكوين اليه</translation>
    </message>
    <message>
        <source>Choose the address to receive coins with</source>
        <translation type="unfinished">اختر العنوان الذي ترغب باستلام البتكوين فيه</translation>
    </message>
    <message>
        <source>C&amp;hoose</source>
        <translation type="unfinished">ا&amp;ختر</translation>
    </message>
    <message>
        <source>These are your Bitcoin addresses for sending payments. Always check the amount and the receiving address before sending coins.</source>
        <translation type="unfinished">‫هذه عناوين البتكوين الخاصة بك لإرسال المدفوعات. تأكد دائما من القيم المدخلة ومن العنوان المستلم قبل الارسال.‬</translation>
    </message>
    <message>
        <source>These are your Bitcoin addresses for receiving payments. Use the 'Create new receiving address' button in the receive tab to create new addresses.
Signing is only possible with addresses of the type 'legacy'.</source>
        <translation type="unfinished">هذه عناوين البتكوين الخاصة بك لاستلام المدفوعات. قم بالنقر على زر انشاء عنوان استلام جديد لإنشاء عناوين جديدة.
التوقيع ممكن باستخدام العناوين القديمة "Legacy" فقط.</translation>
    </message>
    <message>
        <source>&amp;Copy Address</source>
        <translation type="unfinished">&amp;نسخ العنوان</translation>
    </message>
    <message>
        <source>Copy &amp;Label</source>
        <translation type="unfinished">نسخ &amp;المذكرة</translation>
    </message>
    <message>
        <source>&amp;Edit</source>
        <translation type="unfinished">&amp;تحرير</translation>
    </message>
    <message>
        <source>Export Address List</source>
        <translation type="unfinished">تصدير قائمة العناوين</translation>
    </message>
    <message>
        <source>Comma separated file</source>
        <extracomment>Expanded name of the CSV file format. See: https://en.wikipedia.org/wiki/Comma-separated_values.</extracomment>
        <translation type="unfinished">ملف القيم المفصولة بفاصلة</translation>
    </message>
    <message>
        <source>There was an error trying to save the address list to %1. Please try again.</source>
        <extracomment>An error message. %1 is a stand-in argument for the name of the file we attempted to save to.</extracomment>
        <translation type="unfinished">حدث خطأ أثناء محاولة حفظ قائمة العناوين في %1. يرجى معاودة المحاولة. </translation>
    </message>
    <message>
        <source>Exporting Failed</source>
        <translation type="unfinished">فشل التصدير</translation>
    </message>
</context>
<context>
    <name>AddressTableModel</name>
    <message>
        <source>Label</source>
        <translation type="unfinished">المذكرة</translation>
    </message>
    <message>
        <source>Address</source>
        <translation type="unfinished">العنوان</translation>
    </message>
    <message>
        <source>(no label)</source>
        <translation type="unfinished">( لا وجود لمذكرة)</translation>
    </message>
</context>
<context>
    <name>AskPassphraseDialog</name>
    <message>
        <source>Passphrase Dialog</source>
        <translation type="unfinished">‫حوار عبارة المرور‬</translation>
    </message>
    <message>
        <source>Enter passphrase</source>
        <translation type="unfinished">‫ادخل عبارة المرور‬</translation>
    </message>
    <message>
        <source>New passphrase</source>
        <translation type="unfinished">‫أنشئ عبارة مرور‬</translation>
    </message>
    <message>
        <source>Repeat new passphrase</source>
        <translation type="unfinished">‫أعد عبارة المرور‬</translation>
    </message>
    <message>
        <source>Show passphrase</source>
        <translation type="unfinished">‫عرض عبارة المرور‬</translation>
    </message>
    <message>
        <source>Encrypt wallet</source>
        <translation type="unfinished">تشفير المحفظة</translation>
    </message>
    <message>
        <source>This operation needs your wallet passphrase to unlock the wallet.</source>
        <translation type="unfinished">‫هذه العملية تتطلب عبارة المرور لفك تشفير المحفظة.‬</translation>
    </message>
    <message>
        <source>Unlock wallet</source>
        <translation type="unfinished">فتح قفل المحفظة</translation>
    </message>
    <message>
        <source>Change passphrase</source>
        <translation type="unfinished">‫تغيير عبارة المرور‬</translation>
    </message>
    <message>
        <source>Confirm wallet encryption</source>
        <translation type="unfinished">تأكيد تشفير المحفظة</translation>
    </message>
    <message>
        <source>Warning: If you encrypt your wallet and lose your passphrase, you will &lt;b&gt;LOSE ALL OF YOUR BITCOINS&lt;/b&gt;!</source>
        <translation type="unfinished">تحذير: إذا قمت بتشفير المحفظة وأضعت الكلمة السرية؛ &lt;b&gt;ستفقد كل البتكوين&lt;/b&gt;!</translation>
    </message>
    <message>
        <source>Are you sure you wish to encrypt your wallet?</source>
        <translation type="unfinished">هل أنت متأكد من رغبتك في تشفير المحفظة؟</translation>
    </message>
    <message>
        <source>Wallet encrypted</source>
        <translation type="unfinished">المحفظة مشفرة</translation>
    </message>
    <message>
        <source>Enter the new passphrase for the wallet.&lt;br/&gt;Please use a passphrase of &lt;b&gt;ten or more random characters&lt;/b&gt;, or &lt;b&gt;eight or more words&lt;/b&gt;.</source>
        <translation type="unfinished">أدخل عبارة المرور للمحفظة. &lt;br/&gt;الرجاء استخدام عبارة مرور تتكون من &lt;b&gt;عشر خانات عشوائية أو أكثر&lt;/b&gt;، أو &lt;b&gt;ثمان كلمات أو أكثر&lt;/b&gt;.</translation>
    </message>
    <message>
        <source>Enter the old passphrase and new passphrase for the wallet.</source>
        <translation type="unfinished">أدخل ‫عبارة المرور‬ السابقة و‫عبارة المرور‬ الجديدة للمحفظة</translation>
    </message>
    <message>
        <source>Remember that encrypting your wallet cannot fully protect your bitcoins from being stolen by malware infecting your computer.</source>
        <translation type="unfinished">تذكر أن تشفير محفظتك قد لا يحميك بشكل كامل من البرمجيات الخبيثة التي تصيب جهازك.</translation>
    </message>
    <message>
        <source>Wallet to be encrypted</source>
        <translation type="unfinished">‫المحفظة سيتم تشفيرها‬</translation>
    </message>
    <message>
        <source>Your wallet is about to be encrypted. </source>
        <translation type="unfinished">سوف تشفر محفظتك.</translation>
    </message>
    <message>
        <source>Your wallet is now encrypted. </source>
        <translation type="unfinished">محفظتك الان مشفرة.</translation>
    </message>
    <message>
        <source>IMPORTANT: Any previous backups you have made of your wallet file should be replaced with the newly generated, encrypted wallet file. For security reasons, previous backups of the unencrypted wallet file will become useless as soon as you start using the new, encrypted wallet.</source>
        <translation type="unfinished">مهم!!!: يجب استبدال أي نسخة احتياطية سابقة بملف المحفظة المشفر الجديد. لأسباب أمنية، لن تستطيع استخدام النسخ الاحتياطية السابقة الغير مشفرة عندما تبدأ في استخدام المحفظة المشفرة الجديدة.</translation>
    </message>
    <message>
        <source>Wallet encryption failed</source>
        <translation type="unfinished">فشل تشفير المحفظة</translation>
    </message>
    <message>
        <source>Wallet encryption failed due to an internal error. Your wallet was not encrypted.</source>
        <translation type="unfinished">فشل تشفير المحفظة بسبب خطأ داخلي. لم يتم تشفير محفظتك.</translation>
    </message>
    <message>
        <source>The supplied passphrases do not match.</source>
        <translation type="unfinished">عبارتي مرور غير متطابقتين.</translation>
    </message>
    <message>
        <source>Wallet unlock failed</source>
        <translation type="unfinished">فشل فتح المحفظة</translation>
    </message>
    <message>
        <source>The passphrase entered for the wallet decryption was incorrect.</source>
        <translation type="unfinished">‫عبارة المرور التي تم إدخالها لفك تشفير المحفظة غير صحيحة.‬</translation>
    </message>
    <message>
        <source>The passphrase entered for the wallet decryption is incorrect. It contains a null character (ie - a zero byte). If the passphrase was set with a version of this software prior to 25.0, please try again with only the characters up to — but not including — the first null character. If this is successful, please set a new passphrase to avoid this issue in the future.</source>
        <translation type="unfinished">العبارة المدخلة لفك تشفير المحفظة غير صحيحة: تحتوي على خانة فارغة. إذا تم تعيين هذه العبارة في نسخة سابقة لـ 25.0، يرجى المحاولة مجددا بإدخال جميع الخانات السابقة للخانة الفارغة والتوقف عند الخانة الفارغة دون إدخال الفراغ. إذا نجحت المحاولة، يرجى تغيير العبارة لتفادي هذه المشكلة مستقبلا.</translation>
    </message>
    <message>
        <source>Wallet passphrase was successfully changed.</source>
        <translation type="unfinished">لقد تم تغير عبارة مرور المحفظة بنجاح</translation>
<<<<<<< HEAD
    </message>
    <message>
        <source>Passphrase change failed</source>
        <translation type="unfinished">فشل تغيير العبارة </translation>
    </message>
    <message>
        <source>The old passphrase entered for the wallet decryption is incorrect. It contains a null character (ie - a zero byte). If the passphrase was set with a version of this software prior to 25.0, please try again with only the characters up to — but not including — the first null character.</source>
        <translation type="unfinished">العبارة السابقة المدخلة لفك تشفير المحفظة غير صحيحة: تحتوي على خانة فارغة. إذا تم تعيين هذه العبارة في نسخة سابقة لـ 25.0، يرجى المحاولة مجددا بإدخال جميع الخانات السابقة للخانة الفارغة والتوقف عند الخانة الفارغة دون إدخال الفراغ.</translation>
=======
>>>>>>> fdf4084a
    </message>
    <message>
        <source>Passphrase change failed</source>
        <translation type="unfinished">فشل تغيير العبارة </translation>
    </message>
    <message>
        <source>The old passphrase entered for the wallet decryption is incorrect. It contains a null character (ie - a zero byte). If the passphrase was set with a version of this software prior to 25.0, please try again with only the characters up to — but not including — the first null character.</source>
        <translation type="unfinished">العبارة السابقة المدخلة لفك تشفير المحفظة غير صحيحة: تحتوي على خانة فارغة. إذا تم تعيين هذه العبارة في نسخة سابقة لـ 25.0، يرجى المحاولة مجددا بإدخال جميع الخانات السابقة للخانة الفارغة والتوقف عند الخانة الفارغة دون إدخال الفراغ.</translation>
    </message>
    <message>
        <source>Warning: The Caps Lock key is on!</source>
        <translation type="unfinished">‫تحذير: مفتاح الحروف الكبيرة مفعل!‬</translation>
    </message>
</context>
<context>
    <name>BanTableModel</name>
    <message>
        <source>IP/Netmask</source>
        <translation type="unfinished">‫بروتوكول الانترنت/قناع الشبكة‬</translation>
    </message>
    <message>
        <source>Banned Until</source>
        <translation type="unfinished">محظور حتى</translation>
    </message>
</context>
<context>
    <name>BitcoinApplication</name>
    <message>
        <source>Settings file %1 might be corrupt or invalid.</source>
        <translation type="unfinished">ملف الاعدادات %1 قد يكون تالف او غير صالح</translation>
    </message>
    <message>
        <source>Runaway exception</source>
        <translation type="unfinished">‫‫Runaway exception‬</translation>
    </message>
    <message>
        <source>A fatal error occurred. %1 can no longer continue safely and will quit.</source>
        <translation type="unfinished">حدث خطأ فادح. لم يعد بإمكان %1 المتابعة بأمان وسيتم الإنهاء.</translation>
    </message>
    <message>
        <source>Internal error</source>
        <translation type="unfinished">خطأ داخلي</translation>
    </message>
    <message>
        <source>An internal error occurred. %1 will attempt to continue safely. This is an unexpected bug which can be reported as described below.</source>
        <translation type="unfinished">حدث خطأ داخلي. سيحاول %1 المتابعة بأمان. هذا خطأ غير متوقع يمكن الإبلاغ عنه كما هو موضح أدناه.</translation>
    </message>
</context>
<context>
    <name>QObject</name>
    <message>
        <source>Do you want to reset settings to default values, or to abort without making changes?</source>
        <extracomment>Explanatory text shown on startup when the settings file cannot be read. Prompts user to make a choice between resetting or aborting.</extracomment>
        <translation type="unfinished">‫هل تريد اعادة ضبط الاعدادات للقيم الافتراضية؟ أو الالغاء دون اجراء تغييرات؟‬</translation>
    </message>
    <message>
        <source>A fatal error occurred. Check that settings file is writable, or try running with -nosettings.</source>
        <extracomment>Explanatory text shown on startup when the settings file could not be written. Prompts user to check that we have the ability to write to the file. Explains that the user has the option of running without a settings file.</extracomment>
        <translation type="unfinished">‫حدث خطأ فادح. تأكد أن أذونات ملف الاعدادات تسمح بالكتابة، جرب الاستمرار بتفعيل خيار -دون اعدادات.‬</translation>
    </message>
    <message>
        <source>Error: %1</source>
        <translation type="unfinished">خطأ: %1</translation>
    </message>
    <message>
        <source>%1 didn't yet exit safely…</source>
        <translation type="unfinished">‫%1 لم يغلق بامان بعد…‬</translation>
    </message>
    <message>
        <source>unknown</source>
        <translation type="unfinished">غير معروف</translation>
    </message>
    <message>
        <source>Amount</source>
        <translation type="unfinished">‫القيمة‬</translation>
    </message>
    <message>
        <source>Enter a Bitcoin address (e.g. %1)</source>
        <translation type="unfinished">ادخل عنوان محفطة البتكوين (مثال %1)</translation>
    </message>
    <message>
        <source>Unroutable</source>
        <translation type="unfinished">‫غير قابل للتوجيه‬</translation>
    </message>
    <message>
        <source>Inbound</source>
        <extracomment>An inbound connection from a peer. An inbound connection is a connection initiated by a peer.</extracomment>
        <translation type="unfinished">‫وارد‬</translation>
    </message>
    <message>
        <source>Outbound</source>
        <extracomment>An outbound connection to a peer. An outbound connection is a connection initiated by us.</extracomment>
        <translation type="unfinished">‫صادر‬</translation>
    </message>
    <message>
        <source>Full Relay</source>
        <extracomment>Peer connection type that relays all network information.</extracomment>
        <translation type="unfinished">‫موصل كامل‬</translation>
    </message>
    <message>
        <source>Block Relay</source>
        <extracomment>Peer connection type that relays network information about blocks and not transactions or addresses.</extracomment>
        <translation type="unfinished">‫موصل طابق‬</translation>
    </message>
    <message>
        <source>Manual</source>
        <extracomment>Peer connection type established manually through one of several methods.</extracomment>
        <translation type="unfinished">يدوي</translation>
    </message>
    <message>
        <source>Feeler</source>
        <extracomment>Short-lived peer connection type that tests the aliveness of known addresses.</extracomment>
        <translation type="unfinished">‫تفقدي‬</translation>
    </message>
    <message>
        <source>Address Fetch</source>
        <extracomment>Short-lived peer connection type that solicits known addresses from a peer.</extracomment>
        <translation type="unfinished">‫جلب العنوان‬</translation>
    </message>
    <message>
        <source>%1 d</source>
        <translation type="unfinished">%1 يوم</translation>
    </message>
    <message>
        <source>%1 h</source>
        <translation type="unfinished">%1 ساعة</translation>
    </message>
    <message>
        <source>%1 m</source>
        <translation type="unfinished">%1 دقيقة</translation>
    </message>
    <message>
        <source>%1 s</source>
        <translation type="unfinished">%1 ثانية</translation>
    </message>
    <message>
        <source>None</source>
        <translation type="unfinished">لا شيء</translation>
    </message>
    <message>
        <source>N/A</source>
        <translation type="unfinished">غير معروف</translation>
    </message>
    <message>
        <source>%1 ms</source>
        <translation type="unfinished">%1 جزء من الثانية</translation>
    </message>
    <message numerus="yes">
        <source>%n second(s)</source>
        <translation type="unfinished">
            <numerusform>%n second(s)</numerusform>
            <numerusform>%n second(s)</numerusform>
            <numerusform>%n second(s)</numerusform>
            <numerusform>%n second(s)</numerusform>
            <numerusform>%n second(s)</numerusform>
            <numerusform>%n‫‫ ثواني‬</numerusform>
        </translation>
    </message>
    <message numerus="yes">
        <source>%n minute(s)</source>
        <translation type="unfinished">
            <numerusform>%n minute(s)</numerusform>
            <numerusform>%n minute(s)</numerusform>
            <numerusform>%n minute(s)</numerusform>
            <numerusform>%n minute(s)</numerusform>
            <numerusform>%n minute(s)</numerusform>
            <numerusform>%n ‫دقائق‬</numerusform>
        </translation>
    </message>
    <message numerus="yes">
        <source>%n hour(s)</source>
        <translation type="unfinished">
            <numerusform>%n hour(s)</numerusform>
            <numerusform>%n hour(s)</numerusform>
            <numerusform>%n hour(s)</numerusform>
            <numerusform>%n hour(s)</numerusform>
            <numerusform>%n hour(s)</numerusform>
            <numerusform>%n‫ساعات‬</numerusform>
        </translation>
    </message>
    <message numerus="yes">
        <source>%n day(s)</source>
        <translation type="unfinished">
            <numerusform>%n day(s)</numerusform>
            <numerusform>%n day(s)</numerusform>
            <numerusform>%n day(s)</numerusform>
            <numerusform>%n day(s)</numerusform>
            <numerusform>%n day(s)</numerusform>
            <numerusform>%n ‫أيام‬</numerusform>
        </translation>
    </message>
    <message numerus="yes">
        <source>%n week(s)</source>
        <translation type="unfinished">
            <numerusform>%n week(s)</numerusform>
            <numerusform>%n week(s)</numerusform>
            <numerusform>%n week(s)</numerusform>
            <numerusform>%n week(s)</numerusform>
            <numerusform>%n week(s)</numerusform>
            <numerusform>%n ‫أسابيع‬</numerusform>
        </translation>
    </message>
    <message>
        <source>%1 and %2</source>
        <translation type="unfinished">%1 و %2</translation>
    </message>
    <message numerus="yes">
        <source>%n year(s)</source>
        <translation type="unfinished">
            <numerusform>%n year(s)</numerusform>
            <numerusform>%n year(s)</numerusform>
            <numerusform>%n year(s)</numerusform>
            <numerusform>%n year(s)</numerusform>
            <numerusform>%n year(s)</numerusform>
            <numerusform>%n ‫سنوات‬</numerusform>
        </translation>
    </message>
    <message>
        <source>%1 B</source>
        <translation type="unfinished">%1 بايت</translation>
    </message>
    <message>
        <source>%1 kB</source>
        <translation type="unfinished">%1 كيلو بايت</translation>
    </message>
    <message>
        <source>%1 MB</source>
        <translation type="unfinished">%1 ‫ميجابايت‬</translation>
    </message>
    <message>
        <source>%1 GB</source>
        <translation type="unfinished">%1 ‫جيجابايت‬</translation>
    </message>
</context>
<context>
    <name>BitcoinGUI</name>
    <message>
        <source>&amp;Overview</source>
        <translation type="unfinished">&amp;نظرة عامة</translation>
    </message>
    <message>
        <source>Show general overview of wallet</source>
        <translation type="unfinished">إظهار نظرة عامة على المحفظة</translation>
    </message>
    <message>
        <source>&amp;Transactions</source>
        <translation type="unfinished">&amp;المعاملات</translation>
    </message>
    <message>
        <source>Browse transaction history</source>
        <translation type="unfinished">تصفح تاريخ العمليات</translation>
    </message>
    <message>
        <source>E&amp;xit</source>
        <translation type="unfinished">خروج</translation>
    </message>
    <message>
        <source>Quit application</source>
        <translation type="unfinished">إغلاق التطبيق</translation>
    </message>
    <message>
        <source>&amp;About %1</source>
        <translation type="unfinished">حوالي %1</translation>
    </message>
    <message>
        <source>Show information about %1</source>
        <translation type="unfinished">أظهر المعلومات حولة %1</translation>
    </message>
    <message>
        <source>About &amp;Qt</source>
        <translation type="unfinished">عن &amp;Qt</translation>
    </message>
    <message>
        <source>Show information about Qt</source>
        <translation type="unfinished">اظهر المعلومات</translation>
    </message>
    <message>
        <source>Modify configuration options for %1</source>
        <translation type="unfinished">تغيير خيارات الإعداد لأساس ل%1</translation>
    </message>
    <message>
        <source>Create a new wallet</source>
        <translation type="unfinished">إنشاء محفظة جديدة</translation>
    </message>
    <message>
        <source>Wallet:</source>
        <translation type="unfinished">المحفظة:</translation>
    </message>
    <message>
        <source>Network activity disabled.</source>
        <extracomment>A substring of the tooltip.</extracomment>
        <translation type="unfinished">تم إلغاء تفعيل الشبكه</translation>
    </message>
    <message>
        <source>Proxy is &lt;b&gt;enabled&lt;/b&gt;: %1</source>
        <translation type="unfinished">%1 اتصال نشط بشبكة البيتكوين</translation>
    </message>
    <message>
        <source>Send coins to a Bitcoin address</source>
        <translation type="unfinished">ارسل عملات الى عنوان بيتكوين</translation>
    </message>
    <message>
        <source>Backup wallet to another location</source>
        <translation type="unfinished">احفظ نسخة احتياطية للمحفظة في مكان آخر</translation>
    </message>
    <message>
        <source>Change the passphrase used for wallet encryption</source>
        <translation type="unfinished">تغيير كلمة المرور المستخدمة لتشفير المحفظة</translation>
    </message>
    <message>
        <source>&amp;Send</source>
        <translation type="unfinished">&amp;ارسل</translation>
    </message>
    <message>
        <source>&amp;Receive</source>
        <translation type="unfinished">&amp;استقبل</translation>
    </message>
    <message>
        <source>&amp;Options…</source>
        <translation type="unfinished">&amp; خيارات</translation>
<<<<<<< HEAD
    </message>
    <message>
        <source>&amp;Encrypt Wallet…</source>
        <translation type="unfinished">&amp; تشفير المحفظة</translation>
=======
>>>>>>> fdf4084a
    </message>
    <message>
        <source>&amp;Encrypt Wallet…</source>
        <translation type="unfinished">&amp; تشفير المحفظة</translation>
    </message>
    <message>
        <source>Encrypt the private keys that belong to your wallet</source>
        <translation type="unfinished">تشفير المفتاح الخاص بمحفظتك</translation>
    </message>
    <message>
        <source>&amp;Backup Wallet…</source>
<<<<<<< HEAD
        <translation type="unfinished">&amp; محفظة احتياطية</translation>
    </message>
    <message>
        <source>&amp;Change Passphrase…</source>
        <translation type="unfinished">وتغيير العبارات...</translation>
    </message>
    <message>
        <source>Sign &amp;message…</source>
        <translation type="unfinished">علامة ورسالة...</translation>
    </message>
    <message>
        <source>&amp;Backup Wallet…</source>
=======
>>>>>>> fdf4084a
        <translation type="unfinished">&amp; محفظة احتياطية</translation>
    </message>
    <message>
        <source>&amp;Change Passphrase…</source>
        <translation type="unfinished">وتغيير العبارات...</translation>
    </message>
    <message>
        <source>Sign &amp;message…</source>
        <translation type="unfinished">علامة ورسالة...</translation>
    </message>
    <message>
        <source>Sign messages with your Bitcoin addresses to prove you own them</source>
        <translation type="unfinished">وقَع الرسائل بواسطة ال: Bitcoin الخاص بك لإثبات امتلاكك لهم</translation>
<<<<<<< HEAD
    </message>
    <message>
        <source>&amp;Verify message…</source>
        <translation type="unfinished">&amp; تحقق من الرسالة</translation>
=======
>>>>>>> fdf4084a
    </message>
    <message>
        <source>&amp;Verify message…</source>
        <translation type="unfinished">&amp; تحقق من الرسالة</translation>
    </message>
    <message>
        <source>Verify messages to ensure they were signed with specified Bitcoin addresses</source>
        <translation type="unfinished">تحقق من الرسائل للتأكد من أنَها وُقعت برسائل Bitcoin محدَدة</translation>
<<<<<<< HEAD
    </message>
    <message>
        <source>&amp;Load PSBT from file…</source>
        <translation type="unfinished">وتحميل PSBT من ملف...</translation>
    </message>
    <message>
        <source>Open &amp;URI…</source>
        <translation type="unfinished">فتح ورابط...</translation>
    </message>
    <message>
        <source>Close Wallet…</source>
        <translation type="unfinished">اغلاق المحفظة</translation>
    </message>
    <message>
        <source>Create Wallet…</source>
        <translation type="unfinished">انشاء المحفظة</translation>
    </message>
    <message>
        <source>Close All Wallets…</source>
        <translation type="unfinished">اغلاق جميع المحافظ</translation>
=======
>>>>>>> fdf4084a
    </message>
    <message>
        <source>&amp;Load PSBT from file…</source>
        <translation type="unfinished">وتحميل PSBT من ملف...</translation>
    </message>
    <message>
        <source>Open &amp;URI…</source>
        <translation type="unfinished">فتح ورابط...</translation>
    </message>
    <message>
        <source>Close Wallet…</source>
        <translation type="unfinished">اغلاق المحفظة</translation>
    </message>
    <message>
        <source>Create Wallet…</source>
        <translation type="unfinished">انشاء المحفظة</translation>
    </message>
    <message>
        <source>Close All Wallets…</source>
        <translation type="unfinished">اغلاق جميع المحافظ</translation>
    </message>
    <message>
        <source>&amp;File</source>
        <translation type="unfinished">&amp;ملف</translation>
    </message>
    <message>
        <source>&amp;Settings</source>
        <translation type="unfinished">&amp;الاعدادات</translation>
    </message>
    <message>
        <source>&amp;Help</source>
        <translation type="unfinished">&amp;مساعدة</translation>
    </message>
    <message>
        <source>Tabs toolbar</source>
        <translation type="unfinished">شريط أدوات علامات التبويب</translation>
    </message>
    <message>
<<<<<<< HEAD
        <source>Synchronizing with network…</source>
        <translation type="unfinished">مزامنة مع الشبكة ...</translation>
    </message>
    <message>
        <source>Indexing blocks on disk…</source>
        <translation type="unfinished">كتل الفهرسة على القرص ...</translation>
    </message>
    <message>
        <source>Processing blocks on disk…</source>
        <translation type="unfinished">كتل المعالجة على القرص ...</translation>
    </message>
    <message>
        <source>Connecting to peers…</source>
        <translation type="unfinished">الاتصال بالأقران ...</translation>
    </message>
    <message>
=======
>>>>>>> fdf4084a
        <source>Synchronizing with network…</source>
        <translation type="unfinished">مزامنة مع الشبكة ...</translation>
    </message>
    <message>
        <source>Indexing blocks on disk…</source>
        <translation type="unfinished">كتل الفهرسة على القرص ...</translation>
    </message>
    <message>
        <source>Processing blocks on disk…</source>
        <translation type="unfinished">كتل المعالجة على القرص ...</translation>
    </message>
    <message>
        <source>Connecting to peers…</source>
        <translation type="unfinished">الاتصال بالأقران ...</translation>
    </message>
    <message>
        <source>Request payments (generates QR codes and bitcoin: URIs)</source>
        <translation type="unfinished">أطلب دفعات (يولد كودات الرمز المربع وبيت كوين: العناوين المعطاة)</translation>
    </message>
    <message>
        <source>Show the list of used sending addresses and labels</source>
        <translation type="unfinished">عرض قائمة عناوين الإرسال المستخدمة والملصقات</translation>
    </message>
    <message>
        <source>Show the list of used receiving addresses and labels</source>
        <translation type="unfinished">عرض قائمة عناوين الإستقبال المستخدمة والملصقات</translation>
    </message>
    <message>
        <source>&amp;Command-line options</source>
        <translation type="unfinished">&amp;خيارات سطر الأوامر</translation>
    </message>
    <message numerus="yes">
        <source>Processed %n block(s) of transaction history.</source>
        <translation type="unfinished">
            <numerusform>Processed %n block(s) of transaction history.</numerusform>
            <numerusform>Processed %n block(s) of transaction history.</numerusform>
            <numerusform>Processed %n block(s) of transaction history.</numerusform>
            <numerusform>Processed %n block(s) of transaction history.</numerusform>
            <numerusform>Processed %n block(s) of transaction history.</numerusform>
            <numerusform>‫تمت معالجة %n طوابق من العمليات التاريخية.‬</numerusform>
        </translation>
    </message>
    <message>
        <source>%1 behind</source>
        <translation type="unfinished">خلف %1</translation>
<<<<<<< HEAD
    </message>
    <message>
        <source>Catching up…</source>
        <translation type="unfinished">يمسك…</translation>
=======
>>>>>>> fdf4084a
    </message>
    <message>
        <source>Catching up…</source>
        <translation type="unfinished">يمسك…</translation>
    </message>
    <message>
        <source>Last received block was generated %1 ago.</source>
        <translation type="unfinished">تم توليد الكتلة المستقبلة الأخيرة منذ %1.</translation>
    </message>
    <message>
        <source>Transactions after this will not yet be visible.</source>
        <translation type="unfinished">المعاملات بعد ذلك لن تكون مريئة بعد.</translation>
    </message>
    <message>
        <source>Error</source>
        <translation type="unfinished">خطأ</translation>
    </message>
    <message>
        <source>Warning</source>
        <translation type="unfinished">تحذير</translation>
    </message>
    <message>
        <source>Information</source>
        <translation type="unfinished">المعلومات</translation>
    </message>
    <message>
        <source>Up to date</source>
        <translation type="unfinished">محدث</translation>
    </message>
    <message>
        <source>Load Partially Signed Bitcoin Transaction</source>
        <translation type="unfinished">تحميل معاملة بتكوين الموقعة جزئيًا</translation>
    </message>
    <message>
        <source>Load Partially Signed Bitcoin Transaction from clipboard</source>
        <translation type="unfinished">تحميل معاملة بتكوين الموقعة جزئيًا من الحافظة</translation>
    </message>
    <message>
        <source>Node window</source>
        <translation type="unfinished">نافذة Node </translation>
    </message>
    <message>
        <source>Open node debugging and diagnostic console</source>
        <translation type="unfinished">افتح وحدة التحكم في تصحيح أخطاء node والتشخيص</translation>
    </message>
    <message>
        <source>&amp;Sending addresses</source>
        <translation type="unfinished">&amp;عناوين الإرسال</translation>
    </message>
    <message>
        <source>&amp;Receiving addresses</source>
        <translation type="unfinished">&amp;عناوين الإستقبال</translation>
    </message>
    <message>
        <source>Open a bitcoin: URI</source>
        <translation type="unfinished">افتح عملة بيتكوين: URI</translation>
    </message>
    <message>
        <source>Open Wallet</source>
        <translation type="unfinished">افتح المحفظة</translation>
    </message>
    <message>
        <source>Open a wallet</source>
        <translation type="unfinished">افتح المحفظة</translation>
    </message>
    <message>
        <source>Close wallet</source>
        <translation type="unfinished">اغلق المحفظة</translation>
    </message>
    <message>
        <source>Restore Wallet…</source>
        <extracomment>Name of the menu item that restores wallet from a backup file.</extracomment>
        <translation type="unfinished">‫استعادة محفظة…‬</translation>
    </message>
    <message>
        <source>Restore a wallet from a backup file</source>
        <extracomment>Status tip for Restore Wallet menu item</extracomment>
        <translation type="unfinished">‫استعادة محفظة من ملف النسخ الاحتياطي‬</translation>
    </message>
    <message>
        <source>Close all wallets</source>
        <translation type="unfinished">إغلاق جميع المحافظ ...</translation>
    </message>
    <message>
        <source>Show the %1 help message to get a list with possible Bitcoin command-line options</source>
        <translation type="unfinished">بين اشارة المساعدة %1 للحصول على قائمة من خيارات اوامر البت كوين المحتملة </translation>
    </message>
    <message>
        <source>&amp;Mask values</source>
        <translation type="unfinished">&amp; إخفاء القيم</translation>
    </message>
    <message>
        <source>Mask the values in the Overview tab</source>
        <translation type="unfinished">إخفاء القيم في علامة التبويب نظرة عامة</translation>
    </message>
    <message>
        <source>default wallet</source>
        <translation type="unfinished">المحفظة الإفتراضية</translation>
    </message>
    <message>
        <source>No wallets available</source>
        <translation type="unfinished">المحفظة الرقمية غير متوفرة</translation>
    </message>
    <message>
        <source>Wallet Data</source>
        <extracomment>Name of the wallet data file format.</extracomment>
        <translation type="unfinished">بيانات المحفظة</translation>
    </message>
    <message>
        <source>Load Wallet Backup</source>
        <extracomment>The title for Restore Wallet File Windows</extracomment>
        <translation type="unfinished">‫تحميل النسخة الاحتياطية لمحفظة‬</translation>
    </message>
    <message>
        <source>Restore Wallet</source>
        <extracomment>Title of pop-up window shown when the user is attempting to restore a wallet.</extracomment>
        <translation type="unfinished">استعادة المحفظة</translation>
    </message>
    <message>
        <source>Wallet Name</source>
        <extracomment>Label of the input field where the name of the wallet is entered.</extracomment>
        <translation type="unfinished">إسم المحفظة</translation>
    </message>
    <message>
        <source>&amp;Window</source>
        <translation type="unfinished">&amp;نافذة</translation>
    </message>
    <message>
        <source>Zoom</source>
        <translation type="unfinished">تكبير</translation>
    </message>
    <message>
        <source>Main Window</source>
        <translation type="unfinished">النافذة الرئيسية</translation>
    </message>
    <message>
        <source>%1 client</source>
        <translation type="unfinished">‫العميل %1</translation>
    </message>
    <message>
        <source>&amp;Hide</source>
        <translation type="unfinished">‫&amp;اخفاء‬</translation>
    </message>
    <message>
        <source>S&amp;how</source>
        <translation type="unfinished">‫ع&amp;رض‬</translation>
    </message>
    <message numerus="yes">
        <source>%n active connection(s) to Bitcoin network.</source>
        <extracomment>A substring of the tooltip.</extracomment>
        <translation type="unfinished">
            <numerusform>%n active connection(s) to Bitcoin network.</numerusform>
            <numerusform>%n active connection(s) to Bitcoin network.</numerusform>
            <numerusform>%n active connection(s) to Bitcoin network.</numerusform>
            <numerusform>%n active connection(s) to Bitcoin network.</numerusform>
            <numerusform>%n active connection(s) to Bitcoin network.</numerusform>
            <numerusform>%n اتصال نشط بشبكة البتكوين.</numerusform>
        </translation>
    </message>
    <message>
        <source>Click for more actions.</source>
        <extracomment>A substring of the tooltip. "More actions" are available via the context menu.</extracomment>
        <translation type="unfinished">انقر لمزيد من الإجراءات.</translation>
    </message>
    <message>
        <source>Show Peers tab</source>
        <extracomment>A context menu item. The "Peers tab" is an element of the "Node window".</extracomment>
        <translation type="unfinished">‫إظهار تبويب الأقران‬</translation>
    </message>
    <message>
        <source>Disable network activity</source>
        <extracomment>A context menu item.</extracomment>
        <translation type="unfinished">تعطيل نشاط الشبكة</translation>
    </message>
    <message>
        <source>Enable network activity</source>
        <extracomment>A context menu item. The network activity was disabled previously.</extracomment>
        <translation type="unfinished">تمكين نشاط الشبكة</translation>
    </message>
    <message>
        <source>Pre-syncing Headers (%1%)…</source>
        <translation type="unfinished">ما قبل مزامنة الرؤوس (%1%)…</translation>
    </message>
    <message>
        <source>Error: %1</source>
        <translation type="unfinished">خطأ: %1</translation>
    </message>
    <message>
        <source>Warning: %1</source>
        <translation type="unfinished">تحذير:  %1</translation>
    </message>
    <message>
        <source>Date: %1
</source>
        <translation type="unfinished">التاريخ %1
</translation>
    </message>
    <message>
        <source>Amount: %1
</source>
        <translation type="unfinished">القيمة %1
</translation>
    </message>
    <message>
        <source>Wallet: %1
</source>
        <translation type="unfinished">المحفظة:  %1
</translation>
    </message>
    <message>
        <source>Type: %1
</source>
        <translation type="unfinished">النوع %1
</translation>
    </message>
    <message>
        <source>Label: %1
</source>
        <translation type="unfinished">‫المذكرة‬: %1
</translation>
    </message>
    <message>
        <source>Address: %1
</source>
        <translation type="unfinished">العنوان %1
</translation>
    </message>
    <message>
        <source>Sent transaction</source>
        <translation type="unfinished">‫العمليات المرسلة‬</translation>
    </message>
    <message>
        <source>Incoming transaction</source>
        <translation type="unfinished">‫العمليات الواردة‬</translation>
    </message>
    <message>
        <source>HD key generation is &lt;b&gt;enabled&lt;/b&gt;</source>
        <translation type="unfinished">توليد المفاتيح الهرمية الحتمية HD &lt;b&gt;مفعل&lt;/b&gt;</translation>
    </message>
    <message>
        <source>HD key generation is &lt;b&gt;disabled&lt;/b&gt;</source>
        <translation type="unfinished">توليد المفاتيح الهرمية الحتمية HD &lt;b&gt;معطل&lt;/b&gt;</translation>
    </message>
    <message>
        <source>Private key &lt;b&gt;disabled&lt;/b&gt;</source>
        <translation type="unfinished">المفتاح الخاص &lt;b&gt;معطل&lt;/b&gt;</translation>
    </message>
    <message>
        <source>Wallet is &lt;b&gt;encrypted&lt;/b&gt; and currently &lt;b&gt;unlocked&lt;/b&gt;</source>
        <translation type="unfinished">المحفظة &lt;b&gt;مشفرة&lt;/b&gt; و &lt;b&gt;مفتوحة&lt;/b&gt; حاليا</translation>
    </message>
    <message>
        <source>Wallet is &lt;b&gt;encrypted&lt;/b&gt; and currently &lt;b&gt;locked&lt;/b&gt;</source>
        <translation type="unfinished">المحفظة &lt;b&gt;مشفرة&lt;/b&gt; و &lt;b&gt;مقفلة&lt;/b&gt; حاليا</translation>
    </message>
    <message>
        <source>Original message:</source>
        <translation type="unfinished">الرسالة الأصلية:</translation>
    </message>
</context>
<context>
    <name>UnitDisplayStatusBarControl</name>
    <message>
        <source>Unit to show amounts in. Click to select another unit.</source>
        <translation type="unfinished">‫وحدة عرض القيمة. انقر لتغيير وحدة العرض.‬</translation>
    </message>
</context>
<context>
    <name>CoinControlDialog</name>
    <message>
        <source>Coin Selection</source>
        <translation type="unfinished">اختيار وحدات البتكوين</translation>
    </message>
    <message>
        <source>Quantity:</source>
        <translation type="unfinished">الكمية:</translation>
    </message>
    <message>
        <source>Bytes:</source>
        <translation type="unfinished">بايت:</translation>
    </message>
    <message>
        <source>Amount:</source>
        <translation type="unfinished">القيمة:</translation>
    </message>
    <message>
        <source>Fee:</source>
        <translation type="unfinished">الرسوم:</translation>
    </message>
    <message>
        <source>After Fee:</source>
        <translation type="unfinished">بعد الرسوم:</translation>
    </message>
    <message>
        <source>Change:</source>
        <translation type="unfinished">تعديل:</translation>
    </message>
    <message>
        <source>(un)select all</source>
        <translation type="unfinished">‫الغاء تحديد الكل‬</translation>
    </message>
    <message>
        <source>Tree mode</source>
        <translation type="unfinished">صيغة الشجرة</translation>
    </message>
    <message>
        <source>List mode</source>
        <translation type="unfinished">صيغة القائمة</translation>
    </message>
    <message>
        <source>Amount</source>
        <translation type="unfinished">‫القيمة‬</translation>
    </message>
    <message>
        <source>Received with label</source>
        <translation type="unfinished">‫استُلم وله مذكرة‬</translation>
    </message>
    <message>
        <source>Received with address</source>
        <translation type="unfinished">‫مستلم مع عنوان‬</translation>
    </message>
    <message>
        <source>Date</source>
        <translation type="unfinished">التاريخ</translation>
    </message>
    <message>
        <source>Confirmations</source>
        <translation type="unfinished">التأكيدات</translation>
    </message>
    <message>
        <source>Confirmed</source>
        <translation type="unfinished">‫نافذ‬</translation>
    </message>
    <message>
        <source>Copy amount</source>
        <translation type="unfinished">‫نسخ القيمة‬</translation>
    </message>
    <message>
        <source>&amp;Copy address</source>
        <translation type="unfinished">‫&amp;انسخ العنوان‬</translation>
    </message>
    <message>
        <source>Copy &amp;label</source>
        <translation type="unfinished">‫نسخ &amp;مذكرة‬</translation>
    </message>
    <message>
        <source>Copy &amp;amount</source>
        <translation type="unfinished">‫نسخ &amp;القيمة‬</translation>
    </message>
    <message>
        <source>Copy transaction &amp;ID and output index</source>
        <translation type="unfinished">‫نسخ &amp;معرف العملية وفهرس المخرجات‬</translation>
    </message>
    <message>
        <source>L&amp;ock unspent</source>
        <translation type="unfinished">قفل غير منفق</translation>
    </message>
    <message>
        <source>&amp;Unlock unspent</source>
        <translation type="unfinished">&amp; إفتح غير المنفق</translation>
    </message>
    <message>
        <source>Copy quantity</source>
        <translation type="unfinished">نسخ الكمية </translation>
    </message>
    <message>
        <source>Copy fee</source>
        <translation type="unfinished">نسخ الرسوم</translation>
    </message>
    <message>
        <source>Copy after fee</source>
        <translation type="unfinished">نسخ بعد الرسوم</translation>
    </message>
    <message>
        <source>Copy bytes</source>
        <translation type="unfinished">نسخ البايتات </translation>
    </message>
    <message>
        <source>Copy change</source>
        <translation type="unfinished">‫نسخ الفكة‬</translation>
    </message>
    <message>
        <source>(%1 locked)</source>
        <translation type="unfinished">(%1 تم قفله)</translation>
    </message>
    <message>
        <source>Can vary +/- %1 satoshi(s) per input.</source>
        <translation type="unfinished">‫يمكن يزيد أو ينقص %1 ساتوشي لكل مدخل.‬</translation>
    </message>
    <message>
        <source>(no label)</source>
        <translation type="unfinished">( لا وجود لمذكرة)</translation>
    </message>
    <message>
        <source>change from %1 (%2)</source>
        <translation type="unfinished">تغيير من %1 (%2)</translation>
    </message>
    <message>
        <source>(change)</source>
        <translation type="unfinished">‫(غيّر)‬</translation>
    </message>
</context>
<context>
    <name>CreateWalletActivity</name>
    <message>
        <source>Create Wallet</source>
        <extracomment>Title of window indicating the progress of creation of a new wallet.</extracomment>
        <translation type="unfinished">إنشاء محفظة</translation>
    </message>
    <message>
        <source>Creating Wallet &lt;b&gt;%1&lt;/b&gt;…</source>
        <extracomment>Descriptive text of the create wallet progress window which indicates to the user which wallet is currently being created.</extracomment>
        <translation type="unfinished">جار انشاء المحفظة &lt;b&gt;%1&lt;/b&gt;...</translation>
    </message>
    <message>
        <source>Create wallet failed</source>
        <translation type="unfinished">‫تعذر إنشاء المحفظة‬</translation>
    </message>
    <message>
        <source>Create wallet warning</source>
        <translation type="unfinished">تحذير إنشاء محفظة</translation>
    </message>
    <message>
        <source>Can't list signers</source>
        <translation type="unfinished">لا يمكن سرد الموقعين</translation>
    </message>
    <message>
        <source>Too many external signers found</source>
        <translation type="unfinished">‫تم العثور على موقّعين خارجيين كُثر (Too Many)‬</translation>
    </message>
</context>
<context>
    <name>OpenWalletActivity</name>
    <message>
        <source>Open wallet failed</source>
        <translation type="unfinished">فشل فتح محفظة</translation>
    </message>
    <message>
        <source>Open wallet warning</source>
        <translation type="unfinished">تحذير محفظة مفتوحة</translation>
    </message>
    <message>
        <source>default wallet</source>
        <translation type="unfinished">المحفظة الإفتراضية</translation>
    </message>
    <message>
        <source>Open Wallet</source>
        <extracomment>Title of window indicating the progress of opening of a wallet.</extracomment>
        <translation type="unfinished">افتح المحفظة</translation>
    </message>
    <message>
        <source>Opening Wallet &lt;b&gt;%1&lt;/b&gt;…</source>
        <extracomment>Descriptive text of the open wallet progress window which indicates to the user which wallet is currently being opened.</extracomment>
        <translation type="unfinished">جاري فتح المحفظة&lt;b&gt;%1&lt;/b&gt;...</translation>
<<<<<<< HEAD
    </message>
</context>
<context>
    <name>RestoreWalletActivity</name>
    <message>
        <source>Restore Wallet</source>
        <extracomment>Title of progress window which is displayed when wallets are being restored.</extracomment>
        <translation type="unfinished">استعادة المحفظة</translation>
    </message>
    <message>
        <source>Restoring Wallet &lt;b&gt;%1&lt;/b&gt;…</source>
        <extracomment>Descriptive text of the restore wallets progress window which indicates to the user that wallets are currently being restored.</extracomment>
        <translation type="unfinished">استعادة المحفظة &lt;b&gt;%1&lt;/b&gt;...</translation>
    </message>
    <message>
        <source>Restore wallet failed</source>
        <extracomment>Title of message box which is displayed when the wallet could not be restored.</extracomment>
        <translation type="unfinished">‫تعذر استعادة المحفظة‬</translation>
    </message>
    <message>
        <source>Restore wallet warning</source>
        <extracomment>Title of message box which is displayed when the wallet is restored with some warning.</extracomment>
        <translation type="unfinished">‫تحذير استعادة المحفظة‬</translation>
    </message>
    <message>
        <source>Restore wallet message</source>
        <extracomment>Title of message box which is displayed when the wallet is successfully restored.</extracomment>
        <translation type="unfinished">‫رسالة استعادة محفظة‬</translation>
=======
>>>>>>> fdf4084a
    </message>
</context>
<context>
    <name>RestoreWalletActivity</name>
    <message>
        <source>Restore Wallet</source>
        <extracomment>Title of progress window which is displayed when wallets are being restored.</extracomment>
        <translation type="unfinished">استعادة المحفظة</translation>
    </message>
    <message>
        <source>Restoring Wallet &lt;b&gt;%1&lt;/b&gt;…</source>
        <extracomment>Descriptive text of the restore wallets progress window which indicates to the user that wallets are currently being restored.</extracomment>
        <translation type="unfinished">استعادة المحفظة &lt;b&gt;%1&lt;/b&gt;...</translation>
    </message>
    <message>
        <source>Restore wallet failed</source>
        <extracomment>Title of message box which is displayed when the wallet could not be restored.</extracomment>
        <translation type="unfinished">‫تعذر استعادة المحفظة‬</translation>
    </message>
    <message>
        <source>Restore wallet warning</source>
        <extracomment>Title of message box which is displayed when the wallet is restored with some warning.</extracomment>
        <translation type="unfinished">‫تحذير استعادة المحفظة‬</translation>
    </message>
    <message>
        <source>Restore wallet message</source>
        <extracomment>Title of message box which is displayed when the wallet is successfully restored.</extracomment>
        <translation type="unfinished">‫رسالة استعادة محفظة‬</translation>
    </message>
</context>
<context>
    <name>WalletController</name>
    <message>
        <source>Close wallet</source>
        <translation type="unfinished">اغلق المحفظة</translation>
    </message>
    <message>
        <source>Closing the wallet for too long can result in having to resync the entire chain if pruning is enabled.</source>
        <translation type="unfinished">اغلاق المحفظة لفترة طويلة قد يؤدي الى الاضطرار الى اعادة مزامنة السلسلة بأكملها اذا تم تمكين التلقيم.</translation>
    </message>
    <message>
        <source>Close all wallets</source>
        <translation type="unfinished">إغلاق جميع المحافظ ...</translation>
    </message>
    <message>
        <source>Are you sure you wish to close all wallets?</source>
        <translation type="unfinished">هل أنت متأكد من رغبتك في اغلاق جميع المحافظ؟</translation>
    </message>
</context>
<context>
    <name>CreateWalletDialog</name>
    <message>
        <source>Create Wallet</source>
        <translation type="unfinished">إنشاء محفظة</translation>
    </message>
    <message>
        <source>Wallet Name</source>
        <translation type="unfinished">إسم المحفظة</translation>
    </message>
    <message>
        <source>Wallet</source>
        <translation type="unfinished">محفظة</translation>
    </message>
    <message>
        <source>Encrypt the wallet. The wallet will be encrypted with a passphrase of your choice.</source>
        <translation type="unfinished">شفر المحفظة. المحفظة سيتم تشفيرها بإستخدام كلمة مرور من إختيارك.</translation>
    </message>
    <message>
        <source>Encrypt Wallet</source>
        <translation type="unfinished">تشفير محفظة</translation>
    </message>
    <message>
        <source>Advanced Options</source>
        <translation type="unfinished">خيارات متقدمة</translation>
    </message>
    <message>
        <source>Disable private keys for this wallet. Wallets with private keys disabled will have no private keys and cannot have an HD seed or imported private keys. This is ideal for watch-only wallets.</source>
        <translation type="unfinished">تعطيل المفاتيح الخاصة لهذه المحفظة. لن تحتوي المحافظ ذات المفاتيح الخاصة المعطلة على مفاتيح خاصة ولا يمكن أن تحتوي على مفتاح HD أو مفاتيح خاصة مستوردة. هذا مثالي لمحافظ مشاهدة فقط فقط.</translation>
    </message>
    <message>
        <source>Disable Private Keys</source>
        <translation type="unfinished">إيقاف المفاتيح الخاصة</translation>
    </message>
    <message>
        <source>Make a blank wallet. Blank wallets do not initially have private keys or scripts. Private keys and addresses can be imported, or an HD seed can be set, at a later time.</source>
        <translation type="unfinished">اصنع محفظة فارغة. لا تحتوي المحافظ الفارغة في البداية على مفاتيح خاصة أو نصوص. يمكن استيراد المفاتيح والعناوين الخاصة، أو يمكن تعيين مصدر HD في وقت لاحق.</translation>
    </message>
    <message>
        <source>Make Blank Wallet</source>
        <translation type="unfinished">أنشئ محفظة فارغة</translation>
    </message>
    <message>
        <source>Use an external signing device such as a hardware wallet. Configure the external signer script in wallet preferences first.</source>
        <translation type="unfinished">استخدم جهاز توقيع خارجي مثل محفظة الأجهزة.  قم بتكوين البرنامج النصي للموقِّع الخارجي في تفضيلات المحفظة أولاً.</translation>
    </message>
    <message>
        <source>External signer</source>
        <translation type="unfinished">الموقّع الخارجي</translation>
    </message>
    <message>
        <source>Create</source>
        <translation type="unfinished">إنشاء</translation>
    </message>
    <message>
        <source>Compiled without external signing support (required for external signing)</source>
        <extracomment>"External signing" means using devices such as hardware wallets.</extracomment>
        <translation type="unfinished">مجمعة بدون دعم توقيع خارجي (مطلوب للتوقيع الخارجي)</translation>
    </message>
</context>
<context>
    <name>EditAddressDialog</name>
    <message>
        <source>Edit Address</source>
        <translation type="unfinished">تعديل العنوان</translation>
    </message>
    <message>
        <source>&amp;Label</source>
        <translation type="unfinished">&amp;وصف</translation>
    </message>
    <message>
        <source>The label associated with this address list entry</source>
        <translation type="unfinished">الملصق المرتبط بقائمة العناوين المدخلة</translation>
    </message>
    <message>
        <source>The address associated with this address list entry. This can only be modified for sending addresses.</source>
        <translation type="unfinished">العنوان المرتبط بقائمة العناوين المدخلة. و التي يمكن تعديلها فقط بواسطة ارسال العناوين</translation>
    </message>
    <message>
        <source>&amp;Address</source>
        <translation type="unfinished">&amp;العنوان</translation>
    </message>
    <message>
        <source>New sending address</source>
        <translation type="unfinished">عنوان إرسال جديد</translation>
    </message>
    <message>
        <source>Edit receiving address</source>
        <translation type="unfinished">تعديل عنوان الأستلام</translation>
    </message>
    <message>
        <source>Edit sending address</source>
        <translation type="unfinished">تعديل عنوان الارسال</translation>
    </message>
    <message>
        <source>The entered address "%1" is not a valid Bitcoin address.</source>
        <translation type="unfinished">العنوان المدخل "%1" ليس عنوان بيت كوين صحيح.</translation>
    </message>
    <message>
        <source>Address "%1" already exists as a receiving address with label "%2" and so cannot be added as a sending address.</source>
        <translation type="unfinished">العنوان "%1" موجود بالفعل كعنوان إستقبال تحت مسمى "%2" ولذلك لا يمكن إضافته كعنوان إرسال.</translation>
    </message>
    <message>
        <source>The entered address "%1" is already in the address book with label "%2".</source>
        <translation type="unfinished">العنوان المدخل  "%1" موجود بالفعل في سجل العناوين تحت مسمى " "%2".</translation>
    </message>
    <message>
        <source>Could not unlock wallet.</source>
        <translation type="unfinished"> يمكن فتح المحفظة.</translation>
    </message>
    <message>
        <source>New key generation failed.</source>
        <translation type="unfinished">فشل توليد مفتاح جديد.</translation>
    </message>
</context>
<context>
    <name>FreespaceChecker</name>
    <message>
        <source>A new data directory will be created.</source>
        <translation type="unfinished">سيتم انشاء دليل بيانات جديد.</translation>
    </message>
    <message>
        <source>name</source>
        <translation type="unfinished">الإسم</translation>
    </message>
    <message>
        <source>Directory already exists. Add %1 if you intend to create a new directory here.</source>
        <translation type="unfinished">الدليل موجوج بالفعل. أضف %1 اذا نويت إنشاء دليل جديد هنا.</translation>
    </message>
    <message>
        <source>Path already exists, and is not a directory.</source>
        <translation type="unfinished">المسار موجود بالفعل، وهو ليس دليلاً.</translation>
    </message>
    <message>
        <source>Cannot create data directory here.</source>
        <translation type="unfinished">لا يمكن انشاء دليل بيانات هنا .</translation>
    </message>
</context>
<context>
    <name>Intro</name>
    <message>
        <source>Bitcoin</source>
        <translation type="unfinished">بتكوين</translation>
    </message>
    <message numerus="yes">
        <source>%n GB of space available</source>
        <translation type="unfinished">
            <numerusform>%n GB of space available</numerusform>
            <numerusform>%n GB of space available</numerusform>
            <numerusform>%n GB of space available</numerusform>
            <numerusform>%n GB of space available</numerusform>
            <numerusform>%n GB of space available</numerusform>
            <numerusform>‫‫%n جيجابايت من المساحة متوفرة</numerusform>
        </translation>
    </message>
    <message numerus="yes">
        <source>(of %n GB needed)</source>
        <translation type="unfinished">
            <numerusform>(of %n GB needed)</numerusform>
            <numerusform>(of %n GB needed)</numerusform>
            <numerusform>(of %n GB needed)</numerusform>
            <numerusform>(of %n GB needed)</numerusform>
            <numerusform>(of %n GB needed)</numerusform>
            <numerusform>‫(مطلوب %n جيجابايت)‬</numerusform>
        </translation>
    </message>
    <message numerus="yes">
        <source>(%n GB needed for full chain)</source>
        <translation type="unfinished">
            <numerusform>(%n GB needed for full chain)</numerusform>
            <numerusform>(%n GB needed for full chain)</numerusform>
            <numerusform>(%n GB needed for full chain)</numerusform>
            <numerusform>(%n GB needed for full chain)</numerusform>
            <numerusform>(%n GB needed for full chain)</numerusform>
            <numerusform>‫( مطلوب %n جيجابايت لكامل المتتالية)‬</numerusform>
        </translation>
    </message>
    <message>
        <source>At least %1 GB of data will be stored in this directory, and it will grow over time.</source>
        <translation type="unfinished">سيتم تخزين %1 جيجابايت على الأقل من البيانات في هذا الدليل، وستنمو مع الوقت.</translation>
    </message>
    <message>
        <source>Approximately %1 GB of data will be stored in this directory.</source>
        <translation type="unfinished">سيتم تخزين %1 جيجابايت تقريباً من البيانات في هذا الدليل.</translation>
    </message>
    <message numerus="yes">
        <source>(sufficient to restore backups %n day(s) old)</source>
        <extracomment>Explanatory text on the capability of the current prune target.</extracomment>
        <translation type="unfinished">
            <numerusform>(sufficient to restore backups %n day(s) old)</numerusform>
            <numerusform>(sufficient to restore backups %n day(s) old)</numerusform>
            <numerusform>(sufficient to restore backups %n day(s) old)</numerusform>
            <numerusform>(sufficient to restore backups %n day(s) old)</numerusform>
            <numerusform>(sufficient to restore backups %n day(s) old)</numerusform>
            <numerusform>(sufficient to restore backups %n day(s) old)</numerusform>
        </translation>
    </message>
    <message>
        <source>%1 will download and store a copy of the Bitcoin block chain.</source>
        <translation type="unfinished">سيقوم %1 بتنزيل نسخة من سلسلة كتل بتكوين وتخزينها.</translation>
    </message>
    <message>
        <source>The wallet will also be stored in this directory.</source>
        <translation type="unfinished">سوف يتم تخزين المحفظة في هذا الدليل.</translation>
    </message>
    <message>
        <source>Error: Specified data directory "%1" cannot be created.</source>
        <translation type="unfinished">خطأ: لا يمكن تكوين دليل بيانات مخصص ل %1</translation>
    </message>
    <message>
        <source>Error</source>
        <translation type="unfinished">خطأ</translation>
    </message>
    <message>
        <source>Welcome</source>
        <translation type="unfinished">أهلا</translation>
    </message>
    <message>
        <source>Welcome to %1.</source>
        <translation type="unfinished"> اهلا بكم في %1</translation>
    </message>
    <message>
        <source>As this is the first time the program is launched, you can choose where %1 will store its data.</source>
        <translation type="unfinished">بما انه هذه اول مرة لانطلاق هذا البرنامج, فيمكنك ان تختار اين سيخزن %1 بياناته</translation>
    </message>
    <message>
        <source>Limit block chain storage to</source>
        <translation type="unfinished">تقييد تخزين سلسلة الكتل إلى</translation>
    </message>
    <message>
        <source>Reverting this setting requires re-downloading the entire blockchain. It is faster to download the full chain first and prune it later. Disables some advanced features.</source>
        <translation type="unfinished">تتطلب العودة إلى هذا الإعداد إعادة تنزيل سلسلة الكتل بالكامل. من الأسرع تنزيل السلسلة الكاملة أولاً وتقليمها لاحقًا. تعطيل بعض الميزات المتقدمة.</translation>
    </message>
    <message>
        <source> GB</source>
        <translation type="unfinished">غيغابايت</translation>
    </message>
    <message>
        <source>This initial synchronisation is very demanding, and may expose hardware problems with your computer that had previously gone unnoticed. Each time you run %1, it will continue downloading where it left off.</source>
        <translation type="unfinished">تُعد هذه المزامنة الأولية أمرًا شاقًا للغاية، وقد تعرض جهاز الكمبيوتر الخاص بك للمشاكل الذي لم يلاحظها أحد سابقًا. في كل مرة تقوم فيها بتشغيل %1، سيتابع التحميل من حيث تم التوقف.</translation>
<<<<<<< HEAD
    </message>
    <message>
        <source>When you click OK, %1 will begin to download and process the full %4 block chain (%2 GB) starting with the earliest transactions in %3 when %4 initially launched.</source>
        <translation type="unfinished">‫عندما تنقر موافق. %1 سنبدأ التحميل ومعالجة كامل %4 الطوابق المتتالية (%2 GB) بدأً من أوائل العمليات في %3 عندما %4 تم الاطلاق لأول مرة.‬</translation>
=======
>>>>>>> fdf4084a
    </message>
    <message>
        <source>When you click OK, %1 will begin to download and process the full %4 block chain (%2 GB) starting with the earliest transactions in %3 when %4 initially launched.</source>
        <translation type="unfinished">‫عندما تنقر موافق. %1 سنبدأ التحميل ومعالجة كامل %4 الطوابق المتتالية (%2 GB) بدأً من أوائل العمليات في %3 عندما %4 تم الاطلاق لأول مرة.‬</translation>
    </message>
    <message>
        <source>If you have chosen to limit block chain storage (pruning), the historical data must still be downloaded and processed, but will be deleted afterward to keep your disk usage low.</source>
        <translation type="unfinished">إذا كنت قد اخترت تقييد تخزين سلسلة الكتل (التجريد)، فيجب تحميل البيانات القديمة ومعالجتها، ولكن سيتم حذفها بعد ذلك للحفاظ على انخفاض استخدام القرص.</translation>
    </message>
    <message>
        <source>Use the default data directory</source>
        <translation type="unfinished">استخدام دليل البانات الافتراضي</translation>
    </message>
    <message>
        <source>Use a custom data directory:</source>
        <translation type="unfinished">استخدام دليل بيانات مخصص:</translation>
    </message>
</context>
<context>
    <name>HelpMessageDialog</name>
    <message>
        <source>version</source>
        <translation type="unfinished">النسخة</translation>
    </message>
    <message>
        <source>About %1</source>
        <translation type="unfinished">حوالي %1</translation>
    </message>
    <message>
        <source>Command-line options</source>
        <translation type="unfinished">خيارات سطر الأوامر</translation>
    </message>
</context>
<context>
    <name>ShutdownWindow</name>
    <message>
        <source>%1 is shutting down…</source>
        <translation type="unfinished">%1 يتم الإغلاق ...</translation>
    </message>
    <message>
        <source>Do not shut down the computer until this window disappears.</source>
        <translation type="unfinished">لا توقف عمل الكمبيوتر حتى تختفي هذه النافذة</translation>
    </message>
</context>
<context>
    <name>ModalOverlay</name>
    <message>
        <source>Form</source>
        <translation type="unfinished">نمودج</translation>
    </message>
    <message>
        <source>Recent transactions may not yet be visible, and therefore your wallet's balance might be incorrect. This information will be correct once your wallet has finished synchronizing with the bitcoin network, as detailed below.</source>
        <translation type="unfinished">قد لا تكون المعاملات الأخيرة مرئية بعد، وبالتالي قد يكون رصيد محفظتك غير صحيح. ستكون هذه المعلومات صحيحة بمجرد الانتهاء من محفظتك مع شبكة البيتكوين، كما هو مفصل أدناه.</translation>
    </message>
    <message>
        <source>Attempting to spend bitcoins that are affected by not-yet-displayed transactions will not be accepted by the network.</source>
        <translation type="unfinished">لن تقبل الشبكة محاولة إنفاق البتكوين المتأثرة بالمعاملات التي لم يتم عرضها بعد.</translation>
    </message>
    <message>
        <source>Number of blocks left</source>
        <translation type="unfinished">عدد الكتل الفاضلة</translation>
    </message>
    <message>
        <source>Unknown…</source>
        <translation type="unfinished">غير معروف</translation>
    </message>
    <message>
        <source>calculating…</source>
        <translation type="unfinished">جاري الحساب</translation>
    </message>
    <message>
        <source>Last block time</source>
        <translation type="unfinished">اخر وقت الكتلة</translation>
    </message>
    <message>
        <source>Progress</source>
        <translation type="unfinished">تقدم</translation>
    </message>
    <message>
        <source>Progress increase per hour</source>
        <translation type="unfinished">تقدم يزيد بلساعة</translation>
    </message>
    <message>
        <source>Estimated time left until synced</source>
        <translation type="unfinished">الوقت المتبقي للمزامنة</translation>
    </message>
    <message>
        <source>Hide</source>
        <translation type="unfinished">إخفاء</translation>
    </message>
    <message>
        <source>Esc</source>
        <translation type="unfinished">خروج</translation>
    </message>
    <message>
        <source>Unknown. Syncing Headers (%1, %2%)…</source>
        <translation type="unfinished">مجهول.  مزامنة الرؤوس (%1،%2٪) ...</translation>
<<<<<<< HEAD
    </message>
    <message>
        <source>Unknown. Pre-syncing Headers (%1, %2%)…</source>
        <translation type="unfinished">‫غير معروف. ما قبل مزامنة الرؤوس (%1, %2%)…‬</translation>
=======
>>>>>>> fdf4084a
    </message>
    <message>
        <source>Unknown. Pre-syncing Headers (%1, %2%)…</source>
        <translation type="unfinished">‫غير معروف. ما قبل مزامنة الرؤوس (%1, %2%)…‬</translation>
    </message>
</context>
<context>
    <name>OpenURIDialog</name>
    <message>
        <source>Open bitcoin URI</source>
        <translation type="unfinished">‫افتح رابط بتكوين (URI)‬</translation>
    </message>
    <message>
        <source>URI:</source>
        <translation type="unfinished">العنوان:</translation>
    </message>
    <message>
        <source>Paste address from clipboard</source>
        <extracomment>Tooltip text for button that allows you to paste an address that is in your clipboard.</extracomment>
        <translation type="unfinished">‫ألصق العنوان من الحافظة‬</translation>
    </message>
</context>
<context>
    <name>OptionsDialog</name>
    <message>
        <source>Options</source>
        <translation type="unfinished">خيارات</translation>
    </message>
    <message>
        <source>&amp;Main</source>
        <translation type="unfinished">‫&amp;الرئيسية‬</translation>
    </message>
    <message>
        <source>Automatically start %1 after logging in to the system.</source>
        <translation type="unfinished">‫تشغيل البرنامج تلقائيا %1 بعد تسجيل الدخول إلى النظام.‬</translation>
    </message>
    <message>
        <source>&amp;Start %1 on system login</source>
        <translation type="unfinished">تشغيل %1 عند الدخول إلى النظام</translation>
    </message>
    <message>
        <source>Enabling pruning significantly reduces the disk space required to store transactions. All blocks are still fully validated. Reverting this setting requires re-downloading the entire blockchain.</source>
        <translation type="unfinished">‫يؤدي تمكين خيار اختصار النود إلى تقليل مساحة التخزين المطلوبة بشكل كبير. يتم المصادقة على جميع الطوابق رغم تفعيل هذا الخيار،. إلغاء هذا الاعداد يتطلب اعادة تحميل الطوابق المتتالية من جديد بشكل كامل.‬</translation>
    </message>
    <message>
        <source>Size of &amp;database cache</source>
        <translation type="unfinished">‫حجم ذاكرة التخزين المؤقت ل&amp;قاعدة البيانات‬</translation>
    </message>
    <message>
        <source>Number of script &amp;verification threads</source>
        <translation type="unfinished">عدد مؤشرات التحقق من البرنامج النصي</translation>
    </message>
    <message>
        <source>IP address of the proxy (e.g. IPv4: 127.0.0.1 / IPv6: ::1)</source>
        <translation type="unfinished">‫عنوان IP للوكيل (مثل IPv4: 127.0.0.1 / IPv6: ::1)‬</translation>
    </message>
    <message>
        <source>Shows if the supplied default SOCKS5 proxy is used to reach peers via this network type.</source>
        <translation type="unfinished">إظهار ما إذا كان وكيل SOCKS5 الافتراضي الموفر تم استخدامه للوصول إلى الأقران عبر نوع الشبكة هذا.</translation>
    </message>
    <message>
        <source>Minimize instead of exit the application when the window is closed. When this option is enabled, the application will be closed only after selecting Exit in the menu.</source>
        <translation type="unfinished">‫التصغير بدلاً من الخروج من التطبيق عند إغلاق النافذة. عند تفعيل هذا الخيار، سيتم إغلاق التطبيق فقط بعد النقر على خروج من القائمة المنسدلة.‬</translation>
    </message>
    <message>
        <source>Options set in this dialog are overridden by the command line:</source>
        <translation type="unfinished">‫التفضيلات المعينة عن طريق سطر الأوامر لها أولوية أكبر وتتجاوز التفضيلات المختارة هنا:‬</translation>
    </message>
    <message>
        <source>Open the %1 configuration file from the working directory.</source>
        <translation type="unfinished">‫فتح ملف %1 الإعداد من مجلد العمل.‬</translation>
    </message>
    <message>
        <source>Open Configuration File</source>
        <translation type="unfinished">‫فتح ملف الإعداد‬</translation>
    </message>
    <message>
        <source>Reset all client options to default.</source>
        <translation type="unfinished">إعادة تعيين كل إعدادات العميل للحالة الإفتراضية.</translation>
    </message>
    <message>
        <source>&amp;Reset Options</source>
        <translation type="unfinished">‫&amp;اعادة تهيئة الخيارات‬</translation>
    </message>
    <message>
        <source>&amp;Network</source>
        <translation type="unfinished">&amp;الشبكة</translation>
    </message>
    <message>
        <source>Prune &amp;block storage to</source>
        <translation type="unfinished">‫اختصار &amp;تخزين الطابق</translation>
    </message>
    <message>
        <source>GB</source>
        <translation type="unfinished">‫جيجابايت‬</translation>
    </message>
    <message>
        <source>Reverting this setting requires re-downloading the entire blockchain.</source>
        <translation type="unfinished">‫العودة الى هذا الاعداد تتطلب إعادة تنزيل الطوابق المتتالية بالكامل.‬</translation>
    </message>
    <message>
        <source>Maximum database cache size. A larger cache can contribute to faster sync, after which the benefit is less pronounced for most use cases. Lowering the cache size will reduce memory usage. Unused mempool memory is shared for this cache.</source>
        <extracomment>Tooltip text for Options window setting that sets the size of the database cache. Explains the corresponding effects of increasing/decreasing this value.</extracomment>
        <translation type="unfinished">‫الحد الأعلى لحجم قاعدة البيانات المؤقتة (الكاش). رفع حد الكاش يزيد من سرعة المزامنة. هذا الخيار مفيد أثناء المزامنة وقد لا يفيد بعد اكتمال المزامنة في معظم الحالات. تخفيض حجم الكاش يقلل من استهلاك الذاكرة. ذاكرة تجمع الذاكرة (mempool) الغير مستخدمة مضمنة في هذا الكاش.‬</translation>
    </message>
    <message>
        <source>MiB</source>
        <translation type="unfinished">‫ميجابايت‬</translation>
    </message>
    <message>
        <source>(0 = auto, &lt;0 = leave that many cores free)</source>
        <translation type="unfinished">‫(0 = تلقائي, &lt;0 = لترك أنوية حرة بقدر الرقم السالب)‬</translation>
    </message>
    <message>
        <source>Enable R&amp;PC server</source>
        <extracomment>An Options window setting to enable the RPC server.</extracomment>
        <translation type="unfinished">‫تفعيل خادم نداء &amp;الاجراء البعيد (RPC)‬</translation>
    </message>
    <message>
        <source>W&amp;allet</source>
        <translation type="unfinished">‫م&amp;حفظة‬</translation>
    </message>
    <message>
        <source>Whether to set subtract fee from amount as default or not.</source>
        <extracomment>Tooltip text for Options window setting that sets subtracting the fee from a sending amount as default.</extracomment>
        <translation type="unfinished">‫تعيين خيار خصم الرسوم من القيمة كخيار افتراضي أم لا.‬</translation>
    </message>
    <message>
        <source>Subtract &amp;fee from amount by default</source>
        <extracomment>An Options window setting to set subtracting the fee from a sending amount as default.</extracomment>
        <translation type="unfinished">‫اخصم &amp;الرسوم من القيمة بشكل افتراضي‬</translation>
    </message>
    <message>
        <source>Expert</source>
        <translation type="unfinished">‫خبير‬</translation>
    </message>
    <message>
        <source>Enable coin &amp;control features</source>
        <translation type="unfinished">‫تفعيل ميزة &amp;التحكم بوحدات البتكوين‬</translation>
    </message>
    <message>
        <source>If you disable the spending of unconfirmed change, the change from a transaction cannot be used until that transaction has at least one confirmation. This also affects how your balance is computed.</source>
        <translation type="unfinished">‫اذا قمت بتعطيل خيار الانفاق من الفكة الغير مؤكدة، لن يكون بمقدورك التحكم بتلك الفكة حتى تنْفُذ العملية وتحصل على تأكيد واحد على الأقل. هذا أيضا يؤثر على كيفية حساب رصيدك.‬</translation>
    </message>
    <message>
        <source>&amp;Spend unconfirmed change</source>
        <translation type="unfinished">‫&amp;دفع الفكة غير المؤكدة‬</translation>
    </message>
    <message>
        <source>Enable &amp;PSBT controls</source>
        <extracomment>An options window setting to enable PSBT controls.</extracomment>
        <translation type="unfinished">‫تفعيل التحكم ب &amp;المعاملات الموقعة جزئيا‬</translation>
    </message>
    <message>
        <source>Whether to show PSBT controls.</source>
        <extracomment>Tooltip text for options window setting that enables PSBT controls.</extracomment>
        <translation type="unfinished">‫خيار عرض التحكم بالمعاملات الموقعة جزئيا.‬</translation>
    </message>
    <message>
        <source>External Signer (e.g. hardware wallet)</source>
        <translation type="unfinished">‫جهاز التوقيع الخارجي (مثل المحفظة الخارجية)‬</translation>
    </message>
    <message>
        <source>&amp;External signer script path</source>
        <translation type="unfinished">&amp; مسار البرنامج النصي للموقّع الخارجي</translation>
    </message>
    <message>
        <source>Automatically open the Bitcoin client port on the router. This only works when your router supports UPnP and it is enabled.</source>
        <translation type="unfinished">‫فتح منفذ عميل البتكوين تلقائيا على الموجه. يعمل فقط عندما يكون الموجه الخاص بك يدعم UPnP ومفعل ايضا.‬</translation>
    </message>
    <message>
        <source>Map port using &amp;UPnP</source>
        <translation type="unfinished">‫ربط المنفذ باستخدام &amp;UPnP‬</translation>
    </message>
    <message>
        <source>Automatically open the Bitcoin client port on the router. This only works when your router supports NAT-PMP and it is enabled. The external port could be random.</source>
        <translation type="unfinished">‫افتح منفذ عميل بتكوين تلقائيًا على جهاز التوجيه. يعمل هذا فقط عندما يدعم جهاز التوجيه الخاص بك NAT-PMP ويتم تمكينه. يمكن أن يكون المنفذ الخارجي عشوائيًا.‬</translation>
    </message>
    <message>
        <source>Map port using NA&amp;T-PMP</source>
        <translation type="unfinished">منفذ الخريطة باستخدام NAT-PMP</translation>
    </message>
    <message>
        <source>Accept connections from outside.</source>
        <translation type="unfinished">قبول الاتصالات من الخارج.</translation>
    </message>
    <message>
        <source>Allow incomin&amp;g connections</source>
        <translation type="unfinished">‫السماح بالاتصالات الوارد&amp;ة‬</translation>
    </message>
    <message>
        <source>Connect to the Bitcoin network through a SOCKS5 proxy.</source>
        <translation type="unfinished">الاتصال بشبكة البتكوين عبر وكيل SOCKS5.</translation>
    </message>
    <message>
        <source>&amp;Connect through SOCKS5 proxy (default proxy):</source>
        <translation type="unfinished">الاتصال من خلال وكيل SOCKS5 (الوكيل الافتراضي):</translation>
    </message>
    <message>
        <source>Proxy &amp;IP:</source>
        <translation type="unfinished">بروكسي &amp;اي بي:</translation>
    </message>
    <message>
        <source>&amp;Port:</source>
        <translation type="unfinished">&amp;المنفذ:</translation>
    </message>
    <message>
        <source>Port of the proxy (e.g. 9050)</source>
        <translation type="unfinished">منفذ البروكسي (مثلا 9050)</translation>
    </message>
    <message>
        <source>Used for reaching peers via:</source>
        <translation type="unfinished">مستخدم للاتصال بالاقران من خلال:</translation>
    </message>
    <message>
        <source>Tor</source>
        <translation type="unfinished">تور</translation>
    </message>
    <message>
        <source>&amp;Window</source>
        <translation type="unfinished">‫&amp;نافذة‬</translation>
    </message>
    <message>
        <source>Show the icon in the system tray.</source>
        <translation type="unfinished">عرض الأيقونة في زاوية الأيقونات.</translation>
    </message>
    <message>
        <source>&amp;Show tray icon</source>
        <translation type="unfinished">‫&amp;اعرض الأيقونة في الزاوية‬</translation>
    </message>
    <message>
        <source>Show only a tray icon after minimizing the window.</source>
        <translation type="unfinished">‫عرض الأيقونة في زاوية الأيقونات فقط بعد تصغير النافذة.‬</translation>
    </message>
    <message>
        <source>&amp;Minimize to the tray instead of the taskbar</source>
        <translation type="unfinished">‫التصغير إلى زاوية الأيقونات بدلاً من شريط المهام‬</translation>
    </message>
    <message>
        <source>M&amp;inimize on close</source>
        <translation type="unfinished">‫ت&amp;صغير عند الإغلاق‬</translation>
    </message>
    <message>
        <source>&amp;Display</source>
        <translation type="unfinished">&amp;عرض</translation>
    </message>
    <message>
        <source>User Interface &amp;language:</source>
        <translation type="unfinished">واجهة المستخدم &amp;اللغة:</translation>
    </message>
    <message>
        <source>The user interface language can be set here. This setting will take effect after restarting %1.</source>
        <translation type="unfinished">‫يمكن ضبط الواجهة اللغوية للمستخدم من هنا. هذا الإعداد يتطلب إعادة تشغيل %1.‬</translation>
    </message>
    <message>
        <source>&amp;Unit to show amounts in:</source>
        <translation type="unfinished">‫وحدة لعرض القيم:‬</translation>
    </message>
    <message>
        <source>Choose the default subdivision unit to show in the interface and when sending coins.</source>
        <translation type="unfinished">‫اختر وحدة التقسيم الفرعية الافتراضية للعرض في الواجهة وعند إرسال البتكوين.‬</translation>
    </message>
    <message>
        <source>Third-party URLs (e.g. a block explorer) that appear in the transactions tab as context menu items. %s in the URL is replaced by transaction hash. Multiple URLs are separated by vertical bar |.</source>
        <translation type="unfinished">‫عناوين أطراف أخرى (مثل: مستكشف الطوابق) تظهر في النافذة المبوبة للعمليات كخيار في القائمة المنبثقة. %s في الرابط تُستبدل بمعرف التجزئة. سيتم فصل العناوين بخط أفقي |.‬</translation>
    </message>
    <message>
        <source>&amp;Third-party transaction URLs</source>
        <translation type="unfinished">‫&amp;عناوين عمليات أطراف أخرى‬</translation>
    </message>
    <message>
        <source>Whether to show coin control features or not.</source>
        <translation type="unfinished">‫ما اذا أردت إظهار ميزات التحكم في وحدات البتكوين أم لا.‬</translation>
    </message>
    <message>
        <source>Connect to the Bitcoin network through a separate SOCKS5 proxy for Tor onion services.</source>
        <translation type="unfinished">اتصل بشبكة بتكوين من خلال وكيل SOCKS5 منفصل لخدمات Tor onion.</translation>
    </message>
    <message>
        <source>Use separate SOCKS&amp;5 proxy to reach peers via Tor onion services:</source>
        <translation type="unfinished">استخدم بروكسي SOCKS5 منفصل للوصول إلى الأقران عبر خدمات Tor onion:</translation>
    </message>
    <message>
        <source>Monospaced font in the Overview tab:</source>
        <translation type="unfinished">الخط أحادي المسافة في علامة التبويب "نظرة عامة":</translation>
    </message>
    <message>
        <source>embedded "%1"</source>
        <translation type="unfinished">‫مضمنة "%1"‬</translation>
    </message>
    <message>
        <source>closest matching "%1"</source>
        <translation type="unfinished">‫أقرب تطابق "%1"</translation>
    </message>
    <message>
        <source>&amp;OK</source>
        <translation type="unfinished">&amp;تم</translation>
    </message>
    <message>
        <source>&amp;Cancel</source>
        <translation type="unfinished">الغاء</translation>
    </message>
    <message>
        <source>Compiled without external signing support (required for external signing)</source>
        <extracomment>"External signing" means using devices such as hardware wallets.</extracomment>
        <translation type="unfinished">مجمعة بدون دعم توقيع خارجي (مطلوب للتوقيع الخارجي)</translation>
    </message>
    <message>
        <source>default</source>
        <translation type="unfinished">الافتراضي</translation>
    </message>
    <message>
        <source>none</source>
        <translation type="unfinished">لا شيء</translation>
    </message>
    <message>
        <source>Confirm options reset</source>
        <extracomment>Window title text of pop-up window shown when the user has chosen to reset options.</extracomment>
        <translation type="unfinished">تأكيد استعادة الخيارات</translation>
    </message>
    <message>
        <source>Client restart required to activate changes.</source>
        <extracomment>Text explaining that the settings changed will not come into effect until the client is restarted.</extracomment>
        <translation type="unfinished">‫يجب إعادة تشغيل العميل لتفعيل التغييرات.‬</translation>
    </message>
    <message>
        <source>Current settings will be backed up at "%1".</source>
        <extracomment>Text explaining to the user that the client's current settings will be backed up at a specific location. %1 is a stand-in argument for the backup location's path.</extracomment>
        <translation type="unfinished">‫سيتم النسخ الاحتياطي للاعدادات على “%1”.‬".</translation>
    </message>
    <message>
        <source>Client will be shut down. Do you want to proceed?</source>
        <extracomment>Text asking the user to confirm if they would like to proceed with a client shutdown.</extracomment>
        <translation type="unfinished">‫سوف يتم إيقاف العميل تماماً. هل تريد الإستمرار؟‬</translation>
    </message>
    <message>
        <source>Configuration options</source>
        <extracomment>Window title text of pop-up box that allows opening up of configuration file.</extracomment>
        <translation type="unfinished">‫خيارات الإعداد‬</translation>
    </message>
    <message>
        <source>The configuration file is used to specify advanced user options which override GUI settings. Additionally, any command-line options will override this configuration file.</source>
        <extracomment>Explanatory text about the priority order of instructions considered by client. The order from high to low being: command-line, configuration file, GUI settings.</extracomment>
        <translation type="unfinished">‫يتم استخدام ملف الإعداد لتحديد خيارات المستخدم المتقدمة التي تتجاوز إعدادات واجهة المستخدم الرسومية. بالإضافة إلى ذلك ، ستتجاوز خيارات سطر الأوامر ملف الإعداد هذا.‬</translation>
    </message>
    <message>
        <source>Continue</source>
        <translation type="unfinished">‫استمرار‬</translation>
    </message>
    <message>
        <source>Cancel</source>
        <translation type="unfinished">إلغاء</translation>
    </message>
    <message>
        <source>Error</source>
        <translation type="unfinished">خطأ</translation>
    </message>
    <message>
        <source>The configuration file could not be opened.</source>
        <translation type="unfinished">‫لم تتمكن من فتح ملف الإعداد.‬</translation>
    </message>
    <message>
        <source>This change would require a client restart.</source>
        <translation type="unfinished">هذا التغيير يتطلب إعادة تشغيل العميل بشكل كامل.</translation>
    </message>
    <message>
        <source>The supplied proxy address is invalid.</source>
        <translation type="unfinished">‫عنوان الوكيل الذي تم ادخاله غير صالح.‬</translation>
    </message>
</context>
<context>
    <name>OptionsModel</name>
    <message>
        <source>Could not read setting "%1", %2.</source>
        <translation type="unfinished">‫لا يمكن قراءة الاعدادات “%1”, %2.‬</translation>
    </message>
</context>
<context>
    <name>OverviewPage</name>
    <message>
        <source>Form</source>
        <translation type="unfinished">نمودج</translation>
    </message>
    <message>
        <source>The displayed information may be out of date. Your wallet automatically synchronizes with the Bitcoin network after a connection is established, but this process has not completed yet.</source>
        <translation type="unfinished">قد تكون المعلومات المعروضة قديمة. تتزامن محفظتك تلقائيًا مع شبكة البتكوين بعد إنشاء الاتصال، ولكن هذه العملية لم تكتمل بعد.</translation>
    </message>
    <message>
        <source>Watch-only:</source>
        <translation type="unfinished">‫مراقبة فقط:‬</translation>
    </message>
    <message>
        <source>Available:</source>
        <translation type="unfinished">‫متاح:‬</translation>
    </message>
    <message>
        <source>Your current spendable balance</source>
        <translation type="unfinished">‫الرصيد المتاح للصرف‬</translation>
    </message>
    <message>
        <source>Pending:</source>
        <translation type="unfinished">معلق:</translation>
    </message>
    <message>
        <source>Total of transactions that have yet to be confirmed, and do not yet count toward the spendable balance</source>
        <translation type="unfinished">إجمالي المعاملات التي لم يتم تأكيدها بعد ولا تحتسب ضمن الرصيد القابل للانفاق</translation>
    </message>
    <message>
        <source>Immature:</source>
        <translation type="unfinished">‫غير ناضج:‬</translation>
    </message>
    <message>
        <source>Mined balance that has not yet matured</source>
        <translation type="unfinished">الرصيد المعدّن الذي لم ينضج بعد</translation>
    </message>
    <message>
        <source>Balances</source>
        <translation type="unfinished">الأرصدة</translation>
    </message>
    <message>
        <source>Total:</source>
        <translation type="unfinished">المجموع:</translation>
    </message>
    <message>
        <source>Your current total balance</source>
        <translation type="unfinished">رصيدك الكلي الحالي</translation>
    </message>
    <message>
        <source>Your current balance in watch-only addresses</source>
        <translation type="unfinished">‫رصيد عناوين المراقبة‬</translation>
    </message>
    <message>
        <source>Spendable:</source>
        <translation type="unfinished">قابل للصرف:</translation>
    </message>
    <message>
        <source>Recent transactions</source>
        <translation type="unfinished">العمليات الأخيرة</translation>
    </message>
    <message>
        <source>Unconfirmed transactions to watch-only addresses</source>
        <translation type="unfinished">‫عمليات غير مؤكدة لعناوين المراقبة‬</translation>
    </message>
    <message>
        <source>Mined balance in watch-only addresses that has not yet matured</source>
        <translation type="unfinished">‫الرصيد المعدّن في عناوين المراقبة الذي لم ينضج بعد‬</translation>
    </message>
    <message>
        <source>Current total balance in watch-only addresses</source>
        <translation type="unfinished">‫الرصيد الإجمالي الحالي في عناوين المراقبة‬</translation>
    </message>
    <message>
        <source>Privacy mode activated for the Overview tab. To unmask the values, uncheck Settings-&gt;Mask values.</source>
        <translation type="unfinished">تم تنشيط وضع الخصوصية لعلامة التبويب "نظرة عامة". للكشف عن القيم ، قم بإلغاء تحديد الإعدادات-&gt; إخفاء القيم.</translation>
    </message>
</context>
<context>
    <name>PSBTOperationsDialog</name>
    <message>
        <source>Sign Tx</source>
        <translation type="unfinished">‫توقيع العملية‬</translation>
    </message>
    <message>
        <source>Broadcast Tx</source>
        <translation type="unfinished">‫بث العملية‬</translation>
    </message>
    <message>
        <source>Copy to Clipboard</source>
        <translation type="unfinished">نسخ إلى الحافظة</translation>
    </message>
    <message>
        <source>Save…</source>
        <translation type="unfinished">‫حفظ…‬</translation>
    </message>
    <message>
        <source>Close</source>
        <translation type="unfinished">إغلاق</translation>
    </message>
    <message>
        <source>Failed to load transaction: %1</source>
        <translation type="unfinished">‫فشل تحميل العملية: %1‬</translation>
    </message>
    <message>
        <source>Failed to sign transaction: %1</source>
        <translation type="unfinished">فشل توقيع المعاملة: %1</translation>
    </message>
    <message>
        <source>Cannot sign inputs while wallet is locked.</source>
        <translation type="unfinished">‫لا يمكن توقيع المدخلات والمحفظة مقفلة.‬</translation>
    </message>
    <message>
        <source>Could not sign any more inputs.</source>
        <translation type="unfinished">تعذر توقيع المزيد من المدخلات.</translation>
    </message>
    <message>
        <source>Signed %1 inputs, but more signatures are still required.</source>
        <translation type="unfinished">‫تم توقيع %1 مدخلات، مطلوب توقيعات اضافية.‬</translation>
    </message>
    <message>
        <source>Signed transaction successfully. Transaction is ready to broadcast.</source>
        <translation type="unfinished">‫تم توقيع المعاملة بنجاح. العملية جاهزة للبث.‬</translation>
    </message>
    <message>
        <source>Unknown error processing transaction.</source>
        <translation type="unfinished">‫خطأ غير معروف في معالجة العملية.‬</translation>
    </message>
    <message>
        <source>Transaction broadcast successfully! Transaction ID: %1</source>
        <translation type="unfinished">‫تم بث العملية بنجاح! معرّف العملية: %1‬</translation>
    </message>
    <message>
        <source>Transaction broadcast failed: %1</source>
        <translation type="unfinished">‫فشل بث العملية: %1‬</translation>
    </message>
    <message>
        <source>PSBT copied to clipboard.</source>
        <translation type="unfinished">‫نسخ المعاملة الموقعة جزئيا إلى الحافظة.‬</translation>
    </message>
    <message>
        <source>Save Transaction Data</source>
        <translation type="unfinished">حفظ بيانات العملية</translation>
    </message>
    <message>
        <source>Partially Signed Transaction (Binary)</source>
        <extracomment>Expanded name of the binary PSBT file format. See: BIP 174.</extracomment>
        <translation type="unfinished">معاملة موقعة جزئيًا (ثنائي)</translation>
    </message>
    <message>
        <source>PSBT saved to disk.</source>
        <translation type="unfinished">‫تم حفظ المعاملة الموقعة جزئيا على وحدة التخزين.‬</translation>
    </message>
    <message>
        <source> * Sends %1 to %2</source>
        <translation type="unfinished">* يرسل %1 إلى %2</translation>
    </message>
    <message>
        <source>own address</source>
        <translation type="unfinished">عنوانه</translation>
    </message>
    <message>
        <source>Unable to calculate transaction fee or total transaction amount.</source>
        <translation type="unfinished">‫غير قادر على حساب رسوم العملية أو إجمالي قيمة العملية.‬</translation>
    </message>
    <message>
        <source>Pays transaction fee: </source>
        <translation type="unfinished">‫دفع رسوم العملية: ‬</translation>
    </message>
    <message>
        <source>Total Amount</source>
        <translation type="unfinished">القيمة الإجمالية</translation>
    </message>
    <message>
        <source>or</source>
        <translation type="unfinished">أو</translation>
    </message>
    <message>
        <source>Transaction has %1 unsigned inputs.</source>
        <translation type="unfinished">‫المعاملة تحتوي على %1 من المدخلات غير موقعة.‬</translation>
    </message>
    <message>
        <source>Transaction is missing some information about inputs.</source>
        <translation type="unfinished">تفتقد المعاملة إلى بعض المعلومات حول المدخلات </translation>
    </message>
    <message>
        <source>Transaction still needs signature(s).</source>
        <translation type="unfinished">المعاملة ما زالت تحتاج التوقيع.</translation>
    </message>
    <message>
        <source>(But no wallet is loaded.)</source>
        <translation type="unfinished">‫(لكن لم يتم تحميل محفظة.)‬</translation>
    </message>
    <message>
        <source>(But this wallet cannot sign transactions.)</source>
        <translation type="unfinished">‫(لكن لا يمكن توقيع العمليات بهذه المحفظة.)‬</translation>
    </message>
    <message>
        <source>(But this wallet does not have the right keys.)</source>
        <translation type="unfinished">‫(لكن هذه المحفظة لا تحتوي على المفاتيح الصحيحة.)‬</translation>
    </message>
    <message>
        <source>Transaction is fully signed and ready for broadcast.</source>
        <translation type="unfinished">‫المعاملة موقعة بالكامل وجاهزة للبث.‬</translation>
    </message>
    <message>
        <source>Transaction status is unknown.</source>
        <translation type="unfinished">‫حالة العملية غير معروفة.‬</translation>
    </message>
</context>
<context>
    <name>PaymentServer</name>
    <message>
        <source>Payment request error</source>
        <translation type="unfinished">خطأ في طلب الدفع</translation>
    </message>
    <message>
        <source>Cannot start bitcoin: click-to-pay handler</source>
        <translation type="unfinished">لا يمكن تشغيل بتكوين: معالج النقر للدفع</translation>
    </message>
    <message>
        <source>URI handling</source>
        <translation type="unfinished">التعامل مع العنوان</translation>
    </message>
    <message>
        <source>'bitcoin://' is not a valid URI. Use 'bitcoin:' instead.</source>
        <translation type="unfinished">'bitcoin://' هو ليس عنوان URL صالح. استعمل 'bitcoin:' بدلا من ذلك.</translation>
    </message>
    <message>
        <source>Cannot process payment request because BIP70 is not supported.
Due to widespread security flaws in BIP70 it's strongly recommended that any merchant instructions to switch wallets be ignored.
If you are receiving this error you should request the merchant provide a BIP21 compatible URI.</source>
        <translation type="unfinished">‫لا يمكن معالجة طلب الدفع لأن BIP70 غير مدعوم.
‬‫‫‫نظرًا لوجود عيوب أمنية كبيرة في ‫BIP70 يوصى بشدة بتجاهل أي تعليمات من المستلمين لتبديل المحافظ.
‬‫‫‫إذا كنت تتلقى هذا الخطأ ، يجب أن تطلب من المستلم تقديم عنوان URI متوافق مع BIP21.‬</translation>
    </message>
    <message>
        <source>URI cannot be parsed! This can be caused by an invalid Bitcoin address or malformed URI parameters.</source>
        <translation type="unfinished">‫لا يمكن تحليل العنوان (URI)! يمكن أن يحدث هذا بسبب عنوان بتكوين غير صالح أو محددات عنوان غير صحيحة.‬</translation>
    </message>
    <message>
        <source>Payment request file handling</source>
        <translation type="unfinished">التعامل مع ملف طلب الدفع</translation>
    </message>
</context>
<context>
    <name>PeerTableModel</name>
    <message>
        <source>User Agent</source>
        <extracomment>Title of Peers Table column which contains the peer's User Agent string.</extracomment>
        <translation type="unfinished">وكيل المستخدم</translation>
    </message>
    <message>
        <source>Ping</source>
        <extracomment>Title of Peers Table column which indicates the current latency of the connection with the peer.</extracomment>
        <translation type="unfinished">رنين</translation>
    </message>
    <message>
        <source>Peer</source>
        <extracomment>Title of Peers Table column which contains a unique number used to identify a connection.</extracomment>
        <translation type="unfinished">الأقران</translation>
    </message>
    <message>
        <source>Age</source>
        <extracomment>Title of Peers Table column which indicates the duration (length of time) since the peer connection started.</extracomment>
        <translation type="unfinished">العمر</translation>
    </message>
    <message>
        <source>Direction</source>
        <extracomment>Title of Peers Table column which indicates the direction the peer connection was initiated from.</extracomment>
        <translation type="unfinished">جهة</translation>
    </message>
    <message>
        <source>Sent</source>
        <extracomment>Title of Peers Table column which indicates the total amount of network information we have sent to the peer.</extracomment>
        <translation type="unfinished">تم الإرسال</translation>
    </message>
    <message>
        <source>Received</source>
        <extracomment>Title of Peers Table column which indicates the total amount of network information we have received from the peer.</extracomment>
        <translation type="unfinished">‫مستلم‬</translation>
    </message>
    <message>
        <source>Address</source>
        <extracomment>Title of Peers Table column which contains the IP/Onion/I2P address of the connected peer.</extracomment>
        <translation type="unfinished">العنوان</translation>
    </message>
    <message>
        <source>Type</source>
        <extracomment>Title of Peers Table column which describes the type of peer connection. The "type" describes why the connection exists.</extracomment>
        <translation type="unfinished">النوع</translation>
    </message>
    <message>
        <source>Network</source>
        <extracomment>Title of Peers Table column which states the network the peer connected through.</extracomment>
        <translation type="unfinished">الشبكة</translation>
    </message>
    <message>
        <source>Inbound</source>
        <extracomment>An Inbound Connection from a Peer.</extracomment>
        <translation type="unfinished">‫وارد‬</translation>
    </message>
    <message>
        <source>Outbound</source>
        <extracomment>An Outbound Connection to a Peer.</extracomment>
        <translation type="unfinished">‫صادر‬</translation>
    </message>
</context>
<context>
    <name>QRImageWidget</name>
    <message>
        <source>&amp;Save Image…</source>
        <translation type="unfinished">&amp;احفظ الصورة...</translation>
    </message>
    <message>
        <source>&amp;Copy Image</source>
        <translation type="unfinished">&amp;نسخ الصورة</translation>
    </message>
    <message>
        <source>Resulting URI too long, try to reduce the text for label / message.</source>
        <translation type="unfinished">‫العنوان الناتج طويل جدًا، حاول أن تقلص النص للمذكرة / الرسالة.‬</translation>
    </message>
    <message>
        <source>Error encoding URI into QR Code.</source>
        <translation type="unfinished">‫خطأ في ترميز العنوان إلى رمز الاستجابة السريع QR.‬</translation>
    </message>
    <message>
        <source>QR code support not available.</source>
        <translation type="unfinished">‫دعم رمز الاستجابة السريع QR غير متوفر.‬</translation>
    </message>
    <message>
        <source>Save QR Code</source>
        <translation type="unfinished">حفظ رمز الاستجابة السريع QR</translation>
    </message>
    <message>
        <source>PNG Image</source>
        <extracomment>Expanded name of the PNG file format. See: https://en.wikipedia.org/wiki/Portable_Network_Graphics.</extracomment>
        <translation type="unfinished">صورة PNG</translation>
    </message>
</context>
<context>
    <name>RPCConsole</name>
    <message>
        <source>N/A</source>
        <translation type="unfinished">غير معروف</translation>
    </message>
    <message>
        <source>Client version</source>
        <translation type="unfinished">‫اصدار العميل‬</translation>
    </message>
    <message>
        <source>&amp;Information</source>
        <translation type="unfinished">‫&amp;المعلومات‬</translation>
    </message>
    <message>
        <source>General</source>
        <translation type="unfinished">عام</translation>
    </message>
    <message>
        <source>Datadir</source>
        <translation type="unfinished">‫مجلد البيانات‬</translation>
    </message>
    <message>
        <source>To specify a non-default location of the data directory use the '%1' option.</source>
        <translation type="unfinished">‫لتحديد مكان غير-إفتراضي لمجلد البيانات استخدم خيار الـ'%1'.‬</translation>
    </message>
    <message>
        <source>Blocksdir</source>
        <translation type="unfinished">‫مجلد الطوابق‬</translation>
    </message>
    <message>
        <source>To specify a non-default location of the blocks directory use the '%1' option.</source>
        <translation type="unfinished">‫لتحديد مكان غير-إفتراضي لمجلد البيانات استخدم خيار الـ'"%1'.‬</translation>
    </message>
    <message>
        <source>Startup time</source>
        <translation type="unfinished">وقت البدء</translation>
    </message>
    <message>
        <source>Network</source>
        <translation type="unfinished">الشبكة</translation>
    </message>
    <message>
        <source>Name</source>
        <translation type="unfinished">الاسم</translation>
    </message>
    <message>
        <source>Number of connections</source>
        <translation type="unfinished">عدد الاتصالات</translation>
    </message>
    <message>
        <source>Block chain</source>
        <translation type="unfinished">سلسلة الكتل</translation>
    </message>
    <message>
        <source>Memory Pool</source>
        <translation type="unfinished">تجمع الذاكرة</translation>
    </message>
    <message>
        <source>Current number of transactions</source>
        <translation type="unfinished">عدد العمليات الحالي</translation>
    </message>
    <message>
        <source>Memory usage</source>
        <translation type="unfinished">استخدام الذاكرة</translation>
    </message>
    <message>
        <source>Wallet: </source>
        <translation type="unfinished">محفظة:</translation>
    </message>
    <message>
        <source>(none)</source>
        <translation type="unfinished">‫(لا شيء)‬</translation>
    </message>
    <message>
        <source>&amp;Reset</source>
        <translation type="unfinished">‫&amp;إعادة تعيين‬</translation>
    </message>
    <message>
        <source>Received</source>
        <translation type="unfinished">‫مستلم‬</translation>
    </message>
    <message>
        <source>Sent</source>
        <translation type="unfinished">تم الإرسال</translation>
    </message>
    <message>
        <source>&amp;Peers</source>
        <translation type="unfinished">‫&amp;أقران‬</translation>
    </message>
    <message>
        <source>Banned peers</source>
        <translation type="unfinished">‫الأقران المحظورون‬</translation>
    </message>
    <message>
        <source>Select a peer to view detailed information.</source>
        <translation type="unfinished">‫اختر قرينا لعرض معلومات مفصلة.‬</translation>
    </message>
    <message>
        <source>Version</source>
        <translation type="unfinished">الإصدار</translation>
    </message>
    <message>
        <source>Starting Block</source>
        <translation type="unfinished">‫طابق البداية‬</translation>
    </message>
    <message>
        <source>Synced Headers</source>
        <translation type="unfinished">‫رؤوس مزامنة‬</translation>
    </message>
    <message>
        <source>Synced Blocks</source>
        <translation type="unfinished">‫طوابق مزامنة‬</translation>
    </message>
    <message>
        <source>Last Transaction</source>
        <translation type="unfinished">‫آخر عملية‬</translation>
    </message>
    <message>
        <source>The mapped Autonomous System used for diversifying peer selection.</source>
        <translation type="unfinished">‫النظام التفصيلي المستقل المستخدم لتنويع اختيار الأقران.‬</translation>
    </message>
    <message>
        <source>Mapped AS</source>
        <translation type="unfinished">‫‫Mapped AS‬</translation>
    </message>
    <message>
        <source>Whether we relay addresses to this peer.</source>
        <extracomment>Tooltip text for the Address Relay field in the peer details area, which displays whether we relay addresses to this peer (Yes/No).</extracomment>
        <translation type="unfinished">‫توصيل العناوين لهذا القرين أم لا.‬</translation>
    </message>
    <message>
        <source>Address Relay</source>
        <extracomment>Text title for the Address Relay field in the peer details area, which displays whether we relay addresses to this peer (Yes/No).</extracomment>
        <translation type="unfinished">‫توصيل العنوان‬</translation>
    </message>
    <message>
        <source>The total number of addresses received from this peer that were processed (excludes addresses that were dropped due to rate-limiting).</source>
        <extracomment>Tooltip text for the Addresses Processed field in the peer details area, which displays the total number of addresses received from this peer that were processed (excludes addresses that were dropped due to rate-limiting).</extracomment>
        <translation type="unfinished">‫مجموع العناوين المستلمة والمعالجة من هذا القرين (تستثنى العناوين المسقطة بسبب التقييد الحدي)‬</translation>
    </message>
    <message>
        <source>The total number of addresses received from this peer that were dropped (not processed) due to rate-limiting.</source>
        <extracomment>Tooltip text for the Addresses Rate-Limited field in the peer details area, which displays the total number of addresses received from this peer that were dropped (not processed) due to rate-limiting.</extracomment>
        <translation type="unfinished">‫مجموع العناوين المستلمة والمسقطة من هذا القرين (غير معالجة) بسبب التقييد الحدي.‬</translation>
    </message>
    <message>
        <source>Addresses Processed</source>
        <extracomment>Text title for the Addresses Processed field in the peer details area, which displays the total number of addresses received from this peer that were processed (excludes addresses that were dropped due to rate-limiting).</extracomment>
        <translation type="unfinished">‫العناوين المعالجة‬</translation>
    </message>
    <message>
        <source>Addresses Rate-Limited</source>
        <extracomment>Text title for the Addresses Rate-Limited field in the peer details area, which displays the total number of addresses received from this peer that were dropped (not processed) due to rate-limiting.</extracomment>
        <translation type="unfinished">‫عناوين مقيدة حديا‬</translation>
    </message>
    <message>
        <source>User Agent</source>
        <translation type="unfinished">وكيل المستخدم</translation>
    </message>
    <message>
        <source>Node window</source>
        <translation type="unfinished">نافذة Node </translation>
    </message>
    <message>
        <source>Current block height</source>
        <translation type="unfinished">‫ارتفاع الطابق الحالي‬</translation>
    </message>
    <message>
        <source>Open the %1 debug log file from the current data directory. This can take a few seconds for large log files.</source>
        <translation type="unfinished">‫افتح %1 ملف سجل المعالجة والتصحيح من مجلد البيانات الحالي. قد يستغرق عدة ثواني للسجلات الكبيرة.‬</translation>
    </message>
    <message>
        <source>Decrease font size</source>
        <translation type="unfinished">تصغير حجم الخط</translation>
    </message>
    <message>
        <source>Increase font size</source>
        <translation type="unfinished">تكبير حجم الخط</translation>
    </message>
    <message>
        <source>Permissions</source>
        <translation type="unfinished">اذونات</translation>
    </message>
    <message>
        <source>The direction and type of peer connection: %1</source>
        <translation type="unfinished">اتجاه ونوع اتصال الأقران : %1</translation>
    </message>
    <message>
        <source>Direction/Type</source>
        <translation type="unfinished">الاتجاه / النوع</translation>
    </message>
    <message>
        <source>The network protocol this peer is connected through: IPv4, IPv6, Onion, I2P, or CJDNS.</source>
        <translation type="unfinished">‫بروتوكول الشبكة الذي يتصل به هذا القرين من خلال: IPv4 أو IPv6 أو Onion أو I2P أو CJDNS.‬</translation>
    </message>
    <message>
        <source>Services</source>
        <translation type="unfinished">خدمات</translation>
    </message>
    <message>
        <source>High Bandwidth</source>
        <translation type="unfinished">‫نطاق بيانات عالي‬</translation>
    </message>
    <message>
        <source>Connection Time</source>
        <translation type="unfinished">مدة الاتصال</translation>
    </message>
    <message>
        <source>Elapsed time since a novel block passing initial validity checks was received from this peer.</source>
        <translation type="unfinished">‫الوقت المنقضي منذ استلام طابق جديد مجتاز لاختبارات الصلاحية الأولية من هذا القرين.‬</translation>
    </message>
    <message>
        <source>Last Block</source>
        <translation type="unfinished">‫الطابق الأخير‬</translation>
    </message>
    <message>
        <source>Elapsed time since a novel transaction accepted into our mempool was received from this peer.</source>
        <extracomment>Tooltip text for the Last Transaction field in the peer details area.</extracomment>
        <translation type="unfinished">‫الوقت المنقضي منذ استلام عملية مقبولة في تجمع الذاكرة من هذا النظير.‬</translation>
    </message>
    <message>
        <source>Last Send</source>
        <translation type="unfinished">‫آخر ارسال‬</translation>
    </message>
    <message>
        <source>Last Receive</source>
        <translation type="unfinished">‫آخر إستلام‬</translation>
    </message>
    <message>
        <source>Ping Time</source>
        <translation type="unfinished">وقت الرنين</translation>
    </message>
    <message>
        <source>The duration of a currently outstanding ping.</source>
        <translation type="unfinished">مدة الرنين المعلقة حالياً.</translation>
    </message>
    <message>
        <source>Ping Wait</source>
        <translation type="unfinished">انتظار الرنين</translation>
    </message>
    <message>
        <source>Min Ping</source>
        <translation type="unfinished">أقل رنين</translation>
    </message>
    <message>
        <source>Time Offset</source>
        <translation type="unfinished">إزاحة الوقت</translation>
    </message>
    <message>
        <source>Last block time</source>
        <translation type="unfinished">اخر وقت الكتلة</translation>
    </message>
    <message>
        <source>&amp;Open</source>
        <translation type="unfinished">‫&amp;فتح‬</translation>
    </message>
    <message>
        <source>&amp;Console</source>
        <translation type="unfinished">‫&amp;سطر الأوامر‬</translation>
    </message>
    <message>
        <source>&amp;Network Traffic</source>
        <translation type="unfinished">&amp;حركة الشبكة</translation>
    </message>
    <message>
        <source>Totals</source>
        <translation type="unfinished">المجاميع</translation>
    </message>
    <message>
        <source>Debug log file</source>
        <translation type="unfinished">‫ملف سجل تصحيح الأخطاء‬</translation>
    </message>
    <message>
        <source>Clear console</source>
        <translation type="unfinished">‫مسح الأوامر‬</translation>
    </message>
    <message>
        <source>In:</source>
        <translation type="unfinished">داخل:</translation>
    </message>
    <message>
        <source>Out:</source>
        <translation type="unfinished">خارج:</translation>
    </message>
    <message>
        <source>Inbound: initiated by peer</source>
        <extracomment>Explanatory text for an inbound peer connection.</extracomment>
        <translation type="unfinished">‫الواردة: بدأها القرين‬</translation>
    </message>
    <message>
        <source>Outbound Full Relay: default</source>
        <extracomment>Explanatory text for an outbound peer connection that relays all network information. This is the default behavior for outbound connections.</extracomment>
        <translation type="unfinished">‫الموصل الكامل الصادر: افتراضي‬</translation>
    </message>
    <message>
        <source>Outbound Block Relay: does not relay transactions or addresses</source>
        <extracomment>Explanatory text for an outbound peer connection that relays network information about blocks and not transactions or addresses.</extracomment>
        <translation type="unfinished">‫موصل الطابق الصادر: لا يقوم بتوصيل العمليات أو العناوين‬</translation>
    </message>
    <message>
        <source>Outbound Manual: added using RPC %1 or %2/%3 configuration options</source>
        <extracomment>Explanatory text for an outbound peer connection that was established manually through one of several methods. The numbered arguments are stand-ins for the methods available to establish manual connections.</extracomment>
        <translation type="unfinished">‫دليل الصادر: مضاف باستخدام نداء الاجراء البعيد RPC %1 أو %2/%3 خيارات الاعداد‬</translation>
    </message>
    <message>
        <source>Outbound Feeler: short-lived, for testing addresses</source>
        <extracomment>Explanatory text for a short-lived outbound peer connection that is used to test the aliveness of known addresses.</extracomment>
        <translation type="unfinished">‫أداة التفقد الصادر: قصير الأجل ، لاختبار العناوين‬</translation>
    </message>
    <message>
        <source>Outbound Address Fetch: short-lived, for soliciting addresses</source>
        <extracomment>Explanatory text for a short-lived outbound peer connection that is used to request addresses from a peer.</extracomment>
        <translation type="unfinished">إحضار العنوان الصادر: قصير الأجل ، لطلب العناوين</translation>
    </message>
    <message>
        <source>we selected the peer for high bandwidth relay</source>
        <translation type="unfinished">‫اخترنا القرين لتوصيل نطاق البيانات العالي‬</translation>
    </message>
    <message>
        <source>the peer selected us for high bandwidth relay</source>
        <translation type="unfinished">‫القرين اختارنا لتوصيل بيانات ذات نطاق عالي‬</translation>
    </message>
    <message>
        <source>no high bandwidth relay selected</source>
        <translation type="unfinished">‫لم يتم تحديد موصل للبيانات عالية النطاق‬</translation>
    </message>
    <message>
        <source>Ctrl++</source>
        <extracomment>Main shortcut to increase the RPC console font size.</extracomment>
        <translation type="unfinished">Ctrl ++</translation>
    </message>
    <message>
        <source>Ctrl+-</source>
        <extracomment>Main shortcut to decrease the RPC console font size.</extracomment>
        <translation type="unfinished">Ctrl + -</translation>
    </message>
    <message>
        <source>&amp;Copy address</source>
        <extracomment>Context menu action to copy the address of a peer.</extracomment>
        <translation type="unfinished">‫&amp;انسخ العنوان‬</translation>
    </message>
    <message>
        <source>&amp;Disconnect</source>
        <translation type="unfinished">&amp;قطع الاتصال</translation>
    </message>
    <message>
        <source>1 &amp;hour</source>
        <translation type="unfinished">1 &amp;ساعة</translation>
    </message>
    <message>
        <source>1 d&amp;ay</source>
        <translation type="unfinished">ي&amp;وم 1</translation>
    </message>
    <message>
        <source>1 &amp;week</source>
        <translation type="unfinished">1 &amp; اسبوع</translation>
    </message>
    <message>
        <source>1 &amp;year</source>
        <translation type="unfinished">1 &amp; سنة</translation>
    </message>
    <message>
        <source>&amp;Unban</source>
        <translation type="unfinished">&amp;رفع الحظر</translation>
    </message>
    <message>
        <source>Network activity disabled</source>
        <translation type="unfinished">تم تعطيل نشاط الشبكة</translation>
    </message>
    <message>
        <source>Executing command without any wallet</source>
        <translation type="unfinished">‫تنفيذ الأوامر بدون أي محفظة‬</translation>
    </message>
    <message>
        <source>Executing command using "%1" wallet</source>
        <translation type="unfinished">‫تنفيذ الأوامر باستخدام "%1" من المحفظة‬</translation>
    </message>
    <message>
        <source>Executing…</source>
        <extracomment>A console message indicating an entered command is currently being executed.</extracomment>
        <translation type="unfinished">جار التنفيذ...</translation>
    </message>
    <message>
        <source>(peer: %1)</source>
        <translation type="unfinished">(قرين: %1)</translation>
    </message>
    <message>
        <source>via %1</source>
        <translation type="unfinished">خلال %1</translation>
    </message>
    <message>
        <source>Yes</source>
        <translation type="unfinished">نعم</translation>
    </message>
    <message>
        <source>No</source>
        <translation type="unfinished">لا</translation>
    </message>
    <message>
        <source>To</source>
        <translation type="unfinished">الى</translation>
    </message>
    <message>
        <source>From</source>
        <translation type="unfinished">من</translation>
    </message>
    <message>
        <source>Ban for</source>
        <translation type="unfinished">حظر ل</translation>
    </message>
    <message>
        <source>Never</source>
        <translation type="unfinished">مطلقا</translation>
    </message>
    <message>
        <source>Unknown</source>
        <translation type="unfinished">غير معروف</translation>
    </message>
</context>
<context>
    <name>ReceiveCoinsDialog</name>
    <message>
        <source>&amp;Amount:</source>
        <translation type="unfinished">&amp;القيمة</translation>
    </message>
    <message>
        <source>&amp;Label:</source>
        <translation type="unfinished">&amp;مذكرة :</translation>
    </message>
    <message>
        <source>&amp;Message:</source>
        <translation type="unfinished">&amp;رسالة:</translation>
    </message>
    <message>
        <source>An optional message to attach to the payment request, which will be displayed when the request is opened. Note: The message will not be sent with the payment over the Bitcoin network.</source>
        <translation type="unfinished">‫رسالة اختيارية لإرفاقها بطلب الدفع، والتي سيتم عرضها عند فتح الطلب. ملاحظة: لن يتم إرسال الرسالة مع العملية عبر شبكة البتكوين.‬</translation>
    </message>
    <message>
        <source>An optional label to associate with the new receiving address.</source>
        <translation type="unfinished">تسمية اختيارية لربطها بعنوان المستلم الجديد.</translation>
    </message>
    <message>
        <source>Use this form to request payments. All fields are &lt;b&gt;optional&lt;/b&gt;.</source>
        <translation type="unfinished">استخدم هذا النموذج لطلب الدفعات. جميع الحقول &lt;b&gt;اختيارية&lt;/b&gt;.</translation>
    </message>
    <message>
        <source>An optional amount to request. Leave this empty or zero to not request a specific amount.</source>
        <translation type="unfinished">مبلغ اختياري للطلب. اترك هذا فارغًا أو صفراً لعدم طلب مبلغ محدد.</translation>
    </message>
    <message>
        <source>An optional label to associate with the new receiving address (used by you to identify an invoice).  It is also attached to the payment request.</source>
        <translation type="unfinished">‫مذكرة اختيارية للربط مع عنوان الاستلام (يستعمل من قبلك لتعريف فاتورة). هو أيضا مرفق بطلب الدفع.‬</translation>
    </message>
    <message>
        <source>An optional message that is attached to the payment request and may be displayed to the sender.</source>
        <translation type="unfinished">رسالة اختيارية مرفقة بطلب الدفع ومن الممكن أن تعرض للمرسل.</translation>
    </message>
    <message>
        <source>&amp;Create new receiving address</source>
        <translation type="unfinished">&amp;إنشاء عناوين استلام جديدة</translation>
    </message>
    <message>
        <source>Clear all fields of the form.</source>
        <translation type="unfinished">‫مسح كل الحقول من النموذج.‬</translation>
    </message>
    <message>
        <source>Clear</source>
        <translation type="unfinished">مسح</translation>
    </message>
    <message>
        <source>Requested payments history</source>
        <translation type="unfinished">سجل طلبات الدفع</translation>
    </message>
    <message>
        <source>Show the selected request (does the same as double clicking an entry)</source>
        <translation type="unfinished">إظهار الطلب المحدد (يقوم بنفس نتيجة النقر المزدوج على أي إدخال)</translation>
    </message>
    <message>
        <source>Show</source>
        <translation type="unfinished">عرض</translation>
    </message>
    <message>
        <source>Remove the selected entries from the list</source>
        <translation type="unfinished">قم بإزالة الإدخالات المحددة من القائمة</translation>
    </message>
    <message>
        <source>Remove</source>
        <translation type="unfinished">ازل</translation>
    </message>
    <message>
        <source>Copy &amp;URI</source>
        <translation type="unfinished">‫نسخ &amp;الرابط (URI)‬</translation>
    </message>
    <message>
        <source>&amp;Copy address</source>
        <translation type="unfinished">‫&amp;انسخ العنوان‬</translation>
    </message>
    <message>
        <source>Copy &amp;label</source>
        <translation type="unfinished">‫نسخ &amp;مذكرة‬</translation>
    </message>
    <message>
        <source>Copy &amp;message</source>
        <translation type="unfinished">‫نسخ &amp;رسالة‬</translation>
    </message>
    <message>
        <source>Copy &amp;amount</source>
        <translation type="unfinished">‫نسخ &amp;القيمة‬</translation>
    </message>
    <message>
        <source>Could not unlock wallet.</source>
        <translation type="unfinished"> يمكن فتح المحفظة.</translation>
    </message>
    <message>
        <source>Could not generate new %1 address</source>
        <translation type="unfinished">تعذر توليد عنوان %1 جديد.</translation>
    </message>
</context>
<context>
    <name>ReceiveRequestDialog</name>
    <message>
        <source>Request payment to …</source>
        <translation type="unfinished"> طلب الدفع لـ ...</translation>
    </message>
    <message>
        <source>Address:</source>
        <translation type="unfinished">العنوان:</translation>
    </message>
    <message>
        <source>Amount:</source>
        <translation type="unfinished">القيمة:</translation>
    </message>
    <message>
        <source>Label:</source>
        <translation type="unfinished">مذكرة:</translation>
    </message>
    <message>
        <source>Message:</source>
        <translation type="unfinished">‫رسالة:‬</translation>
    </message>
    <message>
        <source>Wallet:</source>
        <translation type="unfinished">المحفظة:</translation>
    </message>
    <message>
        <source>Copy &amp;URI</source>
        <translation type="unfinished">‫نسخ &amp;الرابط (URI)‬</translation>
    </message>
    <message>
        <source>Copy &amp;Address</source>
        <translation type="unfinished">نسخ &amp;العنوان</translation>
    </message>
    <message>
        <source>&amp;Verify</source>
        <translation type="unfinished">&amp;تحقق</translation>
    </message>
    <message>
        <source>Verify this address on e.g. a hardware wallet screen</source>
        <translation type="unfinished">تحقق من العنوان على شاشة المحفظة الخارجية</translation>
    </message>
    <message>
        <source>&amp;Save Image…</source>
        <translation type="unfinished">&amp;احفظ الصورة...</translation>
    </message>
    <message>
        <source>Payment information</source>
        <translation type="unfinished">معلومات الدفع</translation>
    </message>
    <message>
        <source>Request payment to %1</source>
        <translation type="unfinished">طلب الدفعة إلى %1</translation>
    </message>
</context>
<context>
    <name>RecentRequestsTableModel</name>
    <message>
        <source>Date</source>
        <translation type="unfinished">التاريخ</translation>
    </message>
    <message>
        <source>Label</source>
        <translation type="unfinished">المذكرة</translation>
    </message>
    <message>
        <source>Message</source>
        <translation type="unfinished">رسالة </translation>
    </message>
    <message>
        <source>(no label)</source>
        <translation type="unfinished">( لا وجود لمذكرة)</translation>
    </message>
    <message>
        <source>(no message)</source>
        <translation type="unfinished">( لا رسائل )</translation>
    </message>
    <message>
        <source>(no amount requested)</source>
        <translation type="unfinished">(لا يوجد قيمة مطلوبة)</translation>
    </message>
    <message>
        <source>Requested</source>
        <translation type="unfinished">تم الطلب</translation>
    </message>
</context>
<context>
    <name>SendCoinsDialog</name>
    <message>
        <source>Send Coins</source>
        <translation type="unfinished">‫إرسال وحدات البتكوين‬</translation>
    </message>
    <message>
        <source>Coin Control Features</source>
        <translation type="unfinished">‫ميزات التحكم بوحدات البتكوين‬</translation>
    </message>
    <message>
        <source>automatically selected</source>
        <translation type="unfinished">اختيار تلقائيا</translation>
    </message>
    <message>
        <source>Insufficient funds!</source>
        <translation type="unfinished">الرصيد غير كافي!</translation>
    </message>
    <message>
        <source>Quantity:</source>
        <translation type="unfinished">الكمية:</translation>
    </message>
    <message>
        <source>Bytes:</source>
        <translation type="unfinished">بايت:</translation>
    </message>
    <message>
        <source>Amount:</source>
        <translation type="unfinished">القيمة:</translation>
    </message>
    <message>
        <source>Fee:</source>
        <translation type="unfinished">الرسوم:</translation>
    </message>
    <message>
        <source>After Fee:</source>
        <translation type="unfinished">بعد الرسوم:</translation>
    </message>
    <message>
        <source>Change:</source>
        <translation type="unfinished">تعديل:</translation>
    </message>
    <message>
        <source>If this is activated, but the change address is empty or invalid, change will be sent to a newly generated address.</source>
        <translation type="unfinished">‫إذا تم تنشيط هذا، ولكن عنوان الفكة فارغ أو غير صالح، فسيتم إرسال الفكة إلى عنوان مولّد حديثًا.‬</translation>
    </message>
    <message>
        <source>Custom change address</source>
        <translation type="unfinished">تغيير عنوان الفكة</translation>
    </message>
    <message>
        <source>Transaction Fee:</source>
        <translation type="unfinished">رسوم المعاملة:</translation>
    </message>
    <message>
        <source>Using the fallbackfee can result in sending a transaction that will take several hours or days (or never) to confirm. Consider choosing your fee manually or wait until you have validated the complete chain.</source>
        <translation type="unfinished">‫يمكن أن يؤدي استخدام الرسوم الاحتياطية إلى إرسال معاملة تستغرق عدة ساعات أو أيام (أو أبدًا) للتأكيد. ضع في اعتبارك اختيار الرسوم يدويًا أو انتظر حتى تتحقق من صحة المتتالية الكاملة.‬</translation>
    </message>
    <message>
        <source>Warning: Fee estimation is currently not possible.</source>
        <translation type="unfinished">تحذير: تقدير الرسوم غير ممكن في الوقت الحالي.</translation>
    </message>
    <message>
        <source>per kilobyte</source>
        <translation type="unfinished">لكل كيلوبايت</translation>
    </message>
    <message>
        <source>Hide</source>
        <translation type="unfinished">إخفاء</translation>
    </message>
    <message>
        <source>Recommended:</source>
        <translation type="unfinished">موصى به:</translation>
    </message>
    <message>
        <source>Custom:</source>
        <translation type="unfinished">تخصيص:</translation>
    </message>
    <message>
        <source>Send to multiple recipients at once</source>
        <translation type="unfinished">إرسال إلى عدة مستلمين في وقت واحد</translation>
    </message>
    <message>
        <source>Add &amp;Recipient</source>
        <translation type="unfinished">أضافة &amp;مستلم</translation>
    </message>
    <message>
        <source>Clear all fields of the form.</source>
        <translation type="unfinished">‫مسح كل الحقول من النموذج.‬</translation>
    </message>
    <message>
        <source>Inputs…</source>
        <translation type="unfinished">المدخلات...</translation>
    </message>
    <message>
        <source>Choose…</source>
        <translation type="unfinished">اختيار...</translation>
    </message>
    <message>
        <source>Hide transaction fee settings</source>
        <translation type="unfinished">اخفاء اعدادات رسوم المعاملة</translation>
    </message>
    <message>
        <source>Specify a custom fee per kB (1,000 bytes) of the transaction's virtual size.

Note:  Since the fee is calculated on a per-byte basis, a fee rate of "100 satoshis per kvB" for a transaction size of 500 virtual bytes (half of 1 kvB) would ultimately yield a fee of only 50 satoshis.</source>
        <translation type="unfinished">‫حدد الرسوم المخصصة لكل كيلوبايت (١٠٠٠ بايت) من حجم العملية الافتراضي.

ملاحظة: بما أن الرسوم تحتسب لكل بايت، معدل الرسوم ل “ ١٠٠ ساتوشي لكل كيلوبايت افتراضي” لعملية بحجم ٥٠٠ بايت افتراضي (نصف كيلوبايت افتراضي) ستكون ٥٠ ساتوشي فقط.‬</translation>
    </message>
    <message>
        <source>When there is less transaction volume than space in the blocks, miners as well as relaying nodes may enforce a minimum fee. Paying only this minimum fee is just fine, but be aware that this can result in a never confirming transaction once there is more demand for bitcoin transactions than the network can process.</source>
        <translation type="unfinished">‫قد يفرض المعدنون والأنواد الموصلة حدا أدنى للرسوم عندما يكون عدد العمليات قليل نسبة لسعة الطوابق. يمكنك دفع الحد الأدنى ولكن كن على دراية بأن العملية قد لا تنفذ في حالة أن الطلب على عمليات البتكوين فاق قدرة الشبكة على المعالجة.‬</translation>
    </message>
    <message>
        <source>A too low fee might result in a never confirming transaction (read the tooltip)</source>
        <translation type="unfinished">‫الرسوم القليلة جدا قد تؤدي الى عملية لا تتأكد أبدا (اقرأ التلميح).‬</translation>
    </message>
    <message>
        <source>(Smart fee not initialized yet. This usually takes a few blocks…)</source>
        <translation type="unfinished">‫(الرسوم الذكية غير مهيأة بعد. عادة يتطلب عدة طوابق…)‬</translation>
    </message>
    <message>
        <source>Confirmation time target:</source>
        <translation type="unfinished">هدف وقت التأكيد:</translation>
    </message>
    <message>
        <source>Enable Replace-By-Fee</source>
        <translation type="unfinished">تفعيل الإستبدال بواسطة الرسوم</translation>
    </message>
    <message>
        <source>With Replace-By-Fee (BIP-125) you can increase a transaction's fee after it is sent. Without this, a higher fee may be recommended to compensate for increased transaction delay risk.</source>
        <translation type="unfinished">‫يمكنك زيادة رسوم المعاملة بعد إرسالها عند تفعيل الاستبدال بواسطة الرسوم (BIP-125). نوصي بوضع رسوم أعلى اذا لم يتم التفعيل لتفادي مخاطر تأخير العملية.‬</translation>
    </message>
    <message>
        <source>Clear &amp;All</source>
        <translation type="unfinished">مسح الكل</translation>
    </message>
    <message>
        <source>Balance:</source>
        <translation type="unfinished">الرصيد:</translation>
    </message>
    <message>
        <source>Confirm the send action</source>
        <translation type="unfinished">تأكيد الإرسال</translation>
    </message>
    <message>
        <source>S&amp;end</source>
        <translation type="unfinished">‫ا&amp;رسال‬</translation>
    </message>
    <message>
        <source>Copy quantity</source>
        <translation type="unfinished">نسخ الكمية </translation>
    </message>
    <message>
        <source>Copy amount</source>
        <translation type="unfinished">‫نسخ القيمة‬</translation>
    </message>
    <message>
        <source>Copy fee</source>
        <translation type="unfinished">نسخ الرسوم</translation>
    </message>
    <message>
        <source>Copy after fee</source>
        <translation type="unfinished">نسخ بعد الرسوم</translation>
    </message>
    <message>
        <source>Copy bytes</source>
        <translation type="unfinished">نسخ البايتات </translation>
    </message>
    <message>
        <source>Copy change</source>
        <translation type="unfinished">‫نسخ الفكة‬</translation>
    </message>
    <message>
        <source>%1 (%2 blocks)</source>
        <translation type="unfinished">%1 (%2 طوابق)</translation>
    </message>
    <message>
        <source>Sign on device</source>
        <extracomment>"device" usually means a hardware wallet.</extracomment>
        <translation type="unfinished">‫جهاز التوقيع‬</translation>
    </message>
    <message>
        <source>Connect your hardware wallet first.</source>
        <translation type="unfinished">‫قم بتوصيل المحفظة الخارجية أولا.‬</translation>
    </message>
    <message>
        <source>Set external signer script path in Options -&gt; Wallet</source>
        <extracomment>"External signer" means using devices such as hardware wallets.</extracomment>
        <translation type="unfinished">‫أعد المسار البرمجي للموقع الخارجي من خيارات -&gt; محفظة‬</translation>
    </message>
    <message>
        <source>Cr&amp;eate Unsigned</source>
        <translation type="unfinished">‫إن&amp;شاء من غير توقيع‬</translation>
    </message>
    <message>
        <source> from wallet '%1'</source>
        <translation type="unfinished">من المحفظة '%1'</translation>
    </message>
    <message>
        <source>%1 to '%2'</source>
        <translation type="unfinished">%1 الى "%2"</translation>
    </message>
    <message>
        <source>%1 to %2</source>
        <translation type="unfinished">%1 الى %2</translation>
    </message>
    <message>
        <source>To review recipient list click "Show Details…"</source>
        <translation type="unfinished">‫لمراجعة قائمة المستلمين انقر على “عرض التفاصيل…”‬</translation>
    </message>
    <message>
        <source>Sign failed</source>
        <translation type="unfinished">‫فشل التوقيع‬</translation>
    </message>
    <message>
        <source>External signer not found</source>
        <extracomment>"External signer" means using devices such as hardware wallets.</extracomment>
        <translation type="unfinished">‫لم يتم العثور على موقّع خارجي‬</translation>
    </message>
    <message>
        <source>External signer failure</source>
        <extracomment>"External signer" means using devices such as hardware wallets.</extracomment>
        <translation type="unfinished">‫فشل الموقّع الخارجي‬</translation>
    </message>
    <message>
        <source>Save Transaction Data</source>
        <translation type="unfinished">حفظ بيانات العملية</translation>
    </message>
    <message>
        <source>Partially Signed Transaction (Binary)</source>
        <extracomment>Expanded name of the binary PSBT file format. See: BIP 174.</extracomment>
        <translation type="unfinished">معاملة موقعة جزئيًا (ثنائي)</translation>
    </message>
    <message>
        <source>PSBT saved</source>
        <extracomment>Popup message when a PSBT has been saved to a file</extracomment>
        <translation type="unfinished">تم حفظ PSBT</translation>
    </message>
    <message>
        <source>External balance:</source>
        <translation type="unfinished">رصيد خارجي </translation>
    </message>
    <message>
        <source>or</source>
        <translation type="unfinished">أو</translation>
    </message>
    <message>
        <source>You can increase the fee later (signals Replace-By-Fee, BIP-125).</source>
        <translation type="unfinished">‫يمكنك زيادة الرسوم لاحقًا (الاستبدال بواسطة الرسوم، BIP-125 مفعل).‬</translation>
    </message>
    <message>
        <source>Please, review your transaction proposal. This will produce a Partially Signed Bitcoin Transaction (PSBT) which you can save or copy and then sign with e.g. an offline %1 wallet, or a PSBT-compatible hardware wallet.</source>
        <extracomment>Text to inform a user attempting to create a transaction of their current options. At this stage, a user can only create a PSBT. This string is displayed when private keys are disabled and an external signer is not available.</extracomment>
        <translation type="unfinished">‫رجاء، راجع معاملتك. هذا ينشئ معاملة بتكوين موقعة جزئيا (PSBT) ويمكنك حفظها أو نسخها و التوقيع مع محفظة %1 غير متصلة بالشبكة، أو محفظة خارجية متوافقة مع الـPSBT.‬</translation>
    </message>
    <message>
        <source>Do you want to create this transaction?</source>
        <extracomment>Message displayed when attempting to create a transaction. Cautionary text to prompt the user to verify that the displayed transaction details represent the transaction the user intends to create.</extracomment>
        <translation type="unfinished">‫هل تريد انشاء هذه المعاملة؟‬</translation>
    </message>
    <message>
        <source>Please, review your transaction. You can create and send this transaction or create a Partially Signed Bitcoin Transaction (PSBT), which you can save or copy and then sign with, e.g., an offline %1 wallet, or a PSBT-compatible hardware wallet.</source>
        <extracomment>Text to inform a user attempting to create a transaction of their current options. At this stage, a user can send their transaction or create a PSBT. This string is displayed when both private keys and PSBT controls are enabled.</extracomment>
        <translation type="unfinished">‫رجاء، راجع معاملتك.تستطيع انشاء وارسال هذه العملية أو انشاء معاملة بتكوين موقعة جزئيا (PSBT) ويمكنك حفظها أو نسخها و التوقيع مع محفظة %1 غير متصلة بالشبكة، أو محفظة خارجية متوافقة مع الـPSBT.‬</translation>
    </message>
    <message>
        <source>Please, review your transaction.</source>
        <extracomment>Text to prompt a user to review the details of the transaction they are attempting to send.</extracomment>
        <translation type="unfinished">رجاء، راجع معاملتك.</translation>
    </message>
    <message>
        <source>Transaction fee</source>
        <translation type="unfinished">رسوم العملية</translation>
    </message>
    <message>
        <source>Not signalling Replace-By-Fee, BIP-125.</source>
        <translation type="unfinished">‫الاستبدال بواسطة الرسوم، BIP-125 غير مفعلة.‬</translation>
    </message>
    <message>
        <source>Total Amount</source>
        <translation type="unfinished">القيمة الإجمالية</translation>
    </message>
    <message>
        <source>Confirm send coins</source>
        <translation type="unfinished">‫تأكيد ارسال وحدات البتكوين‬</translation>
    </message>
    <message>
        <source>Watch-only balance:</source>
        <translation type="unfinished">‫رصيد المراقبة:‬</translation>
    </message>
    <message>
        <source>The recipient address is not valid. Please recheck.</source>
        <translation type="unfinished">‫عنوان المستلم غير صالح. يرجى مراجعة العنوان.‬</translation>
    </message>
    <message>
        <source>The amount to pay must be larger than 0.</source>
        <translation type="unfinished">‫القيمة المدفوعة يجب ان تكون اكبر من 0.‬</translation>
    </message>
    <message>
        <source>The amount exceeds your balance.</source>
        <translation type="unfinished">القيمة تتجاوز رصيدك.</translation>
    </message>
    <message>
        <source>The total exceeds your balance when the %1 transaction fee is included.</source>
        <translation type="unfinished">المجموع يتجاوز رصيدك عندما يتم اضافة %1 رسوم العملية</translation>
    </message>
    <message>
        <source>Duplicate address found: addresses should only be used once each.</source>
        <translation type="unfinished">‫تم العثور على عنوان مكرر: من الأفضل استخدام العناوين مرة واحدة فقط.‬</translation>
    </message>
    <message>
        <source>Transaction creation failed!</source>
        <translation type="unfinished">‫تعذر إنشاء المعاملة!‬</translation>
    </message>
    <message>
        <source>A fee higher than %1 is considered an absurdly high fee.</source>
        <translation type="unfinished">تعتبر الرسوم الأعلى من %1 رسوماً باهظة.</translation>
    </message>
    <message numerus="yes">
        <source>Estimated to begin confirmation within %n block(s).</source>
        <translation type="unfinished">
            <numerusform>Estimated to begin confirmation within %n block(s).</numerusform>
            <numerusform>Estimated to begin confirmation within %n block(s).</numerusform>
            <numerusform>Estimated to begin confirmation within %n block(s).</numerusform>
            <numerusform>Estimated to begin confirmation within %n block(s).</numerusform>
            <numerusform>Estimated to begin confirmation within %n block(s).</numerusform>
            <numerusform>‫الوقت التقديري للنفاذ خلال %n طوابق.‬</numerusform>
        </translation>
    </message>
    <message>
        <source>Warning: Invalid Bitcoin address</source>
        <translation type="unfinished">تحذير: عنوان بتكوين غير صالح</translation>
    </message>
    <message>
        <source>Warning: Unknown change address</source>
        <translation type="unfinished">تحذير: عنوان الفكة غير معروف</translation>
    </message>
    <message>
        <source>Confirm custom change address</source>
        <translation type="unfinished">تأكيد تغيير العنوان الفكة</translation>
    </message>
    <message>
        <source>The address you selected for change is not part of this wallet. Any or all funds in your wallet may be sent to this address. Are you sure?</source>
        <translation type="unfinished">‫العنوان الذي قمت بتحديده للفكة ليس جزءا من هذه المحفظة. بعض أو جميع الأموال في محفظتك قد يتم إرسالها لهذا العنوان. هل أنت متأكد؟‬</translation>
    </message>
    <message>
        <source>(no label)</source>
        <translation type="unfinished">( لا وجود لمذكرة)</translation>
    </message>
</context>
<context>
    <name>SendCoinsEntry</name>
    <message>
        <source>A&amp;mount:</source>
        <translation type="unfinished">&amp;القيمة</translation>
    </message>
    <message>
        <source>Pay &amp;To:</source>
        <translation type="unfinished">ادفع &amp;الى :</translation>
    </message>
    <message>
        <source>&amp;Label:</source>
        <translation type="unfinished">&amp;مذكرة :</translation>
    </message>
    <message>
        <source>Choose previously used address</source>
        <translation type="unfinished">‫اختر عنوانا تم استخدامه سابقا‬</translation>
    </message>
    <message>
        <source>The Bitcoin address to send the payment to</source>
        <translation type="unfinished">‫عنوان البتكوين لارسال الدفعة له‬</translation>
    </message>
    <message>
        <source>Paste address from clipboard</source>
        <translation type="unfinished">‫ألصق العنوان من الحافظة‬</translation>
    </message>
    <message>
        <source>Remove this entry</source>
        <translation type="unfinished">‫ازل هذا المدخل‬</translation>
    </message>
    <message>
        <source>The amount to send in the selected unit</source>
        <translation type="unfinished">‫القيمة للإرسال في الوحدة المحددة‬</translation>
    </message>
    <message>
        <source>The fee will be deducted from the amount being sent. The recipient will receive less bitcoins than you enter in the amount field. If multiple recipients are selected, the fee is split equally.</source>
        <translation type="unfinished">‫سيتم خصم الرسوم من المبلغ الذي يتم إرساله. لذا سوف يتلقى المستلم قيمة أقل من البتكوين المدخل في حقل القيمة. في حالة تحديد عدة مستلمين، يتم تقسيم الرسوم بالتساوي.‬</translation>
    </message>
    <message>
        <source>S&amp;ubtract fee from amount</source>
        <translation type="unfinished">‫ط&amp;رح الرسوم من القيمة‬</translation>
    </message>
    <message>
        <source>Use available balance</source>
        <translation type="unfinished">استخدام الرصيد المتاح</translation>
    </message>
    <message>
        <source>Message:</source>
        <translation type="unfinished">‫رسالة:‬</translation>
    </message>
    <message>
        <source>Enter a label for this address to add it to the list of used addresses</source>
        <translation type="unfinished">‫أدخل مذكرة لهذا العنوان لإضافته إلى قائمة العناوين المستخدمة‬</translation>
    </message>
    <message>
        <source>A message that was attached to the bitcoin: URI which will be stored with the transaction for your reference. Note: This message will not be sent over the Bitcoin network.</source>
        <translation type="unfinished">‫الرسالة يتم إرفاقها مع البتكوين: الرابط سيتم تخزينه مع العملية لك للرجوع إليه. ملاحظة: لن يتم إرسال هذه الرسالة عبر شبكة البتكوين.‬</translation>
    </message>
</context>
<context>
    <name>SendConfirmationDialog</name>
    <message>
        <source>Send</source>
        <translation type="unfinished">إرسال</translation>
    </message>
    <message>
        <source>Create Unsigned</source>
        <translation type="unfinished">إنشاء غير موقع</translation>
    </message>
</context>
<context>
    <name>SignVerifyMessageDialog</name>
    <message>
        <source>Signatures - Sign / Verify a Message</source>
        <translation type="unfinished">التواقيع - التوقيع / تحقق من الرسالة</translation>
    </message>
    <message>
        <source>&amp;Sign Message</source>
        <translation type="unfinished">&amp;توقيع الرسالة</translation>
    </message>
    <message>
        <source>You can sign messages/agreements with your addresses to prove you can receive bitcoins sent to them. Be careful not to sign anything vague or random, as phishing attacks may try to trick you into signing your identity over to them. Only sign fully-detailed statements you agree to.</source>
        <translation type="unfinished">‫تستطيع توقيع رسائل/اتفاقيات من عناوينك لإثبات أنه بإمكانك استلام بتكوين مرسل لهذه العناوين. كن حذرا من توقيع أي شيء غامض أو عشوائي، هجمات التصيد قد تحاول خداعك وانتحال هويتك. وقع البيانات الواضحة بالكامل والتي توافق عليها فقط.‬</translation>
    </message>
    <message>
        <source>The Bitcoin address to sign the message with</source>
        <translation type="unfinished">عنوان البتكوين لتوقيع الرسالة منه</translation>
    </message>
    <message>
        <source>Choose previously used address</source>
        <translation type="unfinished">‫اختر عنوانا تم استخدامه سابقا‬</translation>
    </message>
    <message>
        <source>Paste address from clipboard</source>
        <translation type="unfinished">‫ألصق العنوان من الحافظة‬</translation>
    </message>
    <message>
        <source>Enter the message you want to sign here</source>
        <translation type="unfinished">ادخل الرسالة التي تريد توقيعها هنا</translation>
    </message>
    <message>
        <source>Signature</source>
        <translation type="unfinished">التوقيع</translation>
    </message>
    <message>
        <source>Copy the current signature to the system clipboard</source>
        <translation type="unfinished">نسخ التوقيع الحالي إلى حافظة النظام</translation>
    </message>
    <message>
        <source>Sign the message to prove you own this Bitcoin address</source>
        <translation type="unfinished">‫وقع الرسالة لتثبت انك تملك عنوان البتكوين هذا‬</translation>
    </message>
    <message>
        <source>Sign &amp;Message</source>
        <translation type="unfinished">توقيع &amp;الرسالة</translation>
    </message>
    <message>
        <source>Reset all sign message fields</source>
        <translation type="unfinished">‫إعادة تعيين كافة حقول توقيع الرسالة‬</translation>
    </message>
    <message>
        <source>Clear &amp;All</source>
        <translation type="unfinished">مسح الكل</translation>
    </message>
    <message>
        <source>&amp;Verify Message</source>
        <translation type="unfinished">‫&amp;تحقق من الرسالة‬</translation>
    </message>
    <message>
        <source>Enter the receiver's address, message (ensure you copy line breaks, spaces, tabs, etc. exactly) and signature below to verify the message. Be careful not to read more into the signature than what is in the signed message itself, to avoid being tricked by a man-in-the-middle attack. Note that this only proves the signing party receives with the address, it cannot prove sendership of any transaction!</source>
        <translation type="unfinished">أدخل عنوان المتلقي، راسل (تأكد من نسخ فواصل الأسطر، الفراغات، الخ.. تماما) والتوقيع أسفله لتأكيد الرسالة. كن حذرا من عدم قراءة داخل التوقيع أكثر مما هو موقع بالرسالة نفسها، لتجنب خداعك بهجوم man-in-the-middle. لاحظ أنه هذا لاثبات أن الجهة الموقعة تستقبل مع العنوان فقط، لا تستطيع اثبات الارسال لأي معاملة.</translation>
    </message>
    <message>
        <source>The Bitcoin address the message was signed with</source>
        <translation type="unfinished">عنوان البتكوين الذي تم توقيع الرسالة منه</translation>
    </message>
    <message>
        <source>The signed message to verify</source>
        <translation type="unfinished">الرسالة الموقعة للتحقق.</translation>
    </message>
    <message>
        <source>The signature given when the message was signed</source>
        <translation type="unfinished">‫التوقيع المعطى عند توقيع الرسالة‬</translation>
    </message>
    <message>
        <source>Verify the message to ensure it was signed with the specified Bitcoin address</source>
        <translation type="unfinished">‫تحقق من الرسالة للتأكد أنه تم توقيعها من عنوان البتكوين المحدد‬</translation>
    </message>
    <message>
        <source>Verify &amp;Message</source>
        <translation type="unfinished">تحقق من &amp;الرسالة</translation>
    </message>
    <message>
        <source>Reset all verify message fields</source>
        <translation type="unfinished">إعادة تعيين جميع حقول التحقق من الرسالة</translation>
    </message>
    <message>
        <source>Click "Sign Message" to generate signature</source>
        <translation type="unfinished">‫انقر "توقيع الرسالة" لانشاء التوقيع‬</translation>
    </message>
    <message>
        <source>The entered address is invalid.</source>
        <translation type="unfinished">العنوان المدخل غير صالح</translation>
    </message>
    <message>
        <source>Please check the address and try again.</source>
        <translation type="unfinished">الرجاء التأكد من العنوان والمحاولة مرة اخرى.</translation>
    </message>
    <message>
        <source>The entered address does not refer to a key.</source>
        <translation type="unfinished">العنوان المدخل لا يشير الى مفتاح.</translation>
    </message>
    <message>
        <source>Wallet unlock was cancelled.</source>
        <translation type="unfinished">تم الغاء عملية فتح المحفظة.</translation>
    </message>
    <message>
        <source>No error</source>
        <translation type="unfinished">لا  يوجد خطأ</translation>
    </message>
    <message>
        <source>Private key for the entered address is not available.</source>
        <translation type="unfinished">‫المفتاح الخاص للعنوان المدخل غير متاح.‬</translation>
    </message>
    <message>
        <source>Message signing failed.</source>
        <translation type="unfinished">فشل توقيع الرسالة.</translation>
    </message>
    <message>
        <source>Message signed.</source>
        <translation type="unfinished">الرسالة موقعة.</translation>
    </message>
    <message>
        <source>The signature could not be decoded.</source>
        <translation type="unfinished">لا يمكن فك تشفير التوقيع.</translation>
    </message>
    <message>
        <source>Please check the signature and try again.</source>
        <translation type="unfinished">فضلا تاكد من التوقيع وحاول مرة اخرى</translation>
    </message>
    <message>
        <source>The signature did not match the message digest.</source>
        <translation type="unfinished">لم يتطابق التوقيع مع ملخص الرسالة.</translation>
    </message>
    <message>
        <source>Message verification failed.</source>
        <translation type="unfinished">فشلت عملية التأكد من الرسالة.</translation>
    </message>
    <message>
        <source>Message verified.</source>
        <translation type="unfinished">تم تأكيد الرسالة.</translation>
    </message>
</context>
<context>
    <name>SplashScreen</name>
    <message>
        <source>(press q to shutdown and continue later)</source>
        <translation type="unfinished">‫(انقر q للاغلاق والمواصلة لاحقا)‬</translation>
    </message>
    <message>
        <source>press q to shutdown</source>
        <translation type="unfinished">‫انقر q للاغلاق‬</translation>
    </message>
</context>
<context>
    <name>TrafficGraphWidget</name>
    <message>
        <source>kB/s</source>
        <translation type="unfinished">كيلوبايت/ثانية</translation>
    </message>
</context>
<context>
    <name>TransactionDesc</name>
    <message>
        <source>conflicted with a transaction with %1 confirmations</source>
        <extracomment>Text explaining the current status of a transaction, shown in the status field of the details window for this transaction. This status represents an unconfirmed transaction that conflicts with a confirmed transaction.</extracomment>
        <translation type="unfinished">‫تعارضت مع عملية أخرى تم تأكيدها %1</translation>
    </message>
    <message>
        <source>0/unconfirmed, in memory pool</source>
        <extracomment>Text explaining the current status of a transaction, shown in the status field of the details window for this transaction. This status represents an unconfirmed transaction that is in the memory pool.</extracomment>
        <translation type="unfinished">‫0/غير مؤكدة، في تجمع الذاكرة‬</translation>
    </message>
    <message>
        <source>0/unconfirmed, not in memory pool</source>
        <extracomment>Text explaining the current status of a transaction, shown in the status field of the details window for this transaction. This status represents an unconfirmed transaction that is not in the memory pool.</extracomment>
        <translation type="unfinished">‫0/غير مؤكدة، ليست في تجمع الذاكرة‬</translation>
    </message>
    <message>
        <source>abandoned</source>
        <extracomment>Text explaining the current status of a transaction, shown in the status field of the details window for this transaction. This status represents an abandoned transaction.</extracomment>
        <translation type="unfinished">مهجور</translation>
    </message>
    <message>
        <source>%1/unconfirmed</source>
        <extracomment>Text explaining the current status of a transaction, shown in the status field of the details window for this transaction. This status represents a transaction confirmed in at least one block, but less than 6 blocks.</extracomment>
        <translation type="unfinished">غير مؤكدة/%1</translation>
    </message>
    <message>
        <source>%1 confirmations</source>
        <extracomment>Text explaining the current status of a transaction, shown in the status field of the details window for this transaction. This status represents a transaction confirmed in 6 or more blocks.</extracomment>
        <translation type="unfinished">تأكيد %1</translation>
    </message>
    <message>
        <source>Status</source>
        <translation type="unfinished">الحالة.</translation>
    </message>
    <message>
        <source>Date</source>
        <translation type="unfinished">التاريخ</translation>
    </message>
    <message>
        <source>Source</source>
        <translation type="unfinished">المصدر</translation>
    </message>
    <message>
        <source>Generated</source>
        <translation type="unfinished">‫مُصدر‬</translation>
    </message>
    <message>
        <source>From</source>
        <translation type="unfinished">من</translation>
    </message>
    <message>
        <source>unknown</source>
        <translation type="unfinished">غير معروف</translation>
    </message>
    <message>
        <source>To</source>
        <translation type="unfinished">الى</translation>
    </message>
    <message>
        <source>own address</source>
        <translation type="unfinished">عنوانه</translation>
    </message>
    <message>
        <source>watch-only</source>
        <translation type="unfinished">‫مراقبة فقط‬</translation>
    </message>
    <message>
        <source>label</source>
        <translation type="unfinished">‫مذكرة‬</translation>
    </message>
    <message numerus="yes">
        <source>matures in %n more block(s)</source>
        <translation type="unfinished">
            <numerusform>matures in %n more block(s)</numerusform>
            <numerusform>matures in %n more block(s)</numerusform>
            <numerusform>matures in %n more block(s)</numerusform>
            <numerusform>matures in %n more block(s)</numerusform>
            <numerusform>matures in %n more block(s)</numerusform>
            <numerusform>matures in %n more block(s)</numerusform>
        </translation>
    </message>
    <message>
        <source>not accepted</source>
        <translation type="unfinished">غير مقبولة</translation>
    </message>
    <message>
        <source>Transaction fee</source>
        <translation type="unfinished">رسوم العملية</translation>
    </message>
    <message>
        <source>Net amount</source>
        <translation type="unfinished">‫صافي القيمة‬</translation>
    </message>
    <message>
        <source>Message</source>
        <translation type="unfinished">رسالة </translation>
    </message>
    <message>
        <source>Comment</source>
        <translation type="unfinished">تعليق</translation>
    </message>
    <message>
        <source>Transaction ID</source>
        <translation type="unfinished">‫رقم العملية‬</translation>
    </message>
    <message>
        <source>Transaction total size</source>
        <translation type="unfinished">الحجم الكلي ‫للعملية‬</translation>
    </message>
    <message>
        <source>Transaction virtual size</source>
        <translation type="unfinished">حجم المعاملة الافتراضي</translation>
    </message>
    <message>
        <source>Output index</source>
        <translation type="unfinished">مؤشر المخرجات</translation>
    </message>
    <message>
        <source> (Certificate was not verified)</source>
        <translation type="unfinished">(لم يتم التحقق من الشهادة)</translation>
    </message>
    <message>
        <source>Merchant</source>
        <translation type="unfinished">تاجر</translation>
    </message>
    <message>
        <source>Debug information</source>
        <translation type="unfinished">معلومات التصحيح</translation>
    </message>
    <message>
        <source>Transaction</source>
        <translation type="unfinished">‫عملية‬</translation>
    </message>
    <message>
        <source>Inputs</source>
        <translation type="unfinished">المدخلات</translation>
    </message>
    <message>
        <source>Amount</source>
        <translation type="unfinished">‫القيمة‬</translation>
    </message>
    <message>
        <source>true</source>
        <translation type="unfinished">صحيح</translation>
    </message>
    <message>
        <source>false</source>
        <translation type="unfinished">خاطئ</translation>
    </message>
</context>
<context>
    <name>TransactionDescDialog</name>
    <message>
        <source>This pane shows a detailed description of the transaction</source>
        <translation type="unfinished">يبين هذا الجزء وصفا مفصلا لهده المعاملة</translation>
    </message>
    <message>
        <source>Details for %1</source>
        <translation type="unfinished">تفاصيل عن %1</translation>
    </message>
</context>
<context>
    <name>TransactionTableModel</name>
    <message>
        <source>Date</source>
        <translation type="unfinished">التاريخ</translation>
    </message>
    <message>
        <source>Type</source>
        <translation type="unfinished">النوع</translation>
    </message>
    <message>
        <source>Label</source>
        <translation type="unfinished">المذكرة</translation>
    </message>
    <message>
        <source>Unconfirmed</source>
        <translation type="unfinished">غير مؤكد</translation>
    </message>
    <message>
        <source>Abandoned</source>
        <translation type="unfinished">مهجور</translation>
    </message>
    <message>
        <source>Confirming (%1 of %2 recommended confirmations)</source>
        <translation type="unfinished">قيد التأكيد (%1 من %2 تأكيد موصى به)</translation>
    </message>
    <message>
        <source>Confirmed (%1 confirmations)</source>
        <translation type="unfinished">‫نافذ (%1 تأكيدات)‬</translation>
    </message>
    <message>
        <source>Conflicted</source>
        <translation type="unfinished">يتعارض</translation>
    </message>
    <message>
        <source>Immature (%1 confirmations, will be available after %2)</source>
        <translation type="unfinished">غير ناضجة (تأكيدات %1 ، ستكون متوفرة بعد %2)</translation>
    </message>
    <message>
        <source>Generated but not accepted</source>
        <translation type="unfinished">ولّدت ولكن لم تقبل</translation>
    </message>
    <message>
        <source>Received with</source>
        <translation type="unfinished">‫استلم في‬</translation>
    </message>
    <message>
        <source>Received from</source>
        <translation type="unfinished">‫استلم من</translation>
    </message>
    <message>
        <source>Sent to</source>
        <translation type="unfinished">أرسل إلى</translation>
    </message>
    <message>
        <source>Mined</source>
        <translation type="unfinished">‫معدّن‬</translation>
    </message>
    <message>
        <source>watch-only</source>
        <translation type="unfinished">‫مراقبة فقط‬</translation>
    </message>
    <message>
        <source>(n/a)</source>
        <translation type="unfinished">غير متوفر</translation>
    </message>
    <message>
        <source>(no label)</source>
        <translation type="unfinished">( لا وجود لمذكرة)</translation>
    </message>
    <message>
        <source>Transaction status. Hover over this field to show number of confirmations.</source>
        <translation type="unfinished">حالة التحويل. مرر فوق هذا الحقل لعرض عدد  التأكيدات.</translation>
    </message>
    <message>
        <source>Date and time that the transaction was received.</source>
        <translation type="unfinished">‫التاريخ والوقت الذي تم فيه استلام العملية.‬</translation>
    </message>
    <message>
        <source>Type of transaction.</source>
        <translation type="unfinished">‫نوع العملية.‬</translation>
    </message>
    <message>
        <source>Whether or not a watch-only address is involved in this transaction.</source>
        <translation type="unfinished">‫إذا كان عنوان المراقبة له علاقة بهذه العملية أم لا.‬</translation>
    </message>
    <message>
        <source>User-defined intent/purpose of the transaction.</source>
        <translation type="unfinished">‫سبب تنفيذ العملية للمستخدم.‬</translation>
    </message>
    <message>
        <source>Amount removed from or added to balance.</source>
        <translation type="unfinished">‫القيمة المضافة أو المزالة من الرصيد.‬</translation>
    </message>
</context>
<context>
    <name>TransactionView</name>
    <message>
        <source>All</source>
        <translation type="unfinished">الكل</translation>
    </message>
    <message>
        <source>Today</source>
        <translation type="unfinished">اليوم</translation>
    </message>
    <message>
        <source>This week</source>
        <translation type="unfinished">هذا الاسبوع</translation>
    </message>
    <message>
        <source>This month</source>
        <translation type="unfinished">هذا الشهر</translation>
    </message>
    <message>
        <source>Last month</source>
        <translation type="unfinished">الشهر الماضي</translation>
    </message>
    <message>
        <source>This year</source>
        <translation type="unfinished">هذا العام</translation>
    </message>
    <message>
        <source>Received with</source>
        <translation type="unfinished">‫استلم في‬</translation>
    </message>
    <message>
        <source>Sent to</source>
        <translation type="unfinished">أرسل إلى</translation>
    </message>
    <message>
        <source>Mined</source>
        <translation type="unfinished">‫معدّن‬</translation>
    </message>
    <message>
        <source>Other</source>
        <translation type="unfinished">أخرى</translation>
    </message>
    <message>
        <source>Enter address, transaction id, or label to search</source>
        <translation type="unfinished">‫أدخل العنوان أو معرف المعاملة أو المذكرة للبحث‬</translation>
    </message>
    <message>
        <source>Min amount</source>
        <translation type="unfinished">الحد الأدنى</translation>
    </message>
    <message>
        <source>Range…</source>
        <translation type="unfinished">نطاق...</translation>
    </message>
    <message>
        <source>&amp;Copy address</source>
        <translation type="unfinished">‫&amp;انسخ العنوان‬</translation>
    </message>
    <message>
        <source>Copy &amp;label</source>
        <translation type="unfinished">‫نسخ &amp;مذكرة‬</translation>
    </message>
    <message>
        <source>Copy &amp;amount</source>
        <translation type="unfinished">‫نسخ &amp;القيمة‬</translation>
    </message>
    <message>
        <source>Copy transaction &amp;ID</source>
        <translation type="unfinished">‫نسخ &amp;معرف العملية‬</translation>
    </message>
    <message>
        <source>Copy &amp;raw transaction</source>
        <translation type="unfinished">‫نسخ &amp;النص الأصلي للعملية‬</translation>
    </message>
    <message>
        <source>Copy full transaction &amp;details</source>
        <translation type="unfinished">‫نسخ كامل &amp;تفاصيل العملية‬</translation>
    </message>
    <message>
        <source>&amp;Show transaction details</source>
        <translation type="unfinished">‫&amp; اظهر تفاصيل العملية‬</translation>
    </message>
    <message>
        <source>Increase transaction &amp;fee</source>
        <translation type="unfinished">‫زيادة العملية و الرسوم‬</translation>
    </message>
    <message>
        <source>A&amp;bandon transaction</source>
        <translation type="unfinished">‫ال&amp;تخلي عن العملية</translation>
    </message>
    <message>
        <source>&amp;Edit address label</source>
        <translation type="unfinished">و تحرير تسمية العنوان </translation>
    </message>
    <message>
        <source>Show in %1</source>
        <extracomment>Transactions table context menu action to show the selected transaction in a third-party block explorer. %1 is a stand-in argument for the URL of the explorer.</extracomment>
        <translation type="unfinished">‫عرض في %1</translation>
    </message>
    <message>
        <source>Export Transaction History</source>
        <translation type="unfinished">‫تصدير سجل العمليات التاريخي‬</translation>
    </message>
    <message>
        <source>Comma separated file</source>
        <extracomment>Expanded name of the CSV file format. See: https://en.wikipedia.org/wiki/Comma-separated_values.</extracomment>
        <translation type="unfinished">ملف القيم المفصولة بفاصلة</translation>
    </message>
    <message>
        <source>Confirmed</source>
        <translation type="unfinished">‫نافذ‬</translation>
    </message>
    <message>
        <source>Watch-only</source>
        <translation type="unfinished">‫مراقبة فقط‬</translation>
    </message>
    <message>
        <source>Date</source>
        <translation type="unfinished">التاريخ</translation>
    </message>
    <message>
        <source>Type</source>
        <translation type="unfinished">النوع</translation>
    </message>
    <message>
        <source>Label</source>
        <translation type="unfinished">المذكرة</translation>
    </message>
    <message>
        <source>Address</source>
        <translation type="unfinished">العنوان</translation>
    </message>
    <message>
        <source>ID</source>
        <translation type="unfinished">‫المعرف‬</translation>
    </message>
    <message>
        <source>Exporting Failed</source>
        <translation type="unfinished">فشل التصدير</translation>
    </message>
    <message>
        <source>There was an error trying to save the transaction history to %1.</source>
        <translation type="unfinished">‫حدث خطأ أثناء محاولة حفظ سجل العملية التاريخي في %1.‬</translation>
    </message>
    <message>
        <source>Exporting Successful</source>
        <translation type="unfinished">نجح التصدير</translation>
    </message>
    <message>
        <source>The transaction history was successfully saved to %1.</source>
        <translation type="unfinished">‫تم حفظ سجل العملية التاريخي بنجاح في %1.‬</translation>
    </message>
    <message>
        <source>Range:</source>
        <translation type="unfinished">المدى:</translation>
    </message>
    <message>
        <source>to</source>
        <translation type="unfinished">إلى</translation>
    </message>
</context>
<context>
    <name>WalletFrame</name>
    <message>
        <source>No wallet has been loaded.
Go to File &gt; Open Wallet to load a wallet.
- OR -</source>
        <translation type="unfinished">لم يتم تحميل أي محافظ.
اذهب الى ملف &gt; فتح محفظة لتحميل محفظة.
- أو -</translation>
    </message>
    <message>
        <source>Create a new wallet</source>
        <translation type="unfinished">إنشاء محفظة جديدة</translation>
    </message>
    <message>
        <source>Error</source>
        <translation type="unfinished">خطأ</translation>
    </message>
    <message>
        <source>Unable to decode PSBT from clipboard (invalid base64)</source>
        <translation type="unfinished">‫تعذر قراءة وتحليل ترميز PSBT من الحافظة (base64 غير صالح)‬</translation>
    </message>
    <message>
        <source>Load Transaction Data</source>
        <translation type="unfinished">‫تحميل بيانات العملية‬</translation>
    </message>
    <message>
        <source>Partially Signed Transaction (*.psbt)</source>
        <translation type="unfinished">معاملة موقعة جزئيا (psbt.*)</translation>
    </message>
    <message>
        <source>PSBT file must be smaller than 100 MiB</source>
        <translation type="unfinished">ملف PSBT يجب أن يكون أصغر من 100 ميجابايت</translation>
    </message>
    <message>
        <source>Unable to decode PSBT</source>
        <translation type="unfinished">‫غير قادر على قراءة وتحليل ترميز PSBT‬</translation>
    </message>
</context>
<context>
    <name>WalletModel</name>
    <message>
        <source>Send Coins</source>
        <translation type="unfinished">‫إرسال وحدات البتكوين‬</translation>
    </message>
    <message>
        <source>Fee bump error</source>
        <translation type="unfinished">خطأ في زيادة الرسوم</translation>
    </message>
    <message>
        <source>Increasing transaction fee failed</source>
        <translation type="unfinished">فشل في زيادة رسوم العملية</translation>
    </message>
    <message>
        <source>Do you want to increase the fee?</source>
        <extracomment>Asks a user if they would like to manually increase the fee of a transaction that has already been created.</extracomment>
        <translation type="unfinished">هل تريد زيادة الرسوم؟</translation>
    </message>
    <message>
        <source>Current fee:</source>
        <translation type="unfinished">‫الرسوم الان:‬</translation>
    </message>
    <message>
        <source>Increase:</source>
        <translation type="unfinished">زيادة:</translation>
    </message>
    <message>
        <source>New fee:</source>
        <translation type="unfinished">‫رسم جديد:‬</translation>
    </message>
    <message>
        <source>Confirm fee bump</source>
        <translation type="unfinished">تأكيد زيادة الرسوم</translation>
    </message>
    <message>
        <source>Can't draft transaction.</source>
        <translation type="unfinished">لا يمكن صياغة المعاملة</translation>
    </message>
    <message>
        <source>PSBT copied</source>
        <translation type="unfinished">تم نسخ PSBT</translation>
    </message>
    <message>
        <source>Can't sign transaction.</source>
        <translation type="unfinished">لا يمكن توقيع المعاملة.</translation>
    </message>
    <message>
        <source>Could not commit transaction</source>
        <translation type="unfinished">لا يمكن تنفيذ المعاملة</translation>
    </message>
    <message>
        <source>Can't display address</source>
        <translation type="unfinished">لا يمكن عرض العنوان </translation>
    </message>
    <message>
        <source>default wallet</source>
        <translation type="unfinished">المحفظة الإفتراضية</translation>
    </message>
</context>
<context>
    <name>WalletView</name>
    <message>
        <source>&amp;Export</source>
        <translation type="unfinished">&amp;تصدير</translation>
    </message>
    <message>
        <source>Export the data in the current tab to a file</source>
        <translation type="unfinished">صدّر البيانات في التبويب الحالي الى ملف</translation>
    </message>
    <message>
        <source>Backup Wallet</source>
        <translation type="unfinished">‫انسخ المحفظة احتياطيا‬</translation>
    </message>
    <message>
        <source>Wallet Data</source>
        <extracomment>Name of the wallet data file format.</extracomment>
        <translation type="unfinished">بيانات المحفظة</translation>
    </message>
    <message>
        <source>Backup Failed</source>
        <translation type="unfinished">‫تعذر النسخ الاحتياطي‬</translation>
    </message>
    <message>
        <source>There was an error trying to save the wallet data to %1.</source>
        <translation type="unfinished">لقد حدث خطأ أثناء محاولة حفظ بيانات المحفظة الى %1.</translation>
    </message>
    <message>
        <source>Backup Successful</source>
        <translation type="unfinished">‫نجح النسخ الاحتياطي‬</translation>
    </message>
    <message>
        <source>The wallet data was successfully saved to %1.</source>
        <translation type="unfinished">تم حفظ بيانات المحفظة بنجاح إلى %1.</translation>
    </message>
    <message>
        <source>Cancel</source>
        <translation type="unfinished">إلغاء</translation>
    </message>
</context>
<context>
    <name>bitcoin-core</name>
    <message>
        <source>The %s developers</source>
        <translation type="unfinished">%s المبرمجون</translation>
    </message>
    <message>
        <source>%s corrupt. Try using the wallet tool bitcoin-wallet to salvage or restoring a backup.</source>
        <translation type="unfinished">‫‫%s مشكل. حاول استخدام أداة محفظة البتكوين للاصلاح أو استعادة نسخة احتياطية.‬</translation>
    </message>
    <message>
        <source>%s failed to validate the -assumeutxo snapshot state. This indicates a hardware problem, or a bug in the software, or a bad software modification that allowed an invalid snapshot to be loaded. As a result of this, the node will shut down and stop using any state that was built on the snapshot, resetting the chain height from %d to %d. On the next restart, the node will resume syncing from %d without using any snapshot data. Please report this incident to %s, including how you obtained the snapshot. The invalid snapshot chainstate will be left on disk in case it is helpful in diagnosing the issue that caused this error.</source>
        <translation type="unfinished">%sفشل في التحقق من صحة حالة اللقطة -assumeutxo. يشير هذا إلى وجود مشكلة في الأجهزة، أو خطأ في البرنامج، أو تعديل سيء في البرنامج يسمح بتحميل لقطة غير صالحة. ونتيجة لذلك، سيتم إيقاف تشغيل العقدة والتوقف عن استخدام أي حالة تم إنشاؤها في اللقطة، مما يؤدي إلى إعادة ضبط ارتفاع السلسلة من%dإلى %d.  في عملية إعادة التشغيل التالية، ستستأنف العقدة المزامنة من %dدون استخدام أي بيانات لقطة. الرجاء الإبلاغ عن هذه الحادثة إلى %s، بما في ذلك كيفية حصولك على اللقطة. سيتم ترك حالة سلسلة اللقطة غير الصالحة على القرص في حال كان ذلك مفيدًا في تشخيص المشكلة التي تسببت في هذا الخطأ.</translation>
    </message>
    <message>
        <source>Cannot downgrade wallet from version %i to version %i. Wallet version unchanged.</source>
        <translation type="unfinished">‫لا يمكن استرجاع إصدار المحفظة من %i الى %i. لم يتغير إصدار المحفظة.‬</translation>
    </message>
    <message>
        <source>Cannot obtain a lock on data directory %s. %s is probably already running.</source>
        <translation type="unfinished">‫لا يمكن اقفال المجلد %s. من المحتمل أن %s يعمل بالفعل.‬</translation>
    </message>
    <message>
        <source>Distributed under the MIT software license, see the accompanying file %s or %s</source>
        <translation type="unfinished">موزع بموجب ترخيص برامج MIT ، راجع الملف المصاحب %s أو %s</translation>
    </message>
    <message>
        <source>Error reading %s! Transaction data may be missing or incorrect. Rescanning wallet.</source>
        <translation type="unfinished">‫خطأ في قراءة %s بيانات العملية قد تكون مفقودة أو غير صحيحة. اعادة فحص المحفظة.‬</translation>
    </message>
    <message>
        <source>File %s already exists. If you are sure this is what you want, move it out of the way first.</source>
        <translation type="unfinished">الملف %s موجود مسبقا , اذا كنت متأكدا من المتابعة يرجى ابعاده للاستمرار.</translation>
    </message>
    <message>
        <source>Please check that your computer's date and time are correct! If your clock is wrong, %s will not work properly.</source>
        <translation type="unfinished">رجاء تأكد من أن التاريخ والوقت في حاسوبك صحيحان! اذا كانت ساعتك خاطئة، %s لن يعمل بصورة صحيحة.</translation>
    </message>
    <message>
        <source>Please contribute if you find %s useful. Visit %s for further information about the software.</source>
        <translation type="unfinished">يرجى المساهمة إذا وجدت %s مفيداً. تفضل بزيارة %s لمزيد من المعلومات حول البرنامج.</translation>
    </message>
    <message>
        <source>Prune configured below the minimum of %d MiB.  Please use a higher number.</source>
        <translation type="unfinished">‫الاختصار أقل من الحد الأدنى %d ميجابايت. من فضلك ارفع الحد.‬</translation>
    </message>
    <message>
        <source>Prune: last wallet synchronisation goes beyond pruned data. You need to -reindex (download the whole blockchain again in case of pruned node)</source>
        <translation type="unfinished">‫الاختصار: اخر مزامنة للمحفظة كانت قبل البيانات المختصرة. تحتاج الى - اعادة فهرسة (قم بتنزيل الطوابق المتتالية بأكملها مرة أخرى في حال تم اختصار النود)‬</translation>
    </message>
    <message>
        <source>SQLiteDatabase: Unknown sqlite wallet schema version %d. Only version %d is supported</source>
        <translation type="unfinished">SQLiteDatabase: اصدار مخطط لمحفظة sqlite غير معروف %d. فقط اصدار %d مدعوم.</translation>
    </message>
    <message>
        <source>The block database contains a block which appears to be from the future. This may be due to your computer's date and time being set incorrectly. Only rebuild the block database if you are sure that your computer's date and time are correct</source>
        <translation type="unfinished">‫قاعدة بيانات الطوابق تحتوي على طابق مستقبلي كما يبدو. قد يكون هذا بسبب أن التاريخ والوقت في جهازك لم يضبطا بشكل صحيح. قم بإعادة بناء قاعدة بيانات الطوابق في حال كنت متأكدا من أن التاريخ والوقت قد تم ضبطهما بشكل صحيح‬</translation>
    </message>
    <message>
        <source>The transaction amount is too small to send after the fee has been deducted</source>
        <translation type="unfinished">قيمة المعاملة صغيرة جدًا ولا يمكن إرسالها بعد خصم الرسوم</translation>
    </message>
    <message>
        <source>This is a pre-release test build - use at your own risk - do not use for mining or merchant applications</source>
        <translation type="unfinished">‫هذه بناء برمجي تجريبي - استخدمه على مسؤوليتك الخاصة - لا تستخدمه للتعدين أو التجارة‬</translation>
    </message>
    <message>
        <source>This is the maximum transaction fee you pay (in addition to the normal fee) to prioritize partial spend avoidance over regular coin selection.</source>
        <translation type="unfinished">‫هذا هو الحد الاعلى للرسوم التي تدفعها (بالاضافة للرسوم العادية) لتفادي الدفع الجزئي واعطاء أولوية لاختيار الوحدات.‬</translation>
    </message>
    <message>
        <source>This is the transaction fee you may discard if change is smaller than dust at this level</source>
        <translation type="unfinished">هذه رسوم المعاملة يمكنك التخلص منها إذا كان المبلغ أصغر من الغبار عند هذا المستوى</translation>
    </message>
    <message>
        <source>This is the transaction fee you may pay when fee estimates are not available.</source>
        <translation type="unfinished">هذه هي رسوم المعاملة التي قد تدفعها عندما تكون عملية حساب الرسوم غير متوفرة.</translation>
    </message>
    <message>
        <source>Unknown wallet file format "%s" provided. Please provide one of "bdb" or "sqlite".</source>
        <translation type="unfinished">‫صيغة ملف المحفظة غير معروفة “%s”. الرجاء تقديم اما “bdb” أو “sqlite”.‬</translation>
    </message>
    <message>
        <source>Wallet created successfully. The legacy wallet type is being deprecated and support for creating and opening legacy wallets will be removed in the future.</source>
        <translation type="unfinished">‫تم انشاء المحفظة بنجاح. سيتم الغاء العمل بنوعية المحافظ القديمة ولن يتم دعم انشاءها أو فتحها مستقبلا.‬</translation>
    </message>
    <message>
        <source>Warning: Private keys detected in wallet {%s} with disabled private keys</source>
        <translation type="unfinished">‫تحذير: تم اكتشاف مفاتيح خاصة في المحفظة {%s} رغم أن خيار التعامل مع المفاتيح الخاصة معطل‬} مع مفاتيح خاصة موقفة. </translation>
    </message>
    <message>
        <source>Warning: We do not appear to fully agree with our peers! You may need to upgrade, or other nodes may need to upgrade.</source>
        <translation type="unfinished">‫تحذير: لا يبدو أننا نتفق تمامًا مع أقراننا! قد تحتاج إلى الترقية ، أو قد تحتاج الأنواد الأخرى إلى الترقية.‬</translation>
    </message>
    <message>
        <source>You need to rebuild the database using -reindex to go back to unpruned mode.  This will redownload the entire blockchain</source>
        <translation type="unfinished">‫تحتاج إلى إعادة إنشاء قاعدة البيانات باستخدام -reindex للعودة إلى الوضعية النود الكامل. هذا سوف يعيد تحميل الطوابق المتتالية بأكملها‬</translation>
    </message>
    <message>
        <source>%s is set very high!</source>
        <translation type="unfinished">ضبط %s مرتفع جدا!‬</translation>
    </message>
    <message>
        <source>-maxmempool must be at least %d MB</source>
        <translation type="unfinished">‫-الحد الأقصى لتجمع الذاكرة  %d ميجابايت‬ على الأقل</translation>
    </message>
    <message>
        <source>A fatal internal error occurred, see debug.log for details</source>
        <translation type="unfinished">‫حدث خطأ داخلي شديد، راجع ملف تصحيح الأخطاء للتفاصيل‬</translation>
    </message>
    <message>
        <source>Cannot resolve -%s address: '%s'</source>
        <translation type="unfinished">لا يمكن الحل - %s العنوان:  '%s'</translation>
    </message>
    <message>
        <source>Cannot write to data directory '%s'; check permissions.</source>
        <translation type="unfinished">‫لايمكن الكتابة في المجلد '%s'؛ تحقق من الصلاحيات.‬</translation>
    </message>
    <message>
        <source>Failed to rename invalid peers.dat file. Please move or delete it and try again.</source>
        <translation type="unfinished">‫فشل في إعادة تسمية ملف invalid peers.dat. يرجى نقله أو حذفه وحاول مرة أخرى.‬</translation>
    </message>
    <message>
        <source>Config setting for %s only applied on %s network when in [%s] section.</source>
        <translation type="unfinished">يتم تطبيق إعداد التكوين لـ%s فقط على شبكة %s في قسم [%s].</translation>
    </message>
    <message>
        <source>Copyright (C) %i-%i</source>
        <translation type="unfinished">حقوق الطبع والنشر (C) %i-%i</translation>
    </message>
    <message>
        <source>Corrupted block database detected</source>
        <translation type="unfinished">‫تم الكشف عن قاعدة بيانات طوابق تالفة‬</translation>
    </message>
    <message>
        <source>Could not find asmap file %s</source>
        <translation type="unfinished">تعذر العثور على ملف asmap %s</translation>
    </message>
    <message>
        <source>Could not parse asmap file %s</source>
        <translation type="unfinished">تعذر تحليل ملف asmap %s</translation>
    </message>
    <message>
        <source>Disk space is too low!</source>
        <translation type="unfinished">‫تحذير: مساحة التخزين منخفضة!‬</translation>
    </message>
    <message>
        <source>Do you want to rebuild the block database now?</source>
        <translation type="unfinished">‫هل تريد إعادة بناء قاعدة بيانات الطوابق الآن؟‬</translation>
    </message>
    <message>
        <source>Done loading</source>
        <translation type="unfinished">إنتهاء التحميل</translation>
    </message>
    <message>
        <source>Dump file %s does not exist.</source>
        <translation type="unfinished">‫ملف الاسقاط %s غير موجود.‬</translation>
    </message>
    <message>
        <source>Error creating %s</source>
        <translation type="unfinished">خطأ في إنشاء %s</translation>
    </message>
    <message>
        <source>Error loading %s</source>
        <translation type="unfinished">خطأ في تحميل %s</translation>
    </message>
    <message>
        <source>Error loading %s: Private keys can only be disabled during creation</source>
        <translation type="unfinished">‫خطأ في تحميل %s: يمكن تعطيل المفاتيح الخاصة أثناء الانشاء فقط‬</translation>
    </message>
    <message>
        <source>Error loading %s: Wallet corrupted</source>
        <translation type="unfinished">خطأ في التحميل %s: المحفظة تالفة.</translation>
    </message>
    <message>
        <source>Error loading %s: Wallet requires newer version of %s</source>
        <translation type="unfinished">‫خطأ في تحميل %s: المحفظة تتطلب الاصدار الجديد من %s‬</translation>
    </message>
    <message>
        <source>Error loading block database</source>
        <translation type="unfinished">‫خطأ في تحميل قاعدة بيانات الطوابق‬</translation>
    </message>
    <message>
        <source>Error opening block database</source>
        <translation type="unfinished">‫خطأ في فتح قاعدة بيانات الطوابق‬</translation>
    </message>
    <message>
        <source>Error reading from database, shutting down.</source>
        <translation type="unfinished">‫خطأ في القراءة من قاعدة البيانات ، يجري التوقف.‬</translation>
    </message>
    <message>
        <source>Error reading next record from wallet database</source>
        <translation type="unfinished">خطأ قراءة السجل التالي من قاعدة بيانات المحفظة</translation>
    </message>
    <message>
        <source>Error: Could not add watchonly tx to watchonly wallet</source>
        <translation type="unfinished">‫خطأ: لا يمكن اضافة عملية المراقبة فقط لمحفظة المراقبة‬</translation>
    </message>
    <message>
        <source>Error: Could not delete watchonly transactions</source>
        <translation type="unfinished">‫خطأ: لا يمكن حذف عمليات المراقبة فقط‬</translation>
    </message>
    <message>
        <source>Error: Couldn't create cursor into database</source>
        <translation type="unfinished">‫خطأ : لم نتمكن من انشاء علامة فارقة (cursor) في قاعدة البيانات‬</translation>
    </message>
    <message>
        <source>Error: Disk space is low for %s</source>
        <translation type="unfinished">‫خطأ : مساحة التخزين منخفضة ل %s</translation>
    </message>
    <message>
        <source>Error: Failed to create new watchonly wallet</source>
        <translation type="unfinished">‫خطأ: فشل انشاء محفظة المراقبة فقط الجديدة‬</translation>
    </message>
    <message>
        <source>Error: Got key that was not hex: %s</source>
        <translation type="unfinished">‫خطأ: المفتاح ليس في صيغة ست عشرية: %s</translation>
    </message>
    <message>
        <source>Error: Got value that was not hex: %s</source>
        <translation type="unfinished">‫خطأ: القيمة ليست في صيغة ست عشرية: %s</translation>
    </message>
    <message>
        <source>Error: Missing checksum</source>
        <translation type="unfinished">خطأ : مجموع اختباري مفقود </translation>
    </message>
    <message>
        <source>Error: No %s addresses available.</source>
        <translation type="unfinished">‫خطأ : لا يتوفر %s عناوين.‬</translation>
    </message>
    <message>
        <source>Error: Unable to begin reading all records in the database</source>
        <translation type="unfinished">‫خطأ: غير قادر على قراءة السجلات في قاعدة البيانات‬</translation>
    </message>
    <message>
        <source>Error: Unable to make a backup of your wallet</source>
        <translation type="unfinished">‫خطأ: غير قادر النسخ الاحتياطي للمحفظة‬</translation>
    </message>
    <message>
        <source>Error: Unable to read all records in the database</source>
        <translation type="unfinished">‫خطأ: غير قادر على قراءة السجلات في قاعدة البيانات‬</translation>
    </message>
    <message>
        <source>Error: Unable to remove watchonly address book data</source>
        <translation type="unfinished">‫خطأ: غير قادر على ازالة عناوين المراقبة فقط من السجل‬</translation>
    </message>
    <message>
        <source>Error: Unable to write record to new wallet</source>
        <translation type="unfinished">خطأ : لا يمكن كتابة السجل للمحفظة الجديدة</translation>
    </message>
    <message>
        <source>Failed to listen on any port. Use -listen=0 if you want this.</source>
        <translation type="unfinished">فشل في الاستماع على أي منفذ. استخدام الاستماع = 0 إذا كنت تريد هذا.</translation>
    </message>
    <message>
        <source>Failed to rescan the wallet during initialization</source>
        <translation type="unfinished">‫فشلت عملية اعادة تفحص وتدقيق المحفظة أثناء التهيئة‬</translation>
    </message>
    <message>
        <source>Failed to verify database</source>
        <translation type="unfinished">فشل في التحقق من قاعدة البيانات</translation>
    </message>
    <message>
        <source>Fee rate (%s) is lower than the minimum fee rate setting (%s)</source>
        <translation type="unfinished">‫معدل الرسوم (%s) أقل من الحد الادنى لاعدادات معدل الرسوم (%s)‬</translation>
    </message>
    <message>
        <source>Ignoring duplicate -wallet %s.</source>
        <translation type="unfinished">‫تجاهل المحفظة المكررة %s.‬</translation>
    </message>
    <message>
        <source>Importing…</source>
        <translation type="unfinished">‫الاستيراد…‬</translation>
    </message>
    <message>
        <source>Incorrect or no genesis block found. Wrong datadir for network?</source>
        <translation type="unfinished">‫لم يتم العثور على طابق الأساس أو المعلومات غير صحيحة. مجلد بيانات خاطئ للشبكة؟‬</translation>
    </message>
    <message>
        <source>Initialization sanity check failed. %s is shutting down.</source>
        <translation type="unfinished">‫فشل التحقق من اختبار التعقل. تم إيقاف %s.</translation>
    </message>
    <message>
        <source>Input not found or already spent</source>
        <translation type="unfinished">‫المدخلات غير موجودة أو تم صرفها‬</translation>
    </message>
    <message>
        <source>Insufficient funds</source>
        <translation type="unfinished">الرصيد غير كافي</translation>
    </message>
    <message>
        <source>Invalid -onion address or hostname: '%s'</source>
        <translation type="unfinished">عنوان اونيون غير صحيح : '%s'</translation>
    </message>
    <message>
        <source>Invalid P2P permission: '%s'</source>
        <translation type="unfinished">‫إذن القرين للقرين غير صالح: ‘%s’‬</translation>
    </message>
    <message>
        <source>Invalid amount for -%s=&lt;amount&gt;: '%s'</source>
        <translation type="unfinished">‫قيمة غير صحيحة‬ ل - %s=&lt;amount&gt;:"%s"</translation>
    </message>
    <message>
        <source>Loading P2P addresses…</source>
        <translation type="unfinished">تحميل عناوين P2P....</translation>
    </message>
    <message>
        <source>Loading banlist…</source>
        <translation type="unfinished">تحميل قائمة الحظر</translation>
    </message>
    <message>
        <source>Loading block index…</source>
        <translation type="unfinished">‫تحميل فهرس الطابق…‬</translation>
    </message>
    <message>
        <source>Loading wallet…</source>
        <translation type="unfinished">‫تحميل المحفظة…‬</translation>
    </message>
    <message>
        <source>Missing amount</source>
        <translation type="unfinished">‫يفتقد القيمة‬</translation>
    </message>
    <message>
        <source>Not enough file descriptors available.</source>
        <translation type="unfinished">لا تتوفر واصفات ملفات كافية.</translation>
    </message>
    <message>
        <source>Prune cannot be configured with a negative value.</source>
        <translation type="unfinished">‫لا يمكن ضبط الاختصار بقيمة سالبة.‬</translation>
    </message>
    <message>
        <source>Prune mode is incompatible with -txindex.</source>
        <translation type="unfinished">‫وضع الاختصار غير متوافق مع -txindex.‬</translation>
    </message>
    <message>
        <source>Replaying blocks…</source>
        <translation type="unfinished">‫إستعادة الطوابق…‬</translation>
    </message>
    <message>
        <source>Rescanning…</source>
        <translation type="unfinished">‫إعادة التفحص والتدقيق…‬</translation>
    </message>
    <message>
        <source>SQLiteDatabase: Failed to execute statement to verify database: %s</source>
        <translation type="unfinished">‫‫SQLiteDatabase: فشل في تنفيذ الامر لتوثيق قاعدة البيانات: %s</translation>
    </message>
    <message>
        <source>Section [%s] is not recognized.</source>
        <translation type="unfinished">لم يتم التعرف على القسم [%s]</translation>
    </message>
    <message>
        <source>Signing transaction failed</source>
        <translation type="unfinished">فشل توقيع المعاملة</translation>
    </message>
    <message>
        <source>Specified -walletdir "%s" does not exist</source>
        <translation type="unfinished">‫مجلد المحفظة المحددة "%s" غير موجود</translation>
    </message>
    <message>
        <source>Specified -walletdir "%s" is a relative path</source>
        <translation type="unfinished">‫مسار مجلد المحفظة المحدد "%s" مختصر ومتغير‬</translation>
    </message>
    <message>
        <source>The source code is available from %s.</source>
        <translation type="unfinished">شفرة المصدر متاحة من %s.</translation>
    </message>
    <message>
        <source>The transaction amount is too small to pay the fee</source>
        <translation type="unfinished">‫قيمة المعاملة صغيرة جدا ولا تكفي لدفع الرسوم‬</translation>
    </message>
    <message>
        <source>The wallet will avoid paying less than the minimum relay fee.</source>
        <translation type="unfinished">‫سوف تتجنب المحفظة دفع رسوم أقل من الحد الأدنى للتوصيل.‬</translation>
    </message>
    <message>
        <source>This is experimental software.</source>
        <translation type="unfinished">هذا برنامج تجريبي.</translation>
    </message>
    <message>
        <source>This is the minimum transaction fee you pay on every transaction.</source>
        <translation type="unfinished">هذه هي اقل قيمة من العمولة التي تدفعها عند كل عملية تحويل للأموال.</translation>
    </message>
    <message>
        <source>This is the transaction fee you will pay if you send a transaction.</source>
        <translation type="unfinished">‫هذه هي رسوم ارسال العملية التي ستدفعها إذا قمت بارسال العمليات.‬</translation>
    </message>
    <message>
        <source>Transaction amount too small</source>
        <translation type="unfinished">قيمة العملية صغيره جدا</translation>
    </message>
    <message>
        <source>Transaction amounts must not be negative</source>
        <translation type="unfinished">‫يجب ألا تكون قيمة العملية بالسالب‬</translation>
    </message>
    <message>
        <source>Transaction must have at least one recipient</source>
        <translation type="unfinished">يجب أن تحتوي المعاملة على مستلم واحد على الأقل</translation>
    </message>
    <message>
        <source>Transaction needs a change address, but we can't generate it.</source>
        <translation type="unfinished">‫العملية تتطلب عنوان فكة ولكن لم نتمكن من توليد العنوان.‬</translation>
    </message>
    <message>
        <source>Transaction too large</source>
        <translation type="unfinished">المعاملة كبيرة جدا</translation>
    </message>
    <message>
        <source>Unable to bind to %s on this computer (bind returned error %s)</source>
        <translation type="unfinished">يتعذر الربط مع %s على هذا الكمبيوتر (الربط انتج خطأ %s)</translation>
    </message>
    <message>
        <source>Unable to bind to %s on this computer. %s is probably already running.</source>
        <translation type="unfinished">تعذر الربط مع %s على هذا الكمبيوتر. %s على الأغلب يعمل مسبقا.</translation>
    </message>
    <message>
        <source>Unable to generate initial keys</source>
        <translation type="unfinished">غير قادر على توليد مفاتيح أولية</translation>
    </message>
    <message>
        <source>Unable to generate keys</source>
        <translation type="unfinished"> غير قادر على توليد مفاتيح</translation>
    </message>
    <message>
        <source>Unable to open %s for writing</source>
        <translation type="unfinished">غير قادر على فتح %s للكتابة </translation>
    </message>
    <message>
        <source>Unable to start HTTP server. See debug log for details.</source>
        <translation type="unfinished">غير قادر على بدء خادم ال HTTP. راجع سجل تصحيح الأخطاء للحصول على التفاصيل.</translation>
    </message>
    <message>
        <source>Unknown -blockfilterindex value %s.</source>
        <translation type="unfinished">‫قيمة -blockfilterindex  مجهولة %s.‬</translation>
    </message>
    <message>
        <source>Unknown address type '%s'</source>
        <translation type="unfinished">عنوان  غير صحيح : '%s'</translation>
    </message>
    <message>
        <source>Unknown network specified in -onlynet: '%s'</source>
        <translation type="unfinished">شبكة مجهولة عرفت حددت في -onlynet: '%s'</translation>
    </message>
    <message>
        <source>Verifying blocks…</source>
        <translation type="unfinished">جار التحقق من الطوابق...</translation>
    </message>
    <message>
        <source>Verifying wallet(s)…</source>
        <translation type="unfinished"> التحقق من المحافظ ....</translation>
    </message>
    <message>
        <source>Wallet needed to be rewritten: restart %s to complete</source>
        <translation type="unfinished">يجب إعادة كتابة المحفظة: يلزم إعادة التشغيل %s لإكمال العملية</translation>
    </message>
    <message>
        <source>Settings file could not be read</source>
        <translation type="unfinished">‫ملف الاعدادات لا يمكن قراءته‬</translation>
    </message>
    <message>
        <source>Settings file could not be written</source>
        <translation type="unfinished">‫لم نتمكن من كتابة ملف الاعدادات‬</translation>
    </message>
</context>
</TS><|MERGE_RESOLUTION|>--- conflicted
+++ resolved
@@ -222,7 +222,6 @@
     <message>
         <source>Wallet passphrase was successfully changed.</source>
         <translation type="unfinished">لقد تم تغير عبارة مرور المحفظة بنجاح</translation>
-<<<<<<< HEAD
     </message>
     <message>
         <source>Passphrase change failed</source>
@@ -231,8 +230,6 @@
     <message>
         <source>The old passphrase entered for the wallet decryption is incorrect. It contains a null character (ie - a zero byte). If the passphrase was set with a version of this software prior to 25.0, please try again with only the characters up to — but not including — the first null character.</source>
         <translation type="unfinished">العبارة السابقة المدخلة لفك تشفير المحفظة غير صحيحة: تحتوي على خانة فارغة. إذا تم تعيين هذه العبارة في نسخة سابقة لـ 25.0، يرجى المحاولة مجددا بإدخال جميع الخانات السابقة للخانة الفارغة والتوقف عند الخانة الفارغة دون إدخال الفراغ.</translation>
-=======
->>>>>>> fdf4084a
     </message>
     <message>
         <source>Passphrase change failed</source>
@@ -553,13 +550,10 @@
     <message>
         <source>&amp;Options…</source>
         <translation type="unfinished">&amp; خيارات</translation>
-<<<<<<< HEAD
     </message>
     <message>
         <source>&amp;Encrypt Wallet…</source>
         <translation type="unfinished">&amp; تشفير المحفظة</translation>
-=======
->>>>>>> fdf4084a
     </message>
     <message>
         <source>&amp;Encrypt Wallet…</source>
@@ -571,7 +565,6 @@
     </message>
     <message>
         <source>&amp;Backup Wallet…</source>
-<<<<<<< HEAD
         <translation type="unfinished">&amp; محفظة احتياطية</translation>
     </message>
     <message>
@@ -584,8 +577,6 @@
     </message>
     <message>
         <source>&amp;Backup Wallet…</source>
-=======
->>>>>>> fdf4084a
         <translation type="unfinished">&amp; محفظة احتياطية</translation>
     </message>
     <message>
@@ -599,13 +590,10 @@
     <message>
         <source>Sign messages with your Bitcoin addresses to prove you own them</source>
         <translation type="unfinished">وقَع الرسائل بواسطة ال: Bitcoin الخاص بك لإثبات امتلاكك لهم</translation>
-<<<<<<< HEAD
     </message>
     <message>
         <source>&amp;Verify message…</source>
         <translation type="unfinished">&amp; تحقق من الرسالة</translation>
-=======
->>>>>>> fdf4084a
     </message>
     <message>
         <source>&amp;Verify message…</source>
@@ -614,7 +602,6 @@
     <message>
         <source>Verify messages to ensure they were signed with specified Bitcoin addresses</source>
         <translation type="unfinished">تحقق من الرسائل للتأكد من أنَها وُقعت برسائل Bitcoin محدَدة</translation>
-<<<<<<< HEAD
     </message>
     <message>
         <source>&amp;Load PSBT from file…</source>
@@ -635,8 +622,6 @@
     <message>
         <source>Close All Wallets…</source>
         <translation type="unfinished">اغلاق جميع المحافظ</translation>
-=======
->>>>>>> fdf4084a
     </message>
     <message>
         <source>&amp;Load PSBT from file…</source>
@@ -675,7 +660,6 @@
         <translation type="unfinished">شريط أدوات علامات التبويب</translation>
     </message>
     <message>
-<<<<<<< HEAD
         <source>Synchronizing with network…</source>
         <translation type="unfinished">مزامنة مع الشبكة ...</translation>
     </message>
@@ -692,8 +676,6 @@
         <translation type="unfinished">الاتصال بالأقران ...</translation>
     </message>
     <message>
-=======
->>>>>>> fdf4084a
         <source>Synchronizing with network…</source>
         <translation type="unfinished">مزامنة مع الشبكة ...</translation>
     </message>
@@ -739,13 +721,10 @@
     <message>
         <source>%1 behind</source>
         <translation type="unfinished">خلف %1</translation>
-<<<<<<< HEAD
     </message>
     <message>
         <source>Catching up…</source>
         <translation type="unfinished">يمسك…</translation>
-=======
->>>>>>> fdf4084a
     </message>
     <message>
         <source>Catching up…</source>
@@ -1200,7 +1179,6 @@
         <source>Opening Wallet &lt;b&gt;%1&lt;/b&gt;…</source>
         <extracomment>Descriptive text of the open wallet progress window which indicates to the user which wallet is currently being opened.</extracomment>
         <translation type="unfinished">جاري فتح المحفظة&lt;b&gt;%1&lt;/b&gt;...</translation>
-<<<<<<< HEAD
     </message>
 </context>
 <context>
@@ -1229,8 +1207,6 @@
         <source>Restore wallet message</source>
         <extracomment>Title of message box which is displayed when the wallet is successfully restored.</extracomment>
         <translation type="unfinished">‫رسالة استعادة محفظة‬</translation>
-=======
->>>>>>> fdf4084a
     </message>
 </context>
 <context>
@@ -1520,13 +1496,10 @@
     <message>
         <source>This initial synchronisation is very demanding, and may expose hardware problems with your computer that had previously gone unnoticed. Each time you run %1, it will continue downloading where it left off.</source>
         <translation type="unfinished">تُعد هذه المزامنة الأولية أمرًا شاقًا للغاية، وقد تعرض جهاز الكمبيوتر الخاص بك للمشاكل الذي لم يلاحظها أحد سابقًا. في كل مرة تقوم فيها بتشغيل %1، سيتابع التحميل من حيث تم التوقف.</translation>
-<<<<<<< HEAD
     </message>
     <message>
         <source>When you click OK, %1 will begin to download and process the full %4 block chain (%2 GB) starting with the earliest transactions in %3 when %4 initially launched.</source>
         <translation type="unfinished">‫عندما تنقر موافق. %1 سنبدأ التحميل ومعالجة كامل %4 الطوابق المتتالية (%2 GB) بدأً من أوائل العمليات في %3 عندما %4 تم الاطلاق لأول مرة.‬</translation>
-=======
->>>>>>> fdf4084a
     </message>
     <message>
         <source>When you click OK, %1 will begin to download and process the full %4 block chain (%2 GB) starting with the earliest transactions in %3 when %4 initially launched.</source>
@@ -1624,13 +1597,10 @@
     <message>
         <source>Unknown. Syncing Headers (%1, %2%)…</source>
         <translation type="unfinished">مجهول.  مزامنة الرؤوس (%1،%2٪) ...</translation>
-<<<<<<< HEAD
     </message>
     <message>
         <source>Unknown. Pre-syncing Headers (%1, %2%)…</source>
         <translation type="unfinished">‫غير معروف. ما قبل مزامنة الرؤوس (%1, %2%)…‬</translation>
-=======
->>>>>>> fdf4084a
     </message>
     <message>
         <source>Unknown. Pre-syncing Headers (%1, %2%)…</source>
