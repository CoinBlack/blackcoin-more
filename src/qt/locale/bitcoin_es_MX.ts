--- conflicted
+++ resolved
@@ -45,12 +45,6 @@
         <source>&amp;Delete</source>
         <translation>&amp;Borrar</translation>
     </message>
-<<<<<<< HEAD
-    </context>
-<context>
-    <name>AddressTableModel</name>
-    </context>
-=======
     <message>
         <source>Choose the address to send coins to</source>
         <translation type="unfinished">Elija la direccion a donde se enviaran las monedas</translation>
@@ -121,7 +115,6 @@
         <translation type="unfinished">(sin etiqueta)</translation>
     </message>
 </context>
->>>>>>> 61646189
 <context>
     <name>AskPassphraseDialog</name>
     <message>
@@ -199,6 +192,30 @@
     <message>
         <source>Your wallet is now encrypted. </source>
         <translation type="unfinished">Tu billetera ha sido encriptada</translation>
+    </message>
+    <message>
+        <source>Enter the new passphrase for the wallet.&lt;br/&gt;Please use a passphrase of &lt;b&gt;ten or more random characters&lt;/b&gt;, or &lt;b&gt;eight or more words&lt;/b&gt;.</source>
+        <translation>Ingresa la nueva frase contraseña para la billetera &lt;br/&gt;Por favor usa una frase contraseña de &lt;b&gt;diez o mas caracteres aleatorios &lt;/b&gt;, o &lt;b&gt;ocho o mas palabras&lt;/b&gt;</translation>
+    </message>
+    <message>
+        <source>Enter the old passphrase and new passphrase for the wallet.</source>
+        <translation>Ingresa la antigua frase de contraseña y la nueva frase de contraseña para la billetera.</translation>
+    </message>
+    <message>
+        <source>Remember that encrypting your wallet cannot fully protect your bitcoins from being stolen by malware infecting your computer.</source>
+        <translation>Recuerda que encriptar tu billetera no puede proteger completamente tus bitcoins de ser robadas por malware que haya infectado tu computadora.</translation>
+    </message>
+    <message>
+        <source>Wallet to be encrypted</source>
+        <translation>Billetera para ser encriptada</translation>
+    </message>
+    <message>
+        <source>Your wallet is about to be encrypted. </source>
+        <translation>Tu billetera está por ser encriptada</translation>
+    </message>
+    <message>
+        <source>Your wallet is now encrypted. </source>
+        <translation>Tu billetera ha sido encriptada</translation>
     </message>
     <message>
         <source>IMPORTANT: Any previous backups you have made of your wallet file should be replaced with the newly generated, encrypted wallet file. For security reasons, previous backups of the unencrypted wallet file will become useless as soon as you start using the new, encrypted wallet.</source>
@@ -379,6 +396,14 @@
         <translation type="unfinished">Crear una nueva cartera</translation>
     </message>
     <message>
+        <source>Create Wallet...</source>
+        <translation>Crear Cartera</translation>
+    </message>
+    <message>
+        <source>Create a new wallet</source>
+        <translation>Crear una nueva cartera</translation>
+    </message>
+    <message>
         <source>Wallet:</source>
         <translation type="unfinished">Cartera:</translation>
     </message>
@@ -393,7 +418,7 @@
     </message>
     <message>
         <source>Send coins to a Bitcoin address</source>
-        <translation>Enviar monedas a una dirección Bitcoin</translation>
+        <translation>Enviar monedas a una dirección Blackcoin</translation>
     </message>
     <message>
         <source>Backup wallet to another location</source>
@@ -512,6 +537,38 @@
         <translation type="unfinished"> 
 Solicitar pagos (genera códigos QR y bitcoin: URI)
  </translation>
+    </message>
+    <message numerus="yes">
+        <source>%n active connection(s) to Bitcoin network</source>
+        <translation><numerusform>%n de conexiones activas a la red de Bitcoin</numerusform><numerusform>%n de conexiones activas a la red de Bitcoin</numerusform></translation>
+    </message>
+    <message>
+        <source>Indexing blocks on disk...</source>
+        <translation>Indexando bloques en el disco...</translation>
+    </message>
+    <message>
+        <source>Processing blocks on disk...</source>
+        <translation>Procesando bloques en el disco...</translation>
+    </message>
+    <message>
+        <source>%1 behind</source>
+        <translation>%1 behind</translation>
+    </message>
+    <message>
+        <source>Last received block was generated %1 ago.</source>
+        <translation>Last received block was generated %1 ago.</translation>
+    </message>
+    <message>
+        <source>Transactions after this will not yet be visible.</source>
+        <translation>Las transacciones después de esto todavía no serán visibles.</translation>
+    </message>
+    <message>
+        <source>Show the list of used sending addresses and labels</source>
+        <translation>Mostrar la lista de direcciones y etiquetas de envío usadas</translation>
+    </message>
+    <message>
+        <source>Show the list of used receiving addresses and labels</source>
+        <translation>Mostrar la lista de direcciones y etiquetas de recepción usadas</translation>
     </message>
     <message>
         <source>Show the list of used sending addresses and labels</source>
@@ -531,6 +588,34 @@
             <numerusform>Se han procesado %n bloques del historial de transacciones.</numerusform>
             <numerusform>Se han procesado %n bloques del historial de transacciones.</numerusform>
         </translation>
+    </message>
+    <message numerus="yes">
+        <source>%n active connection(s) to Bitcoin network</source>
+        <translation><numerusform>%n active connection to Bitcoin network</numerusform><numerusform>%n conexiones activas a la red de Bitcoin</numerusform></translation>
+    </message>
+    <message>
+        <source>Indexing blocks on disk...</source>
+        <translation>Indexando bloques en el disco...</translation>
+    </message>
+    <message>
+        <source>Processing blocks on disk...</source>
+        <translation>Procesando bloques en el disco...</translation>
+    </message>
+    <message numerus="yes">
+        <source>Processed %n block(s) of transaction history.</source>
+        <translation><numerusform>Processed %n block of transaction history.</numerusform><numerusform>Processed %n blocks of transaction history.</numerusform></translation>
+    </message>
+    <message>
+        <source>%1 behind</source>
+        <translation>%1 behind</translation>
+    </message>
+    <message>
+        <source>Last received block was generated %1 ago.</source>
+        <translation>Last received block was generated %1 ago.</translation>
+    </message>
+    <message>
+        <source>Transactions after this will not yet be visible.</source>
+        <translation>Las transacciones después de esto todavía no serán visibles.</translation>
     </message>
     <message>
         <source>Transactions after this will not yet be visible.</source>
@@ -652,6 +737,50 @@
 </translation>
     </message>
     <message>
+        <source>Error: %1</source>
+        <translation>Error: %1</translation>
+    </message>
+    <message>
+        <source>Warning: %1</source>
+        <translation>Alerta: %1</translation>
+    </message>
+    <message>
+        <source>Date: %1
+</source>
+        <translation>Fecha: %1
+</translation>
+    </message>
+    <message>
+        <source>Amount: %1
+</source>
+        <translation>Cantidad: %1
+</translation>
+    </message>
+    <message>
+        <source>Wallet: %1
+</source>
+        <translation>Billetera %1
+</translation>
+    </message>
+    <message>
+        <source>Type: %1
+</source>
+        <translation>Escribe: %1
+</translation>
+    </message>
+    <message>
+        <source>Label: %1
+</source>
+        <translation>Etiqueta: %1
+</translation>
+    </message>
+    <message>
+        <source>Address: %1
+</source>
+        <translation>Dirección: %1
+</translation>
+    </message>
+    <message>
         <source>Sent transaction</source>
         <translation>Enviar Transacción</translation>
     </message>
@@ -671,7 +800,11 @@
         <source>Wallet is &lt;b&gt;encrypted&lt;/b&gt; and currently &lt;b&gt;locked&lt;/b&gt;</source>
         <translation>La cartera esta &lt;b&gt;encriptada&lt;/b&gt; y &lt;b&gt;bloqueada&lt;/b&gt; actualmente </translation>
     </message>
-    </context>
+    <message>
+        <source>A fatal error occurred. Bitcoin can no longer continue safely and will quit.</source>
+        <translation>Se produjo un error fatal. Bitcoin ya no puede continuar de forma segura y va a renunciar.</translation>
+    </message>
+</context>
 <context>
     <name>CoinControlDialog</name>
     <message>
@@ -1364,7 +1497,7 @@
     </message>
     </context>
 <context>
-    <name>ReceiveRequestDialog</name>
+    <name>TransactionView</name>
     <message>
         <source>Amount:</source>
         <translation type="unfinished">Monto:</translation>
@@ -1393,6 +1526,10 @@
         <translation type="unfinished">Fecha</translation>
     </message>
     <message>
+        <source>Type</source>
+        <translation>Tipo</translation>
+    </message>
+    <message>
         <source>Label</source>
         <translation type="unfinished">Etiqueta</translation>
     </message>
@@ -1404,12 +1541,9 @@
         <source>(no label)</source>
         <translation type="unfinished">(sin etiqueta)</translation>
     </message>
-    </context>
-<context>
-    <name>SendCoinsDialog</name>
-    <message>
-        <source>Send Coins</source>
-        <translation>Enviar monedas</translation>
+    <message>
+        <source>Please contribute if you find %s useful. Visit %s for further information about the software.</source>
+        <translation>Please contribute if you find %s useful. Visit %s for further information about the software.</translation>
     </message>
     <message>
         <source>Quantity:</source>
@@ -1436,15 +1570,9 @@
         <translation type="unfinished">Ocultar </translation>
     </message>
     <message>
-        <source>Send to multiple recipients at once</source>
-        <translation>Enviar a múltiples receptores a la vez</translation>
-    </message>
-<<<<<<< HEAD
-    </context>
-<context>
-    <name>BanTableModel</name>
-=======
->>>>>>> 61646189
+        <source>Warning: We do not appear to fully agree with our peers! You may need to upgrade, or other nodes may need to upgrade.</source>
+        <translation>Warning: We do not appear to fully agree with our peers! You may need to upgrade, or other nodes may need to upgrade.</translation>
+    </message>
     <message>
         <source>Clear all fields of the form.</source>
         <translation type="unfinished">Borrar todos los campos del formulario.</translation>
@@ -1458,8 +1586,8 @@
         <translation>Saldo:</translation>
     </message>
     <message>
-        <source>Confirm the send action</source>
-        <translation>Confirme la acción de enviar</translation>
+        <source>%s corrupt, salvage failed</source>
+        <translation>%s corrupt, salvage failed</translation>
     </message>
     <message>
         <source>Copy quantity</source>
@@ -1526,13 +1654,8 @@
         <translation type="unfinished">El monto a pagar debe ser mayor a 0</translation>
     </message>
     <message>
-<<<<<<< HEAD
-        <source>Send coins to a Bitcoin address</source>
-        <translation>Enviar monedas a una dirección Blackcoin</translation>
-=======
         <source>The amount exceeds your balance.</source>
         <translation type="unfinished">La cantidad excede su saldo.</translation>
->>>>>>> 61646189
     </message>
     <message>
         <source>Duplicate address found: addresses should only be used once each.</source>
@@ -1562,32 +1685,24 @@
         <translation type="unfinished">Advertencia: Cambio de dirección desconocido</translation>
     </message>
     <message>
-<<<<<<< HEAD
-        <source>Bitcoin</source>
-        <translation>Blackcoin</translation>
-=======
         <source>Confirm custom change address</source>
         <translation type="unfinished">Confirmar la dirección de cambio personalizada</translation>
->>>>>>> 61646189
     </message>
     <message>
         <source>(no label)</source>
         <translation type="unfinished">(sin etiqueta)</translation>
     </message>
-</context>
-<context>
-    <name>SendCoinsEntry</name>
-    <message>
-        <source>A&amp;mount:</source>
-        <translation>M&amp;onto</translation>
-    </message>
-    <message>
-        <source>Pay &amp;To:</source>
-        <translation>Pagar &amp;a:</translation>
-    </message>
-    <message>
-        <source>&amp;Label:</source>
-        <translation>&amp;Etiqueta</translation>
+    <message>
+        <source>Error loading %s: Wallet corrupted</source>
+        <translation>Error loading %s: Wallet corrupted</translation>
+    </message>
+    <message>
+        <source>Error loading %s: Wallet requires newer version of %s</source>
+        <translation>Error loading %s: Wallet requires newer version of %s</translation>
+    </message>
+    <message>
+        <source>Error loading block database</source>
+        <translation>Error loading block database</translation>
     </message>
     <message>
         <source>Choose previously used address</source>
@@ -1598,8 +1713,8 @@
         <translation type="unfinished">La dirección de Bitcoin para enviar el pago a</translation>
     </message>
     <message>
-        <source>Paste address from clipboard</source>
-        <translation>Pegar dirección  del portapapeles</translation>
+        <source>Failed to listen on any port. Use -listen=0 if you want this.</source>
+        <translation>Failed to listen on any port. Use -listen=0 if you want this.</translation>
     </message>
     <message>
         <source>Remove this entry</source>
@@ -1637,8 +1752,8 @@
         <translation type="unfinished">Elegir la dirección utilizada anteriormente</translation>
     </message>
     <message>
-        <source>Paste address from clipboard</source>
-        <translation>Pegar dirección  del portapapeles</translation>
+        <source>Invalid amount for -discardfee=&lt;amount&gt;: '%s'</source>
+        <translation>Invalid amount for -discardfee=&lt;amount&gt;: '%s'</translation>
     </message>
     <message>
         <source>Signature</source>
@@ -1648,7 +1763,7 @@
         <source>Message verified.</source>
         <translation type="unfinished">Mensaje verificado.</translation>
     </message>
-    </context>
+</context>
 <context>
     <name>TransactionDesc</name>
     <message numerus="yes">
@@ -1671,17 +1786,12 @@
         <translation type="unfinished">%1 confirmaciones</translation>
     </message>
     <message>
-<<<<<<< HEAD
-        <source>Fee:</source>
-        <translation>Cuota:</translation>
-=======
         <source>Status</source>
         <translation type="unfinished">Estado</translation>
     </message>
     <message>
         <source>Date</source>
         <translation type="unfinished">Fecha</translation>
->>>>>>> 61646189
     </message>
     <message>
         <source>From</source>
@@ -1710,16 +1820,10 @@
         <source>Transaction fee</source>
         <translation type="unfinished">Cuota de transacción</translation>
     </message>
-<<<<<<< HEAD
-    </context>
-<context>
-    <name>EditAddressDialog</name>
-=======
     <message>
         <source>Message</source>
         <translation type="unfinished">Mensaje</translation>
     </message>
->>>>>>> 61646189
     <message>
         <source>Comment</source>
         <translation type="unfinished">Comentario</translation>
@@ -1732,26 +1836,14 @@
         <source>Transaction</source>
         <translation type="unfinished">Transacción</translation>
     </message>
-<<<<<<< HEAD
-    </context>
-<context>
-    <name>FreespaceChecker</name>
-=======
->>>>>>> 61646189
     <message>
         <source>Amount</source>
         <translation type="unfinished">Monto</translation>
     </message>
-    </context>
-<context>
-    <name>TransactionDescDialog</name>
-    <message>
-        <source>This pane shows a detailed description of the transaction</source>
-        <translation>Este panel muestras una descripción detallada de la transacción</translation>
-    </message>
-    </context>
-<context>
-    <name>TransactionTableModel</name>
+    <message>
+        <source>Unsupported logging category %s=%s.</source>
+        <translation>Unsupported logging category %s=%s.</translation>
+    </message>
     <message>
         <source>Date</source>
         <translation type="unfinished">Fecha</translation>
@@ -1775,22 +1867,6 @@
         <source>Open until %1</source>
         <translation type="unfinished">Abrir hasta %1</translation>
     </message>
-<<<<<<< HEAD
-    </context>
-<context>
-    <name>ModalOverlay</name>
-    <message>
-        <source>Form</source>
-        <translation>Formulario</translation>
-    </message>
-    </context>
-<context>
-    <name>OpenURIDialog</name>
-    </context>
-<context>
-    <name>OptionsDialog</name>
-=======
->>>>>>> 61646189
     <message>
         <source>Confirmed (%1 confirmations)</source>
         <translation type="unfinished">Confimado (%1 confirmaciones)</translation>
@@ -1811,34 +1887,10 @@
         <source>Payment to yourself</source>
         <translation type="unfinished">Pagar a si mismo</translation>
     </message>
-<<<<<<< HEAD
-    </context>
-<context>
-    <name>PaymentServer</name>
-    </context>
-<context>
-    <name>PeerTableModel</name>
-    </context>
-<context>
-    <name>QObject</name>
-=======
->>>>>>> 61646189
     <message>
         <source>Mined</source>
         <translation type="unfinished">Minado </translation>
     </message>
-<<<<<<< HEAD
-    </context>
-<context>
-    <name>QObject::QObject</name>
-    </context>
-<context>
-    <name>QRImageWidget</name>
-    </context>
-<context>
-    <name>RPCConsole</name>
-=======
->>>>>>> 61646189
     <message>
         <source>(no label)</source>
         <translation type="unfinished">(sin etiqueta)</translation>
@@ -1855,17 +1907,9 @@
         <source>Amount removed from or added to balance.</source>
         <translation type="unfinished">Cantidad removida del saldo o agregada </translation>
     </message>
-</context>
-<context>
-    <name>TransactionView</name>
-    <message>
-<<<<<<< HEAD
-        <source>An optional message to attach to the payment request, which will be displayed when the request is opened. Note: The message will not be sent with the payment over the Bitcoin network.</source>
-        <translation>Mensaje opcional para agregar a la solicitud de pago, el cual será mostrado cuando la solicitud este abierta. Nota: El mensaje no se manda con el pago a travéz de la red de Blackcoin.</translation>
-=======
+    <message>
         <source>All</source>
         <translation type="unfinished">Todo</translation>
->>>>>>> 61646189
     </message>
     <message>
         <source>Today</source>
@@ -1879,15 +1923,6 @@
         <source>This month</source>
         <translation type="unfinished">Este mes </translation>
     </message>
-<<<<<<< HEAD
-    </context>
-<context>
-    <name>RecentRequestsTableModel</name>
-    </context>
-<context>
-    <name>SendCoinsDialog</name>
-=======
->>>>>>> 61646189
     <message>
         <source>Last month</source>
         <translation type="unfinished">El mes pasado </translation>
@@ -1905,17 +1940,12 @@
         <translation type="unfinished">Enviar a</translation>
     </message>
     <message>
-<<<<<<< HEAD
-        <source>Fee:</source>
-        <translation>Cuota:</translation>
-=======
         <source>To yourself</source>
         <translation type="unfinished">Para ti mismo</translation>
     </message>
     <message>
         <source>Mined</source>
         <translation type="unfinished">Minado </translation>
->>>>>>> 61646189
     </message>
     <message>
         <source>Other</source>
@@ -1984,21 +2014,11 @@
     </message>
 </context>
 <context>
-<<<<<<< HEAD
-    <name>SendConfirmationDialog</name>
-    </context>
-<context>
-    <name>ShutdownWindow</name>
-=======
     <name>WalletFrame</name>
->>>>>>> 61646189
     <message>
         <source>Create a new wallet</source>
         <translation type="unfinished">Crear una nueva cartera</translation>
     </message>
-</context>
-<context>
-    <name>WalletModel</name>
     <message>
         <source>Send Coins</source>
         <translation type="unfinished">Enviar monedas</translation>
@@ -2018,21 +2038,6 @@
         <source>Export the data in the current tab to a file</source>
         <translation type="unfinished">Exportar la información en la pestaña actual a un archivo</translation>
     </message>
-<<<<<<< HEAD
-    </context>
-<context>
-    <name>SplashScreen</name>
-    </context>
-<context>
-    <name>TrafficGraphWidget</name>
-    </context>
-<context>
-    <name>TransactionDesc</name>
-    </context>
-<context>
-    <name>TransactionDescDialog</name>
-=======
->>>>>>> 61646189
     <message>
         <source>There was an error trying to save the wallet data to %1.</source>
         <translation type="unfinished">Ocurrio un error tratando de guardar la información de la cartera %1</translation>
@@ -2041,52 +2046,35 @@
         <source>The wallet data was successfully saved to %1.</source>
         <translation type="unfinished">La información de la cartera fué guardada exitosamente a %1</translation>
     </message>
-<<<<<<< HEAD
-    </context>
-<context>
-    <name>TransactionTableModel</name>
-    </context>
-<context>
-    <name>TransactionView</name>
-    </context>
-<context>
-    <name>UnitDisplayStatusBarControl</name>
-=======
->>>>>>> 61646189
-    </context>
-<context>
-    <name>WalletFrame</name>
-    </context>
-<context>
-    <name>WalletModel</name>
-    <message>
-        <source>Send Coins</source>
-        <translation>Enviar monedas</translation>
-    </message>
-</context>
-<context>
-    <name>WalletView</name>
-    </context>
-<context>
-    <name>bitcoin-core</name>
     <message>
         <source>Cannot downgrade wallet from version %i to version %i. Wallet version unchanged.</source>
         <translation type="unfinished">No se pudo cambiar la versión %i a la versión anterior %i.  Versión del monedero sin cambios.</translation>
     </message>
     <message>
-<<<<<<< HEAD
-        <source>Bitcoin Core</source>
-        <translation>Blackcoin More</translation>
-=======
         <source>The transaction amount is too small to send after the fee has been deducted</source>
         <translation type="unfinished">La cantidad de la transacción es demasiado pequeña para enviarla después de que se haya deducido la tarifa</translation>
->>>>>>> 61646189
     </message>
     <message>
         <source>This is the transaction fee you may pay when fee estimates are not available.</source>
         <translation type="unfinished">Esta es la tarifa de transacción que puede pagar cuando no se dispone de estimaciones de tarifas.</translation>
     </message>
     <message>
+        <source>Cannot downgrade wallet</source>
+        <translation>Cannot downgrade wallet</translation>
+    </message>
+    <message>
+        <source>Rescanning...</source>
+        <translation>Rescanning...</translation>
+    </message>
+    <message>
+        <source>Cannot downgrade wallet</source>
+        <translation>Cannot downgrade wallet</translation>
+    </message>
+    <message>
+        <source>Rescanning...</source>
+        <translation>Rescanning...</translation>
+    </message>
+    <message>
         <source>Done loading</source>
         <translation type="unfinished">Carga completa</translation>
     </message>
