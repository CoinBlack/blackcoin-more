--- conflicted
+++ resolved
@@ -32,13 +32,6 @@
     <message>
         <source>Enter address or label to search</source>
         <translation type="unfinished">ለመፈለግ አድራሻ ወይም መለያ ያስገቡ</translation>
-<<<<<<< HEAD
-    </message>
-    <message>
-        <source>Enter address or label to search</source>
-        <translation type="unfinished">ለመፈለግ አድራሻ ወይም መለያ ያስገቡ</translation>
-=======
->>>>>>> 44d8b13c
     </message>
     <message>
         <source>Export the data in the current tab to a file</source>
@@ -69,13 +62,6 @@
         <translation type="unfinished">ክፍያዎችን ለመላክ እነዚህ  የእርስዎ ቢትኮይን አድራሻዎች ናቸው። ሳንቲሞችን/ኮይኖች ከመላክዎ በፊት ሁል ጊዜ መጠኑን እና የተቀባዩን አድራሻ ያረጋግጡ።</translation>
     </message>
     <message>
-<<<<<<< HEAD
-        <source>These are your Bitcoin addresses for sending payments. Always check the amount and the receiving address before sending coins.</source>
-        <translation type="unfinished">እነኚህ የቢትኮይን ክፍያ የመላኪያ አድራሻዎችዎ ናቸው:: ገንዘብ/ኮይኖች ከመላክዎ በፊት መጠኑን እና የመቀበያ አድራሻውን ሁልጊዜ ያረጋግጡ::</translation>
-    </message>
-    <message>
-=======
->>>>>>> 44d8b13c
         <source>These are your Bitcoin addresses for receiving payments. Use the 'Create new receiving address' button in the receive tab to create new addresses.
 Signing is only possible with addresses of the type 'legacy'.</source>
         <translation type="unfinished">እነኚህ የቢትኮይን አድራሻዎች የክፍያ መቀበያ አድራሻዎችዎ ናችው። "ተቀበል" በሚለው መደብ ውስጥ ያለውን "አዲስ የመቀበያ አድራሻ ይፍጠሩ" የሚለውን አዝራር ይጠቀሙ።
