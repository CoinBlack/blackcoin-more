<TS version="2.1" language="cs">
<context>
    <name>AddressBookPage</name>
    <message>
        <source>Right-click to edit address or label</source>
        <translation type="unfinished">Pravým tlačítkem myši upravte adresu nebo štítek</translation>
    </message>
    <message>
        <source>Create a new address</source>
        <translation type="unfinished">Vytvoř novou adresu</translation>
    </message>
    <message>
        <source>&amp;New</source>
        <translation type="unfinished">&amp;Nová</translation>
    </message>
    <message>
        <source>Copy the currently selected address to the system clipboard</source>
        <translation type="unfinished">Zkopíruj tuto adresu do systémové schránky</translation>
    </message>
    <message>
        <source>&amp;Copy</source>
        <translation type="unfinished">&amp;Kopíruj</translation>
    </message>
    <message>
        <source>C&amp;lose</source>
        <translation type="unfinished">&amp;Zavřít</translation>
    </message>
    <message>
        <source>Delete the currently selected address from the list</source>
        <translation type="unfinished">Smaž tuto adresu ze seznamu</translation>
    </message>
    <message>
        <source>Enter address or label to search</source>
        <translation type="unfinished">Zadej adresu nebo označení pro její vyhledání</translation>
    </message>
    <message>
        <source>Export the data in the current tab to a file</source>
        <translation type="unfinished">Exportuj data z tohoto panelu do souboru</translation>
    </message>
    <message>
        <source>&amp;Delete</source>
        <translation type="unfinished">&amp;Smaž</translation>
    </message>
    <message>
        <source>Choose the address to send coins to</source>
        <translation type="unfinished">Zvol adresu, na kterou pošleš mince</translation>
    </message>
    <message>
        <source>Choose the address to receive coins with</source>
        <translation type="unfinished">Zvol adres na příjem mincí</translation>
    </message>
    <message>
        <source>C&amp;hoose</source>
        <translation type="unfinished">&amp;Zvol</translation>
    </message>
    <message>
        <source>Sending addresses</source>
        <translation type="unfinished">Odesílací adresy</translation>
    </message>
    <message>
        <source>Receiving addresses</source>
        <translation type="unfinished">Přijímací adresy</translation>
    </message>
    <message>
        <source>These are your Bitcoin addresses for sending payments. Always check the amount and the receiving address before sending coins.</source>
        <translation type="unfinished">Tohle jsou tvé bitcoinové adresy pro posílání plateb. Před odesláním mincí si vždy zkontroluj částku a cílovou adresu.</translation>
    </message>
    <message>
        <source>These are your Bitcoin addresses for receiving payments. Use the 'Create new receiving address' button in the receive tab to create new addresses.
Signing is only possible with addresses of the type 'legacy'.</source>
        <translation type="unfinished">Tohle jsou tvé bitcoinové adresy pro přijmaní plateb. Použij "Vytvoř novou přijimací adresu" pro vytvoření nových adres. Přihlašování je povoleno jen s adresami typu "Legacy"</translation>
    </message>
    <message>
        <source>&amp;Copy Address</source>
        <translation type="unfinished">&amp;Kopíruj adresu</translation>
    </message>
    <message>
        <source>Copy &amp;Label</source>
        <translation type="unfinished">Kopíruj &amp;označení</translation>
    </message>
    <message>
        <source>&amp;Edit</source>
        <translation type="unfinished">&amp;Uprav</translation>
    </message>
    <message>
        <source>Export Address List</source>
        <translation type="unfinished">Export seznamu adres</translation>
    </message>
    <message>
        <source>Comma separated file</source>
        <extracomment>Expanded name of the CSV file format. See: https://en.wikipedia.org/wiki/Comma-separated_values.</extracomment>
        <translation type="unfinished">Soubor s hodnotami oddělenými čárkami (CSV)</translation>
    </message>
    <message>
        <source>There was an error trying to save the address list to %1. Please try again.</source>
        <extracomment>An error message. %1 is a stand-in argument for the name of the file we attempted to save to.</extracomment>
        <translation type="unfinished">Při ukládání seznamu adres do %1 se přihodila nějaká chyba. Zkus to prosím znovu.</translation>
    </message>
    <message>
        <source>Exporting Failed</source>
        <translation type="unfinished">Exportování selhalo</translation>
    </message>
</context>
<context>
    <name>AddressTableModel</name>
    <message>
        <source>Label</source>
        <translation type="unfinished">Označení</translation>
    </message>
    <message>
        <source>Address</source>
        <translation type="unfinished">Adresa</translation>
    </message>
    <message>
        <source>(no label)</source>
        <translation type="unfinished">(bez označení)</translation>
    </message>
</context>
<context>
    <name>AskPassphraseDialog</name>
    <message>
        <source>Passphrase Dialog</source>
        <translation type="unfinished">Změna hesla</translation>
    </message>
    <message>
        <source>Enter passphrase</source>
        <translation type="unfinished">Zadej platné heslo</translation>
    </message>
    <message>
        <source>New passphrase</source>
        <translation type="unfinished">Zadej nové heslo</translation>
    </message>
    <message>
        <source>Repeat new passphrase</source>
        <translation type="unfinished">Totéž heslo ještě jednou</translation>
    </message>
    <message>
        <source>Show passphrase</source>
        <translation type="unfinished">Ukaž heslo</translation>
    </message>
    <message>
        <source>Encrypt wallet</source>
        <translation type="unfinished">Zašifruj peněženku</translation>
    </message>
    <message>
        <source>This operation needs your wallet passphrase to unlock the wallet.</source>
        <translation type="unfinished">K provedení této operace musíš zadat heslo k peněžence, aby se mohla odemknout.</translation>
    </message>
    <message>
        <source>Unlock wallet</source>
        <translation type="unfinished">Odemkni peněženku</translation>
    </message>
    <message>
        <source>Change passphrase</source>
        <translation type="unfinished">Změň heslo</translation>
    </message>
    <message>
        <source>Confirm wallet encryption</source>
        <translation type="unfinished">Potvrď zašifrování peněženky</translation>
    </message>
    <message>
        <source>Warning: If you encrypt your wallet and lose your passphrase, you will &lt;b&gt;LOSE ALL OF YOUR BITCOINS&lt;/b&gt;!</source>
        <translation type="unfinished">Upozornění: Pokud si zašifruješ peněženku a ztratíš či zapomeneš heslo, &lt;b&gt;PŘIJDEŠ O VŠECHNY BITCOINY&lt;/b&gt;!</translation>
    </message>
    <message>
        <source>Are you sure you wish to encrypt your wallet?</source>
        <translation type="unfinished">Jsi si jistý, že chceš peněženku zašifrovat?</translation>
    </message>
    <message>
        <source>Wallet encrypted</source>
        <translation type="unfinished">Peněženka je zašifrována</translation>
    </message>
    <message>
        <source>Enter the new passphrase for the wallet.&lt;br/&gt;Please use a passphrase of &lt;b&gt;ten or more random characters&lt;/b&gt;, or &lt;b&gt;eight or more words&lt;/b&gt;.</source>
        <translation type="unfinished">Zadej nové heslo k peněžence.&lt;br/&gt;Použij &lt;b&gt;alespoň deset náhodných znaků&lt;/b&gt; nebo &lt;b&gt;alespoň osm slov&lt;/b&gt;.</translation>
    </message>
    <message>
        <source>Enter the old passphrase and new passphrase for the wallet.</source>
        <translation type="unfinished">Zadej staré a nové heslo k peněžence.</translation>
    </message>
    <message>
        <source>Remember that encrypting your wallet cannot fully protect your bitcoins from being stolen by malware infecting your computer.</source>
        <translation type="unfinished">Pamatujte, že zašifrování peněženky nemůže plně ochránit vaše bitcoiny před krádeží, pokud by byl váš počítač napadem malwarem.</translation>
    </message>
    <message>
        <source>Wallet to be encrypted</source>
        <translation type="unfinished">Peněženka k zašifrování</translation>
    </message>
    <message>
        <source>Your wallet is about to be encrypted. </source>
        <translation type="unfinished">Vaše peněženka bude zašifrována.</translation>
    </message>
    <message>
        <source>Your wallet is now encrypted. </source>
        <translation type="unfinished">Vaše peněženka je zašifrovaná.</translation>
    </message>
    <message>
        <source>IMPORTANT: Any previous backups you have made of your wallet file should be replaced with the newly generated, encrypted wallet file. For security reasons, previous backups of the unencrypted wallet file will become useless as soon as you start using the new, encrypted wallet.</source>
        <translation type="unfinished">DŮLEŽITÉ: Všechny předchozí zálohy peněženky by měly být nahrazeny nově vygenerovanou, zašifrovanou peněženkou. Z bezpečnostních důvodů budou předchozí zálohy nešifrované peněženky nepoužitelné, jakmile začneš používat novou zašifrovanou peněženku.</translation>
    </message>
    <message>
        <source>Wallet encryption failed</source>
        <translation type="unfinished">Zašifrování peněženky selhalo</translation>
    </message>
    <message>
        <source>Wallet encryption failed due to an internal error. Your wallet was not encrypted.</source>
        <translation type="unfinished">Zašifrování peněženky selhalo kvůli vnitřní chybě. Tvá peněženka tedy nebyla zašifrována.</translation>
    </message>
    <message>
        <source>The supplied passphrases do not match.</source>
        <translation type="unfinished">Zadaná hesla nejsou shodná.</translation>
    </message>
    <message>
        <source>Wallet unlock failed</source>
        <translation type="unfinished">Nepodařilo se odemknout peněženku</translation>
    </message>
    <message>
        <source>The passphrase entered for the wallet decryption was incorrect.</source>
        <translation type="unfinished">Nezadal jsi správné heslo pro dešifrování peněženky.</translation>
    </message>
    <message>
        <source>The passphrase entered for the wallet decryption is incorrect. It contains a null character (ie - a zero byte). If the passphrase was set with a version of this software prior to 25.0, please try again with only the characters up to — but not including — the first null character. If this is successful, please set a new passphrase to avoid this issue in the future.</source>
        <translation type="unfinished">Přístupové heslo zadané pro dešifrování peněženky je nesprávné. Obsahuje nulový znak (tj. - nulový bajt). Pokud byla přístupová fráze nastavena na verzi tohoto softwaru starší než 25.0, zkuste to znovu pouze se znaky až do prvního nulového znaku, ale ne včetně. Pokud se to podaří, nastavte novou přístupovou frázi, abyste se tomuto problému v budoucnu vyhnuli.</translation>
    </message>
    <message>
        <source>Wallet passphrase was successfully changed.</source>
        <translation type="unfinished">Heslo k peněžence bylo v pořádku změněno.</translation>
    </message>
    <message>
        <source>Passphrase change failed</source>
        <translation type="unfinished">Změna hesla se nezdařila</translation>
    </message>
    <message>
        <source>The old passphrase entered for the wallet decryption is incorrect. It contains a null character (ie - a zero byte). If the passphrase was set with a version of this software prior to 25.0, please try again with only the characters up to — but not including — the first null character.</source>
        <translation type="unfinished">Stará přístupová fráze zadaná pro dešifrování peněženky je nesprávná. Obsahuje nulový znak (tj. - nulový bajt). Pokud byla přístupová fráze nastavena na verzi tohoto softwaru starší než 25.0, zkuste to znovu pouze se znaky až do prvního nulového znaku, ale ne včetně.</translation>
    </message>
    <message>
        <source>Warning: The Caps Lock key is on!</source>
        <translation type="unfinished">Upozornění: Caps Lock je zapnutý!</translation>
    </message>
</context>
<context>
    <name>BanTableModel</name>
    <message>
        <source>IP/Netmask</source>
        <translation type="unfinished">IP/Maska</translation>
    </message>
    <message>
        <source>Banned Until</source>
        <translation type="unfinished">Blokován do</translation>
    </message>
</context>
<context>
    <name>BitcoinApplication</name>
    <message>
        <source>Settings file %1 might be corrupt or invalid.</source>
        <translation type="unfinished">Soubor s nastavením %1 může být poškozený nebo neplatný.</translation>
    </message>
    <message>
        <source>Runaway exception</source>
        <translation type="unfinished">Uprchlá výjimka</translation>
    </message>
    <message>
        <source>A fatal error occurred. %1 can no longer continue safely and will quit.</source>
        <translation type="unfinished">Stala se fatální chyba. %1 nemůže bezpečně pokračovat v činnosti, a bude ukončen.</translation>
    </message>
    <message>
        <source>Internal error</source>
        <translation type="unfinished">Vnitřní chyba</translation>
    </message>
    <message>
        <source>An internal error occurred. %1 will attempt to continue safely. This is an unexpected bug which can be reported as described below.</source>
        <translation type="unfinished">Došlo k vnitřní chybě. %1 se pokusí bezpečně pokračovat. Toto je neočekáváná chyba, kterou můžete nahlásit, jak je popsáno níže.</translation>
    </message>
</context>
<context>
    <name>QObject</name>
    <message>
        <source>Do you want to reset settings to default values, or to abort without making changes?</source>
        <extracomment>Explanatory text shown on startup when the settings file cannot be read. Prompts user to make a choice between resetting or aborting.</extracomment>
        <translation type="unfinished">Přeješ si obnovit výchozí nastavení, nebo odejít bez ukládání změn?</translation>
<<<<<<< HEAD
    </message>
    <message>
        <source>A fatal error occurred. Check that settings file is writable, or try running with -nosettings.</source>
        <extracomment>Explanatory text shown on startup when the settings file could not be written. Prompts user to check that we have the ability to write to the file. Explains that the user has the option of running without a settings file.</extracomment>
        <translation type="unfinished">Nastala závažná chyba. Ověř zda-li je možné do souboru s nastavením zapisovat a nebo vyzkoušej aplikaci spustit s parametrem -nosettings.</translation>
    </message>
    <message>
        <source>Error: Specified data directory "%1" does not exist.</source>
        <translation type="unfinished">Chyba: Zadaný adresář pro data „%1“ neexistuje.</translation>
=======
>>>>>>> 88259837
    </message>
    <message>
        <source>A fatal error occurred. Check that settings file is writable, or try running with -nosettings.</source>
        <extracomment>Explanatory text shown on startup when the settings file could not be written. Prompts user to check that we have the ability to write to the file. Explains that the user has the option of running without a settings file.</extracomment>
        <translation type="unfinished">Nastala závažná chyba. Ověř zda-li je možné do souboru s nastavením zapisovat a nebo vyzkoušej aplikaci spustit s parametrem -nosettings.</translation>
    </message>
    <message>
        <source>Error: %1</source>
        <translation type="unfinished">Chyba: %1</translation>
    </message>
    <message>
        <source>%1 didn't yet exit safely…</source>
        <translation type="unfinished">%1 ještě bezpečně neskončil...</translation>
    </message>
    <message>
        <source>unknown</source>
        <translation type="unfinished">neznámo</translation>
    </message>
    <message>
        <source>Amount</source>
        <translation type="unfinished">Částka</translation>
    </message>
    <message>
        <source>Enter a Bitcoin address (e.g. %1)</source>
        <translation type="unfinished">Zadej bitcoinovou adresu (např. %1)</translation>
    </message>
    <message>
        <source>Unroutable</source>
        <translation type="unfinished">Nesměrovatelné</translation>
    </message>
    <message>
        <source>Inbound</source>
        <extracomment>An inbound connection from a peer. An inbound connection is a connection initiated by a peer.</extracomment>
        <translation type="unfinished">Sem</translation>
    </message>
    <message>
        <source>Outbound</source>
        <extracomment>An outbound connection to a peer. An outbound connection is a connection initiated by us.</extracomment>
        <translation type="unfinished">Ven</translation>
    </message>
    <message>
        <source>Full Relay</source>
        <extracomment>Peer connection type that relays all network information.</extracomment>
        <translation type="unfinished">Plná štafeta</translation>
    </message>
    <message>
        <source>Block Relay</source>
        <extracomment>Peer connection type that relays network information about blocks and not transactions or addresses.</extracomment>
        <translation type="unfinished">Blokové relé</translation>
    </message>
    <message>
        <source>Manual</source>
        <extracomment>Peer connection type established manually through one of several methods.</extracomment>
        <translation type="unfinished">Manuální</translation>
    </message>
    <message>
        <source>Feeler</source>
        <extracomment>Short-lived peer connection type that tests the aliveness of known addresses.</extracomment>
        <translation type="unfinished">Tykadlo</translation>
    </message>
    <message>
        <source>Address Fetch</source>
        <extracomment>Short-lived peer connection type that solicits known addresses from a peer.</extracomment>
        <translation type="unfinished">Načtení adresy</translation>
    </message>
    <message>
        <source>None</source>
        <translation type="unfinished">Žádné</translation>
    </message>
    <message>
        <source>N/A</source>
        <translation type="unfinished">nedostupná informace</translation>
    </message>
    <message numerus="yes">
        <source>%n second(s)</source>
        <translation type="unfinished">
            <numerusform>%n sekund</numerusform>
            <numerusform>%n sekundy</numerusform>
            <numerusform>%n sekund</numerusform>
        </translation>
    </message>
    <message numerus="yes">
        <source>%n minute(s)</source>
        <translation type="unfinished">
            <numerusform>%n minuta</numerusform>
            <numerusform>%n minuty</numerusform>
            <numerusform>%n minut</numerusform>
        </translation>
    </message>
    <message numerus="yes">
        <source>%n hour(s)</source>
        <translation type="unfinished">
            <numerusform>%n hodina</numerusform>
            <numerusform>%n hodiny</numerusform>
            <numerusform>%n hodin</numerusform>
        </translation>
    </message>
    <message numerus="yes">
        <source>%n day(s)</source>
        <translation type="unfinished">
            <numerusform>%n dn</numerusform>
            <numerusform>%n dny</numerusform>
            <numerusform>%n dní</numerusform>
        </translation>
    </message>
    <message numerus="yes">
        <source>%n week(s)</source>
        <translation type="unfinished">
            <numerusform>%n týden</numerusform>
            <numerusform>%n týdny</numerusform>
            <numerusform>%n týdnů</numerusform>
        </translation>
    </message>
    <message>
        <source>%1 and %2</source>
        <translation type="unfinished">%1 a %2</translation>
    </message>
    <message numerus="yes">
        <source>%n year(s)</source>
        <translation type="unfinished">
            <numerusform>%n rok</numerusform>
            <numerusform>%n roky</numerusform>
            <numerusform>%n let</numerusform>
        </translation>
    </message>
    </context>
<context>
    <name>BitcoinGUI</name>
    <message>
<<<<<<< HEAD
        <source>Settings file could not be read</source>
        <translation type="unfinished">Soubor s nastavením není možné přečíst</translation>
    </message>
    <message>
        <source>Settings file could not be written</source>
        <translation type="unfinished">Do souboru s nastavením není možné zapisovat</translation>
    </message>
    <message>
        <source>The %s developers</source>
        <translation type="unfinished">Vývojáři %s</translation>
=======
        <source>&amp;Overview</source>
        <translation type="unfinished">&amp;Přehled</translation>
>>>>>>> 88259837
    </message>
    <message>
        <source>Show general overview of wallet</source>
        <translation type="unfinished">Zobraz celkový přehled peněženky</translation>
    </message>
    <message>
        <source>&amp;Transactions</source>
        <translation type="unfinished">&amp;Transakce</translation>
    </message>
    <message>
        <source>Browse transaction history</source>
        <translation type="unfinished">Procházet historii transakcí</translation>
    </message>
    <message>
        <source>E&amp;xit</source>
        <translation type="unfinished">&amp;Konec</translation>
    </message>
    <message>
        <source>Quit application</source>
        <translation type="unfinished">Ukonči aplikaci</translation>
    </message>
    <message>
        <source>&amp;About %1</source>
        <translation type="unfinished">O &amp;%1</translation>
    </message>
    <message>
        <source>Show information about %1</source>
        <translation type="unfinished">Zobraz informace o %1</translation>
    </message>
    <message>
<<<<<<< HEAD
        <source>Error reading %s! Transaction data may be missing or incorrect. Rescanning wallet.</source>
        <translation type="unfinished">Chyba při čtení %s! Data o transakci mohou chybět a nebo být chybná.
Ověřuji peněženku.</translation>
    </message>
    <message>
        <source>Error: Dumpfile format record is incorrect. Got "%s", expected "format".</source>
        <translation type="unfinished">Chyba: záznam formátu souboru výpisu je nesprávný. Získáno "%s", očekáváno "format".</translation>
=======
        <source>About &amp;Qt</source>
        <translation type="unfinished">O &amp;Qt</translation>
>>>>>>> 88259837
    </message>
    <message>
        <source>Show information about Qt</source>
        <translation type="unfinished">Zobraz informace o Qt</translation>
    </message>
    <message>
        <source>Modify configuration options for %1</source>
        <translation type="unfinished">Uprav nastavení %1</translation>
    </message>
    <message>
        <source>Create a new wallet</source>
        <translation type="unfinished">Vytvoř novou peněženku</translation>
    </message>
    <message>
        <source>&amp;Minimize</source>
        <translation type="unfinished">&amp;Minimalizovat</translation>
    </message>
    <message>
        <source>Wallet:</source>
        <translation type="unfinished">Peněženka:</translation>
    </message>
    <message>
        <source>Network activity disabled.</source>
        <extracomment>A substring of the tooltip.</extracomment>
        <translation type="unfinished">Síť je vypnutá.</translation>
    </message>
    <message>
        <source>Proxy is &lt;b&gt;enabled&lt;/b&gt;: %1</source>
        <translation type="unfinished">Proxy je &lt;b&gt;zapnutá&lt;/b&gt;: %1</translation>
    </message>
    <message>
<<<<<<< HEAD
        <source>Invalid or corrupt peers.dat (%s). If you believe this is a bug, please report it to %s. As a workaround, you can move the file (%s) out of the way (rename, move, or delete) to have a new one created on the next start.</source>
        <translation type="unfinished">Neplatný nebo poškozený soubor peers.dat (%s). Pokud věříš, že se jedná o chybu, prosím nahlas ji na %s. Jako řešení lze přesunout soubor (%s) z cesty (přejmenovat, přesunout nebo odstranit), aby se při dalším spuštění vytvořil nový.</translation>
    </message>
    <message>
        <source>More than one onion bind address is provided. Using %s for the automatically created Tor onion service.</source>
        <translation type="unfinished">Byla zadána více než jedna onion adresa. Použiju %s pro automaticky vytvořenou službu sítě Tor.</translation>
=======
        <source>Send coins to a Bitcoin address</source>
        <translation type="unfinished">Pošli mince na bitcoinovou adresu</translation>
>>>>>>> 88259837
    </message>
    <message>
        <source>Backup wallet to another location</source>
        <translation type="unfinished">Zazálohuj peněženku na jiné místo</translation>
    </message>
    <message>
        <source>Change the passphrase used for wallet encryption</source>
        <translation type="unfinished">Změň heslo k šifrování peněženky</translation>
    </message>
    <message>
        <source>&amp;Send</source>
        <translation type="unfinished">P&amp;ošli</translation>
    </message>
    <message>
        <source>&amp;Receive</source>
        <translation type="unfinished">Při&amp;jmi</translation>
    </message>
    <message>
        <source>&amp;Options…</source>
        <translation type="unfinished">&amp;Možnosti</translation>
    </message>
    <message>
        <source>&amp;Encrypt Wallet…</source>
        <translation type="unfinished">&amp;Zašifrovat peněženku...</translation>
    </message>
    <message>
        <source>Encrypt the private keys that belong to your wallet</source>
        <translation type="unfinished">Zašifruj soukromé klíče ve své peněžence</translation>
    </message>
    <message>
        <source>&amp;Backup Wallet…</source>
        <translation type="unfinished">&amp;Zazálohovat peněženku</translation>
    </message>
    <message>
        <source>&amp;Change Passphrase…</source>
        <translation type="unfinished">&amp;Změnit heslo...</translation>
    </message>
    <message>
<<<<<<< HEAD
        <source>The block index db contains a legacy 'txindex'. To clear the occupied disk space, run a full -reindex, otherwise ignore this error. This error message will not be displayed again.</source>
        <translation type="unfinished">Databáze indexu bloků obsahuje starší 'txindex'. Pro vyčištění obsazeného místa na disku, spusťte úplný -reindex, v opačném případě tuto chybu ignorujte. Tato chybová zpráva nebude znovu zobrazena.</translation>
    </message>
    <message>
        <source>The transaction amount is too small to send after the fee has been deducted</source>
        <translation type="unfinished">Částka v transakci po odečtení poplatku je příliš malá na odeslání</translation>
=======
        <source>Sign &amp;message…</source>
        <translation type="unfinished">Podepiš &amp;zprávu...</translation>
>>>>>>> 88259837
    </message>
    <message>
        <source>Sign messages with your Bitcoin addresses to prove you own them</source>
        <translation type="unfinished">Podepiš zprávy svými bitcoinovými adresami, čímž prokážeš, že jsi jejich vlastníkem</translation>
    </message>
    <message>
        <source>&amp;Verify message…</source>
        <translation type="unfinished">&amp;Ověř zprávu...</translation>
    </message>
    <message>
        <source>Verify messages to ensure they were signed with specified Bitcoin addresses</source>
        <translation type="unfinished">Ověř zprávy, aby ses ujistil, že byly podepsány danými bitcoinovými adresami</translation>
    </message>
    <message>
        <source>&amp;Load PSBT from file…</source>
        <translation type="unfinished">&amp;Načíst PSBT ze souboru...</translation>
    </message>
    <message>
        <source>Open &amp;URI…</source>
        <translation type="unfinished">Načíst &amp;URI...</translation>
    </message>
    <message>
        <source>Close Wallet…</source>
        <translation type="unfinished">Zavřít peněženku...</translation>
    </message>
    <message>
        <source>Create Wallet…</source>
        <translation type="unfinished">Vytvořit peněženku...</translation>
    </message>
    <message>
        <source>Close All Wallets…</source>
        <translation type="unfinished">Zavřít všcehny peněženky...</translation>
    </message>
    <message>
        <source>&amp;File</source>
        <translation type="unfinished">&amp;Soubor</translation>
    </message>
    <message>
        <source>&amp;Settings</source>
        <translation type="unfinished">&amp;Nastavení</translation>
    </message>
    <message>
        <source>&amp;Help</source>
        <translation type="unfinished">Nápověd&amp;a</translation>
    </message>
    <message>
        <source>Tabs toolbar</source>
        <translation type="unfinished">Panel s listy</translation>
    </message>
    <message>
        <source>Syncing Headers (%1%)…</source>
        <translation type="unfinished">Synchronizuji hlavičky bloků (%1 %)...</translation>
    </message>
    <message>
        <source>Synchronizing with network…</source>
        <translation type="unfinished">Synchronizuji se se sítí...</translation>
    </message>
    <message>
        <source>Indexing blocks on disk…</source>
        <translation type="unfinished">Vytvářím index bloků na disku...</translation>
    </message>
    <message>
        <source>Processing blocks on disk…</source>
        <translation type="unfinished">Zpracovávám bloky na disku...</translation>
    </message>
    <message>
        <source>Connecting to peers…</source>
        <translation type="unfinished">Připojuji se…</translation>
    </message>
    <message>
<<<<<<< HEAD
        <source>Cannot set -forcednsseed to true when setting -dnsseed to false.</source>
        <translation type="unfinished">Nelze nastavit -forcednsseed na hodnotu true, když je nastaveno -dnsseed na hodnotu false.</translation>
    </message>
    <message>
        <source>Cannot set -peerblockfilters without -blockfilterindex.</source>
        <translation type="unfinished">Nelze nastavit -peerblockfilters bez -blockfilterindex.</translation>
=======
        <source>Request payments (generates QR codes and bitcoin: URIs)</source>
        <translation type="unfinished">Požaduj platby (generuje QR kódy a bitcoin: URI)</translation>
>>>>>>> 88259837
    </message>
    <message>
        <source>Show the list of used sending addresses and labels</source>
        <translation type="unfinished">Ukaž seznam použitých odesílacích adres a jejich označení</translation>
    </message>
    <message>
<<<<<<< HEAD
        <source>The -txindex upgrade started by a previous version cannot be completed. Restart with the previous version or run a full -reindex.</source>
        <translation type="unfinished">Aktualizaci -txindex zahájenou předchozí verzí není možné dokončit. Restartujte s předchozí verzí a nebo spusťte úplný -reindex.</translation>
    </message>
    <message>
        <source>%s request to listen on port %u. This port is considered "bad" and thus it is unlikely that any Bitcoin Core peers connect to it. See doc/p2p-bad-ports.md for details and a full list.</source>
        <translation type="unfinished">%s požadavek pro naslouchání na portu %u. Tento port je považován za "špatný" a z tohoto důvodu je nepravděpodobné, že by se k němu připojovali některé uzly Bitcoin Core. Podrobnosti a úplný seznam špatných portů nalezneš v dokumentu doc/p2p-bad-ports.md</translation>
    </message>
    <message>
        <source>Cannot provide specific connections and have addrman find outgoing connections at the same time.</source>
        <translation type="unfinished">Nelze poskytovat konkrétní spojení a zároveň mít vyhledávání addrman odchozích spojení ve stejný čas.</translation>
    </message>
    <message>
        <source>Error loading %s: External signer wallet being loaded without external signer support compiled</source>
        <translation type="unfinished">Chyba při načtení %s: Externí podepisovací peněženka se načítá bez zkompilované podpory externího podpisovatele.</translation>
    </message>
    <message>
        <source>Failed to rename invalid peers.dat file. Please move or delete it and try again.</source>
        <translation type="unfinished">Nelze přejmenovat neplatný peers.dat soubor. Prosím přesuňte jej, nebo odstraňte a zkuste znovu.</translation>
    </message>
    <message>
        <source>Outbound connections restricted to Tor (-onlynet=onion) but the proxy for reaching the Tor network is not provided (no -proxy= and no -onion= given) or it is explicitly forbidden (-onion=0)</source>
        <translation type="unfinished">Odchozí spojení omezená na Tor (-onlynet=onion), ale proxy server pro přístup do sítě Tor není poskytnut (není zadán parametr -proxy= a -onion=) nebo je výslovně zakázán (-onion=0)</translation>
    </message>
    <message>
        <source>Config setting for %s only applied on %s network when in [%s] section.</source>
        <translation type="unfinished">Nastavení pro %s je nastaveno pouze na síťi %s pokud jste v sekci [%s]</translation>
=======
        <source>Show the list of used receiving addresses and labels</source>
        <translation type="unfinished">Ukaž seznam použitých přijímacích adres a jejich označení</translation>
>>>>>>> 88259837
    </message>
    <message>
        <source>&amp;Command-line options</source>
        <translation type="unfinished">Ar&amp;gumenty příkazové řádky</translation>
    </message>
    <message numerus="yes">
        <source>Processed %n block(s) of transaction history.</source>
        <translation type="unfinished">
            <numerusform>Zpracován %n blok transakční historie.</numerusform>
            <numerusform>Zpracovány %n bloky transakční historie.</numerusform>
            <numerusform>Zpracováno %n bloků transakční historie.</numerusform>
        </translation>
    </message>
    <message>
        <source>%1 behind</source>
        <translation type="unfinished">Stahuji ještě %1 bloků transakcí</translation>
    </message>
    <message>
        <source>Catching up…</source>
        <translation type="unfinished">Stahuji...</translation>
    </message>
    <message>
        <source>Last received block was generated %1 ago.</source>
        <translation type="unfinished">Poslední stažený blok byl vygenerován %1 zpátky.</translation>
    </message>
    <message>
        <source>Transactions after this will not yet be visible.</source>
        <translation type="unfinished">Následné transakce ještě nebudou vidět.</translation>
    </message>
    <message>
        <source>Error</source>
        <translation type="unfinished">Chyba</translation>
    </message>
    <message>
        <source>Warning</source>
        <translation type="unfinished">Upozornění</translation>
    </message>
    <message>
        <source>Information</source>
        <translation type="unfinished">Informace</translation>
    </message>
    <message>
        <source>Up to date</source>
        <translation type="unfinished">Aktuální</translation>
    </message>
    <message>
        <source>Load Partially Signed Bitcoin Transaction</source>
        <translation type="unfinished">Načíst částečně podepsanou Bitcoinovou transakci</translation>
    </message>
    <message>
        <source>Load PSBT from &amp;clipboard…</source>
        <translation type="unfinished">Načíst PSBT ze &amp;schránky</translation>
    </message>
    <message>
        <source>Load Partially Signed Bitcoin Transaction from clipboard</source>
        <translation type="unfinished">Načíst částečně podepsanou Bitcoinovou transakci ze schránky</translation>
    </message>
    <message>
        <source>Node window</source>
        <translation type="unfinished">Okno uzlu</translation>
    </message>
    <message>
        <source>Open node debugging and diagnostic console</source>
        <translation type="unfinished">Otevřít konzolu pro ladění a diagnostiku uzlů</translation>
    </message>
    <message>
        <source>&amp;Sending addresses</source>
        <translation type="unfinished">Odesílací adresy</translation>
    </message>
    <message>
        <source>&amp;Receiving addresses</source>
        <translation type="unfinished">Přijímací adresy</translation>
    </message>
    <message>
        <source>Open a bitcoin: URI</source>
        <translation type="unfinished">Načíst Bitcoin: URI</translation>
    </message>
    <message>
        <source>Open Wallet</source>
        <translation type="unfinished">Otevřít peněženku</translation>
    </message>
    <message>
        <source>Open a wallet</source>
        <translation type="unfinished">Otevřít peněženku</translation>
    </message>
    <message>
        <source>Close wallet</source>
        <translation type="unfinished">Zavřít peněženku</translation>
    </message>
    <message>
        <source>Restore Wallet…</source>
        <extracomment>Name of the menu item that restores wallet from a backup file.</extracomment>
        <translation type="unfinished">Obnovit peněženku...</translation>
    </message>
    <message>
        <source>Restore a wallet from a backup file</source>
        <extracomment>Status tip for Restore Wallet menu item</extracomment>
        <translation type="unfinished">Obnovit peněženku ze záložního souboru</translation>
    </message>
    <message>
        <source>Close all wallets</source>
        <translation type="unfinished">Zavřít všechny peněženky</translation>
    </message>
    <message>
        <source>Show the %1 help message to get a list with possible Bitcoin command-line options</source>
        <translation type="unfinished">Seznam argumentů Bitcoinu pro příkazovou řádku získáš v nápovědě %1</translation>
    </message>
    <message>
        <source>&amp;Mask values</source>
        <translation type="unfinished">&amp;Skrýt částky</translation>
    </message>
    <message>
        <source>Mask the values in the Overview tab</source>
        <translation type="unfinished">Skrýt částky v přehledu</translation>
    </message>
    <message>
        <source>default wallet</source>
        <translation type="unfinished">výchozí peněženka</translation>
    </message>
    <message>
        <source>No wallets available</source>
        <translation type="unfinished">Nejsou dostupné žádné peněženky</translation>
    </message>
    <message>
        <source>Wallet Data</source>
        <extracomment>Name of the wallet data file format.</extracomment>
        <translation type="unfinished">Data peněženky</translation>
    </message>
    <message>
        <source>Load Wallet Backup</source>
        <extracomment>The title for Restore Wallet File Windows</extracomment>
        <translation type="unfinished">Nahrát zálohu peněženky</translation>
    </message>
    <message>
        <source>Restore Wallet</source>
        <extracomment>Title of pop-up window shown when the user is attempting to restore a wallet.</extracomment>
        <translation type="unfinished">Obnovit peněženku</translation>
    </message>
    <message>
        <source>Wallet Name</source>
        <extracomment>Label of the input field where the name of the wallet is entered.</extracomment>
        <translation type="unfinished">Název peněženky</translation>
    </message>
    <message>
        <source>&amp;Window</source>
        <translation type="unfinished">O&amp;kno</translation>
    </message>
    <message>
        <source>Zoom</source>
        <translation type="unfinished">Přiblížit</translation>
    </message>
    <message>
        <source>Main Window</source>
        <translation type="unfinished">Hlavní okno</translation>
    </message>
    <message>
        <source>%1 client</source>
        <translation type="unfinished">%1 klient</translation>
    </message>
    <message>
        <source>&amp;Hide</source>
        <translation type="unfinished">Skryj</translation>
    </message>
    <message>
<<<<<<< HEAD
        <source>Input not found or already spent</source>
        <translation type="unfinished">Vstup nenalezen a nebo je již utracen</translation>
    </message>
    <message>
        <source>Insufficient funds</source>
        <translation type="unfinished">Nedostatek prostředků</translation>
=======
        <source>S&amp;how</source>
        <translation type="unfinished">Zobraz</translation>
    </message>
    <message numerus="yes">
        <source>%n active connection(s) to Bitcoin network.</source>
        <extracomment>A substring of the tooltip.</extracomment>
        <translation type="unfinished">
            <numerusform>%n aktivní spojení s Bitcoinovou sítí.</numerusform>
            <numerusform>%n aktivní spojení s Bitcoinovou sítí.</numerusform>
            <numerusform>%n aktivních spojení s Bitcoinovou sítí.</numerusform>
        </translation>
>>>>>>> 88259837
    </message>
    <message>
        <source>Click for more actions.</source>
        <extracomment>A substring of the tooltip. "More actions" are available via the context menu.</extracomment>
        <translation type="unfinished">Klikněte pro více možností.</translation>
    </message>
    <message>
        <source>Show Peers tab</source>
        <extracomment>A context menu item. The "Peers tab" is an element of the "Node window".</extracomment>
        <translation type="unfinished">Zobrazit uzly</translation>
    </message>
    <message>
        <source>Disable network activity</source>
        <extracomment>A context menu item.</extracomment>
        <translation type="unfinished">Vypnout síťovou aktivitu</translation>
    </message>
    <message>
        <source>Enable network activity</source>
        <extracomment>A context menu item. The network activity was disabled previously.</extracomment>
        <translation type="unfinished">Zapnout síťovou aktivitu</translation>
    </message>
    <message>
        <source>Pre-syncing Headers (%1%)…</source>
        <translation type="unfinished">Předběžná synchronizace hlavičky bloků (%1 %)...</translation>
    </message>
    <message>
        <source>Error: %1</source>
        <translation type="unfinished">Chyba: %1</translation>
    </message>
    <message>
        <source>Warning: %1</source>
        <translation type="unfinished">Varování: %1</translation>
    </message>
    <message>
        <source>Date: %1
</source>
        <translation type="unfinished">Datum: %1
</translation>
    </message>
    <message>
        <source>Amount: %1
</source>
        <translation type="unfinished">Částka: %1
</translation>
    </message>
    <message>
        <source>Wallet: %1
</source>
        <translation type="unfinished">Peněženka: %1
</translation>
    </message>
    <message>
        <source>Type: %1
</source>
        <translation type="unfinished">Typ: %1
</translation>
    </message>
    <message>
        <source>Label: %1
</source>
        <translation type="unfinished">Označení: %1
</translation>
    </message>
    <message>
        <source>Address: %1
</source>
        <translation type="unfinished">Adresa: %1
</translation>
    </message>
    <message>
<<<<<<< HEAD
        <source>Missing amount</source>
        <translation type="unfinished">Chybějící částka</translation>
    </message>
    <message>
        <source>Missing solving data for estimating transaction size</source>
        <translation type="unfinished">Chybí data pro vyřešení odhadnutí velikosti transakce</translation>
    </message>
    <message>
        <source>Need to specify a port with -whitebind: '%s'</source>
        <translation type="unfinished">V rámci -whitebind je třeba specifikovat i port: '%s'</translation>
    </message>
    <message>
        <source>No addresses available</source>
        <translation type="unfinished">Není k dispozici žádná adresa</translation>
    </message>
    <message>
        <source>No proxy server specified. Use -proxy=&lt;ip&gt; or -proxy=&lt;ip:port&gt;.</source>
        <translation type="unfinished">Není specifikován proxy server. Použijte -proxy=&lt;ip&gt; nebo -proxy=&lt;ip:port&gt;.</translation>
=======
        <source>Sent transaction</source>
        <translation type="unfinished">Odeslané transakce</translation>
    </message>
    <message>
        <source>Incoming transaction</source>
        <translation type="unfinished">Příchozí transakce</translation>
>>>>>>> 88259837
    </message>
    <message>
        <source>HD key generation is &lt;b&gt;enabled&lt;/b&gt;</source>
        <translation type="unfinished">HD generování klíčů je &lt;b&gt;zapnuté&lt;/b&gt;</translation>
    </message>
    <message>
        <source>HD key generation is &lt;b&gt;disabled&lt;/b&gt;</source>
        <translation type="unfinished">HD generování klíčů je &lt;b&gt;vypnuté&lt;/b&gt;</translation>
    </message>
    <message>
        <source>Private key &lt;b&gt;disabled&lt;/b&gt;</source>
        <translation type="unfinished">Privátní klíč &lt;b&gt;disabled&lt;/b&gt;</translation>
    </message>
    <message>
        <source>Wallet is &lt;b&gt;encrypted&lt;/b&gt; and currently &lt;b&gt;unlocked&lt;/b&gt;</source>
        <translation type="unfinished">Peněženka je &lt;b&gt;zašifrovaná&lt;/b&gt; a momentálně &lt;b&gt;odemčená&lt;/b&gt;</translation>
    </message>
    <message>
        <source>Wallet is &lt;b&gt;encrypted&lt;/b&gt; and currently &lt;b&gt;locked&lt;/b&gt;</source>
        <translation type="unfinished">Peněženka je &lt;b&gt;zašifrovaná&lt;/b&gt; a momentálně &lt;b&gt;zamčená&lt;/b&gt;</translation>
    </message>
    <message>
        <source>Original message:</source>
        <translation type="unfinished">Původní zpráva:</translation>
    </message>
</context>
<context>
    <name>UnitDisplayStatusBarControl</name>
    <message>
        <source>Unit to show amounts in. Click to select another unit.</source>
        <translation type="unfinished">Jednotka pro částky. Klikni pro výběr nějaké jiné.</translation>
    </message>
</context>
<context>
    <name>CoinControlDialog</name>
    <message>
        <source>Coin Selection</source>
        <translation type="unfinished">Výběr mincí</translation>
    </message>
    <message>
        <source>Quantity:</source>
        <translation type="unfinished">Počet:</translation>
    </message>
    <message>
        <source>Bytes:</source>
        <translation type="unfinished">Bajtů:</translation>
    </message>
    <message>
        <source>Amount:</source>
        <translation type="unfinished">Částka:</translation>
    </message>
    <message>
        <source>Fee:</source>
        <translation type="unfinished">Poplatek:</translation>
    </message>
    <message>
        <source>Dust:</source>
        <translation type="unfinished">Prach:</translation>
    </message>
    <message>
        <source>After Fee:</source>
        <translation type="unfinished">Čistá částka:</translation>
    </message>
    <message>
        <source>Change:</source>
        <translation type="unfinished">Drobné:</translation>
    </message>
    <message>
        <source>(un)select all</source>
        <translation type="unfinished">(od)označit všechny</translation>
    </message>
    <message>
        <source>Tree mode</source>
        <translation type="unfinished">Zobrazit jako strom</translation>
    </message>
    <message>
        <source>List mode</source>
        <translation type="unfinished">Vypsat jako seznam</translation>
    </message>
    <message>
        <source>Amount</source>
        <translation type="unfinished">Částka</translation>
    </message>
    <message>
        <source>Received with label</source>
        <translation type="unfinished">Příjem na označení</translation>
    </message>
    <message>
        <source>Received with address</source>
        <translation type="unfinished">Příjem na adrese</translation>
    </message>
    <message>
        <source>Date</source>
        <translation type="unfinished">Datum</translation>
    </message>
    <message>
        <source>Confirmations</source>
        <translation type="unfinished">Potvrzení</translation>
    </message>
    <message>
        <source>Confirmed</source>
        <translation type="unfinished">Potvrzeno</translation>
    </message>
    <message>
        <source>Copy amount</source>
        <translation type="unfinished">Kopíruj částku</translation>
    </message>
    <message>
        <source>&amp;Copy address</source>
        <translation type="unfinished">&amp;Zkopírovat adresu</translation>
    </message>
    <message>
        <source>Copy &amp;label</source>
        <translation type="unfinished">Zkopírovat &amp;označení</translation>
    </message>
    <message>
        <source>Copy &amp;amount</source>
        <translation type="unfinished">Zkopírovat &amp;částku</translation>
    </message>
    <message>
<<<<<<< HEAD
        <source>Transaction change output index out of range</source>
        <translation type="unfinished">Výstupní index změny transakce mimo rozsah</translation>
    </message>
    <message>
        <source>Transaction has too long of a mempool chain</source>
        <translation type="unfinished">Transakce má v transakčním zásobníku příliš dlouhý řetězec</translation>
=======
        <source>Copy transaction &amp;ID and output index</source>
        <translation type="unfinished">Zkopíruj &amp;ID transakce a výstupní index</translation>
>>>>>>> 88259837
    </message>
    <message>
        <source>L&amp;ock unspent</source>
        <translation type="unfinished">&amp;zamknout neutracené</translation>
    </message>
    <message>
<<<<<<< HEAD
        <source>Transaction needs a change address, but we can't generate it.</source>
        <translation type="unfinished">Transakce potřebuje změnu adresy, ale ta se nepodařila vygenerovat.</translation>
    </message>
    <message>
        <source>Transaction too large</source>
        <translation type="unfinished">Transakce je příliš velká</translation>
=======
        <source>&amp;Unlock unspent</source>
        <translation type="unfinished">&amp;Odemknout neutracené</translation>
>>>>>>> 88259837
    </message>
    <message>
        <source>Copy quantity</source>
        <translation type="unfinished">Kopíruj počet</translation>
    </message>
    <message>
        <source>Copy fee</source>
        <translation type="unfinished">Kopíruj poplatek</translation>
    </message>
    <message>
        <source>Copy after fee</source>
        <translation type="unfinished">Kopíruj čistou částku</translation>
    </message>
    <message>
        <source>Copy bytes</source>
        <translation type="unfinished">Kopíruj bajty</translation>
    </message>
    <message>
        <source>Copy dust</source>
        <translation type="unfinished">Kopíruj prach</translation>
    </message>
    <message>
        <source>Copy change</source>
        <translation type="unfinished">Kopíruj drobné</translation>
    </message>
    <message>
<<<<<<< HEAD
        <source>Unable to parse -maxuploadtarget: '%s'</source>
        <translation type="unfinished">Nelze rozebrat -maxuploadtarget: '%s'</translation>
    </message>
    <message>
        <source>Unable to start HTTP server. See debug log for details.</source>
        <translation type="unfinished">Nemohu spustit HTTP server. Detaily viz v debug.log.</translation>
=======
        <source>(%1 locked)</source>
        <translation type="unfinished">(%1 zamčeno)</translation>
>>>>>>> 88259837
    </message>
    <message>
        <source>yes</source>
        <translation type="unfinished">ano</translation>
    </message>
    <message>
        <source>no</source>
        <translation type="unfinished">ne</translation>
    </message>
    <message>
        <source>This label turns red if any recipient receives an amount smaller than the current dust threshold.</source>
        <translation type="unfinished">Popisek zčervená, pokud má některý příjemce obdržet částku menší, než je aktuální práh pro prach.</translation>
    </message>
    <message>
        <source>Can vary +/- %1 satoshi(s) per input.</source>
        <translation type="unfinished">Může se lišit o +/– %1 satoshi na každý vstup.</translation>
    </message>
    <message>
        <source>(no label)</source>
        <translation type="unfinished">(bez označení)</translation>
    </message>
    <message>
        <source>change from %1 (%2)</source>
        <translation type="unfinished">drobné z %1 (%2)</translation>
    </message>
    <message>
        <source>(change)</source>
        <translation type="unfinished">(drobné)</translation>
    </message>
</context>
<context>
    <name>CreateWalletActivity</name>
    <message>
        <source>Create Wallet</source>
        <extracomment>Title of window indicating the progress of creation of a new wallet.</extracomment>
        <translation type="unfinished">Vytvořit peněženku</translation>
    </message>
    <message>
        <source>Creating Wallet &lt;b&gt;%1&lt;/b&gt;…</source>
        <extracomment>Descriptive text of the create wallet progress window which indicates to the user which wallet is currently being created.</extracomment>
        <translation type="unfinished">Vytvářím peněženku &lt;b&gt;%1&lt;/b&gt;...</translation>
    </message>
    <message>
        <source>Create wallet failed</source>
        <translation type="unfinished">Vytvoření peněženky selhalo</translation>
    </message>
    <message>
        <source>Create wallet warning</source>
        <translation type="unfinished">Vytvořit varování peněženky</translation>
    </message>
    <message>
        <source>Can't list signers</source>
        <translation type="unfinished">Nelze vypsat podepisovatele</translation>
    </message>
    <message>
        <source>Too many external signers found</source>
        <translation type="unfinished">Nalezeno mnoho externích podpisovatelů</translation>
    </message>
</context>
<context>
    <name>LoadWalletsActivity</name>
    <message>
        <source>Load Wallets</source>
        <extracomment>Title of progress window which is displayed when wallets are being loaded.</extracomment>
        <translation type="unfinished">Načíst peněženky</translation>
    </message>
    <message>
        <source>Loading wallets…</source>
        <extracomment>Descriptive text of the load wallets progress window which indicates to the user that wallets are currently being loaded.</extracomment>
        <translation type="unfinished">Načítám peněženky...</translation>
    </message>
</context>
<context>
    <name>OpenWalletActivity</name>
    <message>
        <source>Open wallet failed</source>
        <translation type="unfinished">Otevření peněženky selhalo</translation>
    </message>
    <message>
        <source>Open wallet warning</source>
        <translation type="unfinished">Varování otevření peněženky</translation>
    </message>
    <message>
        <source>default wallet</source>
        <translation type="unfinished">výchozí peněženka</translation>
    </message>
    <message>
        <source>Open Wallet</source>
        <extracomment>Title of window indicating the progress of opening of a wallet.</extracomment>
        <translation type="unfinished">Otevřít peněženku</translation>
    </message>
    <message>
        <source>Opening Wallet &lt;b&gt;%1&lt;/b&gt;…</source>
        <extracomment>Descriptive text of the open wallet progress window which indicates to the user which wallet is currently being opened.</extracomment>
        <translation type="unfinished">Otevírám peněženku &lt;b&gt;%1&lt;/b&gt;...</translation>
    </message>
</context>
<context>
    <name>RestoreWalletActivity</name>
    <message>
        <source>Restore Wallet</source>
        <extracomment>Title of progress window which is displayed when wallets are being restored.</extracomment>
        <translation type="unfinished">Obnovit peněženku</translation>
    </message>
    <message>
        <source>Restoring Wallet &lt;b&gt;%1&lt;/b&gt;…</source>
        <extracomment>Descriptive text of the restore wallets progress window which indicates to the user that wallets are currently being restored.</extracomment>
        <translation type="unfinished">Obnovuji peněženku &lt;b&gt;%1&lt;/b&gt; ...</translation>
    </message>
    <message>
        <source>Restore wallet failed</source>
        <extracomment>Title of message box which is displayed when the wallet could not be restored.</extracomment>
        <translation type="unfinished">Obnovení peněženky selhalo</translation>
    </message>
    <message>
<<<<<<< HEAD
        <source>&amp;Minimize</source>
        <translation type="unfinished">&amp;Minimalizovat</translation>
    </message>
    <message>
        <source>Wallet:</source>
        <translation type="unfinished">Peněženka:</translation>
=======
        <source>Restore wallet warning</source>
        <extracomment>Title of message box which is displayed when the wallet is restored with some warning.</extracomment>
        <translation type="unfinished">Varování při obnovení peněženky</translation>
>>>>>>> 88259837
    </message>
    <message>
        <source>Restore wallet message</source>
        <extracomment>Title of message box which is displayed when the wallet is successfully restored.</extracomment>
        <translation type="unfinished">Obnovení peněženky</translation>
    </message>
</context>
<context>
    <name>WalletController</name>
    <message>
        <source>Close wallet</source>
        <translation type="unfinished">Zavřít peněženku</translation>
    </message>
    <message>
        <source>Are you sure you wish to close the wallet &lt;i&gt;%1&lt;/i&gt;?</source>
        <translation type="unfinished">Opravdu chcete zavřít peněženku &lt;i&gt;%1&lt;/i&gt;?</translation>
    </message>
    <message>
        <source>Closing the wallet for too long can result in having to resync the entire chain if pruning is enabled.</source>
        <translation type="unfinished">Zavření peněženky na příliš dlouhou dobu může vyústit v potřebu resynchronizace celého blockchainu pokud je zapnuté prořezávání.</translation>
    </message>
    <message>
        <source>Close all wallets</source>
        <translation type="unfinished">Zavřít všechny peněženky</translation>
    </message>
    <message>
        <source>Are you sure you wish to close all wallets?</source>
        <translation type="unfinished">Opravdu chcete zavřít všechny peněženky?</translation>
    </message>
</context>
<context>
    <name>CreateWalletDialog</name>
    <message>
        <source>Create Wallet</source>
        <translation type="unfinished">Vytvořit peněženku</translation>
    </message>
    <message>
        <source>Wallet Name</source>
        <translation type="unfinished">Název peněženky</translation>
    </message>
    <message>
        <source>Wallet</source>
        <translation type="unfinished">Peněženka</translation>
    </message>
    <message>
        <source>Encrypt the wallet. The wallet will be encrypted with a passphrase of your choice.</source>
        <translation type="unfinished">Zašifrovat peněženku. Peněženka bude zašifrována pomocí vašeho hesla.</translation>
    </message>
    <message>
        <source>Encrypt Wallet</source>
        <translation type="unfinished">Zašifrovat peněženku</translation>
    </message>
    <message>
        <source>Advanced Options</source>
        <translation type="unfinished">Pokročilé možnosti.</translation>
    </message>
    <message>
        <source>Disable private keys for this wallet. Wallets with private keys disabled will have no private keys and cannot have an HD seed or imported private keys. This is ideal for watch-only wallets.</source>
        <translation type="unfinished">Vypnout soukromé klíče pro tuto peněženku. Peněženky s vypnutými soukromými klíči nebudou mít soukromé klíče a nemohou mít HD inicializaci ani importované soukromé klíče. Tohle je ideální pro peněženky pouze na sledování.</translation>
    </message>
    <message>
        <source>Disable Private Keys</source>
        <translation type="unfinished">Zrušit soukromé klíče</translation>
    </message>
    <message>
        <source>Make a blank wallet. Blank wallets do not initially have private keys or scripts. Private keys and addresses can be imported, or an HD seed can be set, at a later time.</source>
        <translation type="unfinished">Vytvořit prázdnou peněženku. Prázdné peněženky na začátku nemají žádné soukromé klíče ani skripty. Později mohou být importovány soukromé klíče a adresy nebo nastavená HD inicializace.</translation>
    </message>
    <message>
        <source>Make Blank Wallet</source>
        <translation type="unfinished">Vytvořit prázdnou peněženku</translation>
    </message>
    <message>
        <source>Use descriptors for scriptPubKey management</source>
        <translation type="unfinished">Použít popisovače pro správu scriptPubKey</translation>
    </message>
    <message>
        <source>Descriptor Wallet</source>
        <translation type="unfinished">Popisovačová peněženka</translation>
    </message>
    <message>
        <source>Use an external signing device such as a hardware wallet. Configure the external signer script in wallet preferences first.</source>
        <translation type="unfinished">Použijte externí podepisovací zařízení, například hardwarovou peněženku. V nastavení peněženky nejprve nakonfigurujte skript externího podepisovacího zařízení.</translation>
    </message>
    <message>
        <source>External signer</source>
        <translation type="unfinished">Externí podepisovatel</translation>
    </message>
    <message>
        <source>Create</source>
        <translation type="unfinished">Vytvořit</translation>
    </message>
    <message>
        <source>Compiled without sqlite support (required for descriptor wallets)</source>
        <translation type="unfinished">Zkompilováno bez podpory sqlite (vyžadováno pro popisovačové peněženky)</translation>
    </message>
    <message>
        <source>Compiled without external signing support (required for external signing)</source>
        <extracomment>"External signing" means using devices such as hardware wallets.</extracomment>
        <translation type="unfinished">Zkompilováno bez externí podpory podepisování (nutné pro externí podepisování)</translation>
    </message>
</context>
<context>
    <name>EditAddressDialog</name>
    <message>
        <source>Edit Address</source>
        <translation type="unfinished">Uprav adresu</translation>
    </message>
    <message>
        <source>&amp;Label</source>
        <translation type="unfinished">&amp;Označení</translation>
    </message>
    <message>
        <source>The label associated with this address list entry</source>
        <translation type="unfinished">Označení spojené s tímto záznamem v seznamu adres</translation>
    </message>
    <message>
        <source>The address associated with this address list entry. This can only be modified for sending addresses.</source>
        <translation type="unfinished">Adresa spojená s tímto záznamem v seznamu adres. Lze upravovat jen pro odesílací adresy.</translation>
    </message>
    <message>
        <source>&amp;Address</source>
        <translation type="unfinished">&amp;Adresa</translation>
    </message>
    <message>
        <source>New sending address</source>
        <translation type="unfinished">Nová odesílací adresa</translation>
    </message>
    <message>
        <source>Edit receiving address</source>
        <translation type="unfinished">Uprav přijímací adresu</translation>
    </message>
    <message>
        <source>Edit sending address</source>
        <translation type="unfinished">Uprav odesílací adresu</translation>
    </message>
    <message>
        <source>The entered address "%1" is not a valid Bitcoin address.</source>
        <translation type="unfinished">Zadaná adresa „%1“ není platná bitcoinová adresa.</translation>
    </message>
    <message>
        <source>Address "%1" already exists as a receiving address with label "%2" and so cannot be added as a sending address.</source>
        <translation type="unfinished">Adresa "%1" již existuje jako přijímací adresa s označením "%2" a proto nemůže být přidána jako odesílací adresa.</translation>
    </message>
    <message>
        <source>The entered address "%1" is already in the address book with label "%2".</source>
        <translation type="unfinished">Zadaná adresa „%1“ už v adresáři je s označením "%2".</translation>
    </message>
    <message>
        <source>Could not unlock wallet.</source>
        <translation type="unfinished">Nemohu odemknout peněženku.</translation>
    </message>
    <message>
        <source>New key generation failed.</source>
        <translation type="unfinished">Nepodařilo se mi vygenerovat nový klíč.</translation>
    </message>
</context>
<context>
    <name>FreespaceChecker</name>
    <message>
        <source>A new data directory will be created.</source>
        <translation type="unfinished">Vytvoří se nový adresář pro data.</translation>
    </message>
    <message>
        <source>name</source>
        <translation type="unfinished">název</translation>
    </message>
    <message>
        <source>Directory already exists. Add %1 if you intend to create a new directory here.</source>
        <translation type="unfinished">Adresář už existuje. Přidej %1, pokud tady chceš vytvořit nový adresář.</translation>
    </message>
    <message>
        <source>Path already exists, and is not a directory.</source>
        <translation type="unfinished">Taková cesta už existuje, ale není adresářem.</translation>
    </message>
    <message>
        <source>Cannot create data directory here.</source>
        <translation type="unfinished">Tady nemůžu vytvořit adresář pro data.</translation>
    </message>
</context>
<context>
    <name>Intro</name>
    <message numerus="yes">
        <source>%n GB of space available</source>
        <translation type="unfinished">
            <numerusform>%n GB místa k dispozici</numerusform>
            <numerusform>%n GB místa k dispozici</numerusform>
            <numerusform>%n GB místa k dispozici</numerusform>
        </translation>
    </message>
    <message numerus="yes">
        <source>(of %n GB needed)</source>
        <translation type="unfinished">
            <numerusform>(z %n GB požadovaných)</numerusform>
            <numerusform>(z %n GB požadovaných)</numerusform>
            <numerusform>(z %n GB požadovaných)</numerusform>
        </translation>
    </message>
    <message numerus="yes">
        <source>(%n GB needed for full chain)</source>
        <translation type="unfinished">
            <numerusform>(%n GB požadovaných pro plný řetězec)</numerusform>
            <numerusform>(%n GB požadovaných pro plný řetězec)</numerusform>
            <numerusform>(%n GB požadovaných pro plný řetězec)</numerusform>
        </translation>
    </message>
    <message>
        <source>Choose data directory</source>
        <translation type="unfinished">Vyberte adresář dat</translation>
    </message>
    <message>
        <source>At least %1 GB of data will be stored in this directory, and it will grow over time.</source>
        <translation type="unfinished">Bude proto potřebovat do tohoto adresáře uložit nejméně %1 GB dat – tohle číslo navíc bude v průběhu času růst.</translation>
    </message>
    <message>
        <source>Approximately %1 GB of data will be stored in this directory.</source>
        <translation type="unfinished">Bude proto potřebovat do tohoto adresáře uložit přibližně %1 GB dat.</translation>
    </message>
    <message numerus="yes">
        <source>(sufficient to restore backups %n day(s) old)</source>
        <extracomment>Explanatory text on the capability of the current prune target.</extracomment>
        <translation type="unfinished">
            <numerusform>(Dostačující k obnovení záloh %n den staré)</numerusform>
            <numerusform>(Dostačující k obnovení záloh %n dny staré)</numerusform>
            <numerusform>(Dostačující k obnovení záloh %n dnů staré)</numerusform>
        </translation>
    </message>
    <message>
        <source>%1 will download and store a copy of the Bitcoin block chain.</source>
        <translation type="unfinished">%1 bude stahovat kopii blockchainu.</translation>
    </message>
    <message>
        <source>The wallet will also be stored in this directory.</source>
        <translation type="unfinished">Tvá peněženka bude uložena rovněž v tomto adresáři.</translation>
    </message>
    <message>
        <source>Error: Specified data directory "%1" cannot be created.</source>
        <translation type="unfinished">Chyba: Nejde vytvořit požadovaný adresář pro data „%1“.</translation>
    </message>
    <message>
        <source>Error</source>
        <translation type="unfinished">Chyba</translation>
    </message>
    <message>
        <source>Welcome</source>
        <translation type="unfinished">Vítej</translation>
    </message>
    <message>
        <source>Welcome to %1.</source>
        <translation type="unfinished">Vítej v %1.</translation>
    </message>
    <message>
        <source>As this is the first time the program is launched, you can choose where %1 will store its data.</source>
        <translation type="unfinished">Tohle je poprvé, co spouštíš %1, takže si můžeš zvolit, kam bude ukládat svá data.</translation>
    </message>
    <message>
        <source>Limit block chain storage to</source>
        <translation type="unfinished">Omezit uložiště blokového řetězce na</translation>
    </message>
    <message>
        <source>Reverting this setting requires re-downloading the entire blockchain. It is faster to download the full chain first and prune it later. Disables some advanced features.</source>
        <translation type="unfinished">Vrácení tohoto nastavení vyžaduje opětovné stažení celého blockchainu. Je rychlejší stáhnout celý řetězec nejprve a prořezat jej později. Některé pokročilé funkce budou zakázány, dokud celý blockchain nebude stažen nanovo.</translation>
    </message>
    <message>
        <source> GB</source>
        <translation type="unfinished">GB</translation>
    </message>
    <message>
        <source>This initial synchronisation is very demanding, and may expose hardware problems with your computer that had previously gone unnoticed. Each time you run %1, it will continue downloading where it left off.</source>
        <translation type="unfinished">Prvotní synchronizace je velice náročná, a mohou se tak díky ní začít na tvém počítači projevovat dosud skryté hardwarové problémy. Pokaždé, když spustíš %1, bude stahování pokračovat tam, kde skončilo.</translation>
    </message>
    <message>
        <source>When you click OK, %1 will begin to download and process the full %4 block chain (%2 GB) starting with the earliest transactions in %3 when %4 initially launched.</source>
        <translation type="unfinished">Jakmile stiskneš OK, %1 začne stahovat a zpracovávat celý %4ový blockchain (%2 GB), počínaje nejstaršími transakcemi z roku %3, kdy byl %4 spuštěn.</translation>
    </message>
    <message>
        <source>If you have chosen to limit block chain storage (pruning), the historical data must still be downloaded and processed, but will be deleted afterward to keep your disk usage low.</source>
        <translation type="unfinished">Pokud jsi omezil úložný prostor pro blockchain (tj. povolil jeho prořezávání), tak se historická data sice stáhnou a zpracují, ale následně zase smažou, aby nezabírala na disku místo.</translation>
    </message>
    <message>
        <source>Use the default data directory</source>
        <translation type="unfinished">Použij výchozí adresář pro data</translation>
    </message>
    <message>
        <source>Use a custom data directory:</source>
        <translation type="unfinished">Použij tento adresář pro data:</translation>
    </message>
</context>
<context>
    <name>HelpMessageDialog</name>
    <message>
        <source>version</source>
        <translation type="unfinished">verze</translation>
    </message>
    <message>
        <source>About %1</source>
        <translation type="unfinished">O %1</translation>
    </message>
    <message>
        <source>Command-line options</source>
        <translation type="unfinished">Argumenty příkazové řádky</translation>
    </message>
</context>
<context>
    <name>ShutdownWindow</name>
    <message>
        <source>%1 is shutting down…</source>
        <translation type="unfinished">%1 se ukončuje...</translation>
    </message>
    <message>
        <source>Do not shut down the computer until this window disappears.</source>
        <translation type="unfinished">Nevypínej počítač, dokud toto okno nezmizí.</translation>
    </message>
</context>
<context>
    <name>ModalOverlay</name>
    <message>
        <source>Form</source>
        <translation type="unfinished">Formulář</translation>
    </message>
    <message>
        <source>Recent transactions may not yet be visible, and therefore your wallet's balance might be incorrect. This information will be correct once your wallet has finished synchronizing with the bitcoin network, as detailed below.</source>
        <translation type="unfinished">Nedávné transakce ještě nemusí být vidět, takže stav tvého účtu nemusí být platný. Jakmile se však tvá peněženka dosynchronizuje s bitcoinovou sítí (viz informace níže), tak už bude stav správně.</translation>
    </message>
    <message>
        <source>Attempting to spend bitcoins that are affected by not-yet-displayed transactions will not be accepted by the network.</source>
        <translation type="unfinished">Utrácení bitcoinů, které už utratily zatím nezobrazené transakce, nebude bitcoinovou sítí umožněno.</translation>
    </message>
    <message>
        <source>Number of blocks left</source>
        <translation type="unfinished">Zbývající počet bloků</translation>
    </message>
    <message>
        <source>Unknown…</source>
        <translation type="unfinished">Neznámý…</translation>
    </message>
    <message>
        <source>calculating…</source>
        <translation type="unfinished">propočítávám…</translation>
    </message>
    <message>
        <source>Last block time</source>
        <translation type="unfinished">Čas posledního bloku</translation>
    </message>
    <message>
        <source>Progress</source>
        <translation type="unfinished">Stav</translation>
    </message>
    <message>
        <source>Progress increase per hour</source>
        <translation type="unfinished">Postup za hodinu</translation>
    </message>
    <message>
        <source>Estimated time left until synced</source>
        <translation type="unfinished">Odhadovaný zbývající čas</translation>
    </message>
    <message>
        <source>Hide</source>
        <translation type="unfinished">Skryj</translation>
    </message>
    <message>
        <source>Esc</source>
        <translation type="unfinished">Esc - úniková klávesa</translation>
    </message>
    <message>
        <source>%1 is currently syncing.  It will download headers and blocks from peers and validate them until reaching the tip of the block chain.</source>
        <translation type="unfinished">%1 se právě synchronizuje. Stáhnou se hlavičky a bloky od protějsků. Ty se budou se ověřovat až se kompletně ověří celý řetězec bloků.</translation>
    </message>
    <message>
        <source>Unknown. Syncing Headers (%1, %2%)…</source>
        <translation type="unfinished">Neznámé. Synchronizace hlaviček bloků (%1, %2%)...</translation>
    </message>
    <message>
        <source>Unknown. Pre-syncing Headers (%1, %2%)…</source>
        <translation type="unfinished">Neznámé. Předběžná synchronizace hlavičky bloků (%1, %2%)...</translation>
    </message>
</context>
<context>
    <name>OpenURIDialog</name>
    <message>
        <source>Open bitcoin URI</source>
        <translation type="unfinished">Otevřít bitcoin URI</translation>
    </message>
    <message>
        <source>Paste address from clipboard</source>
        <extracomment>Tooltip text for button that allows you to paste an address that is in your clipboard.</extracomment>
        <translation type="unfinished">Vlož adresu ze schránky</translation>
    </message>
</context>
<context>
    <name>OptionsDialog</name>
    <message>
        <source>Options</source>
        <translation type="unfinished">Možnosti</translation>
    </message>
    <message>
        <source>&amp;Main</source>
        <translation type="unfinished">&amp;Hlavní</translation>
    </message>
    <message>
        <source>Automatically start %1 after logging in to the system.</source>
        <translation type="unfinished">Automaticky spustí %1 po přihlášení do systému.</translation>
    </message>
    <message>
        <source>&amp;Start %1 on system login</source>
        <translation type="unfinished">S&amp;pustit %1 po přihlášení do systému</translation>
    </message>
    <message>
        <source>Enabling pruning significantly reduces the disk space required to store transactions. All blocks are still fully validated. Reverting this setting requires re-downloading the entire blockchain.</source>
        <translation type="unfinished">Zapnutí prořezávání významně snižuje místo na disku, které je nutné pro uložení transakcí. Všechny bloky jsou stále plně validovány. Vrácení tohoto nastavení vyžaduje opětovné stažení celého blockchainu.</translation>
    </message>
    <message>
        <source>Size of &amp;database cache</source>
        <translation type="unfinished">Velikost &amp;databázové cache</translation>
    </message>
    <message>
        <source>Number of script &amp;verification threads</source>
        <translation type="unfinished">Počet vláken pro &amp;verifikaci skriptů</translation>
    </message>
    <message>
        <source>Full path to a %1 compatible script (e.g. C:\Downloads\hwi.exe or /Users/you/Downloads/hwi.py). Beware: malware can steal your coins!</source>
        <translation type="unfinished">Úplná cesta ke %1 kompatibilnímu skriptu (např. C:\Downloads\hwi.exe nebo /Users/you/Downloads/hwi.py). Dejte si pozor: malware může ukrást vaše mince!</translation>
    </message>
    <message>
        <source>IP address of the proxy (e.g. IPv4: 127.0.0.1 / IPv6: ::1)</source>
        <translation type="unfinished">IP adresa proxy (např. IPv4: 127.0.0.1/IPv6: ::1)</translation>
    </message>
    <message>
        <source>Shows if the supplied default SOCKS5 proxy is used to reach peers via this network type.</source>
        <translation type="unfinished">Ukazuje, jestli se zadaná výchozí SOCKS5 proxy používá k připojování k peerům v rámci tohoto typu sítě.</translation>
    </message>
    <message>
        <source>Minimize instead of exit the application when the window is closed. When this option is enabled, the application will be closed only after selecting Exit in the menu.</source>
        <translation type="unfinished">Zavřením se aplikace minimalizuje. Pokud je tato volba zaškrtnuta, tak se aplikace ukončí pouze zvolením Konec v menu.</translation>
    </message>
    <message>
        <source>Options set in this dialog are overridden by the command line:</source>
        <translation type="unfinished">Nastavení v tomto dialogu jsou přepsány příkazovým řádkem:</translation>
    </message>
    <message>
        <source>Open the %1 configuration file from the working directory.</source>
        <translation type="unfinished">Otevře konfigurační soubor %1 z pracovního adresáře.</translation>
    </message>
    <message>
        <source>Open Configuration File</source>
        <translation type="unfinished">Otevřít konfigurační soubor</translation>
    </message>
    <message>
        <source>Reset all client options to default.</source>
        <translation type="unfinished">Vrátí všechny volby na výchozí hodnoty.</translation>
    </message>
    <message>
        <source>&amp;Reset Options</source>
        <translation type="unfinished">&amp;Obnovit nastavení</translation>
    </message>
    <message>
        <source>&amp;Network</source>
        <translation type="unfinished">&amp;Síť</translation>
    </message>
    <message>
        <source>Prune &amp;block storage to</source>
        <translation type="unfinished">Redukovat prostor pro &amp;bloky na</translation>
    </message>
    <message>
        <source>Reverting this setting requires re-downloading the entire blockchain.</source>
        <translation type="unfinished">Obnovení tohoto nastavení vyžaduje opětovné stažení celého blockchainu.</translation>
    </message>
    <message>
        <source>Maximum database cache size. A larger cache can contribute to faster sync, after which the benefit is less pronounced for most use cases. Lowering the cache size will reduce memory usage. Unused mempool memory is shared for this cache.</source>
        <extracomment>Tooltip text for Options window setting that sets the size of the database cache. Explains the corresponding effects of increasing/decreasing this value.</extracomment>
        <translation type="unfinished">Maximální velikost vyrovnávací paměti databáze. Větší vyrovnávací paměť může přispět k rychlejší synchronizaci, avšak přínos pro většinu případů použití je méně výrazný. Snížení velikosti vyrovnávací paměti sníží využití paměti. Nevyužívaná paměť mempoolu je pro tuto vyrovnávací paměť sdílená.</translation>
    </message>
    <message>
        <source>Set the number of script verification threads. Negative values correspond to the number of cores you want to leave free to the system.</source>
        <extracomment>Tooltip text for Options window setting that sets the number of script verification threads. Explains that negative values mean to leave these many cores free to the system.</extracomment>
        <translation type="unfinished">Nastaví počet vláken pro ověřování skriptů. Negativní hodnota odpovídá počtu jader procesoru, které chcete ponechat volné pro systém. </translation>
    </message>
    <message>
        <source>(0 = auto, &lt;0 = leave that many cores free)</source>
        <translation type="unfinished">(0 = automaticky, &lt;0 = nechat daný počet jader volný, výchozí: 0)</translation>
    </message>
    <message>
        <source>This allows you or a third party tool to communicate with the node through command-line and JSON-RPC commands.</source>
        <extracomment>Tooltip text for Options window setting that enables the RPC server.</extracomment>
        <translation type="unfinished">Toto povolí tobě nebo nástrojům třetích stran komunikovat pomocí uzlu skrz příkazový řádek a JSON-RPC příkazy.</translation>
    </message>
    <message>
        <source>Enable R&amp;PC server</source>
        <extracomment>An Options window setting to enable the RPC server.</extracomment>
        <translation type="unfinished">Povolit R&amp;PC server</translation>
    </message>
    <message>
        <source>W&amp;allet</source>
        <translation type="unfinished">P&amp;eněženka</translation>
    </message>
    <message>
        <source>Whether to set subtract fee from amount as default or not.</source>
        <extracomment>Tooltip text for Options window setting that sets subtracting the fee from a sending amount as default.</extracomment>
        <translation type="unfinished">Zda nastavit odečtení poplatku od částky jako výchozí či nikoliv.</translation>
    </message>
    <message>
        <source>Subtract &amp;fee from amount by default</source>
        <extracomment>An Options window setting to set subtracting the fee from a sending amount as default.</extracomment>
        <translation type="unfinished">Odečíst &amp;poplatek od výchozí částky</translation>
    </message>
    <message>
        <source>Expert</source>
        <translation type="unfinished">Pokročilá nastavení</translation>
    </message>
    <message>
        <source>Enable coin &amp;control features</source>
        <translation type="unfinished">Povolit ruční správu &amp;mincí</translation>
    </message>
    <message>
        <source>If you disable the spending of unconfirmed change, the change from a transaction cannot be used until that transaction has at least one confirmation. This also affects how your balance is computed.</source>
        <translation type="unfinished">Pokud zakážeš utrácení ještě nepotvrzených drobných, nepůjde použít drobné z transakce, dokud nebude mít alespoň jedno potvrzení. Ovlivní to také výpočet stavu účtu.</translation>
    </message>
    <message>
        <source>&amp;Spend unconfirmed change</source>
        <translation type="unfinished">&amp;Utrácet i ještě nepotvrzené drobné</translation>
    </message>
    <message>
        <source>Enable &amp;PSBT controls</source>
        <extracomment>An options window setting to enable PSBT controls.</extracomment>
        <translation type="unfinished">Povolit &amp;PSBT kontrolu</translation>
    </message>
    <message>
        <source>Whether to show PSBT controls.</source>
        <extracomment>Tooltip text for options window setting that enables PSBT controls.</extracomment>
        <translation type="unfinished">Zobrazit ovládací prvky PSBT.</translation>
    </message>
    <message>
        <source>External Signer (e.g. hardware wallet)</source>
        <translation type="unfinished">Externí podepisovatel (například hardwarová peněženka)</translation>
    </message>
    <message>
        <source>&amp;External signer script path</source>
        <translation type="unfinished">Cesta ke skriptu &amp;Externího podepisovatele</translation>
    </message>
    <message>
        <source>Automatically open the Bitcoin client port on the router. This only works when your router supports UPnP and it is enabled.</source>
        <translation type="unfinished">Automaticky otevře potřebný port na routeru. Tohle funguje jen za předpokladu, že tvůj router podporuje UPnP a že je UPnP povolené.</translation>
    </message>
    <message>
        <source>Map port using &amp;UPnP</source>
        <translation type="unfinished">Namapovat port přes &amp;UPnP</translation>
    </message>
    <message>
        <source>Automatically open the Bitcoin client port on the router. This only works when your router supports NAT-PMP and it is enabled. The external port could be random.</source>
        <translation type="unfinished">Automaticky otevřít port pro Bitcoinový klient na routeru. Toto funguje pouze pokud váš router podporuje a má zapnutou funkci NAT-PMP. Vnější port může být zvolen náhodně.</translation>
    </message>
    <message>
        <source>Map port using NA&amp;T-PMP</source>
        <translation type="unfinished">Namapovat port s využitím &amp;NAT-PMP.</translation>
    </message>
    <message>
        <source>Accept connections from outside.</source>
        <translation type="unfinished">Přijímat spojení zvenčí.</translation>
    </message>
    <message>
        <source>Allow incomin&amp;g connections</source>
        <translation type="unfinished">&amp;Přijímat příchozí spojení</translation>
    </message>
    <message>
        <source>Connect to the Bitcoin network through a SOCKS5 proxy.</source>
        <translation type="unfinished">Připojí se do bitcoinové sítě přes SOCKS5 proxy.</translation>
    </message>
    <message>
        <source>&amp;Connect through SOCKS5 proxy (default proxy):</source>
        <translation type="unfinished">&amp;Připojit přes SOCKS5 proxy (výchozí proxy):</translation>
    </message>
    <message>
        <source>Proxy &amp;IP:</source>
        <translation type="unfinished">&amp;IP adresa proxy:</translation>
    </message>
    <message>
        <source>&amp;Port:</source>
        <translation type="unfinished">Por&amp;t:</translation>
    </message>
    <message>
        <source>Port of the proxy (e.g. 9050)</source>
        <translation type="unfinished">Port proxy (např. 9050)</translation>
    </message>
    <message>
        <source>Used for reaching peers via:</source>
        <translation type="unfinished">Použije se k připojování k protějskům přes:</translation>
    </message>
    <message>
        <source>&amp;Window</source>
        <translation type="unfinished">O&amp;kno</translation>
    </message>
    <message>
        <source>Show the icon in the system tray.</source>
        <translation type="unfinished">Zobrazit ikonu v systémové oblasti.</translation>
    </message>
    <message>
        <source>&amp;Show tray icon</source>
        <translation type="unfinished">&amp;Zobrazit ikonu v liště</translation>
    </message>
    <message>
        <source>Show only a tray icon after minimizing the window.</source>
        <translation type="unfinished">Po minimalizaci okna zobrazí pouze ikonu v panelu.</translation>
    </message>
    <message>
        <source>&amp;Minimize to the tray instead of the taskbar</source>
        <translation type="unfinished">&amp;Minimalizovávat do ikony v panelu</translation>
    </message>
    <message>
        <source>M&amp;inimize on close</source>
        <translation type="unfinished">Za&amp;vřením minimalizovat</translation>
    </message>
    <message>
        <source>&amp;Display</source>
        <translation type="unfinished">Zobr&amp;azení</translation>
    </message>
    <message>
        <source>User Interface &amp;language:</source>
        <translation type="unfinished">&amp;Jazyk uživatelského rozhraní:</translation>
    </message>
    <message>
        <source>The user interface language can be set here. This setting will take effect after restarting %1.</source>
        <translation type="unfinished">Tady lze nastavit jazyk uživatelského rozhraní. Nastavení se projeví až po restartování %1.</translation>
    </message>
    <message>
        <source>&amp;Unit to show amounts in:</source>
        <translation type="unfinished">Je&amp;dnotka pro částky:</translation>
    </message>
    <message>
        <source>Choose the default subdivision unit to show in the interface and when sending coins.</source>
        <translation type="unfinished">Zvol výchozí podjednotku, která se bude zobrazovat v programu a při posílání mincí.</translation>
    </message>
<<<<<<< HEAD
    <message numerus="yes">
        <source>Processed %n block(s) of transaction history.</source>
        <translation type="unfinished">
            <numerusform>Zpracován %n blok transakční historie.</numerusform>
            <numerusform>Zpracovány %n bloky transakční historie.</numerusform>
            <numerusform>Zpracováno %n bloků transakční historie.</numerusform>
        </translation>
=======
    <message>
        <source>Third-party URLs (e.g. a block explorer) that appear in the transactions tab as context menu items. %s in the URL is replaced by transaction hash. Multiple URLs are separated by vertical bar |.</source>
        <translation type="unfinished">URL třetích stran (např. block exploreru), která se zobrazí v kontextovém menu v záložce Transakce. %s v URL se nahradí hashem transakce. Více URL odděl svislítkem |.</translation>
>>>>>>> 88259837
    </message>
    <message>
        <source>&amp;Third-party transaction URLs</source>
        <translation type="unfinished">&amp;URL třetích stran pro transakce</translation>
    </message>
    <message>
        <source>Whether to show coin control features or not.</source>
        <translation type="unfinished">Zda ukazovat možnosti pro ruční správu mincí nebo ne.</translation>
    </message>
    <message>
        <source>Connect to the Bitcoin network through a separate SOCKS5 proxy for Tor onion services.</source>
        <translation type="unfinished">Připojí se do Bitcoinové sítě přes vyhrazenou SOCKS5 proxy pro služby v Tor síti.</translation>
    </message>
    <message>
        <source>Use separate SOCKS&amp;5 proxy to reach peers via Tor onion services:</source>
        <translation type="unfinished">Použít samostatnou SOCKS&amp;5 proxy ke spojení s protějšky přes skryté služby v Toru:</translation>
    </message>
    <message>
        <source>Monospaced font in the Overview tab:</source>
        <translation type="unfinished">Písmo s pevnou šířkou v panelu Přehled:</translation>
    </message>
    <message>
        <source>embedded "%1"</source>
        <translation type="unfinished">zahrnuto "%1"</translation>
    </message>
    <message>
        <source>closest matching "%1"</source>
        <translation type="unfinished">nejbližší shoda "%1"</translation>
    </message>
    <message>
        <source>&amp;OK</source>
        <translation type="unfinished">&amp;Budiž</translation>
    </message>
    <message>
        <source>&amp;Cancel</source>
        <translation type="unfinished">&amp;Zrušit</translation>
    </message>
    <message>
<<<<<<< HEAD
        <source>Load PSBT from &amp;clipboard…</source>
        <translation type="unfinished">Načíst PSBT ze &amp;schránky</translation>
    </message>
    <message>
        <source>Load Partially Signed Bitcoin Transaction from clipboard</source>
        <translation type="unfinished">Načíst částečně podepsanou Bitcoinovou transakci ze schránky</translation>
=======
        <source>Compiled without external signing support (required for external signing)</source>
        <extracomment>"External signing" means using devices such as hardware wallets.</extracomment>
        <translation type="unfinished">Zkompilováno bez externí podpory podepisování (nutné pro externí podepisování)</translation>
>>>>>>> 88259837
    </message>
    <message>
        <source>default</source>
        <translation type="unfinished">výchozí</translation>
    </message>
    <message>
        <source>none</source>
        <translation type="unfinished">žádné</translation>
    </message>
    <message>
        <source>Confirm options reset</source>
        <extracomment>Window title text of pop-up window shown when the user has chosen to reset options.</extracomment>
        <translation type="unfinished">Potvrzení obnovení nastavení</translation>
    </message>
    <message>
        <source>Client restart required to activate changes.</source>
        <extracomment>Text explaining that the settings changed will not come into effect until the client is restarted.</extracomment>
        <translation type="unfinished">K aktivaci změn je potřeba restartovat klienta.</translation>
    </message>
    <message>
        <source>Current settings will be backed up at "%1".</source>
        <extracomment>Text explaining to the user that the client's current settings will be backed up at a specific location. %1 is a stand-in argument for the backup location's path.</extracomment>
        <translation type="unfinished">Aktuální nastavení bude uloženo v "%1".</translation>
    </message>
    <message>
        <source>Client will be shut down. Do you want to proceed?</source>
        <extracomment>Text asking the user to confirm if they would like to proceed with a client shutdown.</extracomment>
        <translation type="unfinished">Klient se vypne, chceš pokračovat?</translation>
    </message>
    <message>
        <source>Configuration options</source>
        <extracomment>Window title text of pop-up box that allows opening up of configuration file.</extracomment>
        <translation type="unfinished">Možnosti nastavení</translation>
    </message>
    <message>
        <source>The configuration file is used to specify advanced user options which override GUI settings. Additionally, any command-line options will override this configuration file.</source>
        <extracomment>Explanatory text about the priority order of instructions considered by client. The order from high to low being: command-line, configuration file, GUI settings.</extracomment>
        <translation type="unfinished">Konfigurační soubor slouží k nastavování uživatelsky pokročilých možností, které mají přednost před konfigurací z GUI. Parametry z příkazové řádky však mají před konfiguračním souborem přednost.</translation>
    </message>
    <message>
        <source>Continue</source>
        <translation type="unfinished">Pokračovat</translation>
    </message>
    <message>
        <source>Cancel</source>
        <translation type="unfinished">Zrušit</translation>
    </message>
    <message>
        <source>Error</source>
        <translation type="unfinished">Chyba</translation>
    </message>
    <message>
        <source>The configuration file could not be opened.</source>
        <translation type="unfinished">Konfigurační soubor nejde otevřít.</translation>
    </message>
    <message>
        <source>This change would require a client restart.</source>
        <translation type="unfinished">Tahle změna bude chtít restartovat klienta.</translation>
    </message>
    <message>
        <source>The supplied proxy address is invalid.</source>
        <translation type="unfinished">Zadaná adresa proxy je neplatná.</translation>
    </message>
</context>
<context>
    <name>OptionsModel</name>
    <message>
        <source>Could not read setting "%1", %2.</source>
        <translation type="unfinished">Nelze přečíst nastavení "%1", %2.</translation>
    </message>
</context>
<context>
    <name>OverviewPage</name>
    <message>
        <source>Form</source>
        <translation type="unfinished">Formulář</translation>
    </message>
    <message>
        <source>The displayed information may be out of date. Your wallet automatically synchronizes with the Bitcoin network after a connection is established, but this process has not completed yet.</source>
        <translation type="unfinished">Zobrazené informace nemusí být aktuální. Tvá peněženka se automaticky sesynchronizuje s bitcoinovou sítí, jakmile se s ní spojí. Zatím ale ještě není synchronizace dokončena.</translation>
    </message>
    <message>
        <source>Watch-only:</source>
        <translation type="unfinished">Sledované:</translation>
    </message>
    <message>
<<<<<<< HEAD
        <source>&amp;Hide</source>
        <translation type="unfinished">Skryj</translation>
    </message>
    <message>
        <source>S&amp;how</source>
        <translation type="unfinished">Zobraz</translation>
    </message>
    <message numerus="yes">
        <source>%n active connection(s) to Bitcoin network.</source>
        <extracomment>A substring of the tooltip.</extracomment>
        <translation type="unfinished">
            <numerusform>%n aktivní spojení s Bitcoinovou sítí.</numerusform>
            <numerusform>%n aktivní spojení s Bitcoinovou sítí.</numerusform>
            <numerusform>%n aktivních spojení s Bitcoinovou sítí.</numerusform>
        </translation>
=======
        <source>Available:</source>
        <translation type="unfinished">K dispozici:</translation>
>>>>>>> 88259837
    </message>
    <message>
        <source>Your current spendable balance</source>
        <translation type="unfinished">Aktuální disponibilní stav tvého účtu</translation>
    </message>
    <message>
        <source>Pending:</source>
        <translation type="unfinished">Očekáváno:</translation>
    </message>
    <message>
        <source>Total of transactions that have yet to be confirmed, and do not yet count toward the spendable balance</source>
        <translation type="unfinished">Souhrn transakcí, které ještě nejsou potvrzené a které se ještě nezapočítávají do celkového disponibilního stavu účtu</translation>
    </message>
    <message>
        <source>Immature:</source>
        <translation type="unfinished">Nedozráno:</translation>
    </message>
    <message>
        <source>Mined balance that has not yet matured</source>
        <translation type="unfinished">Vytěžené mince, které ještě nejsou zralé</translation>
    </message>
    <message>
        <source>Balances</source>
        <translation type="unfinished">Stavy účtů</translation>
    </message>
    <message>
        <source>Total:</source>
        <translation type="unfinished">Celkem:</translation>
    </message>
    <message>
        <source>Your current total balance</source>
        <translation type="unfinished">Celkový stav tvého účtu</translation>
    </message>
    <message>
        <source>Your current balance in watch-only addresses</source>
        <translation type="unfinished">Aktuální stav účtu sledovaných adres</translation>
    </message>
    <message>
        <source>Spendable:</source>
        <translation type="unfinished">Běžné:</translation>
    </message>
    <message>
        <source>Recent transactions</source>
        <translation type="unfinished">Poslední transakce</translation>
    </message>
    <message>
        <source>Unconfirmed transactions to watch-only addresses</source>
        <translation type="unfinished">Nepotvrzené transakce sledovaných adres</translation>
    </message>
    <message>
        <source>Mined balance in watch-only addresses that has not yet matured</source>
        <translation type="unfinished">Vytěžené mince na sledovaných adresách, které ještě nejsou zralé</translation>
    </message>
    <message>
        <source>Current total balance in watch-only addresses</source>
        <translation type="unfinished">Aktuální stav účtu sledovaných adres</translation>
    </message>
    <message>
        <source>Privacy mode activated for the Overview tab. To unmask the values, uncheck Settings-&gt;Mask values.</source>
        <translation type="unfinished">Pro kartu Přehled je aktivovaný režim soukromí. Pro zobrazení částek, odškrtněte Nastavení -&gt; Skrýt částky.</translation>
    </message>
</context>
<context>
    <name>PSBTOperationsDialog</name>
    <message>
        <source>PSBT Operations</source>
        <translation type="unfinished">PSBT Operace</translation>
    </message>
    <message>
        <source>Sign Tx</source>
        <translation type="unfinished">Podepsat transakci</translation>
    </message>
    <message>
        <source>Broadcast Tx</source>
        <translation type="unfinished">Odeslat transakci do sítě</translation>
    </message>
    <message>
        <source>Copy to Clipboard</source>
        <translation type="unfinished">Kopírovat do schránky</translation>
    </message>
    <message>
        <source>Save…</source>
        <translation type="unfinished">Uložit...</translation>
    </message>
    <message>
        <source>Close</source>
        <translation type="unfinished">Zavřít</translation>
    </message>
    <message>
        <source>Failed to load transaction: %1</source>
        <translation type="unfinished">Nepodařilo se načíst transakci: %1</translation>
    </message>
    <message>
        <source>Failed to sign transaction: %1</source>
        <translation type="unfinished">Nepodařilo se podepsat transakci: %1</translation>
    </message>
    <message>
        <source>Cannot sign inputs while wallet is locked.</source>
        <translation type="unfinished">Nelze podepsat vstup, když je peněženka uzamčena.</translation>
    </message>
    <message>
        <source>Could not sign any more inputs.</source>
        <translation type="unfinished">Nelze podepsat další vstupy.</translation>
    </message>
    <message>
        <source>Signed %1 inputs, but more signatures are still required.</source>
        <translation type="unfinished">Podepsáno %1 výstupů, ale jsou ještě potřeba další podpisy.</translation>
    </message>
    <message>
        <source>Signed transaction successfully. Transaction is ready to broadcast.</source>
        <translation type="unfinished">Transakce byla úspěšně podepsána. Transakce je připravena k odeslání.</translation>
    </message>
    <message>
        <source>Unknown error processing transaction.</source>
        <translation type="unfinished">Neznámá chyba při zpracování transakce.</translation>
    </message>
    <message>
        <source>Transaction broadcast successfully! Transaction ID: %1</source>
        <translation type="unfinished">Transakce byla úspěšně odeslána! ID transakce: %1</translation>
    </message>
    <message>
        <source>Transaction broadcast failed: %1</source>
        <translation type="unfinished">Odeslání transakce se nezdařilo: %1</translation>
    </message>
    <message>
        <source>PSBT copied to clipboard.</source>
        <translation type="unfinished">PSBT zkopírována do schránky.</translation>
    </message>
    <message>
        <source>Save Transaction Data</source>
        <translation type="unfinished">Zachovaj procesní data</translation>
    </message>
    <message>
        <source>Partially Signed Transaction (Binary)</source>
        <extracomment>Expanded name of the binary PSBT file format. See: BIP 174.</extracomment>
        <translation type="unfinished">částečně podepsaná transakce (binární)</translation>
    </message>
    <message>
        <source>PSBT saved to disk.</source>
        <translation type="unfinished">PSBT uložena na disk.</translation>
    </message>
    <message>
        <source> * Sends %1 to %2</source>
        <translation type="unfinished"> * Odešle %1 na %2</translation>
    </message>
    <message>
        <source>Unable to calculate transaction fee or total transaction amount.</source>
        <translation type="unfinished">Nelze vypočítat transakční poplatek nebo celkovou výši transakce.</translation>
    </message>
    <message>
        <source>Pays transaction fee: </source>
        <translation type="unfinished">Platí transakční poplatek:</translation>
    </message>
    <message>
        <source>Total Amount</source>
        <translation type="unfinished">Celková částka</translation>
    </message>
    <message>
        <source>or</source>
        <translation type="unfinished">nebo</translation>
    </message>
    <message>
        <source>Transaction has %1 unsigned inputs.</source>
        <translation type="unfinished">Transakce %1 má nepodepsané vstupy.</translation>
    </message>
    <message>
        <source>Transaction is missing some information about inputs.</source>
        <translation type="unfinished">Transakci chybí některé informace o vstupech.</translation>
    </message>
    <message>
        <source>Transaction still needs signature(s).</source>
        <translation type="unfinished">Transakce stále potřebuje podpis(y).</translation>
    </message>
    <message>
        <source>(But no wallet is loaded.)</source>
        <translation type="unfinished">(Ale žádná peněženka není načtená.)</translation>
    </message>
    <message>
        <source>(But this wallet cannot sign transactions.)</source>
        <translation type="unfinished">(Ale tato peněženka nemůže podepisovat transakce.)</translation>
    </message>
    <message>
        <source>(But this wallet does not have the right keys.)</source>
        <translation type="unfinished">Ale tenhle vstup nemá správné klíče</translation>
    </message>
    <message>
        <source>Transaction is fully signed and ready for broadcast.</source>
        <translation type="unfinished">Transakce je plně podepsána a připravena k odeslání.</translation>
    </message>
    <message>
        <source>Transaction status is unknown.</source>
        <translation type="unfinished">Stav transakce není známý.</translation>
    </message>
</context>
<context>
    <name>PaymentServer</name>
    <message>
        <source>Payment request error</source>
        <translation type="unfinished">Chyba platebního požadavku</translation>
    </message>
    <message>
        <source>Cannot start bitcoin: click-to-pay handler</source>
        <translation type="unfinished">Nemůžu spustit bitcoin: obsluha click-to-pay</translation>
    </message>
    <message>
        <source>URI handling</source>
        <translation type="unfinished">Zpracování URI</translation>
    </message>
    <message>
<<<<<<< HEAD
        <source>Copy transaction &amp;ID and output index</source>
        <translation type="unfinished">Zkopíruj &amp;ID transakce a výstupní index</translation>
    </message>
    <message>
        <source>L&amp;ock unspent</source>
        <translation type="unfinished">&amp;zamknout neutracené</translation>
=======
        <source>'bitcoin://' is not a valid URI. Use 'bitcoin:' instead.</source>
        <translation type="unfinished">'bitcoin://' není platné URI. Místo toho použij 'bitcoin:'.</translation>
>>>>>>> 88259837
    </message>
    <message>
        <source>Cannot process payment request because BIP70 is not supported.
Due to widespread security flaws in BIP70 it's strongly recommended that any merchant instructions to switch wallets be ignored.
If you are receiving this error you should request the merchant provide a BIP21 compatible URI.</source>
        <translation type="unfinished">Nelze zpracovat žádost o platbu, protože BIP70 není podporován.
Vzhledem k rozšířeným bezpečnostním chybám v BIP70 je důrazně doporučeno ignorovat jakékoli požadavky obchodníka na přepnutí peněženek.
Pokud vidíte tuto chybu, měli byste požádat, aby obchodník poskytl adresu kompatibilní s BIP21.</translation>
    </message>
    <message>
        <source>URI cannot be parsed! This can be caused by an invalid Bitcoin address or malformed URI parameters.</source>
        <translation type="unfinished">Nepodařilo se analyzovat URI! Důvodem může být neplatná bitcoinová adresa nebo poškozené parametry URI.</translation>
    </message>
    <message>
        <source>Payment request file handling</source>
        <translation type="unfinished">Zpracování souboru platebního požadavku</translation>
    </message>
</context>
<context>
    <name>PeerTableModel</name>
    <message>
        <source>User Agent</source>
        <extracomment>Title of Peers Table column which contains the peer's User Agent string.</extracomment>
        <translation type="unfinished">Typ klienta</translation>
    </message>
    <message>
        <source>Ping</source>
        <extracomment>Title of Peers Table column which indicates the current latency of the connection with the peer.</extracomment>
        <translation type="unfinished">Odezva</translation>
    </message>
    <message>
        <source>Peer</source>
        <extracomment>Title of Peers Table column which contains a unique number used to identify a connection.</extracomment>
        <translation type="unfinished">Protějšek</translation>
    </message>
    <message>
        <source>Age</source>
        <extracomment>Title of Peers Table column which indicates the duration (length of time) since the peer connection started.</extracomment>
        <translation type="unfinished">Trvání</translation>
    </message>
    <message>
        <source>Direction</source>
        <extracomment>Title of Peers Table column which indicates the direction the peer connection was initiated from.</extracomment>
        <translation type="unfinished">Směr</translation>
    </message>
    <message>
        <source>Sent</source>
        <extracomment>Title of Peers Table column which indicates the total amount of network information we have sent to the peer.</extracomment>
        <translation type="unfinished">Odesláno</translation>
    </message>
    <message>
        <source>Received</source>
        <extracomment>Title of Peers Table column which indicates the total amount of network information we have received from the peer.</extracomment>
        <translation type="unfinished">Přijato</translation>
    </message>
    <message>
        <source>Address</source>
        <extracomment>Title of Peers Table column which contains the IP/Onion/I2P address of the connected peer.</extracomment>
        <translation type="unfinished">Adresa</translation>
    </message>
    <message>
        <source>Type</source>
        <extracomment>Title of Peers Table column which describes the type of peer connection. The "type" describes why the connection exists.</extracomment>
        <translation type="unfinished">Typ</translation>
    </message>
    <message>
        <source>Network</source>
        <extracomment>Title of Peers Table column which states the network the peer connected through.</extracomment>
        <translation type="unfinished">Síť</translation>
    </message>
    <message>
        <source>Inbound</source>
        <extracomment>An Inbound Connection from a Peer.</extracomment>
        <translation type="unfinished">Sem</translation>
    </message>
    <message>
        <source>Outbound</source>
        <extracomment>An Outbound Connection to a Peer.</extracomment>
        <translation type="unfinished">Ven</translation>
    </message>
</context>
<context>
    <name>QRImageWidget</name>
    <message>
        <source>&amp;Save Image…</source>
        <translation type="unfinished">&amp;Uložit obrázek...</translation>
    </message>
    <message>
        <source>&amp;Copy Image</source>
        <translation type="unfinished">&amp;Kopíruj obrázek</translation>
    </message>
    <message>
        <source>Resulting URI too long, try to reduce the text for label / message.</source>
        <translation type="unfinished">Výsledná URI je příliš dlouhá, zkus zkrátit text označení/zprávy.</translation>
    </message>
    <message>
        <source>Error encoding URI into QR Code.</source>
        <translation type="unfinished">Chyba při kódování URI do QR kódu.</translation>
    </message>
<<<<<<< HEAD
</context>
<context>
    <name>LoadWalletsActivity</name>
    <message>
        <source>Load Wallets</source>
        <extracomment>Title of progress window which is displayed when wallets are being loaded.</extracomment>
        <translation type="unfinished">Načíst peněženky</translation>
    </message>
    <message>
        <source>Loading wallets…</source>
        <extracomment>Descriptive text of the load wallets progress window which indicates to the user that wallets are currently being loaded.</extracomment>
        <translation type="unfinished">Načítám peněženky...</translation>
    </message>
</context>
<context>
    <name>OpenWalletActivity</name>
=======
>>>>>>> 88259837
    <message>
        <source>QR code support not available.</source>
        <translation type="unfinished">Podpora QR kódu není k dispozici.</translation>
    </message>
    <message>
        <source>Save QR Code</source>
        <translation type="unfinished">Ulož QR kód</translation>
    </message>
    <message>
        <source>PNG Image</source>
        <extracomment>Expanded name of the PNG file format. See: https://en.wikipedia.org/wiki/Portable_Network_Graphics.</extracomment>
        <translation type="unfinished">obrázek PNG</translation>
    </message>
</context>
<context>
    <name>RPCConsole</name>
    <message>
        <source>N/A</source>
        <translation type="unfinished">nedostupná informace</translation>
    </message>
    <message>
        <source>Client version</source>
        <translation type="unfinished">Verze klienta</translation>
    </message>
    <message>
        <source>&amp;Information</source>
        <translation type="unfinished">&amp;Informace</translation>
    </message>
    <message>
        <source>General</source>
        <translation type="unfinished">Obecné</translation>
    </message>
    <message>
        <source>Datadir</source>
        <translation type="unfinished">Adresář s daty</translation>
    </message>
    <message>
        <source>To specify a non-default location of the data directory use the '%1' option.</source>
        <translation type="unfinished">Pro specifikaci neklasické lokace pro data použij možnost '%1'</translation>
    </message>
    <message>
        <source>To specify a non-default location of the blocks directory use the '%1' option.</source>
        <translation type="unfinished">Pro specifikaci neklasické lokace pro data použij možnost '%1'</translation>
    </message>
    <message>
        <source>Startup time</source>
        <translation type="unfinished">Čas spuštění</translation>
    </message>
    <message>
        <source>Network</source>
        <translation type="unfinished">Síť</translation>
    </message>
    <message>
        <source>Name</source>
        <translation type="unfinished">Název</translation>
    </message>
    <message>
        <source>Number of connections</source>
        <translation type="unfinished">Počet spojení</translation>
    </message>
    <message>
        <source>Block chain</source>
        <translation type="unfinished">Blockchain</translation>
    </message>
    <message>
        <source>Memory Pool</source>
        <translation type="unfinished">Transakční zásobník</translation>
    </message>
    <message>
        <source>Current number of transactions</source>
        <translation type="unfinished">Aktuální množství transakcí</translation>
    </message>
    <message>
        <source>Memory usage</source>
        <translation type="unfinished">Obsazenost paměti</translation>
    </message>
    <message>
        <source>Wallet: </source>
        <translation type="unfinished">Peněženka:</translation>
    </message>
    <message>
        <source>(none)</source>
        <translation type="unfinished">(žádné)</translation>
    </message>
    <message>
        <source>&amp;Reset</source>
        <translation type="unfinished">&amp;Vynulovat</translation>
    </message>
    <message>
        <source>Received</source>
        <translation type="unfinished">Přijato</translation>
    </message>
    <message>
        <source>Sent</source>
        <translation type="unfinished">Odesláno</translation>
    </message>
    <message>
        <source>&amp;Peers</source>
        <translation type="unfinished">&amp;Protějšky</translation>
    </message>
    <message>
        <source>Banned peers</source>
        <translation type="unfinished">Protějšky pod klatbou (blokované)</translation>
    </message>
    <message>
        <source>Select a peer to view detailed information.</source>
        <translation type="unfinished">Vyber protějšek a uvidíš jeho detailní informace.</translation>
    </message>
    <message>
        <source>Version</source>
        <translation type="unfinished">Verze</translation>
    </message>
    <message>
        <source>Whether we relay transactions to this peer.</source>
        <translation type="unfinished">Zda předáváme transakce tomuto partnerovi.</translation>
    </message>
    <message>
        <source>Transaction Relay</source>
        <translation type="unfinished">Transakční přenos</translation>
    </message>
    <message>
        <source>Starting Block</source>
        <translation type="unfinished">Počáteční blok</translation>
    </message>
    <message>
        <source>Synced Headers</source>
        <translation type="unfinished">Aktuálně hlaviček</translation>
    </message>
    <message>
        <source>Synced Blocks</source>
        <translation type="unfinished">Aktuálně bloků</translation>
    </message>
    <message>
        <source>Last Transaction</source>
        <translation type="unfinished">Poslední transakce</translation>
    </message>
    <message>
        <source>The mapped Autonomous System used for diversifying peer selection.</source>
        <translation type="unfinished">Mapovaný nezávislý - Autonomní Systém používaný pro rozšírení vzájemného výběru protějsků.</translation>
    </message>
    <message>
        <source>Mapped AS</source>
        <translation type="unfinished">Mapovaný AS</translation>
    </message>
    <message>
        <source>Whether we relay addresses to this peer.</source>
        <extracomment>Tooltip text for the Address Relay field in the peer details area, which displays whether we relay addresses to this peer (Yes/No).</extracomment>
        <translation type="unfinished">Zda předáváme adresy tomuto uzlu.</translation>
    </message>
    <message>
        <source>Address Relay</source>
        <extracomment>Text title for the Address Relay field in the peer details area, which displays whether we relay addresses to this peer (Yes/No).</extracomment>
        <translation type="unfinished">Přenášení adres</translation>
    </message>
    <message>
        <source>The total number of addresses received from this peer that were processed (excludes addresses that were dropped due to rate-limiting).</source>
        <extracomment>Tooltip text for the Addresses Processed field in the peer details area, which displays the total number of addresses received from this peer that were processed (excludes addresses that were dropped due to rate-limiting).</extracomment>
        <translation type="unfinished">Celkový počet adres obdržených od tohoto uzlu, které byly zpracovány (nezahrnuje adresy, které byly zahozeny díky omezení ovládání toku provozu)</translation>
    </message>
    <message>
        <source>The total number of addresses received from this peer that were dropped (not processed) due to rate-limiting.</source>
        <extracomment>Tooltip text for the Addresses Rate-Limited field in the peer details area, which displays the total number of addresses received from this peer that were dropped (not processed) due to rate-limiting.</extracomment>
        <translation type="unfinished">Celkový počet adres obdržených od tohoto uzlu, který byly zahozeny (nebyly zpracovány) díky omezení ovládání toku provozu.</translation>
    </message>
    <message>
        <source>Addresses Processed</source>
        <extracomment>Text title for the Addresses Processed field in the peer details area, which displays the total number of addresses received from this peer that were processed (excludes addresses that were dropped due to rate-limiting).</extracomment>
        <translation type="unfinished">Zpracováno adres</translation>
    </message>
    <message>
        <source>Addresses Rate-Limited</source>
        <extracomment>Text title for the Addresses Rate-Limited field in the peer details area, which displays the total number of addresses received from this peer that were dropped (not processed) due to rate-limiting.</extracomment>
        <translation type="unfinished">Adresy s omezením počtu přijatých adres</translation>
    </message>
    <message>
        <source>User Agent</source>
        <translation type="unfinished">Typ klienta</translation>
    </message>
    <message>
        <source>Node window</source>
        <translation type="unfinished">Okno uzlu</translation>
    </message>
    <message>
        <source>Current block height</source>
        <translation type="unfinished">Velikost aktuálního bloku</translation>
    </message>
    <message>
        <source>Open the %1 debug log file from the current data directory. This can take a few seconds for large log files.</source>
        <translation type="unfinished">Otevři soubor s ladicími záznamy %1 z aktuálního datového adresáře. U velkých žurnálů to může pár vteřin zabrat.</translation>
    </message>
    <message>
<<<<<<< HEAD
        <source>%1 GB of space available</source>
        <translation type="unfinished">%1 GB místa k dispozici</translation>
    </message>
    <message>
        <source>(of %1 GB needed)</source>
        <translation type="unfinished">(z požadovaných %1 GB )</translation>
=======
        <source>Decrease font size</source>
        <translation type="unfinished">Zmenšit písmo</translation>
>>>>>>> 88259837
    </message>
    <message>
        <source>Increase font size</source>
        <translation type="unfinished">Zvětšit písmo</translation>
    </message>
    <message>
        <source>Permissions</source>
        <translation type="unfinished">Oprávnění</translation>
    </message>
<<<<<<< HEAD
    <message numerus="yes">
        <source>(sufficient to restore backups %n day(s) old)</source>
        <extracomment>Explanatory text on the capability of the current prune target.</extracomment>
        <translation type="unfinished">
            <numerusform>(Dostačující k obnovení záloh %n den staré)</numerusform>
            <numerusform>(Dostačující k obnovení záloh %n dny staré)</numerusform>
            <numerusform>(Dostačující k obnovení záloh %n dnů staré)</numerusform>
        </translation>
=======
    <message>
        <source>The direction and type of peer connection: %1</source>
        <translation type="unfinished">Směr a typ spojení s protějškem: %1</translation>
>>>>>>> 88259837
    </message>
    <message>
        <source>Direction/Type</source>
        <translation type="unfinished">Směr/Typ</translation>
    </message>
    <message>
        <source>The network protocol this peer is connected through: IPv4, IPv6, Onion, I2P, or CJDNS.</source>
        <translation type="unfinished">Síťový protokol, přes který je protějšek připojen: IPv4, IPv6, Onion, I2P, nebo CJDNS.</translation>
    </message>
    <message>
        <source>Services</source>
        <translation type="unfinished">Služby</translation>
    </message>
    <message>
        <source>High bandwidth BIP152 compact block relay: %1</source>
        <translation type="unfinished">Kompaktní blokové relé BIP152 s vysokou šířkou pásma: %1</translation>
    </message>
    <message>
        <source>High Bandwidth</source>
        <translation type="unfinished">Velká šířka pásma</translation>
    </message>
    <message>
        <source>Connection Time</source>
        <translation type="unfinished">Doba spojení</translation>
    </message>
    <message>
        <source>Elapsed time since a novel block passing initial validity checks was received from this peer.</source>
        <translation type="unfinished">Doba, před kterou byl od tohoto protějšku přijat nový blok, který prošel základní kontrolou platnosti.</translation>
    </message>
    <message>
        <source>Last Block</source>
        <translation type="unfinished">Poslední blok</translation>
    </message>
    <message>
        <source>Elapsed time since a novel transaction accepted into our mempool was received from this peer.</source>
        <extracomment>Tooltip text for the Last Transaction field in the peer details area.</extracomment>
        <translation type="unfinished">Doba, před kterou byla od tohoto protějšku přijata nová transakce, která byla přijata do našeho mempoolu.</translation>
    </message>
    <message>
        <source>Last Send</source>
        <translation type="unfinished">Poslední odeslání</translation>
    </message>
    <message>
        <source>Last Receive</source>
        <translation type="unfinished">Poslední příjem</translation>
    </message>
    <message>
        <source>Ping Time</source>
        <translation type="unfinished">Odezva</translation>
    </message>
    <message>
        <source>The duration of a currently outstanding ping.</source>
        <translation type="unfinished">Jak dlouho už čekám na pong.</translation>
    </message>
    <message>
        <source>Ping Wait</source>
        <translation type="unfinished">Doba čekání na odezvu</translation>
    </message>
    <message>
        <source>Min Ping</source>
        <translation type="unfinished">Nejrychlejší odezva</translation>
    </message>
    <message>
        <source>Time Offset</source>
        <translation type="unfinished">Časový posun</translation>
    </message>
    <message>
        <source>Last block time</source>
        <translation type="unfinished">Čas posledního bloku</translation>
    </message>
    <message>
        <source>&amp;Open</source>
        <translation type="unfinished">&amp;Otevřít</translation>
    </message>
    <message>
        <source>&amp;Console</source>
        <translation type="unfinished">&amp;Konzole</translation>
    </message>
    <message>
        <source>&amp;Network Traffic</source>
        <translation type="unfinished">&amp;Síťový provoz</translation>
    </message>
    <message>
        <source>Totals</source>
        <translation type="unfinished">Součty</translation>
    </message>
    <message>
        <source>Debug log file</source>
        <translation type="unfinished">Soubor s ladicími záznamy</translation>
    </message>
    <message>
        <source>Clear console</source>
        <translation type="unfinished">Vyčistit konzoli</translation>
    </message>
    <message>
        <source>In:</source>
        <translation type="unfinished">Sem:</translation>
    </message>
    <message>
        <source>Out:</source>
        <translation type="unfinished">Ven:</translation>
    </message>
    <message>
        <source>Inbound: initiated by peer</source>
        <extracomment>Explanatory text for an inbound peer connection.</extracomment>
        <translation type="unfinished">Příchozí: iniciováno uzlem</translation>
    </message>
    <message>
        <source>Outbound Full Relay: default</source>
        <extracomment>Explanatory text for an outbound peer connection that relays all network information. This is the default behavior for outbound connections.</extracomment>
        <translation type="unfinished">Outbound Full Relay: výchozí</translation>
    </message>
    <message>
        <source>Outbound Block Relay: does not relay transactions or addresses</source>
        <extracomment>Explanatory text for an outbound peer connection that relays network information about blocks and not transactions or addresses.</extracomment>
        <translation type="unfinished">Outbound Block Relay: nepřenáší transakce ani adresy</translation>
    </message>
    <message>
        <source>Outbound Manual: added using RPC %1 or %2/%3 configuration options</source>
        <extracomment>Explanatory text for an outbound peer connection that was established manually through one of several methods. The numbered arguments are stand-ins for the methods available to establish manual connections.</extracomment>
        <translation type="unfinished">Outbound Manual: přidáno pomocí RPC %1 nebo %2/%3 konfiguračních možností</translation>
    </message>
    <message>
        <source>Outbound Feeler: short-lived, for testing addresses</source>
        <extracomment>Explanatory text for a short-lived outbound peer connection that is used to test the aliveness of known addresses.</extracomment>
        <translation type="unfinished">Outbound Feeler: krátkodobý, pro testování adres</translation>
    </message>
    <message>
        <source>Outbound Address Fetch: short-lived, for soliciting addresses</source>
        <extracomment>Explanatory text for a short-lived outbound peer connection that is used to request addresses from a peer.</extracomment>
        <translation type="unfinished">Odchozí načítání adresy: krátkodobé, pro získávání adres</translation>
    </message>
    <message>
        <source>we selected the peer for high bandwidth relay</source>
        <translation type="unfinished">vybrali jsme peer pro přenos s velkou šířkou pásma</translation>
    </message>
    <message>
        <source>the peer selected us for high bandwidth relay</source>
        <translation type="unfinished">partner nás vybral pro přenos s vysokou šířkou pásma</translation>
    </message>
    <message>
        <source>no high bandwidth relay selected</source>
        <translation type="unfinished">není vybráno žádné širokopásmové relé</translation>
    </message>
    <message>
        <source>&amp;Copy address</source>
        <extracomment>Context menu action to copy the address of a peer.</extracomment>
        <translation type="unfinished">&amp;Zkopírovat adresu</translation>
    </message>
    <message>
        <source>&amp;Disconnect</source>
        <translation type="unfinished">&amp;Odpoj</translation>
    </message>
    <message>
        <source>1 &amp;hour</source>
        <translation type="unfinished">1 &amp;hodinu</translation>
    </message>
    <message>
        <source>1 d&amp;ay</source>
        <translation type="unfinished">1 &amp;den</translation>
    </message>
    <message>
        <source>1 &amp;week</source>
        <translation type="unfinished">1 &amp;týden</translation>
    </message>
    <message>
        <source>1 &amp;year</source>
        <translation type="unfinished">1 &amp;rok</translation>
    </message>
    <message>
        <source>&amp;Copy IP/Netmask</source>
        <extracomment>Context menu action to copy the IP/Netmask of a banned peer. IP/Netmask is the combination of a peer's IP address and its Netmask. For IP address, see: https://en.wikipedia.org/wiki/IP_address.</extracomment>
        <translation type="unfinished">&amp;Zkopíruj IP/Masku</translation>
    </message>
    <message>
        <source>&amp;Unban</source>
        <translation type="unfinished">&amp;Odblokuj</translation>
    </message>
    <message>
        <source>Network activity disabled</source>
        <translation type="unfinished">Síť je vypnutá</translation>
    </message>
    <message>
        <source>Executing command without any wallet</source>
        <translation type="unfinished">Spouštění příkazu bez jakékoliv peněženky</translation>
    </message>
    <message>
        <source>Executing command using "%1" wallet</source>
        <translation type="unfinished">Příkaz se vykonává s použitím peněženky "%1"</translation>
    </message>
    <message>
        <source>Executing…</source>
        <extracomment>A console message indicating an entered command is currently being executed.</extracomment>
        <translation type="unfinished">Provádím...</translation>
    </message>
    <message>
        <source>(peer: %1)</source>
        <translation type="unfinished">(uzel: %1)</translation>
    </message>
    <message>
        <source>Yes</source>
        <translation type="unfinished">Ano</translation>
    </message>
    <message>
        <source>No</source>
        <translation type="unfinished">Ne</translation>
    </message>
    <message>
        <source>To</source>
        <translation type="unfinished">Pro</translation>
    </message>
    <message>
        <source>From</source>
        <translation type="unfinished">Od</translation>
    </message>
    <message>
        <source>Ban for</source>
        <translation type="unfinished">Uval klatbu na</translation>
    </message>
    <message>
        <source>Never</source>
        <translation type="unfinished">Nikdy</translation>
    </message>
    <message>
<<<<<<< HEAD
        <source>Maximum database cache size. A larger cache can contribute to faster sync, after which the benefit is less pronounced for most use cases. Lowering the cache size will reduce memory usage. Unused mempool memory is shared for this cache.</source>
        <extracomment>Tooltip text for Options window setting that sets the size of the database cache. Explains the corresponding effects of increasing/decreasing this value.</extracomment>
        <translation type="unfinished">Maximální velikost vyrovnávací paměti databáze. Větší vyrovnávací paměť může přispět k rychlejší synchronizaci, avšak přínos pro většinu případů použití je méně výrazný. Snížení velikosti vyrovnávací paměti sníží využití paměti. Nevyužívaná paměť mempoolu je pro tuto vyrovnávací paměť sdílená.</translation>
    </message>
    <message>
        <source>Set the number of script verification threads. Negative values correspond to the number of cores you want to leave free to the system.</source>
        <extracomment>Tooltip text for Options window setting that sets the number of script verification threads. Explains that negative values mean to leave these many cores free to the system.</extracomment>
        <translation type="unfinished">Nastaví počet vláken pro ověřování skriptů. Negativní hodnota odpovídá počtu jader procesoru, které chcete ponechat volné pro systém. </translation>
    </message>
    <message>
        <source>(0 = auto, &lt;0 = leave that many cores free)</source>
        <translation type="unfinished">(0 = automaticky, &lt;0 = nechat daný počet jader volný, výchozí: 0)</translation>
=======
        <source>Unknown</source>
        <translation type="unfinished">Neznámá</translation>
>>>>>>> 88259837
    </message>
</context>
<context>
    <name>ReceiveCoinsDialog</name>
    <message>
<<<<<<< HEAD
        <source>This allows you or a third party tool to communicate with the node through command-line and JSON-RPC commands.</source>
        <extracomment>Tooltip text for Options window setting that enables the RPC server.</extracomment>
        <translation type="unfinished">Toto povolí tobě nebo nástrojům třetích stran komunikovat pomocí uzlu skrz příkazový řádek a JSON-RPC příkazy.</translation>
    </message>
    <message>
        <source>Enable R&amp;PC server</source>
        <extracomment>An Options window setting to enable the RPC server.</extracomment>
        <translation type="unfinished">Povolit R&amp;PC server</translation>
    </message>
    <message>
        <source>W&amp;allet</source>
        <translation type="unfinished">&amp;Peněženka</translation>
    </message>
    <message>
        <source>Whether to set subtract fee from amount as default or not.</source>
        <extracomment>Tooltip text for Options window setting that sets subtracting the fee from a sending amount as default.</extracomment>
        <translation type="unfinished">Zda nastavit odečtení poplatku od částky jako výchozí či nikoliv.</translation>
    </message>
    <message>
        <source>Subtract &amp;fee from amount by default</source>
        <extracomment>An Options window setting to set subtracting the fee from a sending amount as default.</extracomment>
        <translation type="unfinished">Odečíst &amp;poplatek od výchozí částky</translation>
=======
        <source>&amp;Amount:</source>
        <translation type="unfinished">Čás&amp;tka:</translation>
>>>>>>> 88259837
    </message>
    <message>
        <source>&amp;Label:</source>
        <translation type="unfinished">&amp;Označení:</translation>
    </message>
    <message>
        <source>&amp;Message:</source>
        <translation type="unfinished">&amp;Zpráva:</translation>
    </message>
    <message>
        <source>An optional message to attach to the payment request, which will be displayed when the request is opened. Note: The message will not be sent with the payment over the Bitcoin network.</source>
        <translation type="unfinished">Volitelná zpráva, která se připojí k platebnímu požadavku a která se zobrazí, když se požadavek otevře. Poznámka: tahle zpráva se neposílá s platbou po bitcoinové síti.</translation>
    </message>
    <message>
        <source>An optional label to associate with the new receiving address.</source>
        <translation type="unfinished">Volitelné označení, které se má přiřadit k nové adrese.</translation>
    </message>
    <message>
<<<<<<< HEAD
        <source>Enable &amp;PSBT controls</source>
        <extracomment>An options window setting to enable PSBT controls.</extracomment>
        <translation type="unfinished">Povolit &amp;PSBT kontrolu</translation>
    </message>
    <message>
        <source>Whether to show PSBT controls.</source>
        <extracomment>Tooltip text for options window setting that enables PSBT controls.</extracomment>
        <translation type="unfinished">Zobrazit ovládací prvky PSBT.</translation>
    </message>
    <message>
        <source>External Signer (e.g. hardware wallet)</source>
        <translation type="unfinished">Externí podepisovatel (například hardwarová peněženka)</translation>
=======
        <source>Use this form to request payments. All fields are &lt;b&gt;optional&lt;/b&gt;.</source>
        <translation type="unfinished">Tímto formulářem můžeš požadovat platby. Všechna pole jsou &lt;b&gt;volitelná&lt;/b&gt;.</translation>
>>>>>>> 88259837
    </message>
    <message>
        <source>An optional amount to request. Leave this empty or zero to not request a specific amount.</source>
        <translation type="unfinished">Volitelná částka, kterou požaduješ. Nech prázdné nebo nulové, pokud nepožaduješ konkrétní částku.</translation>
    </message>
    <message>
        <source>An optional label to associate with the new receiving address (used by you to identify an invoice).  It is also attached to the payment request.</source>
        <translation type="unfinished">Volitelný popis který sa přidá k téjo nové přijímací adrese (pro jednoduchší identifikaci). Tenhle popis bude také přidán do výzvy k platbě.</translation>
    </message>
    <message>
        <source>An optional message that is attached to the payment request and may be displayed to the sender.</source>
        <translation type="unfinished">Volitelná zpráva která se přidá k téjo platební výzvě a může být zobrazena odesílateli.</translation>
    </message>
    <message>
        <source>&amp;Create new receiving address</source>
        <translation type="unfinished">&amp;Vytvořit novou přijímací adresu</translation>
    </message>
    <message>
        <source>Clear all fields of the form.</source>
        <translation type="unfinished">Promaž obsah ze všech formulářových políček.</translation>
    </message>
    <message>
<<<<<<< HEAD
        <source>Map port using NA&amp;T-PMP</source>
        <translation type="unfinished">Namapovat port s využitím &amp;NAT-PMP.</translation>
=======
        <source>Clear</source>
        <translation type="unfinished">Vyčistit</translation>
>>>>>>> 88259837
    </message>
    <message>
        <source>Requested payments history</source>
        <translation type="unfinished">Historie vyžádaných plateb</translation>
    </message>
    <message>
<<<<<<< HEAD
        <source>Allow incomin&amp;g connections</source>
        <translation type="unfinished">&amp;Přijímat příchozí spojení</translation>
=======
        <source>Show the selected request (does the same as double clicking an entry)</source>
        <translation type="unfinished">Zobraz zvolený požadavek (stejně tak můžeš přímo na něj dvakrát poklepat)</translation>
>>>>>>> 88259837
    </message>
    <message>
        <source>Show</source>
        <translation type="unfinished">Zobrazit</translation>
    </message>
    <message>
        <source>Remove the selected entries from the list</source>
        <translation type="unfinished">Smaž zvolené požadavky ze seznamu</translation>
    </message>
    <message>
        <source>Remove</source>
        <translation type="unfinished">Smazat</translation>
    </message>
    <message>
        <source>Copy &amp;URI</source>
        <translation type="unfinished">&amp;Kopíruj URI</translation>
    </message>
    <message>
        <source>&amp;Copy address</source>
        <translation type="unfinished">&amp;Zkopírovat adresu</translation>
    </message>
    <message>
        <source>Copy &amp;label</source>
        <translation type="unfinished">Zkopírovat &amp;označení</translation>
    </message>
    <message>
        <source>Copy &amp;message</source>
        <translation type="unfinished">Zkopírovat &amp;zprávu</translation>
    </message>
    <message>
        <source>Copy &amp;amount</source>
        <translation type="unfinished">Zkopírovat &amp;částku</translation>
    </message>
    <message>
        <source>Base58 (Legacy)</source>
        <translation type="unfinished">Base58 (Zastaralé)</translation>
    </message>
    <message>
        <source>Not recommended due to higher fees and less protection against typos.</source>
        <translation type="unfinished">Není doporučeno kvůli vyšším poplatků a menší ochranou proti překlepům.</translation>
    </message>
    <message>
        <source>Generates an address compatible with older wallets.</source>
        <translation type="unfinished"> Generuje adresu kompatibilní se staršími peněženkami.</translation>
    </message>
    <message>
        <source>Generates a native segwit address (BIP-173). Some old wallets don't support it.</source>
        <translation type="unfinished">Generuje nativní segwit adresu (BIP-173). Některé starší peněženky ji nepodporují.</translation>
    </message>
    <message>
        <source>Bech32m (BIP-350) is an upgrade to Bech32, wallet support is still limited.</source>
        <translation type="unfinished">Bech32m (BIP-350) je vylepšení Bech32, podpora peněženek je stále omezená.</translation>
    </message>
    <message>
        <source>Could not unlock wallet.</source>
        <translation type="unfinished">Nemohu odemknout peněženku.</translation>
    </message>
    <message>
        <source>Could not generate new %1 address</source>
        <translation type="unfinished">Nelze vygenerovat novou adresu %1</translation>
    </message>
</context>
<context>
    <name>ReceiveRequestDialog</name>
    <message>
        <source>Request payment to …</source>
        <translation type="unfinished">Požádat o platbu pro ...</translation>
    </message>
    <message>
        <source>Address:</source>
        <translation type="unfinished">Adresa:</translation>
    </message>
    <message>
        <source>Amount:</source>
        <translation type="unfinished">Částka:</translation>
    </message>
    <message>
<<<<<<< HEAD
        <source>Third-party URLs (e.g. a block explorer) that appear in the transactions tab as context menu items. %s in the URL is replaced by transaction hash. Multiple URLs are separated by vertical bar |.</source>
        <translation type="unfinished">URL třetích stran (např. block exploreru), která se zobrazí v kontextovém menu v záložce Transakce. %s v URL se nahradí hashem transakce. Více URL odděl svislítkem |.</translation>
    </message>
    <message>
        <source>&amp;Third-party transaction URLs</source>
        <translation type="unfinished">&amp;URL třetích stran pro transakce</translation>
    </message>
    <message>
        <source>Whether to show coin control features or not.</source>
        <translation type="unfinished">Zda ukazovat možnosti pro ruční správu mincí nebo ne.</translation>
=======
        <source>Label:</source>
        <translation type="unfinished">Označení:</translation>
>>>>>>> 88259837
    </message>
    <message>
        <source>Message:</source>
        <translation type="unfinished">Zpráva:</translation>
    </message>
    <message>
        <source>Wallet:</source>
        <translation type="unfinished">Peněženka:</translation>
    </message>
    <message>
        <source>Copy &amp;URI</source>
        <translation type="unfinished">&amp;Kopíruj URI</translation>
    </message>
    <message>
        <source>Copy &amp;Address</source>
        <translation type="unfinished">Kopíruj &amp;adresu</translation>
    </message>
    <message>
        <source>&amp;Verify</source>
        <translation type="unfinished">&amp;Ověřit</translation>
    </message>
    <message>
        <source>Verify this address on e.g. a hardware wallet screen</source>
        <translation type="unfinished">Ověřte tuto adresu na obrazovce vaší hardwarové peněženky</translation>
    </message>
    <message>
        <source>&amp;Save Image…</source>
        <translation type="unfinished">&amp;Uložit obrázek...</translation>
    </message>
    <message>
        <source>Payment information</source>
        <translation type="unfinished">Informace o platbě</translation>
    </message>
    <message>
        <source>Request payment to %1</source>
        <translation type="unfinished">Platební požadavek: %1</translation>
    </message>
</context>
<context>
    <name>RecentRequestsTableModel</name>
    <message>
        <source>Date</source>
        <translation type="unfinished">Datum</translation>
    </message>
    <message>
        <source>Label</source>
        <translation type="unfinished">Označení</translation>
    </message>
    <message>
        <source>Message</source>
        <translation type="unfinished">Zpráva</translation>
    </message>
    <message>
        <source>(no label)</source>
        <translation type="unfinished">(bez označení)</translation>
    </message>
    <message>
        <source>(no message)</source>
        <translation type="unfinished">(bez zprávy)</translation>
    </message>
    <message>
        <source>(no amount requested)</source>
        <translation type="unfinished">(bez požadované částky)</translation>
    </message>
    <message>
        <source>Requested</source>
        <translation type="unfinished">Požádáno</translation>
    </message>
</context>
<context>
    <name>SendCoinsDialog</name>
    <message>
<<<<<<< HEAD
        <source>Continue</source>
        <translation type="unfinished">Pokračovat</translation>
    </message>
    <message>
        <source>Cancel</source>
        <translation type="unfinished">Zrušit</translation>
=======
        <source>Send Coins</source>
        <translation type="unfinished">Pošli mince</translation>
>>>>>>> 88259837
    </message>
    <message>
        <source>Coin Control Features</source>
        <translation type="unfinished">Možnosti ruční správy mincí</translation>
    </message>
    <message>
        <source>automatically selected</source>
        <translation type="unfinished">automaticky vybrané</translation>
    </message>
    <message>
        <source>Insufficient funds!</source>
        <translation type="unfinished">Nedostatek prostředků!</translation>
    </message>
    <message>
        <source>Quantity:</source>
        <translation type="unfinished">Počet:</translation>
    </message>
    <message>
        <source>Bytes:</source>
        <translation type="unfinished">Bajtů:</translation>
    </message>
    <message>
        <source>Amount:</source>
        <translation type="unfinished">Částka:</translation>
    </message>
    <message>
        <source>Fee:</source>
        <translation type="unfinished">Poplatek:</translation>
    </message>
    <message>
        <source>After Fee:</source>
        <translation type="unfinished">Čistá částka:</translation>
    </message>
    <message>
        <source>Change:</source>
        <translation type="unfinished">Drobné:</translation>
    </message>
    <message>
        <source>If this is activated, but the change address is empty or invalid, change will be sent to a newly generated address.</source>
        <translation type="unfinished">Pokud aktivováno, ale adresa pro drobné je prázdná nebo neplatná, tak se drobné pošlou na nově vygenerovanou adresu.</translation>
    </message>
    <message>
        <source>Custom change address</source>
        <translation type="unfinished">Vlastní adresa pro drobné</translation>
    </message>
    <message>
        <source>Transaction Fee:</source>
        <translation type="unfinished">Transakční poplatek:</translation>
    </message>
    <message>
        <source>Using the fallbackfee can result in sending a transaction that will take several hours or days (or never) to confirm. Consider choosing your fee manually or wait until you have validated the complete chain.</source>
        <translation type="unfinished">Použití nouzového poplatku („fallbackfee“) může vyústit v transakci, které bude trvat hodiny nebo dny (případně věčnost), než bude potvrzena. Zvaž proto ruční nastavení poplatku, případně počkej, až se ti kompletně zvaliduje blockchain.</translation>
    </message>
    <message>
        <source>Warning: Fee estimation is currently not possible.</source>
        <translation type="unfinished">Upozornění: teď není možné poplatek odhadnout.</translation>
    </message>
    <message>
        <source>per kilobyte</source>
        <translation type="unfinished">za kilobajt</translation>
    </message>
    <message>
        <source>Hide</source>
        <translation type="unfinished">Skryj</translation>
    </message>
    <message>
        <source>Recommended:</source>
        <translation type="unfinished">Doporučený:</translation>
    </message>
    <message>
        <source>Custom:</source>
        <translation type="unfinished">Vlastní:</translation>
    </message>
    <message>
        <source>Send to multiple recipients at once</source>
        <translation type="unfinished">Pošli více příjemcům naráz</translation>
    </message>
    <message>
        <source>Add &amp;Recipient</source>
        <translation type="unfinished">Při&amp;dej příjemce</translation>
    </message>
    <message>
        <source>Clear all fields of the form.</source>
        <translation type="unfinished">Promaž obsah ze všech formulářových políček.</translation>
    </message>
    <message>
        <source>Inputs…</source>
        <translation type="unfinished">Vstupy...</translation>
    </message>
    <message>
        <source>Dust:</source>
        <translation type="unfinished">Prach:</translation>
    </message>
    <message>
        <source>Choose…</source>
        <translation type="unfinished">Zvol...</translation>
    </message>
    <message>
        <source>Hide transaction fee settings</source>
        <translation type="unfinished">Schovat nastavení poplatků transakce - transaction fee</translation>
    </message>
    <message>
        <source>Specify a custom fee per kB (1,000 bytes) of the transaction's virtual size.

Note:  Since the fee is calculated on a per-byte basis, a fee rate of "100 satoshis per kvB" for a transaction size of 500 virtual bytes (half of 1 kvB) would ultimately yield a fee of only 50 satoshis.</source>
        <translation type="unfinished">Zadejte vlastní poplatek za kB (1 000 bajtů) virtuální velikosti transakce.

 Poznámka: Vzhledem k tomu, že poplatek se vypočítává na bázi za bajt, sazba poplatku „100 satoshi za kvB“ za velikost transakce 500 virtuálních bajtů (polovina z 1 kvB) by nakonec přinesla poplatek pouze 50 satoshi.</translation>
    </message>
    <message>
        <source>When there is less transaction volume than space in the blocks, miners as well as relaying nodes may enforce a minimum fee. Paying only this minimum fee is just fine, but be aware that this can result in a never confirming transaction once there is more demand for bitcoin transactions than the network can process.</source>
        <translation type="unfinished">Když je zde měně transakcí než místa na bloky, mineři stejně tak relay-e mohou nasadit minimální poplatky. Zaplacením pouze minimálního poplatku je v pohodě, ale mějte na paměti že toto může mít za následek nikdy neověřenou transakci pokud zde bude více bitcoinových transakcí než může síť zvládnout.</translation>
    </message>
    <message>
        <source>A too low fee might result in a never confirming transaction (read the tooltip)</source>
        <translation type="unfinished">Příliš malý poplatek může způsobit, že transakce nebude nikdy potvrzena (přečtěte popis)</translation>
    </message>
    <message>
        <source>(Smart fee not initialized yet. This usually takes a few blocks…)</source>
        <translation type="unfinished">(Chytrý poplatek ještě nebyl inicializován. Obvykle to trvá několik bloků...)</translation>
    </message>
    <message>
        <source>Confirmation time target:</source>
        <translation type="unfinished">Časové cílování potvrzení:</translation>
    </message>
    <message>
<<<<<<< HEAD
        <source>Cannot sign inputs while wallet is locked.</source>
        <translation type="unfinished">Nelze podepsat vstup, když je peněženka uzamčena.</translation>
    </message>
    <message>
        <source>Could not sign any more inputs.</source>
        <translation type="unfinished">Nelze podepsat další vstupy.</translation>
=======
        <source>Enable Replace-By-Fee</source>
        <translation type="unfinished">Povolit možnost dodatečně transakci navýšit poplatek (tzv. „replace-by-fee“)</translation>
>>>>>>> 88259837
    </message>
    <message>
        <source>With Replace-By-Fee (BIP-125) you can increase a transaction's fee after it is sent. Without this, a higher fee may be recommended to compensate for increased transaction delay risk.</source>
        <translation type="unfinished">S dodatečným navýšením poplatku (BIP-125, tzv. „Replace-By-Fee“) můžete zvýšit poplatek i po odeslání. Bez dodatečného navýšení bude navrhnut vyšší transakční poplatek, tak aby kompenzoval zvýšené riziko prodlení transakce.</translation>
    </message>
    <message>
        <source>Clear &amp;All</source>
        <translation type="unfinished">Všechno &amp;smaž</translation>
    </message>
    <message>
        <source>Balance:</source>
        <translation type="unfinished">Stav účtu:</translation>
    </message>
    <message>
        <source>Confirm the send action</source>
        <translation type="unfinished">Potvrď odeslání</translation>
    </message>
    <message>
        <source>S&amp;end</source>
        <translation type="unfinished">Pošl&amp;i</translation>
    </message>
    <message>
        <source>Copy quantity</source>
        <translation type="unfinished">Kopíruj počet</translation>
    </message>
    <message>
        <source>Copy amount</source>
        <translation type="unfinished">Kopíruj částku</translation>
    </message>
    <message>
        <source>Copy fee</source>
        <translation type="unfinished">Kopíruj poplatek</translation>
    </message>
    <message>
        <source>Copy after fee</source>
        <translation type="unfinished">Kopíruj čistou částku</translation>
    </message>
    <message>
        <source>Copy bytes</source>
        <translation type="unfinished">Kopíruj bajty</translation>
    </message>
    <message>
        <source>Copy dust</source>
        <translation type="unfinished">Kopíruj prach</translation>
    </message>
    <message>
        <source>Copy change</source>
        <translation type="unfinished">Kopíruj drobné</translation>
    </message>
    <message>
        <source>%1 (%2 blocks)</source>
        <translation type="unfinished">%1 (%2 bloků)</translation>
    </message>
    <message>
        <source>Sign on device</source>
        <extracomment>"device" usually means a hardware wallet.</extracomment>
        <translation type="unfinished">Přihlásit na zařízení</translation>
    </message>
    <message>
        <source>Connect your hardware wallet first.</source>
        <translation type="unfinished">Nejdříve připojte vaši hardwarovou peněženku.</translation>
    </message>
    <message>
        <source>Set external signer script path in Options -&gt; Wallet</source>
        <extracomment>"External signer" means using devices such as hardware wallets.</extracomment>
        <translation type="unfinished">Nastavte cestu pro skript pro externí podepisování v Nastavení -&gt; Peněženka</translation>
    </message>
    <message>
        <source>Cr&amp;eate Unsigned</source>
        <translation type="unfinished">Vytvořit bez podpisu</translation>
    </message>
    <message>
<<<<<<< HEAD
        <source>(But no wallet is loaded.)</source>
        <translation type="unfinished">(Ale žádná peněženka není načtená.)</translation>
    </message>
    <message>
        <source>(But this wallet cannot sign transactions.)</source>
        <translation type="unfinished">(Ale tato peněženka nemůže podepisovat transakce.)</translation>
=======
        <source>Creates a Partially Signed Bitcoin Transaction (PSBT) for use with e.g. an offline %1 wallet, or a PSBT-compatible hardware wallet.</source>
        <translation type="unfinished">Vytvořit částečně podepsanou Bitcoin transakci (Partially Signed Bitcoin Transaction - PSBT) k použtí kupříkladu s offline %1 peněženkou nebo s jinou kompatibilní PSBT hardware peněženkou.</translation>
>>>>>>> 88259837
    </message>
    <message>
        <source> from wallet '%1'</source>
        <translation type="unfinished">z peněženky '%1'</translation>
    </message>
    <message>
        <source>%1 to '%2'</source>
        <translation type="unfinished">%1 do '%2'</translation>
    </message>
    <message>
        <source>%1 to %2</source>
        <translation type="unfinished">%1 do %2</translation>
    </message>
    <message>
        <source>To review recipient list click "Show Details…"</source>
        <translation type="unfinished">Chcete-li zkontrolovat seznam příjemců, klikněte na „Zobrazit podrobnosti ...“</translation>
    </message>
    <message>
        <source>Sign failed</source>
        <translation type="unfinished">Podepsání selhalo</translation>
    </message>
    <message>
        <source>External signer not found</source>
        <extracomment>"External signer" means using devices such as hardware wallets.</extracomment>
        <translation type="unfinished">Externí podepisovatel nebyl nalezen</translation>
    </message>
    <message>
        <source>External signer failure</source>
        <extracomment>"External signer" means using devices such as hardware wallets.</extracomment>
        <translation type="unfinished">Selhání externího podepisovatele</translation>
    </message>
    <message>
        <source>Save Transaction Data</source>
        <translation type="unfinished">Zachovaj procesní data</translation>
    </message>
    <message>
        <source>Partially Signed Transaction (Binary)</source>
        <extracomment>Expanded name of the binary PSBT file format. See: BIP 174.</extracomment>
        <translation type="unfinished">částečně podepsaná transakce (binární)</translation>
    </message>
    <message>
        <source>PSBT saved</source>
        <extracomment>Popup message when a PSBT has been saved to a file</extracomment>
        <translation type="unfinished">PSBT uložena</translation>
    </message>
    <message>
        <source>External balance:</source>
        <translation type="unfinished">Externí zůstatek:</translation>
    </message>
    <message>
        <source>or</source>
        <translation type="unfinished">nebo</translation>
    </message>
    <message>
        <source>You can increase the fee later (signals Replace-By-Fee, BIP-125).</source>
        <translation type="unfinished">Poplatek můžete navýšit později (vysílá se "Replace-By-Fee" - nahrazení poplatkem, BIP-125).</translation>
    </message>
    <message>
        <source>Please, review your transaction proposal. This will produce a Partially Signed Bitcoin Transaction (PSBT) which you can save or copy and then sign with e.g. an offline %1 wallet, or a PSBT-compatible hardware wallet.</source>
        <extracomment>Text to inform a user attempting to create a transaction of their current options. At this stage, a user can only create a PSBT. This string is displayed when private keys are disabled and an external signer is not available.</extracomment>
        <translation type="unfinished">Zkontrolujte prosím svůj návrh transakce. Výsledkem bude částečně podepsaná bitcoinová transakce (PSBT), kterou můžete uložit nebo kopírovat a poté podepsat např. pomocí offline %1 peněženky nebo hardwarové peněženky kompatibilní s PSBT.</translation>
    </message>
    <message>
        <source>Do you want to create this transaction?</source>
        <extracomment>Message displayed when attempting to create a transaction. Cautionary text to prompt the user to verify that the displayed transaction details represent the transaction the user intends to create.</extracomment>
        <translation type="unfinished">Přejete si vytvořit tuto transakci?</translation>
    </message>
    <message>
        <source>Please, review your transaction. You can create and send this transaction or create a Partially Signed Bitcoin Transaction (PSBT), which you can save or copy and then sign with, e.g., an offline %1 wallet, or a PSBT-compatible hardware wallet.</source>
        <extracomment>Text to inform a user attempting to create a transaction of their current options. At this stage, a user can send their transaction or create a PSBT. This string is displayed when both private keys and PSBT controls are enabled.</extracomment>
        <translation type="unfinished">Prosím ověř svojí transakci. Můžeš vytvořit a odeslat tuto transakci nebo vytvořit Částečně Podepsanou Bitcoinovou Transakci (PSBT), kterou můžeš uložit nebo zkopírovat a poté podepsat např. v offline %1 peněžence, nebo hardwarové peněžence kompatibilní s PSBT.</translation>
    </message>
    <message>
        <source>Please, review your transaction.</source>
        <extracomment>Text to prompt a user to review the details of the transaction they are attempting to send.</extracomment>
        <translation type="unfinished">Prosím, zkontrolujte vaši transakci.</translation>
    </message>
    <message>
        <source>Transaction fee</source>
        <translation type="unfinished">Transakční poplatek</translation>
    </message>
    <message>
        <source>Not signalling Replace-By-Fee, BIP-125.</source>
        <translation type="unfinished">Nevysílá se "Replace-By-Fee" - nahrazení poplatkem, BIP-125.</translation>
    </message>
    <message>
        <source>Total Amount</source>
        <translation type="unfinished">Celková částka</translation>
    </message>
    <message>
        <source>Unsigned Transaction</source>
        <comment>PSBT copied</comment>
        <extracomment>Caption of "PSBT has been copied" messagebox</extracomment>
        <translation type="unfinished">Nepodepsaná Transakce</translation>
    </message>
    <message>
        <source>The PSBT has been copied to the clipboard. You can also save it.</source>
        <translation type="unfinished">PSBT bylo zkopírováno do schránky. Můžete si jej také uložit.</translation>
    </message>
    <message>
        <source>PSBT saved to disk</source>
        <translation type="unfinished">PSBT uloženo na disk</translation>
    </message>
    <message>
        <source>Confirm send coins</source>
        <translation type="unfinished">Potvrď odeslání mincí</translation>
    </message>
    <message>
        <source>Watch-only balance:</source>
        <translation type="unfinished">Pouze sledovaný zůstatek:</translation>
    </message>
    <message>
        <source>The recipient address is not valid. Please recheck.</source>
        <translation type="unfinished">Adresa příjemce je neplatná – překontroluj ji prosím.</translation>
    </message>
    <message>
        <source>The amount to pay must be larger than 0.</source>
        <translation type="unfinished">Odesílaná částka musí být větší než 0.</translation>
    </message>
    <message>
        <source>The amount exceeds your balance.</source>
        <translation type="unfinished">Částka překračuje stav účtu.</translation>
    </message>
    <message>
        <source>The total exceeds your balance when the %1 transaction fee is included.</source>
        <translation type="unfinished">Celková částka při připočítání poplatku %1 překročí stav účtu.</translation>
    </message>
    <message>
        <source>Duplicate address found: addresses should only be used once each.</source>
        <translation type="unfinished">Zaznamenána duplicitní adresa: každá adresa by ale měla být použita vždy jen jednou.</translation>
    </message>
    <message>
        <source>Transaction creation failed!</source>
        <translation type="unfinished">Vytvoření transakce selhalo!</translation>
    </message>
    <message>
        <source>A fee higher than %1 is considered an absurdly high fee.</source>
        <translation type="unfinished">Poplatek vyšší než %1 je považován za absurdně vysoký.</translation>
    </message>
    <message numerus="yes">
        <source>Estimated to begin confirmation within %n block(s).</source>
        <translation type="unfinished">
            <numerusform>Potvrzování by podle odhadu mělo začít během %n bloku.</numerusform>
            <numerusform>Potvrzování by podle odhadu mělo začít během %n bloků.</numerusform>
            <numerusform>Potvrzování by podle odhadu mělo začít během %n bloků.</numerusform>
        </translation>
    </message>
    <message>
        <source>Warning: Invalid Bitcoin address</source>
        <translation type="unfinished">Upozornění: Neplatná bitcoinová adresa</translation>
    </message>
    <message>
        <source>Warning: Unknown change address</source>
        <translation type="unfinished">Upozornění: Neznámá adresa pro drobné</translation>
    </message>
    <message>
        <source>Confirm custom change address</source>
        <translation type="unfinished">Potvrď vlastní adresu pro drobné</translation>
    </message>
    <message>
        <source>The address you selected for change is not part of this wallet. Any or all funds in your wallet may be sent to this address. Are you sure?</source>
        <translation type="unfinished">Adresa, kterou jsi zvolil pro drobné, není součástí této peněženky. Potenciálně všechny prostředky z tvé peněženky mohou být na tuto adresu odeslány. Souhlasíš, aby se tak stalo?</translation>
    </message>
    <message>
        <source>(no label)</source>
        <translation type="unfinished">(bez označení)</translation>
    </message>
</context>
<context>
    <name>SendCoinsEntry</name>
    <message>
        <source>A&amp;mount:</source>
        <translation type="unfinished">Čás&amp;tka:</translation>
    </message>
    <message>
        <source>Pay &amp;To:</source>
        <translation type="unfinished">&amp;Komu:</translation>
    </message>
    <message>
        <source>&amp;Label:</source>
        <translation type="unfinished">&amp;Označení:</translation>
    </message>
    <message>
        <source>Choose previously used address</source>
        <translation type="unfinished">Vyber již použitou adresu</translation>
    </message>
    <message>
        <source>The Bitcoin address to send the payment to</source>
        <translation type="unfinished">Bitcoinová adresa příjemce</translation>
    </message>
    <message>
        <source>Paste address from clipboard</source>
        <translation type="unfinished">Vlož adresu ze schránky</translation>
    </message>
    <message>
        <source>Remove this entry</source>
        <translation type="unfinished">Smaž tento záznam</translation>
    </message>
    <message>
        <source>The amount to send in the selected unit</source>
        <translation type="unfinished">Částka k odeslání ve vybrané měně</translation>
    </message>
    <message>
        <source>The fee will be deducted from the amount being sent. The recipient will receive less bitcoins than you enter in the amount field. If multiple recipients are selected, the fee is split equally.</source>
        <translation type="unfinished">Poplatek se odečte od posílané částky. Příjemce tak dostane méně bitcoinů, než zadáš do pole Částka. Pokud vybereš více příjemců, tak se poplatek rovnoměrně rozloží.</translation>
    </message>
    <message>
        <source>S&amp;ubtract fee from amount</source>
        <translation type="unfinished">Od&amp;ečíst poplatek od částky</translation>
    </message>
    <message>
        <source>Use available balance</source>
        <translation type="unfinished">Použít dostupný zůstatek</translation>
    </message>
    <message>
        <source>Message:</source>
        <translation type="unfinished">Zpráva:</translation>
    </message>
    <message>
        <source>Enter a label for this address to add it to the list of used addresses</source>
        <translation type="unfinished">Zadej označení této adresy; obojí se ti pak uloží do adresáře</translation>
    </message>
    <message>
        <source>A message that was attached to the bitcoin: URI which will be stored with the transaction for your reference. Note: This message will not be sent over the Bitcoin network.</source>
        <translation type="unfinished">Zpráva, která byla připojena k bitcoin: URI a která se ti pro přehled uloží k transakci. Poznámka: Tahle zpráva se neposílá s platbou po bitcoinové síti.</translation>
    </message>
</context>
<context>
    <name>SendConfirmationDialog</name>
    <message>
        <source>Send</source>
        <translation type="unfinished">Odeslat</translation>
    </message>
    <message>
        <source>Create Unsigned</source>
        <translation type="unfinished">Vytvořit bez podpisu</translation>
    </message>
</context>
<context>
    <name>SignVerifyMessageDialog</name>
    <message>
        <source>Signatures - Sign / Verify a Message</source>
        <translation type="unfinished">Podpisy - podepsat/ověřit zprávu</translation>
    </message>
    <message>
        <source>&amp;Sign Message</source>
        <translation type="unfinished">&amp;Podepiš zprávu</translation>
    </message>
    <message>
        <source>You can sign messages/agreements with your addresses to prove you can receive bitcoins sent to them. Be careful not to sign anything vague or random, as phishing attacks may try to trick you into signing your identity over to them. Only sign fully-detailed statements you agree to.</source>
        <translation type="unfinished">Podepsáním zprávy/smlouvy svými adresami můžeš prokázat, že jsi na ně schopen přijmout bitcoiny. Buď opatrný a nepodepisuj nic vágního nebo náhodného; například při phishingových útocích můžeš být lákán, abys něco takového podepsal. Podepisuj pouze naprosto úplná a detailní prohlášení, se kterými souhlasíš.</translation>
    </message>
    <message>
<<<<<<< HEAD
        <source>Last Transaction</source>
        <translation type="unfinished">Poslední transakce</translation>
    </message>
    <message>
        <source>The mapped Autonomous System used for diversifying peer selection.</source>
        <translation type="unfinished">Mapovaný nezávislý - Autonomní Systém používaný pro rozšírení vzájemného výběru protějsků.</translation>
=======
        <source>The Bitcoin address to sign the message with</source>
        <translation type="unfinished">Bitcoinová adresa, kterou se zpráva podepíše</translation>
>>>>>>> 88259837
    </message>
    <message>
        <source>Choose previously used address</source>
        <translation type="unfinished">Vyber již použitou adresu</translation>
    </message>
    <message>
<<<<<<< HEAD
        <source>Whether we relay addresses to this peer.</source>
        <extracomment>Tooltip text for the Address Relay field in the peer details area.</extracomment>
        <translation type="unfinished">Zda předáváme adresy tomuto uzlu.</translation>
    </message>
    <message>
        <source>Address Relay</source>
        <translation type="unfinished">Přenášení adres</translation>
    </message>
    <message>
        <source>Total number of addresses processed, excluding those dropped due to rate-limiting.</source>
        <extracomment>Tooltip text for the Addresses Processed field in the peer details area.</extracomment>
        <translation type="unfinished">Celkový počet zpracovaných adres, vyjma těch, které byly zahozeny z důvodu omezení ovládání toku provozu.</translation>
    </message>
    <message>
        <source>Addresses Processed</source>
        <translation type="unfinished">Zpracováno adres</translation>
    </message>
    <message>
        <source>Total number of addresses dropped due to rate-limiting.</source>
        <extracomment>Tooltip text for the Addresses Rate-Limited field in the peer details area.</extracomment>
        <translation type="unfinished">Celkový počet adres zahozených z důvodu omezení ovládání toku provozu.</translation>
    </message>
    <message>
        <source>Addresses Rate-Limited</source>
        <translation type="unfinished">Adresy s omezením počtu přijatých adres</translation>
    </message>
    <message>
        <source>User Agent</source>
        <translation type="unfinished">Typ klienta</translation>
=======
        <source>Paste address from clipboard</source>
        <translation type="unfinished">Vlož adresu ze schránky</translation>
>>>>>>> 88259837
    </message>
    <message>
        <source>Enter the message you want to sign here</source>
        <translation type="unfinished">Sem vepiš zprávu, kterou chceš podepsat</translation>
    </message>
    <message>
        <source>Signature</source>
        <translation type="unfinished">Podpis</translation>
    </message>
    <message>
        <source>Copy the current signature to the system clipboard</source>
        <translation type="unfinished">Zkopíruj tento podpis do schránky</translation>
    </message>
    <message>
        <source>Sign the message to prove you own this Bitcoin address</source>
        <translation type="unfinished">Podepiš zprávu, čímž prokážeš, že jsi vlastníkem této bitcoinové adresy</translation>
    </message>
    <message>
        <source>Sign &amp;Message</source>
        <translation type="unfinished">Po&amp;depiš zprávu</translation>
    </message>
    <message>
        <source>Reset all sign message fields</source>
        <translation type="unfinished">Vymaž všechna pole formuláře pro podepsání zrávy</translation>
    </message>
    <message>
        <source>Clear &amp;All</source>
        <translation type="unfinished">Všechno &amp;smaž</translation>
    </message>
    <message>
        <source>&amp;Verify Message</source>
        <translation type="unfinished">&amp;Ověř zprávu</translation>
    </message>
    <message>
        <source>Enter the receiver's address, message (ensure you copy line breaks, spaces, tabs, etc. exactly) and signature below to verify the message. Be careful not to read more into the signature than what is in the signed message itself, to avoid being tricked by a man-in-the-middle attack. Note that this only proves the signing party receives with the address, it cannot prove sendership of any transaction!</source>
        <translation type="unfinished">K ověření podpisu zprávy zadej adresu příjemce, zprávu (ověř si, že správně kopíruješ zalomení řádků, mezery, tabulátory apod.) a podpis. Dávej pozor na to, abys nezkopíroval do podpisu víc, než co je v samotné podepsané zprávě, abys nebyl napálen man-in-the-middle útokem. Poznamenejme však, že takto lze pouze prokázat, že podepisující je schopný na dané adrese přijmout platbu, ale není možnéprokázat, že odeslal jakoukoli transakci!</translation>
    </message>
    <message>
        <source>The Bitcoin address the message was signed with</source>
        <translation type="unfinished">Bitcoinová adresa, kterou je zpráva podepsána</translation>
    </message>
    <message>
        <source>The signed message to verify</source>
        <translation type="unfinished">Podepsaná zpráva na ověření</translation>
    </message>
    <message>
        <source>The signature given when the message was signed</source>
        <translation type="unfinished">Podpis daný při podpisu zprávy</translation>
    </message>
    <message>
        <source>Verify the message to ensure it was signed with the specified Bitcoin address</source>
        <translation type="unfinished">Ověř zprávu, aby ses ujistil, že byla podepsána danou bitcoinovou adresou</translation>
    </message>
    <message>
        <source>Verify &amp;Message</source>
        <translation type="unfinished">O&amp;věř zprávu</translation>
    </message>
    <message>
        <source>Reset all verify message fields</source>
        <translation type="unfinished">Vymaž všechna pole formuláře pro ověření zrávy</translation>
    </message>
    <message>
        <source>Click "Sign Message" to generate signature</source>
        <translation type="unfinished">Kliknutím na „Podepiš zprávu“ vygeneruješ podpis</translation>
    </message>
    <message>
        <source>The entered address is invalid.</source>
        <translation type="unfinished">Zadaná adresa je neplatná.</translation>
    </message>
    <message>
        <source>Please check the address and try again.</source>
        <translation type="unfinished">Zkontroluj ji prosím a zkus to pak znovu.</translation>
    </message>
    <message>
        <source>The entered address does not refer to a key.</source>
        <translation type="unfinished">Zadaná adresa nepasuje ke klíči.</translation>
    </message>
    <message>
        <source>Wallet unlock was cancelled.</source>
        <translation type="unfinished">Odemčení peněženky bylo zrušeno.</translation>
    </message>
    <message>
        <source>No error</source>
        <translation type="unfinished">Bez chyby</translation>
    </message>
    <message>
        <source>Private key for the entered address is not available.</source>
        <translation type="unfinished">Soukromý klíč pro zadanou adresu není dostupný.</translation>
    </message>
    <message>
        <source>Message signing failed.</source>
        <translation type="unfinished">Nepodařilo se podepsat zprávu.</translation>
    </message>
    <message>
        <source>Message signed.</source>
        <translation type="unfinished">Zpráva podepsána.</translation>
    </message>
    <message>
        <source>The signature could not be decoded.</source>
        <translation type="unfinished">Podpis nejde dekódovat.</translation>
    </message>
    <message>
        <source>Please check the signature and try again.</source>
        <translation type="unfinished">Zkontroluj ho prosím a zkus to pak znovu.</translation>
    </message>
    <message>
        <source>The signature did not match the message digest.</source>
        <translation type="unfinished">Podpis se neshoduje s hašem zprávy.</translation>
    </message>
    <message>
        <source>Message verification failed.</source>
        <translation type="unfinished">Nepodařilo se ověřit zprávu.</translation>
    </message>
    <message>
        <source>Message verified.</source>
        <translation type="unfinished">Zpráva ověřena.</translation>
    </message>
</context>
<context>
    <name>SplashScreen</name>
    <message>
        <source>(press q to shutdown and continue later)</source>
        <translation type="unfinished">(stiskni q pro ukončení a pokračování později)</translation>
    </message>
    <message>
        <source>press q to shutdown</source>
        <translation type="unfinished">stiskněte q pro vypnutí</translation>
    </message>
</context>
<context>
    <name>TransactionDesc</name>
    <message>
        <source>conflicted with a transaction with %1 confirmations</source>
        <extracomment>Text explaining the current status of a transaction, shown in the status field of the details window for this transaction. This status represents an unconfirmed transaction that conflicts with a confirmed transaction.</extracomment>
        <translation type="unfinished">koliduje s transakcí o %1 konfirmacích</translation>
    </message>
    <message>
        <source>0/unconfirmed, in memory pool</source>
        <extracomment>Text explaining the current status of a transaction, shown in the status field of the details window for this transaction. This status represents an unconfirmed transaction that is in the memory pool.</extracomment>
        <translation type="unfinished">0/nepotvrzené, je v transakčním zásobníku</translation>
    </message>
    <message>
        <source>0/unconfirmed, not in memory pool</source>
        <extracomment>Text explaining the current status of a transaction, shown in the status field of the details window for this transaction. This status represents an unconfirmed transaction that is not in the memory pool.</extracomment>
        <translation type="unfinished">0/nepotvrzené, není v transakčním zásobníku</translation>
    </message>
    <message>
        <source>abandoned</source>
        <extracomment>Text explaining the current status of a transaction, shown in the status field of the details window for this transaction. This status represents an abandoned transaction.</extracomment>
        <translation type="unfinished">zanechaná</translation>
    </message>
    <message>
        <source>%1/unconfirmed</source>
        <extracomment>Text explaining the current status of a transaction, shown in the status field of the details window for this transaction. This status represents a transaction confirmed in at least one block, but less than 6 blocks.</extracomment>
        <translation type="unfinished">%1/nepotvrzeno</translation>
    </message>
    <message>
        <source>%1 confirmations</source>
        <extracomment>Text explaining the current status of a transaction, shown in the status field of the details window for this transaction. This status represents a transaction confirmed in 6 or more blocks.</extracomment>
        <translation type="unfinished">%1 potvrzení</translation>
    </message>
    <message>
        <source>Status</source>
        <translation type="unfinished">Stav</translation>
    </message>
    <message>
        <source>Date</source>
        <translation type="unfinished">Datum</translation>
    </message>
    <message>
        <source>Source</source>
        <translation type="unfinished">Zdroj</translation>
    </message>
    <message>
        <source>Generated</source>
        <translation type="unfinished">Vygenerováno</translation>
    </message>
    <message>
        <source>From</source>
        <translation type="unfinished">Od</translation>
    </message>
    <message>
        <source>unknown</source>
        <translation type="unfinished">neznámo</translation>
    </message>
    <message>
        <source>To</source>
        <translation type="unfinished">Pro</translation>
    </message>
    <message>
        <source>own address</source>
        <translation type="unfinished">vlastní adresa</translation>
    </message>
    <message>
        <source>watch-only</source>
        <translation type="unfinished">sledovací</translation>
    </message>
    <message>
        <source>label</source>
        <translation type="unfinished">označení</translation>
    </message>
    <message>
        <source>Credit</source>
        <translation type="unfinished">Příjem</translation>
    </message>
    <message numerus="yes">
        <source>matures in %n more block(s)</source>
        <translation type="unfinished">
            <numerusform>dozraje za %n další blok</numerusform>
            <numerusform>dozraje za %n další bloky</numerusform>
            <numerusform>dozraje za %n dalších bloků</numerusform>
        </translation>
    </message>
    <message>
<<<<<<< HEAD
        <source>&amp;Copy IP/Netmask</source>
        <extracomment>Context menu action to copy the IP/Netmask of a banned peer. IP/Netmask is the combination of a peer's IP address and its Netmask. For IP address, see: https://en.wikipedia.org/wiki/IP_address.</extracomment>
        <translation type="unfinished">&amp;Zkopíruj IP/Masku</translation>
    </message>
    <message>
        <source>&amp;Unban</source>
        <translation type="unfinished">&amp;Odblokuj</translation>
=======
        <source>not accepted</source>
        <translation type="unfinished">neakceptováno</translation>
>>>>>>> 88259837
    </message>
    <message>
        <source>Debit</source>
        <translation type="unfinished">Výdaj</translation>
    </message>
    <message>
        <source>Total debit</source>
        <translation type="unfinished">Celkové výdaje</translation>
    </message>
    <message>
        <source>Total credit</source>
        <translation type="unfinished">Celkové příjmy</translation>
    </message>
    <message>
        <source>Transaction fee</source>
        <translation type="unfinished">Transakční poplatek</translation>
    </message>
    <message>
        <source>Net amount</source>
        <translation type="unfinished">Čistá částka</translation>
    </message>
    <message>
        <source>Message</source>
        <translation type="unfinished">Zpráva</translation>
    </message>
    <message>
        <source>Comment</source>
        <translation type="unfinished">Komentář</translation>
    </message>
    <message>
        <source>Transaction ID</source>
        <translation type="unfinished">ID transakce</translation>
    </message>
    <message>
        <source>Transaction total size</source>
        <translation type="unfinished">Celková velikost transakce</translation>
    </message>
    <message>
        <source>Transaction virtual size</source>
        <translation type="unfinished">Virtuální velikost transakce</translation>
    </message>
    <message>
        <source>Output index</source>
        <translation type="unfinished">Pořadí výstupu</translation>
    </message>
    <message>
        <source> (Certificate was not verified)</source>
        <translation type="unfinished">(Certifikát nebyl ověřen)</translation>
    </message>
    <message>
        <source>Merchant</source>
        <translation type="unfinished">Obchodník</translation>
    </message>
    <message>
        <source>Generated coins must mature %1 blocks before they can be spent. When you generated this block, it was broadcast to the network to be added to the block chain. If it fails to get into the chain, its state will change to "not accepted" and it won't be spendable. This may occasionally happen if another node generates a block within a few seconds of yours.</source>
        <translation type="unfinished">Vygenerované mince musí čekat %1 bloků, než mohou být utraceny. Když jsi vygeneroval tenhle blok, tak byl rozposlán do sítě, aby byl přidán do blockchainu. Pokud se mu nepodaří dostat se do blockchainu, změní se na „neakceptovaný“ a nepůjde utratit. To se občas může stát, pokud jiný uzel vygeneruje blok zhruba ve stejném okamžiku jako ty.</translation>
    </message>
    <message>
        <source>Debug information</source>
        <translation type="unfinished">Ladicí informace</translation>
    </message>
    <message>
        <source>Transaction</source>
        <translation type="unfinished">Transakce</translation>
    </message>
    <message>
        <source>Inputs</source>
        <translation type="unfinished">Vstupy</translation>
    </message>
    <message>
        <source>Amount</source>
        <translation type="unfinished">Částka</translation>
    </message>
    </context>
<context>
    <name>TransactionDescDialog</name>
    <message>
        <source>This pane shows a detailed description of the transaction</source>
        <translation type="unfinished">Toto okno zobrazuje detailní popis transakce</translation>
    </message>
    <message>
        <source>Details for %1</source>
        <translation type="unfinished">Podrobnosti o %1</translation>
    </message>
</context>
<context>
    <name>TransactionTableModel</name>
    <message>
        <source>Date</source>
        <translation type="unfinished">Datum</translation>
    </message>
    <message>
        <source>Type</source>
        <translation type="unfinished">Typ</translation>
    </message>
    <message>
        <source>Label</source>
        <translation type="unfinished">Označení</translation>
    </message>
    <message>
        <source>Unconfirmed</source>
        <translation type="unfinished">Nepotvrzeno</translation>
    </message>
    <message>
        <source>Abandoned</source>
        <translation type="unfinished">Zanechaná</translation>
    </message>
    <message>
        <source>Confirming (%1 of %2 recommended confirmations)</source>
        <translation type="unfinished">Potvrzuje se (%1 z %2 doporučených potvrzení)</translation>
    </message>
    <message>
        <source>Confirmed (%1 confirmations)</source>
        <translation type="unfinished">Potvrzeno (%1 potvrzení)</translation>
    </message>
    <message>
        <source>Conflicted</source>
        <translation type="unfinished">V kolizi</translation>
    </message>
    <message>
        <source>Immature (%1 confirmations, will be available after %2)</source>
        <translation type="unfinished">Nedozráno (%1 potvrzení, dozraje při %2 potvrzeních)</translation>
    </message>
    <message>
        <source>Generated but not accepted</source>
        <translation type="unfinished">Vygenerováno, ale neakceptováno</translation>
    </message>
    <message>
        <source>Received with</source>
        <translation type="unfinished">Přijato do</translation>
    </message>
    <message>
        <source>Received from</source>
        <translation type="unfinished">Přijato od</translation>
    </message>
    <message>
        <source>Sent to</source>
        <translation type="unfinished">Posláno na</translation>
    </message>
    <message>
        <source>Payment to yourself</source>
        <translation type="unfinished">Platba sama sobě</translation>
    </message>
    <message>
        <source>Mined</source>
        <translation type="unfinished">Vytěženo</translation>
    </message>
    <message>
        <source>watch-only</source>
        <translation type="unfinished">sledovací</translation>
    </message>
    <message>
        <source>(no label)</source>
        <translation type="unfinished">(bez označení)</translation>
    </message>
    <message>
        <source>Transaction status. Hover over this field to show number of confirmations.</source>
        <translation type="unfinished">Stav transakce. Najetím myši na toto políčko si zobrazíš počet potvrzení.</translation>
    </message>
    <message>
        <source>Date and time that the transaction was received.</source>
        <translation type="unfinished">Datum a čas přijetí transakce.</translation>
    </message>
    <message>
        <source>Type of transaction.</source>
        <translation type="unfinished">Druh transakce.</translation>
    </message>
    <message>
        <source>Whether or not a watch-only address is involved in this transaction.</source>
        <translation type="unfinished">Zda tato transakce zahrnuje i některou sledovanou adresu.</translation>
    </message>
    <message>
        <source>User-defined intent/purpose of the transaction.</source>
        <translation type="unfinished">Uživatelsky určený účel transakce.</translation>
    </message>
    <message>
        <source>Amount removed from or added to balance.</source>
        <translation type="unfinished">Částka odečtená z nebo přičtená k účtu.</translation>
    </message>
</context>
<context>
    <name>TransactionView</name>
    <message>
        <source>All</source>
        <translation type="unfinished">Vše</translation>
    </message>
    <message>
        <source>Today</source>
        <translation type="unfinished">Dnes</translation>
    </message>
    <message>
        <source>This week</source>
        <translation type="unfinished">Tento týden</translation>
    </message>
    <message>
        <source>This month</source>
        <translation type="unfinished">Tento měsíc</translation>
    </message>
    <message>
        <source>Last month</source>
        <translation type="unfinished">Minulý měsíc</translation>
    </message>
    <message>
        <source>This year</source>
        <translation type="unfinished">Letos</translation>
    </message>
    <message>
        <source>Received with</source>
        <translation type="unfinished">Přijato do</translation>
    </message>
    <message>
        <source>Sent to</source>
        <translation type="unfinished">Posláno na</translation>
    </message>
    <message>
        <source>To yourself</source>
        <translation type="unfinished">Sám sobě</translation>
    </message>
    <message>
        <source>Mined</source>
        <translation type="unfinished">Vytěženo</translation>
    </message>
    <message>
        <source>Other</source>
        <translation type="unfinished">Ostatní</translation>
    </message>
    <message>
        <source>Enter address, transaction id, or label to search</source>
        <translation type="unfinished">Zadej adresu, její označení nebo ID transakce pro vyhledání</translation>
    </message>
    <message>
        <source>Min amount</source>
        <translation type="unfinished">Minimální částka</translation>
    </message>
    <message>
        <source>Range…</source>
        <translation type="unfinished">Rozsah...</translation>
    </message>
    <message>
        <source>&amp;Copy address</source>
        <translation type="unfinished">&amp;Zkopírovat adresu</translation>
    </message>
    <message>
        <source>Copy &amp;label</source>
        <translation type="unfinished">Zkopírovat &amp;označení</translation>
    </message>
    <message>
        <source>Copy &amp;amount</source>
        <translation type="unfinished">Zkopírovat &amp;částku</translation>
    </message>
    <message>
        <source>Copy transaction &amp;ID</source>
        <translation type="unfinished">Zkopírovat &amp;ID transakce</translation>
    </message>
    <message>
        <source>Copy &amp;raw transaction</source>
        <translation type="unfinished">Zkopírovat &amp;surovou transakci</translation>
    </message>
    <message>
        <source>Copy full transaction &amp;details</source>
        <translation type="unfinished">Zkopírovat kompletní &amp;podrobnosti transakce</translation>
    </message>
    <message>
        <source>&amp;Show transaction details</source>
        <translation type="unfinished">&amp;Zobrazit detaily transakce</translation>
    </message>
    <message>
        <source>Increase transaction &amp;fee</source>
        <translation type="unfinished">Zvýšit transakční &amp;poplatek</translation>
    </message>
    <message>
        <source>A&amp;bandon transaction</source>
        <translation type="unfinished">&amp;Zahodit transakci</translation>
    </message>
    <message>
        <source>&amp;Edit address label</source>
        <translation type="unfinished">&amp;Upravit označení adresy</translation>
    </message>
    <message>
        <source>Show in %1</source>
        <extracomment>Transactions table context menu action to show the selected transaction in a third-party block explorer. %1 is a stand-in argument for the URL of the explorer.</extracomment>
        <translation type="unfinished">Zobraz v %1</translation>
    </message>
    <message>
        <source>Export Transaction History</source>
        <translation type="unfinished">Exportuj transakční historii</translation>
    </message>
    <message>
        <source>Comma separated file</source>
        <extracomment>Expanded name of the CSV file format. See: https://en.wikipedia.org/wiki/Comma-separated_values.</extracomment>
        <translation type="unfinished">Soubor s hodnotami oddělenými čárkami (CSV)</translation>
    </message>
    <message>
        <source>Confirmed</source>
        <translation type="unfinished">Potvrzeno</translation>
    </message>
    <message>
        <source>Watch-only</source>
        <translation type="unfinished">Sledovaná</translation>
    </message>
    <message>
        <source>Date</source>
        <translation type="unfinished">Datum</translation>
    </message>
    <message>
        <source>Type</source>
        <translation type="unfinished">Typ</translation>
    </message>
    <message>
        <source>Label</source>
        <translation type="unfinished">Označení</translation>
    </message>
    <message>
        <source>Address</source>
        <translation type="unfinished">Adresa</translation>
    </message>
    <message>
        <source>Exporting Failed</source>
        <translation type="unfinished">Exportování selhalo</translation>
    </message>
    <message>
        <source>There was an error trying to save the transaction history to %1.</source>
        <translation type="unfinished">Při ukládání transakční historie do %1 se přihodila nějaká chyba.</translation>
    </message>
    <message>
        <source>Exporting Successful</source>
        <translation type="unfinished">Úspěšně vyexportováno</translation>
    </message>
    <message>
        <source>The transaction history was successfully saved to %1.</source>
        <translation type="unfinished">Transakční historie byla v pořádku uložena do %1.</translation>
    </message>
    <message>
        <source>Range:</source>
        <translation type="unfinished">Rozsah:</translation>
    </message>
    <message>
        <source>to</source>
        <translation type="unfinished">až</translation>
    </message>
</context>
<context>
    <name>WalletFrame</name>
    <message>
        <source>No wallet has been loaded.
Go to File &gt; Open Wallet to load a wallet.
- OR -</source>
        <translation type="unfinished">Není načtena žádná peněženka.
Přejděte do Soubor &gt; Otevřít peněženku pro načtení peněženky.
- NEBO -</translation>
    </message>
    <message>
        <source>Create a new wallet</source>
        <translation type="unfinished">Vytvoř novou peněženku</translation>
    </message>
    <message>
        <source>Error</source>
        <translation type="unfinished">Chyba</translation>
    </message>
    <message>
        <source>Unable to decode PSBT from clipboard (invalid base64)</source>
        <translation type="unfinished">Nelze dekódovat PSBT ze schránky (neplatné kódování base64)</translation>
    </message>
    <message>
        <source>Load Transaction Data</source>
        <translation type="unfinished">Načíst data o transakci</translation>
    </message>
    <message>
        <source>Partially Signed Transaction (*.psbt)</source>
        <translation type="unfinished">Částečně podepsaná transakce (*.psbt)</translation>
    </message>
    <message>
        <source>PSBT file must be smaller than 100 MiB</source>
        <translation type="unfinished">Soubor PSBT musí být menší než 100 MiB</translation>
    </message>
    <message>
        <source>Unable to decode PSBT</source>
        <translation type="unfinished">Nelze dekódovat PSBT</translation>
    </message>
</context>
<context>
    <name>WalletModel</name>
    <message>
        <source>Send Coins</source>
        <translation type="unfinished">Pošli mince</translation>
    </message>
    <message>
        <source>Fee bump error</source>
        <translation type="unfinished">Chyba při navyšování poplatku</translation>
    </message>
    <message>
        <source>Increasing transaction fee failed</source>
        <translation type="unfinished">Nepodařilo se navýšeit poplatek</translation>
    </message>
    <message>
        <source>Do you want to increase the fee?</source>
        <extracomment>Asks a user if they would like to manually increase the fee of a transaction that has already been created.</extracomment>
        <translation type="unfinished">Chcete navýšit poplatek?</translation>
    </message>
    <message>
        <source>Current fee:</source>
        <translation type="unfinished">Momentální poplatek:</translation>
    </message>
    <message>
        <source>Increase:</source>
        <translation type="unfinished">Navýšení:</translation>
    </message>
    <message>
        <source>New fee:</source>
        <translation type="unfinished">Nový poplatek:</translation>
    </message>
    <message>
        <source>Warning: This may pay the additional fee by reducing change outputs or adding inputs, when necessary. It may add a new change output if one does not already exist. These changes may potentially leak privacy.</source>
        <translation type="unfinished">Upozornění: To může v případě potřeby zaplatit dodatečný poplatek snížením výstupů změn nebo přidáním vstupů.  Může přidat nový výstup změn, pokud takový ještě neexistuje.  Tyto změny mohou potenciálně uniknout soukromí.</translation>
    </message>
    <message>
        <source>Confirm fee bump</source>
        <translation type="unfinished">Potvrď navýšení poplatku</translation>
    </message>
    <message>
        <source>Can't draft transaction.</source>
        <translation type="unfinished">Nelze navrhnout transakci.</translation>
    </message>
    <message>
        <source>PSBT copied</source>
        <translation type="unfinished">PSBT zkopírována</translation>
    </message>
    <message>
        <source>Copied to clipboard</source>
        <comment>Fee-bump PSBT saved</comment>
        <translation type="unfinished">Zkopírováno do schránky</translation>
    </message>
    <message>
        <source>Can't sign transaction.</source>
        <translation type="unfinished">Nemůžu podepsat transakci.</translation>
    </message>
    <message>
        <source>Could not commit transaction</source>
        <translation type="unfinished">Nemohl jsem uložit transakci do peněženky</translation>
    </message>
    <message>
        <source>Can't display address</source>
        <translation type="unfinished">Nemohu zobrazit adresu</translation>
    </message>
    <message>
        <source>default wallet</source>
        <translation type="unfinished">výchozí peněženka</translation>
    </message>
</context>
<context>
    <name>WalletView</name>
    <message>
        <source>Export the data in the current tab to a file</source>
        <translation type="unfinished">Exportuj data z tohoto panelu do souboru</translation>
    </message>
    <message>
        <source>Backup Wallet</source>
        <translation type="unfinished">Záloha peněženky</translation>
    </message>
    <message>
        <source>Wallet Data</source>
        <extracomment>Name of the wallet data file format.</extracomment>
        <translation type="unfinished">Data peněženky</translation>
    </message>
    <message>
        <source>Backup Failed</source>
        <translation type="unfinished">Zálohování selhalo</translation>
    </message>
    <message>
        <source>There was an error trying to save the wallet data to %1.</source>
        <translation type="unfinished">Při ukládání peněženky do %1 se přihodila nějaká chyba.</translation>
    </message>
    <message>
        <source>Backup Successful</source>
        <translation type="unfinished">Úspěšně zazálohováno</translation>
    </message>
    <message>
        <source>The wallet data was successfully saved to %1.</source>
        <translation type="unfinished">Data z peněženky byla v pořádku uložena do %1.</translation>
    </message>
    <message>
        <source>Cancel</source>
        <translation type="unfinished">Zrušit</translation>
    </message>
</context>
<context>
    <name>bitcoin-core</name>
    <message>
        <source>The %s developers</source>
        <translation type="unfinished">Vývojáři %s</translation>
    </message>
    <message>
        <source>%s corrupt. Try using the wallet tool bitcoin-wallet to salvage or restoring a backup.</source>
        <translation type="unfinished">Soubor %s je poškozen. Zkus použít bitcoin-wallet pro opravu nebo obnov zálohu.</translation>
    </message>
    <message>
        <source>%s request to listen on port %u. This port is considered "bad" and thus it is unlikely that any peer will connect to it. See doc/p2p-bad-ports.md for details and a full list.</source>
        <translation type="unfinished"> %s Žádost o poslech na portu 2 %u . Tento port je považován za "špatný", a proto je nepravděpodobné, že by se k němu připojil nějaký peer. Viz doc/p2p-bad-ports.md pro podrobnosti a úplný seznam.</translation>
    </message>
    <message>
        <source>Cannot downgrade wallet from version %i to version %i. Wallet version unchanged.</source>
        <translation type="unfinished">Nelze snížit verzi peněženky z verze %i na verzi %i. Verze peněženky nebyla změněna.</translation>
    </message>
    <message>
        <source>Cannot obtain a lock on data directory %s. %s is probably already running.</source>
        <translation type="unfinished">Nedaří se mi získat zámek na datový adresář %s. %s pravděpodobně už jednou běží.</translation>
    </message>
    <message>
        <source>Cannot upgrade a non HD split wallet from version %i to version %i without upgrading to support pre-split keypool. Please use version %i or no version specified.</source>
        <translation type="unfinished">Nelze zvýšit verzi ne-HD dělené peněženky z verze %i na verzi %i bez aktualizace podporující pre-split keypool. Použijte prosím verzi %i nebo verzi neuvádějte.</translation>
    </message>
    <message>
        <source>Disk space for %s may not accommodate the block files. Approximately %u GB of data will be stored in this directory.</source>
        <translation type="unfinished">Místo na disku pro  %s nemusí obsahovat soubory bloku. V tomto adresáři bude uloženo přibližně  %u GB dat.</translation>
    </message>
    <message>
<<<<<<< HEAD
        <source>Do you want to create this transaction?</source>
        <extracomment>Message displayed when attempting to create a transaction. Cautionary text to prompt the user to verify that the displayed transaction details represent the transaction the user intends to create.</extracomment>
        <translation type="unfinished">Přejete si vytvořit tuto transakci?</translation>
    </message>
    <message>
        <source>Please, review your transaction. You can create and send this transaction or create a Partially Signed Bitcoin Transaction (PSBT), which you can save or copy and then sign with, e.g., an offline %1 wallet, or a PSBT-compatible hardware wallet.</source>
        <extracomment>Text to inform a user attempting to create a transaction of their current options. At this stage, a user can send their transaction or create a PSBT. This string is displayed when both private keys and PSBT controls are enabled.</extracomment>
        <translation type="unfinished">Prosím ověř svojí transakci. Můžeš vytvořit a odeslat tuto transakci nebo vytvořit Částečně Podepsanou Bitcoinovou Transakci (PSBT), kterou můžeš uložit nebo zkopírovat a poté podepsat např. v offline %1 peněžence, nebo hardwarové peněžence kompatibilní s PSBT.</translation>
    </message>
    <message>
        <source>Please, review your transaction.</source>
        <extracomment>Text to prompt a user to review the details of the transaction they are attempting to send.</extracomment>
        <translation type="unfinished">Prosím, zkontrolujte vaši transakci.</translation>
=======
        <source>Distributed under the MIT software license, see the accompanying file %s or %s</source>
        <translation type="unfinished">Šířen pod softwarovou licencí MIT, viz přiložený soubor %s nebo %s</translation>
>>>>>>> 88259837
    </message>
    <message>
        <source>Error loading wallet. Wallet requires blocks to be downloaded, and software does not currently support loading wallets while blocks are being downloaded out of order when using assumeutxo snapshots. Wallet should be able to load successfully after node sync reaches height %s</source>
        <translation type="unfinished">Chyba při načítání peněženky. Peněženka vyžaduje stažení bloků a software v současné době nepodporuje načítání peněženek, zatímco bloky jsou stahovány mimo pořadí při použití snímků assumeutxo. Peněženka by měla být schopná se úspěšně načíst poté, co synchronizace uzlů dosáhne výšky %s</translation>
    </message>
    <message>
        <source>Error reading %s! All keys read correctly, but transaction data or address book entries might be missing or incorrect.</source>
        <translation type="unfinished">Nastala chyba při čtení souboru %s! Všechny klíče se přečetly správně, ale data o transakcích nebo záznamy v adresáři mohou chybět či být nesprávné.</translation>
    </message>
    <message>
        <source>Error reading %s! Transaction data may be missing or incorrect. Rescanning wallet.</source>
        <translation type="unfinished">Chyba při čtení %s! Data o transakci mohou chybět a nebo být chybná.
Ověřuji peněženku.</translation>
    </message>
    <message>
        <source>Error: Dumpfile format record is incorrect. Got "%s", expected "format".</source>
        <translation type="unfinished">Chyba: záznam formátu souboru výpisu je nesprávný. Získáno "%s", očekáváno "format".</translation>
    </message>
    <message>
        <source>Error: Dumpfile identifier record is incorrect. Got "%s", expected "%s".</source>
        <translation type="unfinished">Chyba: záznam identifikátoru souboru výpisu je nesprávný. Získáno "%s", očekáváno "%s".</translation>
    </message>
    <message>
        <source>Error: Dumpfile version is not supported. This version of bitcoin-wallet only supports version 1 dumpfiles. Got dumpfile with version %s</source>
        <translation type="unfinished">Chyba: verze souboru výpisu není podporována. Tato verze peněženky Bitcoin podporuje pouze soubory výpisu verze 1. Získán soubor výpisu verze %s</translation>
    </message>
    <message>
        <source>Error: Legacy wallets only support the "legacy", "p2sh-segwit", and "bech32" address types</source>
        <translation type="unfinished">Chyba: Starší peněženky podporují pouze typy adres "legacy", "p2sh-segwit" a "bech32".</translation>
    </message>
    <message>
        <source>Error: Unable to produce descriptors for this legacy wallet. Make sure to provide the wallet's passphrase if it is encrypted.</source>
        <translation type="unfinished">Chyba: Nelze vytvořit deskriptory pro tuto starší peněženku. Nezapomeňte zadat přístupové heslo peněženky, pokud je šifrované.</translation>
    </message>
    <message>
        <source>File %s already exists. If you are sure this is what you want, move it out of the way first.</source>
        <translation type="unfinished">Soubor %s již existuje. Pokud si jste jistí, že tohle chcete, napřed ho přesuňte mimo.</translation>
    </message>
    <message>
        <source>Invalid or corrupt peers.dat (%s). If you believe this is a bug, please report it to %s. As a workaround, you can move the file (%s) out of the way (rename, move, or delete) to have a new one created on the next start.</source>
        <translation type="unfinished">Neplatný nebo poškozený soubor peers.dat (%s). Pokud věříš, že se jedná o chybu, prosím nahlas ji na %s. Jako řešení lze přesunout soubor (%s) z cesty (přejmenovat, přesunout nebo odstranit), aby se při dalším spuštění vytvořil nový.</translation>
    </message>
    <message>
        <source>More than one onion bind address is provided. Using %s for the automatically created Tor onion service.</source>
        <translation type="unfinished">Byla zadána více než jedna onion adresa. Použiju %s pro automaticky vytvořenou službu sítě Tor.</translation>
    </message>
    <message>
        <source>No dump file provided. To use createfromdump, -dumpfile=&lt;filename&gt; must be provided.</source>
        <translation type="unfinished">Nebyl poskytnut soubor výpisu. Pro použití createfromdump, -dumpfile=&lt;filename&gt; musí být poskytnut.</translation>
    </message>
    <message>
<<<<<<< HEAD
        <source>Payment request expired.</source>
        <translation type="unfinished">Platební požadavek vypršel.</translation>
    </message>
    <message numerus="yes">
        <source>Estimated to begin confirmation within %n block(s).</source>
        <translation type="unfinished">
            <numerusform>Potvrzování by podle odhadu mělo začít během %n bloku.</numerusform>
            <numerusform>Potvrzování by podle odhadu mělo začít během %n bloků.</numerusform>
            <numerusform>Potvrzování by podle odhadu mělo začít během %n bloků.</numerusform>
        </translation>
=======
        <source>No dump file provided. To use dump, -dumpfile=&lt;filename&gt; must be provided.</source>
        <translation type="unfinished">Nebyl poskytnut soubor výpisu. Pro použití dump, -dumpfile=&lt;filename&gt; musí být poskytnut.</translation>
>>>>>>> 88259837
    </message>
    <message>
        <source>No wallet file format provided. To use createfromdump, -format=&lt;format&gt; must be provided.</source>
        <translation type="unfinished">Nebyl poskytnut formát souboru peněženky. Pro použití createfromdump, -format=&lt;format&gt; musí být poskytnut.</translation>
    </message>
    <message>
        <source>Please check that your computer's date and time are correct! If your clock is wrong, %s will not work properly.</source>
        <translation type="unfinished">Zkontroluj, že máš v počítači správně nastavený datum a čas! Pokud jsou nastaveny špatně, %s nebude fungovat správně.</translation>
    </message>
    <message>
        <source>Please contribute if you find %s useful. Visit %s for further information about the software.</source>
        <translation type="unfinished">Prosíme, zapoj se nebo přispěj, pokud ti %s přijde užitečný. Více informací o programu je na %s.</translation>
    </message>
    <message>
        <source>Prune configured below the minimum of %d MiB.  Please use a higher number.</source>
        <translation type="unfinished">Prořezávání je nastaveno pod minimum %d MiB.  Použij, prosím, nějaké vyšší číslo.</translation>
    </message>
    <message>
        <source>Prune mode is incompatible with -reindex-chainstate. Use full -reindex instead.</source>
        <translation type="unfinished">Režim pročištění je nekompatibilní s parametrem -reindex-chainstate. Místo toho použij plný -reindex.</translation>
    </message>
    <message>
        <source>Prune: last wallet synchronisation goes beyond pruned data. You need to -reindex (download the whole blockchain again in case of pruned node)</source>
        <translation type="unfinished">Prořezávání: poslední synchronizace peněženky proběhla před už prořezanými daty. Je třeba provést -reindex (tedy v případě prořezávacího režimu stáhnout znovu celý blockchain)</translation>
    </message>
    <message>
        <source>SQLiteDatabase: Unknown sqlite wallet schema version %d. Only version %d is supported</source>
        <translation type="unfinished">SQLiteDatabase: Neznámá verze schématu sqlite peněženky: %d. Podporovaná je pouze verze %d</translation>
    </message>
    <message>
        <source>The block database contains a block which appears to be from the future. This may be due to your computer's date and time being set incorrectly. Only rebuild the block database if you are sure that your computer's date and time are correct</source>
        <translation type="unfinished">Databáze bloků obsahuje blok, který vypadá jako z budoucnosti, což může být kvůli špatně nastavenému datu a času na tvém počítači. Nech databázi bloků přestavět pouze v případě, že si jsi jistý, že máš na počítači správný datum a čas</translation>
    </message>
    <message>
        <source>The block index db contains a legacy 'txindex'. To clear the occupied disk space, run a full -reindex, otherwise ignore this error. This error message will not be displayed again.</source>
        <translation type="unfinished">Databáze indexu bloků obsahuje starší 'txindex'. Pro vyčištění obsazeného místa na disku, spusťte úplný -reindex, v opačném případě tuto chybu ignorujte. Tato chybová zpráva nebude znovu zobrazena.</translation>
    </message>
    <message>
        <source>The transaction amount is too small to send after the fee has been deducted</source>
        <translation type="unfinished">Částka v transakci po odečtení poplatku je příliš malá na odeslání</translation>
    </message>
    <message>
        <source>This error could occur if this wallet was not shutdown cleanly and was last loaded using a build with a newer version of Berkeley DB. If so, please use the software that last loaded this wallet</source>
        <translation type="unfinished">Tato chyba může nastat pokud byla peněženka ukončena chybně a byla naposledy použita programem s novější verzi Berkeley DB. Je-li to tak, použijte program, který naposledy přistoupil k této peněžence</translation>
    </message>
    <message>
        <source>This is a pre-release test build - use at your own risk - do not use for mining or merchant applications</source>
        <translation type="unfinished">Tohle je testovací verze – používej ji jen na vlastní riziko, ale rozhodně ji nepoužívej k těžbě nebo pro obchodní aplikace</translation>
    </message>
    <message>
        <source>This is the maximum transaction fee you pay (in addition to the normal fee) to prioritize partial spend avoidance over regular coin selection.</source>
        <translation type="unfinished">Jedná se o maximální poplatek, který zaplatíte (navíc k běžnému poplatku), aby se upřednostnila útrata z dosud nepoužitých adres oproti těm už jednou použitých.</translation>
    </message>
    <message>
        <source>This is the transaction fee you may discard if change is smaller than dust at this level</source>
        <translation type="unfinished">Tohle je transakční poplatek, který můžeš zrušit, pokud budou na této úrovni drobné menší než prach</translation>
    </message>
    <message>
        <source>This is the transaction fee you may pay when fee estimates are not available.</source>
        <translation type="unfinished">Toto je transakční poplatek, který se platí, pokud náhodou není k dispozici odhad poplatků.</translation>
    </message>
    <message>
        <source>Total length of network version string (%i) exceeds maximum length (%i). Reduce the number or size of uacomments.</source>
        <translation type="unfinished">Celková délka síťového identifikačního řetězce (%i) překročila svůj horní limit (%i). Omez počet nebo velikost voleb uacomment.</translation>
    </message>
    <message>
        <source>Unable to replay blocks. You will need to rebuild the database using -reindex-chainstate.</source>
        <translation type="unfinished">Nedaří se mi znovu aplikovat bloky. Budeš muset přestavět databázi použitím -reindex-chainstate.</translation>
    </message>
    <message>
        <source>Unknown wallet file format "%s" provided. Please provide one of "bdb" or "sqlite".</source>
        <translation type="unfinished">Byl poskytnut neznámý formát souboru peněženky "%s". Poskytněte prosím "bdb" nebo "sqlite".</translation>
    </message>
    <message>
        <source>Unsupported chainstate database format found. Please restart with -reindex-chainstate. This will rebuild the chainstate database.</source>
        <translation type="unfinished">Nalezen nepodporovaný formát databáze řetězců. Restartujte prosím aplikaci s parametrem -reindex-chainstate. Tím dojde k opětovného sestavení databáze řetězců.</translation>
    </message>
    <message>
        <source>Wallet created successfully. The legacy wallet type is being deprecated and support for creating and opening legacy wallets will be removed in the future.</source>
        <translation type="unfinished">Peněženka úspěšně vytvořena. Starší typ peněženek je označen za zastaralý a podpora pro vytváření a otevření starých peněženek bude v budoucnu odebrána.</translation>
    </message>
    <message>
        <source>Warning: Dumpfile wallet format "%s" does not match command line specified format "%s".</source>
        <translation type="unfinished">Varování: formát výpisu peněženky "%s" se neshoduje s formátem "%s", který byl určen příkazem.</translation>
    </message>
    <message>
        <source>Warning: Private keys detected in wallet {%s} with disabled private keys</source>
        <translation type="unfinished">Upozornění: Byly zjištěné soukromé klíče v peněžence {%s} se zakázanými soukromými klíči.</translation>
    </message>
    <message>
        <source>Warning: We do not appear to fully agree with our peers! You may need to upgrade, or other nodes may need to upgrade.</source>
        <translation type="unfinished">Upozornění: Nesouhlasím zcela se svými protějšky! Možná potřebuji aktualizovat nebo ostatní uzly potřebují aktualizovat.</translation>
    </message>
    <message>
        <source>Witness data for blocks after height %d requires validation. Please restart with -reindex.</source>
        <translation type="unfinished">Svědecká data pro bloky po výšce %d vyžadují ověření.  Restartujte prosím pomocí -reindex.</translation>
    </message>
    <message>
        <source>You need to rebuild the database using -reindex to go back to unpruned mode.  This will redownload the entire blockchain</source>
        <translation type="unfinished">K návratu k neprořezávacímu režimu je potřeba přestavět databázi použitím -reindex.  Také se znovu stáhne celý blockchain</translation>
    </message>
    <message>
        <source>%s is set very high!</source>
        <translation type="unfinished">%s je nastaveno velmi vysoko!</translation>
    </message>
    <message>
        <source>-maxmempool must be at least %d MB</source>
        <translation type="unfinished">-maxmempool musí být alespoň %d MB</translation>
    </message>
    <message>
        <source>A fatal internal error occurred, see debug.log for details</source>
        <translation type="unfinished">Nastala závažná vnitřní chyba, podrobnosti viz v debug.log.</translation>
    </message>
    <message>
        <source>Cannot resolve -%s address: '%s'</source>
        <translation type="unfinished">Nemohu přeložit -%s adresu: '%s'</translation>
    </message>
    <message>
        <source>Cannot set -forcednsseed to true when setting -dnsseed to false.</source>
        <translation type="unfinished">Nelze nastavit -forcednsseed na hodnotu true, když je nastaveno -dnsseed na hodnotu false.</translation>
    </message>
    <message>
        <source>Cannot set -peerblockfilters without -blockfilterindex.</source>
        <translation type="unfinished">Nelze nastavit -peerblockfilters bez -blockfilterindex.</translation>
    </message>
    <message>
        <source>Cannot write to data directory '%s'; check permissions.</source>
        <translation type="unfinished">Není možné zapisovat do adresáře ' %s'; zkontrolujte oprávnění.</translation>
    </message>
    <message>
        <source>The -txindex upgrade started by a previous version cannot be completed. Restart with the previous version or run a full -reindex.</source>
        <translation type="unfinished">Aktualizaci -txindex zahájenou předchozí verzí není možné dokončit. Restartujte s předchozí verzí a nebo spusťte úplný -reindex.</translation>
    </message>
    <message>
        <source>%s failed to validate the -assumeutxo snapshot state. This indicates a hardware problem, or a bug in the software, or a bad software modification that allowed an invalid snapshot to be loaded. As a result of this, the node will shut down and stop using any state that was built on the snapshot, resetting the chain height from %d to %d. On the next restart, the node will resume syncing from %d without using any snapshot data. Please report this incident to %s, including how you obtained the snapshot. The invalid snapshot chainstate has been left on disk in case it is helpful in diagnosing the issue that caused this error.</source>
        <translation type="unfinished">%sse nepodařilo ověřit -assumeutxo stav snímku. Tohle značí hardwarový problém, chybu v softwaru nebo špatnou úpravu softwaru, která dovolila nahrání neplatného snímku. Výsledkem je vypnutí uzlu a přestaňte používat jakékoliv verze, které byli postaveny na tomto snímku, resetování délky řetězce od %d do %d. Při příštím restartu bude uzel pokračovat v synchronizování od %d bez jakýkoliv dat snímku. Prosím, nahlašte tento incident %s, včetně toho, jak jste získali tento snímek. Neplatný snímek stavu řetězce byl ponechán na disku v případě, že by to bylo nápomocné při odhalení potíže, která způsobila tuto chybu. </translation>
    </message>
    <message>
        <source>%s is set very high! Fees this large could be paid on a single transaction.</source>
        <translation type="unfinished">%s je nastaveno příliš vysoko! Poplatek takhle vysoký může pokrýt celou transakci.</translation>
    </message>
    <message>
        <source>-reindex-chainstate option is not compatible with -blockfilterindex. Please temporarily disable blockfilterindex while using -reindex-chainstate, or replace -reindex-chainstate with -reindex to fully rebuild all indexes.</source>
        <translation type="unfinished">Parametr -reindex-chainstate není kompatibilní s parametrem -blockfilterindex. Při použití -reindex-chainstate dočasně zakažte parametr -blockfilterindex nebo nahraďte parametr -reindex-chainstate parametrem -reindex pro úplné opětovné sestavení všech indexů.</translation>
    </message>
    <message>
        <source>-reindex-chainstate option is not compatible with -coinstatsindex. Please temporarily disable coinstatsindex while using -reindex-chainstate, or replace -reindex-chainstate with -reindex to fully rebuild all indexes.</source>
        <translation type="unfinished">Parametr -reindex-chainstate není kompatibilní s parametrem -coinstatsindex. Při použití -reindex-chainstate dočasně zakažte parametr -coinstatsindex nebo nahraďte parametr -reindex-chainstate parametrem -reindex pro úplné opětovné sestavení všech indexů.</translation>
    </message>
    <message>
        <source>-reindex-chainstate option is not compatible with -txindex. Please temporarily disable txindex while using -reindex-chainstate, or replace -reindex-chainstate with -reindex to fully rebuild all indexes.</source>
        <translation type="unfinished">Parametr -reindex-chainstate není kompatibilní s parametrem -txindex. Při použití -reindex-chainstate dočasně zakažte parametr -txindex nebo nahraďte parametr -reindex-chainstate parametrem -reindex pro úplné opětovné sestavení všech indexů.</translation>
    </message>
    <message>
        <source>Cannot provide specific connections and have addrman find outgoing connections at the same time.</source>
        <translation type="unfinished">Nelze poskytovat konkrétní spojení a zároveň mít vyhledávání addrman odchozích spojení ve stejný čas.</translation>
    </message>
    <message>
        <source>Error loading %s: External signer wallet being loaded without external signer support compiled</source>
        <translation type="unfinished">Chyba při načtení %s: Externí podepisovací peněženka se načítá bez zkompilované podpory externího podpisovatele.</translation>
    </message>
    <message>
        <source>Error: Address book data in wallet cannot be identified to belong to migrated wallets</source>
        <translation type="unfinished">Chyba: Data adres v peněžence není možné identifikovat jako data patřící k migrovaným peněženkám.</translation>
    </message>
    <message>
        <source>Error: Duplicate descriptors created during migration. Your wallet may be corrupted.</source>
        <translation type="unfinished">Chyba: Duplicitní popisovače vytvořené během migrace. Vaše peněženka může být poškozena.</translation>
    </message>
    <message>
        <source>Error: Transaction %s in wallet cannot be identified to belong to migrated wallets</source>
        <translation type="unfinished">Chyba: Transakce %s v peněžence nemůže být identifikována jako transakce patřící k migrovaným peněženkám.</translation>
    </message>
    <message>
        <source>Failed to rename invalid peers.dat file. Please move or delete it and try again.</source>
        <translation type="unfinished">Nelze přejmenovat neplatný peers.dat soubor. Prosím přesuňte jej, nebo odstraňte a zkuste znovu.</translation>
    </message>
    <message>
        <source>Fee estimation failed. Fallbackfee is disabled. Wait a few blocks or enable %s.</source>
        <translation type="unfinished">Odhad poplatku selhal. Fallbackfee je vypnutý. Počkejte pár bloků nebo povolte %s.</translation>
    </message>
    <message>
        <source>Incompatible options: -dnsseed=1 was explicitly specified, but -onlynet forbids connections to IPv4/IPv6</source>
        <translation type="unfinished">Nekompatibilní možnost: -dnsseed=1 byla explicitně zadána, ale -onlynet zakazuje připojení k IPv4/IPv6</translation>
    </message>
    <message>
        <source>Invalid amount for %s=&lt;amount&gt;: '%s' (must be at least the minrelay fee of %s to prevent stuck transactions)</source>
        <translation type="unfinished">Neplatná částka pro %s=&lt;amount&gt;: '%s' (musí být alespoň minrelay poplatek z %s, aby se zabránilo zaseknutí transakce)</translation>
    </message>
    <message>
        <source>Outbound connections restricted to CJDNS (-onlynet=cjdns) but -cjdnsreachable is not provided</source>
        <translation type="unfinished">Odchozí připojení omezená na CJDNS (-onlynet=cjdns), ale -cjdnsreachable nejsou k dispozici</translation>
    </message>
    <message>
        <source>Outbound connections restricted to Tor (-onlynet=onion) but the proxy for reaching the Tor network is explicitly forbidden: -onion=0</source>
        <translation type="unfinished">Odchozí spojení omezená do sítě Tor (-onlynet=onion), ale proxy pro dosažení sítě Tor je výslovně zakázána: -onion=0</translation>
    </message>
    <message>
        <source>Outbound connections restricted to Tor (-onlynet=onion) but the proxy for reaching the Tor network is not provided: none of -proxy, -onion or -listenonion is given</source>
        <translation type="unfinished">Odchozí spojení omezená do sítě Tor (-onlynet=onion), ale není zadán žádný proxy server pro přístup do sítě Tor: není zadán žádný z parametrů: -proxy, -onion, nebo -listenonion</translation>
    </message>
    <message>
        <source>Outbound connections restricted to i2p (-onlynet=i2p) but -i2psam is not provided</source>
        <translation type="unfinished">Odchozí připojení omezená na i2p (-onlynet=i2p), ale -i2psam není k dispozici</translation>
    </message>
    <message>
        <source>The inputs size exceeds the maximum weight. Please try sending a smaller amount or manually consolidating your wallet's UTXOs</source>
        <translation type="unfinished">Velikost vstupů přesahuje maximální hmotnost. Zkuste poslat menší částku nebo ručně konsolidovat UTXO peněženky</translation>
    </message>
    <message>
        <source>The preselected coins total amount does not cover the transaction target. Please allow other inputs to be automatically selected or include more coins manually</source>
        <translation type="unfinished">Celková částka předem vybraných mincí nepokrývá cíl transakce. Povolte automatický výběr dalších vstupů nebo ručně zahrňte více mincí</translation>
    </message>
    <message>
        <source>Transaction requires one destination of non-0 value, a non-0 feerate, or a pre-selected input</source>
        <translation type="unfinished">Transakce vyžaduje jednu cílovou nenulovou hodnotu, nenulový poplatek nebo předvybraný vstup</translation>
    </message>
    <message>
        <source>UTXO snapshot failed to validate. Restart to resume normal initial block download, or try loading a different snapshot.</source>
        <translation type="unfinished">UTXO snímek se nepodařilo ověřit. K pokračování normálního iniciálního stáhnutí bloku restartujte, nebo zkuste nahrát jiný snímek.</translation>
    </message>
    <message>
        <source>Unconfirmed UTXOs are available, but spending them creates a chain of transactions that will be rejected by the mempool</source>
        <translation type="unfinished">Jsou dostupné nepotvrzené UTXO, ale jejich utracení vytvoří řetěz transakcí, které budou mempoolem odmítnuty.</translation>
    </message>
    <message>
        <source>Unexpected legacy entry in descriptor wallet found. Loading wallet %s

The wallet might have been tampered with or created with malicious intent.
</source>
        <translation type="unfinished">Nalezena neočekávaná starší položka v deskriptorové peněžence. Načítání peněženky %s 

Peněženka mohla být zfalšována nebo vytvořena se zlým úmyslem.
</translation>
    </message>
    <message>
        <source>Unrecognized descriptor found. Loading wallet %s

The wallet might had been created on a newer version.
Please try running the latest software version.
</source>
        <translation type="unfinished">Nalezen nerozpoznatelný popisovač. Načítaní peněženky %s

Peněženka mohla být vytvořena v novější verzi.
Zkuste prosím spustit nejnovější verzi softwaru.
</translation>
    </message>
    <message>
        <source>Unsupported category-specific logging level -loglevel=%s. Expected -loglevel=&lt;category&gt;:&lt;loglevel&gt;. Valid categories: %s. Valid loglevels: %s.</source>
        <translation type="unfinished">Nepodporovaná úroveň pro logování úrovně -loglevel=%s. Očekávaný parametr -loglevel=&lt;category&gt;:&lt;loglevel&gt;. Platné kategorie: %s. Platné úrovně logování: %s.</translation>
    </message>
    <message>
        <source>
Unable to cleanup failed migration</source>
        <translation type="unfinished">
Nepodařilo se vyčistit nepovedenou migraci</translation>
    </message>
    <message>
        <source>
Unable to restore backup of wallet.</source>
        <translation type="unfinished">
Nelze obnovit zálohu peněženky.</translation>
    </message>
<<<<<<< HEAD
    <message>
        <source>press q to shutdown</source>
        <translation type="unfinished">stiskněte q pro vypnutí</translation>
    </message>
</context>
<context>
    <name>TransactionDesc</name>
=======
>>>>>>> 88259837
    <message>
        <source>Block verification was interrupted</source>
        <translation type="unfinished">Ověření bloku bylo přerušeno</translation>
    </message>
    <message>
        <source>Config setting for %s only applied on %s network when in [%s] section.</source>
        <translation type="unfinished">Nastavení pro %s je nastaveno pouze na síťi %s pokud jste v sekci [%s]</translation>
    </message>
    <message>
        <source>Copyright (C) %i-%i</source>
        <translation type="unfinished">Copyright (C) %i–%i</translation>
    </message>
    <message>
        <source>Corrupted block database detected</source>
        <translation type="unfinished">Bylo zjištěno poškození databáze bloků</translation>
    </message>
    <message>
        <source>Could not find asmap file %s</source>
        <translation type="unfinished">Soubor asmap nelze najít %s</translation>
    </message>
    <message>
        <source>Could not parse asmap file %s</source>
        <translation type="unfinished">Soubor asmap nelze analyzovat %s</translation>
    </message>
    <message>
        <source>Disk space is too low!</source>
        <translation type="unfinished">Na disku je příliš málo místa!</translation>
    </message>
    <message>
        <source>Do you want to rebuild the block database now?</source>
        <translation type="unfinished">Chceš přestavět databázi bloků hned teď?</translation>
    </message>
    <message>
        <source>Done loading</source>
        <translation type="unfinished">Načítání dokončeno</translation>
    </message>
    <message>
        <source>Dump file %s does not exist.</source>
        <translation type="unfinished">Soubor výpisu %s neexistuje.</translation>
    </message>
    <message>
        <source>Error creating %s</source>
        <translation type="unfinished">Chyba při vytváření %s .</translation>
    </message>
    <message>
        <source>Error initializing block database</source>
        <translation type="unfinished">Chyba při zakládání databáze bloků</translation>
    </message>
    <message>
        <source>Error initializing wallet database environment %s!</source>
        <translation type="unfinished">Chyba při vytváření databázového prostředí %s pro peněženku!</translation>
    </message>
    <message>
        <source>Error loading %s</source>
        <translation type="unfinished">Chyba při načítání %s</translation>
    </message>
    <message>
        <source>Error loading %s: Private keys can only be disabled during creation</source>
        <translation type="unfinished">Chyba při načítání %s: Soukromé klíče můžou být zakázané jen v průběhu vytváření.</translation>
    </message>
    <message>
        <source>Error loading %s: Wallet corrupted</source>
        <translation type="unfinished">Chyba při načítání %s: peněženka je poškozená</translation>
    </message>
    <message>
        <source>Error loading %s: Wallet requires newer version of %s</source>
        <translation type="unfinished">Chyba při načítání %s: peněženka vyžaduje novější verzi %s</translation>
    </message>
    <message>
        <source>Error loading block database</source>
        <translation type="unfinished">Chyba při načítání databáze bloků</translation>
    </message>
<<<<<<< HEAD
    <message numerus="yes">
        <source>matures in %n more block(s)</source>
        <translation type="unfinished">
            <numerusform>dozraje za %n další blok</numerusform>
            <numerusform>dozraje za %n další bloky</numerusform>
            <numerusform>dozraje za %n dalších bloků</numerusform>
        </translation>
=======
    <message>
        <source>Error opening block database</source>
        <translation type="unfinished">Chyba při otevírání databáze bloků</translation>
>>>>>>> 88259837
    </message>
    <message>
        <source>Error reading configuration file: %s</source>
        <translation type="unfinished">Chyba při čtení konfiguračního souboru: %s</translation>
    </message>
    <message>
        <source>Error reading from database, shutting down.</source>
        <translation type="unfinished">Chyba při čtení z databáze, ukončuji se.</translation>
    </message>
    <message>
        <source>Error reading next record from wallet database</source>
        <translation type="unfinished">Chyba při čtení následujícího záznamu z databáze peněženky</translation>
    </message>
    <message>
        <source>Error: Cannot extract destination from the generated scriptpubkey</source>
        <translation type="unfinished">Chyba: Nelze extrahovat cíl z generovaného scriptpubkey</translation>
    </message>
    <message>
        <source>Error: Could not add watchonly tx to watchonly wallet</source>
        <translation type="unfinished">Chyba: Nelze přidat pouze-sledovací tx do peněženky pro čtení</translation>
    </message>
    <message>
        <source>Error: Could not delete watchonly transactions</source>
        <translation type="unfinished">Chyba: Nelze odstranit transakce které jsou pouze pro čtení</translation>
    </message>
    <message>
        <source>Error: Couldn't create cursor into database</source>
        <translation type="unfinished">Chyba: nebylo možno vytvořit kurzor do databáze</translation>
    </message>
    <message>
        <source>Error: Disk space is low for %s</source>
        <translation type="unfinished">Chyba: Málo místa na disku pro %s</translation>
    </message>
    <message>
        <source>Error: Dumpfile checksum does not match. Computed %s, expected %s</source>
        <translation type="unfinished">Chyba: kontrolní součet souboru výpisu se neshoduje. Vypočteno %s, očekáváno %s</translation>
    </message>
    <message>
        <source>Error: Failed to create new watchonly wallet</source>
        <translation type="unfinished">Chyba: Nelze vytvořit novou peněženku pouze pro čtení</translation>
    </message>
    <message>
        <source>Error: Got key that was not hex: %s</source>
        <translation type="unfinished">Chyba: obdržený klíč nebyl hexadecimální: %s</translation>
    </message>
    <message>
        <source>Error: Got value that was not hex: %s</source>
        <translation type="unfinished">Chyba: obdržená hodnota nebyla hexadecimální: %s</translation>
    </message>
    <message>
        <source>Error: Keypool ran out, please call keypoolrefill first</source>
        <translation type="unfinished">Chyba: V keypoolu došly adresy, nejdřív zavolej keypool refill</translation>
    </message>
    <message>
        <source>Error: Missing checksum</source>
        <translation type="unfinished">Chyba: chybí kontrolní součet</translation>
    </message>
    <message>
        <source>Error: No %s addresses available.</source>
        <translation type="unfinished">Chyba: Žádné %s adresy nejsou dostupné.</translation>
    </message>
    <message>
        <source>Error: Not all watchonly txs could be deleted</source>
        <translation type="unfinished">Chyba: Ne všechny pouze-sledovací tx bylo možné smazat</translation>
    </message>
    <message>
        <source>Error: This wallet already uses SQLite</source>
        <translation type="unfinished">Chyba: Tato peněženka již používá SQLite</translation>
    </message>
    <message>
        <source>Error: This wallet is already a descriptor wallet</source>
        <translation type="unfinished">Chyba: Tato peněženka je již popisovačná peněženka</translation>
    </message>
    <message>
        <source>Error: Unable to begin reading all records in the database</source>
        <translation type="unfinished">Chyba: Nelze zahájit čtení všech záznamů v databázi</translation>
    </message>
    <message>
        <source>Error: Unable to make a backup of your wallet</source>
        <translation type="unfinished">Chyba: Nelze vytvořit zálohu tvojí peněženky</translation>
    </message>
    <message>
        <source>Error: Unable to parse version %u as a uint32_t</source>
        <translation type="unfinished">Chyba: nelze zpracovat verzi %u jako uint32_t</translation>
    </message>
    <message>
        <source>Error: Unable to read all records in the database</source>
        <translation type="unfinished">Chyba: Nelze přečíst všechny záznamy v databázi</translation>
    </message>
    <message>
        <source>Error: Unable to remove watchonly address book data</source>
        <translation type="unfinished">Chyba: Nelze odstranit data z adresáře pouze pro sledování</translation>
    </message>
    <message>
        <source>Error: Unable to write record to new wallet</source>
        <translation type="unfinished">Chyba: nelze zapsat záznam do nové peněženky</translation>
    </message>
    <message>
        <source>Failed to listen on any port. Use -listen=0 if you want this.</source>
        <translation type="unfinished">Nepodařilo se naslouchat na žádném portu. Použij -listen=0, pokud to byl tvůj záměr.</translation>
    </message>
    <message>
        <source>Failed to rescan the wallet during initialization</source>
        <translation type="unfinished">Během inicializace se nepodařilo proskenovat peněženku</translation>
    </message>
    <message>
        <source>Failed to verify database</source>
        <translation type="unfinished">Selhání v ověření databáze</translation>
    </message>
    <message>
        <source>Fee rate (%s) is lower than the minimum fee rate setting (%s)</source>
        <translation type="unfinished">Zvolený poplatek (%s) je nižší než nastavený minimální poplatek (%s).</translation>
    </message>
    <message>
        <source>Ignoring duplicate -wallet %s.</source>
        <translation type="unfinished">Ignoruji duplicitní -wallet %s.</translation>
    </message>
    <message>
        <source>Importing…</source>
        <translation type="unfinished">Importuji...</translation>
    </message>
    <message>
        <source>Incorrect or no genesis block found. Wrong datadir for network?</source>
        <translation type="unfinished">Nemám žádný nebo jen špatný genesis blok. Není špatně nastavený datadir?</translation>
    </message>
    <message>
        <source>Initialization sanity check failed. %s is shutting down.</source>
        <translation type="unfinished">Selhala úvodní zevrubná prověrka. %s se ukončuje.</translation>
    </message>
    <message>
        <source>Input not found or already spent</source>
        <translation type="unfinished">Vstup nenalezen a nebo je již utracen</translation>
    </message>
    <message>
        <source>Insufficient dbcache for block verification</source>
        <translation type="unfinished">Nedostatečná databáze dbcache pro ověření bloku</translation>
    </message>
    <message>
        <source>Insufficient funds</source>
        <translation type="unfinished">Nedostatek prostředků</translation>
    </message>
    <message>
        <source>Invalid -i2psam address or hostname: '%s'</source>
        <translation type="unfinished">Neplatná -i2psam adresa či hostitel: '%s'</translation>
    </message>
    <message>
        <source>Invalid -onion address or hostname: '%s'</source>
        <translation type="unfinished">Neplatná -onion adresa či hostitel: '%s'</translation>
    </message>
    <message>
        <source>Invalid -proxy address or hostname: '%s'</source>
        <translation type="unfinished">Neplatná -proxy adresa či hostitel: '%s'</translation>
    </message>
    <message>
        <source>Invalid P2P permission: '%s'</source>
        <translation type="unfinished">Neplatné oprávnenie P2P: '%s'</translation>
    </message>
    <message>
        <source>Invalid amount for %s=&lt;amount&gt;: '%s' (must be at least %s)</source>
        <translation type="unfinished">Neplatná částka %s=&lt;amount&gt;:'%s' (musí být alespoň%s)</translation>
    </message>
    <message>
        <source>Invalid amount for %s=&lt;amount&gt;: '%s'</source>
        <translation type="unfinished">Neplatná část %s=&lt;amount&gt;:'%s'</translation>
    </message>
    <message>
        <source>Invalid amount for -%s=&lt;amount&gt;: '%s'</source>
        <translation type="unfinished">Neplatná částka pro -%s=&lt;částka&gt;: '%s'</translation>
    </message>
    <message>
        <source>Invalid netmask specified in -whitelist: '%s'</source>
        <translation type="unfinished">Ve -whitelist byla zadána neplatná podsíť: '%s'</translation>
    </message>
    <message>
        <source>Invalid port specified in %s: '%s'</source>
        <translation type="unfinished">Neplatný port zadaný v %s: '%s'</translation>
    </message>
    <message>
        <source>Invalid pre-selected input %s</source>
        <translation type="unfinished">Neplatný předem zvolený vstup %s</translation>
    </message>
    <message>
        <source>Listening for incoming connections failed (listen returned error %s)</source>
        <translation type="unfinished">Chyba: Nelze naslouchat příchozí spojení (naslouchač vrátil chybu %s)</translation>
    </message>
    <message>
        <source>Loading P2P addresses…</source>
        <translation type="unfinished">Načítám P2P adresy…</translation>
    </message>
    <message>
        <source>Loading banlist…</source>
        <translation type="unfinished">Načítám banlist...</translation>
    </message>
    <message>
        <source>Loading block index…</source>
        <translation type="unfinished">Načítám index bloků...</translation>
    </message>
    <message>
        <source>Loading wallet…</source>
        <translation type="unfinished">Načítám peněženku...</translation>
    </message>
    <message>
        <source>Missing amount</source>
        <translation type="unfinished">Chybějící částka</translation>
    </message>
    <message>
        <source>Missing solving data for estimating transaction size</source>
        <translation type="unfinished">Chybí data pro vyřešení odhadnutí velikosti transakce</translation>
    </message>
    <message>
        <source>Need to specify a port with -whitebind: '%s'</source>
        <translation type="unfinished">V rámci -whitebind je třeba specifikovat i port: '%s'</translation>
    </message>
    <message>
        <source>No addresses available</source>
        <translation type="unfinished">Není k dispozici žádná adresa</translation>
    </message>
    <message>
        <source>Not enough file descriptors available.</source>
        <translation type="unfinished">Je nedostatek deskriptorů souborů.</translation>
    </message>
    <message>
        <source>Not found pre-selected input %s</source>
        <translation type="unfinished">Nenalezen předem vybraný vstup %s</translation>
    </message>
    <message>
        <source>Not solvable pre-selected input %s</source>
        <translation type="unfinished">Neřešitelný předem zvolený vstup %s</translation>
    </message>
    <message>
        <source>Prune cannot be configured with a negative value.</source>
        <translation type="unfinished">Prořezávání nemůže být zkonfigurováno s negativní hodnotou.</translation>
    </message>
    <message>
        <source>Prune mode is incompatible with -txindex.</source>
        <translation type="unfinished">Prořezávací režim není kompatibilní s -txindex.</translation>
    </message>
    <message>
        <source>Pruning blockstore…</source>
        <translation type="unfinished">Prořezávám úložiště bloků...</translation>
    </message>
    <message>
        <source>Reducing -maxconnections from %d to %d, because of system limitations.</source>
        <translation type="unfinished">Omezuji -maxconnections z %d na %d kvůli systémovým omezením.</translation>
    </message>
    <message>
        <source>Replaying blocks…</source>
        <translation type="unfinished">Přehrání bloků...</translation>
    </message>
    <message>
        <source>Rescanning…</source>
        <translation type="unfinished">Přeskenovávám...</translation>
    </message>
    <message>
        <source>SQLiteDatabase: Failed to execute statement to verify database: %s</source>
        <translation type="unfinished">SQLiteDatabase: Nepodařilo se vykonat dotaz pro ověření databáze: %s</translation>
    </message>
    <message>
        <source>SQLiteDatabase: Failed to prepare statement to verify database: %s</source>
        <translation type="unfinished">SQLiteDatabase: Nepodařilo se připravit dotaz pro ověření databáze: %s</translation>
    </message>
    <message>
        <source>SQLiteDatabase: Failed to read database verification error: %s</source>
        <translation type="unfinished">SQLiteDatabase: Nepodařilo se přečist databázovou ověřovací chybu: %s</translation>
    </message>
    <message>
        <source>SQLiteDatabase: Unexpected application id. Expected %u, got %u</source>
        <translation type="unfinished">SQLiteDatabase: Neočekávané id aplikace. Očekáváno: %u, ve skutečnosti %u</translation>
    </message>
    <message>
        <source>Section [%s] is not recognized.</source>
        <translation type="unfinished">Sekce [%s] nebyla rozpoznána.</translation>
    </message>
    <message>
<<<<<<< HEAD
        <source>Show in %1</source>
        <extracomment>Transactions table context menu action to show the selected transaction in a third-party block explorer. %1 is a stand-in argument for the URL of the explorer.</extracomment>
        <translation type="unfinished">Zobraz v %1</translation>
    </message>
    <message>
        <source>Export Transaction History</source>
        <translation type="unfinished">Exportuj transakční historii</translation>
=======
        <source>Signing transaction failed</source>
        <translation type="unfinished">Nepodařilo se podepsat transakci</translation>
>>>>>>> 88259837
    </message>
    <message>
        <source>Specified -walletdir "%s" does not exist</source>
        <translation type="unfinished">Uvedená -walletdir "%s" neexistuje</translation>
    </message>
    <message>
        <source>Specified -walletdir "%s" is a relative path</source>
        <translation type="unfinished">Uvedená -walletdir "%s" je relatívna cesta</translation>
    </message>
    <message>
        <source>Specified -walletdir "%s" is not a directory</source>
        <translation type="unfinished">Uvedená -walletdir "%s" není složkou</translation>
    </message>
    <message>
        <source>Specified blocks directory "%s" does not exist.</source>
        <translation type="unfinished">Zadaný adresář bloků "%s" neexistuje.</translation>
    </message>
    <message>
        <source>Specified data directory "%s" does not exist.</source>
        <translation type="unfinished">Vybraný adresář dat "%s" neexistuje.</translation>
    </message>
    <message>
        <source>Starting network threads…</source>
        <translation type="unfinished">Spouštím síťová vlákna…</translation>
    </message>
    <message>
        <source>The source code is available from %s.</source>
        <translation type="unfinished">Zdrojový kód je dostupný na %s.</translation>
    </message>
    <message>
        <source>The specified config file %s does not exist</source>
        <translation type="unfinished">Uvedený konfigurační soubor %s neexistuje</translation>
    </message>
    <message>
        <source>The transaction amount is too small to pay the fee</source>
        <translation type="unfinished">Částka v transakci je příliš malá na pokrytí poplatku</translation>
    </message>
    <message>
        <source>The wallet will avoid paying less than the minimum relay fee.</source>
        <translation type="unfinished">Peněženka zaručí přiložení poplatku alespoň ve výši minima pro přenos transakce.</translation>
    </message>
    <message>
        <source>This is experimental software.</source>
        <translation type="unfinished">Tohle je experimentální program.</translation>
    </message>
    <message>
        <source>This is the minimum transaction fee you pay on every transaction.</source>
        <translation type="unfinished">Toto je minimální poplatek, který zaplatíš za každou transakci.</translation>
    </message>
    <message>
        <source>This is the transaction fee you will pay if you send a transaction.</source>
        <translation type="unfinished">Toto je poplatek, který zaplatíš za každou poslanou transakci.</translation>
    </message>
    <message>
        <source>Transaction amount too small</source>
        <translation type="unfinished">Částka v transakci je příliš malá</translation>
    </message>
    <message>
        <source>Transaction amounts must not be negative</source>
        <translation type="unfinished">Částky v transakci nemohou být záporné</translation>
    </message>
    <message>
        <source>Transaction change output index out of range</source>
        <translation type="unfinished">Výstupní index změny transakce mimo rozsah</translation>
    </message>
    <message>
        <source>Transaction has too long of a mempool chain</source>
        <translation type="unfinished">Transakce má v transakčním zásobníku příliš dlouhý řetězec</translation>
    </message>
    <message>
        <source>Transaction must have at least one recipient</source>
        <translation type="unfinished">Transakce musí mít alespoň jednoho příjemce</translation>
    </message>
    <message>
        <source>Transaction needs a change address, but we can't generate it.</source>
        <translation type="unfinished">Transakce potřebuje změnu adresy, ale ta se nepodařila vygenerovat.</translation>
    </message>
    <message>
        <source>Transaction too large</source>
        <translation type="unfinished">Transakce je příliš velká</translation>
    </message>
    <message>
        <source>Unable to allocate memory for -maxsigcachesize: '%s' MiB</source>
        <translation type="unfinished">Není možné alokovat paměť pro -maxsigcachesize '%s' MiB</translation>
    </message>
    <message>
        <source>Unable to bind to %s on this computer (bind returned error %s)</source>
        <translation type="unfinished">Nedaří se mi připojit na %s na tomhle počítači (operace bind vrátila chybu %s)</translation>
    </message>
    <message>
        <source>Unable to bind to %s on this computer. %s is probably already running.</source>
        <translation type="unfinished">Nedaří se mi připojit na %s na tomhle počítači. %s už pravděpodobně jednou běží.</translation>
    </message>
    <message>
        <source>Unable to create the PID file '%s': %s</source>
        <translation type="unfinished">Nebylo možné vytvořit soubor PID '%s': %s</translation>
    </message>
    <message>
        <source>Unable to find UTXO for external input</source>
        <translation type="unfinished">Nelze najít UTXO pro externí vstup</translation>
    </message>
    <message>
        <source>Unable to generate initial keys</source>
        <translation type="unfinished">Nepodařilo se mi vygenerovat počáteční klíče</translation>
    </message>
    <message>
        <source>Unable to generate keys</source>
        <translation type="unfinished">Nepodařilo se vygenerovat klíče</translation>
    </message>
    <message>
        <source>Unable to open %s for writing</source>
        <translation type="unfinished">Nelze otevřít %s pro zápis</translation>
    </message>
    <message>
        <source>Unable to parse -maxuploadtarget: '%s'</source>
        <translation type="unfinished">Nelze rozebrat -maxuploadtarget: '%s'</translation>
    </message>
    <message>
        <source>Unable to start HTTP server. See debug log for details.</source>
        <translation type="unfinished">Nemohu spustit HTTP server. Detaily viz v debug.log.</translation>
    </message>
    <message>
        <source>Unable to unload the wallet before migrating</source>
        <translation type="unfinished">Před migrací není možné peněženku odnačíst</translation>
    </message>
    <message>
        <source>Unknown -blockfilterindex value %s.</source>
        <translation type="unfinished">Neznámá -blockfilterindex hodnota %s.</translation>
    </message>
    <message>
        <source>Unknown address type '%s'</source>
        <translation type="unfinished">Neznámý typ adresy '%s'</translation>
    </message>
    <message>
        <source>Unknown change type '%s'</source>
        <translation type="unfinished">Neznámý typ změny '%s'</translation>
    </message>
    <message>
        <source>Unknown network specified in -onlynet: '%s'</source>
        <translation type="unfinished">V -onlynet byla uvedena neznámá síť: '%s'</translation>
    </message>
    <message>
        <source>Unknown new rules activated (versionbit %i)</source>
        <translation type="unfinished">Neznámá nová pravidla aktivována (verzový bit %i)</translation>
    </message>
    <message>
        <source>Unsupported global logging level -loglevel=%s. Valid values: %s.</source>
        <translation type="unfinished">Nepodporovaný globální logovací úroveň -loglevel=%s. Možné hodnoty: %s.</translation>
    </message>
    <message>
        <source>Unsupported logging category %s=%s.</source>
        <translation type="unfinished">Nepodporovaná logovací kategorie %s=%s.</translation>
    </message>
    <message>
        <source>User Agent comment (%s) contains unsafe characters.</source>
        <translation type="unfinished">Komentář u typu klienta (%s) obsahuje riskantní znaky.</translation>
    </message>
    <message>
        <source>Verifying blocks…</source>
        <translation type="unfinished">Ověřuji bloky…</translation>
    </message>
    <message>
        <source>Verifying wallet(s)…</source>
        <translation type="unfinished">Kontroluji peněženku/y…</translation>
    </message>
    <message>
        <source>Wallet needed to be rewritten: restart %s to complete</source>
        <translation type="unfinished">Soubor s peněženkou potřeboval přepsat: restartuj %s, aby se operace dokončila</translation>
    </message>
    <message>
        <source>Settings file could not be read</source>
        <translation type="unfinished">Soubor s nastavením není možné přečíst</translation>
    </message>
    <message>
        <source>Settings file could not be written</source>
        <translation type="unfinished">Do souboru s nastavením není možné zapisovat</translation>
    </message>
</context>
</TS><|MERGE_RESOLUTION|>--- conflicted
+++ resolved
@@ -279,18 +279,6 @@
         <source>Do you want to reset settings to default values, or to abort without making changes?</source>
         <extracomment>Explanatory text shown on startup when the settings file cannot be read. Prompts user to make a choice between resetting or aborting.</extracomment>
         <translation type="unfinished">Přeješ si obnovit výchozí nastavení, nebo odejít bez ukládání změn?</translation>
-<<<<<<< HEAD
-    </message>
-    <message>
-        <source>A fatal error occurred. Check that settings file is writable, or try running with -nosettings.</source>
-        <extracomment>Explanatory text shown on startup when the settings file could not be written. Prompts user to check that we have the ability to write to the file. Explains that the user has the option of running without a settings file.</extracomment>
-        <translation type="unfinished">Nastala závažná chyba. Ověř zda-li je možné do souboru s nastavením zapisovat a nebo vyzkoušej aplikaci spustit s parametrem -nosettings.</translation>
-    </message>
-    <message>
-        <source>Error: Specified data directory "%1" does not exist.</source>
-        <translation type="unfinished">Chyba: Zadaný adresář pro data „%1“ neexistuje.</translation>
-=======
->>>>>>> 88259837
     </message>
     <message>
         <source>A fatal error occurred. Check that settings file is writable, or try running with -nosettings.</source>
@@ -420,21 +408,8 @@
 <context>
     <name>BitcoinGUI</name>
     <message>
-<<<<<<< HEAD
-        <source>Settings file could not be read</source>
-        <translation type="unfinished">Soubor s nastavením není možné přečíst</translation>
-    </message>
-    <message>
-        <source>Settings file could not be written</source>
-        <translation type="unfinished">Do souboru s nastavením není možné zapisovat</translation>
-    </message>
-    <message>
-        <source>The %s developers</source>
-        <translation type="unfinished">Vývojáři %s</translation>
-=======
         <source>&amp;Overview</source>
         <translation type="unfinished">&amp;Přehled</translation>
->>>>>>> 88259837
     </message>
     <message>
         <source>Show general overview of wallet</source>
@@ -465,18 +440,8 @@
         <translation type="unfinished">Zobraz informace o %1</translation>
     </message>
     <message>
-<<<<<<< HEAD
-        <source>Error reading %s! Transaction data may be missing or incorrect. Rescanning wallet.</source>
-        <translation type="unfinished">Chyba při čtení %s! Data o transakci mohou chybět a nebo být chybná.
-Ověřuji peněženku.</translation>
-    </message>
-    <message>
-        <source>Error: Dumpfile format record is incorrect. Got "%s", expected "format".</source>
-        <translation type="unfinished">Chyba: záznam formátu souboru výpisu je nesprávný. Získáno "%s", očekáváno "format".</translation>
-=======
         <source>About &amp;Qt</source>
         <translation type="unfinished">O &amp;Qt</translation>
->>>>>>> 88259837
     </message>
     <message>
         <source>Show information about Qt</source>
@@ -508,17 +473,8 @@
         <translation type="unfinished">Proxy je &lt;b&gt;zapnutá&lt;/b&gt;: %1</translation>
     </message>
     <message>
-<<<<<<< HEAD
-        <source>Invalid or corrupt peers.dat (%s). If you believe this is a bug, please report it to %s. As a workaround, you can move the file (%s) out of the way (rename, move, or delete) to have a new one created on the next start.</source>
-        <translation type="unfinished">Neplatný nebo poškozený soubor peers.dat (%s). Pokud věříš, že se jedná o chybu, prosím nahlas ji na %s. Jako řešení lze přesunout soubor (%s) z cesty (přejmenovat, přesunout nebo odstranit), aby se při dalším spuštění vytvořil nový.</translation>
-    </message>
-    <message>
-        <source>More than one onion bind address is provided. Using %s for the automatically created Tor onion service.</source>
-        <translation type="unfinished">Byla zadána více než jedna onion adresa. Použiju %s pro automaticky vytvořenou službu sítě Tor.</translation>
-=======
         <source>Send coins to a Bitcoin address</source>
         <translation type="unfinished">Pošli mince na bitcoinovou adresu</translation>
->>>>>>> 88259837
     </message>
     <message>
         <source>Backup wallet to another location</source>
@@ -557,17 +513,8 @@
         <translation type="unfinished">&amp;Změnit heslo...</translation>
     </message>
     <message>
-<<<<<<< HEAD
-        <source>The block index db contains a legacy 'txindex'. To clear the occupied disk space, run a full -reindex, otherwise ignore this error. This error message will not be displayed again.</source>
-        <translation type="unfinished">Databáze indexu bloků obsahuje starší 'txindex'. Pro vyčištění obsazeného místa na disku, spusťte úplný -reindex, v opačném případě tuto chybu ignorujte. Tato chybová zpráva nebude znovu zobrazena.</translation>
-    </message>
-    <message>
-        <source>The transaction amount is too small to send after the fee has been deducted</source>
-        <translation type="unfinished">Částka v transakci po odečtení poplatku je příliš malá na odeslání</translation>
-=======
         <source>Sign &amp;message…</source>
         <translation type="unfinished">Podepiš &amp;zprávu...</translation>
->>>>>>> 88259837
     </message>
     <message>
         <source>Sign messages with your Bitcoin addresses to prove you own them</source>
@@ -638,54 +585,16 @@
         <translation type="unfinished">Připojuji se…</translation>
     </message>
     <message>
-<<<<<<< HEAD
-        <source>Cannot set -forcednsseed to true when setting -dnsseed to false.</source>
-        <translation type="unfinished">Nelze nastavit -forcednsseed na hodnotu true, když je nastaveno -dnsseed na hodnotu false.</translation>
-    </message>
-    <message>
-        <source>Cannot set -peerblockfilters without -blockfilterindex.</source>
-        <translation type="unfinished">Nelze nastavit -peerblockfilters bez -blockfilterindex.</translation>
-=======
         <source>Request payments (generates QR codes and bitcoin: URIs)</source>
         <translation type="unfinished">Požaduj platby (generuje QR kódy a bitcoin: URI)</translation>
->>>>>>> 88259837
     </message>
     <message>
         <source>Show the list of used sending addresses and labels</source>
         <translation type="unfinished">Ukaž seznam použitých odesílacích adres a jejich označení</translation>
     </message>
     <message>
-<<<<<<< HEAD
-        <source>The -txindex upgrade started by a previous version cannot be completed. Restart with the previous version or run a full -reindex.</source>
-        <translation type="unfinished">Aktualizaci -txindex zahájenou předchozí verzí není možné dokončit. Restartujte s předchozí verzí a nebo spusťte úplný -reindex.</translation>
-    </message>
-    <message>
-        <source>%s request to listen on port %u. This port is considered "bad" and thus it is unlikely that any Bitcoin Core peers connect to it. See doc/p2p-bad-ports.md for details and a full list.</source>
-        <translation type="unfinished">%s požadavek pro naslouchání na portu %u. Tento port je považován za "špatný" a z tohoto důvodu je nepravděpodobné, že by se k němu připojovali některé uzly Bitcoin Core. Podrobnosti a úplný seznam špatných portů nalezneš v dokumentu doc/p2p-bad-ports.md</translation>
-    </message>
-    <message>
-        <source>Cannot provide specific connections and have addrman find outgoing connections at the same time.</source>
-        <translation type="unfinished">Nelze poskytovat konkrétní spojení a zároveň mít vyhledávání addrman odchozích spojení ve stejný čas.</translation>
-    </message>
-    <message>
-        <source>Error loading %s: External signer wallet being loaded without external signer support compiled</source>
-        <translation type="unfinished">Chyba při načtení %s: Externí podepisovací peněženka se načítá bez zkompilované podpory externího podpisovatele.</translation>
-    </message>
-    <message>
-        <source>Failed to rename invalid peers.dat file. Please move or delete it and try again.</source>
-        <translation type="unfinished">Nelze přejmenovat neplatný peers.dat soubor. Prosím přesuňte jej, nebo odstraňte a zkuste znovu.</translation>
-    </message>
-    <message>
-        <source>Outbound connections restricted to Tor (-onlynet=onion) but the proxy for reaching the Tor network is not provided (no -proxy= and no -onion= given) or it is explicitly forbidden (-onion=0)</source>
-        <translation type="unfinished">Odchozí spojení omezená na Tor (-onlynet=onion), ale proxy server pro přístup do sítě Tor není poskytnut (není zadán parametr -proxy= a -onion=) nebo je výslovně zakázán (-onion=0)</translation>
-    </message>
-    <message>
-        <source>Config setting for %s only applied on %s network when in [%s] section.</source>
-        <translation type="unfinished">Nastavení pro %s je nastaveno pouze na síťi %s pokud jste v sekci [%s]</translation>
-=======
         <source>Show the list of used receiving addresses and labels</source>
         <translation type="unfinished">Ukaž seznam použitých přijímacích adres a jejich označení</translation>
->>>>>>> 88259837
     </message>
     <message>
         <source>&amp;Command-line options</source>
@@ -850,14 +759,6 @@
         <translation type="unfinished">Skryj</translation>
     </message>
     <message>
-<<<<<<< HEAD
-        <source>Input not found or already spent</source>
-        <translation type="unfinished">Vstup nenalezen a nebo je již utracen</translation>
-    </message>
-    <message>
-        <source>Insufficient funds</source>
-        <translation type="unfinished">Nedostatek prostředků</translation>
-=======
         <source>S&amp;how</source>
         <translation type="unfinished">Zobraz</translation>
     </message>
@@ -869,7 +770,6 @@
             <numerusform>%n aktivní spojení s Bitcoinovou sítí.</numerusform>
             <numerusform>%n aktivních spojení s Bitcoinovou sítí.</numerusform>
         </translation>
->>>>>>> 88259837
     </message>
     <message>
         <source>Click for more actions.</source>
@@ -940,33 +840,12 @@
 </translation>
     </message>
     <message>
-<<<<<<< HEAD
-        <source>Missing amount</source>
-        <translation type="unfinished">Chybějící částka</translation>
-    </message>
-    <message>
-        <source>Missing solving data for estimating transaction size</source>
-        <translation type="unfinished">Chybí data pro vyřešení odhadnutí velikosti transakce</translation>
-    </message>
-    <message>
-        <source>Need to specify a port with -whitebind: '%s'</source>
-        <translation type="unfinished">V rámci -whitebind je třeba specifikovat i port: '%s'</translation>
-    </message>
-    <message>
-        <source>No addresses available</source>
-        <translation type="unfinished">Není k dispozici žádná adresa</translation>
-    </message>
-    <message>
-        <source>No proxy server specified. Use -proxy=&lt;ip&gt; or -proxy=&lt;ip:port&gt;.</source>
-        <translation type="unfinished">Není specifikován proxy server. Použijte -proxy=&lt;ip&gt; nebo -proxy=&lt;ip:port&gt;.</translation>
-=======
         <source>Sent transaction</source>
         <translation type="unfinished">Odeslané transakce</translation>
     </message>
     <message>
         <source>Incoming transaction</source>
         <translation type="unfinished">Příchozí transakce</translation>
->>>>>>> 88259837
     </message>
     <message>
         <source>HD key generation is &lt;b&gt;enabled&lt;/b&gt;</source>
@@ -1087,34 +966,16 @@
         <translation type="unfinished">Zkopírovat &amp;částku</translation>
     </message>
     <message>
-<<<<<<< HEAD
-        <source>Transaction change output index out of range</source>
-        <translation type="unfinished">Výstupní index změny transakce mimo rozsah</translation>
-    </message>
-    <message>
-        <source>Transaction has too long of a mempool chain</source>
-        <translation type="unfinished">Transakce má v transakčním zásobníku příliš dlouhý řetězec</translation>
-=======
         <source>Copy transaction &amp;ID and output index</source>
         <translation type="unfinished">Zkopíruj &amp;ID transakce a výstupní index</translation>
->>>>>>> 88259837
     </message>
     <message>
         <source>L&amp;ock unspent</source>
         <translation type="unfinished">&amp;zamknout neutracené</translation>
     </message>
     <message>
-<<<<<<< HEAD
-        <source>Transaction needs a change address, but we can't generate it.</source>
-        <translation type="unfinished">Transakce potřebuje změnu adresy, ale ta se nepodařila vygenerovat.</translation>
-    </message>
-    <message>
-        <source>Transaction too large</source>
-        <translation type="unfinished">Transakce je příliš velká</translation>
-=======
         <source>&amp;Unlock unspent</source>
         <translation type="unfinished">&amp;Odemknout neutracené</translation>
->>>>>>> 88259837
     </message>
     <message>
         <source>Copy quantity</source>
@@ -1141,17 +1002,8 @@
         <translation type="unfinished">Kopíruj drobné</translation>
     </message>
     <message>
-<<<<<<< HEAD
-        <source>Unable to parse -maxuploadtarget: '%s'</source>
-        <translation type="unfinished">Nelze rozebrat -maxuploadtarget: '%s'</translation>
-    </message>
-    <message>
-        <source>Unable to start HTTP server. See debug log for details.</source>
-        <translation type="unfinished">Nemohu spustit HTTP server. Detaily viz v debug.log.</translation>
-=======
         <source>(%1 locked)</source>
         <translation type="unfinished">(%1 zamčeno)</translation>
->>>>>>> 88259837
     </message>
     <message>
         <source>yes</source>
@@ -1267,18 +1119,9 @@
         <translation type="unfinished">Obnovení peněženky selhalo</translation>
     </message>
     <message>
-<<<<<<< HEAD
-        <source>&amp;Minimize</source>
-        <translation type="unfinished">&amp;Minimalizovat</translation>
-    </message>
-    <message>
-        <source>Wallet:</source>
-        <translation type="unfinished">Peněženka:</translation>
-=======
         <source>Restore wallet warning</source>
         <extracomment>Title of message box which is displayed when the wallet is restored with some warning.</extracomment>
         <translation type="unfinished">Varování při obnovení peněženky</translation>
->>>>>>> 88259837
     </message>
     <message>
         <source>Restore wallet message</source>
@@ -1772,7 +1615,7 @@
     </message>
     <message>
         <source>W&amp;allet</source>
-        <translation type="unfinished">P&amp;eněženka</translation>
+        <translation type="unfinished">&amp;Peněženka</translation>
     </message>
     <message>
         <source>Whether to set subtract fee from amount as default or not.</source>
@@ -1785,6 +1628,26 @@
         <translation type="unfinished">Odečíst &amp;poplatek od výchozí částky</translation>
     </message>
     <message>
+        <source>Whether to set subtract fee from amount as default or not.</source>
+        <extracomment>Tooltip text for Options window setting that sets subtracting the fee from a sending amount as default.</extracomment>
+        <translation type="unfinished">Zda nastavit odečtení poplatku od částky jako výchozí či nikoliv.</translation>
+    </message>
+    <message>
+        <source>Subtract &amp;fee from amount by default</source>
+        <extracomment>An Options window setting to set subtracting the fee from a sending amount as default.</extracomment>
+        <translation type="unfinished">Odečíst &amp;poplatek od výchozí částky</translation>
+    </message>
+    <message>
+        <source>Whether to set subtract fee from amount as default or not.</source>
+        <extracomment>Tooltip text for Options window setting that sets subtracting the fee from a sending amount as default.</extracomment>
+        <translation type="unfinished">Zda nastavit odečtení poplatku od částky jako výchozí či nikoliv.</translation>
+    </message>
+    <message>
+        <source>Subtract &amp;fee from amount by default</source>
+        <extracomment>An Options window setting to set subtracting the fee from a sending amount as default.</extracomment>
+        <translation type="unfinished">Odečíst &amp;poplatek od výchozí částky</translation>
+    </message>
+    <message>
         <source>Expert</source>
         <translation type="unfinished">Pokročilá nastavení</translation>
     </message>
@@ -1910,19 +1773,9 @@
         <source>Choose the default subdivision unit to show in the interface and when sending coins.</source>
         <translation type="unfinished">Zvol výchozí podjednotku, která se bude zobrazovat v programu a při posílání mincí.</translation>
     </message>
-<<<<<<< HEAD
-    <message numerus="yes">
-        <source>Processed %n block(s) of transaction history.</source>
-        <translation type="unfinished">
-            <numerusform>Zpracován %n blok transakční historie.</numerusform>
-            <numerusform>Zpracovány %n bloky transakční historie.</numerusform>
-            <numerusform>Zpracováno %n bloků transakční historie.</numerusform>
-        </translation>
-=======
     <message>
         <source>Third-party URLs (e.g. a block explorer) that appear in the transactions tab as context menu items. %s in the URL is replaced by transaction hash. Multiple URLs are separated by vertical bar |.</source>
         <translation type="unfinished">URL třetích stran (např. block exploreru), která se zobrazí v kontextovém menu v záložce Transakce. %s v URL se nahradí hashem transakce. Více URL odděl svislítkem |.</translation>
->>>>>>> 88259837
     </message>
     <message>
         <source>&amp;Third-party transaction URLs</source>
@@ -1961,18 +1814,9 @@
         <translation type="unfinished">&amp;Zrušit</translation>
     </message>
     <message>
-<<<<<<< HEAD
-        <source>Load PSBT from &amp;clipboard…</source>
-        <translation type="unfinished">Načíst PSBT ze &amp;schránky</translation>
-    </message>
-    <message>
-        <source>Load Partially Signed Bitcoin Transaction from clipboard</source>
-        <translation type="unfinished">Načíst částečně podepsanou Bitcoinovou transakci ze schránky</translation>
-=======
         <source>Compiled without external signing support (required for external signing)</source>
         <extracomment>"External signing" means using devices such as hardware wallets.</extracomment>
         <translation type="unfinished">Zkompilováno bez externí podpory podepisování (nutné pro externí podepisování)</translation>
->>>>>>> 88259837
     </message>
     <message>
         <source>default</source>
@@ -2059,26 +1903,8 @@
         <translation type="unfinished">Sledované:</translation>
     </message>
     <message>
-<<<<<<< HEAD
-        <source>&amp;Hide</source>
-        <translation type="unfinished">Skryj</translation>
-    </message>
-    <message>
-        <source>S&amp;how</source>
-        <translation type="unfinished">Zobraz</translation>
-    </message>
-    <message numerus="yes">
-        <source>%n active connection(s) to Bitcoin network.</source>
-        <extracomment>A substring of the tooltip.</extracomment>
-        <translation type="unfinished">
-            <numerusform>%n aktivní spojení s Bitcoinovou sítí.</numerusform>
-            <numerusform>%n aktivní spojení s Bitcoinovou sítí.</numerusform>
-            <numerusform>%n aktivních spojení s Bitcoinovou sítí.</numerusform>
-        </translation>
-=======
         <source>Available:</source>
         <translation type="unfinished">K dispozici:</translation>
->>>>>>> 88259837
     </message>
     <message>
         <source>Your current spendable balance</source>
@@ -2288,17 +2114,8 @@
         <translation type="unfinished">Zpracování URI</translation>
     </message>
     <message>
-<<<<<<< HEAD
-        <source>Copy transaction &amp;ID and output index</source>
-        <translation type="unfinished">Zkopíruj &amp;ID transakce a výstupní index</translation>
-    </message>
-    <message>
-        <source>L&amp;ock unspent</source>
-        <translation type="unfinished">&amp;zamknout neutracené</translation>
-=======
         <source>'bitcoin://' is not a valid URI. Use 'bitcoin:' instead.</source>
         <translation type="unfinished">'bitcoin://' není platné URI. Místo toho použij 'bitcoin:'.</translation>
->>>>>>> 88259837
     </message>
     <message>
         <source>Cannot process payment request because BIP70 is not supported.
@@ -2398,25 +2215,6 @@
         <source>Error encoding URI into QR Code.</source>
         <translation type="unfinished">Chyba při kódování URI do QR kódu.</translation>
     </message>
-<<<<<<< HEAD
-</context>
-<context>
-    <name>LoadWalletsActivity</name>
-    <message>
-        <source>Load Wallets</source>
-        <extracomment>Title of progress window which is displayed when wallets are being loaded.</extracomment>
-        <translation type="unfinished">Načíst peněženky</translation>
-    </message>
-    <message>
-        <source>Loading wallets…</source>
-        <extracomment>Descriptive text of the load wallets progress window which indicates to the user that wallets are currently being loaded.</extracomment>
-        <translation type="unfinished">Načítám peněženky...</translation>
-    </message>
-</context>
-<context>
-    <name>OpenWalletActivity</name>
-=======
->>>>>>> 88259837
     <message>
         <source>QR code support not available.</source>
         <translation type="unfinished">Podpora QR kódu není k dispozici.</translation>
@@ -2608,17 +2406,8 @@
         <translation type="unfinished">Otevři soubor s ladicími záznamy %1 z aktuálního datového adresáře. U velkých žurnálů to může pár vteřin zabrat.</translation>
     </message>
     <message>
-<<<<<<< HEAD
-        <source>%1 GB of space available</source>
-        <translation type="unfinished">%1 GB místa k dispozici</translation>
-    </message>
-    <message>
-        <source>(of %1 GB needed)</source>
-        <translation type="unfinished">(z požadovaných %1 GB )</translation>
-=======
         <source>Decrease font size</source>
         <translation type="unfinished">Zmenšit písmo</translation>
->>>>>>> 88259837
     </message>
     <message>
         <source>Increase font size</source>
@@ -2628,20 +2417,9 @@
         <source>Permissions</source>
         <translation type="unfinished">Oprávnění</translation>
     </message>
-<<<<<<< HEAD
-    <message numerus="yes">
-        <source>(sufficient to restore backups %n day(s) old)</source>
-        <extracomment>Explanatory text on the capability of the current prune target.</extracomment>
-        <translation type="unfinished">
-            <numerusform>(Dostačující k obnovení záloh %n den staré)</numerusform>
-            <numerusform>(Dostačující k obnovení záloh %n dny staré)</numerusform>
-            <numerusform>(Dostačující k obnovení záloh %n dnů staré)</numerusform>
-        </translation>
-=======
     <message>
         <source>The direction and type of peer connection: %1</source>
         <translation type="unfinished">Směr a typ spojení s protějškem: %1</translation>
->>>>>>> 88259837
     </message>
     <message>
         <source>Direction/Type</source>
@@ -2866,55 +2644,15 @@
         <translation type="unfinished">Nikdy</translation>
     </message>
     <message>
-<<<<<<< HEAD
-        <source>Maximum database cache size. A larger cache can contribute to faster sync, after which the benefit is less pronounced for most use cases. Lowering the cache size will reduce memory usage. Unused mempool memory is shared for this cache.</source>
-        <extracomment>Tooltip text for Options window setting that sets the size of the database cache. Explains the corresponding effects of increasing/decreasing this value.</extracomment>
-        <translation type="unfinished">Maximální velikost vyrovnávací paměti databáze. Větší vyrovnávací paměť může přispět k rychlejší synchronizaci, avšak přínos pro většinu případů použití je méně výrazný. Snížení velikosti vyrovnávací paměti sníží využití paměti. Nevyužívaná paměť mempoolu je pro tuto vyrovnávací paměť sdílená.</translation>
-    </message>
-    <message>
-        <source>Set the number of script verification threads. Negative values correspond to the number of cores you want to leave free to the system.</source>
-        <extracomment>Tooltip text for Options window setting that sets the number of script verification threads. Explains that negative values mean to leave these many cores free to the system.</extracomment>
-        <translation type="unfinished">Nastaví počet vláken pro ověřování skriptů. Negativní hodnota odpovídá počtu jader procesoru, které chcete ponechat volné pro systém. </translation>
-    </message>
-    <message>
-        <source>(0 = auto, &lt;0 = leave that many cores free)</source>
-        <translation type="unfinished">(0 = automaticky, &lt;0 = nechat daný počet jader volný, výchozí: 0)</translation>
-=======
         <source>Unknown</source>
         <translation type="unfinished">Neznámá</translation>
->>>>>>> 88259837
     </message>
 </context>
 <context>
     <name>ReceiveCoinsDialog</name>
     <message>
-<<<<<<< HEAD
-        <source>This allows you or a third party tool to communicate with the node through command-line and JSON-RPC commands.</source>
-        <extracomment>Tooltip text for Options window setting that enables the RPC server.</extracomment>
-        <translation type="unfinished">Toto povolí tobě nebo nástrojům třetích stran komunikovat pomocí uzlu skrz příkazový řádek a JSON-RPC příkazy.</translation>
-    </message>
-    <message>
-        <source>Enable R&amp;PC server</source>
-        <extracomment>An Options window setting to enable the RPC server.</extracomment>
-        <translation type="unfinished">Povolit R&amp;PC server</translation>
-    </message>
-    <message>
-        <source>W&amp;allet</source>
-        <translation type="unfinished">&amp;Peněženka</translation>
-    </message>
-    <message>
-        <source>Whether to set subtract fee from amount as default or not.</source>
-        <extracomment>Tooltip text for Options window setting that sets subtracting the fee from a sending amount as default.</extracomment>
-        <translation type="unfinished">Zda nastavit odečtení poplatku od částky jako výchozí či nikoliv.</translation>
-    </message>
-    <message>
-        <source>Subtract &amp;fee from amount by default</source>
-        <extracomment>An Options window setting to set subtracting the fee from a sending amount as default.</extracomment>
-        <translation type="unfinished">Odečíst &amp;poplatek od výchozí částky</translation>
-=======
         <source>&amp;Amount:</source>
         <translation type="unfinished">Čás&amp;tka:</translation>
->>>>>>> 88259837
     </message>
     <message>
         <source>&amp;Label:</source>
@@ -2933,23 +2671,8 @@
         <translation type="unfinished">Volitelné označení, které se má přiřadit k nové adrese.</translation>
     </message>
     <message>
-<<<<<<< HEAD
-        <source>Enable &amp;PSBT controls</source>
-        <extracomment>An options window setting to enable PSBT controls.</extracomment>
-        <translation type="unfinished">Povolit &amp;PSBT kontrolu</translation>
-    </message>
-    <message>
-        <source>Whether to show PSBT controls.</source>
-        <extracomment>Tooltip text for options window setting that enables PSBT controls.</extracomment>
-        <translation type="unfinished">Zobrazit ovládací prvky PSBT.</translation>
-    </message>
-    <message>
-        <source>External Signer (e.g. hardware wallet)</source>
-        <translation type="unfinished">Externí podepisovatel (například hardwarová peněženka)</translation>
-=======
         <source>Use this form to request payments. All fields are &lt;b&gt;optional&lt;/b&gt;.</source>
         <translation type="unfinished">Tímto formulářem můžeš požadovat platby. Všechna pole jsou &lt;b&gt;volitelná&lt;/b&gt;.</translation>
->>>>>>> 88259837
     </message>
     <message>
         <source>An optional amount to request. Leave this empty or zero to not request a specific amount.</source>
@@ -2972,26 +2695,16 @@
         <translation type="unfinished">Promaž obsah ze všech formulářových políček.</translation>
     </message>
     <message>
-<<<<<<< HEAD
-        <source>Map port using NA&amp;T-PMP</source>
-        <translation type="unfinished">Namapovat port s využitím &amp;NAT-PMP.</translation>
-=======
         <source>Clear</source>
         <translation type="unfinished">Vyčistit</translation>
->>>>>>> 88259837
     </message>
     <message>
         <source>Requested payments history</source>
         <translation type="unfinished">Historie vyžádaných plateb</translation>
     </message>
     <message>
-<<<<<<< HEAD
-        <source>Allow incomin&amp;g connections</source>
-        <translation type="unfinished">&amp;Přijímat příchozí spojení</translation>
-=======
         <source>Show the selected request (does the same as double clicking an entry)</source>
         <translation type="unfinished">Zobraz zvolený požadavek (stejně tak můžeš přímo na něj dvakrát poklepat)</translation>
->>>>>>> 88259837
     </message>
     <message>
         <source>Show</source>
@@ -3069,21 +2782,8 @@
         <translation type="unfinished">Částka:</translation>
     </message>
     <message>
-<<<<<<< HEAD
-        <source>Third-party URLs (e.g. a block explorer) that appear in the transactions tab as context menu items. %s in the URL is replaced by transaction hash. Multiple URLs are separated by vertical bar |.</source>
-        <translation type="unfinished">URL třetích stran (např. block exploreru), která se zobrazí v kontextovém menu v záložce Transakce. %s v URL se nahradí hashem transakce. Více URL odděl svislítkem |.</translation>
-    </message>
-    <message>
-        <source>&amp;Third-party transaction URLs</source>
-        <translation type="unfinished">&amp;URL třetích stran pro transakce</translation>
-    </message>
-    <message>
-        <source>Whether to show coin control features or not.</source>
-        <translation type="unfinished">Zda ukazovat možnosti pro ruční správu mincí nebo ne.</translation>
-=======
         <source>Label:</source>
         <translation type="unfinished">Označení:</translation>
->>>>>>> 88259837
     </message>
     <message>
         <source>Message:</source>
@@ -3156,17 +2856,8 @@
 <context>
     <name>SendCoinsDialog</name>
     <message>
-<<<<<<< HEAD
-        <source>Continue</source>
-        <translation type="unfinished">Pokračovat</translation>
-    </message>
-    <message>
-        <source>Cancel</source>
-        <translation type="unfinished">Zrušit</translation>
-=======
         <source>Send Coins</source>
         <translation type="unfinished">Pošli mince</translation>
->>>>>>> 88259837
     </message>
     <message>
         <source>Coin Control Features</source>
@@ -3293,17 +2984,8 @@
         <translation type="unfinished">Časové cílování potvrzení:</translation>
     </message>
     <message>
-<<<<<<< HEAD
-        <source>Cannot sign inputs while wallet is locked.</source>
-        <translation type="unfinished">Nelze podepsat vstup, když je peněženka uzamčena.</translation>
-    </message>
-    <message>
-        <source>Could not sign any more inputs.</source>
-        <translation type="unfinished">Nelze podepsat další vstupy.</translation>
-=======
         <source>Enable Replace-By-Fee</source>
         <translation type="unfinished">Povolit možnost dodatečně transakci navýšit poplatek (tzv. „replace-by-fee“)</translation>
->>>>>>> 88259837
     </message>
     <message>
         <source>With Replace-By-Fee (BIP-125) you can increase a transaction's fee after it is sent. Without this, a higher fee may be recommended to compensate for increased transaction delay risk.</source>
@@ -3376,17 +3058,8 @@
         <translation type="unfinished">Vytvořit bez podpisu</translation>
     </message>
     <message>
-<<<<<<< HEAD
-        <source>(But no wallet is loaded.)</source>
-        <translation type="unfinished">(Ale žádná peněženka není načtená.)</translation>
-    </message>
-    <message>
-        <source>(But this wallet cannot sign transactions.)</source>
-        <translation type="unfinished">(Ale tato peněženka nemůže podepisovat transakce.)</translation>
-=======
         <source>Creates a Partially Signed Bitcoin Transaction (PSBT) for use with e.g. an offline %1 wallet, or a PSBT-compatible hardware wallet.</source>
         <translation type="unfinished">Vytvořit částečně podepsanou Bitcoin transakci (Partially Signed Bitcoin Transaction - PSBT) k použtí kupříkladu s offline %1 peněženkou nebo s jinou kompatibilní PSBT hardware peněženkou.</translation>
->>>>>>> 88259837
     </message>
     <message>
         <source> from wallet '%1'</source>
@@ -3640,57 +3313,16 @@
         <translation type="unfinished">Podepsáním zprávy/smlouvy svými adresami můžeš prokázat, že jsi na ně schopen přijmout bitcoiny. Buď opatrný a nepodepisuj nic vágního nebo náhodného; například při phishingových útocích můžeš být lákán, abys něco takového podepsal. Podepisuj pouze naprosto úplná a detailní prohlášení, se kterými souhlasíš.</translation>
     </message>
     <message>
-<<<<<<< HEAD
-        <source>Last Transaction</source>
-        <translation type="unfinished">Poslední transakce</translation>
-    </message>
-    <message>
-        <source>The mapped Autonomous System used for diversifying peer selection.</source>
-        <translation type="unfinished">Mapovaný nezávislý - Autonomní Systém používaný pro rozšírení vzájemného výběru protějsků.</translation>
-=======
         <source>The Bitcoin address to sign the message with</source>
         <translation type="unfinished">Bitcoinová adresa, kterou se zpráva podepíše</translation>
->>>>>>> 88259837
     </message>
     <message>
         <source>Choose previously used address</source>
         <translation type="unfinished">Vyber již použitou adresu</translation>
     </message>
     <message>
-<<<<<<< HEAD
-        <source>Whether we relay addresses to this peer.</source>
-        <extracomment>Tooltip text for the Address Relay field in the peer details area.</extracomment>
-        <translation type="unfinished">Zda předáváme adresy tomuto uzlu.</translation>
-    </message>
-    <message>
-        <source>Address Relay</source>
-        <translation type="unfinished">Přenášení adres</translation>
-    </message>
-    <message>
-        <source>Total number of addresses processed, excluding those dropped due to rate-limiting.</source>
-        <extracomment>Tooltip text for the Addresses Processed field in the peer details area.</extracomment>
-        <translation type="unfinished">Celkový počet zpracovaných adres, vyjma těch, které byly zahozeny z důvodu omezení ovládání toku provozu.</translation>
-    </message>
-    <message>
-        <source>Addresses Processed</source>
-        <translation type="unfinished">Zpracováno adres</translation>
-    </message>
-    <message>
-        <source>Total number of addresses dropped due to rate-limiting.</source>
-        <extracomment>Tooltip text for the Addresses Rate-Limited field in the peer details area.</extracomment>
-        <translation type="unfinished">Celkový počet adres zahozených z důvodu omezení ovládání toku provozu.</translation>
-    </message>
-    <message>
-        <source>Addresses Rate-Limited</source>
-        <translation type="unfinished">Adresy s omezením počtu přijatých adres</translation>
-    </message>
-    <message>
-        <source>User Agent</source>
-        <translation type="unfinished">Typ klienta</translation>
-=======
         <source>Paste address from clipboard</source>
         <translation type="unfinished">Vlož adresu ze schránky</translation>
->>>>>>> 88259837
     </message>
     <message>
         <source>Enter the message you want to sign here</source>
@@ -3905,18 +3537,8 @@
         </translation>
     </message>
     <message>
-<<<<<<< HEAD
-        <source>&amp;Copy IP/Netmask</source>
-        <extracomment>Context menu action to copy the IP/Netmask of a banned peer. IP/Netmask is the combination of a peer's IP address and its Netmask. For IP address, see: https://en.wikipedia.org/wiki/IP_address.</extracomment>
-        <translation type="unfinished">&amp;Zkopíruj IP/Masku</translation>
-    </message>
-    <message>
-        <source>&amp;Unban</source>
-        <translation type="unfinished">&amp;Odblokuj</translation>
-=======
         <source>not accepted</source>
         <translation type="unfinished">neakceptováno</translation>
->>>>>>> 88259837
     </message>
     <message>
         <source>Debit</source>
@@ -4433,24 +4055,8 @@
         <translation type="unfinished">Místo na disku pro  %s nemusí obsahovat soubory bloku. V tomto adresáři bude uloženo přibližně  %u GB dat.</translation>
     </message>
     <message>
-<<<<<<< HEAD
-        <source>Do you want to create this transaction?</source>
-        <extracomment>Message displayed when attempting to create a transaction. Cautionary text to prompt the user to verify that the displayed transaction details represent the transaction the user intends to create.</extracomment>
-        <translation type="unfinished">Přejete si vytvořit tuto transakci?</translation>
-    </message>
-    <message>
-        <source>Please, review your transaction. You can create and send this transaction or create a Partially Signed Bitcoin Transaction (PSBT), which you can save or copy and then sign with, e.g., an offline %1 wallet, or a PSBT-compatible hardware wallet.</source>
-        <extracomment>Text to inform a user attempting to create a transaction of their current options. At this stage, a user can send their transaction or create a PSBT. This string is displayed when both private keys and PSBT controls are enabled.</extracomment>
-        <translation type="unfinished">Prosím ověř svojí transakci. Můžeš vytvořit a odeslat tuto transakci nebo vytvořit Částečně Podepsanou Bitcoinovou Transakci (PSBT), kterou můžeš uložit nebo zkopírovat a poté podepsat např. v offline %1 peněžence, nebo hardwarové peněžence kompatibilní s PSBT.</translation>
-    </message>
-    <message>
-        <source>Please, review your transaction.</source>
-        <extracomment>Text to prompt a user to review the details of the transaction they are attempting to send.</extracomment>
-        <translation type="unfinished">Prosím, zkontrolujte vaši transakci.</translation>
-=======
         <source>Distributed under the MIT software license, see the accompanying file %s or %s</source>
         <translation type="unfinished">Šířen pod softwarovou licencí MIT, viz přiložený soubor %s nebo %s</translation>
->>>>>>> 88259837
     </message>
     <message>
         <source>Error loading wallet. Wallet requires blocks to be downloaded, and software does not currently support loading wallets while blocks are being downloaded out of order when using assumeutxo snapshots. Wallet should be able to load successfully after node sync reaches height %s</source>
@@ -4502,21 +4108,8 @@
         <translation type="unfinished">Nebyl poskytnut soubor výpisu. Pro použití createfromdump, -dumpfile=&lt;filename&gt; musí být poskytnut.</translation>
     </message>
     <message>
-<<<<<<< HEAD
-        <source>Payment request expired.</source>
-        <translation type="unfinished">Platební požadavek vypršel.</translation>
-    </message>
-    <message numerus="yes">
-        <source>Estimated to begin confirmation within %n block(s).</source>
-        <translation type="unfinished">
-            <numerusform>Potvrzování by podle odhadu mělo začít během %n bloku.</numerusform>
-            <numerusform>Potvrzování by podle odhadu mělo začít během %n bloků.</numerusform>
-            <numerusform>Potvrzování by podle odhadu mělo začít během %n bloků.</numerusform>
-        </translation>
-=======
         <source>No dump file provided. To use dump, -dumpfile=&lt;filename&gt; must be provided.</source>
         <translation type="unfinished">Nebyl poskytnut soubor výpisu. Pro použití dump, -dumpfile=&lt;filename&gt; musí být poskytnut.</translation>
->>>>>>> 88259837
     </message>
     <message>
         <source>No wallet file format provided. To use createfromdump, -format=&lt;format&gt; must be provided.</source>
@@ -4780,16 +4373,6 @@
         <translation type="unfinished">
 Nelze obnovit zálohu peněženky.</translation>
     </message>
-<<<<<<< HEAD
-    <message>
-        <source>press q to shutdown</source>
-        <translation type="unfinished">stiskněte q pro vypnutí</translation>
-    </message>
-</context>
-<context>
-    <name>TransactionDesc</name>
-=======
->>>>>>> 88259837
     <message>
         <source>Block verification was interrupted</source>
         <translation type="unfinished">Ověření bloku bylo přerušeno</translation>
@@ -4862,19 +4445,9 @@
         <source>Error loading block database</source>
         <translation type="unfinished">Chyba při načítání databáze bloků</translation>
     </message>
-<<<<<<< HEAD
-    <message numerus="yes">
-        <source>matures in %n more block(s)</source>
-        <translation type="unfinished">
-            <numerusform>dozraje za %n další blok</numerusform>
-            <numerusform>dozraje za %n další bloky</numerusform>
-            <numerusform>dozraje za %n dalších bloků</numerusform>
-        </translation>
-=======
     <message>
         <source>Error opening block database</source>
         <translation type="unfinished">Chyba při otevírání databáze bloků</translation>
->>>>>>> 88259837
     </message>
     <message>
         <source>Error reading configuration file: %s</source>
@@ -5149,18 +4722,8 @@
         <translation type="unfinished">Sekce [%s] nebyla rozpoznána.</translation>
     </message>
     <message>
-<<<<<<< HEAD
-        <source>Show in %1</source>
-        <extracomment>Transactions table context menu action to show the selected transaction in a third-party block explorer. %1 is a stand-in argument for the URL of the explorer.</extracomment>
-        <translation type="unfinished">Zobraz v %1</translation>
-    </message>
-    <message>
-        <source>Export Transaction History</source>
-        <translation type="unfinished">Exportuj transakční historii</translation>
-=======
         <source>Signing transaction failed</source>
         <translation type="unfinished">Nepodařilo se podepsat transakci</translation>
->>>>>>> 88259837
     </message>
     <message>
         <source>Specified -walletdir "%s" does not exist</source>
