--- conflicted
+++ resolved
@@ -319,10 +319,6 @@
         <translation type="unfinished">&amp;Par %1</translation>
     </message>
     <message>
-        <source>&amp;About %1</source>
-        <translation type="unfinished">&amp;Par %1</translation>
-    </message>
-    <message>
         <source>Show information about %1</source>
         <translation type="unfinished">Rādīt informāciju par %1</translation>
     </message>
@@ -399,13 +395,6 @@
         <translation type="unfinished">Sinhronizē ar tīklu</translation>
     </message>
     <message>
-<<<<<<< HEAD
-        <source>Synchronizing with network…</source>
-        <translation type="unfinished">Sinhronizē ar tīklu</translation>
-    </message>
-    <message>
-=======
->>>>>>> 88259837
         <source>Request payments (generates QR codes and bitcoin: URIs)</source>
         <translation type="unfinished">Pieprasīt maksājumus (izveido QR kodu un bitcoin: URIs)</translation>
     </message>
@@ -859,23 +848,12 @@
 <context>
     <name>PSBTOperationsDialog</name>
     <message>
-<<<<<<< HEAD
-        <source>Dialog</source>
-        <translation type="unfinished">Dialogs</translation>
-    </message>
-    <message>
-=======
->>>>>>> 88259837
         <source>Copy to Clipboard</source>
         <translation type="unfinished">Nokopēt</translation>
     </message>
     <message>
         <source>Save…</source>
-<<<<<<< HEAD
-        <translation type="unfinished">Seiv</translation>
-=======
         <translation type="unfinished">Saglabāt...</translation>
->>>>>>> 88259837
     </message>
     <message>
         <source>Close</source>
