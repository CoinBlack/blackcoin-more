--- conflicted
+++ resolved
@@ -267,23 +267,7 @@
             <numerusform />
         </translation>
     </message>
-<<<<<<< HEAD
-    <message>
-        <source>The supplied passphrases do not match.</source>
-        <translation type="unfinished">Ievadītās paroles nav vienādas.</translation>
-    </message>
-    <message>
-        <source>Wallet unlock failed</source>
-        <translation type="unfinished">Maciņa atslēgšana neizdevās</translation>
-    </message>
-    <message>
-        <source>Warning: The Caps Lock key is on!</source>
-        <translation type="unfinished">Uzmanību! Caps Lock uz klavietūras ir ieslēgts!</translation>
-    </message>
-</context>
-=======
-    </context>
->>>>>>> 44d8b13c
+    </context>
 <context>
     <name>BitcoinGUI</name>
     <message>
