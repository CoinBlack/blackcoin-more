--- conflicted
+++ resolved
@@ -229,21 +229,10 @@
         <translation type="unfinished">Maciņa atslēgšana neizdevās</translation>
     </message>
     <message>
-<<<<<<< HEAD
-        <source>Wallet unlock failed</source>
-        <translation>Maciņa atslēgšana neizdevās</translation>
-    </message>
-    <message>
-        <source>Wallet decryption failed</source>
-        <translation>Maciņa atšifrēšana neizdevās</translation>
-    </message>
-    </context>
-=======
         <source>Warning: The Caps Lock key is on!</source>
         <translation type="unfinished">Uzmanību! Caps Lock uz klavietūras ir ieslēgts!</translation>
     </message>
 </context>
->>>>>>> 6fd35e2c
 <context>
     <name>QObject</name>
     <message>
