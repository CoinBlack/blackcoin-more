--- conflicted
+++ resolved
@@ -2215,13 +2215,6 @@
     <message>
         <source>Sent</source>
         <translation type="unfinished">Gesendet</translation>
-<<<<<<< HEAD
-    </message>
-    <message>
-        <source>&amp;Peers</source>
-        <translation type="unfinished">&amp;Gegenstellen</translation>
-=======
->>>>>>> 89522379
     </message>
     <message>
         <source>Banned peers</source>
