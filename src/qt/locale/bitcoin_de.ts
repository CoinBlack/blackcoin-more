--- conflicted
+++ resolved
@@ -1219,13 +1219,10 @@
         <translation type="unfinished">Deskriptoren für scriptPubKey Verwaltung nutzen</translation>
     </message>
     <message>
-<<<<<<< HEAD
-=======
         <source>Descriptor Wallet</source>
         <translation type="unfinished">Deskriptor-Wallet</translation>
     </message>
     <message>
->>>>>>> 7da4ae1f
         <source>Use an external signing device such as a hardware wallet. Configure the external signer script in wallet preferences first.</source>
         <translation type="unfinished">Verwenden Sie ein externes Signiergerät, z. B. eine Hardware-Wallet. Konfigurieren Sie zunächst das Skript für den externen Signierer in den Wallet-Einstellungen.</translation>
     </message>
@@ -2470,11 +2467,7 @@
     </message>
     <message>
         <source>Totals</source>
-<<<<<<< HEAD
-        <translation type="unfinished">Summen</translation>
-=======
         <translation type="unfinished">Gesamtbetrag</translation>
->>>>>>> 7da4ae1f
     </message>
     <message>
         <source>Debug log file</source>
