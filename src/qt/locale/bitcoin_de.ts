--- conflicted
+++ resolved
@@ -286,20 +286,7 @@
     <message>
         <source>Do you want to reset settings to default values, or to abort without making changes?</source>
         <extracomment>Explanatory text shown on startup when the settings file cannot be read. Prompts user to make a choice between resetting or aborting.</extracomment>
-<<<<<<< HEAD
-        <translation type="unfinished">Möchten Sie die Einstellungen auf die Standardwerte zurücksetzen oder den Vorgang abbrechen, ohne Änderungen vorzunehmen?</translation>
-    </message>
-    <message>
-        <source>A fatal error occurred. Check that settings file is writable, or try running with -nosettings.</source>
-        <extracomment>Explanatory text shown on startup when the settings file could not be written. Prompts user to check that we have the ability to write to the file. Explains that the user has the option of running without a settings file.</extracomment>
-        <translation type="unfinished">Ein schwerwiegender Fehler ist aufgetreten. Prüfen Sie, ob die Einstellungsdatei beschreibbar ist, oder versuchen Sie, das Programm mit "-nosettings" auszuführen.</translation>
-    </message>
-    <message>
-        <source>Error: Specified data directory "%1" does not exist.</source>
-        <translation type="unfinished">Fehler: Angegebenes Datenverzeichnis "%1" existiert nicht.</translation>
-=======
         <translation type="unfinished">Möchten Sie Einstellungen auf Standardwerte zurücksetzen oder abbrechen, ohne Änderungen vorzunehmen?</translation>
->>>>>>> 88259837
     </message>
     <message>
         <source>A fatal error occurred. Check that settings file is writable, or try running with -nosettings.</source>
@@ -374,8 +361,16 @@
         <translation type="unfinished">%1 T</translation>
     </message>
     <message>
+        <source>%1 h</source>
+        <translation type="unfinished">%1 S</translation>
+    </message>
+    <message>
         <source>%1 m</source>
-        <translation type="unfinished">%1 min</translation>
+        <translation type="unfinished">%1 M</translation>
+    </message>
+    <message>
+        <source>%1 s</source>
+        <translation type="unfinished">%1 S</translation>
     </message>
     <message>
         <source>None</source>
@@ -388,61 +383,36 @@
     <message numerus="yes">
         <source>%n second(s)</source>
         <translation type="unfinished">
-<<<<<<< HEAD
-            <numerusform>%n Sekunde(n)</numerusform>
-            <numerusform>%n Sekunde(n)</numerusform>
-=======
             <numerusform>%n Sekunde</numerusform>
             <numerusform>%n Sekunden</numerusform>
->>>>>>> 88259837
         </translation>
     </message>
     <message numerus="yes">
         <source>%n minute(s)</source>
         <translation type="unfinished">
-<<<<<<< HEAD
-            <numerusform>%n Minute(n)</numerusform>
-            <numerusform>%n Minute(n)</numerusform>
-=======
             <numerusform>%n Minute</numerusform>
             <numerusform>%n Minuten</numerusform>
->>>>>>> 88259837
         </translation>
     </message>
     <message numerus="yes">
         <source>%n hour(s)</source>
         <translation type="unfinished">
-<<<<<<< HEAD
-            <numerusform>%nStunde(n)</numerusform>
-            <numerusform>%nStunde(n)</numerusform>
-=======
             <numerusform>%nStunde</numerusform>
             <numerusform>%n Stunden</numerusform>
->>>>>>> 88259837
         </translation>
     </message>
     <message numerus="yes">
         <source>%n day(s)</source>
         <translation type="unfinished">
-<<<<<<< HEAD
-            <numerusform>%nTag(e)</numerusform>
-            <numerusform>%nTag(e)</numerusform>
-=======
             <numerusform>%nTag</numerusform>
             <numerusform>%n Tage</numerusform>
->>>>>>> 88259837
         </translation>
     </message>
     <message numerus="yes">
         <source>%n week(s)</source>
         <translation type="unfinished">
-<<<<<<< HEAD
-            <numerusform>%n Woche(n)</numerusform>
-            <numerusform>%n Woche(n)</numerusform>
-=======
             <numerusform>%n Woche</numerusform>
             <numerusform>%n Wochen</numerusform>
->>>>>>> 88259837
         </translation>
     </message>
     <message>
@@ -452,13 +422,8 @@
     <message numerus="yes">
         <source>%n year(s)</source>
         <translation type="unfinished">
-<<<<<<< HEAD
-            <numerusform>%n Jahr(e)</numerusform>
-            <numerusform>%n Jahr(e)</numerusform>
-=======
             <numerusform>%nJahr</numerusform>
             <numerusform>%n Jahre</numerusform>
->>>>>>> 88259837
         </translation>
     </message>
     </context>
@@ -508,17 +473,8 @@
         <translation type="unfinished">Transaktionen hiernach werden noch nicht angezeigt.</translation>
     </message>
     <message>
-<<<<<<< HEAD
-        <source>Error reading %s! Transaction data may be missing or incorrect. Rescanning wallet.</source>
-        <translation type="unfinished">Fehler beim Lesen von %s! Transaktionsdaten fehlen oder sind nicht korrekt. Wallet wird erneut gescannt.</translation>
-    </message>
-    <message>
-        <source>Error: Dumpfile format record is incorrect. Got "%s", expected "format".</source>
-        <translation type="unfinished">Fehler: Dumpdatei Format Eintrag ist Ungültig. Habe "%s" bekommen, aber "format" erwartet.</translation>
-=======
         <source>Error</source>
         <translation type="unfinished">Fehler</translation>
->>>>>>> 88259837
     </message>
     <message>
         <source>Warning</source>
@@ -526,7 +482,7 @@
     </message>
     <message>
         <source>Information</source>
-        <translation type="unfinished">Hinweis</translation>
+        <translation type="unfinished">Informationen</translation>
     </message>
     <message>
         <source>Up to date</source>
@@ -547,21 +503,22 @@
         <translation type="unfinished">Wiederherstellen einer Wallet aus einer Sicherungsdatei</translation>
     </message>
     <message>
+        <source>Restore Wallet…</source>
+        <extracomment>Name of the menu item that restores wallet from a backup file.</extracomment>
+        <translation type="unfinished">Wallet wiederherstellen...</translation>
+    </message>
+    <message>
+        <source>Restore a wallet from a backup file</source>
+        <extracomment>Status tip for Restore Wallet menu item</extracomment>
+        <translation type="unfinished">Wiederherstellen einer Wallet aus einer Sicherungsdatei</translation>
+    </message>
+    <message>
         <source>Close all wallets</source>
         <translation type="unfinished">Schließe alle Wallets</translation>
     </message>
     <message>
-<<<<<<< HEAD
-        <source>Invalid or corrupt peers.dat (%s). If you believe this is a bug, please report it to %s. As a workaround, you can move the file (%s) out of the way (rename, move, or delete) to have a new one created on the next start.</source>
-        <translation type="unfinished">Ungültige oder beschädigte peers.dat (%s). Wenn Sie glauben, dass dies ein Fehler ist, melden Sie ihn bitte an %s. Zur Abhilfe können Sie die Datei (%s) aus dem Weg räumen (umbenennen, verschieben oder löschen), so dass beim nächsten Start eine neue Datei erstellt wird.</translation>
-    </message>
-    <message>
-        <source>More than one onion bind address is provided. Using %s for the automatically created Tor onion service.</source>
-        <translation type="unfinished">Mehr als eine Onion-Bindungsadresse angegeben. Verwende %s für den automatisch erstellten Tor-Onion-Dienst.</translation>
-=======
         <source>Show the %1 help message to get a list with possible Bitcoin command-line options</source>
         <translation type="unfinished">Zeige den "%1"-Hilfetext, um eine Liste mit möglichen Kommandozeilenoptionen zu erhalten</translation>
->>>>>>> 88259837
     </message>
     <message>
         <source>&amp;Mask values</source>
@@ -604,17 +561,8 @@
         <translation type="unfinished">&amp;Programmfenster</translation>
     </message>
     <message>
-<<<<<<< HEAD
-        <source>The block index db contains a legacy 'txindex'. To clear the occupied disk space, run a full -reindex, otherwise ignore this error. This error message will not be displayed again.</source>
-        <translation type="unfinished">Die Blockindexdatenbank enthält einen veralteten 'txindex'. Um den belegten Speicherplatz frei zu geben, führen Sie ein vollständiges -reindex aus, ansonsten ignorieren Sie diesen Fehler. Diese Fehlermeldung wird nicht noch einmal angezeigt.</translation>
-    </message>
-    <message>
-        <source>The transaction amount is too small to send after the fee has been deducted</source>
-        <translation type="unfinished">Der Transaktionsbetrag ist zu klein, um ihn nach Abzug der Gebühr zu senden.</translation>
-=======
         <source>Ctrl+M</source>
         <translation type="unfinished">STRG+M</translation>
->>>>>>> 88259837
     </message>
     <message>
         <source>Zoom</source>
@@ -701,56 +649,18 @@
 </translation>
     </message>
     <message>
-<<<<<<< HEAD
-        <source>Cannot set -forcednsseed to true when setting -dnsseed to false.</source>
-        <translation type="unfinished">Kann -forcednsseed nicht auf true setzen, wenn -dnsseed auf false gesetzt ist.</translation>
-    </message>
-    <message>
-        <source>Cannot set -peerblockfilters without -blockfilterindex.</source>
-        <translation type="unfinished">Kann -peerblockfilters nicht ohne -blockfilterindex setzen.</translation>
-=======
         <source>Address: %1
 </source>
         <translation type="unfinished">Adresse: %1
 </translation>
->>>>>>> 88259837
     </message>
     <message>
         <source>Sent transaction</source>
         <translation type="unfinished">Gesendete Transaktion</translation>
     </message>
     <message>
-<<<<<<< HEAD
-        <source>The -txindex upgrade started by a previous version cannot be completed. Restart with the previous version or run a full -reindex.</source>
-        <translation type="unfinished">Das von einer früheren Version gestartete -txindex-Upgrade kann nicht abgeschlossen werden. Starten Sie mit der vorherigen Version neu oder führen Sie ein vollständiges -reindex aus.</translation>
-    </message>
-    <message>
-        <source>%s request to listen on port %u. This port is considered "bad" and thus it is unlikely that any Bitcoin Core peers connect to it. See doc/p2p-bad-ports.md for details and a full list.</source>
-        <translation type="unfinished">%s Aufforderung, auf Port %u zu lauschen. Dieser Port wird als "schlecht" eingeschätzt und es ist daher unwahrscheinlich, dass sich Bitcoin Core Peers mit ihm verbinden. Siehe doc/p2p-bad-ports.md für Details und eine vollständige Liste.</translation>
-    </message>
-    <message>
-        <source>Cannot provide specific connections and have addrman find outgoing connections at the same time.</source>
-        <translation type="unfinished">Es ist nicht möglich, bestimmte Verbindungen anzubieten und gleichzeitig addrman ausgehende Verbindungen finden zu lassen.</translation>
-    </message>
-    <message>
-        <source>Error loading %s: External signer wallet being loaded without external signer support compiled</source>
-        <translation type="unfinished">Fehler beim Laden von %s: Externe Unterzeichner-Brieftasche wird geladen, ohne dass die Unterstützung für externe Unterzeichner kompiliert wurde</translation>
-    </message>
-    <message>
-        <source>Failed to rename invalid peers.dat file. Please move or delete it and try again.</source>
-        <translation type="unfinished">Kann ungültige Datei peers.dat nicht umbenennen. Bitte Verschieben oder Löschen und noch einmal versuchen.</translation>
-    </message>
-    <message>
-        <source>Outbound connections restricted to Tor (-onlynet=onion) but the proxy for reaching the Tor network is not provided (no -proxy= and no -onion= given) or it is explicitly forbidden (-onion=0)</source>
-        <translation type="unfinished">Ausgehende Verbindungen sind eingeschränkt auf Tor (-onlynet=onion), aber der Proxy, um das Tor-Netzwerk zu erreichen ist nicht vorhanden (no -proxy= and no -onion= given) oder ausdrücklich verboten (-onion=0)</translation>
-    </message>
-    <message>
-        <source>Config setting for %s only applied on %s network when in [%s] section.</source>
-        <translation type="unfinished">Konfigurationseinstellungen für %s sind nur auf %s network gültig, wenn in Sektion [%s]</translation>
-=======
         <source>Incoming transaction</source>
         <translation type="unfinished">Eingehende Transaktion</translation>
->>>>>>> 88259837
     </message>
     <message>
         <source>HD key generation is &lt;b&gt;enabled&lt;/b&gt;</source>
@@ -984,17 +894,8 @@
         <translation type="unfinished">Wallet öffnen fehlgeschlagen</translation>
     </message>
     <message>
-<<<<<<< HEAD
-        <source>Missing solving data for estimating transaction size</source>
-        <translation type="unfinished">Fehlende Auflösungsdaten zur Schätzung der Transaktionsgröße</translation>
-    </message>
-    <message>
-        <source>Need to specify a port with -whitebind: '%s'</source>
-        <translation type="unfinished">Angabe eines Ports benötigt für -whitebind: '%s'</translation>
-=======
         <source>Open wallet warning</source>
-        <translation type="unfinished">Wallet öffnen Warnung</translation>
->>>>>>> 88259837
+        <translation type="unfinished">Warnung beim Wallet erstellen aufgetreten</translation>
     </message>
     <message>
         <source>default wallet</source>
@@ -1073,10 +974,6 @@
         <translation type="unfinished">Wallet-Name</translation>
     </message>
     <message>
-        <source>Wallet</source>
-        <translation type="unfinished">Brieftasche</translation>
-    </message>
-    <message>
         <source>Encrypt the wallet. The wallet will be encrypted with a passphrase of your choice.</source>
         <translation type="unfinished">Verschlüssele das Wallet. Das Wallet wird mit einer Passphrase deiner Wahl verschlüsselt.</translation>
     </message>
@@ -1107,10 +1004,6 @@
     <message>
         <source>Use descriptors for scriptPubKey management</source>
         <translation type="unfinished">Deskriptoren für scriptPubKey Verwaltung nutzen</translation>
-    </message>
-    <message>
-        <source>Descriptor Wallet</source>
-        <translation type="unfinished">Deskriptor-Brieftasche</translation>
     </message>
     <message>
         <source>Use an external signing device such as a hardware wallet. Configure the external signer script in wallet preferences first.</source>
@@ -1137,34 +1030,16 @@
 <context>
     <name>EditAddressDialog</name>
     <message>
-<<<<<<< HEAD
-        <source>Transaction change output index out of range</source>
-        <translation type="unfinished">Ausgangsindex der Transaktionsänderung außerhalb des Bereichs</translation>
-    </message>
-    <message>
-        <source>Transaction has too long of a mempool chain</source>
-        <translation type="unfinished">Die Speicherpoolkette der Transaktion ist zu lang.</translation>
-=======
         <source>Edit Address</source>
         <translation type="unfinished">Adresse bearbeiten</translation>
->>>>>>> 88259837
     </message>
     <message>
         <source>&amp;Label</source>
         <translation type="unfinished">&amp;Bezeichnung</translation>
     </message>
     <message>
-<<<<<<< HEAD
-        <source>Transaction needs a change address, but we can't generate it.</source>
-        <translation type="unfinished">Für die Transaktion wird eine neue Adresse benötigt, aber wir können sie nicht generieren.</translation>
-    </message>
-    <message>
-        <source>Transaction too large</source>
-        <translation type="unfinished">Transaktion zu groß</translation>
-=======
         <source>The label associated with this address list entry</source>
         <translation type="unfinished">Bezeichnung, die dem Adresslisteneintrag zugeordnet ist.</translation>
->>>>>>> 88259837
     </message>
     <message>
         <source>The address associated with this address list entry. This can only be modified for sending addresses.</source>
@@ -1191,17 +1066,8 @@
         <translation type="unfinished">Die eingegebene Adresse "%1" ist keine gültige Bitcoin-Adresse.</translation>
     </message>
     <message>
-<<<<<<< HEAD
-        <source>Unable to parse -maxuploadtarget: '%s'</source>
-        <translation type="unfinished">Kann -maxuploadtarget: '%s' nicht parsen</translation>
-    </message>
-    <message>
-        <source>Unable to start HTTP server. See debug log for details.</source>
-        <translation type="unfinished">Kann HTTP-Server nicht starten. Siehe Debug-Log für Details.</translation>
-=======
         <source>Address "%1" already exists as a receiving address with label "%2" and so cannot be added as a sending address.</source>
         <translation type="unfinished">Die Adresse "%1" existiert bereits als Empfangsadresse mit dem Label "%2" und kann daher nicht als Sendeadresse hinzugefügt werden.</translation>
->>>>>>> 88259837
     </message>
     <message>
         <source>The entered address "%1" is already in the address book with label "%2".</source>
@@ -1335,13 +1201,8 @@
         <translation type="unfinished">Standard-Datenverzeichnis verwenden</translation>
     </message>
     <message>
-<<<<<<< HEAD
-        <source>Backup wallet to another location</source>
-        <translation type="unfinished">Wallet an einem anderen Ort sichern</translation>
-=======
         <source>Use a custom data directory:</source>
         <translation type="unfinished">Ein benutzerdefiniertes Datenverzeichnis verwenden:</translation>
->>>>>>> 88259837
     </message>
 </context>
 <context>
@@ -1480,20 +1341,8 @@
         <translation type="unfinished">IP-Adresse des Proxies (z.B. IPv4: 127.0.0.1 / IPv6: ::1)</translation>
     </message>
     <message>
-<<<<<<< HEAD
-        <source>&amp;Command-line options</source>
-        <translation type="unfinished">&amp;Kommandozeilenoptionen</translation>
-    </message>
-    <message numerus="yes">
-        <source>Processed %n block(s) of transaction history.</source>
-        <translation type="unfinished">
-            <numerusform> %n Blöcke der Transaktionshistorie verarbeitet.</numerusform>
-            <numerusform> %n Blöcke der Transaktionshistorie verarbeitet.</numerusform>
-        </translation>
-=======
         <source>Shows if the supplied default SOCKS5 proxy is used to reach peers via this network type.</source>
         <translation type="unfinished">Zeigt an, ob der gelieferte Standard SOCKS5 Proxy verwendet wurde, um die Peers mit diesem Netzwerktyp zu erreichen.</translation>
->>>>>>> 88259837
     </message>
     <message>
         <source>Minimize instead of exit the application when the window is closed. When this option is enabled, the application will be closed only after selecting Exit in the menu.</source>
@@ -1532,18 +1381,9 @@
         <translation type="unfinished">Wenn diese Einstellung rückgängig gemacht wird, muss die komplette Blockchain erneut heruntergeladen werden.</translation>
     </message>
     <message>
-<<<<<<< HEAD
-        <source>Load PSBT from &amp;clipboard…</source>
-        <translation type="unfinished">PSBT von &amp;Zwischenablage laden...</translation>
-    </message>
-    <message>
-        <source>Load Partially Signed Bitcoin Transaction from clipboard</source>
-        <translation type="unfinished">Lade teilsignierte Bitcoin-Transaktion aus Zwischenablage</translation>
-=======
         <source>Maximum database cache size. A larger cache can contribute to faster sync, after which the benefit is less pronounced for most use cases. Lowering the cache size will reduce memory usage. Unused mempool memory is shared for this cache.</source>
         <extracomment>Tooltip text for Options window setting that sets the size of the database cache. Explains the corresponding effects of increasing/decreasing this value.</extracomment>
         <translation type="unfinished">Maximale Größe des Datenbank-Caches. Ein größerer Cache kann zu einer schnelleren Synchronisierung beitragen, danach ist der Vorteil für die meisten Anwendungsfälle weniger ausgeprägt. Eine Verringerung der Cache-Größe reduziert den Speicherverbrauch. Ungenutzter Mempool-Speicher wird für diesen Cache gemeinsam genutzt.</translation>
->>>>>>> 88259837
     </message>
     <message>
         <source>Set the number of script verification threads. Negative values correspond to the number of cores you want to leave free to the system.</source>
@@ -1621,29 +1461,8 @@
         <translation type="unfinished">Portweiterleitung via &amp;UPnP</translation>
     </message>
     <message>
-<<<<<<< HEAD
-        <source>%1 client</source>
-        <translation type="unfinished">%1 Client</translation>
-    </message>
-    <message>
-        <source>&amp;Hide</source>
-        <translation type="unfinished">&amp;Ausblenden</translation>
-    </message>
-    <message>
-        <source>S&amp;how</source>
-        <translation type="unfinished">S&amp;Wie</translation>
-    </message>
-    <message numerus="yes">
-        <source>%n active connection(s) to Bitcoin network.</source>
-        <extracomment>A substring of the tooltip.</extracomment>
-        <translation type="unfinished">
-            <numerusform>%n aktive Verbindung zum Bitcoin-Netzwerk.</numerusform>
-            <numerusform>%n aktive Verbindungen zum Bitcoin-Netzwerk.</numerusform>
-        </translation>
-=======
         <source>Automatically open the Bitcoin client port on the router. This only works when your router supports NAT-PMP and it is enabled. The external port could be random.</source>
         <translation type="unfinished">Öffnet automatisch den Bitcoin-Client-Port auf dem Router. Dies funktioniert nur, wenn Ihr Router NAT-PMP unterstützt und es aktiviert ist. Der externe Port kann zufällig sein.</translation>
->>>>>>> 88259837
     </message>
     <message>
         <source>Map port using NA&amp;T-PMP</source>
@@ -1821,17 +1640,8 @@
         <translation type="unfinished">Diese Änderung würde einen Client-Neustart erfordern.</translation>
     </message>
     <message>
-<<<<<<< HEAD
-        <source>Copy transaction &amp;ID and output index</source>
-        <translation type="unfinished">Transaktion &amp;ID und Ausgabeindex kopieren</translation>
-    </message>
-    <message>
-        <source>L&amp;ock unspent</source>
-        <translation type="unfinished">Nicht ausgegebenen Betrag sperren</translation>
-=======
         <source>The supplied proxy address is invalid.</source>
         <translation type="unfinished">Die eingegebene Proxy-Adresse ist ungültig.</translation>
->>>>>>> 88259837
     </message>
 </context>
 <context>
@@ -2153,21 +1963,11 @@
     </message>
     <message>
         <source>&amp;Copy Image</source>
-        <translation type="unfinished">Grafik &amp;kopieren</translation>
-    </message>
-<<<<<<< HEAD
-    <message numerus="yes">
-        <source>(sufficient to restore backups %n day(s) old)</source>
-        <extracomment>Explanatory text on the capability of the current prune target.</extracomment>
-        <translation type="unfinished">
-            <numerusform>(ausreichend um %n Tag(e) alte Backups wiederherzustellen)</numerusform>
-            <numerusform>(ausreichend um %n Tag(e) alte Backups wiederherzustellen)</numerusform>
-        </translation>
-=======
+        <translation type="unfinished">Bild &amp;kopieren</translation>
+    </message>
     <message>
         <source>Resulting URI too long, try to reduce the text for label / message.</source>
         <translation type="unfinished">Resultierende URI ist zu lang, bitte den Text für Bezeichnung/Nachricht kürzen.</translation>
->>>>>>> 88259837
     </message>
     <message>
         <source>Error encoding URI into QR Code.</source>
@@ -2384,60 +2184,20 @@
         <translation type="unfinished">Kompakte BIP152 Blockweiterleitung mit hoher Bandbreite: %1</translation>
     </message>
     <message>
-<<<<<<< HEAD
-        <source>Maximum database cache size. A larger cache can contribute to faster sync, after which the benefit is less pronounced for most use cases. Lowering the cache size will reduce memory usage. Unused mempool memory is shared for this cache.</source>
-        <extracomment>Tooltip text for Options window setting that sets the size of the database cache. Explains the corresponding effects of increasing/decreasing this value.</extracomment>
-        <translation type="unfinished">Maximale Größe des Datenbank-Caches. Ein größerer Cache kann zu einer schnelleren Synchronisierung beitragen, danach ist der Vorteil für die meisten Anwendungsfälle weniger ausgeprägt. Eine Verringerung der Cache-Größe reduziert den Speicherverbrauch. Ungenutzter Mempool-Speicher wird für diesen Cache gemeinsam genutzt.</translation>
-    </message>
-    <message>
-        <source>Set the number of script verification threads. Negative values correspond to the number of cores you want to leave free to the system.</source>
-        <extracomment>Tooltip text for Options window setting that sets the number of script verification threads. Explains that negative values mean to leave these many cores free to the system.</extracomment>
-        <translation type="unfinished">Legen Sie die Anzahl der Skriptüberprüfungs-Threads fest. Negative Werte entsprechen der Anzahl der Kerne, die Sie für das System frei lassen möchten.</translation>
-    </message>
-    <message>
-        <source>(0 = auto, &lt;0 = leave that many cores free)</source>
-        <translation type="unfinished">(0 = automatisch, &lt;0 = so viele Kerne frei lassen)</translation>
-    </message>
-    <message>
-        <source>This allows you or a third party tool to communicate with the node through command-line and JSON-RPC commands.</source>
-        <extracomment>Tooltip text for Options window setting that enables the RPC server.</extracomment>
-        <translation type="unfinished">Dies ermöglicht Ihnen oder einem Drittanbieter-Tool die Kommunikation mit dem Knoten über Befehlszeilen- und JSON-RPC-Befehle.</translation>
-    </message>
-    <message>
-        <source>Enable R&amp;PC server</source>
-        <extracomment>An Options window setting to enable the RPC server.</extracomment>
-        <translation type="unfinished">RPC-Server aktivieren</translation>
-=======
         <source>High Bandwidth</source>
         <translation type="unfinished">Hohe Bandbreite</translation>
     </message>
     <message>
         <source>Connection Time</source>
         <translation type="unfinished">Verbindungsdauer</translation>
->>>>>>> 88259837
     </message>
     <message>
         <source>Elapsed time since a novel block passing initial validity checks was received from this peer.</source>
         <translation type="unfinished">Abgelaufene Zeit seitdem ein neuer Block mit erfolgreichen initialen Gültigkeitsprüfungen von dieser Gegenstelle empfangen wurde.</translation>
     </message>
     <message>
-<<<<<<< HEAD
-        <source>Whether to set subtract fee from amount as default or not.</source>
-        <extracomment>Tooltip text for Options window setting that sets subtracting the fee from a sending amount as default.</extracomment>
-        <translation type="unfinished">Wählen Sie, ob die Gebühr standardmäßig vom Betrag abgezogen werden soll oder nicht.</translation>
-    </message>
-    <message>
-        <source>Subtract &amp;fee from amount by default</source>
-        <extracomment>An Options window setting to set subtracting the fee from a sending amount as default.</extracomment>
-        <translation type="unfinished">Standardmäßig die Gebühr vom Betrag abziehen</translation>
-    </message>
-    <message>
-        <source>Expert</source>
-        <translation type="unfinished">Experten-Optionen</translation>
-=======
         <source>Last Block</source>
         <translation type="unfinished">Letzter Block</translation>
->>>>>>> 88259837
     </message>
     <message>
         <source>Elapsed time since a novel transaction accepted into our mempool was received from this peer.</source>
@@ -2453,23 +2213,8 @@
         <translation type="unfinished">Letzter Empfang</translation>
     </message>
     <message>
-<<<<<<< HEAD
-        <source>Enable &amp;PSBT controls</source>
-        <extracomment>An options window setting to enable PSBT controls.</extracomment>
-        <translation type="unfinished">&amp;PBST-Kontrollen aktivieren</translation>
-    </message>
-    <message>
-        <source>Whether to show PSBT controls.</source>
-        <extracomment>Tooltip text for options window setting that enables PSBT controls.</extracomment>
-        <translation type="unfinished">Ob PSBT-Kontrollen angezeigt werden sollen. </translation>
-    </message>
-    <message>
-        <source>External Signer (e.g. hardware wallet)</source>
-        <translation type="unfinished">Gerät für externe Signierung (z. B.: Hardware wallet)</translation>
-=======
         <source>Ping Time</source>
         <translation type="unfinished">Ping-Zeit</translation>
->>>>>>> 88259837
     </message>
     <message>
         <source>The duration of a currently outstanding ping.</source>
@@ -2505,7 +2250,7 @@
     </message>
     <message>
         <source>Totals</source>
-        <translation type="unfinished">Gesamtbetrag:</translation>
+        <translation type="unfinished">Summen</translation>
     </message>
     <message>
         <source>Debug log file</source>
@@ -2576,22 +2321,9 @@
         <translation type="unfinished">Strg+=</translation>
     </message>
     <message>
-<<<<<<< HEAD
-        <source>Third-party URLs (e.g. a block explorer) that appear in the transactions tab as context menu items. %s in the URL is replaced by transaction hash. Multiple URLs are separated by vertical bar |.</source>
-        <translation type="unfinished">URLs von Drittanbietern (z. B. eines Block-Explorers), erscheinen als Kontextmenüpunkte auf der Registerkarte. 1%s in der URL wird durch den Transaktionshash ersetzt. Mehrere URLs werden durch senkrechte Striche | getrennt.</translation>
-    </message>
-    <message>
-        <source>&amp;Third-party transaction URLs</source>
-        <translation type="unfinished">&amp;Transaktions-URLs von Drittanbietern</translation>
-    </message>
-    <message>
-        <source>Whether to show coin control features or not.</source>
-        <translation type="unfinished">Legt fest, ob die "Coin Control"-Funktionen angezeigt werden.</translation>
-=======
         <source>Ctrl+-</source>
         <extracomment>Main shortcut to decrease the RPC console font size.</extracomment>
         <translation type="unfinished">Strg+-</translation>
->>>>>>> 88259837
     </message>
     <message>
         <source>Ctrl+_</source>
@@ -2790,17 +2522,8 @@
         <translation type="unfinished">Entfernen</translation>
     </message>
     <message>
-<<<<<<< HEAD
-        <source>Cannot sign inputs while wallet is locked.</source>
-        <translation type="unfinished">Eingaben können nicht unterzeichnet werden, wenn die Brieftasche gesperrt ist.</translation>
-    </message>
-    <message>
-        <source>Could not sign any more inputs.</source>
-        <translation type="unfinished">Konnte keinerlei weitere Eingaben signieren.</translation>
-=======
         <source>Copy &amp;URI</source>
         <translation type="unfinished">&amp;URI kopieren</translation>
->>>>>>> 88259837
     </message>
     <message>
         <source>&amp;Copy address</source>
@@ -3110,47 +2833,24 @@
     <message>
         <source>Sign on device</source>
         <extracomment>"device" usually means a hardware wallet.</extracomment>
-        <translation type="unfinished">Gerät anmelden</translation>
+        <translation type="unfinished">Anmeldung am Gerät</translation>
     </message>
     <message>
         <source>Connect your hardware wallet first.</source>
         <translation type="unfinished">Verbinden Sie zunächst Ihre Hardware-Wallet</translation>
     </message>
     <message>
-<<<<<<< HEAD
-        <source>Address Relay</source>
-        <translation type="unfinished">Adress-Relay</translation>
-    </message>
-    <message>
-        <source>Total number of addresses processed, excluding those dropped due to rate-limiting.</source>
-        <extracomment>Tooltip text for the Addresses Processed field in the peer details area.</extracomment>
-        <translation type="unfinished">Gesamtzahl der Adressen, die wegen Ratenbeschränkung verworfen wurden.</translation>
-    </message>
-    <message>
-        <source>Addresses Processed</source>
-        <translation type="unfinished">Verarbeitete Adressen</translation>
-=======
         <source>Set external signer script path in Options -&gt; Wallet</source>
         <extracomment>"External signer" means using devices such as hardware wallets.</extracomment>
         <translation type="unfinished">Pfad für externes Signierskript in Optionen festlegen -&gt; Wallet</translation>
->>>>>>> 88259837
     </message>
     <message>
         <source>Cr&amp;eate Unsigned</source>
         <translation type="unfinished">Unsigniert &amp;erzeugen</translation>
     </message>
     <message>
-<<<<<<< HEAD
-        <source>Addresses Rate-Limited</source>
-        <translation type="unfinished">Ratenbeschränkte Adressen</translation>
-    </message>
-    <message>
-        <source>User Agent</source>
-        <translation type="unfinished">User-Agent</translation>
-=======
         <source>Creates a Partially Signed Bitcoin Transaction (PSBT) for use with e.g. an offline %1 wallet, or a PSBT-compatible hardware wallet.</source>
         <translation type="unfinished">Erzeugt eine teilsignierte Bitcoin Transaktion (PSBT) zur Benutzung mit z.B. einem Offline %1 Wallet, oder einem kompatiblen Hardware Wallet.</translation>
->>>>>>> 88259837
     </message>
     <message>
         <source> from wallet '%1'</source>
@@ -3604,7 +3304,7 @@
     </message>
     <message>
         <source>watch-only</source>
-        <translation type="unfinished">beobachtet</translation>
+        <translation type="unfinished">Nur beobachten</translation>
     </message>
     <message>
         <source>label</source>
@@ -3781,7 +3481,7 @@
     </message>
     <message>
         <source>watch-only</source>
-        <translation type="unfinished">beobachtet</translation>
+        <translation type="unfinished">Nur beobachten</translation>
     </message>
     <message>
         <source>(n/a)</source>
@@ -4140,19 +3840,8 @@
         <translation type="unfinished">%s Aufforderung, auf Port %u zu lauschen. Dieser Port wird als "schlecht" eingeschätzt und es ist daher unwahrscheinlich, dass sich Bitcoin Core Gegenstellen mit ihm verbinden. Siehe doc/p2p-bad-ports.md für Details und eine vollständige Liste.</translation>
     </message>
     <message>
-<<<<<<< HEAD
-        <source>Please, review your transaction. You can create and send this transaction or create a Partially Signed Bitcoin Transaction (PSBT), which you can save or copy and then sign with, e.g., an offline %1 wallet, or a PSBT-compatible hardware wallet.</source>
-        <extracomment>Text to inform a user attempting to create a transaction of their current options. At this stage, a user can send their transaction or create a PSBT. This string is displayed when both private keys and PSBT controls are enabled.</extracomment>
-        <translation type="unfinished">Bitte überprüfen Sie Ihre Transaktion. Sie können diese Transaktion erstellen und versenden oder eine Partially Signed Bitcoin Transaction (PSBT) erstellen, die Sie speichern oder kopieren und dann z.B. mit einer offline %1 Wallet oder einer PSBT-kompatiblen Hardware-Wallet signieren können.</translation>
-    </message>
-    <message>
-        <source>Please, review your transaction.</source>
-        <extracomment>Text to prompt a user to review the details of the transaction they are attempting to send.</extracomment>
-        <translation type="unfinished">Bitte überprüfen sie ihre Transaktion.</translation>
-=======
         <source>Cannot downgrade wallet from version %i to version %i. Wallet version unchanged.</source>
         <translation type="unfinished">Kann Wallet Version nicht von Version %i auf Version %i abstufen. Wallet Version bleibt unverändert.</translation>
->>>>>>> 88259837
     </message>
     <message>
         <source>Cannot obtain a lock on data directory %s. %s is probably already running.</source>
@@ -4206,18 +3895,9 @@
         <source>File %s already exists. If you are sure this is what you want, move it out of the way first.</source>
         <translation type="unfinished">Datei %s existiert bereits. Wenn Sie das wirklich tun wollen, dann bewegen Sie zuvor die existierende Datei woanders hin.</translation>
     </message>
-<<<<<<< HEAD
-    <message numerus="yes">
-        <source>Estimated to begin confirmation within %n block(s).</source>
-        <translation type="unfinished">
-            <numerusform>Beginnt voraussichtlich in %n Block mit der Bestätigung.</numerusform>
-            <numerusform>Beginnt voraussichtlich in %n Blöcken mit der Bestätigung.</numerusform>
-        </translation>
-=======
     <message>
         <source>Invalid or corrupt peers.dat (%s). If you believe this is a bug, please report it to %s. As a workaround, you can move the file (%s) out of the way (rename, move, or delete) to have a new one created on the next start.</source>
         <translation type="unfinished">Ungültige oder beschädigte peers.dat (%s). Wenn Sie glauben, dass dies ein Programmierfehler ist, melden Sie ihn bitte an %s. Zur Abhilfe können Sie die Datei (%s) aus dem Weg räumen (umbenennen, verschieben oder löschen), so dass beim nächsten Start eine neue Datei erstellt wird.</translation>
->>>>>>> 88259837
     </message>
     <message>
         <source>More than one onion bind address is provided. Using %s for the automatically created Tor onion service.</source>
@@ -4456,16 +4136,6 @@
         <source>Unconfirmed UTXOs are available, but spending them creates a chain of transactions that will be rejected by the mempool</source>
         <translation type="unfinished">Unbestätigte UTXOs sind verfügbar, aber deren Ausgabe erzeugt eine Kette von Transaktionen, die vom Mempool abgelehnt werden</translation>
     </message>
-<<<<<<< HEAD
-    <message>
-        <source>press q to shutdown</source>
-        <translation type="unfinished">q zum Herunterfahren drücken</translation>
-    </message>
-</context>
-<context>
-    <name>TransactionDesc</name>
-=======
->>>>>>> 88259837
     <message>
         <source>Unexpected legacy entry in descriptor wallet found. Loading wallet %s
 
@@ -4552,18 +4222,9 @@
         <source>Error initializing wallet database environment %s!</source>
         <translation type="unfinished">Fehler beim Initialisieren der Wallet-Datenbankumgebung %s!</translation>
     </message>
-<<<<<<< HEAD
-    <message numerus="yes">
-        <source>matures in %n more block(s)</source>
-        <translation type="unfinished">
-            <numerusform>reift noch %n weiteren Block</numerusform>
-            <numerusform>reift noch %n weitere Blöcke.</numerusform>
-        </translation>
-=======
     <message>
         <source>Error loading %s</source>
         <translation type="unfinished">Fehler beim Laden von %s</translation>
->>>>>>> 88259837
     </message>
     <message>
         <source>Error loading %s: Private keys can only be disabled during creation</source>
@@ -4856,18 +4517,8 @@
         <translation type="unfinished">SQLiteDatabase: Unerwartete Anwendungs-ID. %u statt %u erhalten.</translation>
     </message>
     <message>
-<<<<<<< HEAD
-        <source>Show in %1</source>
-        <extracomment>Transactions table context menu action to show the selected transaction in a third-party block explorer. %1 is a stand-in argument for the URL of the explorer.</extracomment>
-        <translation type="unfinished">Zeige in %1</translation>
-    </message>
-    <message>
-        <source>Export Transaction History</source>
-        <translation type="unfinished">Transaktionsverlauf exportieren</translation>
-=======
         <source>Section [%s] is not recognized.</source>
         <translation type="unfinished">Sektion [%s] ist nicht erkannt.</translation>
->>>>>>> 88259837
     </message>
     <message>
         <source>Signing transaction failed</source>
