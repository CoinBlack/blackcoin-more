<TS version="2.1" language="de">
<context>
    <name>AddressBookPage</name>
    <message>
        <source>Right-click to edit address or label</source>
        <translation type="unfinished">Rechtsklick zum Bearbeiten der Adresse oder der Beschreibung</translation>
    </message>
    <message>
        <source>Create a new address</source>
        <translation type="unfinished">Neue Adresse erstellen</translation>
    </message>
    <message>
        <source>&amp;New</source>
        <translation type="unfinished">&amp;Neu</translation>
    </message>
    <message>
        <source>Copy the currently selected address to the system clipboard</source>
        <translation type="unfinished">Ausgewählte Adresse in die Zwischenablage kopieren</translation>
    </message>
    <message>
        <source>&amp;Copy</source>
        <translation type="unfinished">&amp;Kopieren</translation>
    </message>
    <message>
        <source>C&amp;lose</source>
        <translation type="unfinished">&amp;Schließen</translation>
    </message>
    <message>
        <source>Delete the currently selected address from the list</source>
        <translation type="unfinished">Ausgewählte Adresse aus der Liste entfernen</translation>
    </message>
    <message>
        <source>Enter address or label to search</source>
        <translation type="unfinished">Zu suchende Adresse oder Bezeichnung eingeben</translation>
    </message>
    <message>
        <source>Export the data in the current tab to a file</source>
        <translation type="unfinished">Daten der aktuellen Ansicht in eine Datei exportieren</translation>
    </message>
    <message>
        <source>&amp;Export</source>
        <translation type="unfinished">&amp;Exportieren</translation>
    </message>
    <message>
        <source>&amp;Delete</source>
        <translation type="unfinished">&amp;Löschen</translation>
    </message>
    <message>
        <source>Choose the address to send coins to</source>
        <translation type="unfinished">Wählen Sie die Adresse aus, an die Sie Bitcoins senden möchten</translation>
    </message>
    <message>
        <source>Choose the address to receive coins with</source>
        <translation type="unfinished">Wählen Sie die Adresse aus, mit der Sie Bitcoins empfangen wollen</translation>
    </message>
    <message>
        <source>C&amp;hoose</source>
        <translation type="unfinished">&amp;Auswählen</translation>
    </message>
    <message>
        <source>These are your Bitcoin addresses for sending payments. Always check the amount and the receiving address before sending coins.</source>
        <translation type="unfinished">Dies sind Ihre Bitcoin-Adressen zum Tätigen von Überweisungen. Bitte prüfen Sie den Betrag und die Adresse des Empfängers, bevor Sie Bitcoins überweisen.</translation>
    </message>
    <message>
        <source>These are your Bitcoin addresses for receiving payments. Use the 'Create new receiving address' button in the receive tab to create new addresses.
Signing is only possible with addresses of the type 'legacy'.</source>
        <translation type="unfinished">Dies sind Ihre Bitcoin-Adressen für den Empfang von Zahlungen. Verwenden Sie die 'Neue Empfangsadresse erstellen' Taste auf der Registerkarte "Empfangen", um neue Adressen zu erstellen.
Das Signieren ist nur mit Adressen vom Typ 'Legacy' möglich.</translation>
    </message>
    <message>
        <source>&amp;Copy Address</source>
        <translation type="unfinished">&amp;Adresse kopieren</translation>
    </message>
    <message>
        <source>Copy &amp;Label</source>
        <translation type="unfinished">&amp;Bezeichnung kopieren</translation>
    </message>
    <message>
        <source>&amp;Edit</source>
        <translation type="unfinished">&amp;Bearbeiten</translation>
    </message>
    <message>
        <source>Export Address List</source>
        <translation type="unfinished">Adressliste exportieren</translation>
    </message>
    <message>
        <source>Comma separated file</source>
        <extracomment>Expanded name of the CSV file format. See: https://en.wikipedia.org/wiki/Comma-separated_values.</extracomment>
        <translation type="unfinished">Durch Komma getrennte Datei</translation>
    </message>
    <message>
        <source>There was an error trying to save the address list to %1. Please try again.</source>
        <extracomment>An error message. %1 is a stand-in argument for the name of the file we attempted to save to.</extracomment>
        <translation type="unfinished">Beim Speichern der Adressliste nach %1 ist ein Fehler aufgetreten. Bitte versuchen Sie es erneut.</translation>
    </message>
    <message>
        <source>Sending addresses - %1</source>
        <translation type="unfinished">Sendeadressen - %1</translation>
    </message>
    <message>
        <source>Receiving addresses - %1</source>
        <translation type="unfinished">Empfangsadressen - %1</translation>
    </message>
    <message>
        <source>Exporting Failed</source>
        <translation type="unfinished">Exportieren fehlgeschlagen</translation>
    </message>
</context>
<context>
    <name>AddressTableModel</name>
    <message>
        <source>Label</source>
        <translation type="unfinished">Bezeichnung</translation>
    </message>
    <message>
        <source>Address</source>
        <translation type="unfinished">Adresse</translation>
    </message>
    <message>
        <source>(no label)</source>
        <translation type="unfinished">(keine Bezeichnung)</translation>
    </message>
</context>
<context>
    <name>AskPassphraseDialog</name>
    <message>
        <source>Passphrase Dialog</source>
        <translation type="unfinished">Passphrasendialog</translation>
    </message>
    <message>
        <source>Enter passphrase</source>
        <translation type="unfinished">Passphrase eingeben</translation>
    </message>
    <message>
        <source>New passphrase</source>
        <translation type="unfinished">Neue Passphrase</translation>
    </message>
    <message>
        <source>Repeat new passphrase</source>
        <translation type="unfinished">Neue Passphrase bestätigen</translation>
    </message>
    <message>
        <source>Show passphrase</source>
        <translation type="unfinished">Zeige Passphrase</translation>
    </message>
    <message>
        <source>Encrypt wallet</source>
        <translation type="unfinished">Wallet verschlüsseln</translation>
    </message>
    <message>
        <source>This operation needs your wallet passphrase to unlock the wallet.</source>
        <translation type="unfinished">Dieser Vorgang benötigt Ihre Passphrase, um die Wallet zu entsperren.</translation>
    </message>
    <message>
        <source>Unlock wallet</source>
        <translation type="unfinished">Wallet entsperren</translation>
    </message>
    <message>
        <source>Change passphrase</source>
        <translation type="unfinished">Passphrase ändern</translation>
    </message>
    <message>
        <source>Confirm wallet encryption</source>
        <translation type="unfinished">Wallet-Verschlüsselung bestätigen</translation>
    </message>
    <message>
        <source>Warning: If you encrypt your wallet and lose your passphrase, you will &lt;b&gt;LOSE ALL OF YOUR BITCOINS&lt;/b&gt;!</source>
        <translation type="unfinished">Warnung: Wenn Sie Ihre Wallet verschlüsseln und Ihre Passphrase verlieren, werden Sie &lt;b&gt;ALLE IHRE BITCOINS VERLIEREN&lt;/b&gt;!</translation>
    </message>
    <message>
        <source>Are you sure you wish to encrypt your wallet?</source>
        <translation type="unfinished">Sind Sie sich sicher, dass Sie Ihre Wallet verschlüsseln möchten?</translation>
    </message>
    <message>
        <source>Wallet encrypted</source>
        <translation type="unfinished">Wallet verschlüsselt</translation>
    </message>
    <message>
        <source>Enter the new passphrase for the wallet.&lt;br/&gt;Please use a passphrase of &lt;b&gt;ten or more random characters&lt;/b&gt;, or &lt;b&gt;eight or more words&lt;/b&gt;.</source>
        <translation type="unfinished">Geben Sie die neue Passphrase für die Wallet ein.&lt;br/&gt;Bitte benutzen Sie eine Passphrase bestehend aus &lt;b&gt;zehn oder mehr zufälligen Zeichen&lt;/b&gt; oder &lt;b&gt;acht oder mehr Wörtern&lt;/b&gt;.</translation>
    </message>
    <message>
        <source>Enter the old passphrase and new passphrase for the wallet.</source>
        <translation type="unfinished">Geben Sie die alte und die neue Wallet-Passphrase ein.</translation>
    </message>
    <message>
        <source>Remember that encrypting your wallet cannot fully protect your bitcoins from being stolen by malware infecting your computer.</source>
        <translation type="unfinished">Beachten Sie, dass das Verschlüsseln Ihrer Wallet nicht komplett vor Diebstahl Ihrer Bitcoins durch Malware schützt, die Ihren Computer infiziert hat.</translation>
    </message>
    <message>
        <source>Wallet to be encrypted</source>
        <translation type="unfinished">Wallet zu verschlüsseln</translation>
    </message>
    <message>
        <source>Your wallet is about to be encrypted. </source>
        <translation type="unfinished">Wallet wird verschlüsselt.</translation>
    </message>
    <message>
        <source>Your wallet is now encrypted. </source>
        <translation type="unfinished">Deine Wallet ist jetzt verschlüsselt.</translation>
    </message>
    <message>
        <source>IMPORTANT: Any previous backups you have made of your wallet file should be replaced with the newly generated, encrypted wallet file. For security reasons, previous backups of the unencrypted wallet file will become useless as soon as you start using the new, encrypted wallet.</source>
        <translation type="unfinished">WICHTIG: Alle vorherigen Wallet-Backups sollten durch die neu erzeugte, verschlüsselte Wallet ersetzt werden. Aus Sicherheitsgründen werden vorherige Backups der unverschlüsselten Wallet nutzlos, sobald Sie die neue, verschlüsselte Wallet verwenden.</translation>
    </message>
    <message>
        <source>Wallet encryption failed</source>
        <translation type="unfinished">Wallet-Verschlüsselung fehlgeschlagen</translation>
    </message>
    <message>
        <source>Wallet encryption failed due to an internal error. Your wallet was not encrypted.</source>
        <translation type="unfinished">Die Wallet-Verschlüsselung ist aufgrund eines internen Fehlers fehlgeschlagen. Ihre Wallet wurde nicht verschlüsselt.</translation>
    </message>
    <message>
        <source>The supplied passphrases do not match.</source>
        <translation type="unfinished">Die eingegebenen Passphrasen stimmen nicht überein.</translation>
    </message>
    <message>
        <source>Wallet unlock failed</source>
        <translation type="unfinished">Wallet-Entsperrung fehlgeschlagen.</translation>
    </message>
    <message>
        <source>The passphrase entered for the wallet decryption was incorrect.</source>
        <translation type="unfinished">Die eingegebene Passphrase zur Wallet-Entschlüsselung war nicht korrekt.</translation>
    </message>
    <message>
        <source>The passphrase entered for the wallet decryption is incorrect. It contains a null character (ie - a zero byte). If the passphrase was set with a version of this software prior to 25.0, please try again with only the characters up to — but not including — the first null character. If this is successful, please set a new passphrase to avoid this issue in the future.</source>
        <translation type="unfinished">Die für die Entschlüsselung der Wallet eingegebene Passphrase ist falsch. Sie enthält ein Null-Zeichen (d.h. ein Null-Byte). Wenn die Passphrase mit einer Version dieser Software vor 25.0 festgelegt wurde, versuchen Sie es bitte erneut mit den Zeichen bis zum ersten Null-Zeichen, aber ohne dieses. Wenn dies erfolgreich ist, setzen Sie bitte eine neue Passphrase, um dieses Problem in Zukunft zu vermeiden.</translation>
    </message>
    <message>
        <source>Wallet passphrase was successfully changed.</source>
        <translation type="unfinished">Die Wallet-Passphrase wurde erfolgreich geändert.</translation>
    </message>
    <message>
        <source>Passphrase change failed</source>
        <translation type="unfinished">Änderung der Passphrase fehlgeschlagen</translation>
    </message>
    <message>
        <source>The old passphrase entered for the wallet decryption is incorrect. It contains a null character (ie - a zero byte). If the passphrase was set with a version of this software prior to 25.0, please try again with only the characters up to — but not including — the first null character.</source>
        <translation type="unfinished">Die alte Passphrase, die für die Entschlüsselung der Wallet eingegeben wurde, ist falsch. Sie enthält ein Null-Zeichen (d.h. ein Null-Byte). Wenn die Passphrase mit einer Version dieser Software vor 25.0 festgelegt wurde, versuchen Sie es bitte erneut mit den Zeichen bis zum ersten Null-Zeichen, aber ohne dieses.</translation>
    </message>
    <message>
        <source>Warning: The Caps Lock key is on!</source>
        <translation type="unfinished">Warnung: Die Feststelltaste ist aktiviert!</translation>
    </message>
</context>
<context>
    <name>BanTableModel</name>
    <message>
        <source>IP/Netmask</source>
        <translation type="unfinished">IP/Netzmaske</translation>
    </message>
    <message>
        <source>Banned Until</source>
        <translation type="unfinished">Gesperrt bis</translation>
    </message>
</context>
<context>
    <name>BitcoinApplication</name>
    <message>
        <source>Settings file %1 might be corrupt or invalid.</source>
        <translation type="unfinished">Die Einstellungsdatei %1 ist möglicherweise beschädigt oder ungültig.</translation>
    </message>
    <message>
        <source>Runaway exception</source>
        <translation type="unfinished">Ausreisser Ausnahme</translation>
    </message>
<<<<<<< HEAD
    <message>
        <source>Runaway exception</source>
        <translation type="unfinished">Ausreisser Ausnahme</translation>
    </message>
</context>
<context>
    <name>UnitDisplayStatusBarControl</name>
=======
>>>>>>> fdf4084a
    <message>
        <source>A fatal error occurred. %1 can no longer continue safely and will quit.</source>
        <translation type="unfinished">Ein fataler Fehler ist aufgetreten. %1 kann nicht länger sicher fortfahren und wird beendet.</translation>
    </message>
    <message>
        <source>Internal error</source>
        <translation type="unfinished">Interner Fehler</translation>
    </message>
    <message>
        <source>An internal error occurred. %1 will attempt to continue safely. This is an unexpected bug which can be reported as described below.</source>
        <translation type="unfinished">Ein interner Fehler ist aufgetreten. %1 wird versuchen, sicher fortzufahren. Dies ist ein unerwarteter Fehler, der wie unten beschrieben, gemeldet werden kann.</translation>
    </message>
</context>
<context>
    <name>QObject</name>
    <message>
        <source>Do you want to reset settings to default values, or to abort without making changes?</source>
        <extracomment>Explanatory text shown on startup when the settings file cannot be read. Prompts user to make a choice between resetting or aborting.</extracomment>
        <translation type="unfinished">Möchten Sie Einstellungen auf Standardwerte zurücksetzen oder abbrechen, ohne Änderungen vorzunehmen?</translation>
    </message>
    <message>
        <source>A fatal error occurred. Check that settings file is writable, or try running with -nosettings.</source>
        <extracomment>Explanatory text shown on startup when the settings file could not be written. Prompts user to check that we have the ability to write to the file. Explains that the user has the option of running without a settings file.</extracomment>
        <translation type="unfinished">Ein schwerwiegender Fehler ist aufgetreten. Überprüfen Sie, ob die Einstellungsdatei beschreibbar ist, oder versuchen Sie, mit -nosettings zu starten.</translation>
    </message>
    <message>
        <source>%1 didn't yet exit safely…</source>
        <translation type="unfinished">%1 noch nicht sicher beendet…</translation>
    </message>
    <message>
        <source>unknown</source>
        <translation type="unfinished">unbekannt</translation>
    </message>
    <message>
        <source>Amount</source>
        <translation type="unfinished">Betrag</translation>
    </message>
    <message>
        <source>Enter a Bitcoin address (e.g. %1)</source>
        <translation type="unfinished">Bitcoin-Adresse eingeben (z.B. %1)</translation>
    </message>
    <message>
        <source>Ctrl+W</source>
        <translation type="unfinished">Strg+W</translation>
    </message>
    <message>
        <source>Unroutable</source>
        <translation type="unfinished">Nicht weiterleitbar</translation>
    </message>
    <message>
        <source>Inbound</source>
        <extracomment>An inbound connection from a peer. An inbound connection is a connection initiated by a peer.</extracomment>
        <translation type="unfinished">Eingehend</translation>
    </message>
    <message>
        <source>Outbound</source>
        <extracomment>An outbound connection to a peer. An outbound connection is a connection initiated by us.</extracomment>
        <translation type="unfinished">Ausgehend</translation>
    </message>
    <message>
        <source>Full Relay</source>
        <extracomment>Peer connection type that relays all network information.</extracomment>
        <translation type="unfinished">Volles Relais</translation>
    </message>
    <message>
        <source>Block Relay</source>
        <extracomment>Peer connection type that relays network information about blocks and not transactions or addresses.</extracomment>
        <translation type="unfinished">Blockrelais</translation>
    </message>
    <message>
        <source>Manual</source>
        <extracomment>Peer connection type established manually through one of several methods.</extracomment>
        <translation type="unfinished">Manuell</translation>
    </message>
    <message>
        <source>Feeler</source>
        <extracomment>Short-lived peer connection type that tests the aliveness of known addresses.</extracomment>
        <translation type="unfinished">Fühler</translation>
    </message>
    <message>
        <source>Address Fetch</source>
        <extracomment>Short-lived peer connection type that solicits known addresses from a peer.</extracomment>
        <translation type="unfinished">Adress Abholung</translation>
    </message>
    <message>
        <source>%1 d</source>
        <translation type="unfinished">%1 T</translation>
    </message>
    <message>
        <source>%1 h</source>
        <translation type="unfinished">%1 S</translation>
    </message>
    <message>
        <source>%1 m</source>
        <translation type="unfinished">%1 min</translation>
    </message>
    <message>
        <source>None</source>
        <translation type="unfinished">Keine</translation>
    </message>
    <message>
        <source>N/A</source>
        <translation type="unfinished">k.A.</translation>
    </message>
    <message numerus="yes">
        <source>%n second(s)</source>
        <translation type="unfinished">
            <numerusform>%n Sekunde</numerusform>
            <numerusform>%n Sekunden</numerusform>
        </translation>
    </message>
    <message numerus="yes">
        <source>%n minute(s)</source>
        <translation type="unfinished">
            <numerusform>%n Minute</numerusform>
            <numerusform>%n Minuten</numerusform>
        </translation>
    </message>
    <message numerus="yes">
        <source>%n hour(s)</source>
        <translation type="unfinished">
            <numerusform>%n Stunde</numerusform>
            <numerusform>%n Stunden</numerusform>
        </translation>
    </message>
    <message numerus="yes">
        <source>%n day(s)</source>
        <translation type="unfinished">
            <numerusform>%nTag</numerusform>
            <numerusform>%n Tage</numerusform>
        </translation>
    </message>
    <message numerus="yes">
        <source>%n week(s)</source>
        <translation type="unfinished">
            <numerusform>%n Woche</numerusform>
            <numerusform>%n Wochen</numerusform>
        </translation>
    </message>
    <message>
        <source>%1 and %2</source>
        <translation type="unfinished">%1 und %2</translation>
    </message>
    <message numerus="yes">
        <source>%n year(s)</source>
        <translation type="unfinished">
            <numerusform>%nJahr</numerusform>
            <numerusform>%n Jahre</numerusform>
        </translation>
    </message>
    </context>
<context>
    <name>BitcoinGUI</name>
    <message>
        <source>&amp;Overview</source>
        <translation type="unfinished">&amp;Übersicht</translation>
    </message>
    <message>
        <source>Show general overview of wallet</source>
        <translation type="unfinished">Allgemeine Übersicht des Wallets anzeigen.</translation>
    </message>
    <message>
        <source>&amp;Transactions</source>
        <translation type="unfinished">&amp;Transaktionen</translation>
    </message>
    <message>
        <source>Browse transaction history</source>
        <translation type="unfinished">Transaktionsverlauf anschauen</translation>
    </message>
    <message>
        <source>E&amp;xit</source>
        <translation type="unfinished">&amp;Beenden</translation>
    </message>
    <message>
        <source>Quit application</source>
        <translation type="unfinished">Anwendung beenden</translation>
    </message>
    <message>
        <source>&amp;About %1</source>
        <translation type="unfinished">&amp;Über %1</translation>
    </message>
    <message>
        <source>Show information about %1</source>
        <translation type="unfinished">Informationen anzeigen über %1</translation>
    </message>
    <message>
        <source>About &amp;Qt</source>
        <translation type="unfinished">Über &amp;Qt</translation>
    </message>
    <message>
        <source>Show information about Qt</source>
        <translation type="unfinished">Informationen anzeigen über Qt</translation>
    </message>
    <message>
        <source>Modify configuration options for %1</source>
        <translation type="unfinished">Konfiguration von %1 bearbeiten</translation>
    </message>
    <message>
        <source>Create a new wallet</source>
        <translation type="unfinished">Neues Wallet erstellen</translation>
    </message>
    <message>
        <source>&amp;Minimize</source>
        <translation type="unfinished">&amp;Minimieren</translation>
    </message>
    <message>
        <source>Wallet:</source>
        <translation type="unfinished">Wallet: </translation>
    </message>
    <message>
        <source>Network activity disabled.</source>
        <extracomment>A substring of the tooltip.</extracomment>
        <translation type="unfinished">Netzwerkaktivität deaktiviert.</translation>
    </message>
    <message>
        <source>Proxy is &lt;b&gt;enabled&lt;/b&gt;: %1</source>
        <translation type="unfinished">Proxy ist &lt;b&gt;aktiviert&lt;/b&gt;: %1</translation>
    </message>
    <message>
        <source>Send coins to a Bitcoin address</source>
        <translation type="unfinished">Bitcoins an eine Bitcoin-Adresse überweisen</translation>
    </message>
    <message>
        <source>Backup wallet to another location</source>
        <translation type="unfinished">Eine Wallet-Sicherungskopie erstellen und abspeichern</translation>
    </message>
    <message>
        <source>Change the passphrase used for wallet encryption</source>
        <translation type="unfinished">Die Passphrase ändern, die für die Wallet-Verschlüsselung benutzt wird</translation>
    </message>
    <message>
        <source>&amp;Send</source>
        <translation type="unfinished">&amp;Überweisen</translation>
    </message>
    <message>
        <source>&amp;Receive</source>
        <translation type="unfinished">&amp;Empfangen</translation>
    </message>
    <message>
        <source>&amp;Options…</source>
        <translation type="unfinished">&amp;Optionen…</translation>
    </message>
    <message>
        <source>&amp;Encrypt Wallet…</source>
        <translation type="unfinished">Wallet &amp;verschlüsseln…</translation>
    </message>
    <message>
        <source>Encrypt the private keys that belong to your wallet</source>
        <translation type="unfinished">Die zu Ihrer Wallet gehörenden privaten Schlüssel verschlüsseln</translation>
    </message>
    <message>
        <source>&amp;Backup Wallet…</source>
        <translation type="unfinished">Wallet &amp;sichern…</translation>
    </message>
    <message>
        <source>&amp;Change Passphrase…</source>
        <translation type="unfinished">Passphrase &amp;ändern…</translation>
    </message>
    <message>
        <source>Sign &amp;message…</source>
        <translation type="unfinished">&amp;Nachricht signieren</translation>
    </message>
    <message>
        <source>Sign messages with your Bitcoin addresses to prove you own them</source>
        <translation type="unfinished">Nachrichten signieren, um den Besitz Ihrer Bitcoin-Adressen zu beweisen</translation>
    </message>
    <message>
        <source>&amp;Verify message…</source>
        <translation type="unfinished">Nachricht &amp;verifizieren…</translation>
    </message>
    <message>
        <source>Verify messages to ensure they were signed with specified Bitcoin addresses</source>
        <translation type="unfinished">Nachrichten verifizieren, um sicherzustellen, dass diese mit den angegebenen Bitcoin-Adressen signiert wurden</translation>
    </message>
    <message>
        <source>&amp;Load PSBT from file…</source>
        <translation type="unfinished">&amp;Lade PSBT aus Datei…</translation>
    </message>
    <message>
        <source>Open &amp;URI…</source>
        <translation type="unfinished">Öffne &amp;URI…</translation>
    </message>
    <message>
        <source>Close Wallet…</source>
        <translation type="unfinished">Wallet schließen</translation>
    </message>
    <message>
        <source>Create Wallet…</source>
        <translation type="unfinished">Wallet erstellen…</translation>
    </message>
    <message>
        <source>Close All Wallets…</source>
        <translation type="unfinished">Schließe alle Wallets…</translation>
    </message>
    <message>
        <source>&amp;File</source>
        <translation type="unfinished">&amp;Datei</translation>
    </message>
    <message>
        <source>&amp;Settings</source>
        <translation type="unfinished">&amp;Einstellungen</translation>
    </message>
    <message>
        <source>&amp;Help</source>
        <translation type="unfinished">&amp;Hilfe</translation>
    </message>
    <message>
        <source>Tabs toolbar</source>
        <translation type="unfinished">Registerkartenleiste</translation>
    </message>
    <message>
        <source>Syncing Headers (%1%)…</source>
        <translation type="unfinished">Synchronisiere Header (%1%)…</translation>
    </message>
    <message>
        <source>Synchronizing with network…</source>
        <translation type="unfinished">Synchronisiere mit Netzwerk...</translation>
    </message>
    <message>
        <source>Indexing blocks on disk…</source>
        <translation type="unfinished">Indiziere Blöcke auf Datenträger...</translation>
    </message>
    <message>
        <source>Processing blocks on disk…</source>
        <translation type="unfinished">Verarbeite Blöcke auf Datenträger...</translation>
    </message>
    <message>
        <source>Connecting to peers…</source>
        <translation type="unfinished">Verbinde mit Gegenstellen...</translation>
    </message>
    <message>
        <source>Request payments (generates QR codes and bitcoin: URIs)</source>
        <translation type="unfinished">Zahlungen anfordern (erzeugt QR-Codes und bitcoin: URIs)</translation>
    </message>
    <message>
        <source>Show the list of used sending addresses and labels</source>
        <translation type="unfinished">Liste verwendeter Zahlungsadressen und Bezeichnungen anzeigen</translation>
    </message>
    <message>
        <source>Show the list of used receiving addresses and labels</source>
        <translation type="unfinished">Liste verwendeter Empfangsadressen und Bezeichnungen anzeigen</translation>
    </message>
    <message>
        <source>&amp;Command-line options</source>
        <translation type="unfinished">&amp;Kommandozeilenoptionen</translation>
    </message>
    <message numerus="yes">
        <source>Processed %n block(s) of transaction history.</source>
        <translation type="unfinished">
            <numerusform> %n Block der Transaktionshistorie verarbeitet.</numerusform>
            <numerusform> %n Blöcke der Transaktionshistorie verarbeitet.</numerusform>
        </translation>
    </message>
    <message>
        <source>%1 behind</source>
        <translation type="unfinished">%1 im Rückstand</translation>
    </message>
    <message>
        <source>Catching up…</source>
        <translation type="unfinished">Hole auf…</translation>
    </message>
    <message>
        <source>Last received block was generated %1 ago.</source>
        <translation type="unfinished">Zuletzt empfangener Block wurde generiert vor %1 .</translation>
    </message>
    <message>
        <source>Transactions after this will not yet be visible.</source>
        <translation type="unfinished">Transaktionen hiernach werden noch nicht angezeigt.</translation>
    </message>
    <message>
        <source>Error</source>
        <translation type="unfinished">Fehler</translation>
    </message>
    <message>
        <source>Warning</source>
        <translation type="unfinished">Warnung</translation>
    </message>
    <message>
        <source>Information</source>
        <translation type="unfinished">Informationen</translation>
    </message>
    <message>
        <source>Up to date</source>
        <translation type="unfinished">Auf aktuellem Stand</translation>
    </message>
    <message>
        <source>Ctrl+Q</source>
        <translation type="unfinished">STRG+B</translation>
    </message>
    <message>
        <source>Load Partially Signed Bitcoin Transaction</source>
        <translation type="unfinished">Lade teilsignierte Bitcoin-Transaktion</translation>
    </message>
    <message>
        <source>Load PSBT from &amp;clipboard…</source>
        <translation type="unfinished">Lade PSBT aus Zwischenablage…</translation>
    </message>
    <message>
        <source>Load Partially Signed Bitcoin Transaction from clipboard</source>
        <translation type="unfinished">Lade teilsignierte Bitcoin-Transaktion aus Zwischenablage</translation>
    </message>
    <message>
        <source>Node window</source>
        <translation type="unfinished">Node-Fenster</translation>
    </message>
    <message>
        <source>Open node debugging and diagnostic console</source>
        <translation type="unfinished">Öffne Node-Konsole für Fehlersuche und Diagnose</translation>
    </message>
    <message>
        <source>&amp;Sending addresses</source>
        <translation type="unfinished">&amp;Versandadressen</translation>
    </message>
    <message>
        <source>&amp;Receiving addresses</source>
        <translation type="unfinished">&amp;Empfangsadressen</translation>
    </message>
    <message>
        <source>Open a bitcoin: URI</source>
        <translation type="unfinished">Öffne bitcoin: URI</translation>
    </message>
    <message>
        <source>Open Wallet</source>
        <translation type="unfinished">Wallet öffnen</translation>
    </message>
    <message>
        <source>Open a wallet</source>
        <translation type="unfinished">Eine Wallet öffnen</translation>
    </message>
    <message>
        <source>Close wallet</source>
        <translation type="unfinished">Wallet schließen</translation>
    </message>
    <message>
        <source>Restore Wallet…</source>
        <extracomment>Name of the menu item that restores wallet from a backup file.</extracomment>
        <translation type="unfinished">Wallet wiederherstellen...</translation>
    </message>
    <message>
        <source>Restore a wallet from a backup file</source>
        <extracomment>Status tip for Restore Wallet menu item</extracomment>
        <translation type="unfinished">Wiederherstellen einer Wallet aus einer Sicherungsdatei</translation>
    </message>
    <message>
        <source>Close all wallets</source>
        <translation type="unfinished">Schließe alle Wallets</translation>
<<<<<<< HEAD
    </message>
    <message>
        <source>Migrate Wallet</source>
        <translation type="unfinished">Wallet migrieren</translation>
    </message>
    <message>
        <source>Migrate a wallet</source>
        <translation type="unfinished">Eine Wallet Migrieren</translation>
=======
>>>>>>> fdf4084a
    </message>
    <message>
        <source>Show the %1 help message to get a list with possible Bitcoin command-line options</source>
        <translation type="unfinished">Zeige den "%1"-Hilfetext, um eine Liste mit möglichen Kommandozeilenoptionen zu erhalten</translation>
    </message>
    <message>
        <source>&amp;Mask values</source>
        <translation type="unfinished">&amp;Blende Werte aus</translation>
    </message>
    <message>
        <source>Mask the values in the Overview tab</source>
        <translation type="unfinished">Blende die Werte im Übersichtsreiter aus</translation>
    </message>
    <message>
        <source>default wallet</source>
        <translation type="unfinished">Standard-Wallet</translation>
    </message>
    <message>
        <source>No wallets available</source>
        <translation type="unfinished">Keine Wallets verfügbar</translation>
    </message>
    <message>
        <source>Wallet Data</source>
        <extracomment>Name of the wallet data file format.</extracomment>
        <translation type="unfinished">Wallet-Daten</translation>
    </message>
    <message>
        <source>Load Wallet Backup</source>
        <extracomment>The title for Restore Wallet File Windows</extracomment>
        <translation type="unfinished">Wallet-Backup laden</translation>
    </message>
    <message>
        <source>Restore Wallet</source>
        <extracomment>Title of pop-up window shown when the user is attempting to restore a wallet.</extracomment>
        <translation type="unfinished">Wallet wiederherstellen...</translation>
    </message>
    <message>
        <source>Wallet Name</source>
        <extracomment>Label of the input field where the name of the wallet is entered.</extracomment>
        <translation type="unfinished">Wallet-Name</translation>
    </message>
    <message>
        <source>&amp;Window</source>
        <translation type="unfinished">&amp;Programmfenster</translation>
    </message>
    <message>
        <source>Ctrl+M</source>
        <translation type="unfinished">STRG+M</translation>
    </message>
    <message>
        <source>Zoom</source>
        <translation type="unfinished">Vergrößern</translation>
    </message>
    <message>
        <source>Main Window</source>
        <translation type="unfinished">Hauptfenster</translation>
    </message>
    <message>
        <source>%1 client</source>
        <translation type="unfinished">%1 Client</translation>
    </message>
    <message>
        <source>&amp;Hide</source>
        <translation type="unfinished">&amp;Ausblenden</translation>
    </message>
    <message>
        <source>S&amp;how</source>
        <translation type="unfinished">&amp;Anzeigen</translation>
    </message>
    <message numerus="yes">
        <source>%n active connection(s) to Bitcoin network.</source>
        <extracomment>A substring of the tooltip.</extracomment>
        <translation type="unfinished">
            <numerusform>%n active connection(s) to Bitcoin network.</numerusform>
            <numerusform>%n aktive Verbindung(en) zum Bitcoin-Netzwerk</numerusform>
        </translation>
    </message>
    <message>
        <source>Click for more actions.</source>
        <extracomment>A substring of the tooltip. "More actions" are available via the context menu.</extracomment>
        <translation type="unfinished">Klicken für sonstige Aktionen.</translation>
    </message>
    <message>
        <source>Show Peers tab</source>
        <extracomment>A context menu item. The "Peers tab" is an element of the "Node window".</extracomment>
        <translation type="unfinished">Gegenstellen Reiter anzeigen</translation>
    </message>
    <message>
        <source>Disable network activity</source>
        <extracomment>A context menu item.</extracomment>
        <translation type="unfinished">Netzwerk Aktivität ausschalten</translation>
    </message>
    <message>
        <source>Enable network activity</source>
        <extracomment>A context menu item. The network activity was disabled previously.</extracomment>
        <translation type="unfinished">Netzwerk Aktivität einschalten</translation>
    </message>
    <message>
        <source>Pre-syncing Headers (%1%)…</source>
        <translation type="unfinished">Synchronisiere Header vorab (%1%)…</translation>
    </message>
    <message>
        <source>Error creating wallet</source>
        <translation type="unfinished">Fehler beim Erstellen des Wallets</translation>
    </message>
    <message>
        <source>Cannot create new wallet, the software was compiled without sqlite support (required for descriptor wallets)</source>
        <translation type="unfinished">Es kann keine neue Wallet erstellt werden, die Software wurde ohne SQLite-Unterstützung kompiliert (erforderlich für Deskriptor-Wallets)</translation>
    </message>
    <message>
        <source>Error: %1</source>
        <translation type="unfinished">Fehler: %1</translation>
    </message>
    <message>
        <source>Warning: %1</source>
        <translation type="unfinished">Warnung: %1</translation>
    </message>
    <message>
        <source>Date: %1
</source>
        <translation type="unfinished">Datum: %1
</translation>
    </message>
    <message>
        <source>Amount: %1
</source>
        <translation type="unfinished">Betrag: %1
</translation>
    </message>
    <message>
        <source>Type: %1
</source>
        <translation type="unfinished">Typ: %1
</translation>
    </message>
    <message>
        <source>Label: %1
</source>
        <translation type="unfinished">Bezeichnung: %1
</translation>
    </message>
    <message>
        <source>Address: %1
</source>
        <translation type="unfinished">Adresse: %1
</translation>
    </message>
    <message>
        <source>Sent transaction</source>
        <translation type="unfinished">Gesendete Transaktion</translation>
    </message>
    <message>
        <source>Incoming transaction</source>
        <translation type="unfinished">Eingehende Transaktion</translation>
    </message>
    <message>
        <source>HD key generation is &lt;b&gt;enabled&lt;/b&gt;</source>
        <translation type="unfinished">HD Schlüssel Generierung ist &lt;b&gt;aktiviert&lt;/b&gt;</translation>
    </message>
    <message>
        <source>HD key generation is &lt;b&gt;disabled&lt;/b&gt;</source>
        <translation type="unfinished">HD Schlüssel Generierung ist &lt;b&gt;deaktiviert&lt;/b&gt;</translation>
    </message>
    <message>
        <source>Private key &lt;b&gt;disabled&lt;/b&gt;</source>
        <translation type="unfinished">Privater Schlüssel &lt;b&gt;deaktiviert&lt;/b&gt;</translation>
    </message>
    <message>
        <source>Wallet is &lt;b&gt;encrypted&lt;/b&gt; and currently &lt;b&gt;unlocked&lt;/b&gt;</source>
        <translation type="unfinished">Wallet ist &lt;b&gt;verschlüsselt&lt;/b&gt; und aktuell &lt;b&gt;entsperrt&lt;/b&gt;.</translation>
    </message>
    <message>
        <source>Wallet is &lt;b&gt;encrypted&lt;/b&gt; and currently &lt;b&gt;locked&lt;/b&gt;</source>
        <translation type="unfinished">Wallet ist &lt;b&gt;verschlüsselt&lt;/b&gt; und aktuell &lt;b&gt;gesperrt&lt;/b&gt;</translation>
    </message>
    <message>
        <source>Original message:</source>
        <translation type="unfinished">Original-Nachricht:</translation>
    </message>
</context>
<context>
    <name>UnitDisplayStatusBarControl</name>
    <message>
        <source>Unit to show amounts in. Click to select another unit.</source>
        <translation type="unfinished">Die Einheit in der Beträge angezeigt werden. Klicken, um eine andere Einheit auszuwählen.</translation>
    </message>
</context>
<context>
    <name>CoinControlDialog</name>
    <message>
        <source>Coin Selection</source>
        <translation type="unfinished">Münzauswahl ("Coin Control")</translation>
    </message>
    <message>
        <source>Quantity:</source>
        <translation type="unfinished">Anzahl:</translation>
    </message>
    <message>
        <source>Amount:</source>
        <translation type="unfinished">Betrag:</translation>
    </message>
    <message>
        <source>Fee:</source>
        <translation type="unfinished">Gebühr:</translation>
    </message>
    <message>
        <source>After Fee:</source>
        <translation type="unfinished">Abzüglich Gebühr:</translation>
    </message>
    <message>
        <source>Change:</source>
        <translation type="unfinished">Wechselgeld:</translation>
    </message>
    <message>
        <source>(un)select all</source>
        <translation type="unfinished">Alles (de)selektieren</translation>
    </message>
    <message>
        <source>Tree mode</source>
        <translation type="unfinished">Baumansicht</translation>
    </message>
    <message>
        <source>List mode</source>
        <translation type="unfinished">Listenansicht</translation>
    </message>
    <message>
        <source>Amount</source>
        <translation type="unfinished">Betrag</translation>
    </message>
    <message>
        <source>Received with label</source>
        <translation type="unfinished">Empfangen mit Bezeichnung</translation>
    </message>
    <message>
        <source>Received with address</source>
        <translation type="unfinished">Empfangen mit Adresse</translation>
    </message>
    <message>
        <source>Date</source>
        <translation type="unfinished">Datum</translation>
    </message>
    <message>
        <source>Confirmations</source>
        <translation type="unfinished">Bestätigungen</translation>
    </message>
    <message>
        <source>Confirmed</source>
        <translation type="unfinished">Bestätigt</translation>
    </message>
    <message>
        <source>Copy amount</source>
        <translation type="unfinished">Betrag kopieren</translation>
    </message>
    <message>
        <source>&amp;Copy address</source>
        <translation type="unfinished">&amp;Adresse kopieren</translation>
    </message>
    <message>
        <source>Copy &amp;label</source>
        <translation type="unfinished">&amp;Bezeichnung kopieren</translation>
    </message>
    <message>
        <source>Copy &amp;amount</source>
        <translation type="unfinished">&amp;Betrag kopieren</translation>
    </message>
    <message>
        <source>Copy transaction &amp;ID and output index</source>
        <translation type="unfinished">Transaktion &amp;ID und Ausgabeindex kopieren</translation>
    </message>
    <message>
        <source>L&amp;ock unspent</source>
        <translation type="unfinished">Nicht ausgegebenen Betrag &amp;sperren</translation>
    </message>
    <message>
        <source>&amp;Unlock unspent</source>
        <translation type="unfinished">Nicht ausgegebenen Betrag &amp;entsperren</translation>
    </message>
    <message>
        <source>Copy quantity</source>
        <translation type="unfinished">Anzahl kopieren</translation>
    </message>
    <message>
        <source>Copy fee</source>
        <translation type="unfinished">Gebühr kopieren</translation>
    </message>
    <message>
        <source>Copy after fee</source>
        <translation type="unfinished">Abzüglich Gebühr kopieren</translation>
    </message>
    <message>
        <source>Copy bytes</source>
        <translation type="unfinished">Bytes kopieren</translation>
    </message>
    <message>
        <source>Copy change</source>
        <translation type="unfinished">Wechselgeld kopieren</translation>
    </message>
    <message>
        <source>(%1 locked)</source>
        <translation type="unfinished">(%1 gesperrt)</translation>
    </message>
    <message>
        <source>Can vary +/- %1 satoshi(s) per input.</source>
        <translation type="unfinished">Kann pro Eingabe um +/- %1 Satoshi(s) abweichen.</translation>
    </message>
    <message>
        <source>(no label)</source>
        <translation type="unfinished">(keine Bezeichnung)</translation>
    </message>
    <message>
        <source>change from %1 (%2)</source>
        <translation type="unfinished">Wechselgeld von %1 (%2)</translation>
    </message>
    <message>
        <source>(change)</source>
        <translation type="unfinished">(Wechselgeld)</translation>
    </message>
</context>
<context>
    <name>CreateWalletActivity</name>
    <message>
        <source>Create Wallet</source>
        <extracomment>Title of window indicating the progress of creation of a new wallet.</extracomment>
        <translation type="unfinished">Wallet erstellen</translation>
    </message>
    <message>
        <source>Creating Wallet &lt;b&gt;%1&lt;/b&gt;…</source>
        <extracomment>Descriptive text of the create wallet progress window which indicates to the user which wallet is currently being created.</extracomment>
        <translation type="unfinished">Erstelle Wallet &lt;b&gt;%1&lt;/b&gt;…</translation>
    </message>
    <message>
        <source>Create wallet failed</source>
        <translation type="unfinished">Fehler beim Wallet erstellen aufgetreten</translation>
    </message>
    <message>
        <source>Create wallet warning</source>
        <translation type="unfinished">Warnung beim Wallet erstellen aufgetreten</translation>
    </message>
    <message>
        <source>Can't list signers</source>
        <translation type="unfinished">Unterzeichner können nicht aufgelistet werden</translation>
    </message>
    <message>
        <source>Too many external signers found</source>
        <translation type="unfinished">Zu viele externe Unterzeichner erkannt.</translation>
    </message>
</context>
<context>
    <name>LoadWalletsActivity</name>
    <message>
        <source>Load Wallets</source>
        <extracomment>Title of progress window which is displayed when wallets are being loaded.</extracomment>
        <translation type="unfinished">Lade Wallets</translation>
    </message>
    <message>
        <source>Loading wallets…</source>
        <extracomment>Descriptive text of the load wallets progress window which indicates to the user that wallets are currently being loaded.</extracomment>
        <translation type="unfinished">Lade Wallets...</translation>
    </message>
</context>
<context>
    <name>MigrateWalletActivity</name>
    <message>
        <source>Migrate wallet</source>
        <translation type="unfinished">Wallet migrieren</translation>
    </message>
    <message>
        <source>Are you sure you wish to migrate the wallet &lt;i&gt;%1&lt;/i&gt;?</source>
        <translation type="unfinished">Sicher, dass die Wallet migriert werden soll? &lt;i&gt;%1&lt;/i&gt;?</translation>
    </message>
    <message>
        <source>Migrating the wallet will convert this wallet to one or more descriptor wallets. A new wallet backup will need to be made.
If this wallet contains any watchonly scripts, a new wallet will be created which contains those watchonly scripts.
If this wallet contains any solvable but not watched scripts, a different and new wallet will be created which contains those scripts.

The migration process will create a backup of the wallet before migrating. This backup file will be named &lt;wallet name&gt;-&lt;timestamp&gt;.legacy.bak and can be found in the directory for this wallet. In the event of an incorrect migration, the backup can be restored with the "Restore Wallet" functionality.</source>
        <translation type="unfinished">Durch die Migration der Wallet wird diese Wallet in eine oder mehrere Deskriptor-Wallets umgewandelt. Es muss ein neues Wallet-Backup erstellt werden.
Wenn diese Wallet Watchonly-Skripte enthält, wird eine neue Wallet erstellt, die diese Watchonly-Skripte enthält.
Wenn diese Wallet lösbare, aber nicht beobachtete Skripte enthält, wird eine andere und neue Wallet erstellt, die diese Skripte enthält.

Während des Migrationsprozesses wird vor der Migration ein Backup der Wallet erstellt. Diese Backup-Datei heißt &lt;wallet name&gt;-&lt;timestamp&gt;.legacy.bak und befindet sich im Verzeichnis für diese Wallet. Im Falle einer fehlerhaften Migration kann das Backup mit der Funktion "Wallet wiederherstellen" wiederhergestellt werden.</translation>
    </message>
    <message>
        <source>Migrate Wallet</source>
        <translation type="unfinished">Wallet migrieren</translation>
    </message>
    <message>
        <source>Migrating Wallet &lt;b&gt;%1&lt;/b&gt;…</source>
        <translation type="unfinished">Wallet migrieren &lt;b&gt;%1&lt;/b&gt;…</translation>
    </message>
    <message>
        <source>The wallet '%1' was migrated successfully.</source>
        <translation type="unfinished">Die Wallet '%1' wurde erfolgreich migriert.</translation>
    </message>
    <message>
        <source> Watchonly scripts have been migrated to a new wallet named '%1'.</source>
        <translation type="unfinished"> Watchonly-Skripte wurden in eine neue Wallet mit dem Namen '%1' migriert.</translation>
    </message>
    <message>
        <source> Solvable but not watched scripts have been migrated to a new wallet named '%1'.</source>
        <translation type="unfinished"> Lösbare, aber nicht beobachtete Skripte wurden in eine neue Wallet mit dem Namen '%1' migriert.</translation>
    </message>
    <message>
        <source>Migration failed</source>
        <translation type="unfinished">Migration fehlgeschlagen</translation>
    </message>
    <message>
        <source>Migration Successful</source>
        <translation type="unfinished">Migration erfolgreich</translation>
    </message>
</context>
<context>
    <name>OpenWalletActivity</name>
    <message>
        <source>Open wallet failed</source>
        <translation type="unfinished">Wallet öffnen fehlgeschlagen</translation>
    </message>
    <message>
        <source>Open wallet warning</source>
        <translation type="unfinished">Wallet öffnen Warnung</translation>
    </message>
    <message>
        <source>default wallet</source>
        <translation type="unfinished">Standard-Wallet</translation>
    </message>
    <message>
        <source>Open Wallet</source>
        <extracomment>Title of window indicating the progress of opening of a wallet.</extracomment>
        <translation type="unfinished">Wallet öffnen</translation>
    </message>
    <message>
        <source>Opening Wallet &lt;b&gt;%1&lt;/b&gt;…</source>
        <extracomment>Descriptive text of the open wallet progress window which indicates to the user which wallet is currently being opened.</extracomment>
        <translation type="unfinished">Öffne Wallet &lt;b&gt;%1&lt;/b&gt;…</translation>
    </message>
</context>
<context>
    <name>RestoreWalletActivity</name>
    <message>
        <source>Restore Wallet</source>
        <extracomment>Title of progress window which is displayed when wallets are being restored.</extracomment>
        <translation type="unfinished">Wallet wiederherstellen...</translation>
    </message>
    <message>
        <source>Restoring Wallet &lt;b&gt;%1&lt;/b&gt;…</source>
        <extracomment>Descriptive text of the restore wallets progress window which indicates to the user that wallets are currently being restored.</extracomment>
        <translation type="unfinished">Wiederherstellen der Wallet &lt;b&gt;%1&lt;/b&gt;…</translation>
    </message>
    <message>
        <source>Restore wallet failed</source>
        <extracomment>Title of message box which is displayed when the wallet could not be restored.</extracomment>
        <translation type="unfinished">Wallet Wiederherstellung fehlgeschlagen</translation>
    </message>
    <message>
        <source>Restore wallet warning</source>
        <extracomment>Title of message box which is displayed when the wallet is restored with some warning.</extracomment>
        <translation type="unfinished">Wallet Wiederherstellungs Warnung</translation>
    </message>
    <message>
        <source>Restore wallet message</source>
        <extracomment>Title of message box which is displayed when the wallet is successfully restored.</extracomment>
        <translation type="unfinished">Wallet Wiederherstellungs Nachricht</translation>
    </message>
</context>
<context>
    <name>WalletController</name>
    <message>
        <source>Close wallet</source>
        <translation type="unfinished">Wallet schließen</translation>
    </message>
    <message>
        <source>Are you sure you wish to close the wallet &lt;i&gt;%1&lt;/i&gt;?</source>
        <translation type="unfinished">Sind Sie sich sicher, dass Sie die Wallet &lt;i&gt;%1&lt;/i&gt; schließen möchten?</translation>
    </message>
    <message>
        <source>Closing the wallet for too long can result in having to resync the entire chain if pruning is enabled.</source>
        <translation type="unfinished">Wenn Sie die Wallet zu lange schließen, kann es dazu kommen, dass Sie die gesamte Chain neu synchronisieren müssen, wenn Pruning aktiviert ist.</translation>
    </message>
    <message>
        <source>Close all wallets</source>
        <translation type="unfinished">Schließe alle Wallets</translation>
    </message>
    <message>
        <source>Are you sure you wish to close all wallets?</source>
        <translation type="unfinished">Sicher, dass Sie alle Wallets schließen möchten?</translation>
    </message>
</context>
<context>
    <name>CreateWalletDialog</name>
    <message>
        <source>Create Wallet</source>
        <translation type="unfinished">Wallet erstellen</translation>
    </message>
    <message>
        <source>You are one step away from creating your new wallet!</source>
        <translation type="unfinished">Nur noch einen Schritt entfernt, das neue Wallet zu erstellen!</translation>
    </message>
    <message>
        <source>Please provide a name and, if desired, enable any advanced options</source>
        <translation type="unfinished">Bitte einen Namen angeben und, falls gewünscht, alle erweiterten Optionen aktivieren</translation>
    </message>
    <message>
        <source>Encrypt the wallet. The wallet will be encrypted with a passphrase of your choice.</source>
        <translation type="unfinished">Wallet verschlüsseln. Das Wallet wird mit einer Passphrase deiner Wahl verschlüsselt.</translation>
    </message>
    <message>
        <source>Encrypt Wallet</source>
        <translation type="unfinished">Wallet verschlüsseln</translation>
    </message>
    <message>
        <source>Advanced Options</source>
        <translation type="unfinished">Erweiterte Optionen</translation>
    </message>
    <message>
        <source>Disable private keys for this wallet. Wallets with private keys disabled will have no private keys and cannot have an HD seed or imported private keys. This is ideal for watch-only wallets.</source>
        <translation type="unfinished">Deaktiviert private Schlüssel für dieses Wallet. Wallets mit deaktivierten privaten Schlüsseln werden keine privaten Schlüssel haben und können keinen HD Seed oder private Schlüssel importieren. Das ist ideal für Wallets, die nur beobachten.</translation>
    </message>
    <message>
        <source>Disable Private Keys</source>
        <translation type="unfinished">Private Keys deaktivieren</translation>
    </message>
    <message>
        <source>Make a blank wallet. Blank wallets do not initially have private keys or scripts. Private keys and addresses can be imported, or an HD seed can be set, at a later time.</source>
        <translation type="unfinished">Erzeugt ein leeres Wallet. Leere Wallets haben zu Anfang keine privaten Schlüssel oder Scripte. Private Schlüssel oder Adressen können importiert werden, ebenso können jetzt oder später HD-Seeds gesetzt werden.</translation>
    </message>
    <message>
        <source>Make Blank Wallet</source>
        <translation type="unfinished">Eine leere Wallet erstellen</translation>
    </message>
    <message>
        <source>Use an external signing device such as a hardware wallet. Configure the external signer script in wallet preferences first.</source>
        <translation type="unfinished">Verwenden Sie ein externes Signiergerät, z. B. eine Hardware-Wallet. Konfigurieren Sie zunächst das Skript für den externen Signierer in den Wallet-Einstellungen.</translation>
    </message>
    <message>
        <source>External signer</source>
        <translation type="unfinished">Externer Unterzeichner</translation>
    </message>
    <message>
        <source>Create</source>
        <translation type="unfinished">Erstellen</translation>
    </message>
    <message>
        <source>Compiled without external signing support (required for external signing)</source>
        <extracomment>"External signing" means using devices such as hardware wallets.</extracomment>
        <translation type="unfinished">Ohne Unterstützung für die Signierung durch externe Geräte Dritter kompiliert (notwendig für Signierung durch externe Geräte Dritter)</translation>
    </message>
</context>
<context>
    <name>EditAddressDialog</name>
    <message>
        <source>Edit Address</source>
        <translation type="unfinished">Adresse bearbeiten</translation>
    </message>
    <message>
        <source>&amp;Label</source>
        <translation type="unfinished">&amp;Bezeichnung</translation>
    </message>
    <message>
        <source>The label associated with this address list entry</source>
        <translation type="unfinished">Bezeichnung, die dem Adresslisteneintrag zugeordnet ist.</translation>
    </message>
    <message>
        <source>The address associated with this address list entry. This can only be modified for sending addresses.</source>
        <translation type="unfinished">Adresse, die dem Adresslisteneintrag zugeordnet ist. Diese kann nur bei Zahlungsadressen verändert werden.</translation>
    </message>
    <message>
        <source>&amp;Address</source>
        <translation type="unfinished">&amp;Adresse</translation>
    </message>
    <message>
        <source>New sending address</source>
        <translation type="unfinished">Neue Zahlungsadresse</translation>
    </message>
    <message>
        <source>Edit receiving address</source>
        <translation type="unfinished">Empfangsadresse bearbeiten</translation>
    </message>
    <message>
        <source>Edit sending address</source>
        <translation type="unfinished">Zahlungsadresse bearbeiten</translation>
    </message>
    <message>
        <source>The entered address "%1" is not a valid Bitcoin address.</source>
        <translation type="unfinished">Die eingegebene Adresse "%1" ist keine gültige Bitcoin-Adresse.</translation>
    </message>
    <message>
        <source>Address "%1" already exists as a receiving address with label "%2" and so cannot be added as a sending address.</source>
        <translation type="unfinished">Die Adresse "%1" existiert bereits als Empfangsadresse mit dem Label "%2" und kann daher nicht als Sendeadresse hinzugefügt werden.</translation>
    </message>
    <message>
        <source>The entered address "%1" is already in the address book with label "%2".</source>
        <translation type="unfinished">Die eingegebene Adresse "%1" befindet sich bereits im Adressbuch mit der Bezeichnung "%2".</translation>
    </message>
    <message>
        <source>Could not unlock wallet.</source>
        <translation type="unfinished">Wallet konnte nicht entsperrt werden.</translation>
    </message>
    <message>
        <source>New key generation failed.</source>
        <translation type="unfinished">Erzeugung eines neuen Schlüssels fehlgeschlagen.</translation>
    </message>
</context>
<context>
    <name>FreespaceChecker</name>
    <message>
        <source>A new data directory will be created.</source>
        <translation type="unfinished">Es wird ein neues Datenverzeichnis angelegt.</translation>
    </message>
    <message>
        <source>name</source>
        <translation type="unfinished">Name</translation>
    </message>
    <message>
        <source>Directory already exists. Add %1 if you intend to create a new directory here.</source>
        <translation type="unfinished">Verzeichnis existiert bereits. Fügen Sie %1 an, wenn Sie beabsichtigen hier ein neues Verzeichnis anzulegen.</translation>
    </message>
    <message>
        <source>Path already exists, and is not a directory.</source>
        <translation type="unfinished">Pfad existiert bereits und ist kein Verzeichnis.</translation>
    </message>
    <message>
        <source>Cannot create data directory here.</source>
        <translation type="unfinished">Datenverzeichnis kann hier nicht angelegt werden.</translation>
    </message>
</context>
<context>
    <name>Intro</name>
    <message numerus="yes">
        <source>%n GB of space available</source>
        <translation type="unfinished">
            <numerusform>%n GB Speicherplatz verfügbar</numerusform>
            <numerusform>%n GB Speicherplatz verfügbar</numerusform>
        </translation>
    </message>
    <message numerus="yes">
        <source>(of %n GB needed)</source>
        <translation type="unfinished">
            <numerusform>(von %n GB benötigt)</numerusform>
            <numerusform>(von %n GB benötigt)</numerusform>
        </translation>
    </message>
    <message numerus="yes">
        <source>(%n GB needed for full chain)</source>
        <translation type="unfinished">
            <numerusform>(%n GB benötigt für komplette Blockchain)</numerusform>
            <numerusform>(%n GB benötigt für komplette Blockchain)</numerusform>
        </translation>
    </message>
    <message>
        <source>Choose data directory</source>
        <translation type="unfinished">Datenverzeichnis auswählen</translation>
    </message>
    <message>
        <source>At least %1 GB of data will be stored in this directory, and it will grow over time.</source>
        <translation type="unfinished">Mindestens %1 GB Daten werden in diesem Verzeichnis gespeichert, und sie werden mit der Zeit zunehmen.</translation>
    </message>
    <message>
        <source>Approximately %1 GB of data will be stored in this directory.</source>
        <translation type="unfinished">Etwa %1 GB Daten werden in diesem Verzeichnis gespeichert.</translation>
    </message>
    <message numerus="yes">
        <source>(sufficient to restore backups %n day(s) old)</source>
        <extracomment>Explanatory text on the capability of the current prune target.</extracomment>
        <translation type="unfinished">
            <numerusform>(für Wiederherstellung ausreichende Sicherung %n Tag alt)</numerusform>
            <numerusform>(für Wiederherstellung ausreichende Sicherung %n Tage alt)</numerusform>
        </translation>
    </message>
    <message>
        <source>%1 will download and store a copy of the Bitcoin block chain.</source>
        <translation type="unfinished">%1 wird eine Kopie der Bitcoin-Blockchain herunterladen und speichern.</translation>
    </message>
    <message>
        <source>The wallet will also be stored in this directory.</source>
        <translation type="unfinished">Die Wallet wird ebenfalls in diesem Verzeichnis gespeichert.</translation>
    </message>
    <message>
        <source>Error: Specified data directory "%1" cannot be created.</source>
        <translation type="unfinished">Fehler: Angegebenes Datenverzeichnis "%1" kann nicht angelegt werden.</translation>
    </message>
    <message>
        <source>Error</source>
        <translation type="unfinished">Fehler</translation>
    </message>
    <message>
        <source>Welcome</source>
        <translation type="unfinished">Willkommen</translation>
    </message>
    <message>
        <source>Welcome to %1.</source>
        <translation type="unfinished">Willkommen bei %1.</translation>
    </message>
    <message>
        <source>As this is the first time the program is launched, you can choose where %1 will store its data.</source>
        <translation type="unfinished">Da Sie das Programm gerade zum ersten Mal starten, können Sie nun auswählen wo %1 seine Daten ablegen wird.</translation>
    </message>
    <message>
        <source>Limit block chain storage to</source>
        <translation type="unfinished">Blockchain-Speicher beschränken auf</translation>
    </message>
    <message>
        <source>Reverting this setting requires re-downloading the entire blockchain. It is faster to download the full chain first and prune it later. Disables some advanced features.</source>
        <translation type="unfinished">Um diese Einstellung wiederherzustellen, muss die gesamte Blockchain neu heruntergeladen werden. Es ist schneller, die gesamte Chain zuerst herunterzuladen und später zu stutzen. Deaktiviert einige erweiterte Funktionen.</translation>
    </message>
    <message>
        <source>This initial synchronisation is very demanding, and may expose hardware problems with your computer that had previously gone unnoticed. Each time you run %1, it will continue downloading where it left off.</source>
        <translation type="unfinished">Diese initiale Synchronisation führt zu hoher Last und kann Hardwareprobleme, die bisher nicht aufgetreten sind, bei ihrem Computer verursachen. Jedes Mal, wenn Sie %1 ausführen, wird der Download zum letzten Synchronisationspunkt fortgesetzt.</translation>
    </message>
    <message>
        <source>When you click OK, %1 will begin to download and process the full %4 block chain (%2 GB) starting with the earliest transactions in %3 when %4 initially launched.</source>
        <translation type="unfinished">Wenn Sie auf OK klicken, beginnt %1 mit dem Herunterladen und Verarbeiten der gesamten %4-Blockchain (%2GB), beginnend mit den frühesten Transaktionen in %3 beim ersten Start von %4.</translation>
    </message>
    <message>
        <source>If you have chosen to limit block chain storage (pruning), the historical data must still be downloaded and processed, but will be deleted afterward to keep your disk usage low.</source>
        <translation type="unfinished">Wenn Sie bewusst den Blockchain-Speicher begrenzen (pruning), müssen die historischen Daten dennoch heruntergeladen und verarbeitet werden. Diese Daten werden aber zu einem späteren Zeitpunkt gelöscht, um die Festplattennutzung niedrig zu halten.</translation>
    </message>
    <message>
        <source>Use the default data directory</source>
        <translation type="unfinished">Standard-Datenverzeichnis verwenden</translation>
    </message>
    <message>
        <source>Use a custom data directory:</source>
        <translation type="unfinished">Ein benutzerdefiniertes Datenverzeichnis verwenden:</translation>
    </message>
</context>
<context>
    <name>HelpMessageDialog</name>
    <message>
        <source>version</source>
        <translation type="unfinished">Version</translation>
    </message>
    <message>
        <source>About %1</source>
        <translation type="unfinished">Über %1</translation>
    </message>
    <message>
        <source>Command-line options</source>
        <translation type="unfinished">Kommandozeilenoptionen</translation>
    </message>
</context>
<context>
    <name>ShutdownWindow</name>
    <message>
        <source>%1 is shutting down…</source>
        <translation type="unfinished">%1 wird beendet...</translation>
    </message>
    <message>
        <source>Do not shut down the computer until this window disappears.</source>
        <translation type="unfinished">Fahren Sie den Computer nicht herunter, bevor dieses Fenster verschwindet.</translation>
    </message>
</context>
<context>
    <name>ModalOverlay</name>
    <message>
        <source>Form</source>
        <translation type="unfinished">Formular</translation>
    </message>
    <message>
        <source>Recent transactions may not yet be visible, and therefore your wallet's balance might be incorrect. This information will be correct once your wallet has finished synchronizing with the bitcoin network, as detailed below.</source>
        <translation type="unfinished">Neueste Transaktionen werden eventuell noch nicht angezeigt, daher könnte Ihr Kontostand veraltet sein. Er wird korrigiert, sobald Ihr Wallet die Synchronisation mit dem Bitcoin-Netzwerk erfolgreich abgeschlossen hat. Details dazu finden sich weiter unten.</translation>
    </message>
    <message>
        <source>Attempting to spend bitcoins that are affected by not-yet-displayed transactions will not be accepted by the network.</source>
        <translation type="unfinished">Versuche, Bitcoins aus noch nicht angezeigten Transaktionen auszugeben, werden vom Netzwerk nicht akzeptiert.</translation>
    </message>
    <message>
        <source>Number of blocks left</source>
        <translation type="unfinished">Anzahl verbleibender Blöcke</translation>
    </message>
    <message>
        <source>Unknown…</source>
        <translation type="unfinished">Unbekannt...</translation>
    </message>
    <message>
        <source>calculating…</source>
        <translation type="unfinished">berechne...</translation>
    </message>
    <message>
        <source>Last block time</source>
        <translation type="unfinished">Letzte Blockzeit</translation>
    </message>
    <message>
        <source>Progress</source>
        <translation type="unfinished">Fortschritt</translation>
    </message>
    <message>
        <source>Progress increase per hour</source>
        <translation type="unfinished">Fortschritt pro Stunde</translation>
    </message>
    <message>
        <source>Estimated time left until synced</source>
        <translation type="unfinished">Geschätzt verbleibende Zeit bis synchronisiert</translation>
    </message>
    <message>
        <source>Hide</source>
        <translation type="unfinished">Ausblenden</translation>
    </message>
    <message>
        <source>%1 is currently syncing.  It will download headers and blocks from peers and validate them until reaching the tip of the block chain.</source>
        <translation type="unfinished">%1 synchronisiert gerade. Es lädt Header und Blöcke von Gegenstellen und validiert sie bis zum Erreichen der Spitze der Blockchain.</translation>
    </message>
    <message>
        <source>Unknown. Syncing Headers (%1, %2%)…</source>
        <translation type="unfinished">Unbekannt. Synchronisiere Header (%1, %2%)...</translation>
    </message>
    <message>
        <source>Unknown. Pre-syncing Headers (%1, %2%)…</source>
        <translation type="unfinished">Unbekannt. vorsynchronisiere Header (%1, %2%)...</translation>
    </message>
</context>
<context>
    <name>OpenURIDialog</name>
    <message>
        <source>Open bitcoin URI</source>
        <translation type="unfinished">Öffne bitcoin URI</translation>
    </message>
    <message>
        <source>Paste address from clipboard</source>
        <extracomment>Tooltip text for button that allows you to paste an address that is in your clipboard.</extracomment>
        <translation type="unfinished">Adresse aus der Zwischenablage einfügen</translation>
    </message>
</context>
<context>
    <name>OptionsDialog</name>
    <message>
        <source>Options</source>
        <translation type="unfinished">Konfiguration</translation>
    </message>
    <message>
        <source>&amp;Main</source>
        <translation type="unfinished">&amp;Allgemein</translation>
    </message>
    <message>
        <source>Automatically start %1 after logging in to the system.</source>
        <translation type="unfinished">%1 nach der Anmeldung im System automatisch ausführen.</translation>
    </message>
    <message>
        <source>&amp;Start %1 on system login</source>
        <translation type="unfinished">&amp;Starte %1 nach Systemanmeldung</translation>
    </message>
    <message>
        <source>Enabling pruning significantly reduces the disk space required to store transactions. All blocks are still fully validated. Reverting this setting requires re-downloading the entire blockchain.</source>
        <translation type="unfinished">Durch das Aktivieren von Pruning wird der zum Speichern von Transaktionen benötigte Speicherplatz erheblich reduziert. Alle Blöcke werden weiterhin vollständig validiert. Um diese Einstellung rückgängig zu machen, muss die gesamte Blockchain erneut heruntergeladen werden.</translation>
    </message>
    <message>
        <source>Size of &amp;database cache</source>
        <translation type="unfinished">Größe des &amp;Datenbankpufferspeichers</translation>
    </message>
    <message>
        <source>Number of script &amp;verification threads</source>
        <translation type="unfinished">Anzahl an Skript-&amp;Verifizierungs-Threads</translation>
    </message>
    <message>
        <source>Full path to a %1 compatible script (e.g. C:\Downloads\hwi.exe or /Users/you/Downloads/hwi.py). Beware: malware can steal your coins!</source>
        <translation type="unfinished">Vollständiger Pfad zu %1 einem Bitcoin Core kompatibelen Script (z.B.: C:\Downloads\hwi.exe oder /Users/you/Downloads/hwi.py). Achtung: Malware kann Bitcoins stehlen!</translation>
    </message>
    <message>
        <source>IP address of the proxy (e.g. IPv4: 127.0.0.1 / IPv6: ::1)</source>
        <translation type="unfinished">IP-Adresse des Proxies (z.B. IPv4: 127.0.0.1 / IPv6: ::1)</translation>
    </message>
    <message>
        <source>Shows if the supplied default SOCKS5 proxy is used to reach peers via this network type.</source>
        <translation type="unfinished">Zeigt an, ob der gelieferte Standard SOCKS5 Proxy verwendet wurde, um die Peers mit diesem Netzwerktyp zu erreichen.</translation>
    </message>
    <message>
        <source>Minimize instead of exit the application when the window is closed. When this option is enabled, the application will be closed only after selecting Exit in the menu.</source>
        <translation type="unfinished">Minimiert die Anwendung anstatt sie zu beenden wenn das Fenster geschlossen wird. Wenn dies aktiviert ist, müssen Sie die Anwendung über "Beenden" im Menü schließen.</translation>
    </message>
    <message>
        <source>Options set in this dialog are overridden by the command line:</source>
        <translation type="unfinished">Einstellungen in diesem Dialog werden von der Kommandozeile überschrieben:</translation>
    </message>
    <message>
        <source>Open the %1 configuration file from the working directory.</source>
        <translation type="unfinished">Öffnen Sie die %1 Konfigurationsdatei aus dem Arbeitsverzeichnis.</translation>
    </message>
    <message>
        <source>Open Configuration File</source>
        <translation type="unfinished">Konfigurationsdatei öffnen</translation>
    </message>
    <message>
        <source>Reset all client options to default.</source>
        <translation type="unfinished">Setzt die Clientkonfiguration auf Standardwerte zurück.</translation>
    </message>
    <message>
        <source>&amp;Reset Options</source>
        <translation type="unfinished">Konfiguration &amp;zurücksetzen</translation>
    </message>
    <message>
        <source>&amp;Network</source>
        <translation type="unfinished">&amp;Netzwerk</translation>
    </message>
    <message>
        <source>Prune &amp;block storage to</source>
        <translation type="unfinished">&amp;Blockspeicher kürzen auf</translation>
    </message>
    <message>
        <source>Reverting this setting requires re-downloading the entire blockchain.</source>
        <translation type="unfinished">Wenn diese Einstellung rückgängig gemacht wird, muss die komplette Blockchain erneut heruntergeladen werden.</translation>
    </message>
    <message>
        <source>Maximum database cache size. A larger cache can contribute to faster sync, after which the benefit is less pronounced for most use cases. Lowering the cache size will reduce memory usage. Unused mempool memory is shared for this cache.</source>
        <extracomment>Tooltip text for Options window setting that sets the size of the database cache. Explains the corresponding effects of increasing/decreasing this value.</extracomment>
        <translation type="unfinished">Maximale Größe des Datenbank-Caches. Ein größerer Cache kann zu einer schnelleren Synchronisierung beitragen, danach ist der Vorteil für die meisten Anwendungsfälle weniger ausgeprägt. Eine Verringerung der Cache-Größe reduziert den Speicherverbrauch. Ungenutzter Mempool-Speicher wird für diesen Cache gemeinsam genutzt.</translation>
    </message>
    <message>
        <source>Set the number of script verification threads. Negative values correspond to the number of cores you want to leave free to the system.</source>
        <extracomment>Tooltip text for Options window setting that sets the number of script verification threads. Explains that negative values mean to leave these many cores free to the system.</extracomment>
        <translation type="unfinished">Legen Sie die Anzahl der Skriptüberprüfungs-Threads fest. Negative Werte entsprechen der Anzahl der Kerne, die Sie für das System frei lassen möchten.</translation>
    </message>
    <message>
        <source>(0 = auto, &lt;0 = leave that many cores free)</source>
        <translation type="unfinished">(0 = automatisch, &lt;0 = so viele Kerne frei lassen)</translation>
    </message>
    <message>
        <source>This allows you or a third party tool to communicate with the node through command-line and JSON-RPC commands.</source>
        <extracomment>Tooltip text for Options window setting that enables the RPC server.</extracomment>
        <translation type="unfinished">Dies ermöglicht Ihnen oder einem Drittanbieter-Tool die Kommunikation mit dem Knoten über Befehlszeilen- und JSON-RPC-Befehle.</translation>
    </message>
    <message>
        <source>Enable R&amp;PC server</source>
        <extracomment>An Options window setting to enable the RPC server.</extracomment>
        <translation type="unfinished">R&amp;PC-Server aktivieren</translation>
    </message>
    <message>
        <source>Whether to set subtract fee from amount as default or not.</source>
        <extracomment>Tooltip text for Options window setting that sets subtracting the fee from a sending amount as default.</extracomment>
        <translation type="unfinished">Wählen Sie, ob die Gebühr standardmäßig vom Betrag abgezogen werden soll oder nicht.</translation>
    </message>
    <message>
        <source>Subtract &amp;fee from amount by default</source>
        <extracomment>An Options window setting to set subtracting the fee from a sending amount as default.</extracomment>
        <translation type="unfinished">Standardmäßig die Gebühr vom Betrag abziehen</translation>
    </message>
    <message>
        <source>Whether to set subtract fee from amount as default or not.</source>
        <extracomment>Tooltip text for Options window setting that sets subtracting the fee from a sending amount as default.</extracomment>
        <translation type="unfinished">Wählen Sie, ob die Gebühr standardmäßig vom Betrag abgezogen werden soll oder nicht.</translation>
    </message>
    <message>
        <source>Subtract &amp;fee from amount by default</source>
        <extracomment>An Options window setting to set subtracting the fee from a sending amount as default.</extracomment>
        <translation type="unfinished">Standardmäßig die Gebühr vom Betrag abziehen</translation>
    </message>
    <message>
        <source>Expert</source>
        <translation type="unfinished">Experten-Optionen</translation>
    </message>
    <message>
        <source>Enable coin &amp;control features</source>
        <translation type="unfinished">"&amp;Coin Control"-Funktionen aktivieren</translation>
    </message>
    <message>
        <source>If you disable the spending of unconfirmed change, the change from a transaction cannot be used until that transaction has at least one confirmation. This also affects how your balance is computed.</source>
        <translation type="unfinished">Wenn Sie das Ausgeben von unbestätigtem Wechselgeld deaktivieren, kann das Wechselgeld einer Transaktion nicht verwendet werden, bis es mindestens eine Bestätigung erhalten hat. Dies wirkt sich auf die Berechnung des Kontostands aus.</translation>
    </message>
    <message>
        <source>&amp;Spend unconfirmed change</source>
        <translation type="unfinished">&amp;Unbestätigtes Wechselgeld darf ausgegeben werden</translation>
    </message>
    <message>
        <source>Enable &amp;PSBT controls</source>
        <extracomment>An options window setting to enable PSBT controls.</extracomment>
        <translation type="unfinished">&amp;PBST-Kontrollen aktivieren</translation>
    </message>
    <message>
        <source>Whether to show PSBT controls.</source>
        <extracomment>Tooltip text for options window setting that enables PSBT controls.</extracomment>
        <translation type="unfinished">Ob PSBT-Kontrollen angezeigt werden sollen. </translation>
    </message>
    <message>
        <source>External Signer (e.g. hardware wallet)</source>
        <translation type="unfinished">Gerät für externe Signierung (z. B.: Hardware wallet)</translation>
    </message>
    <message>
        <source>&amp;External signer script path</source>
        <translation type="unfinished">&amp;Pfad zum Script des externen Gerätes zur Signierung</translation>
    </message>
    <message>
        <source>Automatically open the Bitcoin client port on the router. This only works when your router supports UPnP and it is enabled.</source>
        <translation type="unfinished">Automatisch den Bitcoin-Clientport auf dem Router öffnen. Dies funktioniert nur, wenn Ihr Router UPnP unterstützt und dies aktiviert ist.</translation>
    </message>
    <message>
        <source>Map port using &amp;UPnP</source>
        <translation type="unfinished">Portweiterleitung via &amp;UPnP</translation>
    </message>
    <message>
        <source>Automatically open the Bitcoin client port on the router. This only works when your router supports NAT-PMP and it is enabled. The external port could be random.</source>
        <translation type="unfinished">Öffnet automatisch den Bitcoin-Client-Port auf dem Router. Dies funktioniert nur, wenn Ihr Router NAT-PMP unterstützt und es aktiviert ist. Der externe Port kann zufällig sein.</translation>
    </message>
    <message>
        <source>Map port using NA&amp;T-PMP</source>
        <translation type="unfinished">Map-Port mit NA&amp;T-PMP</translation>
    </message>
    <message>
        <source>Accept connections from outside.</source>
        <translation type="unfinished">Akzeptiere Verbindungen von außerhalb.</translation>
    </message>
    <message>
        <source>Allow incomin&amp;g connections</source>
        <translation type="unfinished">Erlaube &amp;eingehende Verbindungen</translation>
    </message>
    <message>
        <source>Connect to the Bitcoin network through a SOCKS5 proxy.</source>
        <translation type="unfinished">Über einen SOCKS5-Proxy mit dem Bitcoin-Netzwerk verbinden.</translation>
    </message>
    <message>
        <source>&amp;Connect through SOCKS5 proxy (default proxy):</source>
        <translation type="unfinished">Über einen SOCKS5-Proxy &amp;verbinden (Standardproxy):</translation>
    </message>
    <message>
        <source>Proxy &amp;IP:</source>
        <translation type="unfinished">Proxy-&amp;IP:</translation>
    </message>
    <message>
        <source>Port of the proxy (e.g. 9050)</source>
        <translation type="unfinished">Port des Proxies (z.B. 9050)</translation>
    </message>
    <message>
        <source>Used for reaching peers via:</source>
        <translation type="unfinished">Benutzt um Gegenstellen zu erreichen über:</translation>
    </message>
    <message>
        <source>Show the icon in the system tray.</source>
        <translation type="unfinished">Zeigt das Symbol in der Leiste an.</translation>
    </message>
    <message>
        <source>&amp;Show tray icon</source>
        <translation type="unfinished">&amp;Zeige Statusleistensymbol</translation>
    </message>
    <message>
        <source>Show only a tray icon after minimizing the window.</source>
        <translation type="unfinished">Nur ein Symbol im Infobereich anzeigen, nachdem das Programmfenster minimiert wurde.</translation>
    </message>
    <message>
        <source>&amp;Minimize to the tray instead of the taskbar</source>
        <translation type="unfinished">In den Infobereich anstatt in die Taskleiste &amp;minimieren</translation>
    </message>
    <message>
        <source>M&amp;inimize on close</source>
        <translation type="unfinished">Beim Schließen m&amp;inimieren</translation>
    </message>
    <message>
        <source>&amp;Display</source>
        <translation type="unfinished">&amp;Anzeige</translation>
    </message>
    <message>
        <source>User Interface &amp;language:</source>
        <translation type="unfinished">&amp;Sprache der Benutzeroberfläche:</translation>
    </message>
    <message>
        <source>The user interface language can be set here. This setting will take effect after restarting %1.</source>
        <translation type="unfinished">Die Sprache der Benutzeroberflächen kann hier festgelegt werden. Diese Einstellung wird nach einem Neustart von %1 wirksam werden.</translation>
    </message>
    <message>
        <source>&amp;Unit to show amounts in:</source>
        <translation type="unfinished">&amp;Einheit der Beträge:</translation>
    </message>
    <message>
        <source>Choose the default subdivision unit to show in the interface and when sending coins.</source>
        <translation type="unfinished">Wählen Sie die standardmäßige Untereinheit, die in der Benutzeroberfläche und beim Überweisen von Bitcoins angezeigt werden soll.</translation>
    </message>
    <message>
        <source>Third-party URLs (e.g. a block explorer) that appear in the transactions tab as context menu items. %s in the URL is replaced by transaction hash. Multiple URLs are separated by vertical bar |.</source>
        <translation type="unfinished">URLs von Drittanbietern (z. B. eines Block-Explorers), erscheinen als Kontextmenüpunkte auf der Registerkarte. %s in der URL wird durch den Transaktionshash ersetzt. Mehrere URLs werden durch senkrechte Striche | getrennt.</translation>
    </message>
    <message>
        <source>&amp;Third-party transaction URLs</source>
        <translation type="unfinished">&amp;Transaktions-URLs von Drittparteien</translation>
    </message>
    <message>
        <source>Whether to show coin control features or not.</source>
        <translation type="unfinished">Legt fest, ob die "Coin Control"-Funktionen angezeigt werden.</translation>
    </message>
    <message>
        <source>Connect to the Bitcoin network through a separate SOCKS5 proxy for Tor onion services.</source>
        <translation type="unfinished">Verbinde mit dem Bitcoin-Netzwerk über einen separaten SOCKS5-Proxy für Tor-Onion-Dienste.</translation>
    </message>
    <message>
        <source>Use separate SOCKS&amp;5 proxy to reach peers via Tor onion services:</source>
        <translation type="unfinished">Nutze separaten SOCKS&amp;5-Proxy um Gegenstellen über Tor-Onion-Dienste zu erreichen:</translation>
    </message>
    <message>
        <source>Monospaced font in the Overview tab:</source>
        <translation type="unfinished">Monospace Font im Übersichtsreiter:</translation>
    </message>
    <message>
        <source>embedded "%1"</source>
        <translation type="unfinished">eingebettet "%1"</translation>
    </message>
    <message>
        <source>closest matching "%1"</source>
        <translation type="unfinished">nächstliegende Übereinstimmung "%1"</translation>
    </message>
    <message>
        <source>&amp;Cancel</source>
        <translation type="unfinished">&amp;Abbrechen</translation>
    </message>
    <message>
        <source>Compiled without external signing support (required for external signing)</source>
        <extracomment>"External signing" means using devices such as hardware wallets.</extracomment>
        <translation type="unfinished">Ohne Unterstützung für die Signierung durch externe Geräte Dritter kompiliert (notwendig für Signierung durch externe Geräte Dritter)</translation>
    </message>
    <message>
        <source>default</source>
        <translation type="unfinished">Standard</translation>
    </message>
    <message>
        <source>none</source>
        <translation type="unfinished">keine</translation>
    </message>
    <message>
        <source>Confirm options reset</source>
        <extracomment>Window title text of pop-up window shown when the user has chosen to reset options.</extracomment>
        <translation type="unfinished">Zurücksetzen der Konfiguration bestätigen</translation>
    </message>
    <message>
        <source>Client restart required to activate changes.</source>
        <extracomment>Text explaining that the settings changed will not come into effect until the client is restarted.</extracomment>
        <translation type="unfinished">Client-Neustart erforderlich, um Änderungen zu aktivieren.</translation>
    </message>
    <message>
        <source>Current settings will be backed up at "%1".</source>
        <extracomment>Text explaining to the user that the client's current settings will be backed up at a specific location. %1 is a stand-in argument for the backup location's path.</extracomment>
        <translation type="unfinished">Aktuelle Einstellungen werden in "%1" gespeichert.</translation>
    </message>
    <message>
        <source>Client will be shut down. Do you want to proceed?</source>
        <extracomment>Text asking the user to confirm if they would like to proceed with a client shutdown.</extracomment>
        <translation type="unfinished">Client wird beendet. Möchten Sie den Vorgang fortsetzen?</translation>
    </message>
    <message>
        <source>Configuration options</source>
        <extracomment>Window title text of pop-up box that allows opening up of configuration file.</extracomment>
        <translation type="unfinished">Konfigurationsoptionen</translation>
    </message>
    <message>
        <source>The configuration file is used to specify advanced user options which override GUI settings. Additionally, any command-line options will override this configuration file.</source>
        <extracomment>Explanatory text about the priority order of instructions considered by client. The order from high to low being: command-line, configuration file, GUI settings.</extracomment>
        <translation type="unfinished">Die Konfigurationsdatei wird verwendet, um erweiterte Benutzeroptionen festzulegen, die die GUI-Einstellungen überschreiben. Darüber hinaus werden alle Befehlszeilenoptionen diese Konfigurationsdatei überschreiben.</translation>
    </message>
    <message>
        <source>Continue</source>
        <translation type="unfinished">Weiter</translation>
    </message>
    <message>
        <source>Cancel</source>
        <translation type="unfinished">Abbrechen</translation>
    </message>
    <message>
        <source>Error</source>
        <translation type="unfinished">Fehler</translation>
    </message>
    <message>
        <source>The configuration file could not be opened.</source>
        <translation type="unfinished">Die Konfigurationsdatei konnte nicht geöffnet werden.</translation>
    </message>
    <message>
        <source>This change would require a client restart.</source>
        <translation type="unfinished">Diese Änderung würde einen Client-Neustart erfordern.</translation>
    </message>
    <message>
        <source>The supplied proxy address is invalid.</source>
        <translation type="unfinished">Die eingegebene Proxy-Adresse ist ungültig.</translation>
    </message>
</context>
<context>
    <name>OptionsModel</name>
    <message>
        <source>Could not read setting "%1", %2.</source>
        <translation type="unfinished">Die folgende Einstellung konnte nicht gelesen werden "%1", %2.</translation>
    </message>
</context>
<context>
    <name>OverviewPage</name>
    <message>
        <source>Form</source>
        <translation type="unfinished">Formular</translation>
    </message>
    <message>
        <source>The displayed information may be out of date. Your wallet automatically synchronizes with the Bitcoin network after a connection is established, but this process has not completed yet.</source>
        <translation type="unfinished">Die angezeigten Informationen sind möglicherweise nicht mehr aktuell. Ihre Wallet wird automatisch synchronisiert, nachdem eine Verbindung zum Bitcoin-Netzwerk hergestellt wurde. Dieser Prozess ist jedoch derzeit noch nicht abgeschlossen.</translation>
    </message>
    <message>
        <source>Watch-only:</source>
        <translation type="unfinished">Beobachtet:</translation>
    </message>
    <message>
        <source>Available:</source>
        <translation type="unfinished">Verfügbar:</translation>
    </message>
    <message>
        <source>Your current spendable balance</source>
        <translation type="unfinished">Ihr aktuell verfügbarer Kontostand</translation>
    </message>
    <message>
        <source>Pending:</source>
        <translation type="unfinished">Ausstehend:</translation>
    </message>
    <message>
        <source>Total of transactions that have yet to be confirmed, and do not yet count toward the spendable balance</source>
        <translation type="unfinished">Gesamtbetrag aus unbestätigten Transaktionen, der noch nicht im aktuell verfügbaren Kontostand enthalten ist</translation>
    </message>
    <message>
        <source>Immature:</source>
        <translation type="unfinished">Unreif:</translation>
    </message>
    <message>
        <source>Mined balance that has not yet matured</source>
        <translation type="unfinished">Erarbeiteter Betrag der noch nicht gereift ist</translation>
    </message>
    <message>
        <source>Balances</source>
        <translation type="unfinished">Kontostände</translation>
    </message>
    <message>
        <source>Total:</source>
        <translation type="unfinished">Gesamtbetrag:</translation>
    </message>
    <message>
        <source>Your current total balance</source>
        <translation type="unfinished">Ihr aktueller Gesamtbetrag</translation>
    </message>
    <message>
        <source>Your current balance in watch-only addresses</source>
        <translation type="unfinished">Ihr aktueller Kontostand in nur-beobachteten Adressen</translation>
    </message>
    <message>
        <source>Spendable:</source>
        <translation type="unfinished">Verfügbar:</translation>
    </message>
    <message>
        <source>Recent transactions</source>
        <translation type="unfinished">Letzte Transaktionen</translation>
    </message>
    <message>
        <source>Unconfirmed transactions to watch-only addresses</source>
        <translation type="unfinished">Unbestätigte Transaktionen an nur-beobachtete Adressen</translation>
    </message>
    <message>
        <source>Mined balance in watch-only addresses that has not yet matured</source>
        <translation type="unfinished">Erarbeiteter Betrag in nur-beobachteten Adressen der noch nicht gereift ist</translation>
    </message>
    <message>
        <source>Current total balance in watch-only addresses</source>
        <translation type="unfinished">Aktueller Gesamtbetrag in nur-beobachteten Adressen</translation>
    </message>
    <message>
        <source>Privacy mode activated for the Overview tab. To unmask the values, uncheck Settings-&gt;Mask values.</source>
        <translation type="unfinished">Datenschutz-Modus aktiviert für den Übersichtsreiter. Um die Werte einzublenden, deaktiviere Einstellungen-&gt;Werte ausblenden.</translation>
    </message>
</context>
<context>
    <name>PSBTOperationsDialog</name>
    <message>
        <source>PSBT Operations</source>
        <translation type="unfinished">PSBT-Operationen</translation>
    </message>
    <message>
        <source>Sign Tx</source>
        <translation type="unfinished">Signiere Tx</translation>
    </message>
    <message>
        <source>Broadcast Tx</source>
        <translation type="unfinished">Rundsende Tx</translation>
    </message>
    <message>
        <source>Copy to Clipboard</source>
        <translation type="unfinished">Kopiere in Zwischenablage</translation>
    </message>
    <message>
        <source>Save…</source>
        <translation type="unfinished">Speichern...</translation>
    </message>
    <message>
        <source>Close</source>
        <translation type="unfinished">Schließen</translation>
    </message>
    <message>
        <source>Failed to load transaction: %1</source>
        <translation type="unfinished">Laden der Transaktion fehlgeschlagen: %1</translation>
    </message>
    <message>
        <source>Failed to sign transaction: %1</source>
        <translation type="unfinished">Signieren der Transaktion fehlgeschlagen: %1</translation>
    </message>
    <message>
        <source>Cannot sign inputs while wallet is locked.</source>
        <translation type="unfinished">Eingaben können nicht unterzeichnet werden, wenn die Wallet gesperrt ist.</translation>
    </message>
    <message>
        <source>Could not sign any more inputs.</source>
        <translation type="unfinished">Konnte keinerlei weitere Eingaben signieren.</translation>
    </message>
    <message>
        <source>Signed %1 inputs, but more signatures are still required.</source>
        <translation type="unfinished">%1 Eingaben signiert, doch noch sind weitere Signaturen erforderlich.</translation>
    </message>
    <message>
        <source>Signed transaction successfully. Transaction is ready to broadcast.</source>
        <translation type="unfinished">Transaktion erfolgreich signiert. Transaktion ist bereit für Rundsendung.</translation>
    </message>
    <message>
        <source>Unknown error processing transaction.</source>
        <translation type="unfinished">Unbekannter Fehler bei der Transaktionsverarbeitung</translation>
    </message>
    <message>
        <source>Transaction broadcast successfully! Transaction ID: %1</source>
        <translation type="unfinished">Transaktion erfolgreich rundgesendet! Transaktions-ID: %1</translation>
    </message>
    <message>
        <source>Transaction broadcast failed: %1</source>
        <translation type="unfinished">Rundsenden der Transaktion fehlgeschlagen: %1</translation>
    </message>
    <message>
        <source>PSBT copied to clipboard.</source>
        <translation type="unfinished">PSBT in Zwischenablage kopiert.</translation>
    </message>
    <message>
        <source>Save Transaction Data</source>
        <translation type="unfinished">Speichere Transaktionsdaten</translation>
    </message>
    <message>
        <source>Partially Signed Transaction (Binary)</source>
        <extracomment>Expanded name of the binary PSBT file format. See: BIP 174.</extracomment>
        <translation type="unfinished">Teilweise signierte Transaktion (binär)</translation>
    </message>
    <message>
        <source>PSBT saved to disk.</source>
        <translation type="unfinished">PSBT auf Platte gespeichert.</translation>
    </message>
    <message>
        <source> * Sends %1 to %2</source>
        <translation type="unfinished">* Sende %1 an %2</translation>
    </message>
    <message>
        <source>own address</source>
        <translation type="unfinished">eigene Adresse</translation>
    </message>
    <message>
        <source>Unable to calculate transaction fee or total transaction amount.</source>
        <translation type="unfinished">Kann die Gebühr oder den Gesamtbetrag der Transaktion nicht berechnen.</translation>
    </message>
    <message>
        <source>Pays transaction fee: </source>
        <translation type="unfinished">Zahlt Transaktionsgebühr:</translation>
    </message>
    <message>
        <source>Total Amount</source>
        <translation type="unfinished">Gesamtbetrag</translation>
    </message>
    <message>
        <source>or</source>
        <translation type="unfinished">oder</translation>
    </message>
    <message>
        <source>Transaction has %1 unsigned inputs.</source>
        <translation type="unfinished">Transaktion hat %1 unsignierte Eingaben.</translation>
    </message>
    <message>
        <source>Transaction is missing some information about inputs.</source>
        <translation type="unfinished">Der Transaktion fehlen einige Informationen über Eingaben.</translation>
    </message>
    <message>
        <source>Transaction still needs signature(s).</source>
        <translation type="unfinished">Transaktion erfordert weiterhin Signatur(en).</translation>
    </message>
    <message>
        <source>(But no wallet is loaded.)</source>
        <translation type="unfinished">(Aber kein Wallet ist geladen.)</translation>
    </message>
    <message>
        <source>(But this wallet cannot sign transactions.)</source>
        <translation type="unfinished">(doch diese Wallet kann Transaktionen nicht signieren)</translation>
    </message>
    <message>
        <source>(But this wallet does not have the right keys.)</source>
        <translation type="unfinished">(doch diese Wallet hat nicht die richtigen Schlüssel)</translation>
    </message>
    <message>
        <source>Transaction is fully signed and ready for broadcast.</source>
        <translation type="unfinished">Transaktion ist vollständig signiert und zur Rundsendung bereit.</translation>
    </message>
    <message>
        <source>Transaction status is unknown.</source>
        <translation type="unfinished">Transaktionsstatus ist unbekannt.</translation>
    </message>
</context>
<context>
    <name>PaymentServer</name>
    <message>
        <source>Payment request error</source>
        <translation type="unfinished">Fehler bei der Zahlungsanforderung</translation>
    </message>
    <message>
        <source>Cannot start bitcoin: click-to-pay handler</source>
        <translation type="unfinished">Kann Bitcoin nicht starten: Klicken-zum-Bezahlen-Verarbeiter</translation>
    </message>
    <message>
        <source>URI handling</source>
        <translation type="unfinished">URI-Verarbeitung</translation>
    </message>
    <message>
        <source>'bitcoin://' is not a valid URI. Use 'bitcoin:' instead.</source>
        <translation type="unfinished">'bitcoin://' ist kein gültiger URL. Bitte 'bitcoin:' nutzen.</translation>
    </message>
    <message>
        <source>Cannot process payment request because BIP70 is not supported.
Due to widespread security flaws in BIP70 it's strongly recommended that any merchant instructions to switch wallets be ignored.
If you are receiving this error you should request the merchant provide a BIP21 compatible URI.</source>
        <translation type="unfinished">Zahlungsanforderung kann nicht verarbeitet werden, da BIP70 nicht unterstützt wird.
Aufgrund der weit verbreiteten Sicherheitslücken in BIP70 wird dringend empfohlen, die Anweisungen des Händlers zum Wechsel des Wallets zu ignorieren.
Wenn Sie diese Fehlermeldung erhalten, sollten Sie den Händler bitten, einen BIP21-kompatiblen URI bereitzustellen.</translation>
    </message>
    <message>
        <source>URI cannot be parsed! This can be caused by an invalid Bitcoin address or malformed URI parameters.</source>
        <translation type="unfinished">URI kann nicht analysiert werden! Dies kann durch eine ungültige Bitcoin-Adresse oder fehlerhafte URI-Parameter verursacht werden.</translation>
    </message>
    <message>
        <source>Payment request file handling</source>
        <translation type="unfinished">Zahlungsanforderungsdatei-Verarbeitung</translation>
    </message>
</context>
<context>
    <name>PeerTableModel</name>
    <message>
        <source>User Agent</source>
        <extracomment>Title of Peers Table column which contains the peer's User Agent string.</extracomment>
        <translation type="unfinished">User-Agent</translation>
    </message>
    <message>
        <source>Peer</source>
        <extracomment>Title of Peers Table column which contains a unique number used to identify a connection.</extracomment>
        <translation type="unfinished">Gegenstelle</translation>
    </message>
    <message>
        <source>Age</source>
        <extracomment>Title of Peers Table column which indicates the duration (length of time) since the peer connection started.</extracomment>
        <translation type="unfinished">Alter</translation>
    </message>
    <message>
        <source>Direction</source>
        <extracomment>Title of Peers Table column which indicates the direction the peer connection was initiated from.</extracomment>
        <translation type="unfinished">Richtung</translation>
    </message>
    <message>
        <source>Sent</source>
        <extracomment>Title of Peers Table column which indicates the total amount of network information we have sent to the peer.</extracomment>
        <translation type="unfinished">Übertragen</translation>
    </message>
    <message>
        <source>Received</source>
        <extracomment>Title of Peers Table column which indicates the total amount of network information we have received from the peer.</extracomment>
        <translation type="unfinished">Empfangen</translation>
    </message>
    <message>
        <source>Address</source>
        <extracomment>Title of Peers Table column which contains the IP/Onion/I2P address of the connected peer.</extracomment>
        <translation type="unfinished">Adresse</translation>
    </message>
    <message>
        <source>Type</source>
        <extracomment>Title of Peers Table column which describes the type of peer connection. The "type" describes why the connection exists.</extracomment>
        <translation type="unfinished">Typ</translation>
    </message>
    <message>
        <source>Network</source>
        <extracomment>Title of Peers Table column which states the network the peer connected through.</extracomment>
        <translation type="unfinished">Netzwerk</translation>
    </message>
    <message>
        <source>Inbound</source>
        <extracomment>An Inbound Connection from a Peer.</extracomment>
        <translation type="unfinished">Eingehend</translation>
    </message>
    <message>
        <source>Outbound</source>
        <extracomment>An Outbound Connection to a Peer.</extracomment>
        <translation type="unfinished">Ausgehend</translation>
    </message>
</context>
<context>
    <name>QRImageWidget</name>
    <message>
        <source>&amp;Save Image…</source>
        <translation type="unfinished">&amp;Bild speichern...</translation>
    </message>
    <message>
        <source>&amp;Copy Image</source>
        <translation type="unfinished">Grafik &amp;kopieren</translation>
    </message>
    <message>
        <source>Resulting URI too long, try to reduce the text for label / message.</source>
        <translation type="unfinished">Resultierende URI ist zu lang, bitte den Text für Bezeichnung/Nachricht kürzen.</translation>
    </message>
    <message>
        <source>Error encoding URI into QR Code.</source>
        <translation type="unfinished">Beim Kodieren der URI in den QR-Code ist ein Fehler aufgetreten.</translation>
    </message>
    <message>
        <source>QR code support not available.</source>
        <translation type="unfinished">QR Code Funktionalität nicht vorhanden</translation>
    </message>
    <message>
        <source>Save QR Code</source>
        <translation type="unfinished">QR-Code speichern</translation>
    </message>
    <message>
        <source>PNG Image</source>
        <extracomment>Expanded name of the PNG file format. See: https://en.wikipedia.org/wiki/Portable_Network_Graphics.</extracomment>
        <translation type="unfinished">PNG-Bild</translation>
    </message>
</context>
<context>
    <name>RPCConsole</name>
    <message>
        <source>N/A</source>
        <translation type="unfinished">k.A.</translation>
    </message>
    <message>
        <source>Client version</source>
        <translation type="unfinished">Client-Version</translation>
    </message>
    <message>
        <source>&amp;Information</source>
        <translation type="unfinished">&amp;Informationen</translation>
    </message>
    <message>
        <source>General</source>
        <translation type="unfinished">Allgemein</translation>
    </message>
    <message>
        <source>Datadir</source>
        <translation type="unfinished">Datenverzeichnis</translation>
    </message>
    <message>
        <source>To specify a non-default location of the data directory use the '%1' option.</source>
        <translation type="unfinished">Verwenden Sie die Option '%1' um einen anderen, nicht standardmäßigen Speicherort für das Datenverzeichnis festzulegen.</translation>
    </message>
    <message>
        <source>Blocksdir</source>
        <translation type="unfinished">Blockverzeichnis</translation>
    </message>
    <message>
        <source>To specify a non-default location of the blocks directory use the '%1' option.</source>
        <translation type="unfinished">Verwenden Sie die Option '%1' um einen anderen, nicht standardmäßigen Speicherort für das Blöckeverzeichnis festzulegen.</translation>
    </message>
    <message>
        <source>Startup time</source>
        <translation type="unfinished">Startzeit</translation>
    </message>
    <message>
        <source>Network</source>
        <translation type="unfinished">Netzwerk</translation>
    </message>
    <message>
        <source>Number of connections</source>
        <translation type="unfinished">Anzahl der Verbindungen</translation>
    </message>
    <message>
        <source>Block chain</source>
        <translation type="unfinished">Blockchain</translation>
    </message>
    <message>
        <source>Memory Pool</source>
        <translation type="unfinished">Speicher-Pool</translation>
    </message>
    <message>
        <source>Current number of transactions</source>
        <translation type="unfinished">Aktuelle Anzahl der Transaktionen</translation>
    </message>
    <message>
        <source>Memory usage</source>
        <translation type="unfinished">Speichernutzung</translation>
    </message>
    <message>
        <source>(none)</source>
        <translation type="unfinished">(keine)</translation>
    </message>
    <message>
        <source>&amp;Reset</source>
        <translation type="unfinished">&amp;Zurücksetzen</translation>
    </message>
    <message>
        <source>Received</source>
        <translation type="unfinished">Empfangen</translation>
    </message>
    <message>
        <source>Sent</source>
        <translation type="unfinished">Übertragen</translation>
    </message>
    <message>
        <source>&amp;Peers</source>
        <translation type="unfinished">&amp;Gegenstellen</translation>
    </message>
    <message>
        <source>Banned peers</source>
        <translation type="unfinished">Gesperrte Gegenstellen</translation>
    </message>
    <message>
        <source>Select a peer to view detailed information.</source>
        <translation type="unfinished">Gegenstelle auswählen, um detaillierte Informationen zu erhalten.</translation>
    </message>
    <message>
        <source>The transport layer version: %1</source>
        <translation type="unfinished">Die Transportschicht-Version: %1</translation>
    </message>
    <message>
        <source>The BIP324 session ID string in hex, if any.</source>
        <translation type="unfinished">Die BIP324-Sitzungs-ID-Zeichenfolge in hexadezimaler Form, falls vorhanden.</translation>
    </message>
    <message>
        <source>Whether we relay transactions to this peer.</source>
        <translation type="unfinished">Ob wir Adressen an diese Gegenstelle weiterleiten.</translation>
    </message>
    <message>
        <source>Transaction Relay</source>
        <translation type="unfinished">Transaktions-Relay</translation>
    </message>
    <message>
        <source>Starting Block</source>
        <translation type="unfinished">Start Block</translation>
    </message>
    <message>
        <source>Synced Headers</source>
        <translation type="unfinished">Synchronisierte Header</translation>
    </message>
    <message>
        <source>Synced Blocks</source>
        <translation type="unfinished">Synchronisierte Blöcke</translation>
    </message>
    <message>
        <source>Last Transaction</source>
        <translation type="unfinished">Letzte Transaktion</translation>
    </message>
    <message>
        <source>The mapped Autonomous System used for diversifying peer selection.</source>
        <translation type="unfinished">Das zugeordnete autonome System zur Diversifizierung der Gegenstellen-Auswahl.</translation>
    </message>
    <message>
        <source>Mapped AS</source>
        <translation type="unfinished">Zugeordnetes AS</translation>
    </message>
    <message>
        <source>Whether we relay addresses to this peer.</source>
        <extracomment>Tooltip text for the Address Relay field in the peer details area, which displays whether we relay addresses to this peer (Yes/No).</extracomment>
        <translation type="unfinished">Ob wir Adressen an diese Gegenstelle weiterleiten.</translation>
    </message>
    <message>
        <source>Address Relay</source>
        <extracomment>Text title for the Address Relay field in the peer details area, which displays whether we relay addresses to this peer (Yes/No).</extracomment>
        <translation type="unfinished">Adress-Relay</translation>
    </message>
    <message>
        <source>The total number of addresses received from this peer that were processed (excludes addresses that were dropped due to rate-limiting).</source>
        <extracomment>Tooltip text for the Addresses Processed field in the peer details area, which displays the total number of addresses received from this peer that were processed (excludes addresses that were dropped due to rate-limiting).</extracomment>
        <translation type="unfinished">Die Gesamtzahl der von dieser Gegenstelle empfangenen Adressen, die aufgrund von Ratenbegrenzung verworfen (nicht verarbeitet) wurden.</translation>
    </message>
    <message>
        <source>The total number of addresses received from this peer that were dropped (not processed) due to rate-limiting.</source>
        <extracomment>Tooltip text for the Addresses Rate-Limited field in the peer details area, which displays the total number of addresses received from this peer that were dropped (not processed) due to rate-limiting.</extracomment>
        <translation type="unfinished">Die Gesamtzahl der von dieser Gegenstelle empfangenen Adressen, die aufgrund von Ratenbegrenzung verworfen (nicht verarbeitet) wurden.</translation>
    </message>
    <message>
        <source>Addresses Processed</source>
        <extracomment>Text title for the Addresses Processed field in the peer details area, which displays the total number of addresses received from this peer that were processed (excludes addresses that were dropped due to rate-limiting).</extracomment>
        <translation type="unfinished">Verarbeitete Adressen</translation>
    </message>
    <message>
        <source>Addresses Rate-Limited</source>
        <extracomment>Text title for the Addresses Rate-Limited field in the peer details area, which displays the total number of addresses received from this peer that were dropped (not processed) due to rate-limiting.</extracomment>
        <translation type="unfinished">Ratenbeschränkte Adressen</translation>
    </message>
    <message>
        <source>User Agent</source>
        <translation type="unfinished">User-Agent</translation>
    </message>
    <message>
        <source>Node window</source>
        <translation type="unfinished">Node-Fenster</translation>
    </message>
    <message>
        <source>Current block height</source>
        <translation type="unfinished">Aktuelle Blockhöhe</translation>
    </message>
    <message>
        <source>Open the %1 debug log file from the current data directory. This can take a few seconds for large log files.</source>
        <translation type="unfinished">Öffnet die %1-Debug-Protokolldatei aus dem aktuellen Datenverzeichnis. Dies kann bei großen Protokolldateien einige Sekunden dauern.</translation>
    </message>
    <message>
        <source>Decrease font size</source>
        <translation type="unfinished">Schrift verkleinern</translation>
    </message>
    <message>
        <source>Increase font size</source>
        <translation type="unfinished">Schrift vergrößern</translation>
    </message>
    <message>
        <source>Permissions</source>
        <translation type="unfinished">Berechtigungen</translation>
    </message>
    <message>
        <source>The direction and type of peer connection: %1</source>
        <translation type="unfinished">Die Richtung und der Typ der Gegenstellen-Verbindung: %1</translation>
    </message>
    <message>
        <source>Direction/Type</source>
        <translation type="unfinished">Richtung/Typ</translation>
    </message>
    <message>
        <source>The network protocol this peer is connected through: IPv4, IPv6, Onion, I2P, or CJDNS.</source>
        <translation type="unfinished">Das Netzwerkprotokoll, über das diese Gegenstelle verbunden ist, ist: IPv4, IPv6, Onion, I2P oder CJDNS.</translation>
    </message>
    <message>
        <source>Services</source>
        <translation type="unfinished">Dienste</translation>
    </message>
    <message>
        <source>High bandwidth BIP152 compact block relay: %1</source>
        <translation type="unfinished">Kompakte BIP152 Blockweiterleitung mit hoher Bandbreite: %1</translation>
    </message>
    <message>
        <source>High Bandwidth</source>
        <translation type="unfinished">Hohe Bandbreite</translation>
    </message>
    <message>
        <source>Connection Time</source>
        <translation type="unfinished">Verbindungsdauer</translation>
    </message>
    <message>
        <source>Elapsed time since a novel block passing initial validity checks was received from this peer.</source>
        <translation type="unfinished">Abgelaufene Zeit seitdem ein neuer Block mit erfolgreichen initialen Gültigkeitsprüfungen von dieser Gegenstelle empfangen wurde.</translation>
    </message>
    <message>
        <source>Last Block</source>
        <translation type="unfinished">Letzter Block</translation>
    </message>
    <message>
        <source>Elapsed time since a novel transaction accepted into our mempool was received from this peer.</source>
        <extracomment>Tooltip text for the Last Transaction field in the peer details area.</extracomment>
        <translation type="unfinished">Abgelaufene Zeit seit eine neue Transaktion, die in unseren Speicherpool hineingelassen wurde, von dieser Gegenstelle empfangen wurde.</translation>
    </message>
    <message>
        <source>Last Send</source>
        <translation type="unfinished">Letzte Übertragung</translation>
    </message>
    <message>
        <source>Last Receive</source>
        <translation type="unfinished">Letzter Empfang</translation>
    </message>
    <message>
        <source>Ping Time</source>
        <translation type="unfinished">Ping-Zeit</translation>
    </message>
    <message>
        <source>The duration of a currently outstanding ping.</source>
        <translation type="unfinished">Die Laufzeit eines aktuell ausstehenden Ping.</translation>
    </message>
    <message>
        <source>Ping Wait</source>
        <translation type="unfinished">Ping-Wartezeit</translation>
    </message>
    <message>
        <source>Min Ping</source>
        <translation type="unfinished">Minimaler Ping</translation>
    </message>
    <message>
        <source>Time Offset</source>
        <translation type="unfinished">Zeitversatz</translation>
    </message>
    <message>
        <source>Last block time</source>
        <translation type="unfinished">Letzte Blockzeit</translation>
    </message>
    <message>
        <source>&amp;Open</source>
        <translation type="unfinished">&amp;Öffnen</translation>
    </message>
    <message>
        <source>&amp;Console</source>
        <translation type="unfinished">&amp;Konsole</translation>
    </message>
    <message>
        <source>&amp;Network Traffic</source>
        <translation type="unfinished">&amp;Netzwerkauslastung</translation>
    </message>
    <message>
        <source>Totals</source>
        <translation type="unfinished">Gesamtbetrag</translation>
    </message>
    <message>
        <source>Debug log file</source>
        <translation type="unfinished">Debug-Protokolldatei</translation>
    </message>
    <message>
        <source>Clear console</source>
        <translation type="unfinished">Konsole zurücksetzen</translation>
    </message>
    <message>
        <source>In:</source>
        <translation type="unfinished">Ein:</translation>
    </message>
    <message>
        <source>Out:</source>
        <translation type="unfinished">Aus:</translation>
    </message>
    <message>
        <source>Inbound: initiated by peer</source>
        <extracomment>Explanatory text for an inbound peer connection.</extracomment>
        <translation type="unfinished">Eingehend: wurde von Gegenstelle initiiert</translation>
    </message>
    <message>
        <source>Outbound Full Relay: default</source>
        <extracomment>Explanatory text for an outbound peer connection that relays all network information. This is the default behavior for outbound connections.</extracomment>
        <translation type="unfinished">Ausgehende vollständige Weiterleitung: Standard</translation>
    </message>
    <message>
        <source>Outbound Block Relay: does not relay transactions or addresses</source>
        <extracomment>Explanatory text for an outbound peer connection that relays network information about blocks and not transactions or addresses.</extracomment>
        <translation type="unfinished">Ausgehende Blockweiterleitung: leitet Transaktionen und Adressen nicht weiter</translation>
    </message>
    <message>
        <source>Outbound Manual: added using RPC %1 or %2/%3 configuration options</source>
        <extracomment>Explanatory text for an outbound peer connection that was established manually through one of several methods. The numbered arguments are stand-ins for the methods available to establish manual connections.</extracomment>
        <translation type="unfinished">Ausgehend Manuell: durch die RPC %1 oder %2/%3 Konfigurationsoptionen hinzugefügt</translation>
    </message>
    <message>
        <source>Outbound Feeler: short-lived, for testing addresses</source>
        <extracomment>Explanatory text for a short-lived outbound peer connection that is used to test the aliveness of known addresses.</extracomment>
        <translation type="unfinished">Ausgehender Fühler: kurzlebig, zum Testen von Adressen</translation>
    </message>
    <message>
        <source>Outbound Address Fetch: short-lived, for soliciting addresses</source>
        <extracomment>Explanatory text for a short-lived outbound peer connection that is used to request addresses from a peer.</extracomment>
        <translation type="unfinished">Ausgehende Adressensammlung: kurzlebig, zum Anfragen von Adressen</translation>
    </message>
    <message>
        <source>detecting: peer could be v1 or v2</source>
        <extracomment>Explanatory text for "detecting" transport type.</extracomment>
        <translation type="unfinished">Erkennen: Peer könnte v1 oder v2 sein</translation>
    </message>
    <message>
        <source>v1: unencrypted, plaintext transport protocol</source>
        <extracomment>Explanatory text for v1 transport type.</extracomment>
        <translation type="unfinished">V1: Unverschlüsseltes Klartext-Transportprotokoll</translation>
    </message>
    <message>
        <source>v2: BIP324 encrypted transport protocol</source>
        <extracomment>Explanatory text for v2 transport type.</extracomment>
        <translation type="unfinished">v2: BIP324 verschlüsseltes Transportprotokoll</translation>
    </message>
    <message>
        <source>we selected the peer for high bandwidth relay</source>
        <translation type="unfinished">Wir haben die Gegenstelle zum Weiterleiten mit hoher Bandbreite ausgewählt</translation>
    </message>
    <message>
        <source>the peer selected us for high bandwidth relay</source>
        <translation type="unfinished">Die Gegenstelle hat uns zum Weiterleiten mit hoher Bandbreite ausgewählt</translation>
    </message>
    <message>
        <source>no high bandwidth relay selected</source>
        <translation type="unfinished">Keine Weiterleitung mit hoher Bandbreite ausgewählt</translation>
    </message>
    <message>
        <source>Ctrl++</source>
        <extracomment>Main shortcut to increase the RPC console font size.</extracomment>
        <translation type="unfinished">Strg++</translation>
    </message>
    <message>
        <source>Ctrl+=</source>
        <extracomment>Secondary shortcut to increase the RPC console font size.</extracomment>
        <translation type="unfinished">Strg+=</translation>
    </message>
    <message>
        <source>Ctrl+-</source>
        <extracomment>Main shortcut to decrease the RPC console font size.</extracomment>
        <translation type="unfinished">Strg+-</translation>
    </message>
    <message>
        <source>Ctrl+_</source>
        <extracomment>Secondary shortcut to decrease the RPC console font size.</extracomment>
        <translation type="unfinished">Strg+_</translation>
    </message>
    <message>
        <source>&amp;Copy address</source>
        <extracomment>Context menu action to copy the address of a peer.</extracomment>
        <translation type="unfinished">&amp;Adresse kopieren</translation>
    </message>
    <message>
        <source>&amp;Disconnect</source>
        <translation type="unfinished">&amp;Trennen</translation>
    </message>
    <message>
        <source>1 &amp;hour</source>
        <translation type="unfinished">1 &amp;Stunde</translation>
    </message>
    <message>
        <source>1 d&amp;ay</source>
        <translation type="unfinished">1 T&amp;ag</translation>
    </message>
    <message>
        <source>1 &amp;week</source>
        <translation type="unfinished">1 &amp;Woche</translation>
    </message>
    <message>
        <source>1 &amp;year</source>
        <translation type="unfinished">1 &amp;Jahr</translation>
    </message>
    <message>
        <source>&amp;Copy IP/Netmask</source>
        <extracomment>Context menu action to copy the IP/Netmask of a banned peer. IP/Netmask is the combination of a peer's IP address and its Netmask. For IP address, see: https://en.wikipedia.org/wiki/IP_address.</extracomment>
        <translation type="unfinished">&amp;Kopiere IP/Netzmaske</translation>
    </message>
    <message>
        <source>&amp;Unban</source>
        <translation type="unfinished">&amp;Entsperren</translation>
    </message>
    <message>
        <source>Network activity disabled</source>
        <translation type="unfinished">Netzwerkaktivität deaktiviert</translation>
    </message>
    <message>
        <source>Executing command without any wallet</source>
        <translation type="unfinished">Befehl wird ohne spezifizierte Wallet ausgeführt</translation>
    </message>
    <message>
        <source>Ctrl+I</source>
        <translation type="unfinished">Strg+I</translation>
    </message>
    <message>
        <source>Ctrl+T</source>
        <translation type="unfinished">Strg+T</translation>
    </message>
    <message>
        <source>Ctrl+N</source>
        <translation type="unfinished">Strg+N</translation>
    </message>
    <message>
        <source>Ctrl+P</source>
        <translation type="unfinished">Strg+P</translation>
    </message>
    <message>
        <source>Executing command using "%1" wallet</source>
        <translation type="unfinished">Befehl wird mit Wallet "%1" ausgeführt</translation>
    </message>
    <message>
        <source>Welcome to the %1 RPC console.
Use up and down arrows to navigate history, and %2 to clear screen.
Use %3 and %4 to increase or decrease the font size.
Type %5 for an overview of available commands.
For more information on using this console, type %6.

%7WARNING: Scammers have been active, telling users to type commands here, stealing their wallet contents. Do not use this console without fully understanding the ramifications of a command.%8</source>
        <extracomment>RPC console welcome message. Placeholders %7 and %8 are style tags for the warning content, and they are not space separated from the rest of the text intentionally.</extracomment>
        <translation type="unfinished">Willkommen bei der %1 RPC Konsole.
Benutze die Auf/Ab Pfeiltasten, um durch die Historie zu navigieren, und %2, um den Bildschirm zu löschen.
Benutze %3 und %4, um die Fontgröße zu vergrößern bzw. verkleinern.
Tippe %5 für einen Überblick über verfügbare Befehle.
Für weitere Informationen über diese Konsole, tippe %6.

%7 ACHTUNG: Es sind Betrüger zu Gange, die Benutzer anweisen, hier Kommandos einzugeben, wodurch sie den Inhalt der Wallet stehlen können. Benutze diese Konsole nicht, ohne die Implikationen eines Kommandos vollständig zu verstehen.%8</translation>
    </message>
    <message>
        <source>Executing…</source>
        <extracomment>A console message indicating an entered command is currently being executed.</extracomment>
        <translation type="unfinished">Ausführen…</translation>
    </message>
    <message>
        <source>(peer: %1)</source>
        <translation type="unfinished">(Gegenstelle: %1)</translation>
    </message>
    <message>
        <source>via %1</source>
        <translation type="unfinished">über %1</translation>
    </message>
    <message>
        <source>Yes</source>
        <translation type="unfinished">Ja</translation>
    </message>
    <message>
        <source>No</source>
        <translation type="unfinished">Nein</translation>
    </message>
    <message>
        <source>To</source>
        <translation type="unfinished">An</translation>
    </message>
    <message>
        <source>From</source>
        <translation type="unfinished">Von</translation>
    </message>
    <message>
        <source>Ban for</source>
        <translation type="unfinished">Sperren für</translation>
    </message>
    <message>
        <source>Never</source>
        <translation type="unfinished">Nie</translation>
    </message>
    <message>
        <source>Unknown</source>
        <translation type="unfinished">Unbekannt</translation>
    </message>
</context>
<context>
    <name>ReceiveCoinsDialog</name>
    <message>
        <source>&amp;Amount:</source>
        <translation type="unfinished">&amp;Betrag:</translation>
    </message>
    <message>
        <source>&amp;Label:</source>
        <translation type="unfinished">&amp;Bezeichnung:</translation>
    </message>
    <message>
        <source>&amp;Message:</source>
        <translation type="unfinished">&amp;Nachricht:</translation>
    </message>
    <message>
        <source>An optional message to attach to the payment request, which will be displayed when the request is opened. Note: The message will not be sent with the payment over the Bitcoin network.</source>
        <translation type="unfinished">Eine optionale Nachricht, die an die Zahlungsanforderung angehängt wird. Sie wird angezeigt, wenn die Anforderung geöffnet wird. Hinweis: Diese Nachricht wird nicht mit der Zahlung über das Bitcoin-Netzwerk gesendet.</translation>
    </message>
    <message>
        <source>An optional label to associate with the new receiving address.</source>
        <translation type="unfinished">Eine optionale Bezeichnung, die der neuen Empfangsadresse zugeordnet wird.</translation>
    </message>
    <message>
        <source>Use this form to request payments. All fields are &lt;b&gt;optional&lt;/b&gt;.</source>
        <translation type="unfinished">Verwenden Sie dieses Formular, um Zahlungen anzufordern. Alle Felder sind &lt;b&gt;optional&lt;/b&gt;.</translation>
    </message>
    <message>
        <source>An optional amount to request. Leave this empty or zero to not request a specific amount.</source>
        <translation type="unfinished">Ein optional angeforderter Betrag. Lassen Sie dieses Feld leer oder setzen Sie es auf 0, um keinen spezifischen Betrag anzufordern.</translation>
    </message>
    <message>
        <source>An optional label to associate with the new receiving address (used by you to identify an invoice).  It is also attached to the payment request.</source>
        <translation type="unfinished">Ein optionales Etikett zu einer neuen Empfängeradresse (für dich zum Identifizieren einer Rechnung). Es wird auch der Zahlungsanforderung beigefügt.</translation>
    </message>
    <message>
        <source>An optional message that is attached to the payment request and may be displayed to the sender.</source>
        <translation type="unfinished">Eine optionale Nachricht, die der Zahlungsanforderung beigefügt wird und dem Absender angezeigt werden kann.</translation>
    </message>
    <message>
        <source>&amp;Create new receiving address</source>
        <translation type="unfinished">&amp;Neue Empfangsadresse erstellen</translation>
    </message>
    <message>
        <source>Clear all fields of the form.</source>
        <translation type="unfinished">Alle Formularfelder zurücksetzen.</translation>
    </message>
    <message>
        <source>Clear</source>
        <translation type="unfinished">Zurücksetzen</translation>
    </message>
    <message>
        <source>Requested payments history</source>
        <translation type="unfinished">Verlauf der angeforderten Zahlungen</translation>
    </message>
    <message>
        <source>Show the selected request (does the same as double clicking an entry)</source>
        <translation type="unfinished">Ausgewählte Zahlungsanforderungen anzeigen (entspricht einem Doppelklick auf einen Eintrag)</translation>
    </message>
    <message>
        <source>Show</source>
        <translation type="unfinished">Anzeigen</translation>
    </message>
    <message>
        <source>Remove the selected entries from the list</source>
        <translation type="unfinished">Ausgewählte Einträge aus der Liste entfernen</translation>
    </message>
    <message>
        <source>Remove</source>
        <translation type="unfinished">Entfernen</translation>
    </message>
    <message>
        <source>Copy &amp;URI</source>
        <translation type="unfinished">&amp;URI kopieren</translation>
    </message>
    <message>
        <source>&amp;Copy address</source>
        <translation type="unfinished">&amp;Adresse kopieren</translation>
    </message>
    <message>
        <source>Copy &amp;label</source>
        <translation type="unfinished">&amp;Bezeichnung kopieren</translation>
    </message>
    <message>
        <source>Copy &amp;message</source>
        <translation type="unfinished">&amp;Nachricht kopieren</translation>
    </message>
    <message>
        <source>Copy &amp;amount</source>
        <translation type="unfinished">&amp;Betrag kopieren</translation>
    </message>
    <message>
        <source>Not recommended due to higher fees and less protection against typos.</source>
        <translation type="unfinished">Nicht zu empfehlen aufgrund höherer Gebühren und geringerem Schutz vor Tippfehlern.</translation>
    </message>
    <message>
        <source>Generates an address compatible with older wallets.</source>
        <translation type="unfinished">Generiert eine Adresse, die mit älteren Wallets kompatibel ist.</translation>
    </message>
    <message>
        <source>Generates a native segwit address (BIP-173). Some old wallets don't support it.</source>
        <translation type="unfinished">Generiert eine native Segwit-Adresse (BIP-173). Einige alte Wallets unterstützen es nicht.</translation>
    </message>
    <message>
        <source>Bech32m (BIP-350) is an upgrade to Bech32, wallet support is still limited.</source>
        <translation type="unfinished">Bech32m (BIP-350) ist ein Upgrade auf Bech32, Wallet-Unterstützung ist immer noch eingeschränkt.</translation>
    </message>
    <message>
        <source>Could not unlock wallet.</source>
        <translation type="unfinished">Wallet konnte nicht entsperrt werden.</translation>
    </message>
    <message>
        <source>Could not generate new %1 address</source>
        <translation type="unfinished">Konnte neue %1 Adresse nicht erzeugen.</translation>
    </message>
</context>
<context>
    <name>ReceiveRequestDialog</name>
    <message>
        <source>Request payment to …</source>
        <translation type="unfinished">Zahlung anfordern an ...</translation>
    </message>
    <message>
        <source>Address:</source>
        <translation type="unfinished">Adresse:</translation>
    </message>
    <message>
        <source>Amount:</source>
        <translation type="unfinished">Betrag:</translation>
    </message>
    <message>
        <source>Label:</source>
        <translation type="unfinished">Bezeichnung:</translation>
    </message>
    <message>
        <source>Message:</source>
        <translation type="unfinished">Nachricht:</translation>
    </message>
    <message>
        <source>Wallet:</source>
        <translation type="unfinished">Wallet: </translation>
    </message>
    <message>
        <source>Copy &amp;URI</source>
        <translation type="unfinished">&amp;URI kopieren</translation>
    </message>
    <message>
        <source>Copy &amp;Address</source>
        <translation type="unfinished">&amp;Adresse kopieren</translation>
    </message>
    <message>
        <source>&amp;Verify</source>
        <translation type="unfinished">&amp;Überprüfen</translation>
    </message>
    <message>
        <source>Verify this address on e.g. a hardware wallet screen</source>
        <translation type="unfinished">Verifizieren Sie diese Adresse z.B. auf dem Display Ihres Hardware-Wallets</translation>
    </message>
    <message>
        <source>&amp;Save Image…</source>
        <translation type="unfinished">&amp;Bild speichern...</translation>
    </message>
    <message>
        <source>Payment information</source>
        <translation type="unfinished">Zahlungsinformationen</translation>
    </message>
    <message>
        <source>Request payment to %1</source>
        <translation type="unfinished">Zahlung anfordern an %1</translation>
    </message>
</context>
<context>
    <name>RecentRequestsTableModel</name>
    <message>
        <source>Date</source>
        <translation type="unfinished">Datum</translation>
    </message>
    <message>
        <source>Label</source>
        <translation type="unfinished">Bezeichnung</translation>
    </message>
    <message>
        <source>Message</source>
        <translation type="unfinished">Nachricht</translation>
    </message>
    <message>
        <source>(no label)</source>
        <translation type="unfinished">(keine Bezeichnung)</translation>
    </message>
    <message>
        <source>(no message)</source>
        <translation type="unfinished">(keine Nachricht)</translation>
    </message>
    <message>
        <source>(no amount requested)</source>
        <translation type="unfinished">(kein Betrag angefordert)</translation>
    </message>
    <message>
        <source>Requested</source>
        <translation type="unfinished">Angefordert</translation>
    </message>
</context>
<context>
    <name>SendCoinsDialog</name>
    <message>
        <source>Send Coins</source>
        <translation type="unfinished">Bitcoins überweisen</translation>
    </message>
    <message>
        <source>Coin Control Features</source>
        <translation type="unfinished">"Coin Control"-Funktionen</translation>
    </message>
    <message>
        <source>automatically selected</source>
        <translation type="unfinished">automatisch ausgewählt</translation>
    </message>
    <message>
        <source>Insufficient funds!</source>
        <translation type="unfinished">Unzureichender Kontostand!</translation>
    </message>
    <message>
        <source>Quantity:</source>
        <translation type="unfinished">Anzahl:</translation>
    </message>
    <message>
        <source>Amount:</source>
        <translation type="unfinished">Betrag:</translation>
    </message>
    <message>
        <source>Fee:</source>
        <translation type="unfinished">Gebühr:</translation>
    </message>
    <message>
        <source>After Fee:</source>
        <translation type="unfinished">Abzüglich Gebühr:</translation>
    </message>
    <message>
        <source>Change:</source>
        <translation type="unfinished">Wechselgeld:</translation>
    </message>
    <message>
        <source>If this is activated, but the change address is empty or invalid, change will be sent to a newly generated address.</source>
        <translation type="unfinished">Wenn dies aktiviert ist, aber die Wechselgeld-Adresse leer oder ungültig ist, wird das Wechselgeld an eine neu generierte Adresse gesendet.</translation>
    </message>
    <message>
        <source>Custom change address</source>
        <translation type="unfinished">Benutzerdefinierte Wechselgeld-Adresse</translation>
    </message>
    <message>
        <source>Transaction Fee:</source>
        <translation type="unfinished">Transaktionsgebühr:</translation>
    </message>
    <message>
        <source>Using the fallbackfee can result in sending a transaction that will take several hours or days (or never) to confirm. Consider choosing your fee manually or wait until you have validated the complete chain.</source>
        <translation type="unfinished">Die Verwendung der "fallbackfee" kann dazu führen, dass eine gesendete Transaktion erst nach mehreren Stunden oder Tagen (oder nie) bestätigt wird. Erwägen Sie, Ihre Gebühr manuell auszuwählen oder warten Sie, bis Sie die gesamte Chain validiert haben.</translation>
    </message>
    <message>
        <source>Warning: Fee estimation is currently not possible.</source>
        <translation type="unfinished">Achtung: Berechnung der Gebühr ist momentan nicht möglich.</translation>
    </message>
    <message>
        <source>per kilobyte</source>
        <translation type="unfinished">pro Kilobyte</translation>
    </message>
    <message>
        <source>Hide</source>
        <translation type="unfinished">Ausblenden</translation>
    </message>
    <message>
        <source>Recommended:</source>
        <translation type="unfinished">Empfohlen:</translation>
    </message>
    <message>
        <source>Custom:</source>
        <translation type="unfinished">Benutzerdefiniert:</translation>
    </message>
    <message>
        <source>Send to multiple recipients at once</source>
        <translation type="unfinished">An mehrere Empfänger auf einmal überweisen</translation>
    </message>
    <message>
        <source>Add &amp;Recipient</source>
        <translation type="unfinished">Empfänger &amp;hinzufügen</translation>
    </message>
    <message>
        <source>Clear all fields of the form.</source>
        <translation type="unfinished">Alle Formularfelder zurücksetzen.</translation>
    </message>
    <message>
        <source>Inputs…</source>
        <translation type="unfinished">Eingaben...</translation>
    </message>
    <message>
        <source>Choose…</source>
        <translation type="unfinished">Auswählen...</translation>
    </message>
    <message>
        <source>Hide transaction fee settings</source>
        <translation type="unfinished">Einstellungen für Transaktionsgebühr nicht anzeigen</translation>
    </message>
    <message>
        <source>Specify a custom fee per kB (1,000 bytes) of the transaction's virtual size.

Note:  Since the fee is calculated on a per-byte basis, a fee rate of "100 satoshis per kvB" for a transaction size of 500 virtual bytes (half of 1 kvB) would ultimately yield a fee of only 50 satoshis.</source>
        <translation type="unfinished">Gib manuell eine Gebühr pro kB (1.000 Bytes) der virtuellen Transaktionsgröße an.

Hinweis: Da die Gebühr auf Basis der Bytes berechnet wird, führt eine Gebührenrate von "100 Satoshis per kvB" für eine Transaktion von 500 virtuellen Bytes (die Hälfte von 1 kvB) letztlich zu einer Gebühr von nur 50 Satoshis.</translation>
    </message>
    <message>
        <source>When there is less transaction volume than space in the blocks, miners as well as relaying nodes may enforce a minimum fee. Paying only this minimum fee is just fine, but be aware that this can result in a never confirming transaction once there is more demand for bitcoin transactions than the network can process.</source>
        <translation type="unfinished">Nur die minimale Gebühr zu bezahlen ist so lange in Ordnung, wie weniger Transaktionsvolumen als Platz in den Blöcken vorhanden ist. Aber Vorsicht, diese Option kann dazu führen, dass Transaktionen nicht bestätigt werden, wenn mehr Bedarf an Bitcoin-Transaktionen besteht als das Netzwerk verarbeiten kann.</translation>
    </message>
    <message>
        <source>A too low fee might result in a never confirming transaction (read the tooltip)</source>
        <translation type="unfinished">Eine niedrige Gebühr kann dazu führen das eine Transaktion niemals bestätigt wird (Lesen sie die Anmerkung).</translation>
    </message>
    <message>
        <source>(Smart fee not initialized yet. This usually takes a few blocks…)</source>
        <translation type="unfinished">(Intelligente Gebühr noch nicht initialisiert. Das dauert normalerweise ein paar Blocks…)</translation>
    </message>
    <message>
        <source>Confirmation time target:</source>
        <translation type="unfinished">Bestätigungsziel:</translation>
    </message>
    <message>
        <source>Enable Replace-By-Fee</source>
        <translation type="unfinished">Aktiviere Replace-By-Fee</translation>
    </message>
    <message>
        <source>With Replace-By-Fee (BIP-125) you can increase a transaction's fee after it is sent. Without this, a higher fee may be recommended to compensate for increased transaction delay risk.</source>
        <translation type="unfinished">Mit Replace-By-Fee (BIP-125) kann die Transaktionsgebühr nach dem Senden erhöht werden. Ohne dies wird eine höhere Gebühr empfohlen, um das Risiko einer hohen Transaktionszeit zu reduzieren.</translation>
    </message>
    <message>
        <source>Clear &amp;All</source>
        <translation type="unfinished">&amp;Zurücksetzen</translation>
    </message>
    <message>
        <source>Balance:</source>
        <translation type="unfinished">Kontostand:</translation>
    </message>
    <message>
        <source>Confirm the send action</source>
        <translation type="unfinished">Überweisung bestätigen</translation>
    </message>
    <message>
        <source>S&amp;end</source>
        <translation type="unfinished">&amp;Überweisen</translation>
    </message>
    <message>
        <source>Copy quantity</source>
        <translation type="unfinished">Anzahl kopieren</translation>
    </message>
    <message>
        <source>Copy amount</source>
        <translation type="unfinished">Betrag kopieren</translation>
    </message>
    <message>
        <source>Copy fee</source>
        <translation type="unfinished">Gebühr kopieren</translation>
    </message>
    <message>
        <source>Copy after fee</source>
        <translation type="unfinished">Abzüglich Gebühr kopieren</translation>
    </message>
    <message>
        <source>Copy bytes</source>
        <translation type="unfinished">Bytes kopieren</translation>
    </message>
    <message>
        <source>Copy change</source>
        <translation type="unfinished">Wechselgeld kopieren</translation>
    </message>
    <message>
        <source>%1 (%2 blocks)</source>
        <translation type="unfinished">%1 (%2 Blöcke)</translation>
    </message>
    <message>
        <source>Sign on device</source>
        <extracomment>"device" usually means a hardware wallet.</extracomment>
        <translation type="unfinished">Gerät anmelden</translation>
    </message>
    <message>
        <source>Connect your hardware wallet first.</source>
        <translation type="unfinished">Verbinden Sie zunächst Ihre Hardware-Wallet</translation>
    </message>
    <message>
        <source>Set external signer script path in Options -&gt; Wallet</source>
        <extracomment>"External signer" means using devices such as hardware wallets.</extracomment>
        <translation type="unfinished">Pfad für externes Signierskript in Optionen festlegen -&gt; Wallet</translation>
    </message>
    <message>
        <source>Cr&amp;eate Unsigned</source>
        <translation type="unfinished">Unsigniert &amp;erzeugen</translation>
    </message>
    <message>
        <source>Creates a Partially Signed Bitcoin Transaction (PSBT) for use with e.g. an offline %1 wallet, or a PSBT-compatible hardware wallet.</source>
        <translation type="unfinished">Erzeugt eine teilsignierte Bitcoin Transaktion (PSBT) zur Benutzung mit z.B. einem Offline %1 Wallet, oder einem kompatiblen Hardware Wallet.</translation>
    </message>
    <message>
        <source> from wallet '%1'</source>
        <translation type="unfinished">von der Wallet '%1'</translation>
    </message>
    <message>
        <source>%1 to '%2'</source>
        <translation type="unfinished">%1 an '%2'</translation>
    </message>
    <message>
        <source>%1 to %2</source>
        <translation type="unfinished">%1 an %2</translation>
    </message>
    <message>
        <source>To review recipient list click "Show Details…"</source>
        <translation type="unfinished">Um die Empfängerliste zu sehen, klicke auf "Zeige Details…"</translation>
    </message>
    <message>
        <source>Sign failed</source>
        <translation type="unfinished">Signierung der Nachricht fehlgeschlagen</translation>
    </message>
    <message>
        <source>External signer not found</source>
        <extracomment>"External signer" means using devices such as hardware wallets.</extracomment>
        <translation type="unfinished">Es konnte kein externes Gerät zum signieren gefunden werden</translation>
    </message>
    <message>
        <source>External signer failure</source>
        <extracomment>"External signer" means using devices such as hardware wallets.</extracomment>
        <translation type="unfinished">Signierung durch externes Gerät fehlgeschlagen</translation>
    </message>
    <message>
        <source>Save Transaction Data</source>
        <translation type="unfinished">Speichere Transaktionsdaten</translation>
    </message>
    <message>
        <source>Partially Signed Transaction (Binary)</source>
        <extracomment>Expanded name of the binary PSBT file format. See: BIP 174.</extracomment>
        <translation type="unfinished">Teilweise signierte Transaktion (binär)</translation>
    </message>
    <message>
        <source>PSBT saved</source>
        <extracomment>Popup message when a PSBT has been saved to a file</extracomment>
        <translation type="unfinished">PSBT gespeichert</translation>
    </message>
    <message>
        <source>External balance:</source>
        <translation type="unfinished">Externe Bilanz:</translation>
    </message>
    <message>
        <source>or</source>
        <translation type="unfinished">oder</translation>
    </message>
    <message>
        <source>You can increase the fee later (signals Replace-By-Fee, BIP-125).</source>
        <translation type="unfinished">Sie können die Gebühr später erhöhen (signalisiert Replace-By-Fee, BIP-125).</translation>
    </message>
    <message>
        <source>Please, review your transaction proposal. This will produce a Partially Signed Bitcoin Transaction (PSBT) which you can save or copy and then sign with e.g. an offline %1 wallet, or a PSBT-compatible hardware wallet.</source>
        <extracomment>Text to inform a user attempting to create a transaction of their current options. At this stage, a user can only create a PSBT. This string is displayed when private keys are disabled and an external signer is not available.</extracomment>
        <translation type="unfinished">Überprüfen Sie bitte Ihr Transaktionsvorhaben. Dadurch wird eine Partiell Signierte Bitcoin-Transaktion (PSBT) erstellt, die Sie speichern oder kopieren und dann z. B. mit einer Offline-Wallet %1 oder einer PSBT-kompatible Hardware-Wallet nutzen können.</translation>
    </message>
    <message>
        <source>Do you want to create this transaction?</source>
        <extracomment>Message displayed when attempting to create a transaction. Cautionary text to prompt the user to verify that the displayed transaction details represent the transaction the user intends to create.</extracomment>
        <translation type="unfinished">Möchtest du diese Transaktion erstellen?</translation>
    </message>
    <message>
        <source>Please, review your transaction. You can create and send this transaction or create a Partially Signed Bitcoin Transaction (PSBT), which you can save or copy and then sign with, e.g., an offline %1 wallet, or a PSBT-compatible hardware wallet.</source>
        <extracomment>Text to inform a user attempting to create a transaction of their current options. At this stage, a user can send their transaction or create a PSBT. This string is displayed when both private keys and PSBT controls are enabled.</extracomment>
        <translation type="unfinished">Bitte überprüfen Sie Ihre Transaktion. Sie können diese Transaktion erstellen und versenden oder eine Partiell Signierte Bitcoin Transaction (PSBT) erstellen, die Sie speichern oder kopieren und dann z.B. mit einer offline %1 Wallet oder einer PSBT-kompatiblen Hardware-Wallet signieren können.</translation>
    </message>
    <message>
        <source>Please, review your transaction.</source>
        <extracomment>Text to prompt a user to review the details of the transaction they are attempting to send.</extracomment>
        <translation type="unfinished">Bitte überprüfen sie ihre Transaktion.</translation>
    </message>
    <message>
        <source>Transaction fee</source>
        <translation type="unfinished">Transaktionsgebühr</translation>
    </message>
    <message>
        <source>Not signalling Replace-By-Fee, BIP-125.</source>
        <translation type="unfinished">Replace-By-Fee, BIP-125 wird nicht angezeigt.</translation>
    </message>
    <message>
        <source>Total Amount</source>
        <translation type="unfinished">Gesamtbetrag</translation>
    </message>
    <message>
        <source>Unsigned Transaction</source>
        <comment>PSBT copied</comment>
        <extracomment>Caption of "PSBT has been copied" messagebox</extracomment>
        <translation type="unfinished">Unsignierte Transaktion</translation>
    </message>
    <message>
        <source>The PSBT has been copied to the clipboard. You can also save it.</source>
        <translation type="unfinished">Die PSBT wurde in die Zwischenablage kopiert. Kann auch abgespeichert werden.</translation>
    </message>
    <message>
        <source>PSBT saved to disk</source>
        <translation type="unfinished">PSBT auf Festplatte gespeichert</translation>
    </message>
    <message>
        <source>Confirm send coins</source>
        <translation type="unfinished">Überweisung bestätigen</translation>
    </message>
    <message>
        <source>Watch-only balance:</source>
        <translation type="unfinished">Nur-Anzeige Saldo:</translation>
    </message>
    <message>
        <source>The recipient address is not valid. Please recheck.</source>
        <translation type="unfinished">Die Zahlungsadresse ist ungültig, bitte nochmals überprüfen.</translation>
    </message>
    <message>
        <source>The amount to pay must be larger than 0.</source>
        <translation type="unfinished">Der zu zahlende Betrag muss größer als 0 sein.</translation>
    </message>
    <message>
        <source>The amount exceeds your balance.</source>
        <translation type="unfinished">Der angegebene Betrag übersteigt Ihren Kontostand.</translation>
    </message>
    <message>
        <source>The total exceeds your balance when the %1 transaction fee is included.</source>
        <translation type="unfinished">Der angegebene Betrag übersteigt aufgrund der Transaktionsgebühr in Höhe von %1 Ihren Kontostand.</translation>
    </message>
    <message>
        <source>Duplicate address found: addresses should only be used once each.</source>
        <translation type="unfinished">Doppelte Adresse entdeckt: Adressen sollten jeweils nur einmal benutzt werden.</translation>
    </message>
    <message>
        <source>Transaction creation failed!</source>
        <translation type="unfinished">Transaktionserstellung fehlgeschlagen!</translation>
    </message>
    <message>
        <source>A fee higher than %1 is considered an absurdly high fee.</source>
        <translation type="unfinished">Eine höhere Gebühr als %1 wird als unsinnig hohe Gebühr angesehen.</translation>
    </message>
    <message numerus="yes">
        <source>Estimated to begin confirmation within %n block(s).</source>
        <translation type="unfinished">
            <numerusform>Voraussichtlicher Beginn der Bestätigung innerhalb von %n Block</numerusform>
            <numerusform>Voraussichtlicher Beginn der Bestätigung innerhalb von %n Blöcken</numerusform>
        </translation>
    </message>
    <message>
        <source>Warning: Invalid Bitcoin address</source>
        <translation type="unfinished">Warnung: Ungültige Bitcoin-Adresse</translation>
    </message>
    <message>
        <source>Warning: Unknown change address</source>
        <translation type="unfinished">Warnung: Unbekannte Wechselgeld-Adresse</translation>
    </message>
    <message>
        <source>Confirm custom change address</source>
        <translation type="unfinished">Bestätige benutzerdefinierte Wechselgeld-Adresse</translation>
    </message>
    <message>
        <source>The address you selected for change is not part of this wallet. Any or all funds in your wallet may be sent to this address. Are you sure?</source>
        <translation type="unfinished">Die ausgewählte Wechselgeld-Adresse ist nicht Bestandteil dieses Wallets. Einige oder alle Mittel aus Ihrem Wallet könnten an diese Adresse gesendet werden. Wollen Sie das wirklich?</translation>
    </message>
    <message>
        <source>(no label)</source>
        <translation type="unfinished">(keine Bezeichnung)</translation>
    </message>
</context>
<context>
    <name>SendCoinsEntry</name>
    <message>
        <source>A&amp;mount:</source>
        <translation type="unfinished">Betra&amp;g:</translation>
    </message>
    <message>
        <source>Pay &amp;To:</source>
        <translation type="unfinished">E&amp;mpfänger:</translation>
    </message>
    <message>
        <source>&amp;Label:</source>
        <translation type="unfinished">&amp;Bezeichnung:</translation>
    </message>
    <message>
        <source>Choose previously used address</source>
        <translation type="unfinished">Bereits verwendete Adresse auswählen</translation>
    </message>
    <message>
        <source>The Bitcoin address to send the payment to</source>
        <translation type="unfinished">Die Zahlungsadresse der Überweisung</translation>
    </message>
    <message>
        <source>Paste address from clipboard</source>
        <translation type="unfinished">Adresse aus der Zwischenablage einfügen</translation>
    </message>
    <message>
        <source>Remove this entry</source>
        <translation type="unfinished">Diesen Eintrag entfernen</translation>
    </message>
    <message>
        <source>The amount to send in the selected unit</source>
        <translation type="unfinished">Zu sendender Betrag in der ausgewählten Einheit</translation>
    </message>
    <message>
        <source>The fee will be deducted from the amount being sent. The recipient will receive less bitcoins than you enter in the amount field. If multiple recipients are selected, the fee is split equally.</source>
        <translation type="unfinished">Die Gebühr wird vom zu überweisenden Betrag abgezogen. Der Empfänger wird also weniger Bitcoins erhalten, als Sie im Betrags-Feld eingegeben haben. Falls mehrere Empfänger ausgewählt wurden, wird die Gebühr gleichmäßig verteilt.</translation>
    </message>
    <message>
        <source>S&amp;ubtract fee from amount</source>
        <translation type="unfinished">Gebühr vom Betrag ab&amp;ziehen</translation>
    </message>
    <message>
        <source>Use available balance</source>
        <translation type="unfinished">Benutze verfügbaren Kontostand</translation>
    </message>
    <message>
        <source>Message:</source>
        <translation type="unfinished">Nachricht:</translation>
    </message>
    <message>
        <source>Enter a label for this address to add it to the list of used addresses</source>
        <translation type="unfinished">Bezeichnung für diese Adresse eingeben, um sie zur Liste bereits verwendeter Adressen hinzuzufügen.</translation>
    </message>
    <message>
        <source>A message that was attached to the bitcoin: URI which will be stored with the transaction for your reference. Note: This message will not be sent over the Bitcoin network.</source>
        <translation type="unfinished">Eine an die "bitcoin:"-URI angefügte Nachricht, die zusammen mit der Transaktion gespeichert wird. Hinweis: Diese Nachricht wird nicht über das Bitcoin-Netzwerk gesendet.</translation>
    </message>
</context>
<context>
    <name>SendConfirmationDialog</name>
    <message>
        <source>Send</source>
        <translation type="unfinished">Senden</translation>
    </message>
    <message>
        <source>Create Unsigned</source>
        <translation type="unfinished">Unsigniert erstellen</translation>
    </message>
</context>
<context>
    <name>SignVerifyMessageDialog</name>
    <message>
        <source>Signatures - Sign / Verify a Message</source>
        <translation type="unfinished">Signaturen - eine Nachricht signieren / verifizieren</translation>
    </message>
    <message>
        <source>&amp;Sign Message</source>
        <translation type="unfinished">Nachricht &amp;signieren</translation>
    </message>
    <message>
        <source>You can sign messages/agreements with your addresses to prove you can receive bitcoins sent to them. Be careful not to sign anything vague or random, as phishing attacks may try to trick you into signing your identity over to them. Only sign fully-detailed statements you agree to.</source>
        <translation type="unfinished">Sie können Nachrichten/Vereinbarungen mit Hilfe Ihrer Adressen signieren, um zu beweisen, dass Sie Bitcoins empfangen können, die an diese Adressen überwiesen werden. Seien Sie vorsichtig und signieren Sie nichts Vages oder Willkürliches, um Ihre Indentität vor Phishingangriffen zu schützen. Signieren Sie nur vollständig-detaillierte Aussagen, mit denen Sie auch einverstanden sind.</translation>
    </message>
    <message>
        <source>The Bitcoin address to sign the message with</source>
        <translation type="unfinished">Die Bitcoin-Adresse, mit der die Nachricht signiert wird</translation>
    </message>
    <message>
        <source>Choose previously used address</source>
        <translation type="unfinished">Bereits verwendete Adresse auswählen</translation>
    </message>
    <message>
        <source>Paste address from clipboard</source>
        <translation type="unfinished">Adresse aus der Zwischenablage einfügen</translation>
    </message>
    <message>
        <source>Enter the message you want to sign here</source>
        <translation type="unfinished">Zu signierende Nachricht hier eingeben</translation>
    </message>
    <message>
        <source>Signature</source>
        <translation type="unfinished">Signatur</translation>
    </message>
    <message>
        <source>Copy the current signature to the system clipboard</source>
        <translation type="unfinished">Aktuelle Signatur in die Zwischenablage kopieren</translation>
    </message>
    <message>
        <source>Sign the message to prove you own this Bitcoin address</source>
        <translation type="unfinished">Die Nachricht signieren, um den Besitz dieser Bitcoin-Adresse zu beweisen</translation>
    </message>
    <message>
        <source>Sign &amp;Message</source>
        <translation type="unfinished">&amp;Nachricht signieren</translation>
    </message>
    <message>
        <source>Reset all sign message fields</source>
        <translation type="unfinished">Alle "Nachricht signieren"-Felder zurücksetzen</translation>
    </message>
    <message>
        <source>Clear &amp;All</source>
        <translation type="unfinished">&amp;Zurücksetzen</translation>
    </message>
    <message>
        <source>&amp;Verify Message</source>
        <translation type="unfinished">Nachricht &amp;verifizieren</translation>
    </message>
    <message>
        <source>Enter the receiver's address, message (ensure you copy line breaks, spaces, tabs, etc. exactly) and signature below to verify the message. Be careful not to read more into the signature than what is in the signed message itself, to avoid being tricked by a man-in-the-middle attack. Note that this only proves the signing party receives with the address, it cannot prove sendership of any transaction!</source>
        <translation type="unfinished">Geben Sie die Zahlungsadresse des Empfängers, Nachricht (achten Sie darauf Zeilenumbrüche, Leerzeichen, Tabulatoren usw. exakt zu kopieren) und Signatur unten ein, um die Nachricht zu verifizieren. Vorsicht, interpretieren Sie nicht mehr in die Signatur hinein, als in der signierten Nachricht selber enthalten ist, um nicht von einem Man-in-the-middle-Angriff hinters Licht geführt zu werden. Beachten Sie, dass dies nur beweist, dass die signierende Partei über diese Adresse Überweisungen empfangen kann.</translation>
    </message>
    <message>
        <source>The Bitcoin address the message was signed with</source>
        <translation type="unfinished">Die Bitcoin-Adresse, mit der die Nachricht signiert wurde</translation>
    </message>
    <message>
        <source>The signed message to verify</source>
        <translation type="unfinished">Die zu überprüfende signierte Nachricht</translation>
    </message>
    <message>
        <source>The signature given when the message was signed</source>
        <translation type="unfinished">Die beim Signieren der Nachricht geleistete Signatur</translation>
    </message>
    <message>
        <source>Verify the message to ensure it was signed with the specified Bitcoin address</source>
        <translation type="unfinished">Die Nachricht verifizieren, um sicherzustellen, dass diese mit der angegebenen Bitcoin-Adresse signiert wurde</translation>
    </message>
    <message>
        <source>Verify &amp;Message</source>
        <translation type="unfinished">&amp;Nachricht verifizieren</translation>
    </message>
    <message>
        <source>Reset all verify message fields</source>
        <translation type="unfinished">Alle "Nachricht verifizieren"-Felder zurücksetzen</translation>
    </message>
    <message>
        <source>Click "Sign Message" to generate signature</source>
        <translation type="unfinished">Auf "Nachricht signieren" klicken, um die Signatur zu erzeugen</translation>
    </message>
    <message>
        <source>The entered address is invalid.</source>
        <translation type="unfinished">Die eingegebene Adresse ist ungültig.</translation>
    </message>
    <message>
        <source>Please check the address and try again.</source>
        <translation type="unfinished">Bitte überprüfen Sie die Adresse und versuchen Sie es erneut.</translation>
    </message>
    <message>
        <source>The entered address does not refer to a key.</source>
        <translation type="unfinished">Die eingegebene Adresse verweist nicht auf einen Schlüssel.</translation>
    </message>
    <message>
        <source>Wallet unlock was cancelled.</source>
        <translation type="unfinished">Wallet-Entsperrung wurde abgebrochen.</translation>
    </message>
    <message>
        <source>No error</source>
        <translation type="unfinished">Kein Fehler</translation>
    </message>
    <message>
        <source>Private key for the entered address is not available.</source>
        <translation type="unfinished">Privater Schlüssel zur eingegebenen Adresse ist nicht verfügbar.</translation>
    </message>
    <message>
        <source>Message signing failed.</source>
        <translation type="unfinished">Signierung der Nachricht fehlgeschlagen.</translation>
    </message>
    <message>
        <source>Message signed.</source>
        <translation type="unfinished">Nachricht signiert.</translation>
    </message>
    <message>
        <source>The signature could not be decoded.</source>
        <translation type="unfinished">Die Signatur konnte nicht dekodiert werden.</translation>
    </message>
    <message>
        <source>Please check the signature and try again.</source>
        <translation type="unfinished">Bitte überprüfen Sie die Signatur und versuchen Sie es erneut.</translation>
    </message>
    <message>
        <source>The signature did not match the message digest.</source>
        <translation type="unfinished">Die Signatur entspricht nicht dem "Message Digest".</translation>
    </message>
    <message>
        <source>Message verification failed.</source>
        <translation type="unfinished">Verifizierung der Nachricht fehlgeschlagen.</translation>
    </message>
    <message>
        <source>Message verified.</source>
        <translation type="unfinished">Nachricht verifiziert.</translation>
    </message>
</context>
<context>
    <name>SplashScreen</name>
    <message>
        <source>(press q to shutdown and continue later)</source>
        <translation type="unfinished">(drücke q, um herunterzufahren und später fortzuführen)</translation>
    </message>
    <message>
        <source>press q to shutdown</source>
        <translation type="unfinished">q zum Herunterfahren drücken</translation>
    </message>
</context>
<context>
    <name>TransactionDesc</name>
    <message>
        <source>conflicted with a transaction with %1 confirmations</source>
        <extracomment>Text explaining the current status of a transaction, shown in the status field of the details window for this transaction. This status represents an unconfirmed transaction that conflicts with a confirmed transaction.</extracomment>
        <translation type="unfinished">steht im Konflikt mit einer Transaktion mit %1 Bestätigungen</translation>
    </message>
    <message>
        <source>0/unconfirmed, in memory pool</source>
        <extracomment>Text explaining the current status of a transaction, shown in the status field of the details window for this transaction. This status represents an unconfirmed transaction that is in the memory pool.</extracomment>
        <translation type="unfinished">0/unbestätigt, im Speicherpool</translation>
    </message>
    <message>
        <source>0/unconfirmed, not in memory pool</source>
        <extracomment>Text explaining the current status of a transaction, shown in the status field of the details window for this transaction. This status represents an unconfirmed transaction that is not in the memory pool.</extracomment>
        <translation type="unfinished">0/unbestätigt, nicht im Speicherpool</translation>
    </message>
    <message>
        <source>abandoned</source>
        <extracomment>Text explaining the current status of a transaction, shown in the status field of the details window for this transaction. This status represents an abandoned transaction.</extracomment>
        <translation type="unfinished">eingestellt</translation>
    </message>
    <message>
        <source>%1/unconfirmed</source>
        <extracomment>Text explaining the current status of a transaction, shown in the status field of the details window for this transaction. This status represents a transaction confirmed in at least one block, but less than 6 blocks.</extracomment>
        <translation type="unfinished">%1/unbestätigt</translation>
    </message>
    <message>
        <source>%1 confirmations</source>
        <extracomment>Text explaining the current status of a transaction, shown in the status field of the details window for this transaction. This status represents a transaction confirmed in 6 or more blocks.</extracomment>
        <translation type="unfinished">%1 Bestätigungen</translation>
    </message>
    <message>
        <source>Date</source>
        <translation type="unfinished">Datum</translation>
    </message>
    <message>
        <source>Source</source>
        <translation type="unfinished">Quelle</translation>
    </message>
    <message>
        <source>Generated</source>
        <translation type="unfinished">Erzeugt</translation>
    </message>
    <message>
        <source>From</source>
        <translation type="unfinished">Von</translation>
    </message>
    <message>
        <source>unknown</source>
        <translation type="unfinished">unbekannt</translation>
    </message>
    <message>
        <source>To</source>
        <translation type="unfinished">An</translation>
    </message>
    <message>
        <source>own address</source>
        <translation type="unfinished">eigene Adresse</translation>
    </message>
    <message>
        <source>watch-only</source>
        <translation type="unfinished">beobachtet</translation>
    </message>
    <message>
        <source>label</source>
        <translation type="unfinished">Bezeichnung</translation>
    </message>
    <message>
        <source>Credit</source>
        <translation type="unfinished">Gutschrift</translation>
    </message>
    <message numerus="yes">
        <source>matures in %n more block(s)</source>
        <translation type="unfinished">
            <numerusform>reift noch %n weiteren Block</numerusform>
            <numerusform>reift noch %n weitere Blöcken</numerusform>
        </translation>
    </message>
    <message>
        <source>not accepted</source>
        <translation type="unfinished">nicht angenommen</translation>
    </message>
    <message>
        <source>Debit</source>
        <translation type="unfinished">Belastung</translation>
    </message>
    <message>
        <source>Total debit</source>
        <translation type="unfinished">Gesamtbelastung</translation>
    </message>
    <message>
        <source>Total credit</source>
        <translation type="unfinished">Gesamtgutschrift</translation>
    </message>
    <message>
        <source>Transaction fee</source>
        <translation type="unfinished">Transaktionsgebühr</translation>
    </message>
    <message>
        <source>Net amount</source>
        <translation type="unfinished">Nettobetrag</translation>
    </message>
    <message>
        <source>Message</source>
        <translation type="unfinished">Nachricht</translation>
    </message>
    <message>
        <source>Comment</source>
        <translation type="unfinished">Kommentar</translation>
    </message>
    <message>
        <source>Transaction ID</source>
        <translation type="unfinished">Transaktionskennung</translation>
    </message>
    <message>
        <source>Transaction total size</source>
        <translation type="unfinished">Gesamte Transaktionsgröße</translation>
    </message>
    <message>
        <source>Transaction virtual size</source>
        <translation type="unfinished">Virtuelle Größe der Transaktion</translation>
    </message>
    <message>
        <source>Output index</source>
        <translation type="unfinished">Ausgabeindex</translation>
    </message>
    <message>
        <source> (Certificate was not verified)</source>
        <translation type="unfinished">(Zertifikat wurde nicht verifiziert)</translation>
    </message>
    <message>
        <source>Merchant</source>
        <translation type="unfinished">Händler</translation>
    </message>
    <message>
        <source>Generated coins must mature %1 blocks before they can be spent. When you generated this block, it was broadcast to the network to be added to the block chain. If it fails to get into the chain, its state will change to "not accepted" and it won't be spendable. This may occasionally happen if another node generates a block within a few seconds of yours.</source>
        <translation type="unfinished">Erzeugte Bitcoins müssen %1 Blöcke lang reifen, bevor sie ausgegeben werden können. Als Sie diesen Block erzeugten, wurde er an das Netzwerk übertragen, um ihn der Blockchain hinzuzufügen. Falls dies fehlschlägt wird der Status in "nicht angenommen" geändert und Sie werden keine Bitcoins gutgeschrieben bekommen. Das kann gelegentlich passieren, wenn ein anderer Knoten einen Block fast zeitgleich erzeugt.</translation>
    </message>
    <message>
        <source>Debug information</source>
        <translation type="unfinished">Debug-Informationen</translation>
    </message>
    <message>
        <source>Transaction</source>
        <translation type="unfinished">Transaktion</translation>
    </message>
    <message>
        <source>Inputs</source>
        <translation type="unfinished">Eingaben</translation>
    </message>
    <message>
        <source>Amount</source>
        <translation type="unfinished">Betrag</translation>
    </message>
    <message>
        <source>true</source>
        <translation type="unfinished">wahr</translation>
    </message>
    <message>
        <source>false</source>
        <translation type="unfinished">falsch</translation>
    </message>
</context>
<context>
    <name>TransactionDescDialog</name>
    <message>
        <source>This pane shows a detailed description of the transaction</source>
        <translation type="unfinished">Dieser Bereich zeigt eine detaillierte Beschreibung der Transaktion an</translation>
    </message>
    <message>
        <source>Details for %1</source>
        <translation type="unfinished">Details für %1</translation>
    </message>
</context>
<context>
    <name>TransactionTableModel</name>
    <message>
        <source>Date</source>
        <translation type="unfinished">Datum</translation>
    </message>
    <message>
        <source>Type</source>
        <translation type="unfinished">Typ</translation>
    </message>
    <message>
        <source>Label</source>
        <translation type="unfinished">Bezeichnung</translation>
    </message>
    <message>
        <source>Unconfirmed</source>
        <translation type="unfinished">Unbestätigt</translation>
    </message>
    <message>
        <source>Abandoned</source>
        <translation type="unfinished">Eingestellt</translation>
    </message>
    <message>
        <source>Confirming (%1 of %2 recommended confirmations)</source>
        <translation type="unfinished">Wird bestätigt (%1 von %2 empfohlenen Bestätigungen)</translation>
    </message>
    <message>
        <source>Confirmed (%1 confirmations)</source>
        <translation type="unfinished">Bestätigt (%1 Bestätigungen)</translation>
    </message>
    <message>
        <source>Conflicted</source>
        <translation type="unfinished">in Konflikt stehend</translation>
    </message>
    <message>
        <source>Immature (%1 confirmations, will be available after %2)</source>
        <translation type="unfinished">Unreif (%1 Bestätigungen, wird verfügbar sein nach %2)</translation>
    </message>
    <message>
        <source>Generated but not accepted</source>
        <translation type="unfinished">Generiert, aber nicht akzeptiert</translation>
    </message>
    <message>
        <source>Received with</source>
        <translation type="unfinished">Empfangen über</translation>
    </message>
    <message>
        <source>Received from</source>
        <translation type="unfinished">Empfangen von</translation>
    </message>
    <message>
        <source>Sent to</source>
        <translation type="unfinished">Überwiesen an</translation>
    </message>
    <message>
        <source>Mined</source>
        <translation type="unfinished">Erarbeitet</translation>
    </message>
    <message>
        <source>watch-only</source>
        <translation type="unfinished">beobachtet</translation>
    </message>
    <message>
        <source>(n/a)</source>
        <translation type="unfinished">(k.A.)</translation>
    </message>
    <message>
        <source>(no label)</source>
        <translation type="unfinished">(keine Bezeichnung)</translation>
    </message>
    <message>
        <source>Transaction status. Hover over this field to show number of confirmations.</source>
        <translation type="unfinished">Transaktionsstatus. Fahren Sie mit der Maus über dieses Feld, um die Anzahl der Bestätigungen zu sehen.</translation>
    </message>
    <message>
        <source>Date and time that the transaction was received.</source>
        <translation type="unfinished">Datum und Zeit als die Transaktion empfangen wurde.</translation>
    </message>
    <message>
        <source>Type of transaction.</source>
        <translation type="unfinished">Art der Transaktion</translation>
    </message>
    <message>
        <source>Whether or not a watch-only address is involved in this transaction.</source>
        <translation type="unfinished">Zeigt an, ob eine beobachtete Adresse in diese Transaktion involviert ist.</translation>
    </message>
    <message>
        <source>User-defined intent/purpose of the transaction.</source>
        <translation type="unfinished">Benutzerdefinierter Verwendungszweck der Transaktion</translation>
    </message>
    <message>
        <source>Amount removed from or added to balance.</source>
        <translation type="unfinished">Der Betrag, der dem Kontostand abgezogen oder hinzugefügt wurde.</translation>
    </message>
</context>
<context>
    <name>TransactionView</name>
    <message>
        <source>All</source>
        <translation type="unfinished">Alle</translation>
    </message>
    <message>
        <source>Today</source>
        <translation type="unfinished">Heute</translation>
    </message>
    <message>
        <source>This week</source>
        <translation type="unfinished">Diese Woche</translation>
    </message>
    <message>
        <source>This month</source>
        <translation type="unfinished">Diesen Monat</translation>
    </message>
    <message>
        <source>Last month</source>
        <translation type="unfinished">Letzten Monat</translation>
    </message>
    <message>
        <source>This year</source>
        <translation type="unfinished">Dieses Jahr</translation>
    </message>
    <message>
        <source>Received with</source>
        <translation type="unfinished">Empfangen über</translation>
    </message>
    <message>
        <source>Sent to</source>
        <translation type="unfinished">Überwiesen an</translation>
    </message>
    <message>
        <source>Mined</source>
        <translation type="unfinished">Erarbeitet</translation>
    </message>
    <message>
        <source>Other</source>
        <translation type="unfinished">Andere</translation>
    </message>
    <message>
        <source>Enter address, transaction id, or label to search</source>
        <translation type="unfinished">Zu suchende Adresse, Transaktion oder Bezeichnung eingeben</translation>
    </message>
    <message>
        <source>Min amount</source>
        <translation type="unfinished">Mindestbetrag</translation>
    </message>
    <message>
        <source>Range…</source>
        <translation type="unfinished">Bereich…</translation>
    </message>
    <message>
        <source>&amp;Copy address</source>
        <translation type="unfinished">&amp;Adresse kopieren</translation>
    </message>
    <message>
        <source>Copy &amp;label</source>
        <translation type="unfinished">&amp;Bezeichnung kopieren</translation>
    </message>
    <message>
        <source>Copy &amp;amount</source>
        <translation type="unfinished">&amp;Betrag kopieren</translation>
    </message>
    <message>
        <source>Copy transaction &amp;ID</source>
        <translation type="unfinished">Transaktionskennung kopieren</translation>
    </message>
    <message>
        <source>Copy &amp;raw transaction</source>
        <translation type="unfinished">&amp;Rohdaten der Transaktion kopieren</translation>
    </message>
    <message>
        <source>Copy full transaction &amp;details</source>
        <translation type="unfinished">Vollständige Transaktions&amp;details kopieren</translation>
    </message>
    <message>
        <source>&amp;Show transaction details</source>
        <translation type="unfinished">Transaktionsdetails &amp;anzeigen</translation>
    </message>
    <message>
        <source>Increase transaction &amp;fee</source>
        <translation type="unfinished">Transaktions&amp;gebühr erhöhen</translation>
    </message>
    <message>
        <source>A&amp;bandon transaction</source>
        <translation type="unfinished">Transaktion a&amp;bbrechen</translation>
    </message>
    <message>
        <source>&amp;Edit address label</source>
        <translation type="unfinished">Adressbezeichnung &amp;bearbeiten</translation>
    </message>
    <message>
        <source>Show in %1</source>
        <extracomment>Transactions table context menu action to show the selected transaction in a third-party block explorer. %1 is a stand-in argument for the URL of the explorer.</extracomment>
        <translation type="unfinished">Zeige in %1</translation>
    </message>
    <message>
        <source>Export Transaction History</source>
        <translation type="unfinished">Transaktionsverlauf exportieren</translation>
    </message>
    <message>
        <source>Comma separated file</source>
        <extracomment>Expanded name of the CSV file format. See: https://en.wikipedia.org/wiki/Comma-separated_values.</extracomment>
        <translation type="unfinished">Durch Komma getrennte Datei</translation>
    </message>
    <message>
        <source>Confirmed</source>
        <translation type="unfinished">Bestätigt</translation>
    </message>
    <message>
        <source>Watch-only</source>
        <translation type="unfinished">beobachtet</translation>
    </message>
    <message>
        <source>Date</source>
        <translation type="unfinished">Datum</translation>
    </message>
    <message>
        <source>Type</source>
        <translation type="unfinished">Typ</translation>
    </message>
    <message>
        <source>Label</source>
        <translation type="unfinished">Bezeichnung</translation>
    </message>
    <message>
        <source>Address</source>
        <translation type="unfinished">Adresse</translation>
    </message>
    <message>
        <source>Exporting Failed</source>
        <translation type="unfinished">Exportieren fehlgeschlagen</translation>
    </message>
    <message>
        <source>There was an error trying to save the transaction history to %1.</source>
        <translation type="unfinished">Beim Speichern des Transaktionsverlaufs nach %1 ist ein Fehler aufgetreten.</translation>
    </message>
    <message>
        <source>Exporting Successful</source>
        <translation type="unfinished">Exportieren erfolgreich</translation>
    </message>
    <message>
        <source>The transaction history was successfully saved to %1.</source>
        <translation type="unfinished">Speichern des Transaktionsverlaufs nach %1 war erfolgreich.</translation>
    </message>
    <message>
        <source>Range:</source>
        <translation type="unfinished">Zeitraum:</translation>
    </message>
    <message>
        <source>to</source>
        <translation type="unfinished">bis</translation>
    </message>
</context>
<context>
    <name>WalletFrame</name>
    <message>
        <source>No wallet has been loaded.
Go to File &gt; Open Wallet to load a wallet.
- OR -</source>
        <translation type="unfinished">Es wurde keine Wallet geladen.
Gehen Sie zu Datei &gt; Wallet Öffnen, um eine Wallet zu laden.
- ODER-</translation>
    </message>
    <message>
        <source>Create a new wallet</source>
        <translation type="unfinished">Neues Wallet erstellen</translation>
    </message>
    <message>
        <source>Error</source>
        <translation type="unfinished">Fehler</translation>
    </message>
    <message>
        <source>Unable to decode PSBT from clipboard (invalid base64)</source>
        <translation type="unfinished">Konnte PSBT aus Zwischenablage nicht entschlüsseln (ungültiges Base64)</translation>
    </message>
    <message>
        <source>Load Transaction Data</source>
        <translation type="unfinished">Lade Transaktionsdaten</translation>
    </message>
    <message>
        <source>Partially Signed Transaction (*.psbt)</source>
        <translation type="unfinished">Teilsignierte Transaktion (*.psbt)</translation>
    </message>
    <message>
        <source>PSBT file must be smaller than 100 MiB</source>
        <translation type="unfinished">PSBT-Datei muss kleiner als 100 MiB sein</translation>
    </message>
    <message>
        <source>Unable to decode PSBT</source>
        <translation type="unfinished">PSBT konnte nicht entschlüsselt werden</translation>
    </message>
</context>
<context>
    <name>WalletModel</name>
    <message>
        <source>Send Coins</source>
        <translation type="unfinished">Bitcoins überweisen</translation>
    </message>
    <message>
        <source>Fee bump error</source>
        <translation type="unfinished">Gebührenerhöhungsfehler</translation>
    </message>
    <message>
        <source>Increasing transaction fee failed</source>
        <translation type="unfinished">Erhöhung der Transaktionsgebühr fehlgeschlagen</translation>
    </message>
    <message>
        <source>Do you want to increase the fee?</source>
        <extracomment>Asks a user if they would like to manually increase the fee of a transaction that has already been created.</extracomment>
        <translation type="unfinished">Möchten Sie die Gebühr erhöhen?</translation>
    </message>
    <message>
        <source>Current fee:</source>
        <translation type="unfinished">Aktuelle Gebühr:</translation>
    </message>
    <message>
        <source>Increase:</source>
        <translation type="unfinished">Erhöhung:</translation>
    </message>
    <message>
        <source>New fee:</source>
        <translation type="unfinished">Neue Gebühr:</translation>
    </message>
    <message>
        <source>Warning: This may pay the additional fee by reducing change outputs or adding inputs, when necessary. It may add a new change output if one does not already exist. These changes may potentially leak privacy.</source>
        <translation type="unfinished">Warnung: Hierdurch kann die zusätzliche Gebühr durch Verkleinerung von Wechselgeld Outputs oder nötigenfalls durch Hinzunahme weitere Inputs beglichen werden. Ein neuer Wechselgeld Output kann dabei entstehen, falls noch keiner existiert. Diese Änderungen können möglicherweise private Daten preisgeben.</translation>
    </message>
    <message>
        <source>Confirm fee bump</source>
        <translation type="unfinished">Gebührenerhöhung bestätigen</translation>
    </message>
    <message>
        <source>Can't draft transaction.</source>
        <translation type="unfinished">Kann Transaktion nicht entwerfen.</translation>
    </message>
    <message>
        <source>PSBT copied</source>
        <translation type="unfinished">PSBT kopiert</translation>
    </message>
    <message>
        <source>Copied to clipboard</source>
        <comment>Fee-bump PSBT saved</comment>
        <translation type="unfinished">In die Zwischenablage kopiert </translation>
    </message>
    <message>
        <source>Can't sign transaction.</source>
        <translation type="unfinished">Signierung der Transaktion fehlgeschlagen.</translation>
    </message>
    <message>
        <source>Could not commit transaction</source>
        <translation type="unfinished">Konnte Transaktion nicht übergeben</translation>
    </message>
    <message>
        <source>Can't display address</source>
        <translation type="unfinished">Die Adresse kann nicht angezeigt werden</translation>
    </message>
    <message>
        <source>default wallet</source>
        <translation type="unfinished">Standard-Wallet</translation>
    </message>
</context>
<context>
    <name>WalletView</name>
    <message>
        <source>&amp;Export</source>
        <translation type="unfinished">&amp;Exportieren</translation>
    </message>
    <message>
        <source>Export the data in the current tab to a file</source>
        <translation type="unfinished">Daten der aktuellen Ansicht in eine Datei exportieren</translation>
    </message>
    <message>
        <source>Backup Wallet</source>
        <translation type="unfinished">Wallet sichern</translation>
    </message>
    <message>
        <source>Backup Failed</source>
        <translation type="unfinished">Sicherung fehlgeschlagen</translation>
    </message>
    <message>
        <source>There was an error trying to save the wallet data to %1.</source>
        <translation type="unfinished">Beim Speichern der Wallet-Daten nach %1 ist ein Fehler aufgetreten.</translation>
    </message>
    <message>
        <source>Backup Successful</source>
        <translation type="unfinished">Sicherung erfolgreich</translation>
    </message>
    <message>
        <source>The wallet data was successfully saved to %1.</source>
        <translation type="unfinished">Speichern der Wallet-Daten nach %1 war erfolgreich.</translation>
    </message>
    <message>
        <source>Cancel</source>
        <translation type="unfinished">Abbrechen</translation>
    </message>
</context>
<context>
    <name>bitcoin-core</name>
    <message>
        <source>The %s developers</source>
        <translation type="unfinished">Die %s-Entwickler</translation>
    </message>
    <message>
        <source>%s corrupt. Try using the wallet tool bitcoin-wallet to salvage or restoring a backup.</source>
        <translation type="unfinished">%s korrupt. Versuche mit dem Wallet-Werkzeug bitcoin-wallet zu retten, oder eine Sicherung wiederherzustellen.</translation>
    </message>
    <message>
        <source>%s failed to validate the -assumeutxo snapshot state. This indicates a hardware problem, or a bug in the software, or a bad software modification that allowed an invalid snapshot to be loaded. As a result of this, the node will shut down and stop using any state that was built on the snapshot, resetting the chain height from %d to %d. On the next restart, the node will resume syncing from %d without using any snapshot data. Please report this incident to %s, including how you obtained the snapshot. The invalid snapshot chainstate will be left on disk in case it is helpful in diagnosing the issue that caused this error.</source>
        <translation type="unfinished">%s konnte den -assumeutxo-Snapshot-Status nicht validieren. Dies deutet auf ein Hardwareproblem, einen Fehler in der Software oder eine fehlerhafte Softwareänderung hin, die das Laden eines ungültigen Schnappschusses ermöglichte. Infolgedessen wird der Knoten heruntergefahren und verwendet keinen Zustand mehr, der auf dem Snapshot aufgebaut wurde, wodurch die Chain Height von %d auf %d zurückgesetzt wird. Beim nächsten Neustart nimmt der Knoten die Synchronisierung ab %d ohne Verwendung von Snapshot-Daten wieder auf. Bitte melden Sie diesen Vorfall an %s und geben Sie an, wie Sie den Snapshot erhalten haben. Der ungültige Snapshot-Chainstatus wird auf der Festplatte belassen, falls er bei der Diagnose des Problems, das diesen Fehler verursacht hat, hilfreich ist.</translation>
    </message>
    <message>
        <source>%s request to listen on port %u. This port is considered "bad" and thus it is unlikely that any peer will connect to it. See doc/p2p-bad-ports.md for details and a full list.</source>
        <translation type="unfinished">%s Aufforderung, auf Port %u zu lauschen. Dieser Port wird als "schlecht" eingeschätzt und es ist daher unwahrscheinlich, dass sich Bitcoin Core Gegenstellen mit ihm verbinden. Siehe doc/p2p-bad-ports.md für Details und eine vollständige Liste.</translation>
    </message>
    <message>
        <source>Cannot downgrade wallet from version %i to version %i. Wallet version unchanged.</source>
        <translation type="unfinished">Kann Wallet Version nicht von Version %i auf Version %i abstufen. Wallet Version bleibt unverändert.</translation>
    </message>
    <message>
        <source>Cannot obtain a lock on data directory %s. %s is probably already running.</source>
        <translation type="unfinished">Datenverzeichnis %s kann nicht gesperrt werden. Evtl. wurde %s bereits gestartet.</translation>
    </message>
    <message>
        <source>Cannot upgrade a non HD split wallet from version %i to version %i without upgrading to support pre-split keypool. Please use version %i or no version specified.</source>
        <translation type="unfinished">Kann ein aufgespaltenes nicht-HD Wallet nicht von Version %i auf Version %i aktualisieren, ohne auf Unterstützung von Keypools vor der Aufspaltung zu aktualisieren. Bitte benutze Version%i oder keine bestimmte Version.</translation>
    </message>
    <message>
        <source>Disk space for %s may not accommodate the block files. Approximately %u GB of data will be stored in this directory.</source>
        <translation type="unfinished">Der Speicherplatz für %s reicht möglicherweise nicht für die Block-Dateien aus. In diesem Verzeichnis werden ca. %u GB an Daten gespeichert.</translation>
    </message>
    <message>
        <source>Distributed under the MIT software license, see the accompanying file %s or %s</source>
        <translation type="unfinished">Veröffentlicht unter der MIT-Softwarelizenz, siehe beiliegende Datei %s oder %s.</translation>
    </message>
    <message>
        <source>Error loading wallet. Wallet requires blocks to be downloaded, and software does not currently support loading wallets while blocks are being downloaded out of order when using assumeutxo snapshots. Wallet should be able to load successfully after node sync reaches height %s</source>
        <translation type="unfinished">Fehler beim Laden der Wallet. Wallet erfordert das Herunterladen von Blöcken, und die Software unterstützt derzeit nicht das Laden von Wallets, während Blöcke außer der Reihe heruntergeladen werden, wenn assumeutxo-Snapshots verwendet werden. Die Wallet sollte erfolgreich geladen werden können, nachdem die Node-Synchronisation die Höhe %s erreicht hat.</translation>
    </message>
    <message>
        <source>Error reading %s! Transaction data may be missing or incorrect. Rescanning wallet.</source>
        <translation type="unfinished">Fehler beim Lesen von %s! Transaktionsdaten fehlen oder sind nicht korrekt. Wallet wird erneut gescannt.</translation>
    </message>
    <message>
        <source>Error: Dumpfile format record is incorrect. Got "%s", expected "format".</source>
        <translation type="unfinished">Fehler: Dumpdatei Format Eintrag ist Ungültig. Habe "%s" bekommen, aber "format" erwartet.</translation>
    </message>
    <message>
        <source>Error: Dumpfile identifier record is incorrect. Got "%s", expected "%s".</source>
        <translation type="unfinished">Fehler: Dumpdatei Identifikationseintrag ist ungültig. Habe "%s" bekommen, aber "%s" erwartet.</translation>
    </message>
    <message>
        <source>Error: Dumpfile version is not supported. This version of bitcoin-wallet only supports version 1 dumpfiles. Got dumpfile with version %s</source>
        <translation type="unfinished">Fehler: Die Version der Speicherauszugsdatei ist %s und wird nicht unterstützt. Diese Version von bitcoin-wallet unterstützt nur Speicherauszugsdateien der Version 1.</translation>
    </message>
    <message>
        <source>Error: Legacy wallets only support the "legacy", "p2sh-segwit", and "bech32" address types</source>
        <translation type="unfinished">Fehler: Legacy Wallets unterstützen nur die Adresstypen "legacy", "p2sh-segwit" und "bech32".</translation>
    </message>
    <message>
        <source>Error: Unable to produce descriptors for this legacy wallet. Make sure to provide the wallet's passphrase if it is encrypted.</source>
        <translation type="unfinished">Fehler: Es können keine Deskriptoren für diese Legacy-Wallet erstellt werden. Stellen Sie sicher, dass Sie die Passphrase der Wallet angeben, wenn diese verschlüsselt ist.</translation>
    </message>
    <message>
        <source>File %s already exists. If you are sure this is what you want, move it out of the way first.</source>
        <translation type="unfinished">Datei %s existiert bereits. Wenn Sie das wirklich tun wollen, dann bewegen Sie zuvor die existierende Datei woanders hin.</translation>
    </message>
    <message>
        <source>Invalid or corrupt peers.dat (%s). If you believe this is a bug, please report it to %s. As a workaround, you can move the file (%s) out of the way (rename, move, or delete) to have a new one created on the next start.</source>
        <translation type="unfinished">Ungültige oder beschädigte peers.dat (%s). Wenn Sie glauben, dass dies ein Programmierfehler ist, melden Sie ihn bitte an %s. Zur Abhilfe können Sie die Datei (%s) aus dem Weg räumen (umbenennen, verschieben oder löschen), so dass beim nächsten Start eine neue Datei erstellt wird.</translation>
    </message>
    <message>
        <source>More than one onion bind address is provided. Using %s for the automatically created Tor onion service.</source>
        <translation type="unfinished">Mehr als eine Onion-Bindungsadresse angegeben. Verwende %s für den automatisch erstellten Tor-Onion-Dienst.</translation>
    </message>
    <message>
        <source>No dump file provided. To use createfromdump, -dumpfile=&lt;filename&gt; must be provided.</source>
        <translation type="unfinished">Keine Dumpdatei angegeben. Um createfromdump zu benutzen, muss -dumpfile=&lt;filename&gt; angegeben werden.</translation>
    </message>
    <message>
        <source>No dump file provided. To use dump, -dumpfile=&lt;filename&gt; must be provided.</source>
        <translation type="unfinished">Keine Dumpdatei angegeben. Um dump verwenden zu können, muss -dumpfile=&lt;filename&gt; angegeben werden.</translation>
    </message>
    <message>
        <source>No wallet file format provided. To use createfromdump, -format=&lt;format&gt; must be provided.</source>
        <translation type="unfinished">Kein Format der Wallet-Datei angegeben. Um createfromdump zu nutzen, muss -format=&lt;format&gt; angegeben werden.</translation>
    </message>
    <message>
        <source>Please check that your computer's date and time are correct! If your clock is wrong, %s will not work properly.</source>
        <translation type="unfinished">Bitte korrigieren Sie die Datums- und Uhrzeiteinstellungen Ihres Computers, da %s ansonsten nicht ordnungsgemäß funktionieren wird.</translation>
    </message>
    <message>
        <source>Please contribute if you find %s useful. Visit %s for further information about the software.</source>
        <translation type="unfinished">Wenn sie %s nützlich finden, sind Helfer sehr gern gesehen. Besuchen Sie %s um mehr über das Softwareprojekt zu erfahren.</translation>
    </message>
    <message>
        <source>Prune configured below the minimum of %d MiB.  Please use a higher number.</source>
        <translation type="unfinished">Prune-Modus wurde kleiner als das Minimum in Höhe von %d MiB konfiguriert. Bitte verwenden Sie einen größeren Wert.</translation>
    </message>
    <message>
        <source>Prune mode is incompatible with -reindex-chainstate. Use full -reindex instead.</source>
        <translation type="unfinished">Der Prune-Modus ist mit -reindex-chainstate nicht kompatibel. Verwende stattdessen den vollen -reindex.</translation>
    </message>
    <message>
        <source>Prune: last wallet synchronisation goes beyond pruned data. You need to -reindex (download the whole blockchain again in case of pruned node)</source>
        <translation type="unfinished">Prune (Kürzung): Die letzte Synchronisation der Wallet liegt vor gekürzten (gelöschten) Blöcken. Es ist ein -reindex (erneuter Download der gesamten Blockchain im Fall eines gekürzten Nodes) notwendig.</translation>
    </message>
    <message>
        <source>Rename of '%s' -&gt; '%s' failed. You should resolve this by manually moving or deleting the invalid snapshot directory %s, otherwise you will encounter the same error again on the next startup.</source>
        <translation type="unfinished">Umbenennung von '%s' -&gt; '%s' fehlgeschlagen. Sie sollten dieses Problem beheben, indem Sie das ungültige Snapshot-Verzeichnis %s manuell verschieben oder löschen, andernfalls wird der gleiche Fehler beim nächsten Start erneut auftreten.</translation>
    </message>
    <message>
        <source>SQLiteDatabase: Unknown sqlite wallet schema version %d. Only version %d is supported</source>
        <translation type="unfinished">SQLite-Datenbank: Unbekannte SQLite-Wallet-Schema-Version %d. Nur Version %d wird unterstützt.</translation>
    </message>
    <message>
        <source>The block database contains a block which appears to be from the future. This may be due to your computer's date and time being set incorrectly. Only rebuild the block database if you are sure that your computer's date and time are correct</source>
        <translation type="unfinished">Die Block-Datenbank enthält einen Block, der scheinbar aus der Zukunft kommt. Dies kann daran liegen, dass die Systemzeit Ihres Computers falsch eingestellt ist. Stellen Sie die Block-Datenbank erst dann wieder her, wenn Sie sich sicher sind, dass Ihre Systemzeit korrekt eingestellt ist.</translation>
    </message>
    <message>
        <source>The transaction amount is too small to send after the fee has been deducted</source>
        <translation type="unfinished">Der Transaktionsbetrag ist zu klein, um ihn nach Abzug der Gebühr zu senden.</translation>
    </message>
    <message>
        <source>This error could occur if this wallet was not shutdown cleanly and was last loaded using a build with a newer version of Berkeley DB. If so, please use the software that last loaded this wallet</source>
        <translation type="unfinished">Dieser Fehler kann auftreten, wenn diese Wallet nicht ordnungsgemäß heruntergefahren und zuletzt mithilfe eines Builds mit einer neueren Version von Berkeley DB geladen wurde. Verwenden Sie in diesem Fall die Software, die diese Wallet zuletzt geladen hat</translation>
    </message>
    <message>
        <source>This is a pre-release test build - use at your own risk - do not use for mining or merchant applications</source>
        <translation type="unfinished">Dies ist eine Vorab-Testversion - Verwendung auf eigene Gefahr - nicht für Mining- oder Handelsanwendungen nutzen!</translation>
    </message>
    <message>
        <source>This is the maximum transaction fee you pay (in addition to the normal fee) to prioritize partial spend avoidance over regular coin selection.</source>
        <translation type="unfinished">Dies ist die maximale Transaktionsgebühr, die Sie (zusätzlich zur normalen Gebühr) zahlen, um die Vermeidung von teilweisen Ausgaben gegenüber der regulären Münzauswahl zu priorisieren.</translation>
    </message>
    <message>
        <source>This is the transaction fee you may discard if change is smaller than dust at this level</source>
        <translation type="unfinished">Dies ist die Transaktionsgebühr, die ggf. abgeschrieben wird, wenn das Wechselgeld "Staub" ist in dieser Stufe.</translation>
    </message>
    <message>
        <source>This is the transaction fee you may pay when fee estimates are not available.</source>
        <translation type="unfinished">Das ist die Transaktionsgebühr, welche Sie zahlen müssten, wenn die Gebührenschätzungen nicht verfügbar sind.</translation>
    </message>
    <message>
        <source>Total length of network version string (%i) exceeds maximum length (%i). Reduce the number or size of uacomments.</source>
        <translation type="unfinished">Gesamtlänge des Netzwerkversionstrings (%i) erreicht die maximale Länge (%i). Reduzieren Sie Anzahl oder Größe von uacomments.</translation>
    </message>
    <message>
        <source>Unable to replay blocks. You will need to rebuild the database using -reindex-chainstate.</source>
        <translation type="unfinished">Fehler beim Verarbeiten von Blöcken. Sie müssen die Datenbank mit Hilfe des Arguments '-reindex-chainstate' neu aufbauen.</translation>
    </message>
    <message>
        <source>Unknown wallet file format "%s" provided. Please provide one of "bdb" or "sqlite".</source>
        <translation type="unfinished">Angegebenes Format "%s" der Wallet-Datei ist unbekannt.
Bitte nutzen Sie entweder "bdb" oder "sqlite".</translation>
    </message>
    <message>
        <source>Unsupported category-specific logging level %1$s=%2$s. Expected %1$s=&lt;category&gt;:&lt;loglevel&gt;. Valid categories: %3$s. Valid loglevels: %4$s.</source>
        <translation type="unfinished">Nicht unterstützte kategoriespezifische Protokollierungsebene %1$s=%2$s. Erwartet %1$s=&lt;category&gt;:&lt;loglevel&gt;. Gültige Kategorien: %3$s. Gültige Loglevels: %4$s.</translation>
    </message>
    <message>
        <source>Unsupported chainstate database format found. Please restart with -reindex-chainstate. This will rebuild the chainstate database.</source>
        <translation type="unfinished">Nicht unterstütztes Chainstate-Datenbankformat gefunden. Bitte starte mit -reindex-chainstate neu. Dadurch wird die Chainstate-Datenbank neu erstellt.</translation>
    </message>
    <message>
        <source>Wallet created successfully. The legacy wallet type is being deprecated and support for creating and opening legacy wallets will be removed in the future.</source>
        <translation type="unfinished">Wallet erfolgreich erstellt. Der Legacy-Wallet-Typ ist veraltet und die Unterstützung für das Erstellen und Öffnen von Legacy-Wallets wird in Zukunft entfernt.</translation>
    </message>
    <message>
        <source>Wallet loaded successfully. The legacy wallet type is being deprecated and support for creating and opening legacy wallets will be removed in the future. Legacy wallets can be migrated to a descriptor wallet with migratewallet.</source>
        <translation type="unfinished">Wallet erfolgreich geladen. Der Legacy-Wallet-Typ ist veraltet und die Unterstützung für das Erstellen und Öffnen von Legacy-Wallets wird in Zukunft entfernt. Legacy-Wallets können mit migratewallet auf eine Deskriptor-Wallet migriert werden.</translation>
    </message>
    <message>
        <source>Warning: Dumpfile wallet format "%s" does not match command line specified format "%s".</source>
        <translation type="unfinished">Warnung: Dumpdatei Wallet Format "%s" passt nicht zum auf der Kommandozeile angegebenen Format "%s".</translation>
    </message>
    <message>
        <source>Warning: Private keys detected in wallet {%s} with disabled private keys</source>
        <translation type="unfinished">Warnung: Es wurden private Schlüssel in der Wallet {%s} entdeckt, welche private Schlüssel jedoch deaktiviert hat.</translation>
    </message>
    <message>
        <source>Warning: We do not appear to fully agree with our peers! You may need to upgrade, or other nodes may need to upgrade.</source>
        <translation type="unfinished">Warnung: Wir scheinen nicht vollständig mit unseren Gegenstellen übereinzustimmen! Sie oder die anderen Knoten müssen unter Umständen Ihre Client-Software aktualisieren.</translation>
    </message>
    <message>
        <source>Witness data for blocks after height %d requires validation. Please restart with -reindex.</source>
        <translation type="unfinished">Zeugnisdaten für Blöcke nach Höhe %d müssen validiert werden. Bitte mit -reindex neu starten.</translation>
    </message>
    <message>
        <source>You need to rebuild the database using -reindex to go back to unpruned mode.  This will redownload the entire blockchain</source>
        <translation type="unfinished">Sie müssen die Datenbank mit Hilfe von -reindex neu aufbauen, um zum ungekürzten Modus zurückzukehren. Dies erfordert, dass die gesamte Blockchain erneut heruntergeladen wird.</translation>
    </message>
    <message>
        <source>-maxmempool must be at least %d MB</source>
        <translation type="unfinished">-maxmempool muss mindestens %d MB betragen</translation>
    </message>
    <message>
        <source>A fatal internal error occurred, see debug.log for details</source>
        <translation type="unfinished">Ein fataler interner Fehler ist aufgetreten, siehe debug.log für Details</translation>
    </message>
    <message>
        <source>Cannot resolve -%s address: '%s'</source>
        <translation type="unfinished">Kann Adresse in -%s nicht auflösen: '%s'</translation>
    </message>
    <message>
        <source>Cannot set -forcednsseed to true when setting -dnsseed to false.</source>
        <translation type="unfinished">Kann -forcednsseed nicht auf true setzen, wenn -dnsseed auf false gesetzt ist.</translation>
    </message>
    <message>
        <source>Cannot set -peerblockfilters without -blockfilterindex.</source>
        <translation type="unfinished">Kann -peerblockfilters nicht ohne -blockfilterindex setzen.</translation>
    </message>
    <message>
        <source>Cannot write to data directory '%s'; check permissions.</source>
        <translation type="unfinished">Es konnte nicht in das Datenverzeichnis '%s' geschrieben werden; Überprüfen Sie die Berechtigungen.</translation>
    </message>
    <message>
        <source>%s is set very high! Fees this large could be paid on a single transaction.</source>
        <translation type="unfinished">%s ist sehr hoch gesetzt! Gebühren dieser Höhe könnten für eine einzelne Transaktion gezahlt werden.</translation>
    </message>
    <message>
        <source>Cannot provide specific connections and have addrman find outgoing connections at the same time.</source>
        <translation type="unfinished">Es ist nicht möglich, bestimmte Verbindungen anzubieten und gleichzeitig addrman ausgehende Verbindungen finden zu lassen.</translation>
    </message>
    <message>
        <source>Error loading %s: External signer wallet being loaded without external signer support compiled</source>
        <translation type="unfinished">Fehler beim Laden von %s: Externe Unterzeichner-Brieftasche wird geladen, ohne dass die Unterstützung für externe Unterzeichner kompiliert wurde</translation>
    </message>
    <message>
        <source>Error reading %s! All keys read correctly, but transaction data or address metadata may be missing or incorrect.</source>
        <translation type="unfinished">Fehler beim Lesen von %s! Alle Schlüssel wurden korrekt gelesen, aber Transaktionsdaten oder Adressmetadaten fehlen oder sind falsch.</translation>
    </message>
    <message>
        <source>Error: Address book data in wallet cannot be identified to belong to migrated wallets</source>
        <translation type="unfinished">Fehler: Adressbuchdaten im Wallet können nicht als zum migrierten Wallet gehörend identifiziert werden</translation>
    </message>
    <message>
        <source>Error: Duplicate descriptors created during migration. Your wallet may be corrupted.</source>
        <translation type="unfinished">Fehler: Doppelte Deskriptoren, die während der Migration erstellt wurden. Diese Wallet ist möglicherweise beschädigt.</translation>
    </message>
    <message>
        <source>Error: Transaction %s in wallet cannot be identified to belong to migrated wallets</source>
        <translation type="unfinished">Fehler: Transaktion in Wallet %s kann nicht als zu migrierten Wallet gehörend identifiziert werden</translation>
    </message>
    <message>
        <source>Failed to calculate bump fees, because unconfirmed UTXOs depend on enormous cluster of unconfirmed transactions.</source>
        <translation type="unfinished">Es war nicht möglich, die Bump-Gebühren zu berechnen, da unbestätigte UTXOs von einem enormen Cluster unbestätigter Transaktionen abhängen.</translation>
    </message>
    <message>
        <source>Failed to rename invalid peers.dat file. Please move or delete it and try again.</source>
        <translation type="unfinished">Kann ungültige Datei peers.dat nicht umbenennen. Bitte Verschieben oder Löschen und noch einmal versuchen.</translation>
    </message>
    <message>
        <source>Fee estimation failed. Fallbackfee is disabled. Wait a few blocks or enable %s.</source>
        <translation type="unfinished">Gebührenschätzung fehlgeschlagen. Fallbackgebühr ist deaktiviert. Warten Sie ein paar Blöcke oder aktivieren Sie %s.</translation>
    </message>
    <message>
        <source>Incompatible options: -dnsseed=1 was explicitly specified, but -onlynet forbids connections to IPv4/IPv6</source>
        <translation type="unfinished">Inkompatible Optionen: -dnsseed=1 wurde explizit angegeben, aber -onlynet verbietet Verbindungen zu IPv4/IPv6</translation>
    </message>
    <message>
        <source>Invalid amount for %s=&lt;amount&gt;: '%s' (must be at least the minrelay fee of %s to prevent stuck transactions)</source>
        <translation type="unfinished">Ungültiger Betrag für %s=&lt;amount&gt;: '%s' (muss mindestens die MinRelay-Gebühr von %s betragen, um festhängende Transaktionen zu verhindern)</translation>
    </message>
    <message>
        <source>Outbound connections restricted to CJDNS (-onlynet=cjdns) but -cjdnsreachable is not provided</source>
        <translation type="unfinished">Ausgehende Verbindungen sind auf CJDNS beschränkt (-onlynet=cjdns), aber -cjdnsreachable ist nicht angegeben</translation>
    </message>
    <message>
        <source>Outbound connections restricted to Tor (-onlynet=onion) but the proxy for reaching the Tor network is explicitly forbidden: -onion=0</source>
        <translation type="unfinished">Ausgehende Verbindungen sind eingeschränkt auf Tor (-onlynet=onion), aber der Proxy, um das Tor-Netzwerk zu erreichen ist nicht vorhanden (no -proxy= and no -onion= given) oder ausdrücklich verboten (-onion=0)</translation>
    </message>
    <message>
        <source>Outbound connections restricted to Tor (-onlynet=onion) but the proxy for reaching the Tor network is not provided: none of -proxy, -onion or -listenonion is given</source>
        <translation type="unfinished">Ausgehende Verbindungen sind eingeschränkt auf Tor (-onlynet=onion), aber der Proxy, um das Tor-Netzwerk zu erreichen ist nicht vorhanden. Weder -proxy noch -onion noch -listenonion ist angegeben.</translation>
    </message>
    <message>
        <source>Outbound connections restricted to i2p (-onlynet=i2p) but -i2psam is not provided</source>
        <translation type="unfinished">Ausgehende Verbindungen sind auf i2p (-onlynet=i2p) beschränkt, aber -i2psam ist nicht angegeben</translation>
    </message>
    <message>
        <source>The inputs size exceeds the maximum weight. Please try sending a smaller amount or manually consolidating your wallet's UTXOs</source>
        <translation type="unfinished">Die Größe der Inputs übersteigt das maximale Gewicht. Bitte versuchen Sie, einen kleineren Betrag zu senden oder die UTXOs Ihrer Wallet manuell zu konsolidieren.</translation>
    </message>
    <message>
        <source>The preselected coins total amount does not cover the transaction target. Please allow other inputs to be automatically selected or include more coins manually</source>
        <translation type="unfinished">Die vorgewählte Gesamtsumme der Coins deckt das Transaktionsziel nicht ab. Bitte erlauben Sie, dass andere Eingaben automatisch ausgewählt werden, oder fügen Sie manuell mehr Coins hinzu</translation>
    </message>
    <message>
        <source>Transaction requires one destination of non-0 value, a non-0 feerate, or a pre-selected input</source>
        <translation type="unfinished">Die Transaktion erfordert ein Ziel mit einem Wert ungleich nicht-0, eine Gebühr ungleich nicht-0 oder eine vorausgewählte Eingabe</translation>
    </message>
    <message>
        <source>UTXO snapshot failed to validate. Restart to resume normal initial block download, or try loading a different snapshot.</source>
        <translation type="unfinished">UTXO-Snapshot konnte nicht validiert werden. Starten Sie neu, um den normalen anfänglichen Block-Download fortzusetzen, oder versuchen Sie, einen anderen Snapshot zu laden.</translation>
    </message>
    <message>
        <source>Unconfirmed UTXOs are available, but spending them creates a chain of transactions that will be rejected by the mempool</source>
        <translation type="unfinished">Unbestätigte UTXOs sind verfügbar, aber deren Ausgabe erzeugt eine Kette von Transaktionen, die vom Mempool abgelehnt werden</translation>
    </message>
    <message>
        <source>Unexpected legacy entry in descriptor wallet found. Loading wallet %s

The wallet might have been tampered with or created with malicious intent.
</source>
        <translation type="unfinished">Unerwarteter Legacy-Eintrag in Deskriptor-Wallet gefunden. Lade Wallet %s

Die Wallet könnte manipuliert oder in böser Absicht erstellt worden sein.
</translation>
    </message>
    <message>
        <source>Unrecognized descriptor found. Loading wallet %s

The wallet might had been created on a newer version.
Please try running the latest software version.
</source>
        <translation type="unfinished">Nicht erkannter Deskriptor gefunden. Beim Laden vom Wallet %s 

Die Wallet wurde möglicherweise in einer neueren Version erstellt.
Bitte mit der neuesten Softwareversion versuchen.
</translation>
    </message>
    <message>
        <source>
Unable to cleanup failed migration</source>
        <translation type="unfinished">
Fehlgeschlagene Migration kann nicht bereinigt werden</translation>
    </message>
    <message>
        <source>
Unable to restore backup of wallet.</source>
        <translation type="unfinished">
Die Sicherung der Wallet kann nicht wiederhergestellt werden.</translation>
    </message>
    <message>
        <source>Block verification was interrupted</source>
        <translation type="unfinished">Blocküberprüfung wurde unterbrochen</translation>
    </message>
    <message>
        <source>Config setting for %s only applied on %s network when in [%s] section.</source>
        <translation type="unfinished">Konfigurationseinstellungen für %s sind nur auf %s network gültig, wenn in Sektion [%s]</translation>
    </message>
    <message>
        <source>Corrupted block database detected</source>
        <translation type="unfinished">Beschädigte Blockdatenbank erkannt</translation>
    </message>
    <message>
        <source>Could not find asmap file %s</source>
        <translation type="unfinished">Konnte die asmap Datei %s nicht finden</translation>
    </message>
    <message>
        <source>Could not parse asmap file %s</source>
        <translation type="unfinished">Konnte die asmap Datei %s nicht analysieren</translation>
    </message>
    <message>
        <source>Disk space is too low!</source>
        <translation type="unfinished">Freier Plattenspeicher zu gering!</translation>
    </message>
    <message>
        <source>Do you want to rebuild the block database now?</source>
        <translation type="unfinished">Möchten Sie die Blockdatenbank jetzt neu aufbauen?</translation>
    </message>
    <message>
        <source>Done loading</source>
        <translation type="unfinished">Laden abgeschlossen</translation>
    </message>
    <message>
        <source>Dump file %s does not exist.</source>
        <translation type="unfinished">Speicherauszugsdatei %sexistiert nicht.</translation>
    </message>
    <message>
        <source>Error creating %s</source>
        <translation type="unfinished">Error beim Erstellen von %s</translation>
    </message>
    <message>
        <source>Error initializing block database</source>
        <translation type="unfinished">Fehler beim Initialisieren der Blockdatenbank</translation>
    </message>
    <message>
        <source>Error initializing wallet database environment %s!</source>
        <translation type="unfinished">Fehler beim Initialisieren der Wallet-Datenbankumgebung %s!</translation>
    </message>
    <message>
        <source>Error loading %s</source>
        <translation type="unfinished">Fehler beim Laden von %s</translation>
    </message>
    <message>
        <source>Error loading %s: Private keys can only be disabled during creation</source>
        <translation type="unfinished">Fehler beim Laden von %s: Private Schlüssel können nur bei der Erstellung deaktiviert werden</translation>
    </message>
    <message>
        <source>Error loading %s: Wallet corrupted</source>
        <translation type="unfinished">Fehler beim Laden von %s: Das Wallet ist beschädigt</translation>
    </message>
    <message>
        <source>Error loading %s: Wallet requires newer version of %s</source>
        <translation type="unfinished">Fehler beim Laden von %s: Das Wallet benötigt eine neuere Version von %s</translation>
    </message>
    <message>
        <source>Error loading block database</source>
        <translation type="unfinished">Fehler beim Laden der Blockdatenbank</translation>
    </message>
    <message>
        <source>Error opening block database</source>
        <translation type="unfinished">Fehler beim Öffnen der Blockdatenbank</translation>
    </message>
    <message>
        <source>Error reading configuration file: %s</source>
        <translation type="unfinished">Fehler beim Lesen der Konfigurationsdatei: %s</translation>
    </message>
    <message>
        <source>Error reading from database, shutting down.</source>
        <translation type="unfinished">Fehler beim Lesen der Datenbank, Ausführung wird beendet.</translation>
    </message>
    <message>
        <source>Error reading next record from wallet database</source>
        <translation type="unfinished">Fehler beim Lesen des nächsten Eintrags aus der Wallet Datenbank</translation>
    </message>
    <message>
        <source>Error: Cannot extract destination from the generated scriptpubkey</source>
        <translation type="unfinished">Fehler: Das Ziel kann nicht aus dem generierten scriptpubkey extrahiert werden</translation>
    </message>
    <message>
        <source>Error: Could not add watchonly tx to watchonly wallet</source>
        <translation type="unfinished">Fehler: watchonly tx konnte nicht zu watchonly Wallet hinzugefügt werden</translation>
    </message>
    <message>
        <source>Error: Could not delete watchonly transactions</source>
        <translation type="unfinished">Fehler: Watchonly-Transaktionen konnten nicht gelöscht werden</translation>
    </message>
    <message>
        <source>Error: Couldn't create cursor into database</source>
        <translation type="unfinished">Fehler: Konnte den Cursor in der Datenbank nicht erzeugen</translation>
    </message>
    <message>
        <source>Error: Disk space is low for %s</source>
        <translation type="unfinished">Fehler: Zu wenig Speicherplatz auf der Festplatte %s</translation>
    </message>
    <message>
        <source>Error: Dumpfile checksum does not match. Computed %s, expected %s</source>
        <translation type="unfinished">Fehler: Prüfsumme der Speicherauszugsdatei stimmt nicht überein.
Berechnet: %s, erwartet: %s</translation>
    </message>
    <message>
        <source>Error: Failed to create new watchonly wallet</source>
        <translation type="unfinished">Fehler: Fehler beim Erstellen einer neuen nur-beobachten Wallet</translation>
    </message>
    <message>
        <source>Error: Got key that was not hex: %s</source>
        <translation type="unfinished">Fehler: Schlüssel ist kein Hex: %s</translation>
    </message>
    <message>
        <source>Error: Got value that was not hex: %s</source>
        <translation type="unfinished">Fehler: Wert ist kein Hex: %s</translation>
    </message>
    <message>
        <source>Error: Keypool ran out, please call keypoolrefill first</source>
        <translation type="unfinished">Fehler: Schlüsselspeicher ausgeschöpft, bitte zunächst keypoolrefill ausführen</translation>
    </message>
    <message>
        <source>Error: Missing checksum</source>
        <translation type="unfinished">Fehler: Fehlende Prüfsumme</translation>
    </message>
    <message>
        <source>Error: No %s addresses available.</source>
        <translation type="unfinished">Fehler: Keine %s Adressen verfügbar.</translation>
    </message>
    <message>
        <source>Error: Not all watchonly txs could be deleted</source>
        <translation type="unfinished">Fehler: Nicht alle nur-beobachten txs konnten gelöscht werden</translation>
    </message>
    <message>
        <source>Error: This wallet already uses SQLite</source>
        <translation type="unfinished">Fehler: Diese Wallet verwendet bereits SQLite</translation>
    </message>
    <message>
        <source>Error: This wallet is already a descriptor wallet</source>
        <translation type="unfinished">Fehler: Diese Wallet ist bereits eine Deskriptor-Brieftasche</translation>
    </message>
    <message>
        <source>Error: Unable to begin reading all records in the database</source>
        <translation type="unfinished">Fehler: Konnte nicht anfangen, alle Datensätze in der Datenbank zu lesen.</translation>
    </message>
    <message>
        <source>Error: Unable to make a backup of your wallet</source>
        <translation type="unfinished">Fehler: Es kann keine Sicherungskopie Ihrer Wallet erstellt werden</translation>
    </message>
    <message>
        <source>Error: Unable to parse version %u as a uint32_t</source>
        <translation type="unfinished">Fehler: Kann Version %u nicht als uint32_t lesen.</translation>
    </message>
    <message>
        <source>Error: Unable to read all records in the database</source>
        <translation type="unfinished">Fehler: Nicht alle Datensätze in der Datenbank können gelesen werden</translation>
    </message>
    <message>
        <source>Error: Unable to remove watchonly address book data</source>
        <translation type="unfinished">Fehler: Watchonly-Adressbuchdaten können nicht entfernt werden</translation>
    </message>
    <message>
        <source>Error: Unable to write record to new wallet</source>
        <translation type="unfinished">Fehler: Kann neuen Eintrag nicht in Wallet schreiben</translation>
    </message>
    <message>
        <source>Failed to listen on any port. Use -listen=0 if you want this.</source>
        <translation type="unfinished">Fehler: Konnte auf keinem Port hören. Wenn dies so gewünscht wird -listen=0 verwenden.</translation>
    </message>
    <message>
        <source>Failed to rescan the wallet during initialization</source>
        <translation type="unfinished">Fehler: Wallet konnte während der Initialisierung nicht erneut gescannt werden.</translation>
    </message>
    <message>
        <source>Failed to start indexes, shutting down..</source>
        <translation type="unfinished">Start der Indizes fehlgeschlagen, wird beendet..</translation>
    </message>
    <message>
        <source>Failed to verify database</source>
        <translation type="unfinished">Verifizierung der Datenbank fehlgeschlagen</translation>
    </message>
    <message>
        <source>Fee rate (%s) is lower than the minimum fee rate setting (%s)</source>
        <translation type="unfinished">Der Gebührensatz (%s) ist niedriger als die Mindestgebührensatz (%s) Einstellung.</translation>
    </message>
    <message>
        <source>Ignoring duplicate -wallet %s.</source>
        <translation type="unfinished">Ignoriere doppeltes -wallet %s.</translation>
    </message>
    <message>
        <source>Importing…</source>
        <translation type="unfinished">Importiere...</translation>
    </message>
    <message>
        <source>Incorrect or no genesis block found. Wrong datadir for network?</source>
        <translation type="unfinished">Fehlerhafter oder kein Genesis-Block gefunden. Falsches Datenverzeichnis für das Netzwerk?</translation>
    </message>
    <message>
        <source>Initialization sanity check failed. %s is shutting down.</source>
        <translation type="unfinished">Initialisierungsplausibilitätsprüfung fehlgeschlagen. %s wird beendet.</translation>
    </message>
    <message>
        <source>Input not found or already spent</source>
        <translation type="unfinished">Eingabe nicht gefunden oder bereits ausgegeben</translation>
    </message>
    <message>
        <source>Insufficient dbcache for block verification</source>
        <translation type="unfinished">Unzureichender dbcache für die Blocküberprüfung</translation>
    </message>
    <message>
        <source>Insufficient funds</source>
        <translation type="unfinished">Unzureichender Kontostand</translation>
    </message>
    <message>
        <source>Invalid -i2psam address or hostname: '%s'</source>
        <translation type="unfinished">Ungültige -i2psam Adresse oder Hostname: '%s'</translation>
    </message>
    <message>
        <source>Invalid -onion address or hostname: '%s'</source>
        <translation type="unfinished">Ungültige Onion-Adresse oder ungültiger Hostname: '%s'</translation>
    </message>
    <message>
        <source>Invalid -proxy address or hostname: '%s'</source>
        <translation type="unfinished">Ungültige Proxy-Adresse oder ungültiger Hostname: '%s'</translation>
    </message>
    <message>
        <source>Invalid P2P permission: '%s'</source>
        <translation type="unfinished">Ungültige P2P Genehmigung: '%s'</translation>
    </message>
    <message>
        <source>Invalid amount for %s=&lt;amount&gt;: '%s' (must be at least %s)</source>
        <translation type="unfinished">Ungültiger Betrag für %s=&lt;amount&gt;: '%s' (muss mindestens %ssein)</translation>
    </message>
    <message>
        <source>Invalid amount for %s=&lt;amount&gt;: '%s'</source>
        <translation type="unfinished">Ungültiger Betrag für %s=&lt;amount&gt;: '%s'</translation>
    </message>
    <message>
        <source>Invalid amount for -%s=&lt;amount&gt;: '%s'</source>
        <translation type="unfinished">Ungültiger Betrag für -%s=&lt;amount&gt;: '%s'</translation>
    </message>
    <message>
        <source>Invalid netmask specified in -whitelist: '%s'</source>
        <translation type="unfinished">Ungültige Netzmaske angegeben in -whitelist: '%s'</translation>
    </message>
    <message>
        <source>Invalid port specified in %s: '%s'</source>
        <translation type="unfinished">Ungültiger Port angegeben in %s: '%s'</translation>
    </message>
    <message>
        <source>Invalid pre-selected input %s</source>
        <translation type="unfinished">Ungültige vorausgewählte Eingabe %s</translation>
    </message>
    <message>
        <source>Listening for incoming connections failed (listen returned error %s)</source>
        <translation type="unfinished">Das Hören auf eingehende Verbindungen ist fehlgeschlagen (Das Hören hat Fehler %s zurückgegeben)</translation>
    </message>
    <message>
        <source>Loading P2P addresses…</source>
        <translation type="unfinished">Lade P2P-Adressen...</translation>
    </message>
    <message>
        <source>Loading banlist…</source>
        <translation type="unfinished">Lade Bannliste…</translation>
    </message>
    <message>
        <source>Loading block index…</source>
        <translation type="unfinished">Lade Block-Index...</translation>
    </message>
    <message>
        <source>Loading wallet…</source>
        <translation type="unfinished">Lade Wallet...</translation>
    </message>
    <message>
        <source>Missing amount</source>
        <translation type="unfinished">Fehlender Betrag</translation>
    </message>
    <message>
        <source>Missing solving data for estimating transaction size</source>
        <translation type="unfinished">Fehlende Auflösungsdaten zur Schätzung der Transaktionsgröße</translation>
    </message>
    <message>
        <source>Need to specify a port with -whitebind: '%s'</source>
        <translation type="unfinished">Angabe eines Ports benötigt für -whitebind: '%s'</translation>
    </message>
    <message>
        <source>No addresses available</source>
        <translation type="unfinished">Keine Adressen verfügbar</translation>
    </message>
    <message>
        <source>Not enough file descriptors available.</source>
        <translation type="unfinished">Nicht genügend Datei-Deskriptoren verfügbar.</translation>
    </message>
    <message>
        <source>Not found pre-selected input %s</source>
        <translation type="unfinished">Nicht gefundener vorausgewählter Input %s</translation>
    </message>
    <message>
        <source>Not solvable pre-selected input %s</source>
        <translation type="unfinished">Nicht auflösbare vorausgewählter Input %s</translation>
    </message>
    <message>
        <source>Prune cannot be configured with a negative value.</source>
        <translation type="unfinished">Kürzungsmodus kann nicht mit einem negativen Wert konfiguriert werden.</translation>
    </message>
    <message>
        <source>Prune mode is incompatible with -txindex.</source>
        <translation type="unfinished">Kürzungsmodus ist nicht mit -txindex kompatibel.</translation>
    </message>
    <message>
        <source>Pruning blockstore…</source>
        <translation type="unfinished">Kürze den Blockspeicher…</translation>
    </message>
    <message>
        <source>Reducing -maxconnections from %d to %d, because of system limitations.</source>
        <translation type="unfinished">Reduziere -maxconnections von %d zu %d, aufgrund von Systemlimitierungen.</translation>
    </message>
    <message>
        <source>Replaying blocks…</source>
        <translation type="unfinished">Spiele alle Blocks erneut ein…</translation>
    </message>
    <message>
        <source>Rescanning…</source>
        <translation type="unfinished">Wiederhole Scan...</translation>
    </message>
    <message>
        <source>SQLiteDatabase: Failed to execute statement to verify database: %s</source>
        <translation type="unfinished">SQLite-Datenbank: Anweisung, die Datenbank zu verifizieren fehlgeschlagen: %s</translation>
    </message>
    <message>
        <source>SQLiteDatabase: Failed to prepare statement to verify database: %s</source>
        <translation type="unfinished">SQLite-Datenbank: Anfertigung der Anweisung zum Verifizieren der Datenbank fehlgeschlagen: %s</translation>
    </message>
    <message>
        <source>SQLiteDatabase: Failed to read database verification error: %s</source>
        <translation type="unfinished">Datenbank konnte nicht gelesen werden
Verifikations-Error: %s</translation>
    </message>
    <message>
        <source>SQLiteDatabase: Unexpected application id. Expected %u, got %u</source>
        <translation type="unfinished">SQLiteDatabase: Unerwartete Anwendungs-ID. %u statt %u erhalten.</translation>
    </message>
    <message>
        <source>Section [%s] is not recognized.</source>
        <translation type="unfinished">Sektion [%s] ist nicht delegiert.</translation>
    </message>
    <message>
        <source>Signing transaction failed</source>
        <translation type="unfinished">Signierung der Transaktion fehlgeschlagen</translation>
    </message>
    <message>
        <source>Specified -walletdir "%s" does not exist</source>
        <translation type="unfinished">Angegebenes Verzeichnis "%s" existiert nicht</translation>
    </message>
    <message>
        <source>Specified -walletdir "%s" is a relative path</source>
        <translation type="unfinished">Angegebenes -walletdir "%s" ist ein relativer Pfad</translation>
    </message>
    <message>
        <source>Specified -walletdir "%s" is not a directory</source>
        <translation type="unfinished">Angegebenes Verzeichnis "%s" ist kein Verzeichnis</translation>
    </message>
    <message>
        <source>Specified blocks directory "%s" does not exist.</source>
        <translation type="unfinished">Angegebener Blöcke-Ordner "%s" existiert nicht.</translation>
    </message>
    <message>
        <source>Specified data directory "%s" does not exist.</source>
        <translation type="unfinished">Das angegebene Datenverzeichnis "%s" existiert nicht.</translation>
    </message>
    <message>
        <source>Starting network threads…</source>
        <translation type="unfinished">Starte Netzwerk-Threads...</translation>
    </message>
    <message>
        <source>The source code is available from %s.</source>
        <translation type="unfinished">Der Quellcode ist auf %s verfügbar.</translation>
    </message>
    <message>
        <source>The specified config file %s does not exist</source>
        <translation type="unfinished">Die angegebene Konfigurationsdatei %sexistiert nicht</translation>
    </message>
    <message>
        <source>The transaction amount is too small to pay the fee</source>
        <translation type="unfinished">Der Transaktionsbetrag ist zu niedrig, um die Gebühr zu bezahlen.</translation>
    </message>
    <message>
        <source>The wallet will avoid paying less than the minimum relay fee.</source>
        <translation type="unfinished">Das Wallet verhindert Zahlungen, die die Mindesttransaktionsgebühr nicht berücksichtigen.</translation>
    </message>
    <message>
        <source>This is experimental software.</source>
        <translation type="unfinished">Dies ist experimentelle Software.</translation>
    </message>
    <message>
        <source>This is the minimum transaction fee you pay on every transaction.</source>
        <translation type="unfinished">Dies ist die kleinstmögliche Gebühr, die beim Senden einer Transaktion fällig wird.</translation>
    </message>
    <message>
        <source>This is the transaction fee you will pay if you send a transaction.</source>
        <translation type="unfinished">Dies ist die Gebühr, die beim Senden einer Transaktion fällig wird.</translation>
    </message>
    <message>
        <source>Transaction amount too small</source>
        <translation type="unfinished">Transaktionsbetrag zu niedrig</translation>
    </message>
    <message>
        <source>Transaction amounts must not be negative</source>
        <translation type="unfinished">Transaktionsbeträge dürfen nicht negativ sein.</translation>
    </message>
    <message>
        <source>Transaction change output index out of range</source>
        <translation type="unfinished">Ausgangsindex des Wechselgelds außerhalb des Bereichs</translation>
    </message>
    <message>
        <source>Transaction has too long of a mempool chain</source>
        <translation type="unfinished">Die Speicherpoolkette der Transaktion ist zu lang.</translation>
    </message>
    <message>
        <source>Transaction must have at least one recipient</source>
        <translation type="unfinished">Die Transaktion muss mindestens einen Empfänger enthalten.</translation>
    </message>
    <message>
        <source>Transaction needs a change address, but we can't generate it.</source>
        <translation type="unfinished">Transaktion erfordert eine Wechselgeldadresse, die jedoch nicht erzeugt werden kann.</translation>
    </message>
    <message>
        <source>Transaction too large</source>
        <translation type="unfinished">Transaktion zu groß</translation>
    </message>
    <message>
        <source>Unable to allocate memory for -maxsigcachesize: '%s' MiB</source>
        <translation type="unfinished">Speicher kann für -maxsigcachesize: '%s' MiB nicht zugewiesen werden:</translation>
    </message>
    <message>
        <source>Unable to bind to %s on this computer (bind returned error %s)</source>
        <translation type="unfinished">Kann auf diesem Computer nicht an %s binden (bind meldete Fehler %s)</translation>
    </message>
    <message>
        <source>Unable to bind to %s on this computer. %s is probably already running.</source>
        <translation type="unfinished">Kann auf diesem Computer nicht an %s binden. Evtl. wurde %s bereits gestartet.</translation>
    </message>
    <message>
        <source>Unable to create the PID file '%s': %s</source>
        <translation type="unfinished">Erstellung der PID-Datei '%s': %s ist nicht möglich</translation>
    </message>
    <message>
        <source>Unable to find UTXO for external input</source>
        <translation type="unfinished">UTXO für externen Input konnte nicht gefunden werden</translation>
    </message>
    <message>
        <source>Unable to generate initial keys</source>
        <translation type="unfinished">Initialschlüssel können nicht generiert werden</translation>
    </message>
    <message>
        <source>Unable to generate keys</source>
        <translation type="unfinished">Schlüssel können nicht generiert werden</translation>
    </message>
    <message>
        <source>Unable to open %s for writing</source>
        <translation type="unfinished">Konnte %s nicht zum Schreiben zu öffnen</translation>
    </message>
    <message>
        <source>Unable to parse -maxuploadtarget: '%s'</source>
        <translation type="unfinished">Kann -maxuploadtarget: '%s' nicht parsen</translation>
    </message>
    <message>
        <source>Unable to start HTTP server. See debug log for details.</source>
        <translation type="unfinished">Kann HTTP-Server nicht starten. Siehe Debug-Log für Details.</translation>
    </message>
    <message>
        <source>Unable to unload the wallet before migrating</source>
        <translation type="unfinished">Die Wallet kann vor der Migration nicht entladen werden</translation>
    </message>
    <message>
        <source>Unknown -blockfilterindex value %s.</source>
        <translation type="unfinished">Unbekannter -blockfilterindex Wert %s.</translation>
    </message>
    <message>
        <source>Unknown address type '%s'</source>
        <translation type="unfinished">Unbekannter Adresstyp '%s'</translation>
    </message>
    <message>
        <source>Unknown change type '%s'</source>
        <translation type="unfinished">Unbekannter Wechselgeld-Typ '%s'</translation>
    </message>
    <message>
        <source>Unknown network specified in -onlynet: '%s'</source>
        <translation type="unfinished">Unbekannter Netztyp in -onlynet angegeben: '%s'</translation>
    </message>
    <message>
        <source>Unknown new rules activated (versionbit %i)</source>
        <translation type="unfinished">Unbekannte neue Regeln aktiviert (Versionsbit %i)</translation>
    </message>
    <message>
        <source>Unsupported global logging level %s=%s. Valid values: %s.</source>
        <translation type="unfinished">Nicht unterstützte globale Protokollierungsebene %s=%s. Gültige Werte: %s.</translation>
    </message>
    <message>
        <source>acceptstalefeeestimates is not supported on %s chain.</source>
        <translation type="unfinished">acceptstalefeeestimates wird auf der %s Chain nicht unterstützt.</translation>
    </message>
    <message>
        <source>Unsupported logging category %s=%s.</source>
        <translation type="unfinished">Nicht unterstützte Protokollkategorie %s=%s.</translation>
    </message>
    <message>
        <source>User Agent comment (%s) contains unsafe characters.</source>
        <translation type="unfinished">Der User Agent Kommentar  (%s) enthält unsichere Zeichen.</translation>
    </message>
    <message>
        <source>Verifying blocks…</source>
        <translation type="unfinished">Überprüfe Blöcke...</translation>
    </message>
    <message>
        <source>Verifying wallet(s)…</source>
        <translation type="unfinished">Überprüfe Wallet(s)...</translation>
    </message>
    <message>
        <source>Wallet needed to be rewritten: restart %s to complete</source>
        <translation type="unfinished">Wallet musste neu geschrieben werden: starten Sie %s zur Fertigstellung neu</translation>
    </message>
    <message>
        <source>Settings file could not be read</source>
        <translation type="unfinished">Einstellungsdatei konnte nicht gelesen werden</translation>
    </message>
    <message>
        <source>Settings file could not be written</source>
        <translation type="unfinished">Einstellungsdatei kann nicht geschrieben werden</translation>
    </message>
</context>
</TS><|MERGE_RESOLUTION|>--- conflicted
+++ resolved
@@ -265,7 +265,6 @@
         <source>Runaway exception</source>
         <translation type="unfinished">Ausreisser Ausnahme</translation>
     </message>
-<<<<<<< HEAD
     <message>
         <source>Runaway exception</source>
         <translation type="unfinished">Ausreisser Ausnahme</translation>
@@ -273,8 +272,6 @@
 </context>
 <context>
     <name>UnitDisplayStatusBarControl</name>
-=======
->>>>>>> fdf4084a
     <message>
         <source>A fatal error occurred. %1 can no longer continue safely and will quit.</source>
         <translation type="unfinished">Ein fataler Fehler ist aufgetreten. %1 kann nicht länger sicher fortfahren und wird beendet.</translation>
@@ -721,7 +718,6 @@
     <message>
         <source>Close all wallets</source>
         <translation type="unfinished">Schließe alle Wallets</translation>
-<<<<<<< HEAD
     </message>
     <message>
         <source>Migrate Wallet</source>
@@ -730,8 +726,6 @@
     <message>
         <source>Migrate a wallet</source>
         <translation type="unfinished">Eine Wallet Migrieren</translation>
-=======
->>>>>>> fdf4084a
     </message>
     <message>
         <source>Show the %1 help message to get a list with possible Bitcoin command-line options</source>
