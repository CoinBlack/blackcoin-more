--- conflicted
+++ resolved
@@ -25,22 +25,14 @@
     <name>QObject</name>
     <message numerus="yes">
         <source>%n second(s)</source>
-<<<<<<< HEAD
-        <translation>
-=======
-        <translation type="unfinished">
->>>>>>> dd04f2dd
+        <translation type="unfinished">
             <numerusform />
             <numerusform />
         </translation>
     </message>
     <message numerus="yes">
         <source>%n minute(s)</source>
-<<<<<<< HEAD
-        <translation>
-=======
-        <translation type="unfinished">
->>>>>>> dd04f2dd
+        <translation type="unfinished">
             <numerusform />
             <numerusform />
         </translation>
@@ -78,11 +70,7 @@
     <name>BitcoinGUI</name>
     <message>
         <source>&amp;Transactions</source>
-<<<<<<< HEAD
-        <translation>&amp;Транзакциялар</translation>
-=======
         <translation type="unfinished">&amp;Транзакциялар</translation>
->>>>>>> dd04f2dd
     </message>
     <message>
         <source>&amp;File</source>
@@ -148,7 +136,6 @@
     </context>
 <context>
     <name>CreateWalletDialog</name>
-<<<<<<< HEAD
     <message>
         <source>Wallet</source>
         <translation type="unfinished">Капчык</translation>
@@ -156,24 +143,12 @@
     </context>
 <context>
     <name>EditAddressDialog</name>
-=======
->>>>>>> dd04f2dd
-    <message>
-        <source>Wallet</source>
-        <translation type="unfinished">Капчык</translation>
-    </message>
-    </context>
-<context>
-<<<<<<< HEAD
-=======
-    <name>EditAddressDialog</name>
     <message>
         <source>&amp;Address</source>
         <translation type="unfinished">&amp;Дарек</translation>
     </message>
     </context>
 <context>
->>>>>>> dd04f2dd
     <name>Intro</name>
     <message numerus="yes">
         <source>(sufficient to restore backups %n day(s) old)</source>
@@ -195,8 +170,6 @@
         <translation type="unfinished">версия</translation>
     </message>
     </context>
-<<<<<<< HEAD
-=======
 <context>
     <name>OpenURIDialog</name>
     <message>
@@ -205,7 +178,6 @@
         <translation type="unfinished">Даректи алмашуу буферинен коюу</translation>
     </message>
 </context>
->>>>>>> dd04f2dd
 <context>
     <name>OptionsDialog</name>
     <message>
@@ -257,11 +229,7 @@
         <extracomment>Title of Peers Table column which states the network the peer connected through.</extracomment>
         <translation type="unfinished">&amp;Тармак</translation>
     </message>
-<<<<<<< HEAD
-</context>
-=======
-    </context>
->>>>>>> dd04f2dd
+    </context>
 <context>
     <name>RPCConsole</name>
     <message>
@@ -388,11 +356,7 @@
     </message>
     <message numerus="yes">
         <source>matures in %n more block(s)</source>
-<<<<<<< HEAD
-        <translation>
-=======
-        <translation type="unfinished">
->>>>>>> dd04f2dd
+        <translation type="unfinished">
             <numerusform />
             <numerusform />
         </translation>
@@ -407,16 +371,6 @@
     <message>
         <source>Date</source>
         <translation type="unfinished">Дата</translation>
-<<<<<<< HEAD
-    </message>
-    <message numerus="yes">
-        <source>Open for %n more block(s)</source>
-        <translation>
-            <numerusform />
-            <numerusform />
-        </translation>
-=======
->>>>>>> dd04f2dd
     </message>
     <message>
         <source>(no label)</source>
@@ -435,11 +389,7 @@
     </message>
     </context>
 <context>
-<<<<<<< HEAD
-    <name>WalletView</name>
-=======
     <name>WalletFrame</name>
->>>>>>> dd04f2dd
     <message>
         <source>Error</source>
         <translation type="unfinished">Ката</translation>
