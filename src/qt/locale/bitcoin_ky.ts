--- conflicted
+++ resolved
@@ -9,26 +9,6 @@
         <source>&amp;Delete</source>
         <translation>Ө&amp;чүрүү</translation>
     </message>
-<<<<<<< HEAD
-    </context>
-<context>
-    <name>AddressTableModel</name>
-    <message>
-        <source>Address</source>
-        <translation>Дарек</translation>
-    </message>
-    <message>
-        <source>(no label)</source>
-        <translation>(аты жок)</translation>
-    </message>
-</context>
-<context>
-    <name>AskPassphraseDialog</name>
-    </context>
-<context>
-    <name>BanTableModel</name>
-=======
->>>>>>> 61646189
     </context>
 <context>
     <name>AddressTableModel</name>
@@ -40,11 +20,6 @@
         <source>(no label)</source>
         <translation type="unfinished">(аты жок)</translation>
     </message>
-<<<<<<< HEAD
-    <message>
-        <source>Bitcoin</source>
-        <translation>Blackcoin</translation>
-=======
 </context>
 <context>
     <name>QObject</name>
@@ -89,7 +64,6 @@
             <numerusform />
             <numerusform />
         </translation>
->>>>>>> 61646189
     </message>
     </context>
 <context>
@@ -152,10 +126,6 @@
         <source>(no label)</source>
         <translation type="unfinished">(аты жок)</translation>
     </message>
-    <message>
-        <source>(no label)</source>
-        <translation>(аты жок)</translation>
-    </message>
     </context>
 <context>
     <name>CreateWalletDialog</name>
@@ -163,12 +133,6 @@
         <source>Wallet</source>
         <translation type="unfinished">Капчык</translation>
     </message>
-<<<<<<< HEAD
-    </context>
-<context>
-    <name>FreespaceChecker</name>
-=======
->>>>>>> 61646189
     </context>
 <context>
     <name>EditAddressDialog</name>
@@ -193,18 +157,11 @@
     </message>
     </context>
 <context>
-<<<<<<< HEAD
-    <name>ModalOverlay</name>
-    </context>
-<context>
-    <name>OpenURIDialog</name>
-=======
     <name>HelpMessageDialog</name>
     <message>
         <source>version</source>
         <translation type="unfinished">версия</translation>
     </message>
->>>>>>> 61646189
     </context>
 <context>
     <name>OptionsDialog</name>
@@ -244,9 +201,6 @@
         <source>Error</source>
         <translation type="unfinished">Ката</translation>
     </message>
-    </context>
-<context>
-    <name>PaymentServer</name>
     </context>
 <context>
     <name>PeerTableModel</name>
@@ -262,12 +216,6 @@
     </message>
 </context>
 <context>
-    <name>QObject::QObject</name>
-    </context>
-<context>
-    <name>QRImageWidget</name>
-    </context>
-<context>
     <name>RPCConsole</name>
     <message>
         <source>&amp;Information</source>
@@ -308,34 +256,14 @@
 <context>
     <name>ReceiveRequestDialog</name>
     <message>
-<<<<<<< HEAD
-        <source>Address</source>
-        <translation>Дарек</translation>
-    </message>
-    <message>
-        <source>Message</source>
-        <translation>Билдирүү</translation>
-=======
         <source>Message:</source>
         <translation type="unfinished">Билдирүү:</translation>
->>>>>>> 61646189
     </message>
     </context>
 <context>
     <name>RecentRequestsTableModel</name>
     <message>
         <source>Date</source>
-<<<<<<< HEAD
-        <translation>Дата</translation>
-    </message>
-    <message>
-        <source>Message</source>
-        <translation>Билдирүү</translation>
-    </message>
-    <message>
-        <source>(no label)</source>
-        <translation>(аты жок)</translation>
-=======
         <translation type="unfinished">Дата</translation>
     </message>
     <message>
@@ -345,7 +273,6 @@
     <message>
         <source>(no label)</source>
         <translation type="unfinished">(аты жок)</translation>
->>>>>>> 61646189
     </message>
     </context>
 <context>
@@ -358,11 +285,6 @@
         <source>S&amp;end</source>
         <translation>&amp;Жөнөтүү</translation>
     </message>
-<<<<<<< HEAD
-    <message>
-        <source>(no label)</source>
-        <translation>(аты жок)</translation>
-=======
     <message numerus="yes">
         <source>Estimated to begin confirmation within %n block(s).</source>
         <translation>
@@ -373,7 +295,6 @@
     <message>
         <source>(no label)</source>
         <translation type="unfinished">(аты жок)</translation>
->>>>>>> 61646189
     </message>
 </context>
 <context>
@@ -388,15 +309,6 @@
     </message>
     </context>
 <context>
-<<<<<<< HEAD
-    <name>SendConfirmationDialog</name>
-    </context>
-<context>
-    <name>ShutdownWindow</name>
-    </context>
-<context>
-=======
->>>>>>> 61646189
     <name>SignVerifyMessageDialog</name>
     <message>
         <source>Paste address from clipboard</source>
@@ -408,30 +320,6 @@
     </message>
     </context>
 <context>
-<<<<<<< HEAD
-    <name>SplashScreen</name>
-    </context>
-<context>
-    <name>TrafficGraphWidget</name>
-    </context>
-<context>
-    <name>TransactionDesc</name>
-    <message>
-        <source>%1/offline</source>
-        <translation>%1/тармакта эмес</translation>
-    </message>
-    <message>
-        <source>Date</source>
-        <translation>Дата</translation>
-    </message>
-    <message>
-        <source>Message</source>
-        <translation>Билдирүү</translation>
-    </message>
-    </context>
-<context>
-    <name>TransactionDescDialog</name>
-=======
     <name>TransactionDesc</name>
     <message numerus="yes">
         <source>Open for %n more block(s)</source>
@@ -455,63 +343,27 @@
         <source>Message</source>
         <translation type="unfinished">Билдирүү</translation>
     </message>
->>>>>>> 61646189
     </context>
 <context>
     <name>TransactionTableModel</name>
     <message>
         <source>Date</source>
-<<<<<<< HEAD
-        <translation>Дата</translation>
-    </message>
-    <message>
-        <source>(no label)</source>
-        <translation>(аты жок)</translation>
+        <translation type="unfinished">Дата</translation>
+    </message>
+    <message numerus="yes">
+        <source>Open for %n more block(s)</source>
+        <translation>
+            <numerusform />
+            <numerusform />
+        </translation>
+    </message>
+    <message>
+        <source>(no label)</source>
+        <translation type="unfinished">(аты жок)</translation>
     </message>
     </context>
 <context>
     <name>TransactionView</name>
-    <message>
-        <source>Date</source>
-        <translation>Дата</translation>
-    </message>
-    <message>
-        <source>Address</source>
-        <translation>Дарек</translation>
-    </message>
-    </context>
-<context>
-    <name>UnitDisplayStatusBarControl</name>
-    </context>
-<context>
-    <name>WalletFrame</name>
-    </context>
-<context>
-    <name>WalletModel</name>
-    </context>
-<context>
-    <name>WalletView</name>
-    </context>
-<context>
-    <name>bitcoin-core</name>
-=======
-        <translation type="unfinished">Дата</translation>
-    </message>
-    <message numerus="yes">
-        <source>Open for %n more block(s)</source>
-        <translation>
-            <numerusform />
-            <numerusform />
-        </translation>
-    </message>
-    <message>
-        <source>(no label)</source>
-        <translation type="unfinished">(аты жок)</translation>
-    </message>
-    </context>
-<context>
-    <name>TransactionView</name>
->>>>>>> 61646189
     <message>
         <source>Date</source>
         <translation type="unfinished">Дата</translation>
