<TS version="2.1" language="ja">
<context>
    <name>AddressBookPage</name>
    <message>
        <source>Right-click to edit address or label</source>
        <translation type="unfinished"> The selected strings may have existing translations that will be replaced with the source.
Existing translations will be added in the string's history. Are you sure you want to proceed?</translation>
    </message>
    <message>
        <source>Create a new address</source>
        <translation type="unfinished">アドレスの新規作成</translation>
    </message>
    <message>
        <source>&amp;New</source>
        <translation type="unfinished">新規(&amp;N)</translation>
    </message>
    <message>
        <source>Copy the currently selected address to the system clipboard</source>
        <translation type="unfinished">現在選択されているアドレスをシステムのクリップボードにコピー</translation>
    </message>
    <message>
        <source>&amp;Copy</source>
        <translation type="unfinished">コピー(&amp;C)</translation>
    </message>
    <message>
        <source>C&amp;lose</source>
        <translation type="unfinished">閉じる(&amp;C)</translation>
    </message>
    <message>
        <source>Delete the currently selected address from the list</source>
        <translation type="unfinished">選択されたアドレスを一覧から削除</translation>
    </message>
    <message>
        <source>Enter address or label to search</source>
        <translation type="unfinished">検索したいアドレスまたはラベルを入力</translation>
    </message>
    <message>
        <source>Export the data in the current tab to a file</source>
        <translation type="unfinished">このタブのデータをファイルにエクスポート</translation>
    </message>
    <message>
        <source>&amp;Export</source>
        <translation type="unfinished">エクスポート (&amp;E)</translation>
    </message>
    <message>
        <source>&amp;Delete</source>
        <translation type="unfinished">削除(&amp;D)</translation>
    </message>
    <message>
        <source>Choose the address to send coins to</source>
        <translation type="unfinished">コインを送りたいアドレスを選択</translation>
    </message>
    <message>
        <source>Choose the address to receive coins with</source>
        <translation type="unfinished">コインを受け取りたいアドレスを選択</translation>
    </message>
    <message>
        <source>C&amp;hoose</source>
        <translation type="unfinished">選択(&amp;C)</translation>
    </message>
    <message>
        <source>These are your Bitcoin addresses for sending payments. Always check the amount and the receiving address before sending coins.</source>
        <translation type="unfinished">これらは、あなたが知っている送信先の Bitcoin アドレスです。コインを送る前に必ず、金額と受取用アドレスを確認してください。</translation>
    </message>
    <message>
        <source>&amp;Copy Address</source>
        <translation type="unfinished">アドレスをコピー(&amp;C)</translation>
    </message>
    <message>
        <source>Copy &amp;Label</source>
        <translation type="unfinished">ラベルをコピー(&amp;L)</translation>
    </message>
    <message>
        <source>&amp;Edit</source>
        <translation type="unfinished">編集(&amp;E)</translation>
    </message>
    <message>
        <source>Export Address List</source>
        <translation type="unfinished">アドレス帳データをエクスポートする</translation>
    </message>
    <message>
        <source>Comma separated file</source>
        <extracomment>Expanded name of the CSV file format. See: https://en.wikipedia.org/wiki/Comma-separated_values.</extracomment>
        <translation type="unfinished">CSVファイル</translation>
    </message>
    <message>
        <source>There was an error trying to save the address list to %1. Please try again.</source>
        <extracomment>An error message. %1 is a stand-in argument for the name of the file we attempted to save to.</extracomment>
        <translation type="unfinished">取引履歴を %1 へ保存する際にエラーが発生しました。再試行してください。</translation>
    </message>
    <message>
        <source>Sending addresses - %1</source>
        <translation type="unfinished">送信アドレス - %1</translation>
    </message>
    <message>
        <source>Receiving addresses - %1</source>
        <translation type="unfinished">受信アドレス - %1</translation>
    </message>
    <message>
        <source>Exporting Failed</source>
        <translation type="unfinished">エクスポートに失敗しました</translation>
    </message>
</context>
<context>
    <name>AddressTableModel</name>
    <message>
        <source>Label</source>
        <translation type="unfinished">ラベル</translation>
    </message>
    <message>
        <source>Address</source>
        <translation type="unfinished">アドレス</translation>
    </message>
    <message>
        <source>(no label)</source>
        <translation type="unfinished">（ラベル無し）</translation>
    </message>
</context>
<context>
    <name>AskPassphraseDialog</name>
    <message>
        <source>Passphrase Dialog</source>
        <translation type="unfinished">パスフレーズ ダイアログ</translation>
    </message>
    <message>
        <source>Enter passphrase</source>
        <translation type="unfinished">パスフレーズを入力</translation>
    </message>
    <message>
        <source>New passphrase</source>
        <translation type="unfinished">新しいパスフレーズ</translation>
    </message>
    <message>
        <source>Repeat new passphrase</source>
        <translation type="unfinished">新しいパスフレーズをもう一度入力</translation>
    </message>
    <message>
        <source>Show passphrase</source>
        <translation type="unfinished">パスフレーズを表示</translation>
    </message>
    <message>
        <source>Encrypt wallet</source>
        <translation type="unfinished">ウォレットを暗号化</translation>
    </message>
    <message>
        <source>This operation needs your wallet passphrase to unlock the wallet.</source>
        <translation type="unfinished">この操作を続行するには、パスフレーズを入力してウォレットをアンロックする必要があります。</translation>
    </message>
    <message>
        <source>Unlock wallet</source>
        <translation type="unfinished">ウォレットをアンロック</translation>
    </message>
    <message>
        <source>Change passphrase</source>
        <translation type="unfinished">パスフレーズの変更</translation>
    </message>
    <message>
        <source>Confirm wallet encryption</source>
        <translation type="unfinished">ウォレットの暗号化の確認</translation>
    </message>
    <message>
        <source>Warning: If you encrypt your wallet and lose your passphrase, you will &lt;b&gt;LOSE ALL OF YOUR BITCOINS&lt;/b&gt;!</source>
        <translation type="unfinished">警告: ウォレットの暗号化後にパスフレーズを忘れてしまった場合、&lt;b&gt;あなたの Bitcoin はすべて失われます&lt;/b&gt;！</translation>
    </message>
    <message>
        <source>Are you sure you wish to encrypt your wallet?</source>
        <translation type="unfinished">本当にウォレットを暗号化しますか?</translation>
    </message>
    <message>
        <source>Wallet encrypted</source>
        <translation type="unfinished">ウォレットは暗号化されました</translation>
    </message>
    <message>
        <source>Enter the new passphrase for the wallet.&lt;br/&gt;Please use a passphrase of &lt;b&gt;ten or more random characters&lt;/b&gt;, or &lt;b&gt;eight or more words&lt;/b&gt;.</source>
        <translation type="unfinished">新しいウォレットのパスフレーズを入力してください。&lt;br/&gt;パスフレーズは、&lt;b&gt;ランダムな10文字以上の文字&lt;/b&gt;か、&lt;b&gt;８語以上の単語&lt;/b&gt;を使用してください。</translation>
    </message>
    <message>
        <source>Enter the old passphrase and new passphrase for the wallet.</source>
        <translation type="unfinished">ウォレット用の旧パスフレーズと新パスフレーズを入力してください。</translation>
    </message>
    <message>
        <source>Remember that encrypting your wallet cannot fully protect your bitcoins from being stolen by malware infecting your computer.</source>
        <translation type="unfinished">ウォレットを暗号化しても、コンピュータに感染したマルウェアなどによる Bitcoin の盗難を完全に防ぐことはできないことにご注意ください。</translation>
    </message>
    <message>
        <source>Wallet to be encrypted</source>
        <translation type="unfinished">暗号化するウォレット</translation>
    </message>
    <message>
        <source>Your wallet is about to be encrypted. </source>
        <translation type="unfinished">ウォレットは暗号化されようとしています。 </translation>
    </message>
    <message>
        <source>Your wallet is now encrypted. </source>
        <translation type="unfinished">ウォレットは暗号化されました。 </translation>
    </message>
    <message>
        <source>IMPORTANT: Any previous backups you have made of your wallet file should be replaced with the newly generated, encrypted wallet file. For security reasons, previous backups of the unencrypted wallet file will become useless as soon as you start using the new, encrypted wallet.</source>
        <translation type="unfinished">重要: 今までに作成されたウォレットファイルのバックアップは、暗号化された新しいウォレットファイルに置き換える必要があります。セキュリティ上の理由により、暗号化された新しいウォレットを使い始めると、暗号化されていないウォレットファイルのバックアップはすぐに使えなくなります。</translation>
    </message>
    <message>
        <source>Wallet encryption failed</source>
        <translation type="unfinished">ウォレットの暗号化に失敗</translation>
    </message>
    <message>
        <source>Wallet encryption failed due to an internal error. Your wallet was not encrypted.</source>
        <translation type="unfinished">内部エラーによりウォレットの暗号化に失敗しました。ウォレットは暗号化されませんでした。</translation>
    </message>
    <message>
        <source>The supplied passphrases do not match.</source>
        <translation type="unfinished">入力されたパスフレーズが一致しません。</translation>
    </message>
    <message>
        <source>Wallet unlock failed</source>
        <translation type="unfinished">ウォレットのアンロックに失敗しました。</translation>
    </message>
    <message>
        <source>The passphrase entered for the wallet decryption was incorrect.</source>
        <translation type="unfinished">ウォレットの暗号化解除のパスフレーズが正しくありません。</translation>
    </message>
    <message>
        <source>The passphrase entered for the wallet decryption is incorrect. It contains a null character (ie - a zero byte). If the passphrase was set with a version of this software prior to 25.0, please try again with only the characters up to — but not including — the first null character. If this is successful, please set a new passphrase to avoid this issue in the future.</source>
        <translation type="unfinished">ウォレットの復号のために入力されたパスフレーズが正しくありません。ヌル文字（つまりゼロバイト）が含まれています。パスフレーズを25.0より前のバージョンで設定している場合は、最初のヌル文字までの文字のみを使って再試行してください（ヌル文字は含まれません）。この方法で成功した場合は、今後この問題を回避するために新しいパスフレーズを設定してください。</translation>
    </message>
    <message>
        <source>Wallet passphrase was successfully changed.</source>
        <translation type="unfinished">ウォレットのパスフレーズが正常に変更されました。</translation>
    </message>
    <message>
        <source>Passphrase change failed</source>
        <translation type="unfinished">パスフレーズの変更に失敗しました</translation>
    </message>
    <message>
        <source>The old passphrase entered for the wallet decryption is incorrect. It contains a null character (ie - a zero byte). If the passphrase was set with a version of this software prior to 25.0, please try again with only the characters up to — but not including — the first null character.</source>
        <translation type="unfinished">ウォレットの復号のために入力された古いパスフレーズが正しくありません。ヌル文字（つまりゼロバイト）が含まれています。パスフレーズを25.0より前のバージョンで設定している場合は、最初のヌル文字までの文字のみを使って再試行してください（ヌル文字は含まれません）。</translation>
    </message>
    <message>
        <source>Warning: The Caps Lock key is on!</source>
        <translation type="unfinished">警告: Caps Lock キーがオンになっています！</translation>
    </message>
</context>
<context>
    <name>BanTableModel</name>
    <message>
        <source>IP/Netmask</source>
        <translation type="unfinished">IPアドレス/ネットマスク</translation>
    </message>
    <message>
        <source>Banned Until</source>
        <translation type="unfinished">Ban 解除予定時刻</translation>
    </message>
</context>
<context>
    <name>BitcoinApplication</name>
    <message>
        <source>Settings file %1 might be corrupt or invalid.</source>
        <translation type="unfinished">設定ファイル %1 が壊れているか無効である可能性があります。</translation>
    </message>
    <message>
        <source>Runaway exception</source>
        <translation type="unfinished">暴走例外が発生</translation>
    </message>
    <message>
        <source>A fatal error occurred. %1 can no longer continue safely and will quit.</source>
        <translation type="unfinished">致命的なエラーが発生しました。%1 は安全に継続することができず終了するでしょう。</translation>
    </message>
    <message>
        <source>Internal error</source>
        <translation type="unfinished">内部エラー
：あなたの問題ではありません</translation>
    </message>
    <message>
        <source>An internal error occurred. %1 will attempt to continue safely. This is an unexpected bug which can be reported as described below.</source>
        <translation type="unfinished">内部エラーが発生。 %1 は安全な継続をトライ中。これは予期せぬバグであり、次に説明するようにリポートできます。</translation>
    </message>
</context>
<context>
    <name>QObject</name>
    <message>
        <source>Do you want to reset settings to default values, or to abort without making changes?</source>
        <extracomment>Explanatory text shown on startup when the settings file cannot be read. Prompts user to make a choice between resetting or aborting.</extracomment>
        <translation type="unfinished">設定をデフォルト値にリセットしますか、それとも変更せずに中止しますか？</translation>
    </message>
    <message>
        <source>A fatal error occurred. Check that settings file is writable, or try running with -nosettings.</source>
        <extracomment>Explanatory text shown on startup when the settings file could not be written. Prompts user to check that we have the ability to write to the file. Explains that the user has the option of running without a settings file.</extracomment>
        <translation type="unfinished">致命的なエラーが発生しました。 設定ファイルが書き込み可能であることを確認するか、 -nosettings を指定して実行してみてください。</translation>
    </message>
    <message>
        <source>Error: %1</source>
        <translation type="unfinished">エラー: %1</translation>
    </message>
    <message>
        <source>%1 didn't yet exit safely…</source>
        <translation type="unfinished">%1 はまだ安全に終了していません...</translation>
    </message>
    <message>
        <source>unknown</source>
        <translation type="unfinished">不明</translation>
    </message>
    <message>
        <source>Amount</source>
        <translation type="unfinished">金額</translation>
    </message>
    <message>
        <source>Enter a Bitcoin address (e.g. %1)</source>
        <translation type="unfinished">Bitcoin アドレスを入力してください (例: %1)</translation>
    </message>
    <message>
        <source>Unroutable</source>
        <translation type="unfinished">ルーティング不可能</translation>
    </message>
    <message>
        <source>Inbound</source>
        <extracomment>An inbound connection from a peer. An inbound connection is a connection initiated by a peer.</extracomment>
        <translation type="unfinished">内向き</translation>
    </message>
    <message>
        <source>Outbound</source>
        <extracomment>An outbound connection to a peer. An outbound connection is a connection initiated by us.</extracomment>
        <translation type="unfinished">外向き</translation>
    </message>
    <message>
        <source>Full Relay</source>
        <extracomment>Peer connection type that relays all network information.</extracomment>
        <translation type="unfinished">フルリレー</translation>
    </message>
    <message>
        <source>Block Relay</source>
        <extracomment>Peer connection type that relays network information about blocks and not transactions or addresses.</extracomment>
        <translation type="unfinished">ブロックリレー</translation>
    </message>
    <message>
        <source>Manual</source>
        <extracomment>Peer connection type established manually through one of several methods.</extracomment>
        <translation type="unfinished">マニュアル</translation>
    </message>
    <message>
        <source>Feeler</source>
        <extracomment>Short-lived peer connection type that tests the aliveness of known addresses.</extracomment>
        <translation type="unfinished">探索</translation>
    </message>
    <message>
        <source>Address Fetch</source>
        <extracomment>Short-lived peer connection type that solicits known addresses from a peer.</extracomment>
        <translation type="unfinished">アドレスのフェッチ</translation>
    </message>
    <message>
        <source>%1 d</source>
        <translation type="unfinished">%1 日</translation>
    </message>
    <message>
        <source>%1 h</source>
        <translation type="unfinished">%1 時間</translation>
    </message>
    <message>
        <source>%1 m</source>
        <translation type="unfinished">%1 分</translation>
    </message>
    <message>
        <source>%1 s</source>
        <translation type="unfinished">%1 秒</translation>
    </message>
    <message>
        <source>None</source>
        <translation type="unfinished">なし</translation>
    </message>
    <message>
        <source>%1 ms</source>
        <translation type="unfinished">%1 ミリ秒</translation>
    </message>
    <message numerus="yes">
        <source>%n second(s)</source>
        <translation type="unfinished">
            <numerusform>%n 秒</numerusform>
        </translation>
    </message>
    <message numerus="yes">
        <source>%n minute(s)</source>
        <translation type="unfinished">
            <numerusform>%n 分</numerusform>
        </translation>
    </message>
    <message numerus="yes">
        <source>%n hour(s)</source>
        <translation type="unfinished">
            <numerusform>%n 時間</numerusform>
        </translation>
    </message>
    <message numerus="yes">
        <source>%n day(s)</source>
        <translation type="unfinished">
            <numerusform>%n 日</numerusform>
        </translation>
    </message>
    <message numerus="yes">
        <source>%n week(s)</source>
        <translation type="unfinished">
            <numerusform>%n 週</numerusform>
        </translation>
    </message>
    <message>
        <source>%1 and %2</source>
        <translation type="unfinished">%1 と %2</translation>
    </message>
    <message numerus="yes">
        <source>%n year(s)</source>
        <translation type="unfinished">
            <numerusform>%n 年</numerusform>
        </translation>
    </message>
    <message>
        <source>%1 kB</source>
        <translation type="unfinished">%1kB</translation>
    </message>
    </context>
<context>
    <name>BitcoinGUI</name>
    <message>
        <source>&amp;Overview</source>
        <translation type="unfinished">概要(&amp;O)</translation>
    </message>
    <message>
        <source>Show general overview of wallet</source>
        <translation type="unfinished">ウォレットの概要を見る</translation>
    </message>
    <message>
        <source>&amp;Transactions</source>
        <translation type="unfinished">取引(&amp;T)</translation>
    </message>
    <message>
        <source>Browse transaction history</source>
        <translation type="unfinished">取引履歴を見る</translation>
    </message>
    <message>
        <source>E&amp;xit</source>
        <translation type="unfinished">終了(&amp;E)</translation>
    </message>
    <message>
        <source>Quit application</source>
        <translation type="unfinished">アプリケーションを終了する</translation>
    </message>
    <message>
        <source>&amp;About %1</source>
        <translation type="unfinished">%1 について(&amp;A)</translation>
    </message>
    <message>
        <source>Show information about %1</source>
        <translation type="unfinished">%1 の情報を表示する</translation>
    </message>
    <message>
        <source>About &amp;Qt</source>
        <translation type="unfinished">Qt について(&amp;Q)</translation>
    </message>
    <message>
        <source>Show information about Qt</source>
        <translation type="unfinished">Qt の情報を表示する</translation>
    </message>
    <message>
        <source>Modify configuration options for %1</source>
        <translation type="unfinished">%1 の設定を変更する</translation>
    </message>
    <message>
        <source>Create a new wallet</source>
        <translation type="unfinished">新しいウォレットを作成</translation>
    </message>
    <message>
        <source>&amp;Minimize</source>
        <translation type="unfinished">最小化 &amp;M</translation>
    </message>
    <message>
        <source>Wallet:</source>
        <translation type="unfinished">ウォレット:</translation>
    </message>
    <message>
        <source>Network activity disabled.</source>
        <extracomment>A substring of the tooltip.</extracomment>
        <translation type="unfinished">ネットワーク活動は停止されました。</translation>
    </message>
    <message>
        <source>Proxy is &lt;b&gt;enabled&lt;/b&gt;: %1</source>
        <translation type="unfinished">プロキシは&lt;b&gt;有効&lt;/b&gt;: %1</translation>
    </message>
    <message>
        <source>Send coins to a Bitcoin address</source>
        <translation type="unfinished">Bitcoin アドレスにコインを送る</translation>
    </message>
    <message>
        <source>Backup wallet to another location</source>
        <translation type="unfinished">ウォレットを他の場所にバックアップする</translation>
    </message>
    <message>
        <source>Change the passphrase used for wallet encryption</source>
        <translation type="unfinished">ウォレット暗号化用パスフレーズを変更する</translation>
    </message>
    <message>
        <source>&amp;Send</source>
        <translation type="unfinished">送金(&amp;S)</translation>
    </message>
    <message>
        <source>&amp;Receive</source>
        <translation type="unfinished">受取(&amp;R)</translation>
    </message>
    <message>
        <source>&amp;Options…</source>
        <translation type="unfinished">オプション(&amp;O)…</translation>
    </message>
    <message>
        <source>&amp;Encrypt Wallet…</source>
        <translation type="unfinished">ウォレットを暗号化(&amp;E)…</translation>
    </message>
    <message>
        <source>Encrypt the private keys that belong to your wallet</source>
        <translation type="unfinished">ウォレットの秘密鍵を暗号化する</translation>
    </message>
    <message>
        <source>&amp;Backup Wallet…</source>
        <translation type="unfinished">ウォレットをバックアップ(&amp;B)…</translation>
    </message>
    <message>
        <source>&amp;Change Passphrase…</source>
        <translation type="unfinished">パスフレーズを変更(&amp;C)…</translation>
    </message>
    <message>
        <source>Sign &amp;message…</source>
        <translation type="unfinished">メッセージに署名(&amp;m)…</translation>
    </message>
    <message>
        <source>Sign messages with your Bitcoin addresses to prove you own them</source>
        <translation type="unfinished">Bitcoin アドレスでメッセージに署名することで、そのアドレスの所有権を証明する</translation>
    </message>
    <message>
        <source>&amp;Verify message…</source>
        <translation type="unfinished">メッセージを検証(&amp;V)…</translation>
    </message>
    <message>
        <source>Verify messages to ensure they were signed with specified Bitcoin addresses</source>
        <translation type="unfinished">メッセージを検証して、指定された Bitcoin アドレスで署名されたことを確認する</translation>
    </message>
    <message>
        <source>&amp;Load PSBT from file…</source>
        <translation type="unfinished">PSBTをファイルから読む(&amp;L)…</translation>
    </message>
    <message>
        <source>Open &amp;URI…</source>
        <translation type="unfinished">URIを開く(&amp;U)…</translation>
    </message>
    <message>
        <source>Close Wallet…</source>
        <translation type="unfinished">ウォレットを閉じる…</translation>
    </message>
    <message>
        <source>Create Wallet…</source>
        <translation type="unfinished">ウォレットを作成...</translation>
    </message>
    <message>
        <source>Close All Wallets…</source>
        <translation type="unfinished">全てのウォレットを閉じる…</translation>
    </message>
    <message>
        <source>&amp;File</source>
        <translation type="unfinished">ファイル(&amp;F)</translation>
    </message>
    <message>
        <source>&amp;Settings</source>
        <translation type="unfinished">設定(&amp;S)</translation>
    </message>
    <message>
        <source>&amp;Help</source>
        <translation type="unfinished">ヘルプ(&amp;H)</translation>
    </message>
    <message>
        <source>Tabs toolbar</source>
        <translation type="unfinished">タブツールバー</translation>
    </message>
    <message>
        <source>Syncing Headers (%1%)…</source>
        <translation type="unfinished">ヘッダを同期中 (%1%)...</translation>
    </message>
    <message>
        <source>Synchronizing with network…</source>
        <translation type="unfinished">ネットワークに同期中…</translation>
    </message>
    <message>
        <source>Indexing blocks on disk…</source>
        <translation type="unfinished">ディスク上のブロックをインデックス中...</translation>
    </message>
    <message>
        <source>Processing blocks on disk…</source>
        <translation type="unfinished">ディスク上のブロックを処理中...</translation>
    </message>
    <message>
        <source>Connecting to peers…</source>
        <translation type="unfinished">ピアに接続中…</translation>
    </message>
    <message>
        <source>Request payments (generates QR codes and bitcoin: URIs)</source>
        <translation type="unfinished">支払いをリクエストする（QRコードと bitcoin:で始まるURIを生成する）</translation>
    </message>
    <message>
        <source>Show the list of used sending addresses and labels</source>
        <translation type="unfinished">送金したことがあるアドレスとラベルの一覧を表示する</translation>
    </message>
    <message>
        <source>Show the list of used receiving addresses and labels</source>
        <translation type="unfinished">受け取ったことがあるアドレスとラベルの一覧を表示する</translation>
    </message>
    <message>
        <source>&amp;Command-line options</source>
        <translation type="unfinished">コマンドラインオプション(&amp;C)</translation>
    </message>
    <message numerus="yes">
        <source>Processed %n block(s) of transaction history.</source>
        <translation type="unfinished">
            <numerusform>%n ブロックの取引履歴を処理しました。</numerusform>
        </translation>
    </message>
    <message>
        <source>%1 behind</source>
        <translation type="unfinished">%1 遅延</translation>
    </message>
    <message>
        <source>Catching up…</source>
        <translation type="unfinished">同期中…</translation>
    </message>
    <message>
        <source>Last received block was generated %1 ago.</source>
        <translation type="unfinished">最後に受信したブロックは %1 前に生成。</translation>
    </message>
    <message>
        <source>Transactions after this will not yet be visible.</source>
        <translation type="unfinished">これより後の取引はまだ表示されていません。</translation>
    </message>
    <message>
        <source>Error</source>
        <translation type="unfinished">エラー</translation>
    </message>
    <message>
        <source>Warning</source>
        <translation type="unfinished">警告</translation>
    </message>
    <message>
        <source>Information</source>
        <translation type="unfinished">情報</translation>
    </message>
    <message>
        <source>Up to date</source>
        <translation type="unfinished">ブロックは最新</translation>
    </message>
    <message>
        <source>Load Partially Signed Bitcoin Transaction</source>
        <translation type="unfinished">部分的に署名されたBitcoinの取引を読み込む</translation>
    </message>
    <message>
        <source>Load PSBT from &amp;clipboard…</source>
        <translation type="unfinished">PSBTをクリップボードから読む…</translation>
    </message>
    <message>
        <source>Load Partially Signed Bitcoin Transaction from clipboard</source>
        <translation type="unfinished">部分的に署名されたBitcoinの取引をクリップボードから読み込む</translation>
    </message>
    <message>
        <source>Node window</source>
        <translation type="unfinished">ノードウィンドウ</translation>
    </message>
    <message>
        <source>Open node debugging and diagnostic console</source>
        <translation type="unfinished">ノードのデバッグ・診断コンソールを開く</translation>
    </message>
    <message>
        <source>&amp;Sending addresses</source>
        <translation type="unfinished">送金先アドレス一覧(&amp;S)...</translation>
    </message>
    <message>
        <source>&amp;Receiving addresses</source>
        <translation type="unfinished">受取用アドレス一覧(&amp;R)...</translation>
    </message>
    <message>
        <source>Open a bitcoin: URI</source>
        <translation type="unfinished">bitcoin: URIを開く</translation>
    </message>
    <message>
        <source>Open Wallet</source>
        <translation type="unfinished">ウォレットを開く</translation>
    </message>
    <message>
        <source>Open a wallet</source>
        <translation type="unfinished">ウォレットを開く</translation>
    </message>
    <message>
        <source>Close wallet</source>
        <translation type="unfinished">ウォレットを閉じる</translation>
    </message>
    <message>
        <source>Restore Wallet…</source>
        <extracomment>Name of the menu item that restores wallet from a backup file.</extracomment>
        <translation type="unfinished">ウォレットを復元…</translation>
    </message>
    <message>
        <source>Restore a wallet from a backup file</source>
        <extracomment>Status tip for Restore Wallet menu item</extracomment>
        <translation type="unfinished">バックアップ ファイルからウォレットを復元する</translation>
    </message>
    <message>
        <source>Close all wallets</source>
        <translation type="unfinished">全てのウォレットを閉じる</translation>
    </message>
    <message>
        <source>Migrate Wallet</source>
        <translation type="unfinished">ウォレットの移行</translation>
    </message>
    <message>
        <source>Migrate a wallet</source>
        <translation type="unfinished">ウォレットの移行</translation>
    </message>
    <message>
        <source>Show the %1 help message to get a list with possible Bitcoin command-line options</source>
        <translation type="unfinished">%1 のヘルプ メッセージを表示し、使用可能な Bitcoin のコマンドラインオプション一覧を見る。</translation>
    </message>
    <message>
        <source>&amp;Mask values</source>
        <translation type="unfinished">値を隠す (&amp;M)</translation>
    </message>
    <message>
        <source>Mask the values in the Overview tab</source>
        <translation type="unfinished">概要タブにある値を隠す</translation>
    </message>
    <message>
        <source>default wallet</source>
        <translation type="unfinished">デフォルトウォレット</translation>
    </message>
    <message>
        <source>No wallets available</source>
        <translation type="unfinished">利用できるウォレットがありません</translation>
    </message>
    <message>
        <source>Wallet Data</source>
        <extracomment>Name of the wallet data file format.</extracomment>
        <translation type="unfinished">ウォレットデータ</translation>
    </message>
    <message>
        <source>Load Wallet Backup</source>
        <extracomment>The title for Restore Wallet File Windows</extracomment>
        <translation type="unfinished">ウォレットのバックアップをロード</translation>
    </message>
    <message>
        <source>Restore Wallet</source>
        <extracomment>Title of pop-up window shown when the user is attempting to restore a wallet.</extracomment>
        <translation type="unfinished">ウォレットを復元</translation>
    </message>
    <message>
        <source>Wallet Name</source>
        <extracomment>Label of the input field where the name of the wallet is entered.</extracomment>
        <translation type="unfinished">ウォレット名</translation>
    </message>
    <message>
        <source>&amp;Window</source>
        <translation type="unfinished">ウィンドウ (&amp;W)</translation>
    </message>
    <message>
        <source>Zoom</source>
        <translation type="unfinished">拡大／縮小</translation>
    </message>
    <message>
        <source>Main Window</source>
        <translation type="unfinished">メインウィンドウ</translation>
    </message>
    <message>
        <source>%1 client</source>
        <translation type="unfinished">%1 クライアント</translation>
    </message>
    <message>
        <source>&amp;Hide</source>
        <translation type="unfinished">隠す (&amp;H)</translation>
    </message>
    <message>
        <source>S&amp;how</source>
        <translation type="unfinished">表示 (&amp;h)</translation>
    </message>
    <message numerus="yes">
        <source>%n active connection(s) to Bitcoin network.</source>
        <extracomment>A substring of the tooltip.</extracomment>
        <translation type="unfinished">
            <numerusform>Bitcoinネットワークへの %n のアクティブな接続。</numerusform>
        </translation>
    </message>
    <message>
        <source>Click for more actions.</source>
        <extracomment>A substring of the tooltip. "More actions" are available via the context menu.</extracomment>
        <translation type="unfinished">クリックして、さらにアクションを表示。</translation>
    </message>
    <message>
        <source>Show Peers tab</source>
        <extracomment>A context menu item. The "Peers tab" is an element of the "Node window".</extracomment>
        <translation type="unfinished">ピアタブを表示する</translation>
    </message>
    <message>
        <source>Disable network activity</source>
        <extracomment>A context menu item.</extracomment>
        <translation type="unfinished">ネットワーク活動を停止する</translation>
    </message>
    <message>
        <source>Enable network activity</source>
        <extracomment>A context menu item. The network activity was disabled previously.</extracomment>
        <translation type="unfinished">ネットワーク活動を開始する</translation>
    </message>
    <message>
        <source>Pre-syncing Headers (%1%)…</source>
        <translation type="unfinished">ヘッダーを事前同期中 (%1 %)…</translation>
    </message>
    <message>
        <source>Error creating wallet</source>
        <translation type="unfinished">ウォレットの作成に失敗</translation>
    </message>
    <message>
        <source>Cannot create new wallet, the software was compiled without sqlite support (required for descriptor wallets)</source>
        <translation type="unfinished">新しいウォレットを作成できません。このソフトウェアは sqlite のサポート (ディスクリプターウォレットに必要) なしでコンパイルされています </translation>
    </message>
    <message>
        <source>Error: %1</source>
        <translation type="unfinished">エラー: %1</translation>
    </message>
    <message>
        <source>Warning: %1</source>
        <translation type="unfinished">警告: %1</translation>
    </message>
    <message>
        <source>Date: %1
</source>
        <translation type="unfinished">日付: %1
</translation>
    </message>
    <message>
        <source>Amount: %1
</source>
        <translation type="unfinished">金額: %1
</translation>
    </message>
    <message>
        <source>Wallet: %1
</source>
        <translation type="unfinished">ウォレット: %1
</translation>
    </message>
    <message>
        <source>Type: %1
</source>
        <translation type="unfinished">種別: %1
</translation>
    </message>
    <message>
        <source>Label: %1
</source>
        <translation type="unfinished">ラベル: %1
</translation>
    </message>
    <message>
        <source>Address: %1
</source>
        <translation type="unfinished">アドレス: %1
</translation>
    </message>
    <message>
        <source>Sent transaction</source>
        <translation type="unfinished">送信済み取引</translation>
    </message>
    <message>
        <source>Incoming transaction</source>
        <translation type="unfinished">受信中の取引</translation>
    </message>
    <message>
        <source>HD key generation is &lt;b&gt;enabled&lt;/b&gt;</source>
        <translation type="unfinished">HD鍵生成は&lt;b&gt;有効&lt;/b&gt;</translation>
    </message>
    <message>
        <source>HD key generation is &lt;b&gt;disabled&lt;/b&gt;</source>
        <translation type="unfinished">HD鍵生成は&lt;b&gt;無効&lt;/b&gt;</translation>
    </message>
    <message>
        <source>Private key &lt;b&gt;disabled&lt;/b&gt;</source>
        <translation type="unfinished">秘密鍵は&lt;b&gt;無効&lt;/b&gt;</translation>
    </message>
    <message>
        <source>Wallet is &lt;b&gt;encrypted&lt;/b&gt; and currently &lt;b&gt;unlocked&lt;/b&gt;</source>
        <translation type="unfinished">ウォレットは&lt;b&gt;暗号化済み&lt;/b&gt;・&lt;b&gt;アンロック状態&lt;/b&gt;</translation>
    </message>
    <message>
        <source>Wallet is &lt;b&gt;encrypted&lt;/b&gt; and currently &lt;b&gt;locked&lt;/b&gt;</source>
        <translation type="unfinished">ウォレットは&lt;b&gt;暗号化済み&lt;/b&gt;・&lt;b&gt;ロック状態&lt;/b&gt;</translation>
    </message>
    <message>
        <source>Original message:</source>
        <translation type="unfinished">オリジナルメッセージ：</translation>
    </message>
</context>
<context>
    <name>UnitDisplayStatusBarControl</name>
    <message>
        <source>Unit to show amounts in. Click to select another unit.</source>
        <translation type="unfinished">金額を表示する際の単位。クリックすると他の単位を選択できます。</translation>
    </message>
</context>
<context>
    <name>CoinControlDialog</name>
    <message>
        <source>Coin Selection</source>
        <translation type="unfinished">コインの選択</translation>
    </message>
    <message>
        <source>Quantity:</source>
        <translation type="unfinished">選択数:</translation>
    </message>
    <message>
        <source>Bytes:</source>
        <translation type="unfinished">バイト数:</translation>
    </message>
    <message>
        <source>Amount:</source>
        <translation type="unfinished">金額:</translation>
    </message>
    <message>
        <source>Fee:</source>
        <translation type="unfinished">手数料:</translation>
    </message>
    <message>
        <source>After Fee:</source>
        <translation type="unfinished">手数料差引後金額:</translation>
    </message>
    <message>
        <source>Change:</source>
        <translation type="unfinished">お釣り:</translation>
    </message>
    <message>
        <source>(un)select all</source>
        <translation type="unfinished">全て選択/選択解除</translation>
    </message>
    <message>
        <source>Tree mode</source>
        <translation type="unfinished">ツリーモード</translation>
    </message>
    <message>
        <source>List mode</source>
        <translation type="unfinished">リストモード</translation>
    </message>
    <message>
        <source>Amount</source>
        <translation type="unfinished">金額</translation>
    </message>
    <message>
        <source>Received with label</source>
        <translation type="unfinished">ラベル</translation>
    </message>
    <message>
        <source>Received with address</source>
        <translation type="unfinished">アドレス</translation>
    </message>
    <message>
        <source>Date</source>
        <translation type="unfinished">日時</translation>
    </message>
    <message>
        <source>Confirmations</source>
        <translation type="unfinished">承認数</translation>
    </message>
    <message>
        <source>Confirmed</source>
        <translation type="unfinished">承認済み</translation>
    </message>
    <message>
        <source>Copy amount</source>
        <translation type="unfinished">金額をコピー</translation>
    </message>
    <message>
        <source>&amp;Copy address</source>
        <translation type="unfinished">アドレスをコピー(&amp;C)</translation>
    </message>
    <message>
        <source>Copy &amp;label</source>
        <translation type="unfinished">ラベルをコピー(&amp;l)</translation>
    </message>
    <message>
        <source>Copy &amp;amount</source>
        <translation type="unfinished">金額をコピー(&amp;a)</translation>
    </message>
    <message>
        <source>Copy transaction &amp;ID and output index</source>
        <translation type="unfinished">取引IDとアウトプットのインデックスをコピー(&amp;I)</translation>
    </message>
    <message>
        <source>L&amp;ock unspent</source>
        <translation type="unfinished">コインをロック(&amp;o)</translation>
    </message>
    <message>
        <source>&amp;Unlock unspent</source>
        <translation type="unfinished">コインをアンロック(&amp;U)</translation>
    </message>
    <message>
        <source>Copy quantity</source>
        <translation type="unfinished">金額をコピー</translation>
    </message>
    <message>
        <source>Copy fee</source>
        <translation type="unfinished">手数料をコピー</translation>
    </message>
    <message>
        <source>Copy after fee</source>
        <translation type="unfinished">手数料差引後金額をコピー</translation>
    </message>
    <message>
        <source>Copy bytes</source>
        <translation type="unfinished">バイト数をコピー</translation>
    </message>
    <message>
        <source>Copy change</source>
        <translation type="unfinished">お釣りをコピー</translation>
    </message>
    <message>
        <source>(%1 locked)</source>
        <translation type="unfinished">(ロック済み %1個)</translation>
    </message>
    <message>
        <source>Can vary +/- %1 satoshi(s) per input.</source>
        <translation type="unfinished">インプット毎に %1 satoshi 前後変動する場合があります。</translation>
    </message>
    <message>
        <source>(no label)</source>
        <translation type="unfinished">（ラベル無し）</translation>
    </message>
    <message>
        <source>change from %1 (%2)</source>
        <translation type="unfinished">%1 (%2) からのお釣り</translation>
    </message>
    <message>
        <source>(change)</source>
        <translation type="unfinished">（お釣り）</translation>
    </message>
</context>
<context>
    <name>CreateWalletActivity</name>
    <message>
        <source>Create Wallet</source>
        <extracomment>Title of window indicating the progress of creation of a new wallet.</extracomment>
        <translation type="unfinished">ウォレットを作成する</translation>
    </message>
    <message>
        <source>Creating Wallet &lt;b&gt;%1&lt;/b&gt;…</source>
        <extracomment>Descriptive text of the create wallet progress window which indicates to the user which wallet is currently being created.</extracomment>
        <translation type="unfinished">ウォレットを作成中 &lt;b&gt;%1&lt;/b&gt;…</translation>
    </message>
    <message>
        <source>Create wallet failed</source>
        <translation type="unfinished">ウォレットの作成に失敗しました</translation>
    </message>
    <message>
        <source>Create wallet warning</source>
        <translation type="unfinished">ウォレット作成の警告</translation>
    </message>
    <message>
        <source>Can't list signers</source>
        <translation type="unfinished">署名者をリストできません</translation>
    </message>
    <message>
        <source>Too many external signers found</source>
        <translation type="unfinished">見つかった外部署名者が多すぎます</translation>
    </message>
</context>
<context>
    <name>LoadWalletsActivity</name>
    <message>
        <source>Load Wallets</source>
        <extracomment>Title of progress window which is displayed when wallets are being loaded.</extracomment>
        <translation type="unfinished">ウォレットを読み込む</translation>
    </message>
    <message>
        <source>Loading wallets…</source>
        <extracomment>Descriptive text of the load wallets progress window which indicates to the user that wallets are currently being loaded.</extracomment>
        <translation type="unfinished">ウォレットの読み込み中…</translation>
    </message>
</context>
<context>
    <name>MigrateWalletActivity</name>
    <message>
        <source>Migrate wallet</source>
        <translation type="unfinished">ウォレットを移行する</translation>
    </message>
    <message>
        <source>Are you sure you wish to migrate the wallet &lt;i&gt;%1&lt;/i&gt;?</source>
        <translation type="unfinished">ウォレット &lt;i&gt;%1&lt;/i&gt; を移行してもよろしいですか？</translation>
    </message>
    <message>
        <source>Migrating the wallet will convert this wallet to one or more descriptor wallets. A new wallet backup will need to be made.
If this wallet contains any watchonly scripts, a new wallet will be created which contains those watchonly scripts.
If this wallet contains any solvable but not watched scripts, a different and new wallet will be created which contains those scripts.

The migration process will create a backup of the wallet before migrating. This backup file will be named &lt;wallet name&gt;-&lt;timestamp&gt;.legacy.bak and can be found in the directory for this wallet. In the event of an incorrect migration, the backup can be restored with the "Restore Wallet" functionality.</source>
        <translation type="unfinished">ウォレットを移行すると、このウォレットが 1 つ以上のディスクリプターウォレットに変換されます。 新しいウォレットのバックアップを作成する必要があります。
このウォレットに監視専用スクリプトが含まれている場合、それらの監視専用スクリプトを含む新しいウォレットが作成されます。
このウォレットに解決可能だが監視されないスクリプトが含まれている場合、それらのスクリプトを含む別の新しいウォレットが作成されます。

移行プロセスでは、移行前にウォレットのバックアップが作成されます。 このバックアップ ファイルの名前は &lt;wallet name&gt;-&lt;timestamp&gt;.legacy.bak で、元のウォレットのディレクトリにあります。 間違った移行が発生した場合は、「ウォレットの復元」機能を使用してバックアップから復元できます。</translation>
    </message>
    <message>
        <source>Migrate Wallet</source>
        <translation type="unfinished">ウォレットを移行する</translation>
    </message>
    <message>
        <source>Migrating Wallet &lt;b&gt;%1&lt;/b&gt;…</source>
        <translation type="unfinished">ウォレット &lt;b&gt;%1&lt;/b&gt; を移行中…</translation>
    </message>
    <message>
        <source>The wallet '%1' was migrated successfully.</source>
        <translation type="unfinished">ウォレット '%1' の移行が完了しました。</translation>
    </message>
    <message>
        <source> Watchonly scripts have been migrated to a new wallet named '%1'.</source>
        <translation type="unfinished">監視専用スクリプトは新しいウォレット '%1' に移行しました。</translation>
    </message>
    <message>
        <source> Solvable but not watched scripts have been migrated to a new wallet named '%1'.</source>
        <translation type="unfinished">解決可能だが監視されないスクリプトは新しいウォレット '%1' に移行しました。</translation>
    </message>
    <message>
        <source>Migration failed</source>
        <translation type="unfinished">移行に失敗しました</translation>
    </message>
    <message>
        <source>Migration Successful</source>
        <translation type="unfinished">移行に成功しました</translation>
    </message>
</context>
<context>
    <name>OpenWalletActivity</name>
    <message>
        <source>Open wallet failed</source>
        <translation type="unfinished">ウォレットを開けませんでした</translation>
    </message>
    <message>
        <source>Open wallet warning</source>
        <translation type="unfinished">ウォレットの起動に関する警告</translation>
    </message>
    <message>
        <source>default wallet</source>
        <translation type="unfinished">デフォルトウォレット</translation>
    </message>
    <message>
        <source>Open Wallet</source>
        <extracomment>Title of window indicating the progress of opening of a wallet.</extracomment>
        <translation type="unfinished">ウォレットを開く</translation>
    </message>
    <message>
        <source>Opening Wallet &lt;b&gt;%1&lt;/b&gt;…</source>
        <extracomment>Descriptive text of the open wallet progress window which indicates to the user which wallet is currently being opened.</extracomment>
        <translation type="unfinished">ウォレット &lt;b&gt;%1&lt;/b&gt; を開いています…</translation>
    </message>
</context>
<context>
    <name>RestoreWalletActivity</name>
    <message>
        <source>Restore Wallet</source>
        <extracomment>Title of progress window which is displayed when wallets are being restored.</extracomment>
        <translation type="unfinished">ウォレットを復元</translation>
    </message>
    <message>
        <source>Restoring Wallet &lt;b&gt;%1&lt;/b&gt;…</source>
        <extracomment>Descriptive text of the restore wallets progress window which indicates to the user that wallets are currently being restored.</extracomment>
        <translation type="unfinished">ウォレット &lt;b&gt;%1&lt;/b&gt; を復元中...</translation>
    </message>
    <message>
        <source>Restore wallet failed</source>
        <extracomment>Title of message box which is displayed when the wallet could not be restored.</extracomment>
        <translation type="unfinished">ウォレットの復元に失敗しました</translation>
    </message>
    <message>
        <source>Restore wallet warning</source>
        <extracomment>Title of message box which is displayed when the wallet is restored with some warning.</extracomment>
        <translation type="unfinished">ウォレットの復元に関する警告</translation>
    </message>
    <message>
        <source>Restore wallet message</source>
        <extracomment>Title of message box which is displayed when the wallet is successfully restored.</extracomment>
        <translation type="unfinished">ウォレットの復元に関するメッセージ</translation>
    </message>
</context>
<context>
    <name>WalletController</name>
    <message>
        <source>Close wallet</source>
        <translation type="unfinished">ウォレットを閉じる</translation>
    </message>
    <message>
        <source>Are you sure you wish to close the wallet &lt;i&gt;%1&lt;/i&gt;?</source>
        <translation type="unfinished">本当にウォレット&lt;i&gt;%1&lt;/i&gt;を閉じますか？</translation>
    </message>
    <message>
        <source>Closing the wallet for too long can result in having to resync the entire chain if pruning is enabled.</source>
        <translation type="unfinished">ブロックファイルの剪定が有効の場合、長期間ウォレットを起動しないと全チェーンを再度同期させる必要があるかもしれません。</translation>
    </message>
    <message>
        <source>Close all wallets</source>
        <translation type="unfinished">全てのウォレットを閉じる</translation>
    </message>
    <message>
        <source>Are you sure you wish to close all wallets?</source>
        <translation type="unfinished">本当に全てのウォレットを閉じますか？</translation>
    </message>
</context>
<context>
    <name>CreateWalletDialog</name>
    <message>
        <source>Create Wallet</source>
        <translation type="unfinished">ウォレットを作成する</translation>
    </message>
    <message>
        <source>You are one step away from creating your new wallet!</source>
        <translation type="unfinished">新しいウォレットの作成まであと一歩です！</translation>
    </message>
    <message>
        <source>Please provide a name and, if desired, enable any advanced options</source>
        <translation type="unfinished">名前を入力し、必要に応じて詳細オプションを有効にしてください</translation>
    </message>
    <message>
        <source>Wallet Name</source>
        <translation type="unfinished">ウォレット名</translation>
    </message>
    <message>
        <source>Wallet</source>
        <translation type="unfinished">ウォレット</translation>
    </message>
    <message>
        <source>Encrypt the wallet. The wallet will be encrypted with a passphrase of your choice.</source>
        <translation type="unfinished">ウォレットを暗号化します。ウォレットは任意のパスフレーズによって暗号化されます。</translation>
    </message>
    <message>
        <source>Encrypt Wallet</source>
        <translation type="unfinished">ウォレットを暗号化する</translation>
    </message>
    <message>
        <source>Advanced Options</source>
        <translation type="unfinished">高度なオプション</translation>
    </message>
    <message>
        <source>Disable private keys for this wallet. Wallets with private keys disabled will have no private keys and cannot have an HD seed or imported private keys. This is ideal for watch-only wallets.</source>
        <translation type="unfinished">このウォレットの秘密鍵を無効にします。秘密鍵が無効になっているウォレットには秘密鍵はなく、HDシードまたはインポートされた秘密鍵を持つこともできません。これは監視専用のウォレットに最適です。</translation>
    </message>
    <message>
        <source>Disable Private Keys</source>
        <translation type="unfinished">秘密鍵を無効化</translation>
    </message>
    <message>
        <source>Make a blank wallet. Blank wallets do not initially have private keys or scripts. Private keys and addresses can be imported, or an HD seed can be set, at a later time.</source>
        <translation type="unfinished">空ウォレットを作成。空ウォレットには、最初は秘密鍵やスクリプトがありません。後から秘密鍵やアドレスをインポート、またはHDシードを設定できます。</translation>
    </message>
    <message>
        <source>Make Blank Wallet</source>
        <translation type="unfinished">空ウォレットを作成</translation>
    </message>
    <message>
        <source>Use an external signing device such as a hardware wallet. Configure the external signer script in wallet preferences first.</source>
        <translation type="unfinished">外部署名デバイスであるハードウェアウォレットを使います。最初に外部署名プログラム(HWI)をウォレットのオプションに設定してください。</translation>
    </message>
    <message>
        <source>External signer</source>
        <translation type="unfinished">外部署名者</translation>
    </message>
    <message>
        <source>Create</source>
        <translation type="unfinished">作成</translation>
    </message>
    <message>
        <source>Compiled without external signing support (required for external signing)</source>
        <extracomment>"External signing" means using devices such as hardware wallets.</extracomment>
        <translation type="unfinished">外部署名のサポート(外部署名に必要)なしでコンパイルされています </translation>
    </message>
</context>
<context>
    <name>EditAddressDialog</name>
    <message>
        <source>Edit Address</source>
        <translation type="unfinished">アドレスを編集</translation>
    </message>
    <message>
        <source>&amp;Label</source>
        <translation type="unfinished">ラベル(&amp;L)</translation>
    </message>
    <message>
        <source>The label associated with this address list entry</source>
        <translation type="unfinished">このアドレス帳項目のラベル</translation>
    </message>
    <message>
        <source>The address associated with this address list entry. This can only be modified for sending addresses.</source>
        <translation type="unfinished">このアドレス帳項目のアドレス。これは送金先アドレスの場合のみ編集することができます。</translation>
    </message>
    <message>
        <source>&amp;Address</source>
        <translation type="unfinished">アドレス(&amp;A)</translation>
    </message>
    <message>
        <source>New sending address</source>
        <translation type="unfinished">新しい送金先アドレス</translation>
    </message>
    <message>
        <source>Edit receiving address</source>
        <translation type="unfinished">受取用アドレスを編集</translation>
    </message>
    <message>
        <source>Edit sending address</source>
        <translation type="unfinished">送金先アドレスを編集</translation>
    </message>
    <message>
        <source>The entered address "%1" is not a valid Bitcoin address.</source>
        <translation type="unfinished">入力されたアドレス "%1" は無効な Bitcoin アドレスです。</translation>
    </message>
    <message>
        <source>Address "%1" already exists as a receiving address with label "%2" and so cannot be added as a sending address.</source>
        <translation type="unfinished">アドレス "%1" は既に受取用アドレスにラベル "%2" として存在するので、送金先アドレスとしては追加できません。</translation>
    </message>
    <message>
        <source>The entered address "%1" is already in the address book with label "%2".</source>
        <translation type="unfinished">入力されたアドレス "%1" は既にラベル "%2" としてアドレス帳に存在します｡ </translation>
    </message>
    <message>
        <source>Could not unlock wallet.</source>
        <translation type="unfinished">ウォレットをアンロックできませんでした。</translation>
    </message>
    <message>
        <source>New key generation failed.</source>
        <translation type="unfinished">新しい鍵の生成に失敗しました。</translation>
    </message>
</context>
<context>
    <name>FreespaceChecker</name>
    <message>
        <source>A new data directory will be created.</source>
        <translation type="unfinished">新しいデータディレクトリが作成されます。</translation>
    </message>
    <message>
        <source>name</source>
        <translation type="unfinished">ディレクトリ名</translation>
    </message>
    <message>
        <source>Directory already exists. Add %1 if you intend to create a new directory here.</source>
        <translation type="unfinished">ディレクトリが既に存在します。新しいディレクトリを作りたい場合は %1 を追記してください。</translation>
    </message>
    <message>
        <source>Path already exists, and is not a directory.</source>
        <translation type="unfinished">パスが存在しますがディレクトリではありません。</translation>
    </message>
    <message>
        <source>Cannot create data directory here.</source>
        <translation type="unfinished">ここにデータ ディレクトリを作成することはできません。</translation>
    </message>
</context>
<context>
    <name>Intro</name>
    <message numerus="yes">
        <source>%n GB of space available</source>
        <translation type="unfinished">
            <numerusform>%n GB の空き容量</numerusform>
        </translation>
    </message>
    <message numerus="yes">
        <source>(of %n GB needed)</source>
        <translation type="unfinished">
            <numerusform>(必要な %n GB のうち)</numerusform>
        </translation>
    </message>
    <message numerus="yes">
        <source>(%n GB needed for full chain)</source>
        <translation type="unfinished">
            <numerusform>(完全なチェーンには %n GB必要)</numerusform>
        </translation>
    </message>
    <message>
        <source>Choose data directory</source>
        <translation type="unfinished">データ ディレクトリを選択</translation>
    </message>
    <message>
        <source>At least %1 GB of data will be stored in this directory, and it will grow over time.</source>
        <translation type="unfinished">最低でも%1 GBのデータをこのディレクトリに保存する必要があります。またこのデータは時間とともに増加していきます。</translation>
    </message>
    <message>
        <source>Approximately %1 GB of data will be stored in this directory.</source>
        <translation type="unfinished">約%1 GBのデータがこのディレクトリに保存されます。</translation>
    </message>
    <message numerus="yes">
        <source>(sufficient to restore backups %n day(s) old)</source>
        <extracomment>Explanatory text on the capability of the current prune target.</extracomment>
        <translation type="unfinished">
            <numerusform>(%n 日前のバックアップを復元するのに充分です)</numerusform>
        </translation>
    </message>
    <message>
        <source>%1 will download and store a copy of the Bitcoin block chain.</source>
        <translation type="unfinished">%1 は Bitcoin ブロックチェーンのコピーをダウンロードし保存します。</translation>
    </message>
    <message>
        <source>The wallet will also be stored in this directory.</source>
        <translation type="unfinished">ウォレットもこのディレクトリに保存されます。</translation>
    </message>
    <message>
        <source>Error: Specified data directory "%1" cannot be created.</source>
        <translation type="unfinished">エラー: 指定のデータディレクトリ "%1" を作成できません。</translation>
    </message>
    <message>
        <source>Error</source>
        <translation type="unfinished">エラー</translation>
    </message>
    <message>
        <source>Welcome</source>
        <translation type="unfinished">ようこそ</translation>
    </message>
    <message>
        <source>Welcome to %1.</source>
        <translation type="unfinished">%1 へようこそ。</translation>
    </message>
    <message>
        <source>As this is the first time the program is launched, you can choose where %1 will store its data.</source>
        <translation type="unfinished">これはプログラムの最初の起動です。%1 がデータを保存する場所を選択してください。</translation>
    </message>
    <message>
        <source>Limit block chain storage to</source>
        <translation type="unfinished">ブロックチェーンのストレージを次に限定する: </translation>
    </message>
    <message>
        <source>Reverting this setting requires re-downloading the entire blockchain. It is faster to download the full chain first and prune it later. Disables some advanced features.</source>
        <translation type="unfinished">この設定を元に戻すには、ブロックチェーン全体を再ダウンロードする必要があります。先にチェーン全体をダウンロードしてから、剪定する方が高速です。一部の高度な機能を無効にします。</translation>
    </message>
    <message>
        <source>This initial synchronisation is very demanding, and may expose hardware problems with your computer that had previously gone unnoticed. Each time you run %1, it will continue downloading where it left off.</source>
        <translation type="unfinished">この初回同期には多大なリソースを消費し、あなたのコンピュータでこれまで見つからなかったハードウェア上の問題が発生する場合があります。%1 を実行する度に、中断された時点からダウンロードを再開します。</translation>
    </message>
    <message>
        <source>When you click OK, %1 will begin to download and process the full %4 block chain (%2 GB) starting with the earliest transactions in %3 when %4 initially launched.</source>
        <translation type="unfinished">[OK] をクリックすると、%1 は %4 が最初に起動されたときの %3 のうち最も古い取引から開始して、完全な %4 ブロック チェーン ( %2 GB) のダウンロードと処理を開始します。</translation>
    </message>
    <message>
        <source>If you have chosen to limit block chain storage (pruning), the historical data must still be downloaded and processed, but will be deleted afterward to keep your disk usage low.</source>
        <translation type="unfinished">ブロックチェーンの保存容量に制限を設けること（剪定）を選択した場合にも、過去のデータのダウンロードおよび処理が必要になります。しかし、これらのデータはディスク使用量を低く抑えるために、後で削除されます。</translation>
    </message>
    <message>
        <source>Use the default data directory</source>
        <translation type="unfinished">デフォルトのデータディレクトリを使用</translation>
    </message>
    <message>
        <source>Use a custom data directory:</source>
        <translation type="unfinished">カスタムデータディレクトリを使用:</translation>
    </message>
</context>
<context>
    <name>HelpMessageDialog</name>
    <message>
        <source>version</source>
        <translation type="unfinished">バージョン</translation>
    </message>
    <message>
        <source>About %1</source>
        <translation type="unfinished">%1 について</translation>
    </message>
    <message>
        <source>Command-line options</source>
        <translation type="unfinished">コマンドラインオプション</translation>
    </message>
</context>
<context>
    <name>ShutdownWindow</name>
    <message>
        <source>%1 is shutting down…</source>
        <translation type="unfinished">%1 をシャットダウンしています…</translation>
    </message>
    <message>
        <source>Do not shut down the computer until this window disappears.</source>
        <translation type="unfinished">このウィンドウが消えるまでコンピュータをシャットダウンしないでください。</translation>
    </message>
</context>
<context>
    <name>ModalOverlay</name>
    <message>
        <source>Form</source>
        <translation type="unfinished">フォーム</translation>
    </message>
    <message>
        <source>Recent transactions may not yet be visible, and therefore your wallet's balance might be incorrect. This information will be correct once your wallet has finished synchronizing with the bitcoin network, as detailed below.</source>
        <translation type="unfinished">最近の取引がまだ表示されていない可能性があります。そのため、ウォレットの残高が正しく表示されていないかもしれません。この情報は、ウォレットが Bitcoin ネットワークへの同期が完了すると正確なものとなります。詳細は下記を参照してください。</translation>
    </message>
    <message>
        <source>Attempting to spend bitcoins that are affected by not-yet-displayed transactions will not be accepted by the network.</source>
        <translation type="unfinished">まだ表示されていない取引が関係する Bitcoin の使用を試みた場合、ネットワークから認証を受けられません。</translation>
    </message>
    <message>
        <source>Number of blocks left</source>
        <translation type="unfinished">残りのブロック数</translation>
    </message>
    <message>
        <source>Unknown…</source>
        <translation type="unfinished">不明…</translation>
    </message>
    <message>
        <source>calculating…</source>
        <translation type="unfinished">計算中…</translation>
    </message>
    <message>
        <source>Last block time</source>
        <translation type="unfinished">最終ブロックの日時</translation>
    </message>
    <message>
        <source>Progress</source>
        <translation type="unfinished">進捗</translation>
    </message>
    <message>
        <source>Progress increase per hour</source>
        <translation type="unfinished">一時間毎の進捗増加</translation>
    </message>
    <message>
        <source>Estimated time left until synced</source>
        <translation type="unfinished">同期完了までの推定時間</translation>
    </message>
    <message>
        <source>Hide</source>
        <translation type="unfinished">隠す</translation>
    </message>
    <message>
        <source>%1 is currently syncing.  It will download headers and blocks from peers and validate them until reaching the tip of the block chain.</source>
        <translation type="unfinished">%1は現在同期中です。ブロックチェーンの先端に到達するまで、ピアからヘッダーとブロックをダウンロードし検証します。</translation>
    </message>
    <message>
        <source>Unknown. Syncing Headers (%1, %2%)…</source>
        <translation type="unfinished">不明。ヘッダ (%1, %2%) の同期中…</translation>
    </message>
    <message>
        <source>Unknown. Pre-syncing Headers (%1, %2%)…</source>
        <translation type="unfinished">不明。ヘッダーの事前同期をしています (%1, %2%)…</translation>
    </message>
</context>
<context>
    <name>OpenURIDialog</name>
    <message>
        <source>Open bitcoin URI</source>
        <translation type="unfinished">bitcoin URIを開く</translation>
    </message>
    <message>
        <source>Paste address from clipboard</source>
        <extracomment>Tooltip text for button that allows you to paste an address that is in your clipboard.</extracomment>
        <translation type="unfinished">クリップボードからアドレスを貼り付け</translation>
    </message>
</context>
<context>
    <name>OptionsDialog</name>
    <message>
        <source>Options</source>
        <translation type="unfinished">設定</translation>
    </message>
    <message>
        <source>&amp;Main</source>
        <translation type="unfinished">メイン(&amp;M)</translation>
    </message>
    <message>
        <source>Automatically start %1 after logging in to the system.</source>
        <translation type="unfinished">システムにログインした際、自動的に %1 を起動する。</translation>
    </message>
    <message>
        <source>&amp;Start %1 on system login</source>
        <translation type="unfinished">システムのログイン時に %1 を起動(&amp;S)</translation>
    </message>
    <message>
        <source>Enabling pruning significantly reduces the disk space required to store transactions. All blocks are still fully validated. Reverting this setting requires re-downloading the entire blockchain.</source>
        <translation type="unfinished">剪定を有効にすると、取引の保存に必要なディスク容量が大幅に削減されます。すべてのブロックは完全に検証されます。この設定を元に戻すには、ブロックチェーン全体を再ダウンロードする必要があります。</translation>
    </message>
    <message>
        <source>Size of &amp;database cache</source>
        <translation type="unfinished">データベースキャッシュのサイズ(&amp;d)</translation>
    </message>
    <message>
        <source>Number of script &amp;verification threads</source>
        <translation type="unfinished">スクリプト検証用スレッド数(&amp;v)</translation>
    </message>
    <message>
        <source>Full path to a %1 compatible script (e.g. C:\Downloads\hwi.exe or /Users/you/Downloads/hwi.py). Beware: malware can steal your coins!</source>
        <translation type="unfinished">%1 対応スクリプトのフルパス（例：C:\Downloads\hwi.exe や /Users/you/Downloads/hwi.py）。マルウェアにコインを盗まれないようご注意ください。</translation>
    </message>
    <message>
        <source>Full path to a %1 compatible script (e.g. C:\Downloads\hwi.exe or /Users/you/Downloads/hwi.py). Beware: malware can steal your coins!</source>
        <translation type="unfinished">%1 対応スクリプトのフルパス（例：C:\Downloads\hwi.exe や /Users/you/Downloads/hwi.py）。マルウェアにコインを盗まれないようご注意ください。</translation>
    </message>
    <message>
        <source>IP address of the proxy (e.g. IPv4: 127.0.0.1 / IPv6: ::1)</source>
        <translation type="unfinished">プロキシのIPアドレス (例 IPv4: 127.0.0.1 / IPv6: ::1)</translation>
    </message>
    <message>
        <source>Shows if the supplied default SOCKS5 proxy is used to reach peers via this network type.</source>
        <translation type="unfinished">指定されたデフォルト SOCKS5 プロキシが、このネットワークタイプ経由でピアに接続しているかどうか。</translation>
    </message>
    <message>
        <source>Minimize instead of exit the application when the window is closed. When this option is enabled, the application will be closed only after selecting Exit in the menu.</source>
        <translation type="unfinished">ウィンドウが閉じられたとき、アプリケーションを終了するのではなく最小化します。このオプションが有効の場合、メニューから終了が選択されたときのみアプリケーションが終了します。</translation>
    </message>
    <message>
        <source>Options set in this dialog are overridden by the command line:</source>
        <translation type="unfinished">このダイアログで設定されたオプションは、コマンド ラインによって上書きされます。</translation>
    </message>
    <message>
        <source>Open the %1 configuration file from the working directory.</source>
        <translation type="unfinished">作業ディレクトリ内の %1 の設定ファイルを開く。</translation>
    </message>
    <message>
        <source>Open Configuration File</source>
        <translation type="unfinished">設定ファイルを開く</translation>
    </message>
    <message>
        <source>Reset all client options to default.</source>
        <translation type="unfinished">全ての設定を初期値に戻す。</translation>
    </message>
    <message>
        <source>&amp;Reset Options</source>
        <translation type="unfinished">オプションをリセット(&amp;R)</translation>
    </message>
    <message>
        <source>&amp;Network</source>
        <translation type="unfinished">ネットワーク(&amp;N)</translation>
    </message>
    <message>
        <source>Prune &amp;block storage to</source>
        <translation type="unfinished">ブロックの保存容量を次の値までに剪定する(&amp;b): </translation>
    </message>
    <message>
        <source>Reverting this setting requires re-downloading the entire blockchain.</source>
        <translation type="unfinished">この設定を元に戻すには、ブロック チェーン全体を再ダウンロードする必要があります。</translation>
    </message>
    <message>
        <source>Maximum database cache size. A larger cache can contribute to faster sync, after which the benefit is less pronounced for most use cases. Lowering the cache size will reduce memory usage. Unused mempool memory is shared for this cache.</source>
        <extracomment>Tooltip text for Options window setting that sets the size of the database cache. Explains the corresponding effects of increasing/decreasing this value.</extracomment>
        <translation type="unfinished">データベースのキャッシュの最大値です。 キャッシュを大きくすると同期が速くなりますが、その後はほとんどのユースケースでメリットが目立たなくなります。 キャッシュサイズを小さくすると、メモリ使用量が減少します。 未使用のメモリプールメモリは、このキャッシュと共有されます。</translation>
    </message>
    <message>
        <source>Set the number of script verification threads. Negative values correspond to the number of cores you want to leave free to the system.</source>
        <extracomment>Tooltip text for Options window setting that sets the number of script verification threads. Explains that negative values mean to leave these many cores free to the system.</extracomment>
        <translation type="unfinished">スクリプト検証用のスレッド数を設定します。 負の値を使ってシステムに残したいコア数を設定できます。</translation>
    </message>
    <message>
        <source>(0 = auto, &lt;0 = leave that many cores free)</source>
        <translation type="unfinished">(0 = 自動、0以上 = 指定した数のコアを解放する)</translation>
    </message>
    <message>
        <source>This allows you or a third party tool to communicate with the node through command-line and JSON-RPC commands.</source>
        <extracomment>Tooltip text for Options window setting that enables the RPC server.</extracomment>
        <translation type="unfinished">これは、ユーザーまたはサードパーティのツールがコマンドラインやJSON-RPCコマンドを介してノードと通信することを許可します。</translation>
    </message>
    <message>
        <source>Enable R&amp;PC server</source>
        <extracomment>An Options window setting to enable the RPC server.</extracomment>
        <translation type="unfinished">RPC サーバーを有効にする(&amp;P)</translation>
    </message>
    <message>
        <source>W&amp;allet</source>
        <translation type="unfinished">ウォレット(&amp;a)</translation>
    </message>
    <message>
        <source>Whether to set subtract fee from amount as default or not.</source>
        <extracomment>Tooltip text for Options window setting that sets subtracting the fee from a sending amount as default.</extracomment>
        <translation type="unfinished">金額から手数料を差し引くことをデフォルトとして設定するか否かです。</translation>
    </message>
    <message>
        <source>Subtract &amp;fee from amount by default</source>
        <extracomment>An Options window setting to set subtracting the fee from a sending amount as default.</extracomment>
        <translation type="unfinished">デフォルトで金額からfeeを差し引く(&amp;f)</translation>
    </message>
    <message>
        <source>Expert</source>
        <translation type="unfinished">上級者向け機能</translation>
    </message>
    <message>
        <source>Enable coin &amp;control features</source>
        <translation type="unfinished">コインコントロール機能を有効化する(&amp;c)</translation>
    </message>
    <message>
        <source>If you disable the spending of unconfirmed change, the change from a transaction cannot be used until that transaction has at least one confirmation. This also affects how your balance is computed.</source>
        <translation type="unfinished">未承認のお釣りを使用しない場合、取引が最低 1 回承認されるまではその取引のお釣りは利用できなくなります。これは残高の計算方法にも影響します。</translation>
    </message>
    <message>
        <source>&amp;Spend unconfirmed change</source>
        <translation type="unfinished">未承認のお釣りを使用する(&amp;S)</translation>
    </message>
    <message>
        <source>Enable &amp;PSBT controls</source>
        <extracomment>An options window setting to enable PSBT controls.</extracomment>
        <translation type="unfinished">PSBT コントロールを有効にする(&amp;P)</translation>
    </message>
    <message>
        <source>Whether to show PSBT controls.</source>
        <extracomment>Tooltip text for options window setting that enables PSBT controls.</extracomment>
        <translation type="unfinished">PSBTコントロールを表示するか否か</translation>
    </message>
    <message>
        <source>External Signer (e.g. hardware wallet)</source>
        <translation type="unfinished">外部署名者 (ハードウェアウォレット)</translation>
    </message>
    <message>
        <source>&amp;External signer script path</source>
        <translation type="unfinished">HWIのパス(&amp;E)</translation>
    </message>
    <message>
        <source>Automatically open the Bitcoin client port on the router. This only works when your router supports UPnP and it is enabled.</source>
        <translation type="unfinished">自動的にルーター上の Bitcoin クライアントのポートを開放します。あなたのルーターが UPnP に対応していて、それが有効になっている場合のみ動作します。</translation>
    </message>
    <message>
        <source>Map port using &amp;UPnP</source>
        <translation type="unfinished">UPnP を使ってポートを割り当てる(&amp;U)</translation>
    </message>
    <message>
        <source>Automatically open the Bitcoin client port on the router. This only works when your router supports NAT-PMP and it is enabled. The external port could be random.</source>
        <translation type="unfinished">自動的にルーター上の Bitcoin クライアントのポートを開放します。あなたのルーターが NAT-PMP に対応していて、それが有効になっている場合のみ動作します。外部ポートはランダムで構いません。</translation>
    </message>
    <message>
        <source>Map port using NA&amp;T-PMP</source>
        <translation type="unfinished">NAT-PMP を使ってポートを割り当てる(&amp;T)</translation>
    </message>
    <message>
        <source>Accept connections from outside.</source>
        <translation type="unfinished">外部からの接続を許可する。</translation>
    </message>
    <message>
        <source>Allow incomin&amp;g connections</source>
        <translation type="unfinished">外部からの接続を許可する(&amp;g)</translation>
    </message>
    <message>
        <source>Connect to the Bitcoin network through a SOCKS5 proxy.</source>
        <translation type="unfinished">SOCKS5 プロキシ経由で Bitcoin ネットワークに接続する。</translation>
    </message>
    <message>
        <source>&amp;Connect through SOCKS5 proxy (default proxy):</source>
        <translation type="unfinished">SOCKS5 プロキシ経由で接続する（デフォルトプロキシ）(&amp;C):</translation>
    </message>
    <message>
        <source>Proxy &amp;IP:</source>
        <translation type="unfinished">プロキシ IP(&amp;I):</translation>
    </message>
    <message>
        <source>&amp;Port:</source>
        <translation type="unfinished">ポート(&amp;P):</translation>
    </message>
    <message>
        <source>Port of the proxy (e.g. 9050)</source>
        <translation type="unfinished">プロキシのポート番号（例: 9050）</translation>
    </message>
    <message>
        <source>Used for reaching peers via:</source>
        <translation type="unfinished">ピアへの接続経路:</translation>
    </message>
    <message>
        <source>&amp;Window</source>
        <translation type="unfinished">ウィンドウ (&amp;W)</translation>
    </message>
    <message>
        <source>Show the icon in the system tray.</source>
        <translation type="unfinished">システムトレイにアイコンを表示。</translation>
    </message>
    <message>
        <source>&amp;Show tray icon</source>
        <translation type="unfinished">トレイアイコンを表示(&amp;S)</translation>
    </message>
    <message>
        <source>Show only a tray icon after minimizing the window.</source>
        <translation type="unfinished">ウインドウを最小化したあとトレイ アイコンのみ表示する。</translation>
    </message>
    <message>
        <source>&amp;Minimize to the tray instead of the taskbar</source>
        <translation type="unfinished">タスクバーではなくトレイに最小化(&amp;M)</translation>
    </message>
    <message>
        <source>M&amp;inimize on close</source>
        <translation type="unfinished">閉じるときに最小化(&amp;i)</translation>
    </message>
    <message>
        <source>&amp;Display</source>
        <translation type="unfinished">表示(&amp;D)</translation>
    </message>
    <message>
        <source>User Interface &amp;language:</source>
        <translation type="unfinished">ユーザインターフェースの言語(&amp;l):</translation>
    </message>
    <message>
        <source>The user interface language can be set here. This setting will take effect after restarting %1.</source>
        <translation type="unfinished">ユーザーインターフェイスの言語を設定できます。設定を反映するには %1 の再起動が必要です。</translation>
    </message>
    <message>
        <source>&amp;Unit to show amounts in:</source>
        <translation type="unfinished">金額の表示単位(&amp;U):</translation>
    </message>
    <message>
        <source>Choose the default subdivision unit to show in the interface and when sending coins.</source>
        <translation type="unfinished">インターフェイスや送金時に使用するデフォルトの単位を選択する。</translation>
    </message>
    <message>
        <source>Third-party URLs (e.g. a block explorer) that appear in the transactions tab as context menu items. %s in the URL is replaced by transaction hash. Multiple URLs are separated by vertical bar |.</source>
        <translation type="unfinished">コンテキストメニュー項目として取引タブに表示されるサードパーティのURL（ブロックエクスプローラーなど）。 URLの %s は取引IDに置き換えられます。 複数のURLは縦棒 | で区切られます。</translation>
    </message>
    <message>
        <source>&amp;Third-party transaction URLs</source>
        <translation type="unfinished">サードパーティの取引確認URL(&amp;T)</translation>
    </message>
    <message>
        <source>Whether to show coin control features or not.</source>
        <translation type="unfinished">コインコントロール機能を表示するか否か。</translation>
    </message>
    <message>
        <source>Connect to the Bitcoin network through a separate SOCKS5 proxy for Tor onion services.</source>
        <translation type="unfinished">Tor onion service用の別のSOCKS5プロキシを介してBitcoinネットワークに接続します。</translation>
    </message>
    <message>
        <source>Use separate SOCKS&amp;5 proxy to reach peers via Tor onion services:</source>
        <translation type="unfinished">Tor onion serviceを介してピアに到達するために別のSOCKS&amp;5プロキシを使用する(&amp;5):</translation>
    </message>
    <message>
        <source>Monospaced font in the Overview tab:</source>
        <translation type="unfinished">概要タブの等幅フォント: </translation>
    </message>
    <message>
        <source>embedded "%1"</source>
        <translation type="unfinished">埋込み "%1"</translation>
    </message>
    <message>
        <source>closest matching "%1"</source>
        <translation type="unfinished">最もマッチする  "%1"</translation>
    </message>
    <message>
        <source>&amp;Cancel</source>
        <translation type="unfinished">キャンセル(&amp;C)</translation>
    </message>
    <message>
        <source>Compiled without external signing support (required for external signing)</source>
        <extracomment>"External signing" means using devices such as hardware wallets.</extracomment>
        <translation type="unfinished">外部署名のサポート (外部署名に必要)なしでコンパイルされています</translation>
    </message>
    <message>
        <source>default</source>
        <translation type="unfinished">デフォルト</translation>
    </message>
    <message>
        <source>none</source>
        <translation type="unfinished">なし</translation>
    </message>
    <message>
        <source>Confirm options reset</source>
        <extracomment>Window title text of pop-up window shown when the user has chosen to reset options.</extracomment>
        <translation type="unfinished">設定リセットの確認</translation>
    </message>
    <message>
        <source>Client restart required to activate changes.</source>
        <extracomment>Text explaining that the settings changed will not come into effect until the client is restarted.</extracomment>
        <translation type="unfinished">変更を有効化するにはクライアントを再起動する必要があります。</translation>
    </message>
    <message>
        <source>Current settings will be backed up at "%1".</source>
        <extracomment>Text explaining to the user that the client's current settings will be backed up at a specific location. %1 is a stand-in argument for the backup location's path.</extracomment>
        <translation type="unfinished">現在の設定は "%1" にバックアップされます。</translation>
    </message>
    <message>
        <source>Client will be shut down. Do you want to proceed?</source>
        <extracomment>Text asking the user to confirm if they would like to proceed with a client shutdown.</extracomment>
        <translation type="unfinished">クライアントを終了します。よろしいですか？</translation>
    </message>
    <message>
        <source>Configuration options</source>
        <extracomment>Window title text of pop-up box that allows opening up of configuration file.</extracomment>
        <translation type="unfinished">設定オプション</translation>
    </message>
    <message>
        <source>The configuration file is used to specify advanced user options which override GUI settings. Additionally, any command-line options will override this configuration file.</source>
        <extracomment>Explanatory text about the priority order of instructions considered by client. The order from high to low being: command-line, configuration file, GUI settings.</extracomment>
        <translation type="unfinished">設定ファイルは、GUIでの設定に優先する高度なユーザーオプションを指定するためのものです。また、コマンドラインオプションはこの設定ファイルの内容よりも優先します。</translation>
    </message>
    <message>
        <source>Continue</source>
        <translation type="unfinished">続ける</translation>
    </message>
    <message>
        <source>Cancel</source>
        <translation type="unfinished">キャンセル</translation>
    </message>
    <message>
        <source>Error</source>
        <translation type="unfinished">エラー</translation>
    </message>
    <message>
        <source>The configuration file could not be opened.</source>
        <translation type="unfinished">設定ファイルを開くことができませんでした。</translation>
    </message>
    <message>
        <source>This change would require a client restart.</source>
        <translation type="unfinished">この変更はクライアントの再起動が必要です。</translation>
    </message>
    <message>
        <source>The supplied proxy address is invalid.</source>
        <translation type="unfinished">プロキシアドレスが無効です。</translation>
    </message>
</context>
<context>
    <name>OptionsModel</name>
    <message>
        <source>Could not read setting "%1", %2.</source>
        <translation type="unfinished">設定 "%1", %2 を読み取れませんでした。</translation>
    </message>
</context>
<context>
    <name>OverviewPage</name>
    <message>
        <source>Form</source>
        <translation type="unfinished">フォーム</translation>
    </message>
    <message>
        <source>The displayed information may be out of date. Your wallet automatically synchronizes with the Bitcoin network after a connection is established, but this process has not completed yet.</source>
        <translation type="unfinished">表示されている情報は古い可能性があります。ウォレットは接続確立後に Bitcoin ネットワークと自動的に同期しますが、同期処理はまだ完了していません。</translation>
    </message>
    <message>
        <source>Watch-only:</source>
        <translation type="unfinished">監視専用:</translation>
    </message>
    <message>
        <source>Available:</source>
        <translation type="unfinished">利用可能:</translation>
    </message>
    <message>
        <source>Your current spendable balance</source>
        <translation type="unfinished">使用可能な残高</translation>
    </message>
    <message>
        <source>Pending:</source>
        <translation type="unfinished">保留中:</translation>
    </message>
    <message>
        <source>Total of transactions that have yet to be confirmed, and do not yet count toward the spendable balance</source>
        <translation type="unfinished">未承認なので使用可能な残高に反映されていない取引の合計</translation>
    </message>
    <message>
        <source>Immature:</source>
        <translation type="unfinished">未成熟:</translation>
    </message>
    <message>
        <source>Mined balance that has not yet matured</source>
        <translation type="unfinished">未成熟な採掘の残高</translation>
    </message>
    <message>
        <source>Balances</source>
        <translation type="unfinished">残高</translation>
    </message>
    <message>
        <source>Total:</source>
        <translation type="unfinished">合計:</translation>
    </message>
    <message>
        <source>Your current total balance</source>
        <translation type="unfinished">現在の合計残高</translation>
    </message>
    <message>
        <source>Your current balance in watch-only addresses</source>
        <translation type="unfinished">監視専用アドレスの現在の残高</translation>
    </message>
    <message>
        <source>Spendable:</source>
        <translation type="unfinished">使用可能:</translation>
    </message>
    <message>
        <source>Recent transactions</source>
        <translation type="unfinished">最近の取引</translation>
    </message>
    <message>
        <source>Unconfirmed transactions to watch-only addresses</source>
        <translation type="unfinished">監視専用アドレスの未承認取引</translation>
    </message>
    <message>
        <source>Mined balance in watch-only addresses that has not yet matured</source>
        <translation type="unfinished">監視専用アドレスで採掘された未成熟な残高</translation>
    </message>
    <message>
        <source>Current total balance in watch-only addresses</source>
        <translation type="unfinished">監視専用アドレスの現在の残高の合計</translation>
    </message>
    <message>
        <source>Privacy mode activated for the Overview tab. To unmask the values, uncheck Settings-&gt;Mask values.</source>
        <translation type="unfinished">概要タブでプライバシーモードが有効になっています。値のマスクを解除するには、設定 -&gt; 値を隠す のチェックを外してください。</translation>
    </message>
</context>
<context>
    <name>PSBTOperationsDialog</name>
    <message>
        <source>PSBT Operations</source>
        <translation type="unfinished">PSBTの処理</translation>
    </message>
    <message>
        <source>Sign Tx</source>
        <translation type="unfinished">取引に署名</translation>
    </message>
    <message>
        <source>Broadcast Tx</source>
        <translation type="unfinished">取引をブロードキャスト</translation>
    </message>
    <message>
        <source>Copy to Clipboard</source>
        <translation type="unfinished">クリップボードにコピー</translation>
    </message>
    <message>
        <source>Save…</source>
        <translation type="unfinished">保存…</translation>
    </message>
    <message>
        <source>Close</source>
        <translation type="unfinished">閉じる</translation>
    </message>
    <message>
        <source>Failed to load transaction: %1</source>
        <translation type="unfinished">取引の読込に失敗: %1</translation>
    </message>
    <message>
        <source>Failed to sign transaction: %1</source>
        <translation type="unfinished">取引の署名に失敗: %1</translation>
    </message>
    <message>
        <source>Cannot sign inputs while wallet is locked.</source>
        <translation type="unfinished">ウォレットがロックされている場合はインプットに署名できません。</translation>
    </message>
    <message>
        <source>Could not sign any more inputs.</source>
        <translation type="unfinished">これ以上インプットに署名できませんでした。</translation>
    </message>
    <message>
        <source>Signed %1 inputs, but more signatures are still required.</source>
        <translation type="unfinished">%1個のインプットに署名しましたが、さらに多くの署名が必要です。</translation>
    </message>
    <message>
        <source>Signed transaction successfully. Transaction is ready to broadcast.</source>
        <translation type="unfinished">取引への署名に成功しました。取引はブロードキャストの準備ができています。</translation>
    </message>
    <message>
        <source>Unknown error processing transaction.</source>
        <translation type="unfinished">取引処理中の不明なエラー。</translation>
    </message>
    <message>
        <source>Transaction broadcast successfully! Transaction ID: %1</source>
        <translation type="unfinished">取引のブロードキャストに成功！ 取引 ID: %1</translation>
    </message>
    <message>
        <source>Transaction broadcast failed: %1</source>
        <translation type="unfinished">取引のブロードキャストに失敗しました: %1</translation>
    </message>
    <message>
        <source>PSBT copied to clipboard.</source>
        <translation type="unfinished">PSBTをクリップボードにコピーしました.</translation>
    </message>
    <message>
        <source>Save Transaction Data</source>
        <translation type="unfinished">取引データの保存</translation>
    </message>
    <message>
        <source>Partially Signed Transaction (Binary)</source>
        <extracomment>Expanded name of the binary PSBT file format. See: BIP 174.</extracomment>
        <translation type="unfinished">部分的に署名された取引（バイナリ）</translation>
    </message>
    <message>
        <source>PSBT saved to disk.</source>
        <translation type="unfinished">PSBTはディスクに保存されました。</translation>
    </message>
    <message>
        <source> * Sends %1 to %2</source>
        <translation type="unfinished"> * %1 を %2 へ送金</translation>
    </message>
    <message>
        <source>own address</source>
        <translation type="unfinished">自分のアドレス</translation>
    </message>
    <message>
        <source>Unable to calculate transaction fee or total transaction amount.</source>
        <translation type="unfinished">取引手数料または合計取引金額を計算できません。</translation>
    </message>
    <message>
        <source>Pays transaction fee: </source>
        <translation type="unfinished">取引手数料の支払い: </translation>
    </message>
    <message>
        <source>Total Amount</source>
        <translation type="unfinished">合計</translation>
    </message>
    <message>
        <source>or</source>
        <translation type="unfinished">または</translation>
    </message>
    <message>
        <source>Transaction has %1 unsigned inputs.</source>
        <translation type="unfinished">取引には %1 個の未署名インプットがあります。</translation>
    </message>
    <message>
        <source>Transaction is missing some information about inputs.</source>
        <translation type="unfinished">この取引にはインプットに関する情報がありません。</translation>
    </message>
    <message>
        <source>Transaction still needs signature(s).</source>
        <translation type="unfinished">取引にはさらに署名が必要です。</translation>
    </message>
    <message>
        <source>(But no wallet is loaded.)</source>
        <translation type="unfinished">（しかし、ウォレットが読み込まれていません）</translation>
    </message>
    <message>
        <source>(But this wallet cannot sign transactions.)</source>
        <translation type="unfinished">（しかし、このウォレットは取引に署名できません。）</translation>
    </message>
    <message>
        <source>(But this wallet does not have the right keys.)</source>
        <translation type="unfinished">（しかし、このウォレットは正しい鍵を持っていません。）</translation>
    </message>
    <message>
        <source>Transaction is fully signed and ready for broadcast.</source>
        <translation type="unfinished">取引は完全に署名され、ブロードキャストの準備ができています。</translation>
    </message>
    <message>
        <source>Transaction status is unknown.</source>
        <translation type="unfinished">取引の状態が不明です。</translation>
    </message>
</context>
<context>
    <name>PaymentServer</name>
    <message>
        <source>Payment request error</source>
        <translation type="unfinished">支払いリクエストのエラー</translation>
    </message>
    <message>
        <source>Cannot start bitcoin: click-to-pay handler</source>
        <translation type="unfinished">Bitcoin を起動できません: click-to-pay handler</translation>
    </message>
    <message>
        <source>URI handling</source>
        <translation type="unfinished">URIの処理</translation>
    </message>
    <message>
        <source>'bitcoin://' is not a valid URI. Use 'bitcoin:' instead.</source>
        <translation type="unfinished">'bitcoin://' は正しいURIではありません｡ 'bitcoin:'を使用してください｡</translation>
    </message>
    <message>
        <source>Cannot process payment request because BIP70 is not supported.
Due to widespread security flaws in BIP70 it's strongly recommended that any merchant instructions to switch wallets be ignored.
If you are receiving this error you should request the merchant provide a BIP21 compatible URI.</source>
        <translation type="unfinished">BIP70がサポートされていないので支払いリクエストを処理できません。
BIP70には広範なセキュリティー上の問題があるので、ウォレットを換えるようにとの事業者からの指示は無視することを強く推奨します。
このエラーが発生した場合、事業者に対してBIP21に対応したURIを要求してください。</translation>
    </message>
    <message>
        <source>URI cannot be parsed! This can be caused by an invalid Bitcoin address or malformed URI parameters.</source>
        <translation type="unfinished">URIを解析できませんでした！ Bitcoin アドレスが無効であるか、URIパラメーターが不正な形式である可能性があります。</translation>
    </message>
    <message>
        <source>Payment request file handling</source>
        <translation type="unfinished">支払いリクエストファイルの処理</translation>
    </message>
</context>
<context>
    <name>PeerTableModel</name>
    <message>
        <source>User Agent</source>
        <extracomment>Title of Peers Table column which contains the peer's User Agent string.</extracomment>
        <translation type="unfinished">ユーザーエージェント</translation>
    </message>
    <message>
        <source>Peer</source>
        <extracomment>Title of Peers Table column which contains a unique number used to identify a connection.</extracomment>
        <translation type="unfinished">ピア</translation>
    </message>
    <message>
        <source>Age</source>
        <extracomment>Title of Peers Table column which indicates the duration (length of time) since the peer connection started.</extracomment>
        <translation type="unfinished">時間</translation>
    </message>
    <message>
        <source>Direction</source>
        <extracomment>Title of Peers Table column which indicates the direction the peer connection was initiated from.</extracomment>
        <translation type="unfinished">方向</translation>
    </message>
    <message>
        <source>Sent</source>
        <extracomment>Title of Peers Table column which indicates the total amount of network information we have sent to the peer.</extracomment>
        <translation type="unfinished">送信</translation>
    </message>
    <message>
        <source>Received</source>
        <extracomment>Title of Peers Table column which indicates the total amount of network information we have received from the peer.</extracomment>
        <translation type="unfinished">受信</translation>
    </message>
    <message>
        <source>Address</source>
        <extracomment>Title of Peers Table column which contains the IP/Onion/I2P address of the connected peer.</extracomment>
        <translation type="unfinished">アドレス</translation>
    </message>
    <message>
        <source>Type</source>
        <extracomment>Title of Peers Table column which describes the type of peer connection. The "type" describes why the connection exists.</extracomment>
        <translation type="unfinished">種別</translation>
    </message>
    <message>
        <source>Network</source>
        <extracomment>Title of Peers Table column which states the network the peer connected through.</extracomment>
        <translation type="unfinished">ネットワーク</translation>
    </message>
    <message>
        <source>Inbound</source>
        <extracomment>An Inbound Connection from a Peer.</extracomment>
        <translation type="unfinished">内向き</translation>
    </message>
    <message>
        <source>Outbound</source>
        <extracomment>An Outbound Connection to a Peer.</extracomment>
        <translation type="unfinished">外向き</translation>
    </message>
</context>
<context>
    <name>QRImageWidget</name>
    <message>
        <source>&amp;Save Image…</source>
        <translation type="unfinished">画像を保存(&amp;S)…</translation>
    </message>
    <message>
        <source>&amp;Copy Image</source>
        <translation type="unfinished">画像をコピー(&amp;C)</translation>
    </message>
    <message>
        <source>Resulting URI too long, try to reduce the text for label / message.</source>
        <translation type="unfinished">生成されたURIが長すぎです。ラベルやメッセージのテキストを短くしてください。</translation>
    </message>
    <message>
        <source>Error encoding URI into QR Code.</source>
        <translation type="unfinished">URIからQRコードへの変換でエラーが発生。</translation>
    </message>
    <message>
        <source>QR code support not available.</source>
        <translation type="unfinished">QRコードは利用できません。</translation>
    </message>
    <message>
        <source>Save QR Code</source>
        <translation type="unfinished">QRコードの保存</translation>
    </message>
    <message>
        <source>PNG Image</source>
        <extracomment>Expanded name of the PNG file format. See: https://en.wikipedia.org/wiki/Portable_Network_Graphics.</extracomment>
        <translation type="unfinished">PNG画像</translation>
    </message>
</context>
<context>
    <name>RPCConsole</name>
    <message>
        <source>Client version</source>
        <translation type="unfinished">クライアントのバージョン</translation>
    </message>
    <message>
        <source>&amp;Information</source>
        <translation type="unfinished">情報(&amp;I)</translation>
    </message>
    <message>
        <source>General</source>
        <translation type="unfinished">全般</translation>
    </message>
    <message>
        <source>Datadir</source>
        <translation type="unfinished">データ ディレクトリ</translation>
    </message>
    <message>
        <source>To specify a non-default location of the data directory use the '%1' option.</source>
        <translation type="unfinished">データディレクトリを初期値以外にするには '%1' オプションを使用します。</translation>
    </message>
    <message>
        <source>Blocksdir</source>
        <translation type="unfinished">ブロックディレクトリ</translation>
    </message>
    <message>
        <source>To specify a non-default location of the blocks directory use the '%1' option.</source>
        <translation type="unfinished">ブロックディレクトリを初期値以外にするには '%1' オプションを使用します。</translation>
    </message>
    <message>
        <source>Startup time</source>
        <translation type="unfinished">起動日時</translation>
    </message>
    <message>
        <source>Network</source>
        <translation type="unfinished">ネットワーク</translation>
    </message>
    <message>
        <source>Name</source>
        <translation type="unfinished">名前</translation>
    </message>
    <message>
        <source>Number of connections</source>
        <translation type="unfinished">接続数</translation>
    </message>
    <message>
        <source>Block chain</source>
        <translation type="unfinished">ブロック チェーン</translation>
    </message>
    <message>
        <source>Memory Pool</source>
        <translation type="unfinished">メモリ プール</translation>
    </message>
    <message>
        <source>Current number of transactions</source>
        <translation type="unfinished">現在の取引数</translation>
    </message>
    <message>
        <source>Memory usage</source>
        <translation type="unfinished">メモリ使用量</translation>
    </message>
    <message>
        <source>Wallet: </source>
        <translation type="unfinished">ウォレット: </translation>
    </message>
    <message>
        <source>(none)</source>
        <translation type="unfinished">(なし)</translation>
    </message>
    <message>
        <source>&amp;Reset</source>
        <translation type="unfinished">リセット(&amp;R)</translation>
    </message>
    <message>
        <source>Received</source>
        <translation type="unfinished">受信済</translation>
    </message>
    <message>
        <source>Sent</source>
        <translation type="unfinished">送信済</translation>
    </message>
    <message>
        <source>&amp;Peers</source>
        <translation type="unfinished">ピア(&amp;P)</translation>
    </message>
    <message>
        <source>Banned peers</source>
        <translation type="unfinished">Banされたピア</translation>
    </message>
    <message>
        <source>Select a peer to view detailed information.</source>
        <translation type="unfinished">詳しい情報を見たいピアを選択してください。</translation>
    </message>
    <message>
        <source>The transport layer version: %1</source>
        <translation type="unfinished">トランスポート層のバージョン: %1</translation>
    </message>
    <message>
        <source>Transport</source>
        <translation type="unfinished">トランスポート</translation>
    </message>
    <message>
        <source>The BIP324 session ID string in hex, if any.</source>
        <translation type="unfinished">BIP324 のセッション ID の16進文字列 (存在する場合) 。</translation>
    </message>
    <message>
        <source>Session ID</source>
        <translation type="unfinished">セッション ID</translation>
    </message>
    <message>
        <source>Version</source>
        <translation type="unfinished">バージョン</translation>
    </message>
    <message>
        <source>Whether we relay transactions to this peer.</source>
        <translation type="unfinished">このピアに取引をリレーするか否か。</translation>
    </message>
    <message>
        <source>Transaction Relay</source>
        <translation type="unfinished">取引のリレー</translation>
    </message>
    <message>
        <source>Starting Block</source>
        <translation type="unfinished">開始ブロック</translation>
    </message>
    <message>
        <source>Synced Headers</source>
        <translation type="unfinished">同期済みヘッダ</translation>
    </message>
    <message>
        <source>Synced Blocks</source>
        <translation type="unfinished">同期済みブロック</translation>
    </message>
    <message>
        <source>Last Transaction</source>
        <translation type="unfinished">最後の取引</translation>
    </message>
    <message>
        <source>The mapped Autonomous System used for diversifying peer selection.</source>
        <translation type="unfinished">ピア選択を多様化するために使用されるマッピングされた自律システム。</translation>
    </message>
    <message>
        <source>Mapped AS</source>
        <translation type="unfinished">マッピングされた自律システム</translation>
    </message>
    <message>
        <source>Whether we relay addresses to this peer.</source>
        <extracomment>Tooltip text for the Address Relay field in the peer details area, which displays whether we relay addresses to this peer (Yes/No).</extracomment>
        <translation type="unfinished">このピアにアドレスを中継するか否か。</translation>
    </message>
    <message>
        <source>Address Relay</source>
        <extracomment>Text title for the Address Relay field in the peer details area, which displays whether we relay addresses to this peer (Yes/No).</extracomment>
        <translation type="unfinished">アドレスの中継</translation>
    </message>
    <message>
        <source>The total number of addresses received from this peer that were processed (excludes addresses that were dropped due to rate-limiting).</source>
        <extracomment>Tooltip text for the Addresses Processed field in the peer details area, which displays the total number of addresses received from this peer that were processed (excludes addresses that were dropped due to rate-limiting).</extracomment>
        <translation type="unfinished">このピアから受信され、処理されたアドレスの総数 (レート制限のためにドロップされたアドレスを除く)。</translation>
    </message>
    <message>
        <source>The total number of addresses received from this peer that were dropped (not processed) due to rate-limiting.</source>
        <extracomment>Tooltip text for the Addresses Rate-Limited field in the peer details area, which displays the total number of addresses received from this peer that were dropped (not processed) due to rate-limiting.</extracomment>
        <translation type="unfinished">このピアから受信したアドレスのうち、レート制限起因でドロップされた (処理されなかった) ものの総数。</translation>
    </message>
    <message>
        <source>Addresses Processed</source>
        <extracomment>Text title for the Addresses Processed field in the peer details area, which displays the total number of addresses received from this peer that were processed (excludes addresses that were dropped due to rate-limiting).</extracomment>
        <translation type="unfinished">処理されたアドレス</translation>
    </message>
    <message>
        <source>Addresses Rate-Limited</source>
        <extracomment>Text title for the Addresses Rate-Limited field in the peer details area, which displays the total number of addresses received from this peer that were dropped (not processed) due to rate-limiting.</extracomment>
        <translation type="unfinished">レート制限対象のアドレス</translation>
    </message>
    <message>
        <source>User Agent</source>
        <translation type="unfinished">ユーザーエージェント</translation>
    </message>
    <message>
        <source>Node window</source>
        <translation type="unfinished">ノードウィンドウ</translation>
    </message>
    <message>
        <source>Current block height</source>
        <translation type="unfinished">現在のブロック高</translation>
    </message>
    <message>
        <source>Open the %1 debug log file from the current data directory. This can take a few seconds for large log files.</source>
        <translation type="unfinished">現在のデータディレクトリから %1 のデバッグ用ログファイルを開きます。ログファイルが巨大な場合、数秒かかることがあります。</translation>
    </message>
    <message>
        <source>Decrease font size</source>
        <translation type="unfinished">文字サイズを縮小</translation>
    </message>
    <message>
        <source>Increase font size</source>
        <translation type="unfinished">文字サイズを拡大</translation>
    </message>
    <message>
        <source>Permissions</source>
        <translation type="unfinished">権限</translation>
    </message>
    <message>
        <source>The direction and type of peer connection: %1</source>
        <translation type="unfinished">ピアの方向とタイプ: %1</translation>
    </message>
    <message>
        <source>Direction/Type</source>
        <translation type="unfinished">方向/タイプ</translation>
    </message>
    <message>
        <source>The network protocol this peer is connected through: IPv4, IPv6, Onion, I2P, or CJDNS.</source>
        <translation type="unfinished">このピアと接続しているネットワークプロトコル: IPv4, IPv6, Onion, I2P, or CJDNS.</translation>
    </message>
    <message>
        <source>Services</source>
        <translation type="unfinished">サービス</translation>
    </message>
    <message>
        <source>High bandwidth BIP152 compact block relay: %1</source>
        <translation type="unfinished">高帯域幅のBIP152 コンパクトブロックリレー: %1</translation>
    </message>
    <message>
        <source>High Bandwidth</source>
        <translation type="unfinished">高帯域幅</translation>
    </message>
    <message>
        <source>Connection Time</source>
        <translation type="unfinished">接続時間</translation>
    </message>
    <message>
        <source>Elapsed time since a novel block passing initial validity checks was received from this peer.</source>
        <translation type="unfinished">このピアから初期有効性チェックに合格した新規ブロックを受信してからの経過時間。</translation>
    </message>
    <message>
        <source>Last Block</source>
        <translation type="unfinished">最終ブロック</translation>
    </message>
    <message>
        <source>Elapsed time since a novel transaction accepted into our mempool was received from this peer.</source>
        <extracomment>Tooltip text for the Last Transaction field in the peer details area.</extracomment>
        <translation type="unfinished">メモリプールに受け入れられた新しい取引がこのピアから受信されてからの経過時間。</translation>
    </message>
    <message>
        <source>Last Send</source>
        <translation type="unfinished">最終送信</translation>
    </message>
    <message>
        <source>Last Receive</source>
        <translation type="unfinished">最終受信</translation>
    </message>
    <message>
        <source>Ping Time</source>
        <translation type="unfinished">Ping時間</translation>
    </message>
    <message>
        <source>The duration of a currently outstanding ping.</source>
        <translation type="unfinished">現在実行中の ping にかかっている時間。</translation>
    </message>
    <message>
        <source>Ping Wait</source>
        <translation type="unfinished">Ping待ち</translation>
    </message>
    <message>
        <source>Min Ping</source>
        <translation type="unfinished">最小 Ping</translation>
    </message>
    <message>
        <source>Time Offset</source>
        <translation type="unfinished">時刻のオフセット</translation>
    </message>
    <message>
        <source>Last block time</source>
        <translation type="unfinished">最終ブロックの日時</translation>
    </message>
    <message>
        <source>&amp;Open</source>
        <translation type="unfinished">開く(&amp;O)</translation>
    </message>
    <message>
        <source>&amp;Console</source>
        <translation type="unfinished">コンソール(&amp;C)</translation>
    </message>
    <message>
        <source>&amp;Network Traffic</source>
        <translation type="unfinished">ネットワークトラフィック(&amp;N)</translation>
    </message>
    <message>
        <source>Totals</source>
        <translation type="unfinished">合計</translation>
    </message>
    <message>
        <source>Debug log file</source>
        <translation type="unfinished">デバッグ用ログファイル</translation>
    </message>
    <message>
        <source>Clear console</source>
        <translation type="unfinished">コンソールをクリア</translation>
    </message>
    <message>
        <source>In:</source>
        <translation type="unfinished">入力:</translation>
    </message>
    <message>
        <source>Out:</source>
        <translation type="unfinished">出力:</translation>
    </message>
    <message>
        <source>Inbound: initiated by peer</source>
        <extracomment>Explanatory text for an inbound peer connection.</extracomment>
        <translation type="unfinished">インバウンド: ピアからの接続</translation>
    </message>
    <message>
        <source>Outbound Full Relay: default</source>
        <extracomment>Explanatory text for an outbound peer connection that relays all network information. This is the default behavior for outbound connections.</extracomment>
        <translation type="unfinished">アウトバウンドフルリレー: デフォルト</translation>
    </message>
    <message>
        <source>Outbound Block Relay: does not relay transactions or addresses</source>
        <extracomment>Explanatory text for an outbound peer connection that relays network information about blocks and not transactions or addresses.</extracomment>
        <translation type="unfinished">アウトバウンドブロックリレー: 取引やアドレスは中継しません</translation>
    </message>
    <message>
        <source>Outbound Manual: added using RPC %1 or %2/%3 configuration options</source>
        <extracomment>Explanatory text for an outbound peer connection that was established manually through one of several methods. The numbered arguments are stand-ins for the methods available to establish manual connections.</extracomment>
        <translation type="unfinished">手動アウトバウンド: RPC %1 or %2/%3 設定オプションによって追加</translation>
    </message>
    <message>
        <source>Outbound Feeler: short-lived, for testing addresses</source>
        <extracomment>Explanatory text for a short-lived outbound peer connection that is used to test the aliveness of known addresses.</extracomment>
        <translation type="unfinished">探索用アウトバウンド: 短時間接続、アドレスのテスト用</translation>
    </message>
    <message>
        <source>Outbound Address Fetch: short-lived, for soliciting addresses</source>
        <extracomment>Explanatory text for a short-lived outbound peer connection that is used to request addresses from a peer.</extracomment>
        <translation type="unfinished">アドレス収集用アウトバウンド: 短時間接続、アドレス収集用</translation>
    </message>
    <message>
        <source>detecting: peer could be v1 or v2</source>
        <extracomment>Explanatory text for "detecting" transport type.</extracomment>
        <translation type="unfinished">検出中: ピアは v1 でも v2 でもよい</translation>
    </message>
    <message>
        <source>v1: unencrypted, plaintext transport protocol</source>
        <extracomment>Explanatory text for v1 transport type.</extracomment>
        <translation type="unfinished">v1: 非暗号, 平文トランスポートプロトコル</translation>
    </message>
    <message>
        <source>v2: BIP324 encrypted transport protocol</source>
        <extracomment>Explanatory text for v2 transport type.</extracomment>
        <translation type="unfinished">v2: BIP324 暗号化トランスポートプロトコル</translation>
    </message>
    <message>
        <source>we selected the peer for high bandwidth relay</source>
        <translation type="unfinished">高帯域幅リレー用のピアを選択しました</translation>
    </message>
    <message>
        <source>the peer selected us for high bandwidth relay</source>
        <translation type="unfinished">ピアは高帯域幅リレーのために当方を選択しました</translation>
    </message>
    <message>
        <source>no high bandwidth relay selected</source>
        <translation type="unfinished">高帯域幅リレーが選択されていません</translation>
    </message>
    <message>
        <source>&amp;Copy address</source>
        <extracomment>Context menu action to copy the address of a peer.</extracomment>
        <translation type="unfinished">アドレスをコピー(&amp;C)</translation>
    </message>
    <message>
        <source>&amp;Disconnect</source>
        <translation type="unfinished">切断(&amp;D)</translation>
    </message>
    <message>
        <source>1 &amp;hour</source>
        <translation type="unfinished">1 時間(&amp;h)</translation>
    </message>
    <message>
        <source>1 d&amp;ay</source>
        <translation type="unfinished">1 日(&amp;a)</translation>
    </message>
    <message>
        <source>1 &amp;week</source>
        <translation type="unfinished">1 週間(&amp;w)</translation>
    </message>
    <message>
        <source>1 &amp;year</source>
        <translation type="unfinished">1 年(&amp;y)</translation>
    </message>
    <message>
        <source>&amp;Copy IP/Netmask</source>
        <extracomment>Context menu action to copy the IP/Netmask of a banned peer. IP/Netmask is the combination of a peer's IP address and its Netmask. For IP address, see: https://en.wikipedia.org/wiki/IP_address.</extracomment>
        <translation type="unfinished">IP/ネットマスクをコピー (&amp;C)</translation>
    </message>
    <message>
        <source>&amp;Unban</source>
        <translation type="unfinished">Banを解除する(&amp;U)</translation>
    </message>
    <message>
        <source>Network activity disabled</source>
        <translation type="unfinished">ネットワーク活動が停止しました</translation>
    </message>
    <message>
        <source>Executing command without any wallet</source>
        <translation type="unfinished">どのウォレットも使わずにコマンドを実行しています</translation>
    </message>
    <message>
        <source>Executing command using "%1" wallet</source>
        <translation type="unfinished">"%1" ウォレットを使ってコマンドを実行しています</translation>
    </message>
    <message>
        <source>Welcome to the %1 RPC console.
Use up and down arrows to navigate history, and %2 to clear screen.
Use %3 and %4 to increase or decrease the font size.
Type %5 for an overview of available commands.
For more information on using this console, type %6.

%7WARNING: Scammers have been active, telling users to type commands here, stealing their wallet contents. Do not use this console without fully understanding the ramifications of a command.%8</source>
        <extracomment>RPC console welcome message. Placeholders %7 and %8 are style tags for the warning content, and they are not space separated from the rest of the text intentionally.</extracomment>
        <translation type="unfinished">ようこそ、%1 RPCコンソールへ。
上下の矢印で履歴を移動し、%2でスクリーンをクリアできます。
%3および%4を使用してフォントサイズを調整できます。
使用可能なコマンドの概要については、%5を入力してください。
このコンソールの使い方の詳細については、%6を入力してください。

%7警告: ユーザーにここにコマンドを入力するよう指示し、ウォレットの中身を盗もうとする詐欺師がよくいます。コマンドの意味を十分理解せずにこのコンソールを使用しないでください。%8</translation>
    </message>
    <message>
        <source>Executing…</source>
        <extracomment>A console message indicating an entered command is currently being executed.</extracomment>
        <translation type="unfinished">実行中…</translation>
    </message>
    <message>
        <source>(peer: %1)</source>
        <translation type="unfinished">(ピア: %1)</translation>
    </message>
    <message>
        <source>via %1</source>
        <translation type="unfinished">%1 経由</translation>
    </message>
    <message>
        <source>Yes</source>
        <translation type="unfinished">はい</translation>
    </message>
    <message>
        <source>No</source>
        <translation type="unfinished">いいえ</translation>
    </message>
    <message>
        <source>To</source>
        <translation type="unfinished">外向き</translation>
    </message>
    <message>
        <source>From</source>
        <translation type="unfinished">内向き</translation>
    </message>
    <message>
        <source>Ban for</source>
        <translation type="unfinished">Banする: </translation>
    </message>
    <message>
        <source>Never</source>
        <translation type="unfinished">無期限</translation>
    </message>
    <message>
        <source>Unknown</source>
        <translation type="unfinished">不明</translation>
    </message>
</context>
<context>
    <name>ReceiveCoinsDialog</name>
    <message>
        <source>&amp;Amount:</source>
        <translation type="unfinished">金額(&amp;A):</translation>
    </message>
    <message>
        <source>&amp;Label:</source>
        <translation type="unfinished">ラベル(&amp;L):</translation>
    </message>
    <message>
        <source>&amp;Message:</source>
        <translation type="unfinished">メッセージ (&amp;M):</translation>
    </message>
    <message>
        <source>An optional message to attach to the payment request, which will be displayed when the request is opened. Note: The message will not be sent with the payment over the Bitcoin network.</source>
        <translation type="unfinished">支払いリクエストに添付する任意のメッセージで、支払リクエストの開封時に表示されます。注意: メッセージは Bitcoin ネットワーク上へ送信されません。</translation>
    </message>
    <message>
        <source>An optional label to associate with the new receiving address.</source>
        <translation type="unfinished">新規受取用アドレスに紐づける任意のラベル。</translation>
    </message>
    <message>
        <source>Use this form to request payments. All fields are &lt;b&gt;optional&lt;/b&gt;.</source>
        <translation type="unfinished">このフォームで支払いをリクエストしましょう。全ての欄は&lt;b&gt;任意&lt;/b&gt;です。</translation>
    </message>
    <message>
        <source>An optional amount to request. Leave this empty or zero to not request a specific amount.</source>
        <translation type="unfinished">リクエストする任意の金額。特定の金額をリクエストしない場合は、この欄は空白のままかゼロにしてください。</translation>
    </message>
    <message>
        <source>An optional label to associate with the new receiving address (used by you to identify an invoice).  It is also attached to the payment request.</source>
        <translation type="unfinished">新しい受取用アドレスに紐付ける任意のラベル(インボイスの判別に使えます)。支払いリクエストにも添付されます。</translation>
    </message>
    <message>
        <source>An optional message that is attached to the payment request and may be displayed to the sender.</source>
        <translation type="unfinished">支払いリクエストに任意で添付できるメッセージで、送り主に表示されます。</translation>
    </message>
    <message>
        <source>&amp;Create new receiving address</source>
        <translation type="unfinished">新しい受取用アドレスを作成(&amp;C)</translation>
    </message>
    <message>
        <source>Clear all fields of the form.</source>
        <translation type="unfinished">全ての入力欄をクリア。</translation>
    </message>
    <message>
        <source>Clear</source>
        <translation type="unfinished">クリア</translation>
    </message>
    <message>
        <source>Requested payments history</source>
        <translation type="unfinished">支払いリクエストの履歴</translation>
    </message>
    <message>
        <source>Show the selected request (does the same as double clicking an entry)</source>
        <translation type="unfinished">選択されたリクエストを表示（項目をダブルクリックすることでも表示できます）</translation>
    </message>
    <message>
        <source>Show</source>
        <translation type="unfinished">表示</translation>
    </message>
    <message>
        <source>Remove the selected entries from the list</source>
        <translation type="unfinished">選択項目をリストから削除</translation>
    </message>
    <message>
        <source>Remove</source>
        <translation type="unfinished">削除</translation>
    </message>
    <message>
        <source>Copy &amp;URI</source>
        <translation type="unfinished">URIをコピー(&amp;U)</translation>
    </message>
    <message>
        <source>&amp;Copy address</source>
        <translation type="unfinished">アドレスをコピー(&amp;C)</translation>
    </message>
    <message>
        <source>Copy &amp;label</source>
        <translation type="unfinished">ラベルをコピー(&amp;l)</translation>
    </message>
    <message>
        <source>Copy &amp;message</source>
        <translation type="unfinished">メッセージをコピー(&amp;m)</translation>
    </message>
    <message>
        <source>Copy &amp;amount</source>
        <translation type="unfinished">金額をコピー(&amp;a)</translation>
    </message>
    <message>
        <source>Not recommended due to higher fees and less protection against typos.</source>
        <translation type="unfinished">料金が高く、タイプミスに対する保護が弱いため、お勧めできません。</translation>
    </message>
    <message>
        <source>Generates an address compatible with older wallets.</source>
        <translation type="unfinished">古いウォレットでも使用可能なアドレスを生成します。</translation>
    </message>
    <message>
        <source>Generates a native segwit address (BIP-173). Some old wallets don't support it.</source>
        <translation type="unfinished">ネイティブSegwitアドレス(BIP-173)を生成します。古いウォレットではサポートされていません。</translation>
    </message>
    <message>
        <source>Bech32m (BIP-350) is an upgrade to Bech32, wallet support is still limited.</source>
        <translation type="unfinished">Bech32m (BIP-350) はBech32のアップグレード版です。サポートしているウォレットはまだ限定的です。</translation>
    </message>
    <message>
        <source>Could not unlock wallet.</source>
        <translation type="unfinished">ウォレットをアンロックできませんでした。</translation>
    </message>
    <message>
        <source>Could not generate new %1 address</source>
        <translation type="unfinished">新しい %1 アドレスを生成できませんでした</translation>
    </message>
</context>
<context>
    <name>ReceiveRequestDialog</name>
    <message>
        <source>Request payment to …</source>
        <translation type="unfinished">支払いリクエスト先…</translation>
    </message>
    <message>
        <source>Address:</source>
        <translation type="unfinished">アドレス:</translation>
    </message>
    <message>
        <source>Amount:</source>
        <translation type="unfinished">金額:</translation>
    </message>
    <message>
        <source>Label:</source>
        <translation type="unfinished">ラベル:</translation>
    </message>
    <message>
        <source>Message:</source>
        <translation type="unfinished">メッセージ:</translation>
    </message>
    <message>
        <source>Wallet:</source>
        <translation type="unfinished">ウォレット:</translation>
    </message>
    <message>
        <source>Copy &amp;URI</source>
        <translation type="unfinished">URIをコピー(&amp;U)</translation>
    </message>
    <message>
        <source>Copy &amp;Address</source>
        <translation type="unfinished">アドレスをコピー(&amp;A)</translation>
    </message>
    <message>
        <source>&amp;Verify</source>
        <translation type="unfinished">検証する(&amp;V)</translation>
    </message>
    <message>
        <source>Verify this address on e.g. a hardware wallet screen</source>
        <translation type="unfinished">アドレスをハードウェアウォレットのスクリーンで確認してください</translation>
    </message>
    <message>
        <source>&amp;Save Image…</source>
        <translation type="unfinished">画像を保存(&amp;S)…</translation>
    </message>
    <message>
        <source>Payment information</source>
        <translation type="unfinished">支払いリクエストの内容</translation>
    </message>
    <message>
        <source>Request payment to %1</source>
        <translation type="unfinished">支払いリクエスト %1</translation>
    </message>
</context>
<context>
    <name>RecentRequestsTableModel</name>
    <message>
        <source>Date</source>
        <translation type="unfinished">日時</translation>
    </message>
    <message>
        <source>Label</source>
        <translation type="unfinished">ラベル</translation>
    </message>
    <message>
        <source>Message</source>
        <translation type="unfinished">メッセージ</translation>
    </message>
    <message>
        <source>(no label)</source>
        <translation type="unfinished">(ラベル無し)</translation>
    </message>
    <message>
        <source>(no message)</source>
        <translation type="unfinished">(メッセージ無し)</translation>
    </message>
    <message>
        <source>(no amount requested)</source>
        <translation type="unfinished">(金額指定無し)</translation>
    </message>
    <message>
        <source>Requested</source>
        <translation type="unfinished">リクエスト金額</translation>
    </message>
</context>
<context>
    <name>SendCoinsDialog</name>
    <message>
        <source>Send Coins</source>
        <translation type="unfinished">コインの送金</translation>
    </message>
    <message>
        <source>Coin Control Features</source>
        <translation type="unfinished">コインコントロール機能</translation>
    </message>
    <message>
        <source>automatically selected</source>
        <translation type="unfinished">自動選択</translation>
    </message>
    <message>
        <source>Insufficient funds!</source>
        <translation type="unfinished">残高不足です！</translation>
    </message>
    <message>
        <source>Quantity:</source>
        <translation type="unfinished">選択数:</translation>
    </message>
    <message>
        <source>Bytes:</source>
        <translation type="unfinished">バイト数:</translation>
    </message>
    <message>
        <source>Amount:</source>
        <translation type="unfinished">金額:</translation>
    </message>
    <message>
        <source>Fee:</source>
        <translation type="unfinished">手数料:</translation>
    </message>
    <message>
        <source>After Fee:</source>
        <translation type="unfinished">手数料差引後金額:</translation>
    </message>
    <message>
        <source>Change:</source>
        <translation type="unfinished">お釣り:</translation>
    </message>
    <message>
        <source>If this is activated, but the change address is empty or invalid, change will be sent to a newly generated address.</source>
        <translation type="unfinished">チェックが付いているにもかかわらず、お釣りアドレスが空欄や無効である場合、お釣りは新しく生成されたアドレスへ送金されます。</translation>
    </message>
    <message>
        <source>Custom change address</source>
        <translation type="unfinished">カスタムお釣りアドレス</translation>
    </message>
    <message>
        <source>Transaction Fee:</source>
        <translation type="unfinished">取引手数料:</translation>
    </message>
    <message>
        <source>Using the fallbackfee can result in sending a transaction that will take several hours or days (or never) to confirm. Consider choosing your fee manually or wait until you have validated the complete chain.</source>
        <translation type="unfinished">不適切な料金を利用することで、承認されるまでに数時間または数日 (あるいは永久に承認されない) 取引を送信してしまう可能性があります。手動にて手数料を設定するか、ブロックチェーンの検証が完全に終わるまで待つことを考慮してください。</translation>
    </message>
    <message>
        <source>Warning: Fee estimation is currently not possible.</source>
        <translation type="unfinished">警告: 手数料推定機能は現在利用できません。</translation>
    </message>
    <message>
        <source>per kilobyte</source>
        <translation type="unfinished">1キロバイトあたり</translation>
    </message>
    <message>
        <source>Hide</source>
        <translation type="unfinished">隠す</translation>
    </message>
    <message>
        <source>Recommended:</source>
        <translation type="unfinished">推奨:</translation>
    </message>
    <message>
        <source>Custom:</source>
        <translation type="unfinished">カスタム:</translation>
    </message>
    <message>
        <source>Send to multiple recipients at once</source>
        <translation type="unfinished">一度に複数の送金先に送る</translation>
    </message>
    <message>
        <source>Add &amp;Recipient</source>
        <translation type="unfinished">送金先を追加(&amp;R)</translation>
    </message>
    <message>
        <source>Clear all fields of the form.</source>
        <translation type="unfinished">全ての入力欄をクリア。</translation>
    </message>
    <message>
        <source>Inputs…</source>
        <translation type="unfinished">入力…</translation>
    </message>
    <message>
        <source>Choose…</source>
        <translation type="unfinished">選択…</translation>
    </message>
    <message>
        <source>Hide transaction fee settings</source>
        <translation type="unfinished">取引手数料の設定を隠す</translation>
    </message>
    <message>
        <source>Specify a custom fee per kB (1,000 bytes) of the transaction's virtual size.

Note:  Since the fee is calculated on a per-byte basis, a fee rate of "100 satoshis per kvB" for a transaction size of 500 virtual bytes (half of 1 kvB) would ultimately yield a fee of only 50 satoshis.</source>
        <translation type="unfinished">取引の仮想サイズのkB(1000 bytes)当たりのカスタム手数料を設定してください。

注意: 手数料はbyte単位で計算されます。"100 satoshis / kvB"という手数料率のとき、500 仮想バイト (1 kvBの半分)の取引の手数料はたったの50 satoshisと計算されます。</translation>
    </message>
    <message>
        <source>When there is less transaction volume than space in the blocks, miners as well as relaying nodes may enforce a minimum fee. Paying only this minimum fee is just fine, but be aware that this can result in a never confirming transaction once there is more demand for bitcoin transactions than the network can process.</source>
        <translation type="unfinished">ブロック内の空きより取引の量が少ない場合、マイナーや中継ノードは最低限の手数料でも処理することがあります。この最低限の手数料だけを支払っても問題ありませんが、一度取引の需要がネットワークの処理能力を超えてしまった場合には、取引が永久に承認されなくなってしまう可能性があることに注意してください。</translation>
    </message>
    <message>
        <source>A too low fee might result in a never confirming transaction (read the tooltip)</source>
        <translation type="unfinished">手数料が低すぎると取引が永久に承認されなくなる可能性があります (ツールチップを参照)</translation>
    </message>
    <message>
        <source>(Smart fee not initialized yet. This usually takes a few blocks…)</source>
        <translation type="unfinished">(スマート手数料は初期化されていません。初期化まで通常は数ブロックを要します…)</translation>
    </message>
    <message>
        <source>Confirmation time target:</source>
        <translation type="unfinished">目標承認時間: </translation>
    </message>
    <message>
        <source>Enable Replace-By-Fee</source>
        <translation type="unfinished">Replace-By-Fee を有効にする</translation>
    </message>
    <message>
        <source>With Replace-By-Fee (BIP-125) you can increase a transaction's fee after it is sent. Without this, a higher fee may be recommended to compensate for increased transaction delay risk.</source>
        <translation type="unfinished">Replace-By-Fee(手数料の上乗せ: BIP-125)機能を有効にすることで、取引送信後でも手数料を上乗せすることができます。この機能を利用しない場合、予め手数料を多めに見積もっておかないと取引が遅れるリスクがあります。</translation>
    </message>
    <message>
        <source>Clear &amp;All</source>
        <translation type="unfinished">全てクリア(&amp;A)</translation>
    </message>
    <message>
        <source>Balance:</source>
        <translation type="unfinished">残高:</translation>
    </message>
    <message>
        <source>Confirm the send action</source>
        <translation type="unfinished">送金内容を確認</translation>
    </message>
    <message>
        <source>S&amp;end</source>
        <translation type="unfinished">送金(&amp;e)</translation>
    </message>
    <message>
        <source>Copy quantity</source>
        <translation type="unfinished">選択数をコピー</translation>
    </message>
    <message>
        <source>Copy amount</source>
        <translation type="unfinished">金額をコピー</translation>
    </message>
    <message>
        <source>Copy fee</source>
        <translation type="unfinished">手数料をコピー</translation>
    </message>
    <message>
        <source>Copy after fee</source>
        <translation type="unfinished">手数料差引後金額をコピー</translation>
    </message>
    <message>
        <source>Copy bytes</source>
        <translation type="unfinished">バイト数をコピー</translation>
    </message>
    <message>
        <source>Copy change</source>
        <translation type="unfinished">お釣りをコピー</translation>
    </message>
    <message>
        <source>%1 (%2 blocks)</source>
        <translation type="unfinished">%1 (%2 ブロック)</translation>
    </message>
    <message>
        <source>Sign on device</source>
        <extracomment>"device" usually means a hardware wallet.</extracomment>
        <translation type="unfinished">デバイスで署名</translation>
    </message>
    <message>
        <source>Connect your hardware wallet first.</source>
        <translation type="unfinished">最初にハードウェアウォレットを接続してください</translation>
    </message>
    <message>
        <source>Set external signer script path in Options -&gt; Wallet</source>
        <extracomment>"External signer" means using devices such as hardware wallets.</extracomment>
        <translation type="unfinished">設定-&gt;オプション-&gt;ウォレット タブにHWIのパスを設定してください</translation>
    </message>
    <message>
        <source>Cr&amp;eate Unsigned</source>
        <translation type="unfinished">未署名で作成(&amp;e)</translation>
    </message>
    <message>
        <source>Creates a Partially Signed Bitcoin Transaction (PSBT) for use with e.g. an offline %1 wallet, or a PSBT-compatible hardware wallet.</source>
        <translation type="unfinished">オフラインの %1 ウォレット、あるいはPSBTに対応したハードウェアウォレットで使用するためのPSBT(部分的に署名された取引)を作成します。</translation>
    </message>
    <message>
        <source> from wallet '%1'</source>
        <translation type="unfinished"> ウォレット '%1' から</translation>
    </message>
    <message>
        <source>%1 to '%2'</source>
        <translation type="unfinished">%1 → '%2'</translation>
    </message>
    <message>
        <source>%1 to %2</source>
        <translation type="unfinished">%1 送金先: %2</translation>
    </message>
    <message>
        <source>To review recipient list click "Show Details…"</source>
        <translation type="unfinished">受信者の一覧を確認するには "詳細を表示..." をクリック</translation>
    </message>
    <message>
        <source>Sign failed</source>
        <translation type="unfinished">署名できませんでした</translation>
    </message>
    <message>
        <source>External signer not found</source>
        <extracomment>"External signer" means using devices such as hardware wallets.</extracomment>
        <translation type="unfinished">HWIが見つかりません</translation>
    </message>
    <message>
        <source>External signer failure</source>
        <extracomment>"External signer" means using devices such as hardware wallets.</extracomment>
        <translation type="unfinished">HWIのエラー</translation>
    </message>
    <message>
        <source>Save Transaction Data</source>
        <translation type="unfinished">取引データの保存</translation>
    </message>
    <message>
        <source>Partially Signed Transaction (Binary)</source>
        <extracomment>Expanded name of the binary PSBT file format. See: BIP 174.</extracomment>
        <translation type="unfinished">部分的に署名された取引（バイナリ）</translation>
    </message>
    <message>
        <source>PSBT saved</source>
        <extracomment>Popup message when a PSBT has been saved to a file</extracomment>
        <translation type="unfinished">PSBTは保存されました</translation>
    </message>
    <message>
        <source>External balance:</source>
        <translation type="unfinished">外部残高:</translation>
    </message>
    <message>
        <source>or</source>
        <translation type="unfinished">または</translation>
    </message>
    <message>
        <source>You can increase the fee later (signals Replace-By-Fee, BIP-125).</source>
        <translation type="unfinished">手数料は後から上乗せ可能です(Replace-By-Fee(手数料の上乗せ: BIP-125)機能が有効)。</translation>
    </message>
    <message>
        <source>Please, review your transaction proposal. This will produce a Partially Signed Bitcoin Transaction (PSBT) which you can save or copy and then sign with e.g. an offline %1 wallet, or a PSBT-compatible hardware wallet.</source>
        <extracomment>Text to inform a user attempting to create a transaction of their current options. At this stage, a user can only create a PSBT. This string is displayed when private keys are disabled and an external signer is not available.</extracomment>
        <translation type="unfinished">取引の提案を確認してください。これにより、部分的に署名されたBitcoin取引（PSBT）が作成されます。これを保存するかコピーして例えばオフラインの %1 ウォレットやPSBTを扱えるハードウェアウォレットで残りの署名が出来ます。</translation>
    </message>
    <message>
        <source>Do you want to create this transaction?</source>
        <extracomment>Message displayed when attempting to create a transaction. Cautionary text to prompt the user to verify that the displayed transaction details represent the transaction the user intends to create.</extracomment>
        <translation type="unfinished">この取引を作成しますか？</translation>
    </message>
    <message>
        <source>Please, review your transaction. You can create and send this transaction or create a Partially Signed Bitcoin Transaction (PSBT), which you can save or copy and then sign with, e.g., an offline %1 wallet, or a PSBT-compatible hardware wallet.</source>
        <extracomment>Text to inform a user attempting to create a transaction of their current options. At this stage, a user can send their transaction or create a PSBT. This string is displayed when both private keys and PSBT controls are enabled.</extracomment>
        <translation type="unfinished">取引を確認してください。 この取引を作成して送信するか、部分的に署名されたBitcoin取引（Partially Signed Bitcoin Transaction: PSBT）を作成できます。これを保存またはコピーして、オフラインの %1 ウォレットやPSBT互換のハードウェアウォレットなどで署名できます。</translation>
    </message>
    <message>
        <source>Please, review your transaction.</source>
        <extracomment>Text to prompt a user to review the details of the transaction they are attempting to send.</extracomment>
        <translation type="unfinished">取引内容の最終確認をしてください。</translation>
    </message>
    <message>
        <source>Transaction fee</source>
        <translation type="unfinished">取引手数料</translation>
    </message>
    <message>
        <source>%1 kvB</source>
        <comment>PSBT transaction creation</comment>
        <extracomment>When reviewing a newly created PSBT (via Send flow), the transaction fee is shown, with "virtual size" of the transaction displayed for context</extracomment>
<<<<<<< HEAD
        <translation type="unfinished"> %1 kvB</translation>
=======
        <translation type="unfinished">%1kvB</translation>
>>>>>>> 7b704101
    </message>
    <message>
        <source>Not signalling Replace-By-Fee, BIP-125.</source>
        <translation type="unfinished">Replace-By-Fee(手数料の上乗せ: BIP-125)機能は有効になっていません。</translation>
    </message>
    <message>
        <source>Total Amount</source>
        <translation type="unfinished">合計</translation>
    </message>
    <message>
        <source>Unsigned Transaction</source>
        <comment>PSBT copied</comment>
        <extracomment>Caption of "PSBT has been copied" messagebox</extracomment>
        <translation type="unfinished">未署名の取引</translation>
    </message>
    <message>
        <source>The PSBT has been copied to the clipboard. You can also save it.</source>
        <translation type="unfinished">PSBTはクリップボードにコピーされました。PSBTを保存することも可能です。</translation>
    </message>
    <message>
        <source>PSBT saved to disk</source>
        <translation type="unfinished">PSBTはディスクに保存されました</translation>
    </message>
    <message>
        <source>Confirm send coins</source>
        <translation type="unfinished">送金の確認</translation>
    </message>
    <message>
        <source>Watch-only balance:</source>
        <translation type="unfinished">監視専用の残高: </translation>
    </message>
    <message>
        <source>The recipient address is not valid. Please recheck.</source>
        <translation type="unfinished">送金先アドレスが不正です。再確認してください。</translation>
    </message>
    <message>
        <source>The amount to pay must be larger than 0.</source>
        <translation type="unfinished">支払い金額は0より大きい必要があります。</translation>
    </message>
    <message>
        <source>The amount exceeds your balance.</source>
        <translation type="unfinished">金額が残高を超えています。</translation>
    </message>
    <message>
        <source>The total exceeds your balance when the %1 transaction fee is included.</source>
        <translation type="unfinished">取引手数料 %1 を含めた総額が残高を超えています。</translation>
    </message>
    <message>
        <source>Duplicate address found: addresses should only be used once each.</source>
        <translation type="unfinished">重複したアドレスが見つかりました: アドレスはそれぞれ一度のみ使用することができます。</translation>
    </message>
    <message>
        <source>Transaction creation failed!</source>
        <translation type="unfinished">取引の作成に失敗しました！</translation>
    </message>
    <message>
        <source>A fee higher than %1 is considered an absurdly high fee.</source>
        <translation type="unfinished">%1 よりも高い手数料は、法外に高い手数料と判定されます。</translation>
    </message>
    <message>
        <source>%1/kvB</source>
        <translation type="unfinished">%1 /kvB</translation>
    </message>
    <message numerus="yes">
        <source>Estimated to begin confirmation within %n block(s).</source>
        <translation type="unfinished">
            <numerusform>%n ブロック以内に承認を開始すると推定されます。</numerusform>
        </translation>
    </message>
    <message>
        <source>Warning: Invalid Bitcoin address</source>
        <translation type="unfinished">警告: 無効な Bitcoin アドレスです</translation>
    </message>
    <message>
        <source>Warning: Unknown change address</source>
        <translation type="unfinished">警告: 不明なお釣りアドレスです</translation>
    </message>
    <message>
        <source>Confirm custom change address</source>
        <translation type="unfinished">カスタムお釣りアドレスの確認</translation>
    </message>
    <message>
        <source>The address you selected for change is not part of this wallet. Any or all funds in your wallet may be sent to this address. Are you sure?</source>
        <translation type="unfinished">お釣り用として指定されたアドレスはこのウォレットのものではありません。このウォレットの一部又は全部の資産がこのアドレスへ送金されます。確かですか？</translation>
    </message>
    <message>
        <source>(no label)</source>
        <translation type="unfinished">(ラベル無し)</translation>
    </message>
</context>
<context>
    <name>SendCoinsEntry</name>
    <message>
        <source>A&amp;mount:</source>
        <translation type="unfinished">金額(&amp;m):</translation>
    </message>
    <message>
        <source>Pay &amp;To:</source>
        <translation type="unfinished">送金先(&amp;T):</translation>
    </message>
    <message>
        <source>&amp;Label:</source>
        <translation type="unfinished">ラベル(&amp;L):</translation>
    </message>
    <message>
        <source>Choose previously used address</source>
        <translation type="unfinished">これまでに使用したことがあるアドレスから選択</translation>
    </message>
    <message>
        <source>The Bitcoin address to send the payment to</source>
        <translation type="unfinished">送金先 Bitcoin アドレス</translation>
    </message>
    <message>
        <source>Paste address from clipboard</source>
        <translation type="unfinished">クリップボードからアドレスを貼り付け</translation>
    </message>
    <message>
        <source>Remove this entry</source>
        <translation type="unfinished">この項目を削除</translation>
    </message>
    <message>
        <source>The amount to send in the selected unit</source>
        <translation type="unfinished">選択した単位での送金額</translation>
    </message>
    <message>
        <source>The fee will be deducted from the amount being sent. The recipient will receive less bitcoins than you enter in the amount field. If multiple recipients are selected, the fee is split equally.</source>
        <translation type="unfinished">手数料は送金する金額から差し引かれます。送金先には金額欄で指定した額よりも少ない Bitcoin が送られます。送金先が複数ある場合は、手数料は均等に分けられます。</translation>
    </message>
    <message>
        <source>S&amp;ubtract fee from amount</source>
        <translation type="unfinished">送金額から手数料を差し引く(&amp;u)</translation>
    </message>
    <message>
        <source>Use available balance</source>
        <translation type="unfinished">利用可能な残高を使用</translation>
    </message>
    <message>
        <source>Message:</source>
        <translation type="unfinished">メッセージ:</translation>
    </message>
    <message>
        <source>Enter a label for this address to add it to the list of used addresses</source>
        <translation type="unfinished">このアドレスに対するラベルを入力することで、送金したことがあるアドレスの一覧に追加することができます</translation>
    </message>
    <message>
        <source>A message that was attached to the bitcoin: URI which will be stored with the transaction for your reference. Note: This message will not be sent over the Bitcoin network.</source>
        <translation type="unfinished">bitcoin URIに添付されていたメッセージです。これは参照用として取引とともに保存されます。注意: メッセージは Bitcoin ネットワーク上へ送信されません。</translation>
    </message>
</context>
<context>
    <name>SendConfirmationDialog</name>
    <message>
        <source>Send</source>
        <translation type="unfinished">送金</translation>
    </message>
    <message>
        <source>Create Unsigned</source>
        <translation type="unfinished">未署名で作成</translation>
    </message>
</context>
<context>
    <name>SignVerifyMessageDialog</name>
    <message>
        <source>Signatures - Sign / Verify a Message</source>
        <translation type="unfinished">署名 - メッセージの署名・検証</translation>
    </message>
    <message>
        <source>&amp;Sign Message</source>
        <translation type="unfinished">メッセージに署名(&amp;S)</translation>
    </message>
    <message>
        <source>You can sign messages/agreements with your addresses to prove you can receive bitcoins sent to them. Be careful not to sign anything vague or random, as phishing attacks may try to trick you into signing your identity over to them. Only sign fully-detailed statements you agree to.</source>
        <translation type="unfinished">あなたが所有しているアドレスでメッセージや契約書に署名をすることで、それらのアドレスへ送られた Bitcoin を受け取ることができることを証明できます。フィッシング攻撃者があなたを騙して、あなたの身分情報に署名させようとしている可能性があるため、よくわからないものやランダムな文字列に対して署名しないでください。あなたが同意した、よく詳細の記された文言にのみ署名するようにしてください。</translation>
    </message>
    <message>
        <source>The Bitcoin address to sign the message with</source>
        <translation type="unfinished">メッセージの署名に使用する Bitcoin アドレス</translation>
    </message>
    <message>
        <source>Choose previously used address</source>
        <translation type="unfinished">これまでに使用したことがあるアドレスから選択</translation>
    </message>
    <message>
        <source>Paste address from clipboard</source>
        <translation type="unfinished">クリップボードからアドレスを貼り付け</translation>
    </message>
    <message>
        <source>Enter the message you want to sign here</source>
        <translation type="unfinished">署名するメッセージを入力</translation>
    </message>
    <message>
        <source>Signature</source>
        <translation type="unfinished">署名</translation>
    </message>
    <message>
        <source>Copy the current signature to the system clipboard</source>
        <translation type="unfinished">この署名をシステムのクリップボードにコピー</translation>
    </message>
    <message>
        <source>Sign the message to prove you own this Bitcoin address</source>
        <translation type="unfinished">メッセージに署名してこの Bitcoin アドレスを所有していることを証明</translation>
    </message>
    <message>
        <source>Sign &amp;Message</source>
        <translation type="unfinished">メッセージに署名(&amp;M)</translation>
    </message>
    <message>
        <source>Reset all sign message fields</source>
        <translation type="unfinished">入力欄の内容を全て消去</translation>
    </message>
    <message>
        <source>Clear &amp;All</source>
        <translation type="unfinished">全てクリア(&amp;A)</translation>
    </message>
    <message>
        <source>&amp;Verify Message</source>
        <translation type="unfinished">メッセージを検証(&amp;V)</translation>
    </message>
    <message>
        <source>Enter the receiver's address, message (ensure you copy line breaks, spaces, tabs, etc. exactly) and signature below to verify the message. Be careful not to read more into the signature than what is in the signed message itself, to avoid being tricked by a man-in-the-middle attack. Note that this only proves the signing party receives with the address, it cannot prove sendership of any transaction!</source>
        <translation type="unfinished">送金先のアドレスと、メッセージ（改行やスペース、タブなども完全に一致させること）および署名を以下に入力し、メッセージを検証します。中間者攻撃により騙されるのを防ぐため、署名対象のメッセージから書かれていること以上の意味を読み取ろうとしないでください。また、これは署名作成者がこのアドレスで受け取れることを証明するだけであり、取引の送信権限を証明するものではありません！</translation>
    </message>
    <message>
        <source>The Bitcoin address the message was signed with</source>
        <translation type="unfinished">メッセージの署名に使われた Bitcoin アドレス</translation>
    </message>
    <message>
        <source>The signed message to verify</source>
        <translation type="unfinished">検証したい署名済みメッセージ</translation>
    </message>
    <message>
        <source>The signature given when the message was signed</source>
        <translation type="unfinished">メッセージの署名時に生成された署名</translation>
    </message>
    <message>
        <source>Verify the message to ensure it was signed with the specified Bitcoin address</source>
        <translation type="unfinished">メッセージを検証して指定された Bitcoin アドレスで署名されたことを確認</translation>
    </message>
    <message>
        <source>Verify &amp;Message</source>
        <translation type="unfinished">メッセージを検証(&amp;M)</translation>
    </message>
    <message>
        <source>Reset all verify message fields</source>
        <translation type="unfinished">入力欄の内容を全て消去</translation>
    </message>
    <message>
        <source>Click "Sign Message" to generate signature</source>
        <translation type="unfinished">「メッセージに署名」をクリックして署名を生成</translation>
    </message>
    <message>
        <source>The entered address is invalid.</source>
        <translation type="unfinished">不正なアドレスが入力されました。</translation>
    </message>
    <message>
        <source>Please check the address and try again.</source>
        <translation type="unfinished">アドレスが正しいか確かめてから、もう一度試してください。</translation>
    </message>
    <message>
        <source>The entered address does not refer to a key.</source>
        <translation type="unfinished">入力されたアドレスに紐づく鍵がありません。</translation>
    </message>
    <message>
        <source>Wallet unlock was cancelled.</source>
        <translation type="unfinished">ウォレットのアンロックはキャンセルされました。</translation>
    </message>
    <message>
        <source>No error</source>
        <translation type="unfinished">エラーなし</translation>
    </message>
    <message>
        <source>Private key for the entered address is not available.</source>
        <translation type="unfinished">入力されたアドレスの秘密鍵は利用できません。</translation>
    </message>
    <message>
        <source>Message signing failed.</source>
        <translation type="unfinished">メッセージの署名に失敗しました。</translation>
    </message>
    <message>
        <source>Message signed.</source>
        <translation type="unfinished">メッセージに署名しました。</translation>
    </message>
    <message>
        <source>The signature could not be decoded.</source>
        <translation type="unfinished">署名が復号できませんでした。</translation>
    </message>
    <message>
        <source>Please check the signature and try again.</source>
        <translation type="unfinished">署名が正しいか確認してから、もう一度試してください。</translation>
    </message>
    <message>
        <source>The signature did not match the message digest.</source>
        <translation type="unfinished">署名がメッセージダイジェストと一致しませんでした。</translation>
    </message>
    <message>
        <source>Message verification failed.</source>
        <translation type="unfinished">メッセージの検証に失敗しました。</translation>
    </message>
    <message>
        <source>Message verified.</source>
        <translation type="unfinished">メッセージは検証されました。</translation>
    </message>
</context>
<context>
    <name>SplashScreen</name>
    <message>
        <source>(press q to shutdown and continue later)</source>
        <translation type="unfinished">(q を押すことでシャットダウンし後ほど再開します)</translation>
    </message>
    <message>
        <source>press q to shutdown</source>
        <translation type="unfinished">終了するには q を押してください</translation>
    </message>
</context>
<context>
    <name>TrafficGraphWidget</name>
    <message>
        <source>kB/s</source>
        <translation type="unfinished">kB/秒</translation>
    </message>
</context>
<context>
    <name>TransactionDesc</name>
    <message>
        <source>conflicted with a transaction with %1 confirmations</source>
        <extracomment>Text explaining the current status of a transaction, shown in the status field of the details window for this transaction. This status represents an unconfirmed transaction that conflicts with a confirmed transaction.</extracomment>
        <translation type="unfinished">%1 承認の取引と衝突</translation>
    </message>
    <message>
        <source>0/unconfirmed, in memory pool</source>
        <extracomment>Text explaining the current status of a transaction, shown in the status field of the details window for this transaction. This status represents an unconfirmed transaction that is in the memory pool.</extracomment>
        <translation type="unfinished">0/未承認、メモリープールに有る</translation>
    </message>
    <message>
        <source>0/unconfirmed, not in memory pool</source>
        <extracomment>Text explaining the current status of a transaction, shown in the status field of the details window for this transaction. This status represents an unconfirmed transaction that is not in the memory pool.</extracomment>
        <translation type="unfinished">0/未承認、メモリープールに無い</translation>
    </message>
    <message>
        <source>abandoned</source>
        <extracomment>Text explaining the current status of a transaction, shown in the status field of the details window for this transaction. This status represents an abandoned transaction.</extracomment>
        <translation type="unfinished">取消しされました</translation>
    </message>
    <message>
        <source>%1/unconfirmed</source>
        <extracomment>Text explaining the current status of a transaction, shown in the status field of the details window for this transaction. This status represents a transaction confirmed in at least one block, but less than 6 blocks.</extracomment>
        <translation type="unfinished">%1/未承認</translation>
    </message>
    <message>
        <source>%1 confirmations</source>
        <extracomment>Text explaining the current status of a transaction, shown in the status field of the details window for this transaction. This status represents a transaction confirmed in 6 or more blocks.</extracomment>
        <translation type="unfinished">%1 承認</translation>
    </message>
    <message>
        <source>Status</source>
        <translation type="unfinished">状態</translation>
    </message>
    <message>
        <source>Date</source>
        <translation type="unfinished">日時</translation>
    </message>
    <message>
        <source>Source</source>
        <translation type="unfinished">ソース</translation>
    </message>
    <message>
        <source>Generated</source>
        <translation type="unfinished">採掘</translation>
    </message>
    <message>
        <source>From</source>
        <translation type="unfinished">送金元</translation>
    </message>
    <message>
        <source>unknown</source>
        <translation type="unfinished">不明</translation>
    </message>
    <message>
        <source>To</source>
        <translation type="unfinished">送金先</translation>
    </message>
    <message>
        <source>own address</source>
        <translation type="unfinished">自分のアドレス</translation>
    </message>
    <message>
        <source>watch-only</source>
        <translation type="unfinished">監視専用</translation>
    </message>
    <message>
        <source>label</source>
        <translation type="unfinished">ラベル</translation>
    </message>
    <message>
        <source>Credit</source>
        <translation type="unfinished">入金額</translation>
    </message>
    <message numerus="yes">
        <source>matures in %n more block(s)</source>
        <translation type="unfinished">
            <numerusform>あと %n 個のブロックで成熟</numerusform>
        </translation>
    </message>
    <message>
        <source>not accepted</source>
        <translation type="unfinished">未承認</translation>
    </message>
    <message>
        <source>Debit</source>
        <translation type="unfinished">出金額</translation>
    </message>
    <message>
        <source>Total debit</source>
        <translation type="unfinished">出金合計</translation>
    </message>
    <message>
        <source>Total credit</source>
        <translation type="unfinished">入金合計</translation>
    </message>
    <message>
        <source>Transaction fee</source>
        <translation type="unfinished">取引手数料</translation>
    </message>
    <message>
        <source>Net amount</source>
        <translation type="unfinished">正味金額</translation>
    </message>
    <message>
        <source>Message</source>
        <translation type="unfinished">メッセージ</translation>
    </message>
    <message>
        <source>Comment</source>
        <translation type="unfinished">コメント</translation>
    </message>
    <message>
        <source>Transaction ID</source>
        <translation type="unfinished">取引 ID</translation>
    </message>
    <message>
        <source>Transaction total size</source>
        <translation type="unfinished">取引の全体サイズ</translation>
    </message>
    <message>
        <source>Transaction virtual size</source>
        <translation type="unfinished">取引の仮想サイズ</translation>
    </message>
    <message>
        <source>Output index</source>
        <translation type="unfinished">アウトプット番号</translation>
    </message>
    <message>
        <source> (Certificate was not verified)</source>
        <translation type="unfinished"> (証明書は未検証)</translation>
    </message>
    <message>
        <source>Merchant</source>
        <translation type="unfinished">取引相手</translation>
    </message>
    <message>
        <source>Generated coins must mature %1 blocks before they can be spent. When you generated this block, it was broadcast to the network to be added to the block chain. If it fails to get into the chain, its state will change to "not accepted" and it won't be spendable. This may occasionally happen if another node generates a block within a few seconds of yours.</source>
        <translation type="unfinished">生成されたコインは、%1 ブロックの間成熟後に使用可能になります。このブロックは生成された際、ブロックチェーンに取り込まれるためにネットワークにブロードキャストされました。ブロックチェーンに取り込まれなかった場合、取引状態が「不承認」に変更され、コインは使用不能になります。これは、別のノードがあなたの数秒前にブロックを生成した場合に時々起こる場合があります。</translation>
    </message>
    <message>
        <source>Debug information</source>
        <translation type="unfinished">デバッグ情報</translation>
    </message>
    <message>
        <source>Transaction</source>
        <translation type="unfinished">取引</translation>
    </message>
    <message>
        <source>Inputs</source>
        <translation type="unfinished">インプット</translation>
    </message>
    <message>
        <source>Amount</source>
        <translation type="unfinished">金額</translation>
    </message>
    <message>
        <source>true</source>
        <translation type="unfinished">はい</translation>
    </message>
    <message>
        <source>false</source>
        <translation type="unfinished">いいえ</translation>
    </message>
</context>
<context>
    <name>TransactionDescDialog</name>
    <message>
        <source>This pane shows a detailed description of the transaction</source>
        <translation type="unfinished">このペインには取引の詳細な説明が表示されます</translation>
    </message>
    <message>
        <source>Details for %1</source>
        <translation type="unfinished">%1 の詳細</translation>
    </message>
</context>
<context>
    <name>TransactionTableModel</name>
    <message>
        <source>Date</source>
        <translation type="unfinished">日時</translation>
    </message>
    <message>
        <source>Type</source>
        <translation type="unfinished">種別</translation>
    </message>
    <message>
        <source>Label</source>
        <translation type="unfinished">ラベル</translation>
    </message>
    <message>
        <source>Unconfirmed</source>
        <translation type="unfinished">未承認</translation>
    </message>
    <message>
        <source>Abandoned</source>
        <translation type="unfinished">取消しされました</translation>
    </message>
    <message>
        <source>Confirming (%1 of %2 recommended confirmations)</source>
        <translation type="unfinished">承認中（推奨承認数 %2 のうち %1 承認が完了）</translation>
    </message>
    <message>
        <source>Confirmed (%1 confirmations)</source>
        <translation type="unfinished">承認されました（%1 承認）</translation>
    </message>
    <message>
        <source>Conflicted</source>
        <translation type="unfinished">衝突しました</translation>
    </message>
    <message>
        <source>Immature (%1 confirmations, will be available after %2)</source>
        <translation type="unfinished">未成熟（%1 承認済、%2 承認完了後に使用可能）</translation>
    </message>
    <message>
        <source>Generated but not accepted</source>
        <translation type="unfinished">生成されましたが承認されませんでした</translation>
    </message>
    <message>
        <source>Received with</source>
        <translation type="unfinished">受取(通常)</translation>
    </message>
    <message>
        <source>Received from</source>
        <translation type="unfinished">受取(その他)</translation>
    </message>
    <message>
        <source>Sent to</source>
        <translation type="unfinished">送金</translation>
    </message>
    <message>
        <source>Mined</source>
        <translation type="unfinished">採掘</translation>
    </message>
    <message>
        <source>watch-only</source>
        <translation type="unfinished">監視専用</translation>
    </message>
    <message>
        <source>(no label)</source>
        <translation type="unfinished">(ラベルなし)</translation>
    </message>
    <message>
        <source>Transaction status. Hover over this field to show number of confirmations.</source>
        <translation type="unfinished">取引の状態。このフィールドの上にカーソルを合わせると承認数が表示されます。</translation>
    </message>
    <message>
        <source>Date and time that the transaction was received.</source>
        <translation type="unfinished">取引を受信した日時。</translation>
    </message>
    <message>
        <source>Type of transaction.</source>
        <translation type="unfinished">取引の種類。</translation>
    </message>
    <message>
        <source>Whether or not a watch-only address is involved in this transaction.</source>
        <translation type="unfinished">監視専用のアドレスがこの取引に含まれているか否か。</translation>
    </message>
    <message>
        <source>User-defined intent/purpose of the transaction.</source>
        <translation type="unfinished">ユーザーが定義した取引の目的や用途。</translation>
    </message>
    <message>
        <source>Amount removed from or added to balance.</source>
        <translation type="unfinished">残高から増えた又は減った金額。</translation>
    </message>
</context>
<context>
    <name>TransactionView</name>
    <message>
        <source>All</source>
        <translation type="unfinished">すべて</translation>
    </message>
    <message>
        <source>Today</source>
        <translation type="unfinished">今日</translation>
    </message>
    <message>
        <source>This week</source>
        <translation type="unfinished">今週</translation>
    </message>
    <message>
        <source>This month</source>
        <translation type="unfinished">今月</translation>
    </message>
    <message>
        <source>Last month</source>
        <translation type="unfinished">先月</translation>
    </message>
    <message>
        <source>This year</source>
        <translation type="unfinished">今年</translation>
    </message>
    <message>
        <source>Received with</source>
        <translation type="unfinished">受取(通常)</translation>
    </message>
    <message>
        <source>Sent to</source>
        <translation type="unfinished">送金</translation>
    </message>
    <message>
        <source>Mined</source>
        <translation type="unfinished">採掘</translation>
    </message>
    <message>
        <source>Other</source>
        <translation type="unfinished">その他</translation>
    </message>
    <message>
        <source>Enter address, transaction id, or label to search</source>
        <translation type="unfinished">検索したいアドレスや取引ID、ラベルを入力</translation>
    </message>
    <message>
        <source>Min amount</source>
        <translation type="unfinished">最小金額</translation>
    </message>
    <message>
        <source>Range…</source>
        <translation type="unfinished">期間…</translation>
    </message>
    <message>
        <source>&amp;Copy address</source>
        <translation type="unfinished">アドレスをコピー(&amp;C)</translation>
    </message>
    <message>
        <source>Copy &amp;label</source>
        <translation type="unfinished">ラベルをコピー(&amp;l)</translation>
    </message>
    <message>
        <source>Copy &amp;amount</source>
        <translation type="unfinished">金額をコピー(&amp;a)</translation>
    </message>
    <message>
        <source>Copy transaction &amp;ID</source>
        <translation type="unfinished">取引 IDをコピー(&amp;I)</translation>
    </message>
    <message>
        <source>Copy &amp;raw transaction</source>
        <translation type="unfinished">取引のRAWデータをコピー(r)</translation>
    </message>
    <message>
        <source>Copy full transaction &amp;details</source>
        <translation type="unfinished">取引の詳細をコピー(d)</translation>
    </message>
    <message>
        <source>&amp;Show transaction details</source>
        <translation type="unfinished">取引の詳細を表示(S)</translation>
    </message>
    <message>
        <source>Increase transaction &amp;fee</source>
        <translation type="unfinished">取引手数料を追加(&amp;f)</translation>
    </message>
    <message>
        <source>A&amp;bandon transaction</source>
        <translation type="unfinished">取引を取消す(b)</translation>
    </message>
    <message>
        <source>&amp;Edit address label</source>
        <translation type="unfinished">アドレスラベルを編集(&amp;E)</translation>
    </message>
    <message>
        <source>Show in %1</source>
        <extracomment>Transactions table context menu action to show the selected transaction in a third-party block explorer. %1 is a stand-in argument for the URL of the explorer.</extracomment>
        <translation type="unfinished">%1 で表示</translation>
    </message>
    <message>
        <source>Export Transaction History</source>
        <translation type="unfinished">取引履歴をエクスポート</translation>
    </message>
    <message>
        <source>Comma separated file</source>
        <extracomment>Expanded name of the CSV file format. See: https://en.wikipedia.org/wiki/Comma-separated_values.</extracomment>
        <translation type="unfinished">CSVファイル</translation>
    </message>
    <message>
        <source>Confirmed</source>
        <translation type="unfinished">承認済み</translation>
    </message>
    <message>
        <source>Watch-only</source>
        <translation type="unfinished">監視専用</translation>
    </message>
    <message>
        <source>Date</source>
        <translation type="unfinished">日時</translation>
    </message>
    <message>
        <source>Type</source>
        <translation type="unfinished">種別</translation>
    </message>
    <message>
        <source>Label</source>
        <translation type="unfinished">ラベル</translation>
    </message>
    <message>
        <source>Address</source>
        <translation type="unfinished">アドレス</translation>
    </message>
    <message>
        <source>Exporting Failed</source>
        <translation type="unfinished">エクスポートに失敗しました</translation>
    </message>
    <message>
        <source>There was an error trying to save the transaction history to %1.</source>
        <translation type="unfinished">取引履歴を %1 に保存する際にエラーが発生しました。</translation>
    </message>
    <message>
        <source>Exporting Successful</source>
        <translation type="unfinished">エクスポートに成功しました</translation>
    </message>
    <message>
        <source>The transaction history was successfully saved to %1.</source>
        <translation type="unfinished">取引履歴は正常に %1 に保存されました。</translation>
    </message>
    <message>
        <source>Range:</source>
        <translation type="unfinished">期間:</translation>
    </message>
    <message>
        <source>to</source>
        <translation type="unfinished">〜</translation>
    </message>
</context>
<context>
    <name>WalletFrame</name>
    <message>
        <source>No wallet has been loaded.
Go to File &gt; Open Wallet to load a wallet.
- OR -</source>
        <translation type="unfinished">ウォレットがロードされていません。
ファイル &gt; ウォレットを開くを実行しウォレットをロードしてください。
- もしくは -</translation>
    </message>
    <message>
        <source>Create a new wallet</source>
        <translation type="unfinished">新しいウォレットを作成</translation>
    </message>
    <message>
        <source>Error</source>
        <translation type="unfinished">エラー</translation>
    </message>
    <message>
        <source>Unable to decode PSBT from clipboard (invalid base64)</source>
        <translation type="unfinished">クリップボードのPSBTをデコードできません（無効なbase64）</translation>
    </message>
    <message>
        <source>Load Transaction Data</source>
        <translation type="unfinished">取引データのロード</translation>
    </message>
    <message>
        <source>Partially Signed Transaction (*.psbt)</source>
        <translation type="unfinished">部分的に署名された取引(*.psbt)</translation>
    </message>
    <message>
        <source>PSBT file must be smaller than 100 MiB</source>
        <translation type="unfinished">PSBTファイルは、100 MiB より小さい必要があります。</translation>
    </message>
    <message>
        <source>Unable to decode PSBT</source>
        <translation type="unfinished">PSBTファイルを復号できません</translation>
    </message>
</context>
<context>
    <name>WalletModel</name>
    <message>
        <source>Send Coins</source>
        <translation type="unfinished">コインの送金</translation>
    </message>
    <message>
        <source>Fee bump error</source>
        <translation type="unfinished">手数料上乗せエラー</translation>
    </message>
    <message>
        <source>Increasing transaction fee failed</source>
        <translation type="unfinished">取引手数料の上乗せに失敗しました</translation>
    </message>
    <message>
        <source>Do you want to increase the fee?</source>
        <extracomment>Asks a user if they would like to manually increase the fee of a transaction that has already been created.</extracomment>
        <translation type="unfinished">手数料を上乗せしてもよろしいですか？</translation>
    </message>
    <message>
        <source>Current fee:</source>
        <translation type="unfinished">現在の手数料:</translation>
    </message>
    <message>
        <source>Increase:</source>
        <translation type="unfinished">上乗せ額:</translation>
    </message>
    <message>
        <source>New fee:</source>
        <translation type="unfinished">新しい手数料:</translation>
    </message>
    <message>
        <source>Warning: This may pay the additional fee by reducing change outputs or adding inputs, when necessary. It may add a new change output if one does not already exist. These changes may potentially leak privacy.</source>
        <translation type="unfinished">警告: 必要に応じて、お釣り用のアウトプットの額を減らしたり、インプットを追加することで追加手数料を支払うことができます。またお釣り用のアウトプットが存在しない場合、新たなお釣り用のアウトプットを追加することもできます。これらの変更はプライバシーをリークする可能性があります。</translation>
    </message>
    <message>
        <source>Confirm fee bump</source>
        <translation type="unfinished">手数料上乗せの確認</translation>
    </message>
    <message>
        <source>Can't draft transaction.</source>
        <translation type="unfinished">取引のひな型を作成できませんでした。</translation>
    </message>
    <message>
        <source>PSBT copied</source>
        <translation type="unfinished">PSBTがコピーされました</translation>
    </message>
    <message>
        <source>Copied to clipboard</source>
        <comment>Fee-bump PSBT saved</comment>
        <translation type="unfinished">クリップボードにコピーしました</translation>
    </message>
    <message>
        <source>Can't sign transaction.</source>
        <translation type="unfinished">取引に署名できませんでした。</translation>
    </message>
    <message>
        <source>Could not commit transaction</source>
        <translation type="unfinished">取引の作成に失敗しました</translation>
    </message>
    <message>
        <source>Can't display address</source>
        <translation type="unfinished">アドレスを表示できません</translation>
    </message>
    <message>
        <source>default wallet</source>
        <translation type="unfinished">デフォルトのウォレット</translation>
    </message>
</context>
<context>
    <name>WalletView</name>
    <message>
        <source>&amp;Export</source>
        <translation type="unfinished">エクスポート (&amp;E)</translation>
    </message>
    <message>
        <source>Export the data in the current tab to a file</source>
        <translation type="unfinished">このタブのデータをファイルにエクスポート</translation>
    </message>
    <message>
        <source>Backup Wallet</source>
        <translation type="unfinished">ウォレットのバックアップ</translation>
    </message>
    <message>
        <source>Wallet Data</source>
        <extracomment>Name of the wallet data file format.</extracomment>
        <translation type="unfinished">ウォレットのデータ</translation>
    </message>
    <message>
        <source>Backup Failed</source>
        <translation type="unfinished">バックアップに失敗しました</translation>
    </message>
    <message>
        <source>There was an error trying to save the wallet data to %1.</source>
        <translation type="unfinished">ウォレットデータを %1 へ保存する際にエラーが発生しました。</translation>
    </message>
    <message>
        <source>Backup Successful</source>
        <translation type="unfinished">バックアップに成功しました</translation>
    </message>
    <message>
        <source>The wallet data was successfully saved to %1.</source>
        <translation type="unfinished">ウォレットのデータは正常に %1 に保存されました。</translation>
    </message>
    <message>
        <source>Cancel</source>
        <translation type="unfinished">キャンセル</translation>
    </message>
</context>
<context>
    <name>bitcoin-core</name>
    <message>
        <source>The %s developers</source>
        <translation type="unfinished">%s の開発者</translation>
    </message>
    <message>
        <source>%s corrupt. Try using the wallet tool bitcoin-wallet to salvage or restoring a backup.</source>
        <translation type="unfinished">%sが破損しています。ウォレットのツールbitcoin-walletを使って復旧するか、バックアップから復元してみてください。</translation>
    </message>
    <message>
        <source>%s failed to validate the -assumeutxo snapshot state. This indicates a hardware problem, or a bug in the software, or a bad software modification that allowed an invalid snapshot to be loaded. As a result of this, the node will shut down and stop using any state that was built on the snapshot, resetting the chain height from %d to %d. On the next restart, the node will resume syncing from %d without using any snapshot data. Please report this incident to %s, including how you obtained the snapshot. The invalid snapshot chainstate will be left on disk in case it is helpful in diagnosing the issue that caused this error.</source>
        <translation type="unfinished">%s は -assumeutxo スナップショットの状態を検証できませんでした。これは、ハードウェアの問題、ソフトウェアのバグ、または無効なスナップショットのロードを可能にした不適切なソフトウェア変更を示しています。この結果、ノードはシャットダウンし、スナップショットに基づいて構築された状態の使用を停止し、チェーンの高さを %d から %d にリセットします。次回の再起動時に、ノードはスナップショット データを使用せずに %d からの同期を再開します。スナップショットの入手方法も含めて、このインシデントを %s に報告してください。無効なスナップショットのチェーン状態は、このエラーの原因となった問題の診断に役立てるためにディスク上に残されます。</translation>
    </message>
    <message>
        <source>%s request to listen on port %u. This port is considered "bad" and thus it is unlikely that any peer will connect to it. See doc/p2p-bad-ports.md for details and a full list.</source>
        <translation type="unfinished">%s はポート %u でリッスンするように要求します。このポートは「不良」と見なされるため、どのピアもこのポートに接続することはないでしょう。詳細と完全なリストについては、doc/p2p-bad-ports.md を参照してください。</translation>
    </message>
    <message>
        <source>Cannot downgrade wallet from version %i to version %i. Wallet version unchanged.</source>
        <translation type="unfinished">ウォレットをバージョン%iからバージョン%iにダウングレードできません。ウォレットのバージョンは変更されていません。</translation>
    </message>
    <message>
        <source>Cannot obtain a lock on data directory %s. %s is probably already running.</source>
        <translation type="unfinished">データ ディレクトリ %s のロックを取得することができません。%s がおそらく既に実行中です。</translation>
    </message>
    <message>
        <source>Cannot upgrade a non HD split wallet from version %i to version %i without upgrading to support pre-split keypool. Please use version %i or no version specified.</source>
        <translation type="unfinished">事前分割キープールをサポートするようアップグレードせずに、非HD分割ウォレットをバージョン%iからバージョン%iにアップグレードすることはできません。バージョン%iを使用するか、バージョンを指定しないでください。</translation>
    </message>
    <message>
        <source>Disk space for %s may not accommodate the block files. Approximately %u GB of data will be stored in this directory.</source>
        <translation type="unfinished">%s のディスク容量では、ブロックファイルを保存しきれない可能性があります。およそ %u GB のデータがこのディレクトリに保存されます。</translation>
    </message>
    <message>
        <source>Distributed under the MIT software license, see the accompanying file %s or %s</source>
        <translation type="unfinished">MIT ソフトウェアライセンスのもとで配布されています。付属の %s ファイルか、 %s を参照してください</translation>
    </message>
    <message>
        <source>Error loading wallet. Wallet requires blocks to be downloaded, and software does not currently support loading wallets while blocks are being downloaded out of order when using assumeutxo snapshots. Wallet should be able to load successfully after node sync reaches height %s</source>
        <translation type="unfinished">ウォレットの読み込みに失敗しました。ウォレットはブロックをダウンロードする必要があり、ソフトウェアは現在、assumeutxoスナップショットを使用してブロックが順不同でダウンロードされている間のウォレットの読み込みをサポートしていません。ノードの同期が高さ%sに達したら、ウォレットの読み込みが可能になります。</translation>
    </message>
    <message>
        <source>Error reading %s! Transaction data may be missing or incorrect. Rescanning wallet.</source>
        <translation type="unfinished">%s が読めません！ 取引データが欠落しているか誤っている可能性があります。ウォレットを再スキャンしています。</translation>
    </message>
    <message>
        <source>Error: Dumpfile format record is incorrect. Got "%s", expected "format".</source>
        <translation type="unfinished">エラー: ダンプファイルのフォーマットレコードが不正です。"%s"が得られましたが、期待値は"format"です。</translation>
    </message>
    <message>
        <source>Error: Dumpfile identifier record is incorrect. Got "%s", expected "%s".</source>
        <translation type="unfinished">エラー: ダンプファイルの識別子レコードが不正です。得られた値は"%s"で、期待値は"%s"です。</translation>
    </message>
    <message>
        <source>Error: Dumpfile version is not supported. This version of bitcoin-wallet only supports version 1 dumpfiles. Got dumpfile with version %s</source>
        <translation type="unfinished">エラー: ダンプファイルのバージョンがサポート外です。このバージョンの Bitcoin ウォレットは、バージョン 1 のダンプファイルのみをサポートします。バージョン%sのダンプファイルでした。</translation>
    </message>
    <message>
        <source>Error: Legacy wallets only support the "legacy", "p2sh-segwit", and "bech32" address types</source>
        <translation type="unfinished">エラー: レガシーウォレットは、アドレスタイプ「legacy」および「p2sh-segwit」、「bech32」のみをサポートします</translation>
    </message>
    <message>
        <source>Error: Unable to produce descriptors for this legacy wallet. Make sure to provide the wallet's passphrase if it is encrypted.</source>
        <translation type="unfinished">エラー: このレガシー ウォレットのディスクリプターを生成できません。ウォレットが暗号化されている場合は、ウォレットのパスフレーズを必ず入力してください。</translation>
    </message>
    <message>
        <source>File %s already exists. If you are sure this is what you want, move it out of the way first.</source>
        <translation type="unfinished">ファイル%sは既に存在します。これが必要なものである場合、まず邪魔にならない場所に移動してください。</translation>
    </message>
    <message>
        <source>Invalid or corrupt peers.dat (%s). If you believe this is a bug, please report it to %s. As a workaround, you can move the file (%s) out of the way (rename, move, or delete) to have a new one created on the next start.</source>
        <translation type="unfinished">peers.dat (%s) が無効または破損しています。 これがバグだと思われる場合は、 %s に報告してください。 回避策として、ファイル (%s) を邪魔にならない場所に移動 (名前の変更、移動、または削除) して、次回の起動時に新しいファイルを作成することができます。</translation>
    </message>
    <message>
        <source>More than one onion bind address is provided. Using %s for the automatically created Tor onion service.</source>
        <translation type="unfinished">2つ以上のonionアドレスが与えられました。%sを自動的に作成されたTorのonionサービスとして使用します。</translation>
    </message>
    <message>
        <source>No dump file provided. To use createfromdump, -dumpfile=&lt;filename&gt; must be provided.</source>
        <translation type="unfinished">ダンプファイルが指定されていません。createfromdumpを使用するには、-dumpfile=&lt;filename&gt;を指定する必要があります。</translation>
    </message>
    <message>
        <source>No dump file provided. To use dump, -dumpfile=&lt;filename&gt; must be provided.</source>
        <translation type="unfinished">ダンプファイルが指定されていません。dumpを使用するには、-dumpfile=&lt;filename&gt;を指定する必要があります。</translation>
    </message>
    <message>
        <source>No wallet file format provided. To use createfromdump, -format=&lt;format&gt; must be provided.</source>
        <translation type="unfinished">ウォレットファイルフォーマットが指定されていません。createfromdumpを使用するには、-format=&lt;format&gt;を指定する必要があります。</translation>
    </message>
    <message>
        <source>Please check that your computer's date and time are correct! If your clock is wrong, %s will not work properly.</source>
        <translation type="unfinished">お使いのコンピューターの日付と時刻が正しいことを確認してください！ PCの時計が正しくない場合 %s は正確に動作しません。</translation>
    </message>
    <message>
        <source>Please contribute if you find %s useful. Visit %s for further information about the software.</source>
        <translation type="unfinished">%s が有用だと感じられた方はぜひプロジェクトへの貢献をお願いします。ソフトウェアのより詳細な情報については %s をご覧ください。</translation>
    </message>
    <message>
        <source>Prune configured below the minimum of %d MiB.  Please use a higher number.</source>
        <translation type="unfinished">剪定設定が、設定可能最小値の %d MiBより低く設定されています。より大きい値を使用してください。</translation>
    </message>
    <message>
        <source>Prune mode is incompatible with -reindex-chainstate. Use full -reindex instead.</source>
        <translation type="unfinished">剪定モードは -reindex-chainstate と互換性がありません。代わりに完全な再インデックス -reindex を使用してください。</translation>
    </message>
    <message>
        <source>Prune: last wallet synchronisation goes beyond pruned data. You need to -reindex (download the whole blockchain again in case of pruned node)</source>
        <translation type="unfinished">剪定: 最後のウォレット同期ポイントが、剪定されたデータを越えています。-reindex を実行する必要があります (剪定されたノードの場合、ブロックチェーン全体を再ダウンロードします)</translation>
    </message>
    <message>
        <source>Rename of '%s' -&gt; '%s' failed. You should resolve this by manually moving or deleting the invalid snapshot directory %s, otherwise you will encounter the same error again on the next startup.</source>
        <translation type="unfinished">'%s' -&gt; '%s' の名前変更に失敗しました。 この問題を解決するには、無効なスナップショット ディレクトリ %s を手動で移動または削除する必要があります。そうしないと、次回の起動時に同じエラーが再び発生します。</translation>
    </message>
    <message>
        <source>SQLiteDatabase: Unknown sqlite wallet schema version %d. Only version %d is supported</source>
        <translation type="unfinished">SQLiteDatabase: 未知のsqliteウォレットスキーマバージョン %d 。バージョン %d のみがサポートされています</translation>
    </message>
    <message>
        <source>The block database contains a block which appears to be from the future. This may be due to your computer's date and time being set incorrectly. Only rebuild the block database if you are sure that your computer's date and time are correct</source>
        <translation type="unfinished">ブロックデータベースに未来の時刻のブロックが含まれています。お使いのコンピューターの日付と時刻が間違っている可能性があります。コンピュータの日付と時刻が本当に正しい場合にのみ、ブロックデータベースの再構築を実行してください</translation>
    </message>
    <message>
        <source>The transaction amount is too small to send after the fee has been deducted</source>
        <translation type="unfinished">取引の手数料差引後金額が小さすぎるため、送金できません</translation>
    </message>
    <message>
        <source>This error could occur if this wallet was not shutdown cleanly and was last loaded using a build with a newer version of Berkeley DB. If so, please use the software that last loaded this wallet</source>
        <translation type="unfinished">このエラーはこのウォレットが正常にシャットダウンされず、前回ウォレットが読み込まれたときに新しいバージョンのBerkeley DBを使ったソフトウェアを利用していた場合に起こる可能性があります。もしそうであれば、このウォレットを前回読み込んだソフトウェアを使ってください</translation>
    </message>
    <message>
        <source>This is a pre-release test build - use at your own risk - do not use for mining or merchant applications</source>
        <translation type="unfinished">これはリリース前のテストビルドです - 自己責任で使用してください - 採掘や商取引に使用しないでください</translation>
    </message>
    <message>
        <source>This is the maximum transaction fee you pay (in addition to the normal fee) to prioritize partial spend avoidance over regular coin selection.</source>
        <translation type="unfinished">これは、通常のコイン選択よりも部分支払いの回避を優先するコイン選択を行う際に(通常の手数料に加えて)支払う最大の取引手数料です。</translation>
    </message>
    <message>
        <source>This is the transaction fee you may discard if change is smaller than dust at this level</source>
        <translation type="unfinished">これは、このレベルでダストよりもお釣りが小さい場合に破棄される取引手数料です</translation>
    </message>
    <message>
        <source>This is the transaction fee you may pay when fee estimates are not available.</source>
        <translation type="unfinished">これは、手数料推定機能が利用できない場合に支払う取引手数料です。</translation>
    </message>
    <message>
        <source>Total length of network version string (%i) exceeds maximum length (%i). Reduce the number or size of uacomments.</source>
        <translation type="unfinished">ネットワークバージョン文字列の長さ（%i）が、最大の長さ（%i） を超えています。UAコメントの数や長さを削減してください。</translation>
    </message>
    <message>
        <source>Unable to replay blocks. You will need to rebuild the database using -reindex-chainstate.</source>
        <translation type="unfinished">ブロックのリプレイができませんでした。-reindex-chainstate オプションを指定してデータベースを再構築する必要があります。</translation>
    </message>
    <message>
        <source>Unknown wallet file format "%s" provided. Please provide one of "bdb" or "sqlite".</source>
        <translation type="unfinished">未知のウォレットフォーマット"%s"が指定されました。"bdb"もしくは"sqlite"のどちらかを指定してください。</translation>
    </message>
    <message>
        <source>Unsupported category-specific logging level %1$s=%2$s. Expected %1$s=&lt;category&gt;:&lt;loglevel&gt;. Valid categories: %3$s. Valid loglevels: %4$s.</source>
        <translation type="unfinished">サポートされていないカテゴリ固有のログレベルです  %1$s=%2$s。 期待値は %1$s=&lt;category&gt;:&lt;loglevel&gt;。 有効なカテゴリ: %3$s。 有効なログレベル: %4$s。</translation>
    </message>
    <message>
        <source>Unsupported chainstate database format found. Please restart with -reindex-chainstate. This will rebuild the chainstate database.</source>
        <translation type="unfinished">サポートされていないチェーンステート データベース形式が見つかりました。 -reindex-chainstate で再起動してください。これにより、チェーンステート データベースが再構築されます。</translation>
    </message>
    <message>
        <source>Wallet created successfully. The legacy wallet type is being deprecated and support for creating and opening legacy wallets will be removed in the future.</source>
        <translation type="unfinished">ウォレットが正常に作成されました。レガシー ウォレット タイプは非推奨になり、レガシー ウォレットの作成とオープンのサポートは将来的に削除される予定です。</translation>
    </message>
    <message>
        <source>Wallet loaded successfully. The legacy wallet type is being deprecated and support for creating and opening legacy wallets will be removed in the future. Legacy wallets can be migrated to a descriptor wallet with migratewallet.</source>
        <translation type="unfinished">ウォレットが正常にロードされました。 レガシーウォレットタイプは非推奨となり、レガシーウォレットの作成と使用のサポートは将来削除される予定です。 レガシーウォレットは、「mergewallet」を使用してディスクリプターウォレットに移行できます。</translation>
    </message>
    <message>
        <source>Warning: Dumpfile wallet format "%s" does not match command line specified format "%s".</source>
        <translation type="unfinished">警告: ダンプファイルウォレットフォーマット"%s"は、コマンドラインで指定されたフォーマット"%s"と合致していません。</translation>
    </message>
    <message>
        <source>Warning: Private keys detected in wallet {%s} with disabled private keys</source>
        <translation type="unfinished">警告: 秘密鍵が無効なウォレット {%s} で秘密鍵を検出しました</translation>
    </message>
    <message>
        <source>Warning: We do not appear to fully agree with our peers! You may need to upgrade, or other nodes may need to upgrade.</source>
        <translation type="unfinished">警告: ピアと完全に合意が取れていないようです！ このノードもしくは他のノードのアップグレードが必要な可能性があります。</translation>
    </message>
    <message>
        <source>Witness data for blocks after height %d requires validation. Please restart with -reindex.</source>
        <translation type="unfinished">高さ%d以降のブロックのwitnessデータは検証が必要です。-reindexを付けて再起動してください。</translation>
    </message>
    <message>
        <source>You need to rebuild the database using -reindex to go back to unpruned mode.  This will redownload the entire blockchain</source>
        <translation type="unfinished">非剪定モードに戻るためには -reindex オプションを指定してデータベースを再構築する必要があります。 ブロックチェーン全体の再ダウンロードが必要となります</translation>
    </message>
    <message>
        <source>%s is set very high!</source>
        <translation type="unfinished">%s の設定値が高すぎです！</translation>
    </message>
    <message>
        <source>-maxmempool must be at least %d MB</source>
        <translation type="unfinished">-maxmempool は最低でも %d MB 必要です</translation>
    </message>
    <message>
        <source>A fatal internal error occurred, see debug.log for details</source>
        <translation type="unfinished">致命的な内部エラーが発生しました。詳細はデバッグ用のログファイル debug.log を参照してください</translation>
    </message>
    <message>
        <source>Cannot resolve -%s address: '%s'</source>
        <translation type="unfinished">-%s アドレス '%s' を解決できません</translation>
    </message>
    <message>
        <source>Cannot set -forcednsseed to true when setting -dnsseed to false.</source>
        <translation type="unfinished">-dnsseed を false に設定する場合、 -forcednsseed を true に設定することはできません。</translation>
    </message>
    <message>
        <source>Cannot set -peerblockfilters without -blockfilterindex.</source>
        <translation type="unfinished">-blockfilterindex のオプション無しでは  -peerblockfilters を設定できません。</translation>
    </message>
    <message>
        <source>Cannot write to data directory '%s'; check permissions.</source>
        <translation type="unfinished">データディレクトリ '%s' に書き込むことができません。アクセス権を確認してください。</translation>
    </message>
    <message>
        <source>%s is set very high! Fees this large could be paid on a single transaction.</source>
        <translation type="unfinished">%s が非常に高く設定されています！ ひとつの取引でこのような高額の手数料が支払われてしまうことがあります。</translation>
    </message>
    <message>
        <source>Cannot provide specific connections and have addrman find outgoing connections at the same time.</source>
        <translation type="unfinished">特定の接続を提供することはできず、同時に addrman に発信接続を見つけさせることはできません。</translation>
    </message>
    <message>
        <source>Error loading %s: External signer wallet being loaded without external signer support compiled</source>
        <translation type="unfinished">%s のロード中にエラーが発生: 外部署名者サポートがコンパイルされていないソフトウエアで外部署名者ウォレットをロードしようとしています</translation>
    </message>
    <message>
        <source>Error reading %s! All keys read correctly, but transaction data or address metadata may be missing or incorrect.</source>
        <translation type="unfinished">%s の読み取り中にエラーが発生しました！ すべてのキーは正しく読み取られますが、取引データまたはアドレス メタデータが欠落しているか、正しくない可能性があります。</translation>
    </message>
    <message>
        <source>Error: Address book data in wallet cannot be identified to belong to migrated wallets</source>
        <translation type="unfinished">エラー: ウォレット内のアドレス帳データが、移行されたウォレットに属しているのか識別できません</translation>
    </message>
    <message>
        <source>Error: Duplicate descriptors created during migration. Your wallet may be corrupted.</source>
        <translation type="unfinished">エラー: 移行中に作成された重複したディスクリプター。ウォレットが破損している可能性があります。</translation>
    </message>
    <message>
        <source>Error: Transaction %s in wallet cannot be identified to belong to migrated wallets</source>
        <translation type="unfinished">エラー: ウォレット内の取引%s は、移行されたウォレットに属しているのか識別できません</translation>
    </message>
    <message>
        <source>Failed to calculate bump fees, because unconfirmed UTXOs depend on enormous cluster of unconfirmed transactions.</source>
        <translation type="unfinished">未承認の UTXO は未承認の取引の巨大なクラスターに依存しているため、バンプ料金の計算に失敗しました。</translation>
    </message>
    <message>
        <source>Failed to rename invalid peers.dat file. Please move or delete it and try again.</source>
        <translation type="unfinished">無効な peers.dat ファイルの名前を変更できませんでした。移動または削除してから、もう一度お試しください。</translation>
    </message>
    <message>
        <source>Fee estimation failed. Fallbackfee is disabled. Wait a few blocks or enable %s.</source>
        <translation type="unfinished">手数料推定に失敗しました。代替手数料が無効です。数ブロック待つか、%s オプションを有効にしてください。</translation>
    </message>
    <message>
        <source>Incompatible options: -dnsseed=1 was explicitly specified, but -onlynet forbids connections to IPv4/IPv6</source>
        <translation type="unfinished">不適切なオプション: -dnsseed=1 が明示的に指定されましたが、-onlynet は IPv4/IPv6 への接続を禁止します</translation>
    </message>
    <message>
        <source>Invalid amount for %s=&lt;amount&gt;: '%s' (must be at least the minrelay fee of %s to prevent stuck transactions)</source>
        <translation type="unfinished">%s=&lt;amount&gt; オプションに対する不正な金額: '%s' （取引の停滞防止のため、最小中継手数料の %s より大きい必要があります）</translation>
    </message>
    <message>
        <source>Outbound connections restricted to CJDNS (-onlynet=cjdns) but -cjdnsreachable is not provided</source>
        <translation type="unfinished">アウトバウンド接続がCJDNS (-onlynet=cjdns)に制限されていますが、-cjdnsreachableが設定されていません。</translation>
    </message>
    <message>
        <source>Outbound connections restricted to Tor (-onlynet=onion) but the proxy for reaching the Tor network is explicitly forbidden: -onion=0</source>
        <translation type="unfinished">アウトバウンド接続は Tor (-onlynet=onion) に制限されていますが、Tor ネットワークに到達するためのプロキシは明示的に禁止されています: -onion=0</translation>
    </message>
    <message>
        <source>Outbound connections restricted to Tor (-onlynet=onion) but the proxy for reaching the Tor network is not provided: none of -proxy, -onion or -listenonion is given</source>
        <translation type="unfinished">アウトバウンド接続は Tor (-onlynet=onion) に制限されていますが、Tor ネットワークに到達するためのプロキシは提供されていません: -proxy、-onion、または -listenonion のいずれも指定されていません</translation>
    </message>
    <message>
        <source>Outbound connections restricted to i2p (-onlynet=i2p) but -i2psam is not provided</source>
        <translation type="unfinished">アウトバウンド接続がi2p (-onlynet=i2p)に制限されていますが、-i2psamが設定されていません。</translation>
    </message>
    <message>
        <source>The inputs size exceeds the maximum weight. Please try sending a smaller amount or manually consolidating your wallet's UTXOs</source>
        <translation type="unfinished">インプットのサイズが、最大ウェイトを超過しています。送金額を減らすか、ウォレットのUTXOを手動で集約してみてください。</translation>
    </message>
    <message>
        <source>The preselected coins total amount does not cover the transaction target. Please allow other inputs to be automatically selected or include more coins manually</source>
        <translation type="unfinished">あらかじめ選択されたコインの合計額が、取引対象額に達していません。他のインプットを自動選択させるか、手動でコインを追加してください。</translation>
    </message>
    <message>
        <source>Transaction requires one destination of non-0 value, a non-0 feerate, or a pre-selected input</source>
        <translation type="unfinished">取引には、0 でない送金額の宛先、0 でない手数料率、あるいは事前に選択された入力が必要です</translation>
    </message>
    <message>
        <source>UTXO snapshot failed to validate. Restart to resume normal initial block download, or try loading a different snapshot.</source>
        <translation type="unfinished">UTXO スナップショットの検証に失敗しました。 再起動して通常の初期ブロックダウンロードを再開するか、別のスナップショットをロードしてみてください。</translation>
    </message>
    <message>
        <source>Unconfirmed UTXOs are available, but spending them creates a chain of transactions that will be rejected by the mempool</source>
        <translation type="unfinished">未承認の UTXO は利用可能ですが、それらを使用すると取引の連鎖が形成されるので、メモリプールによって拒否されます。</translation>
    </message>
    <message>
        <source>Unexpected legacy entry in descriptor wallet found. Loading wallet %s

The wallet might have been tampered with or created with malicious intent.
</source>
        <translation type="unfinished">ディスクリプターウォレットに予期しないレガシーエントリーが見つかりました。ウォレット%sを読み込んでいます。

ウォレットが改竄されたか、悪意をもって作成されている可能性があります。
</translation>
    </message>
    <message>
        <source>Unrecognized descriptor found. Loading wallet %s

The wallet might had been created on a newer version.
Please try running the latest software version.
</source>
        <translation type="unfinished">認識できないディスクリプターが見つかりました。ウォレット %s をロードしています

ウォレットが新しいバージョンで作成された可能性があります。
最新のソフトウェア バージョンを実行してみてください。
</translation>
    </message>
    <message>
        <source>
Unable to cleanup failed migration</source>
        <translation type="unfinished">
失敗した移行をクリーンアップできません</translation>
    </message>
    <message>
        <source>
Unable to restore backup of wallet.</source>
        <translation type="unfinished">
ウォレットのバックアップを復元できません。</translation>
    </message>
    <message>
        <source>Block verification was interrupted</source>
        <translation type="unfinished">ブロック検証が中断されました</translation>
    </message>
    <message>
        <source>Config setting for %s only applied on %s network when in [%s] section.</source>
        <translation type="unfinished">%s の設定は、 [%s] セクションに書かれた場合のみ %s ネットワークへ適用されます。</translation>
    </message>
    <message>
        <source>Corrupted block database detected</source>
        <translation type="unfinished">破損したブロック データベースが見つかりました</translation>
    </message>
    <message>
        <source>Could not find asmap file %s</source>
        <translation type="unfinished">ASマップファイル%sが見つかりませんでした</translation>
    </message>
    <message>
        <source>Could not parse asmap file %s</source>
        <translation type="unfinished">ASマップファイル %s を解析できませんでした</translation>
    </message>
    <message>
        <source>Disk space is too low!</source>
        <translation type="unfinished">ディスク容量が不足しています!</translation>
    </message>
    <message>
        <source>Do you want to rebuild the block database now?</source>
        <translation type="unfinished">ブロック データベースを今すぐ再構築しますか？</translation>
    </message>
    <message>
        <source>Done loading</source>
        <translation type="unfinished">読み込み完了</translation>
    </message>
    <message>
        <source>Dump file %s does not exist.</source>
        <translation type="unfinished">ダンプファイル %s が存在しません。</translation>
    </message>
    <message>
        <source>Error creating %s</source>
        <translation type="unfinished">%sの作成エラー</translation>
    </message>
    <message>
        <source>Error initializing block database</source>
        <translation type="unfinished">ブロックデータベースの初期化時にエラーが発生しました</translation>
    </message>
    <message>
        <source>Error initializing wallet database environment %s!</source>
        <translation type="unfinished">ウォレットデータベース環境 %s の初期化時にエラーが発生しました！</translation>
    </message>
    <message>
        <source>Error loading %s</source>
        <translation type="unfinished">%s の読み込みエラー</translation>
    </message>
    <message>
        <source>Error loading %s: Private keys can only be disabled during creation</source>
        <translation type="unfinished">%s の読み込みエラー: 秘密鍵の無効化はウォレットの生成時のみ可能です</translation>
    </message>
    <message>
        <source>Error loading %s: Wallet corrupted</source>
        <translation type="unfinished">%s の読み込みエラー: ウォレットが壊れています</translation>
    </message>
    <message>
        <source>Error loading %s: Wallet requires newer version of %s</source>
        <translation type="unfinished">%s の読み込みエラー:  ウォレットは新しいバージョン %s が必要です</translation>
    </message>
    <message>
        <source>Error loading block database</source>
        <translation type="unfinished">ブロックデータベースの読み込み時にエラーが発生しました</translation>
    </message>
    <message>
        <source>Error opening block database</source>
        <translation type="unfinished">ブロックデータベースのオープン時にエラーが発生しました</translation>
    </message>
    <message>
        <source>Error reading configuration file: %s</source>
        <translation type="unfinished">設定ファイルの読み込みエラー: %s</translation>
    </message>
    <message>
        <source>Error reading from database, shutting down.</source>
        <translation type="unfinished">データベースの読み込みエラー。シャットダウンします。</translation>
    </message>
    <message>
        <source>Error reading next record from wallet database</source>
        <translation type="unfinished">ウォレットデータベースから次のレコードの読み取りでエラー</translation>
    </message>
    <message>
        <source>Error: Cannot extract destination from the generated scriptpubkey</source>
        <translation type="unfinished">エラー: 生成されたscriptpubkeyから宛先を抽出できません</translation>
    </message>
    <message>
        <source>Error: Could not add watchonly tx to watchonly wallet</source>
        <translation type="unfinished">エラー:  監視対象取引を監視専用ウォレットに追加できませんでした</translation>
    </message>
    <message>
        <source>Error: Could not delete watchonly transactions</source>
        <translation type="unfinished">エラー:  監視対象取引を削除できませんでした</translation>
    </message>
    <message>
        <source>Error: Couldn't create cursor into database</source>
        <translation type="unfinished">エラー: データベースにカーソルを作成できませんでした</translation>
    </message>
    <message>
        <source>Error: Disk space is low for %s</source>
        <translation type="unfinished">エラー: %s 用のディスク容量が不足しています</translation>
    </message>
    <message>
        <source>Error: Dumpfile checksum does not match. Computed %s, expected %s</source>
        <translation type="unfinished">エラー: ダンプファイルのチェックサムが合致しません。計算された値%s、期待される値%s</translation>
    </message>
    <message>
        <source>Error: Failed to create new watchonly wallet</source>
        <translation type="unfinished">エラー: 新しい監視専用ウォレットを作成できませんでした</translation>
    </message>
    <message>
        <source>Error: Got key that was not hex: %s</source>
        <translation type="unfinished">エラー:  16進ではない鍵を取得しました: %s</translation>
    </message>
    <message>
        <source>Error: Got value that was not hex: %s</source>
        <translation type="unfinished">エラー:  16進ではない値を取得しました: %s</translation>
    </message>
    <message>
        <source>Error: Keypool ran out, please call keypoolrefill first</source>
        <translation type="unfinished">エラー: 鍵プールが枯渇しました。まずはじめに keypoolrefill を呼び出してください</translation>
    </message>
    <message>
        <source>Error: Missing checksum</source>
        <translation type="unfinished">エラー: チェックサムがありません</translation>
    </message>
    <message>
        <source>Error: No %s addresses available.</source>
        <translation type="unfinished">エラー:  %sアドレスは使えません。</translation>
    </message>
    <message>
        <source>Error: Not all watchonly txs could be deleted</source>
        <translation type="unfinished">エラー: 一部の監視対象取引を削除できませんでした</translation>
    </message>
    <message>
        <source>Error: This wallet already uses SQLite</source>
        <translation type="unfinished">エラー: このウォレットはすでに SQLite を使用しています</translation>
    </message>
    <message>
        <source>Error: This wallet is already a descriptor wallet</source>
        <translation type="unfinished">エラー: このウォレットはすでにディスクリプターウォレットです</translation>
    </message>
    <message>
        <source>Error: Unable to begin reading all records in the database</source>
        <translation type="unfinished">エラー: データベース内のすべてのレコードの読み取りを開始できません</translation>
    </message>
    <message>
        <source>Error: Unable to make a backup of your wallet</source>
        <translation type="unfinished">エラー: ウォレットのバックアップを作成できません</translation>
    </message>
    <message>
        <source>Error: Unable to parse version %u as a uint32_t</source>
        <translation type="unfinished">エラー: バージョン%uをuint32_tとしてパースできませんでした</translation>
    </message>
    <message>
        <source>Error: Unable to read all records in the database</source>
        <translation type="unfinished">エラー: データベース内のすべてのレコードを読み取ることができません</translation>
    </message>
    <message>
        <source>Error: Unable to remove watchonly address book data</source>
        <translation type="unfinished">エラー:  監視専用アドレス帳データを削除できません</translation>
    </message>
    <message>
        <source>Error: Unable to write record to new wallet</source>
        <translation type="unfinished">エラー: 新しいウォレットにレコードを書き込めません</translation>
    </message>
    <message>
        <source>Failed to listen on any port. Use -listen=0 if you want this.</source>
        <translation type="unfinished">ポートのリッスンに失敗しました。必要であれば -listen=0 を指定してください。</translation>
    </message>
    <message>
        <source>Failed to rescan the wallet during initialization</source>
        <translation type="unfinished">初期化中にウォレットの再スキャンに失敗しました</translation>
    </message>
    <message>
        <source>Failed to start indexes, shutting down..</source>
        <translation type="unfinished">インデックスの開始に失敗しました。シャットダウンします...</translation>
    </message>
    <message>
        <source>Failed to verify database</source>
        <translation type="unfinished">データベースの検証に失敗しました</translation>
    </message>
    <message>
        <source>Fee rate (%s) is lower than the minimum fee rate setting (%s)</source>
        <translation type="unfinished">手数料率(%s)が最低手数料率の設定(%s)を下回っています</translation>
    </message>
    <message>
        <source>Ignoring duplicate -wallet %s.</source>
        <translation type="unfinished">重複するウォレット -wallet %s を無視します。</translation>
    </message>
    <message>
        <source>Importing…</source>
        <translation type="unfinished">インポート中…</translation>
    </message>
    <message>
        <source>Incorrect or no genesis block found. Wrong datadir for network?</source>
        <translation type="unfinished">ジェネシスブロックが不正であるか、見つかりません。ネットワークに対するデータディレクトリが間違っていませんか？</translation>
    </message>
    <message>
        <source>Initialization sanity check failed. %s is shutting down.</source>
        <translation type="unfinished">初期化時の健全性検査に失敗しました。%s を終了します。</translation>
    </message>
    <message>
        <source>Input not found or already spent</source>
        <translation type="unfinished">インプットが見つからないか、既に使用されています</translation>
    </message>
    <message>
        <source>Insufficient dbcache for block verification</source>
        <translation type="unfinished">ブロック検証用のデータベース用キャッシュが不足しています</translation>
    </message>
    <message>
        <source>Insufficient funds</source>
        <translation type="unfinished">残高不足です</translation>
    </message>
    <message>
        <source>Invalid -i2psam address or hostname: '%s'</source>
        <translation type="unfinished">-i2psam オプションに対する無効なアドレスまたはホスト名: '%s'</translation>
    </message>
    <message>
        <source>Invalid -onion address or hostname: '%s'</source>
        <translation type="unfinished">-onion オプションに対する無効なアドレスまたはホスト名: '%s'</translation>
    </message>
    <message>
        <source>Invalid -proxy address or hostname: '%s'</source>
        <translation type="unfinished">-proxy オプションに対する無効なアドレスまたはホスト名: '%s'</translation>
    </message>
    <message>
        <source>Invalid P2P permission: '%s'</source>
        <translation type="unfinished">無効なP2Pアクセス権: '%s'</translation>
    </message>
    <message>
        <source>Invalid amount for %s=&lt;amount&gt;: '%s' (must be at least %s)</source>
        <translation type="unfinished">%s=&lt;amount&gt; オプションに対する不正な設定: '%s'（最低でも %s が必要です）</translation>
    </message>
    <message>
        <source>Invalid amount for %s=&lt;amount&gt;: '%s'</source>
        <translation type="unfinished">%s=&lt;amount&gt; オプションに対する不正な設定: '%s'</translation>
    </message>
    <message>
        <source>Invalid amount for -%s=&lt;amount&gt;: '%s'</source>
        <translation type="unfinished">-%s=&lt;amount&gt; オプションに対する不正な設定: '%s'</translation>
    </message>
    <message>
        <source>Invalid netmask specified in -whitelist: '%s'</source>
        <translation type="unfinished">-whitelist オプションに対する不正なネットマスク: '%s'</translation>
    </message>
    <message>
        <source>Invalid port specified in %s: '%s'</source>
        <translation type="unfinished">%sに対する無効なポート指定: '%s'</translation>
    </message>
    <message>
        <source>Invalid pre-selected input %s</source>
        <translation type="unfinished">事前選択された無効なインプット%s</translation>
    </message>
    <message>
        <source>Listening for incoming connections failed (listen returned error %s)</source>
        <translation type="unfinished">着信接続のリッスンに失敗しました (listen が error を返しました %s)</translation>
    </message>
    <message>
        <source>Loading P2P addresses…</source>
        <translation type="unfinished">P2Pアドレスの読み込み中…</translation>
    </message>
    <message>
        <source>Loading banlist…</source>
        <translation type="unfinished">Banリストの読み込み中…</translation>
    </message>
    <message>
        <source>Loading block index…</source>
        <translation type="unfinished">ブロックインデックスの読み込み中…</translation>
    </message>
    <message>
        <source>Loading wallet…</source>
        <translation type="unfinished">ウォレットの読み込み中…</translation>
    </message>
    <message>
        <source>Missing amount</source>
        <translation type="unfinished">金額不足</translation>
    </message>
    <message>
        <source>Missing solving data for estimating transaction size</source>
        <translation type="unfinished">取引サイズを見積もるためのデータが足りません</translation>
    </message>
    <message>
        <source>Need to specify a port with -whitebind: '%s'</source>
        <translation type="unfinished">-whitebind オプションでポートを指定する必要があります: '%s'</translation>
    </message>
    <message>
        <source>No addresses available</source>
        <translation type="unfinished">アドレスが使えません</translation>
    </message>
    <message>
        <source>Not enough file descriptors available.</source>
        <translation type="unfinished">使用可能なファイルディスクリプターが不足しています。</translation>
    </message>
    <message>
        <source>Not found pre-selected input %s</source>
        <translation type="unfinished">事前選択されたインプット%sが見つかりません</translation>
    </message>
    <message>
        <source>Not solvable pre-selected input %s</source>
        <translation type="unfinished">事前選択されたインプット%sが解決できません</translation>
    </message>
    <message>
        <source>Prune cannot be configured with a negative value.</source>
        <translation type="unfinished">剪定モードの設定値は負の値にはできません。</translation>
    </message>
    <message>
        <source>Prune mode is incompatible with -txindex.</source>
        <translation type="unfinished">剪定モードは -txindex オプションと互換性がありません。</translation>
    </message>
    <message>
        <source>Pruning blockstore…</source>
        <translation type="unfinished">プロックストアを剪定中…</translation>
    </message>
    <message>
        <source>Reducing -maxconnections from %d to %d, because of system limitations.</source>
        <translation type="unfinished">システム上の制約から、-maxconnections を %d から %d に削減しました。</translation>
    </message>
    <message>
        <source>Replaying blocks…</source>
        <translation type="unfinished">プロックをリプレイ中…</translation>
    </message>
    <message>
        <source>Rescanning…</source>
        <translation type="unfinished">再スキャン中…</translation>
    </message>
    <message>
        <source>SQLiteDatabase: Failed to execute statement to verify database: %s</source>
        <translation type="unfinished">SQLiteDatabase: データベースを検証するステートメントの実行に失敗しました: %s</translation>
    </message>
    <message>
        <source>SQLiteDatabase: Failed to prepare statement to verify database: %s</source>
        <translation type="unfinished">SQLiteDatabase: データベースを検証するステートメントの準備に失敗しました: %s</translation>
    </message>
    <message>
        <source>SQLiteDatabase: Failed to read database verification error: %s</source>
        <translation type="unfinished">SQLiteDatabase: データベース検証エラーの読み込みに失敗しました: %s</translation>
    </message>
    <message>
        <source>SQLiteDatabase: Unexpected application id. Expected %u, got %u</source>
        <translation type="unfinished">SQLiteDatabase: 予期しないアプリケーションIDです。期待したものは%uで、%uを受け取りました</translation>
    </message>
    <message>
        <source>Section [%s] is not recognized.</source>
        <translation type="unfinished">セクション名 [%s] は認識されません。</translation>
    </message>
    <message>
        <source>Signing transaction failed</source>
        <translation type="unfinished">取引の署名に失敗しました</translation>
    </message>
    <message>
        <source>Specified -walletdir "%s" does not exist</source>
        <translation type="unfinished">指定された -walletdir "%s" は存在しません</translation>
    </message>
    <message>
        <source>Specified -walletdir "%s" is a relative path</source>
        <translation type="unfinished">指定された -walletdir "%s" は相対パスです</translation>
    </message>
    <message>
        <source>Specified -walletdir "%s" is not a directory</source>
        <translation type="unfinished">指定された-walletdir "%s" はディレクトリではありません</translation>
    </message>
    <message>
        <source>Specified blocks directory "%s" does not exist.</source>
        <translation type="unfinished">指定されたブロックディレクトリ "%s" は存在しません</translation>
    </message>
    <message>
        <source>Specified data directory "%s" does not exist.</source>
        <translation type="unfinished">指定されたデータディレクトリ "%s" は存在しません。</translation>
    </message>
    <message>
        <source>Starting network threads…</source>
        <translation type="unfinished">ネットワークスレッドの起動中…</translation>
    </message>
    <message>
        <source>The source code is available from %s.</source>
        <translation type="unfinished">ソースコードは %s から入手できます。</translation>
    </message>
    <message>
        <source>The specified config file %s does not exist</source>
        <translation type="unfinished">指定された設定ファイル %s は存在しません</translation>
    </message>
    <message>
        <source>The transaction amount is too small to pay the fee</source>
        <translation type="unfinished">取引金額が小さすぎるので手数料を支払えません</translation>
    </message>
    <message>
        <source>The wallet will avoid paying less than the minimum relay fee.</source>
        <translation type="unfinished">ウォレットは最小中継手数料を下回る金額は支払いません。</translation>
    </message>
    <message>
        <source>This is experimental software.</source>
        <translation type="unfinished">これは実験用のソフトウェアです。</translation>
    </message>
    <message>
        <source>This is the minimum transaction fee you pay on every transaction.</source>
        <translation type="unfinished">これは、全ての取引に対して最低限支払うべき手数料です。</translation>
    </message>
    <message>
        <source>This is the transaction fee you will pay if you send a transaction.</source>
        <translation type="unfinished">これは、取引を送信する場合に支払う取引手数料です。</translation>
    </message>
    <message>
        <source>Transaction amount too small</source>
        <translation type="unfinished">取引の金額が小さすぎます</translation>
    </message>
    <message>
        <source>Transaction amounts must not be negative</source>
        <translation type="unfinished">取引の金額は負の値にはできません</translation>
    </message>
    <message>
        <source>Transaction change output index out of range</source>
        <translation type="unfinished">取引のお釣りのアウトプットインデックスが規定の範囲外です</translation>
    </message>
    <message>
        <source>Transaction has too long of a mempool chain</source>
        <translation type="unfinished">取引のメモリープールチェーンが長すぎます</translation>
    </message>
    <message>
        <source>Transaction must have at least one recipient</source>
        <translation type="unfinished">取引は最低ひとつの受取先が必要です</translation>
    </message>
    <message>
        <source>Transaction needs a change address, but we can't generate it.</source>
        <translation type="unfinished">取引にはお釣りのアドレスが必要ですが、生成することができません。</translation>
    </message>
    <message>
        <source>Transaction too large</source>
        <translation type="unfinished">取引が大きすぎます</translation>
    </message>
    <message>
        <source>Unable to allocate memory for -maxsigcachesize: '%s' MiB</source>
        <translation type="unfinished">-maxsigcachesize にメモリを割り当てることができません: '%s' MiB</translation>
    </message>
    <message>
        <source>Unable to bind to %s on this computer (bind returned error %s)</source>
        <translation type="unfinished">このコンピュータの %s にバインドすることができません（%s エラーが返されました）</translation>
    </message>
    <message>
        <source>Unable to bind to %s on this computer. %s is probably already running.</source>
        <translation type="unfinished">このコンピュータの %s にバインドすることができません。%s がおそらく既に実行中です。</translation>
    </message>
    <message>
        <source>Unable to create the PID file '%s': %s</source>
        <translation type="unfinished">PIDファイルの作成に失敗しました ('%s': %s)</translation>
    </message>
    <message>
        <source>Unable to find UTXO for external input</source>
        <translation type="unfinished">外部入力用のUTXOが見つかりません</translation>
    </message>
    <message>
        <source>Unable to generate initial keys</source>
        <translation type="unfinished">イニシャル鍵を生成できません</translation>
    </message>
    <message>
        <source>Unable to generate keys</source>
        <translation type="unfinished">鍵を生成できません</translation>
    </message>
    <message>
        <source>Unable to open %s for writing</source>
        <translation type="unfinished">書き込み用に%sを開くことができません</translation>
    </message>
    <message>
        <source>Unable to parse -maxuploadtarget: '%s'</source>
        <translation type="unfinished">-maxuploadtarget: '%s' を解析できません</translation>
    </message>
    <message>
        <source>Unable to start HTTP server. See debug log for details.</source>
        <translation type="unfinished">HTTPサーバを開始できません。詳細は debug.log を参照してください。</translation>
    </message>
    <message>
        <source>Unable to unload the wallet before migrating</source>
        <translation type="unfinished">移行前にウォレットをアンロードできません</translation>
    </message>
    <message>
        <source>Unknown -blockfilterindex value %s.</source>
        <translation type="unfinished">不明な -blockfilterindex の値 %s。</translation>
    </message>
    <message>
        <source>Unknown address type '%s'</source>
        <translation type="unfinished">不明なアドレス形式 '%s' </translation>
    </message>
    <message>
        <source>Unknown change type '%s'</source>
        <translation type="unfinished">不明なお釣りのアドレス形式 '%s' </translation>
    </message>
    <message>
        <source>Unknown network specified in -onlynet: '%s'</source>
        <translation type="unfinished">-onlynet オプションに対する不明なネットワーク: '%s'</translation>
    </message>
    <message>
        <source>Unknown new rules activated (versionbit %i)</source>
        <translation type="unfinished">不明な新ルールがアクティベートされました (versionbit %i)</translation>
    </message>
    <message>
        <source>Unsupported global logging level %s=%s. Valid values: %s.</source>
        <translation type="unfinished">未サポートのログレベル %s=%s。 正しい値は: %s。</translation>
    </message>
    <message>
        <source>acceptstalefeeestimates is not supported on %s chain.</source>
        <translation type="unfinished">%s チェーンでは acceptstalefeeestimates はサポートされていません。</translation>
    </message>
    <message>
        <source>Unsupported logging category %s=%s.</source>
        <translation type="unfinished">サポートされていないログカテゴリ %s=%s 。</translation>
    </message>
    <message>
        <source>User Agent comment (%s) contains unsafe characters.</source>
        <translation type="unfinished">ユーザエージェントのコメント ( %s ) に安全でない文字が含まれています。</translation>
    </message>
    <message>
        <source>Verifying blocks…</source>
        <translation type="unfinished">ブロックの検証中…</translation>
    </message>
    <message>
        <source>Verifying wallet(s)…</source>
        <translation type="unfinished">ウォレットの検証中…</translation>
    </message>
    <message>
        <source>Wallet needed to be rewritten: restart %s to complete</source>
        <translation type="unfinished">ウォレットの書き直しが必要です: 完了するために %s を再起動します</translation>
    </message>
    <message>
        <source>Settings file could not be read</source>
        <translation type="unfinished">設定ファイルを読めませんでした</translation>
    </message>
    <message>
        <source>Settings file could not be written</source>
        <translation type="unfinished">設定ファイルを書けませんでした</translation>
    </message>
</context>
</TS><|MERGE_RESOLUTION|>--- conflicted
+++ resolved
@@ -3196,11 +3196,7 @@
         <source>%1 kvB</source>
         <comment>PSBT transaction creation</comment>
         <extracomment>When reviewing a newly created PSBT (via Send flow), the transaction fee is shown, with "virtual size" of the transaction displayed for context</extracomment>
-<<<<<<< HEAD
-        <translation type="unfinished"> %1 kvB</translation>
-=======
         <translation type="unfinished">%1kvB</translation>
->>>>>>> 7b704101
     </message>
     <message>
         <source>Not signalling Replace-By-Fee, BIP-125.</source>
