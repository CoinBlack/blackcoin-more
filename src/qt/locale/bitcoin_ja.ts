--- conflicted
+++ resolved
@@ -3,13 +3,8 @@
     <name>AddressBookPage</name>
     <message>
         <source>Right-click to edit address or label</source>
-<<<<<<< HEAD
-        <translation type="unfinished"> The selected strings may have existing translations that will be replaced with the source.
-Existing translations will be added in the string's history. Are you sure you want to proceed?</translation>
-=======
         <translation type="unfinished"> 
 右クリックしてアドレスまたはラベルを編集します。</translation>
->>>>>>> 89522379
     </message>
     <message>
         <source>Create a new address</source>
@@ -68,14 +63,11 @@
         <translation type="unfinished">これらは、あなたが知っている送信先の Bitcoin アドレスです。コインを送る前に必ず、金額と受取用アドレスを確認してください。</translation>
     </message>
     <message>
-<<<<<<< HEAD
-=======
         <source>These are your Bitcoin addresses for receiving payments. Use the 'Create new receiving address' button in the receive tab to create new addresses.
 Signing is only possible with addresses of the type 'legacy'.</source>
         <translation type="unfinished">これが支払いを受け取るためのあなたのビットコインアドレスです。新しいアドレスを作成するには、受信タブの「新しい受信アドレスを作成」ボタンを使用してください。署名は「レガシー」タイプのアドレスでのみ可能です。</translation>
     </message>
     <message>
->>>>>>> 89522379
         <source>&amp;Copy Address</source>
         <translation type="unfinished">アドレスをコピー(&amp;C)</translation>
     </message>
@@ -4067,13 +4059,8 @@
         <translation type="unfinished">サイナーエラー</translation>
     </message>
     <message>
-<<<<<<< HEAD
-        <source>default wallet</source>
-        <translation type="unfinished">デフォルトのウォレット</translation>
-=======
         <source>Can't display address</source>
         <translation type="unfinished">アドレスを表示できません</translation>
->>>>>>> 89522379
     </message>
 </context>
 <context>
@@ -4535,13 +4522,10 @@
         <translation type="unfinished">ダンプファイル %s が存在しません。</translation>
     </message>
     <message>
-<<<<<<< HEAD
-=======
         <source>Elliptic curve cryptography sanity check failure. %s is shutting down.</source>
         <translation type="unfinished">楕円曲線暗号の健全性チェックに失敗しました。%sを終了します。</translation>
     </message>
     <message>
->>>>>>> 89522379
         <source>Error committing db txn for wallet transactions removal</source>
         <translation type="unfinished">ウォレットトランザクションの削除のためdb txnのコミット中にエラーが発生しました</translation>
     </message>
@@ -4690,8 +4674,6 @@
         <translation type="unfinished">エラー: ウォレット%sに対してデータベーストランザクションを実行できません</translation>
     </message>
     <message>
-<<<<<<< HEAD
-=======
         <source>Failed to connect best block (%s).</source>
         <translation type="unfinished">ベストブロック（%s）への接続に失敗しました。</translation>
     </message>
@@ -4700,7 +4682,6 @@
         <translation type="unfinished">ブロックの切断に失敗しました。</translation>
     </message>
     <message>
->>>>>>> 89522379
         <source>Failed to listen on any port. Use -listen=0 if you want this.</source>
         <translation type="unfinished">ポートのリッスンに失敗しました。必要であれば -listen=0 を指定してください。</translation>
     </message>
@@ -4721,8 +4702,6 @@
         <translation type="unfinished">データベースの検証に失敗しました</translation>
     </message>
     <message>
-<<<<<<< HEAD
-=======
         <source>Failed to write block.</source>
         <translation type="unfinished">ブロックの書き込みに失敗しました。</translation>
     </message>
@@ -4739,7 +4718,6 @@
         <translation type="unfinished">元へ戻すデータの書き込みに失敗しました。</translation>
     </message>
     <message>
->>>>>>> 89522379
         <source>Failure removing transaction: %s</source>
         <translation type="unfinished">取引の削除に失敗: %s</translation>
     </message>
