<TS version="2.1" language="ta">
<context>
    <name>AddressBookPage</name>
    <message>
        <source>Right-click to edit address or label</source>
        <translation type="unfinished">முகவரியை மாற்ற ரைட் கிளிக் செய்யவும்</translation>
    </message>
    <message>
        <source>Create a new address</source>
        <translation>புதிய முகவரியை உருவாக்கு</translation>
    </message>
    <message>
        <source>&amp;New</source>
        <translation type="unfinished">&amp;புதியது</translation>
    </message>
    <message>
        <source>Copy the currently selected address to the system clipboard</source>
        <translation>தற்போது தேர்ந்தெடுக்கப்பட்ட முகவரியை கணினி கிளிப்போர்டுக்கு காபி செய்யவும்.</translation>
    </message>
    <message>
        <source>&amp;Copy</source>
        <translation type="unfinished">&amp;காபி</translation>
    </message>
    <message>
        <source>C&amp;lose</source>
        <translation type="unfinished">&amp;மூடு</translation>
    </message>
    <message>
        <source>Delete the currently selected address from the list</source>
        <translation>பட்டியலிலிருந்து தற்போது தேர்ந்தெடுக்கப்பட்ட முகவரி நீக்கவும்</translation>
    </message>
    <message>
        <source>Enter address or label to search</source>
        <translation type="unfinished">தேட முகவரி அல்லது லேபிளை உள்ளிடவும்</translation>
    </message>
    <message>
        <source>Export the data in the current tab to a file</source>
        <translation>தற்போதைய தாவலில் தரவை ஒரு கோப்பிற்கு ஏற்றுமதி செய்க</translation>
    </message>
    <message>
        <source>&amp;Export</source>
        <translation>&amp;ஏற்றுமதி</translation>
    </message>
    <message>
        <source>&amp;Delete</source>
        <translation>&amp;அழி</translation>
    </message>
    <message>
        <source>Choose the address to send coins to</source>
        <translation type="unfinished">பிட்காயினை அனுப்புவதற்கு முகவரியைத் தேர்வு செய்க</translation>
    </message>
    <message>
        <source>Choose the address to receive coins with</source>
        <translation type="unfinished">பிட்காயின்களை பெற முகவரியைத் தேர்வுசெய்யவும்</translation>
    </message>
    <message>
        <source>C&amp;hoose</source>
        <translation type="unfinished">தே&amp;ர்வுசெய் </translation>
    </message>
    <message>
        <source>Sending addresses</source>
        <translation type="unfinished">முகவரிகள் அனுப்பப்படுகின்றன</translation>
    </message>
    <message>
        <source>Receiving addresses</source>
        <translation type="unfinished">முகவரிகள் பெறப்படுகின்றன</translation>
    </message>
    <message>
        <source>These are your Bitcoin addresses for sending payments. Always check the amount and the receiving address before sending coins.</source>
        <translation type="unfinished">இவை பணம் அனுப்புவதற்கு உங்களின் பிட்காயின் முகவரிகள். பிட்காயின்களை அனுப்புவதற்கு முன் எப்பொழுதும் தொகையும் பெறுதலையும் சரிபார்க்கவும்.</translation>
    </message>
    <message>
        <source>These are your Bitcoin addresses for receiving payments. Use the 'Create new receiving address' button in the receive tab to create new addresses.
Signing is only possible with addresses of the type 'legacy'.</source>
        <translation type="unfinished">பிட்காயின் பெறுவதற்காக உங்கள் முகவரி இவை. புதிய முகவரிகளை உருவாக்க 'புதிய முகவரியை உருவாக்கு' என்ற பட்டனை கிளிக் செய்யவும்.
கையொப்பமிடுவது 'மரபு' வகையின் முகவரிகளால் மட்டுமே சாத்தியமாகும்.</translation>
    </message>
    <message>
        <source>&amp;Copy Address</source>
        <translation type="unfinished">&amp;காபி முகவரி</translation>
    </message>
    <message>
        <source>Copy &amp;Label</source>
        <translation type="unfinished">காபி &amp;லேபிள்</translation>
    </message>
    <message>
        <source>&amp;Edit</source>
        <translation type="unfinished">&amp;எடிட்</translation>
    </message>
    <message>
        <source>Export Address List</source>
        <translation type="unfinished">முகவரி பட்டியல் ஏக்ஸ்போர்ட் செய்க </translation>
    </message>
    <message>
        <source>There was an error trying to save the address list to %1. Please try again.</source>
        <extracomment>An error message. %1 is a stand-in argument for the name of the file we attempted to save to.</extracomment>
        <translation type="unfinished">முகவரி பட்டியலை %1 க்கு சேமிக்க முயற்சிக்கும் ஒரு பிழை ஏற்பட்டது. தயவுசெய்து மீண்டும் முயற்சிக்கவும்.</translation>
    </message>
    <message>
        <source>Exporting Failed</source>
        <translation type="unfinished">ஏக்ஸ்போர்ட் தோல்வியடைந்தது</translation>
    </message>
</context>
<context>
    <name>AddressTableModel</name>
    <message>
        <source>Label</source>
        <translation type="unfinished">லேபிள்</translation>
    </message>
    <message>
        <source>Address</source>
        <translation type="unfinished">முகவரி</translation>
    </message>
    <message>
        <source>(no label)</source>
        <translation type="unfinished">(லேபிள் இல்லை)</translation>
    </message>
</context>
<context>
    <name>AskPassphraseDialog</name>
    <message>
        <source>Passphrase Dialog</source>
        <translation>கடவுச்சொல் உரையாடல் </translation>
    </message>
    <message>
        <source>Enter passphrase</source>
        <translation>கடவுச்சொற்றொடரை உள்ளிடுக</translation>
    </message>
    <message>
        <source>New passphrase</source>
        <translation>புதிய கடவுச்சொல்</translation>
    </message>
    <message>
        <source>Repeat new passphrase</source>
        <translation>புதிய கடவுச்சொற்றொடரைக் கோருக</translation>
    </message>
    <message>
        <source>Show passphrase</source>
        <translation type="unfinished">கடவுச்சொல்லை காட்டு</translation>
    </message>
    <message>
        <source>Encrypt wallet</source>
        <translation type="unfinished">வாலட்டை குறியாக்கு</translation>
    </message>
    <message>
        <source>This operation needs your wallet passphrase to unlock the wallet.</source>
        <translation type="unfinished">பணப்பையை திறக்க, உங்கள் செயல்பாடு உங்கள் பணப்பை கடவுச்சொல்லை தேவை.</translation>
    </message>
    <message>
        <source>Unlock wallet</source>
        <translation type="unfinished">பணப்பை திறக்க</translation>
    </message>
    <message>
        <source>Change passphrase</source>
        <translation type="unfinished">கடுவு சொற்றொடரை மாற்று</translation>
    </message>
    <message>
        <source>Confirm wallet encryption</source>
        <translation type="unfinished">பணப்பை குறியாக்கத்தை உறுதிப்படுத்துக</translation>
    </message>
    <message>
        <source>Warning: If you encrypt your wallet and lose your passphrase, you will &lt;b&gt;LOSE ALL OF YOUR BITCOINS&lt;/b&gt;!</source>
        <translation type="unfinished">எச்சரிக்கை: உங்கள் பணப்பையை குறியாக்கி உங்கள் கடவுச்சொற்றொடரை இழந்தால், நீங்கள் உங்கள் பைட்கோனை இழக்கலாம்!</translation>
    </message>
    <message>
        <source>Are you sure you wish to encrypt your wallet?</source>
        <translation type="unfinished">உங்கள் பணப்பை மறைக்க விரும்புகிறீர்களா?</translation>
    </message>
    <message>
        <source>Wallet encrypted</source>
        <translation type="unfinished">கைப்பை குறியாக்கம் செய்யப்பட்டது</translation>
    </message>
    <message>
        <source>Enter the new passphrase for the wallet.&lt;br/&gt;Please use a passphrase of &lt;b&gt;ten or more random characters&lt;/b&gt;, or &lt;b&gt;eight or more words&lt;/b&gt;.</source>
        <translation type="unfinished">வாலட்டை பாதுகாக்க புதிய கடவுச்சொல்லை உல்லிடவும். பத்து அல்லது அதற்கு மேற்பட்ட எழுத்துகள் அல்லது எட்டு அல்லது அதற்கு மேற்பட்ட எழுத்துக்களை கடவுச்சொல்லாக பயன்படுத்தவும்.</translation>
    </message>
    <message>
        <source>Enter the old passphrase and new passphrase for the wallet.</source>
        <translation type="unfinished">பழைய கடவுச்சொல் மற்றும் புதிய கடுவுசொல்லை உள்ளிடுக.</translation>
    </message>
    <message>
        <source>Remember that encrypting your wallet cannot fully protect your bitcoins from being stolen by malware infecting your computer.</source>
        <translation type="unfinished">வாலட்டை குறியாக்கம் செய்தால் மட்டும் உங்கள் பிட்காயினை வைரஸிடம் இருந்து பாதுகாக்க இயலாது.</translation>
    </message>
    <message>
        <source>Wallet to be encrypted</source>
        <translation type="unfinished">குறியாக்கம் செய்யப்பட வேண்டிய வால்லட்</translation>
    </message>
    <message>
        <source>Your wallet is about to be encrypted. </source>
        <translation type="unfinished">உங்கள் வால்லட் குறியாக்கம் செய்யப்பட உள்ளது.</translation>
    </message>
    <message>
        <source>Your wallet is now encrypted. </source>
        <translation type="unfinished">வால்லட் இப்போது குறியாக்கம் செய்யப்பட்டது.</translation>
    </message>
    <message>
        <source>IMPORTANT: Any previous backups you have made of your wallet file should be replaced with the newly generated, encrypted wallet file. For security reasons, previous backups of the unencrypted wallet file will become useless as soon as you start using the new, encrypted wallet.</source>
        <translation type="unfinished">முக்கியமானது: உங்கள் பணப்பரிமாற்றத்தை நீங்கள் உருவாக்கிய முந்தைய காப்புப்பிரதி புதிதாக உருவாக்கப்பட்ட, மறைகுறியாக்கப்பட்ட பணப்பரிமாற்றத்துடன் மாற்றப்பட வேண்டும். பாதுகாப்பு காரணங்களுக்காக, நீங்கள் புதிய, மறைகுறியாக்கப்பட்ட பணப்பையைப் பயன்படுத்த ஆரம்பித்தவுடன், மறைகுறியாக்கப்பட்ட பணப்பல் கோப்பின் முந்தைய காப்புப்பிரதிகள் பயனற்றதாகிவிடும்.</translation>
    </message>
    <message>
        <source>Wallet encryption failed</source>
        <translation type="unfinished">கைப்பை குறியாக்கம் தோல்வியடைந்தது</translation>
    </message>
    <message>
        <source>Wallet encryption failed due to an internal error. Your wallet was not encrypted.</source>
        <translation type="unfinished">உள்ளக பிழை காரணமாக வால்லெட் குறியாக்கம் தோல்வியடைந்தது. உங்கள் பணப்பை மறைகுறியாக்கப்படவில்லை.</translation>
    </message>
    <message>
        <source>The supplied passphrases do not match.</source>
        <translation type="unfinished">வழங்கப்பட்ட கடவுச்சொற்கள் பொருந்தவில்லை.</translation>
    </message>
    <message>
        <source>Wallet unlock failed</source>
        <translation type="unfinished">Wallet திறத்தல் தோல்வி</translation>
    </message>
    <message>
        <source>The passphrase entered for the wallet decryption was incorrect.</source>
        <translation type="unfinished">பணப்பைக் குறியாக்கத்திற்கு அனுப்பப்பட்ட கடவுச்சொல் தவறானது.</translation>
    </message>
    <message>
        <source>Wallet passphrase was successfully changed.</source>
        <translation type="unfinished">Wallet குறியாக்கம் தோல்வியடைந்தது</translation>
    </message>
    <message>
        <source>Warning: The Caps Lock key is on!</source>
        <translation type="unfinished">எச்சரிக்கை: Caps Lock விசை இயக்கத்தில் உள்ளது!</translation>
    </message>
</context>
<context>
    <name>BanTableModel</name>
    <message>
        <source>Banned Until</source>
        <translation type="unfinished">வரை தடை செய்யப்பட்டது</translation>
    </message>
</context>
<context>
    <name>QObject</name>
    <message>
        <source>Error: Specified data directory "%1" does not exist.</source>
        <translation type="unfinished">பிழை: குறிப்பிட்ட தரவு அடைவு "%1" இல்லை.</translation>
    </message>
    <message>
        <source>Error: Cannot parse configuration file: %1.</source>
        <translation type="unfinished">பிழை: கட்டமைப்பு கோப்பை அலச முடியவில்லை: %1.</translation>
    </message>
    <message>
        <source>Error: %1</source>
        <translation type="unfinished">பிழை: %1</translation>
    </message>
    <message>
        <source>unknown</source>
        <translation type="unfinished">தெரியாத</translation>
    </message>
    <message>
        <source>Amount</source>
        <translation type="unfinished">விலை</translation>
    </message>
    <message>
        <source>Enter a Bitcoin address (e.g. %1)</source>
        <translation type="unfinished">ஒரு விக்கிபீடியா முகவரியை உள்ளிடவும் (எ.கா. %1)</translation>
    </message>
    <message>
        <source>Inbound</source>
        <translation type="unfinished">உள்வரும்</translation>
    </message>
    <message>
        <source>Outbound</source>
        <translation type="unfinished">வெளி செல்லும்</translation>
    </message>
    <message>
        <source>None</source>
        <translation type="unfinished">யாரும்</translation>
    </message>
    <message numerus="yes">
        <source>%n second(s)</source>
        <translation>
            <numerusform />
            <numerusform />
        </translation>
    </message>
    <message numerus="yes">
        <source>%n minute(s)</source>
        <translation>
            <numerusform />
            <numerusform />
        </translation>
    </message>
    <message numerus="yes">
        <source>%n hour(s)</source>
        <translation type="unfinished">
            <numerusform />
            <numerusform />
        </translation>
    </message>
    <message numerus="yes">
        <source>%n day(s)</source>
        <translation type="unfinished">
            <numerusform />
            <numerusform />
        </translation>
    </message>
    <message numerus="yes">
        <source>%n week(s)</source>
        <translation type="unfinished">
            <numerusform />
            <numerusform />
        </translation>
    </message>
    <message>
        <source>%1 and %2</source>
        <translation type="unfinished">%1 மற்றும் %2</translation>
    </message>
    <message numerus="yes">
        <source>%n year(s)</source>
        <translation type="unfinished">
            <numerusform />
            <numerusform />
        </translation>
    </message>
    </context>
<context>
    <name>BitcoinGUI</name>
    <message>
        <source>&amp;Overview</source>
        <translation>&amp;கண்ணோட்டம்</translation>
    </message>
    <message>
        <source>Show general overview of wallet</source>
        <translation>பணப்பை பொது கண்ணோட்டத்தை காட்டு</translation>
    </message>
    <message>
        <source>&amp;Transactions</source>
        <translation>&amp;பரிவர்த்தனைகள்</translation>
    </message>
    <message>
        <source>Browse transaction history</source>
        <translation>பணப்பை பொது கண்ணோட்டத்தை காட்டு</translation>
    </message>
    <message>
        <source>E&amp;xit</source>
        <translation>&amp;வெளியேறு</translation>
    </message>
    <message>
        <source>Quit application</source>
        <translation>விலகு</translation>
    </message>
    <message>
        <source>&amp;About %1</source>
        <translation type="unfinished">&amp; %1 பற்றி</translation>
    </message>
    <message>
        <source>Show information about %1</source>
        <translation type="unfinished">%1 பற்றிய தகவலைக் காட்டு</translation>
    </message>
    <message>
        <source>About &amp;Qt</source>
        <translation>&amp;Qt-ஐ பற்றி</translation>
    </message>
    <message>
        <source>Show information about Qt</source>
        <translation>Qt பற்றி தகவலைக் காட்டு</translation>
    </message>
    <message>
        <source>Modify configuration options for %1</source>
        <translation type="unfinished">%1 க்கான கட்டமைப்பு விருப்பங்களை மாற்றுக</translation>
    </message>
    <message>
        <source>Create a new wallet</source>
        <translation type="unfinished">புதிய வாலட்டை உருவாக்கு</translation>
    </message>
    <message>
        <source>Wallet:</source>
        <translation type="unfinished">கைப்பை:</translation>
    </message>
    <message>
        <source>Network activity disabled.</source>
        <extracomment>A substring of the tooltip.</extracomment>
        <translation type="unfinished">நெட்வொர்க் செயல்பாடு முடக்கப்பட்டது.</translation>
    </message>
    <message>
        <source>Proxy is &lt;b&gt;enabled&lt;/b&gt;: %1</source>
        <translation type="unfinished">ப்ராக்ஸி இயக்கப்பட்டது: %1</translation>
    </message>
    <message>
        <source>Send coins to a Bitcoin address</source>
        <translation>ஒரு விக்கிபீடியா முகவரிக்கு நாணயங்களை அனுப்பவும்</translation>
    </message>
    <message>
        <source>Backup wallet to another location</source>
        <translation>வேறொரு இடத்திற்கு காப்புப் பெட்டகம்</translation>
    </message>
    <message>
        <source>Change the passphrase used for wallet encryption</source>
        <translation>பணப்பை குறியாக்கத்திற்காக பயன்படுத்தப்படும் கடவுச்சொற்றொடரை மாற்றவும்</translation>
    </message>
    <message>
        <source>&amp;Send</source>
        <translation>&amp;அனுப்பு</translation>
    </message>
    <message>
        <source>&amp;Receive</source>
        <translation>&amp;பெறு</translation>
    </message>
    <message>
        <source>&amp;Show / Hide</source>
        <translation>&amp;காட்டு/மறை</translation>
    </message>
    <message>
        <source>Show or hide the main Window</source>
        <translation>முக்கிய சாளரத்தை காட்டு அல்லது மறைக்க</translation>
    </message>
    <message>
        <source>Encrypt the private keys that belong to your wallet</source>
        <translation>உங்கள் பணப்பைச் சேர்ந்த தனிப்பட்ட விசைகளை குறியாக்குக</translation>
    </message>
    <message>
        <source>Sign messages with your Bitcoin addresses to prove you own them</source>
        <translation>உங்கள் பிட்டினின் முகவரியுடன் செய்திகளை உங்களிடம் வைத்திருப்பதை நிரூபிக்க</translation>
    </message>
    <message>
        <source>Verify messages to ensure they were signed with specified Bitcoin addresses</source>
        <translation>குறிப்பிடப்பட்ட விக்கிபீடியா முகவர்களுடன் கையொப்பமிடப்பட்டதை உறுதிப்படுத்த, செய்திகளை சரிபார்க்கவும்</translation>
    </message>
    <message>
        <source>&amp;File</source>
        <translation>&amp;கோப்பு</translation>
    </message>
    <message>
        <source>&amp;Settings</source>
        <translation>&amp;அமைப்பு</translation>
    </message>
    <message>
        <source>&amp;Help</source>
        <translation>&amp;உதவி</translation>
    </message>
    <message>
        <source>Tabs toolbar</source>
        <translation>தாவல்கள் கருவிப்பட்டி</translation>
    </message>
    <message>
        <source>Request payments (generates QR codes and bitcoin: URIs)</source>
        <translation type="unfinished">கொடுப்பனவுகளை கோருதல் (QR குறியீடுகள் மற்றும் bitcoin உருவாக்குகிறது: URI கள்)</translation>
    </message>
    <message>
        <source>Show the list of used sending addresses and labels</source>
        <translation type="unfinished">பயன்படுத்தப்பட்ட அனுப்புதல்கள் மற்றும் லேபிள்களின் பட்டியலைக் காட்டு</translation>
    </message>
    <message>
        <source>Show the list of used receiving addresses and labels</source>
        <translation type="unfinished">பயன்படுத்திய முகவரிகள் மற்றும் லேபிள்களின் பட்டியலைக் காட்டு</translation>
    </message>
    <message>
        <source>&amp;Command-line options</source>
        <translation type="unfinished">&amp; கட்டளை வரி விருப்பங்கள்</translation>
    </message>
    <message numerus="yes">
        <source>Processed %n block(s) of transaction history.</source>
        <translation>
            <numerusform />
            <numerusform />
        </translation>
    </message>
    <message>
        <source>%1 behind</source>
        <translation>%1 பின்னால்</translation>
    </message>
    <message>
        <source>Last received block was generated %1 ago.</source>
        <translation>கடைசியாக கிடைத்த தொகுதி %1 முன்பு உருவாக்கப்பட்டது.</translation>
    </message>
    <message>
        <source>Transactions after this will not yet be visible.</source>
        <translation>இதற்குப் பின் பரிமாற்றங்கள் இன்னும் காணப்படாது.</translation>
    </message>
    <message>
        <source>Error</source>
        <translation>பிழை</translation>
    </message>
    <message>
        <source>Warning</source>
        <translation>எச்சரிக்கை</translation>
    </message>
    <message>
        <source>Information</source>
        <translation>தகவல்</translation>
    </message>
    <message>
        <source>Up to date</source>
        <translation>தேதி வரை</translation>
    </message>
    <message>
        <source>Load Partially Signed Bitcoin Transaction</source>
        <translation type="unfinished"> ஓரளவு கையொப்பமிடப்பட்ட பிட்காயின் பரிவர்த்தனையை ஏற்றவும்
</translation>
    </message>
    <message>
        <source>Node window</source>
        <translation type="unfinished">நோட் விண்டோ</translation>
    </message>
    <message>
        <source>Open node debugging and diagnostic console</source>
        <translation type="unfinished">திற நோட் பிழைத்திருத்தம் மற்றும் கண்டறியும் பணியகம்</translation>
    </message>
    <message>
        <source>&amp;Sending addresses</source>
        <translation type="unfinished">முகவரிகள் அனுப்புகிறது</translation>
    </message>
    <message>
        <source>&amp;Receiving addresses</source>
        <translation type="unfinished">முகவரிகள் பெறுதல்</translation>
    </message>
    <message>
        <source>Open a bitcoin: URI</source>
        <translation type="unfinished">திற பிட்காயின்: URI</translation>
    </message>
    <message>
        <source>Open Wallet</source>
        <translation type="unfinished">வாலட்டை திற</translation>
    </message>
    <message>
        <source>Open a wallet</source>
        <translation type="unfinished">வாலட்டை திற</translation>
    </message>
    <message>
        <source>Close wallet</source>
        <translation type="unfinished">வாலட்டை மூடு</translation>
    </message>
    <message>
        <source>Close all wallets</source>
        <translation type="unfinished">அனைத்து பணப்பைகள் மூடு</translation>
    </message>
    <message>
        <source>Show the %1 help message to get a list with possible Bitcoin command-line options</source>
        <translation type="unfinished">சாத்தியமான Bitcoin கட்டளை-வரி விருப்பங்களைக் கொண்ட பட்டியலைப் பெற %1 உதவிச் செய்தியைக் காட்டு</translation>
    </message>
    <message>
        <source>&amp;Mask values</source>
        <translation type="unfinished">&amp;மதிப்புகளை மறைக்கவும்</translation>
    </message>
    <message>
        <source>Mask the values in the Overview tab</source>
        <translation type="unfinished">கண்ணோட்டம் தாவலில் மதிப்புகளை மறைக்கவும்</translation>
    </message>
    <message>
        <source>default wallet</source>
        <translation type="unfinished">இயல்புநிலை வாலட்</translation>
    </message>
    <message>
        <source>No wallets available</source>
        <translation type="unfinished">வாலட் எதுவும் இல்லை</translation>
    </message>
    <message>
        <source>&amp;Window</source>
        <translation type="unfinished">&amp;சாளரம்</translation>
    </message>
    <message>
        <source>Minimize</source>
        <translation type="unfinished">குறைத்தல்</translation>
    </message>
    <message>
        <source>Zoom</source>
        <translation type="unfinished">பெரிதாக்கு</translation>
    </message>
    <message>
        <source>Main Window</source>
        <translation type="unfinished">முதன்மை சாளரம்</translation>
    </message>
    <message>
        <source>%1 client</source>
        <translation type="unfinished">%1 கிளையன்</translation>
    </message>
    <message numerus="yes">
        <source>%n active connection(s) to Bitcoin network.</source>
        <extracomment>A substring of the tooltip.</extracomment>
        <translation type="unfinished">
            <numerusform />
            <numerusform />
        </translation>
    </message>
    <message>
        <source>Error: %1</source>
        <translation type="unfinished">பிழை: %1</translation>
    </message>
    <message>
        <source>Warning: %1</source>
        <translation type="unfinished">எச்சரிக்கை: %1</translation>
    </message>
    <message>
        <source>Date: %1
</source>
        <translation type="unfinished">தேதி: %1
</translation>
    </message>
    <message>
        <source>Amount: %1
</source>
        <translation type="unfinished">தொகை: %1
</translation>
    </message>
    <message>
        <source>Wallet: %1
</source>
        <translation type="unfinished">வாலட்: %1
</translation>
    </message>
    <message>
        <source>Type: %1
</source>
        <translation type="unfinished">வகை: %1
</translation>
    </message>
    <message>
        <source>Label: %1
</source>
        <translation type="unfinished">லேபிள்: %1
</translation>
    </message>
    <message>
        <source>Address: %1
</source>
        <translation type="unfinished">முகவரி: %1
</translation>
    </message>
    <message>
        <source>Sent transaction</source>
        <translation>அனுப்பிய பரிவர்த்தனை</translation>
    </message>
    <message>
        <source>Incoming transaction</source>
        <translation>உள்வரும் பரிவர்த்தனை</translation>
    </message>
    <message>
        <source>HD key generation is &lt;b&gt;enabled&lt;/b&gt;</source>
        <translation type="unfinished">HD முக்கிய தலைமுறை இயக்கப்பட்டது</translation>
    </message>
    <message>
        <source>HD key generation is &lt;b&gt;disabled&lt;/b&gt;</source>
        <translation type="unfinished">HD முக்கிய தலைமுறை முடக்கப்பட்டுள்ளது</translation>
    </message>
    <message>
        <source>Private key &lt;b&gt;disabled&lt;/b&gt;</source>
        <translation type="unfinished">தனிப்பட்ட விசை முடக்கப்பட்டது</translation>
    </message>
    <message>
        <source>Wallet is &lt;b&gt;encrypted&lt;/b&gt; and currently &lt;b&gt;unlocked&lt;/b&gt;</source>
        <translation>Wallet குறியாக்கப்பட்டு தற்போது திறக்கப்பட்டது</translation>
    </message>
    <message>
        <source>Wallet is &lt;b&gt;encrypted&lt;/b&gt; and currently &lt;b&gt;locked&lt;/b&gt;</source>
        <translation>Wallet குறியாக்கப்பட்டு தற்போது பூட்டப்பட்டுள்ளது</translation>
    </message>
    </context>
<context>
    <name>UnitDisplayStatusBarControl</name>
    <message>
        <source>Unit to show amounts in. Click to select another unit.</source>
        <translation type="unfinished">அளவுகளைக் காண்பிக்கும் அலகு. மற்றொரு அலகு தேர்ந்தெடுக்க கிளிக் செய்யவும்.</translation>
    </message>
</context>
<context>
    <name>CoinControlDialog</name>
    <message>
        <source>Coin Selection</source>
        <translation type="unfinished">நாணயம் தேர்வு</translation>
    </message>
    <message>
        <source>Quantity:</source>
        <translation type="unfinished">அளவு</translation>
    </message>
    <message>
        <source>Bytes:</source>
        <translation type="unfinished">பைட்டுகள்</translation>
    </message>
    <message>
        <source>Amount:</source>
        <translation type="unfinished">விலை</translation>
    </message>
    <message>
        <source>Fee:</source>
        <translation type="unfinished">கட்டணம்:</translation>
    </message>
    <message>
        <source>Dust:</source>
        <translation type="unfinished">டஸ்ட்</translation>
    </message>
    <message>
        <source>After Fee:</source>
        <translation type="unfinished">கட்டணத்திறகுப் பின்:</translation>
    </message>
    <message>
        <source>Change:</source>
        <translation type="unfinished">மாற்று:</translation>
    </message>
    <message>
        <source>(un)select all</source>
        <translation type="unfinished">(அனைத்தையும் தேர்வுநீக்கு)</translation>
    </message>
    <message>
        <source>Tree mode</source>
        <translation type="unfinished">மரம் பயன்முறை</translation>
    </message>
    <message>
        <source>List mode</source>
        <translation type="unfinished">பட்டியல் பயன்முறை</translation>
    </message>
    <message>
        <source>Amount</source>
        <translation type="unfinished">விலை</translation>
    </message>
    <message>
        <source>Received with label</source>
        <translation type="unfinished">லேபல் மூலம் பெறப்பட்டது</translation>
    </message>
    <message>
        <source>Received with address</source>
        <translation type="unfinished">முகவரி பெற்றார்</translation>
    </message>
    <message>
        <source>Date</source>
        <translation type="unfinished">தேதி</translation>
    </message>
    <message>
        <source>Confirmations</source>
        <translation type="unfinished">உறுதிப்படுத்தல்கள்</translation>
    </message>
    <message>
        <source>Confirmed</source>
        <translation type="unfinished">உறுதியாக</translation>
    </message>
    <message>
        <source>Copy amount</source>
        <translation type="unfinished">நகல் நகல்</translation>
    </message>
    <message>
        <source>Copy quantity</source>
        <translation type="unfinished">அளவு அளவு</translation>
    </message>
    <message>
        <source>Copy fee</source>
        <translation type="unfinished">நகல் கட்டணம்</translation>
    </message>
    <message>
        <source>Copy after fee</source>
        <translation type="unfinished">நகல் கட்டணம்</translation>
    </message>
    <message>
        <source>Copy bytes</source>
        <translation type="unfinished">நகல் கட்டணம்</translation>
    </message>
    <message>
        <source>Copy dust</source>
        <translation type="unfinished">தூசி நகலெடுக்கவும்</translation>
    </message>
    <message>
        <source>Copy change</source>
        <translation type="unfinished">மாற்றத்தை நகலெடுக்கவும்</translation>
    </message>
    <message>
        <source>(%1 locked)</source>
        <translation type="unfinished">(%1 பூட்டப்பட்டது)</translation>
    </message>
    <message>
        <source>yes</source>
        <translation type="unfinished">ஆம்</translation>
    </message>
    <message>
        <source>no</source>
        <translation type="unfinished">இல்லை</translation>
    </message>
    <message>
        <source>This label turns red if any recipient receives an amount smaller than the current dust threshold.</source>
        <translation type="unfinished">நடப்பு தூசி நிலையை விட குறைவான அளவு பெறுநரை பெறுமானால் இந்த லேபிள் சிவப்பு நிறமாக மாறும்.</translation>
    </message>
    <message>
        <source>Can vary +/- %1 satoshi(s) per input.</source>
        <translation type="unfinished">உள்ளீடு ஒன்றுக்கு +/- %1 சாத்தோஷி (கள்) மாறுபடலாம்</translation>
    </message>
    <message>
        <source>(no label)</source>
        <translation type="unfinished">(லேபிள் இல்லை)</translation>
    </message>
    <message>
        <source>change from %1 (%2)</source>
        <translation type="unfinished">%1 (%2) இலிருந்து மாற்றவும்</translation>
    </message>
    <message>
        <source>(change)</source>
        <translation type="unfinished">(மாற்றம்)</translation>
    </message>
</context>
<context>
    <name>CreateWalletActivity</name>
    <message>
        <source>Create wallet failed</source>
        <translation type="unfinished">வாலட் உருவாக்கம் தோல்வி அடைந்தது</translation>
    </message>
    <message>
        <source>Create wallet warning</source>
        <translation type="unfinished">வாலட் உருவாக்கம் எச்சரிக்கை</translation>
    </message>
    </context>
<context>
    <name>OpenWalletActivity</name>
    <message>
        <source>Open wallet failed</source>
        <translation type="unfinished">வாலட் திறத்தல் தோல்வியுற்றது</translation>
    </message>
    <message>
        <source>Open wallet warning</source>
        <translation type="unfinished">வாலட் திறத்தல் எச்சரிக்கை</translation>
    </message>
    <message>
        <source>default wallet</source>
        <translation type="unfinished">இயல்புநிலை வாலட்</translation>
    </message>
    </context>
<context>
    <name>WalletController</name>
    <message>
        <source>Close wallet</source>
        <translation type="unfinished">வாலட்டை மூடு</translation>
    </message>
    <message>
        <source>Are you sure you wish to close the wallet &lt;i&gt;%1&lt;/i&gt;?</source>
        <translation type="unfinished">நீங்கள் வாலட்டை மூட விரும்புகிறீர்களா &lt;i&gt;%1&lt;/i&gt;?</translation>
    </message>
    <message>
        <source>Closing the wallet for too long can result in having to resync the entire chain if pruning is enabled.</source>
        <translation type="unfinished">வாலட்டை அதிக நேரம் மூடுவதாலும் ப்ரூனிங் இயக்கப்பட்டாலோ முழு செயினை ரீசிங்க் செய்வதற்கு இது வழிவகுக்கும்.</translation>
    </message>
    <message>
        <source>Close all wallets</source>
        <translation type="unfinished">அனைத்து பணப்பைகள் மூடு</translation>
    </message>
    </context>
<context>
    <name>CreateWalletDialog</name>
    <message>
        <source>Create Wallet</source>
        <translation type="unfinished">வாலட்டை உருவாக்கு</translation>
    </message>
    <message>
        <source>Wallet Name</source>
        <translation type="unfinished">வாலட் பெயர்</translation>
    </message>
    <message>
        <source>Wallet</source>
        <translation type="unfinished">பணப்பை</translation>
    </message>
    <message>
        <source>Encrypt the wallet. The wallet will be encrypted with a passphrase of your choice.</source>
        <translation type="unfinished">வாலட்டை குறியாக்கம் செய்யவும். உங்கள் விருப்பப்படி கடவுச்சொல்லுடன் வாலட் குறியாக்கம் செய்யப்படும்.</translation>
    </message>
    <message>
        <source>Encrypt Wallet</source>
        <translation type="unfinished">வாலட்டை குறியாக்குக</translation>
    </message>
    <message>
        <source>Disable private keys for this wallet. Wallets with private keys disabled will have no private keys and cannot have an HD seed or imported private keys. This is ideal for watch-only wallets.</source>
        <translation type="unfinished">இந்த வாலட்டிற்கு ப்ரைவேட் கீஸை முடக்கு. முடக்கப்பட்ட ப்ரைவேட் கீஸ் கொண்ட வாலட்டிற்கு ப்ரைவேட் கீஸ் இருக்காது மற்றும் எச்டி ஸீட் அல்லது இம்போர்ட் செய்யப்பட்ட ப்ரைவேட் கீஸ் இருக்கக்கூடாது. பார்க்க-மட்டும் உதவும் வாலட்டிற்கு இது ஏற்றது.</translation>
    </message>
    <message>
        <source>Disable Private Keys</source>
        <translation type="unfinished">ப்ரைவேட் கீஸ் ஐ முடக்கு</translation>
    </message>
    <message>
        <source>Make a blank wallet. Blank wallets do not initially have private keys or scripts. Private keys and addresses can be imported, or an HD seed can be set, at a later time.</source>
        <translation type="unfinished">காலியான வாலட்டை உருவாக்கு. காலியான வாலட்டிற்கு ஆரம்பத்தில் ப்ரைவேட் கீஸ் மற்றும் ஸ்கிரிப்ட் இருக்காது. ப்ரைவேட் கீஸ் மற்றும் முகவரிகளை இம்போர்ட் செய்து கொள்ளலாம், அல்லது எச்டி ஸீடை பின்னர், அமைத்து கொள்ளலாம்.</translation>
    </message>
    <message>
        <source>Make Blank Wallet</source>
        <translation type="unfinished">காலியான வாலட்டை உருவாக்கு</translation>
    </message>
    <message>
        <source>Create</source>
        <translation type="unfinished">உருவாக்கு</translation>
    </message>
    </context>
<context>
    <name>EditAddressDialog</name>
    <message>
        <source>Edit Address</source>
        <translation>முகவரி திருத்த</translation>
    </message>
    <message>
        <source>&amp;Label</source>
        <translation>&amp; சிட்டை</translation>
    </message>
    <message>
        <source>The label associated with this address list entry</source>
        <translation type="unfinished">இந்த முகவரி பட்டியலுடன் தொடர்புடைய லேபிள்</translation>
    </message>
    <message>
        <source>The address associated with this address list entry. This can only be modified for sending addresses.</source>
        <translation type="unfinished">முகவரி முகவரியுடன் தொடர்புடைய முகவரி முகவரி. முகவரிகள் அனுப்புவதற்கு இது மாற்றியமைக்கப்படலாம்.</translation>
    </message>
    <message>
        <source>&amp;Address</source>
        <translation>&amp;முகவரி</translation>
    </message>
    <message>
        <source>New sending address</source>
        <translation type="unfinished">முகவரி அனுப்பும் புதியது</translation>
    </message>
    <message>
        <source>Edit receiving address</source>
        <translation type="unfinished">முகவரியைப் பெறுதல் திருத்து</translation>
    </message>
    <message>
        <source>Edit sending address</source>
        <translation type="unfinished">முகவரியை அனுப்புவதைத் திருத்து</translation>
    </message>
    <message>
        <source>The entered address "%1" is not a valid Bitcoin address.</source>
        <translation type="unfinished">உள்ளிட்ட முகவரி "%1" என்பது செல்லுபடியாகும் விக்கிபீடியா முகவரி அல்ல.</translation>
    </message>
    <message>
        <source>Address "%1" already exists as a receiving address with label "%2" and so cannot be added as a sending address.</source>
        <translation type="unfinished">முகவரி "%1" ஏற்கனவே லேபிள் "%2" உடன் பெறும் முகவரியாக உள்ளது, எனவே அனுப்பும் முகவரியாக சேர்க்க முடியாது.</translation>
    </message>
    <message>
        <source>The entered address "%1" is already in the address book with label "%2".</source>
        <translation type="unfinished">"%1" உள்ளிடப்பட்ட முகவரி முன்பே "%2" என்ற லேபிளுடன் முகவரி புத்தகத்தில் உள்ளது.</translation>
    </message>
    <message>
        <source>Could not unlock wallet.</source>
        <translation type="unfinished">பணப்பை திறக்க முடியவில்லை.</translation>
    </message>
    <message>
        <source>New key generation failed.</source>
        <translation type="unfinished">புதிய முக்கிய தலைமுறை தோல்வியடைந்தது.</translation>
    </message>
</context>
<context>
    <name>FreespaceChecker</name>
    <message>
        <source>A new data directory will be created.</source>
        <translation>புதிய தரவு அடைவு உருவாக்கப்படும்.</translation>
    </message>
    <message>
        <source>name</source>
        <translation>பெயர்</translation>
    </message>
    <message>
        <source>Directory already exists. Add %1 if you intend to create a new directory here.</source>
        <translation>அடைவு ஏற்கனவே உள்ளது. நீங்கள் ஒரு புதிய கோப்பகத்தை உருவாக்க விரும்பினால், %1 ஐ சேர்க்கவும்</translation>
    </message>
    <message>
        <source>Path already exists, and is not a directory.</source>
        <translation>பாதை ஏற்கனவே உள்ளது, மற்றும் ஒரு அடைவு இல்லை.</translation>
    </message>
    <message>
        <source>Cannot create data directory here.</source>
        <translation>இங்கே தரவு அடைவு உருவாக்க முடியாது.</translation>
    </message>
</context>
<context>
    <name>Intro</name>
    <message>
        <source>At least %1 GB of data will be stored in this directory, and it will grow over time.</source>
        <translation type="unfinished">குறைந்தது %1 ஜிபி தரவு இந்த அடைவில் சேமிக்கப்படும், மேலும் காலப்போக்கில் அது வளரும்.</translation>
    </message>
    <message>
        <source>Approximately %1 GB of data will be stored in this directory.</source>
        <translation type="unfinished">இந்த அடைவில் %1 ஜிபி தரவு சேமிக்கப்படும்.</translation>
    </message>
    <message numerus="yes">
        <source>(sufficient to restore backups %n day(s) old)</source>
        <extracomment>Explanatory text on the capability of the current prune target.</extracomment>
        <translation type="unfinished">
            <numerusform />
            <numerusform />
        </translation>
    </message>
    <message>
        <source>%1 will download and store a copy of the Bitcoin block chain.</source>
        <translation type="unfinished">Bitcoin தொகுதி சங்கிலியின் நகலை %1 பதிவிறக்கம் செய்து சேமித்து வைக்கும்.</translation>
    </message>
    <message>
        <source>The wallet will also be stored in this directory.</source>
        <translation type="unfinished">பணத்தாள் இந்த அடைவில் சேமிக்கப்படும்.</translation>
    </message>
    <message>
        <source>Error: Specified data directory "%1" cannot be created.</source>
        <translation type="unfinished">பிழை: குறிப்பிட்ட தரவு அடைவு "%1" உருவாக்க முடியாது.</translation>
    </message>
    <message>
        <source>Error</source>
        <translation>பிழை</translation>
    </message>
    <message>
        <source>Welcome</source>
        <translation>நல்வரவு</translation>
    </message>
    <message>
        <source>Welcome to %1.</source>
        <translation type="unfinished">%1 க்கு வரவேற்கிறோம்.</translation>
    </message>
    <message>
        <source>As this is the first time the program is launched, you can choose where %1 will store its data.</source>
        <translation type="unfinished">இது முதல் முறையாக துவங்கியது, நீங்கள் %1 அதன் தரவை எங்கு சேமித்து வைக்கும் என்பதை தேர்வு செய்யலாம்.</translation>
    </message>
    <message>
        <source>When you click OK, %1 will begin to download and process the full %4 block chain (%2GB) starting with the earliest transactions in %3 when %4 initially launched.</source>
        <translation type="unfinished">நீங்கள் சரி என்பதைக் கிளிக் செய்தால் %1 ஆரம்பத்தில் %4 இல் ஆரம்பிக்கப்பட்ட %3 இன் ஆரம்ப பரிவர்த்தனைகளைத் தொடங்கும் போது முழு %4 தொகுதி சங்கிலி (%2GB) பதிவிறக்க மற்றும் செயலாக்கத் தொடங்கும்.</translation>
    </message>
    <message>
        <source>Reverting this setting requires re-downloading the entire blockchain. It is faster to download the full chain first and prune it later. Disables some advanced features.</source>
        <translation type="unfinished">இந்த அமைப்பை மாற்றியமைக்க முழு பிளாக்செயினையும் மீண்டும் டவுன்லோட் செய்ய வேண்டும். முதலில் முழு செயினையும் டவுன்லோட் செய்த பின்னர் ப்ரூன் செய்வது வேகமான செயல் ஆகும். சில மேம்பட்ட அம்சங்களை முடக்கும்.</translation>
    </message>
    <message>
        <source>This initial synchronisation is very demanding, and may expose hardware problems with your computer that had previously gone unnoticed. Each time you run %1, it will continue downloading where it left off.</source>
        <translation type="unfinished">இந்த ஆரம்ப ஒத்திசைவு மிகவும் கோரி வருகிறது, முன்பு கவனிக்கப்படாத உங்கள் கணினியுடன் வன்பொருள் சிக்கல்களை அம்பலப்படுத்தலாம். ஒவ்வொரு முறையும் நீங்கள் %1 ரன் இயங்கும் போது, ​​அது எங்கிருந்து வெளியேறும் என்பதைத் தொடர்ந்து பதிவிறக்கும்.</translation>
    </message>
    <message>
        <source>If you have chosen to limit block chain storage (pruning), the historical data must still be downloaded and processed, but will be deleted afterward to keep your disk usage low.</source>
        <translation type="unfinished">தடுப்பு சங்கிலி சேமிப்பகத்தை (கத்தரித்து) கட்டுப்படுத்த நீங்கள் தேர்ந்தெடுக்கப்பட்டிருந்தால், வரலாற்றுத் தரவுகள் இன்னும் பதிவிறக்கம் செய்யப்பட்டு, செயல்படுத்தப்பட வேண்டும், ஆனால் உங்கள் வட்டுப் பயன்பாட்டை குறைவாக வைத்திருப்பதற்குப் பிறகு நீக்கப்படும்.</translation>
    </message>
    <message>
        <source>Use the default data directory</source>
        <translation>இயல்புநிலை தரவு கோப்பகத்தைப் பயன்படுத்தவும்</translation>
    </message>
    <message>
        <source>Use a custom data directory:</source>
        <translation>தனிப்பயன் தரவு கோப்பகத்தைப் பயன்படுத்தவும்:</translation>
    </message>
</context>
<context>
    <name>HelpMessageDialog</name>
    <message>
        <source>version</source>
        <translation type="unfinished">பதிப்பு</translation>
    </message>
    <message>
        <source>About %1</source>
        <translation type="unfinished">%1 பற்றி</translation>
    </message>
    <message>
        <source>Command-line options</source>
        <translation type="unfinished">கட்டளை வரி விருப்பங்கள்</translation>
    </message>
</context>
<context>
    <name>ShutdownWindow</name>
    <message>
        <source>Do not shut down the computer until this window disappears.</source>
        <translation type="unfinished">இந்த விண்டோ மறைந்து போகும் வரை கணினியை ஷட் டவுன் வேண்டாம்.</translation>
    </message>
</context>
<context>
    <name>ModalOverlay</name>
    <message>
        <source>Form</source>
        <translation type="unfinished">படிவம்</translation>
    </message>
    <message>
        <source>Recent transactions may not yet be visible, and therefore your wallet's balance might be incorrect. This information will be correct once your wallet has finished synchronizing with the bitcoin network, as detailed below.</source>
        <translation type="unfinished">சமீபத்திய பரிவர்த்தனைகள் இன்னும் காணப்படாமல் இருக்கலாம், எனவே உங்கள் பணப்பையின் சமநிலை தவறாக இருக்கலாம். கீழே விவரிக்கப்பட்டுள்ளபடி, உங்கள் பணப்பை பிட்ஃபோனை நெட்வொர்க்குடன் ஒத்திசைக்க முடிந்ததும் இந்த தகவல் சரியாக இருக்கும்.</translation>
    </message>
    <message>
        <source>Attempting to spend bitcoins that are affected by not-yet-displayed transactions will not be accepted by the network.</source>
        <translation type="unfinished">இதுவரை காட்டப்படாத பரிவர்த்தனைகளால் பாதிக்கப்படும் பிட்னிக்களை செலவிடுவதற்கு முயற்சி பிணையத்தால் ஏற்கப்படாது.</translation>
    </message>
    <message>
        <source>Number of blocks left</source>
        <translation type="unfinished">மீதமுள்ள தொகுதிகள் உள்ளன</translation>
    </message>
    <message>
        <source>Last block time</source>
        <translation type="unfinished">கடைசி தடுப்பு நேரம்</translation>
    </message>
    <message>
        <source>Progress</source>
        <translation type="unfinished">முன்னேற்றம்</translation>
    </message>
    <message>
        <source>Progress increase per hour</source>
        <translation type="unfinished">மணி நேரத்திற்கு முன்னேற்றம் அதிகரிப்பு</translation>
    </message>
    <message>
        <source>Estimated time left until synced</source>
        <translation type="unfinished">ஒத்திசைக்கப்படும் வரை மதிப்பிடப்பட்ட நேரங்கள் உள்ளன</translation>
    </message>
    <message>
        <source>Hide</source>
        <translation type="unfinished">மறை</translation>
    </message>
    </context>
<context>
    <name>OptionsDialog</name>
    <message>
        <source>Options</source>
        <translation>விருப்பத்தேர்வு</translation>
    </message>
    <message>
        <source>&amp;Main</source>
        <translation>&amp;தலைமை</translation>
    </message>
    <message>
        <source>Automatically start %1 after logging in to the system.</source>
        <translation type="unfinished">கணினியில் உள்நுழைந்தவுடன் தானாக %1 ஐ துவங்கவும்.</translation>
    </message>
    <message>
        <source>&amp;Start %1 on system login</source>
        <translation type="unfinished">கணினி உள்நுழைவில் %1 ஐத் தொடங்குங்கள்</translation>
    </message>
    <message>
        <source>Size of &amp;database cache</source>
        <translation type="unfinished">&amp; தரவுத்தள தேக்ககத்தின் அளவு</translation>
    </message>
    <message>
        <source>Number of script &amp;verification threads</source>
        <translation type="unfinished">ஸ்கிரிப்ட் &amp; சரிபார்ப்பு நூல்கள் எண்ணிக்கை</translation>
    </message>
    <message>
        <source>IP address of the proxy (e.g. IPv4: 127.0.0.1 / IPv6: ::1)</source>
        <translation type="unfinished">ப்ராக்ஸியின் IP முகவரி (எ.கா. IPv4: 127.0.0.1 / IPv6: :: 1)</translation>
    </message>
    <message>
        <source>Shows if the supplied default SOCKS5 proxy is used to reach peers via this network type.</source>
        <translation type="unfinished">வழங்கப்பட்ட முன்னிருப்பு SOCKS5 ப்ராக்ஸி இந்த நெட்வொர்க் வகையின் மூலம் சகலருக்கும் சென்றால் பயன்படுத்தப்படுகிறது.</translation>
    </message>
    <message>
        <source>Minimize instead of exit the application when the window is closed. When this option is enabled, the application will be closed only after selecting Exit in the menu.</source>
        <translation type="unfinished">சாளரத்தை மூடும்போது பயன்பாட்டை வெளியேற்றுவதற்குப் பதிலாக சிறிதாக்கவும். இந்த விருப்பம் இயக்கப்பட்டால், மெனுவில் வெளியேறு தேர்வு செய்த பின் மட்டுமே பயன்பாடு மூடப்படும்.</translation>
    </message>
    <message>
        <source>Third party URLs (e.g. a block explorer) that appear in the transactions tab as context menu items. %s in the URL is replaced by transaction hash. Multiple URLs are separated by vertical bar |.</source>
        <translation type="unfinished">பரிமாற்ற மெனு உருப்படிகளாக பரிவர்த்தனை தாவலில் தோன்றும் மூன்றாம் தரப்பு URL கள் (எ.கா. பிளாக் எக்ஸ்ப்ளோரர்). URL இல் %s ஆனது பரிவர்த்தனை ஹாஷ் மூலம் மாற்றப்பட்டுள்ளது. பல URL கள் செங்குத்துப் பட்டையால் பிரிக்கப்படுகின்றன.</translation>
    </message>
    <message>
        <source>Open the %1 configuration file from the working directory.</source>
        <translation type="unfinished">பணி அடைவில் இருந்து %1 உள்ளமைவு கோப்பை திறக்கவும்.</translation>
    </message>
    <message>
        <source>Open Configuration File</source>
        <translation type="unfinished">கட்டமைப்பு கோப்பை திற</translation>
    </message>
    <message>
        <source>Reset all client options to default.</source>
        <translation>அனைத்து வாடிக்கையாளர் விருப்பங்களையும் இயல்புநிலைக்கு மீட்டமைக்கவும்.</translation>
    </message>
    <message>
        <source>&amp;Reset Options</source>
        <translation>&amp; மீட்டமை விருப்பங்கள்</translation>
    </message>
    <message>
        <source>&amp;Network</source>
        <translation>&amp;பிணையம்</translation>
    </message>
    <message>
        <source>Prune &amp;block storage to</source>
        <translation type="unfinished">பிரவுன் &amp; தடுப்பு சேமிப்பு</translation>
    </message>
    <message>
        <source>GB</source>
        <translation type="unfinished">ஜிபி</translation>
    </message>
    <message>
        <source>Reverting this setting requires re-downloading the entire blockchain.</source>
        <translation type="unfinished">இந்த அமைப்பை மறுபரிசீலனை செய்வது முழுமையான blockchain ஐ மீண்டும் பதிவிறக்க வேண்டும்.</translation>
    </message>
    <message>
        <source>MiB</source>
        <translation type="unfinished">மெபி.பை.</translation>
    </message>
    <message>
        <source>(0 = auto, &lt;0 = leave that many cores free)</source>
        <translation type="unfinished">(0 = தானாக, &lt;0 = பல கருக்கள் விடுபடுகின்றன)</translation>
    </message>
    <message>
        <source>W&amp;allet</source>
        <translation type="unfinished">&amp;பணப்பை</translation>
    </message>
    <message>
        <source>Expert</source>
        <translation type="unfinished">வல்லுநர்</translation>
    </message>
    <message>
        <source>Enable coin &amp;control features</source>
        <translation type="unfinished">நாணயம் மற்றும் கட்டுப்பாட்டு அம்சங்களை இயக்கவும்</translation>
    </message>
    <message>
        <source>If you disable the spending of unconfirmed change, the change from a transaction cannot be used until that transaction has at least one confirmation. This also affects how your balance is computed.</source>
        <translation type="unfinished">உறுதிப்படுத்தப்படாத மாற்றத்தின் செலவினத்தை நீங்கள் முடக்கினால், பரிவர்த்தனையில் குறைந்தது ஒரு உறுதிப்படுத்தல் வரை பரிமாற்றத்திலிருந்து வரும் மாற்றம் பயன்படுத்தப்படாது. இது உங்கள் இருப்பு எவ்வாறு கணக்கிடப்படுகிறது என்பதைப் பாதிக்கிறது.</translation>
    </message>
    <message>
        <source>&amp;Spend unconfirmed change</source>
        <translation type="unfinished">&amp; உறுதிப்படுத்தப்படாத மாற்றத்தை செலவழிக்கவும்</translation>
    </message>
    <message>
        <source>Automatically open the Bitcoin client port on the router. This only works when your router supports UPnP and it is enabled.</source>
        <translation>ரூட்டரில் Bitcoin கிளையன்ட் போர்ட் தானாக திறக்க. இது உங்கள் திசைவி UPnP ஐ ஆதரிக்கும் போது மட்டுமே இயங்குகிறது.</translation>
    </message>
    <message>
        <source>Map port using &amp;UPnP</source>
        <translation>&amp; UPnP ஐப் பயன்படுத்தி வரைபடம் துறைமுகம்</translation>
    </message>
    <message>
        <source>Accept connections from outside.</source>
        <translation type="unfinished">வெளியே இருந்து இணைப்புகளை ஏற்கவும்.</translation>
    </message>
    <message>
        <source>Allow incomin&amp;g connections</source>
        <translation type="unfinished">Incomin &amp; g இணைப்புகளை அனுமதிக்கவும்</translation>
    </message>
    <message>
        <source>Connect to the Bitcoin network through a SOCKS5 proxy.</source>
        <translation type="unfinished">Bitcoin பிணையத்துடன் SOCKS5 ப்ராக்ஸி மூலம் இணைக்கவும்.</translation>
    </message>
    <message>
        <source>&amp;Connect through SOCKS5 proxy (default proxy):</source>
        <translation type="unfinished">&amp; SOCKS5 ப்ராக்ஸி மூலம் இணைக்கவும் (இயல்புநிலை ப்ராக்ஸி):</translation>
    </message>
    <message>
        <source>Proxy &amp;IP:</source>
        <translation>ப்ராக்சி ஐ பி:</translation>
    </message>
    <message>
        <source>&amp;Port:</source>
        <translation>&amp; போர்ட்:</translation>
    </message>
    <message>
        <source>Port of the proxy (e.g. 9050)</source>
        <translation>ப்ராக்ஸியின் போர்ட் (எ.கா 9050)</translation>
    </message>
    <message>
        <source>Used for reaching peers via:</source>
        <translation type="unfinished">சகாக்கள் வழியாக வருவதற்குப் பயன்படுத்தப்பட்டது:</translation>
    </message>
    <message>
        <source>&amp;Window</source>
        <translation>&amp;சாளரம்</translation>
    </message>
    <message>
        <source>Show only a tray icon after minimizing the window.</source>
        <translation>சாளரத்தை குறைப்பதன் பின்னர் ஒரு தட்டு ஐகானை மட்டும் காண்பி.</translation>
    </message>
    <message>
        <source>&amp;Minimize to the tray instead of the taskbar</source>
        <translation>&amp; Taskbar க்கு பதிலாக தட்டில் குறைக்கவும்</translation>
    </message>
    <message>
        <source>M&amp;inimize on close</source>
        <translation>எம் &amp; நெருக்கமாக உள்ளமை</translation>
    </message>
    <message>
        <source>&amp;Display</source>
        <translation>&amp;காட்டு</translation>
    </message>
    <message>
        <source>User Interface &amp;language:</source>
        <translation>பயனர் இடைமுகம் &amp; மொழி:</translation>
    </message>
    <message>
        <source>The user interface language can be set here. This setting will take effect after restarting %1.</source>
        <translation type="unfinished">பயனர் இடைமுக மொழி இங்கே அமைக்கப்படலாம். %1 ஐ மறுதொடக்கம் செய்த பிறகு இந்த அமைப்பு செயல்படுத்தப்படும்.</translation>
    </message>
    <message>
        <source>&amp;Unit to show amounts in:</source>
        <translation>&amp; அளவு:</translation>
    </message>
    <message>
        <source>Choose the default subdivision unit to show in the interface and when sending coins.</source>
        <translation>இடைமுகத்தில் காண்பிக்க மற்றும் நாணயங்களை அனுப்புகையில் இயல்புநிலை துணைப்பிரிவு யூனிட்டை தேர்வு செய்யவும்.</translation>
    </message>
    <message>
        <source>Whether to show coin control features or not.</source>
        <translation type="unfinished">நாணயக் கட்டுப்பாட்டு அம்சங்களைக் காட்டலாமா அல்லது இல்லையா.</translation>
    </message>
    <message>
        <source>&amp;Third party transaction URLs</source>
        <translation type="unfinished">&amp; மூன்றாம் தரப்பு பரிவர்த்தனை URL கள்</translation>
    </message>
    <message>
        <source>Options set in this dialog are overridden by the command line or in the configuration file:</source>
        <translation type="unfinished">இந்த உரையாடலில் அமைக்கப்பட்டுள்ள விருப்பங்கள் கட்டளை வரியில் அல்லது கட்டமைப்பு கோப்பில் மீளமைக்கப்படும்:</translation>
    </message>
    <message>
        <source>&amp;OK</source>
        <translation>&amp;சரி</translation>
    </message>
    <message>
        <source>&amp;Cancel</source>
        <translation>&amp;ரத்து</translation>
    </message>
    <message>
        <source>default</source>
        <translation>இயல்புநிலை</translation>
    </message>
    <message>
        <source>Confirm options reset</source>
        <translation>விருப்பங்களை மீட்டமைக்கவும்</translation>
    </message>
    <message>
        <source>Client restart required to activate changes.</source>
        <translation type="unfinished">மாற்றங்களைச் செயல்படுத்த கிளையன் மறுதொடக்கம் தேவை.</translation>
    </message>
    <message>
        <source>Client will be shut down. Do you want to proceed?</source>
        <translation type="unfinished">கிளையண்ட் மூடப்படும். நீங்கள் தொடர விரும்புகிறீர்களா?</translation>
    </message>
    <message>
        <source>Configuration options</source>
        <translation type="unfinished">கட்டமைப்பு விருப்பங்கள்</translation>
    </message>
    <message>
        <source>The configuration file is used to specify advanced user options which override GUI settings. Additionally, any command-line options will override this configuration file.</source>
        <translation type="unfinished">GUI அமைப்புகளை மேலெழுதக்கூடிய மேம்பட்ட பயனர் விருப்பங்களைக் குறிப்பிட கட்டமைப்பு கோப்பு பயன்படுத்தப்படுகிறது. கூடுதலாக, எந்த கட்டளை வரி விருப்பங்கள் இந்த கட்டமைப்பு கோப்பு புறக்கணிக்க வேண்டும்.</translation>
    </message>
    <message>
        <source>Error</source>
        <translation type="unfinished">பிழை</translation>
    </message>
    <message>
        <source>The configuration file could not be opened.</source>
        <translation type="unfinished">கட்டமைப்பு கோப்பை திறக்க முடியவில்லை.</translation>
    </message>
    <message>
        <source>This change would require a client restart.</source>
        <translation type="unfinished">இந்த மாற்றம் கிளையன் மறுதொடக்கம் தேவைப்படும்.</translation>
    </message>
    <message>
        <source>The supplied proxy address is invalid.</source>
        <translation>வழங்கப்பட்ட ப்ராக்ஸி முகவரி தவறானது.</translation>
    </message>
</context>
<context>
    <name>OverviewPage</name>
    <message>
        <source>Form</source>
        <translation>படிவம்</translation>
    </message>
    <message>
        <source>The displayed information may be out of date. Your wallet automatically synchronizes with the Bitcoin network after a connection is established, but this process has not completed yet.</source>
        <translation>காட்டப்படும் தகவல் காலாவதியானதாக இருக்கலாம். ஒரு இணைப்பு நிறுவப்பட்ட பிறகு, உங்கள் பணப்பை தானாக பிட்கோடு நெட்வொர்க்குடன் ஒத்திசைக்கிறது, ஆனால் இந்த செயல்முறை இன்னும் முடிவடையவில்லை.</translation>
    </message>
    <message>
        <source>Watch-only:</source>
        <translation type="unfinished">பார்க்க மட்டுமே:</translation>
    </message>
    <message>
        <source>Available:</source>
        <translation type="unfinished">கிடைக்ககூடிய:</translation>
    </message>
    <message>
        <source>Your current spendable balance</source>
        <translation>உங்கள் தற்போதைய செலவிடத்தக்க இருப்பு</translation>
    </message>
    <message>
        <source>Pending:</source>
        <translation type="unfinished">நிலுவையில்:</translation>
    </message>
    <message>
        <source>Total of transactions that have yet to be confirmed, and do not yet count toward the spendable balance</source>
        <translation>இன்னும் உறுதிப்படுத்தப்பட வேண்டிய பரிவர்த்தனைகளின் மொத்த அளவு, இன்னும் செலவழித்த சமநிலையை நோக்கி கணக்கிடவில்லை</translation>
    </message>
    <message>
        <source>Immature:</source>
        <translation>முதிராத:</translation>
    </message>
    <message>
        <source>Mined balance that has not yet matured</source>
        <translation>இன்னும் முதிர்ச்சியடைந்த மின்கல சமநிலை</translation>
    </message>
    <message>
        <source>Balances</source>
        <translation type="unfinished">மீதி</translation>
    </message>
    <message>
        <source>Total:</source>
        <translation>மொத்தம்:</translation>
    </message>
    <message>
        <source>Your current total balance</source>
        <translation>உங்கள் தற்போதைய மொத்தச் சமநிலை</translation>
    </message>
    <message>
        <source>Your current balance in watch-only addresses</source>
        <translation type="unfinished">வாட்ச் மட்டும் முகவரிகள் உள்ள உங்கள் தற்போதைய இருப்பு</translation>
    </message>
    <message>
        <source>Recent transactions</source>
        <translation type="unfinished">சமீபத்திய பரிவர்த்தனைகள்</translation>
    </message>
    <message>
        <source>Unconfirmed transactions to watch-only addresses</source>
        <translation type="unfinished">உறுதிப்படுத்தப்படாத பரிவர்த்தனைகள் மட்டுமே பார்க்கும் முகவரிகள்</translation>
    </message>
    <message>
        <source>Mined balance in watch-only addresses that has not yet matured</source>
        <translation type="unfinished">இன்னும் முதிர்ச்சியடையாமல் இருக்கும் கண்காணிப்பு மட்டும் முகவரிகளில் மின்தடப்பு சமநிலை</translation>
    </message>
    <message>
        <source>Current total balance in watch-only addresses</source>
        <translation type="unfinished">தற்போதைய மொத்த சமநிலை வாட்ச் மட்டும் முகவரிகள்</translation>
    </message>
    </context>
<context>
    <name>PSBTOperationsDialog</name>
    <message>
        <source>Close</source>
        <translation type="unfinished">நெருக்கமான</translation>
    </message>
    <message>
        <source>Total Amount</source>
        <translation type="unfinished">முழு தொகை</translation>
    </message>
    <message>
        <source>or</source>
        <translation type="unfinished">அல்லது</translation>
    </message>
    </context>
<context>
    <name>PaymentServer</name>
    <message>
        <source>Payment request error</source>
        <translation type="unfinished">கட்டணம் கோரிக்கை பிழை</translation>
    </message>
    <message>
        <source>Cannot start bitcoin: click-to-pay handler</source>
        <translation type="unfinished">Bitcoin தொடங்க முடியாது: கிளிக் க்கு ஊதியம் கையாளுதல்</translation>
    </message>
    <message>
        <source>URI handling</source>
        <translation type="unfinished">URI கையாளுதல்</translation>
    </message>
    <message>
        <source>'bitcoin://' is not a valid URI. Use 'bitcoin:' instead.</source>
        <translation type="unfinished">'bitcoin: //' சரியான URI அல்ல. அதற்கு பதிலாக 'பிட்கின்:' பயன்படுத்தவும்.</translation>
    </message>
    <message>
        <source>URI cannot be parsed! This can be caused by an invalid Bitcoin address or malformed URI parameters.</source>
        <translation type="unfinished">URI அலச முடியாது! தவறான பிட்கின் முகவரி அல்லது தவறான URI அளவுருக்கள் காரணமாக இது ஏற்படலாம்.</translation>
    </message>
    <message>
        <source>Payment request file handling</source>
        <translation type="unfinished">பணம் கோரிக்கை கோப்பு கையாளுதல்</translation>
    </message>
</context>
<context>
    <name>PeerTableModel</name>
    <message>
        <source>User Agent</source>
        <extracomment>Title of Peers Table column which contains the peer's User Agent string.</extracomment>
        <translation type="unfinished">பயனர் முகவர்</translation>
    </message>
    <message>
        <source>Ping</source>
        <extracomment>Title of Peers Table column which indicates the current latency of the connection with the peer.</extracomment>
        <translation type="unfinished">பிங்</translation>
    </message>
    <message>
        <source>Sent</source>
        <extracomment>Title of Peers Table column which indicates the total amount of network information we have sent to the peer.</extracomment>
        <translation type="unfinished">அனுப்பிய</translation>
    </message>
    <message>
        <source>Received</source>
        <extracomment>Title of Peers Table column which indicates the total amount of network information we have received from the peer.</extracomment>
        <translation type="unfinished">பெறப்பட்டது</translation>
    </message>
    <message>
        <source>Address</source>
        <extracomment>Title of Peers Table column which contains the IP/Onion/I2P address of the connected peer.</extracomment>
        <translation type="unfinished">முகவரி</translation>
    </message>
    <message>
        <source>Type</source>
        <extracomment>Title of Peers Table column which describes the type of peer connection. The "type" describes why the connection exists.</extracomment>
        <translation type="unfinished">வகை</translation>
    </message>
    <message>
        <source>Network</source>
        <extracomment>Title of Peers Table column which states the network the peer connected through.</extracomment>
        <translation type="unfinished">பிணையம்</translation>
    </message>
</context>
<context>
    <name>QRImageWidget</name>
    <message>
        <source>&amp;Copy Image</source>
        <translation type="unfinished">&amp;படத்தை நகலெடு</translation>
    </message>
    <message>
        <source>Resulting URI too long, try to reduce the text for label / message.</source>
        <translation type="unfinished">யு.ஐ.ஐ. முடிவுக்கு நீண்ட காலம், லேபிள் / செய்திக்கு உரைகளை குறைக்க முயற்சிக்கவும்.</translation>
    </message>
    <message>
        <source>Error encoding URI into QR Code.</source>
        <translation type="unfinished">QR குறியீட்டில் யு.ஆர்.ஐ குறியாக்கப் பிழை.</translation>
    </message>
    <message>
        <source>QR code support not available.</source>
        <translation type="unfinished">க்யு ஆர் கோட் சப்போர்ட் இல்லை</translation>
    </message>
    <message>
        <source>Save QR Code</source>
        <translation type="unfinished">QR குறியீடு சேமிக்கவும்</translation>
    </message>
    </context>
<context>
    <name>RPCConsole</name>
    <message>
        <source>Client version</source>
        <translation>வாடிக்கையாளர் பதிப்பு</translation>
    </message>
    <message>
        <source>&amp;Information</source>
        <translation>&amp;தகவல்</translation>
    </message>
    <message>
        <source>General</source>
        <translation type="unfinished">பொது</translation>
    </message>
    <message>
        <source>To specify a non-default location of the data directory use the '%1' option.</source>
        <translation type="unfinished">தரவு அடைவின் இயல்புநிலை இருப்பிடத்தை குறிப்பிட ' %1' விருப்பத்தை பயன்படுத்தவும்.</translation>
    </message>
    <message>
        <source>To specify a non-default location of the blocks directory use the '%1' option.</source>
        <translation type="unfinished">தொகுதிகள் அடைவின் இயல்புநிலை இருப்பிடத்தை குறிப்பிட ' %1' விருப்பத்தை பயன்படுத்தவும்.</translation>
    </message>
    <message>
        <source>Startup time</source>
        <translation>தொடக்க நேரம்</translation>
    </message>
    <message>
        <source>Network</source>
        <translation>பிணையம்</translation>
    </message>
    <message>
        <source>Name</source>
        <translation type="unfinished">பெயர்</translation>
    </message>
    <message>
        <source>Number of connections</source>
        <translation>இணைப்புகள் எண்ணிக்கை</translation>
    </message>
    <message>
        <source>Block chain</source>
        <translation>தடுப்பு சங்கிலி</translation>
    </message>
    <message>
        <source>Memory Pool</source>
        <translation type="unfinished">நினைவக குளம்</translation>
    </message>
    <message>
        <source>Current number of transactions</source>
        <translation type="unfinished">பரிவர்த்தனைகளின் தற்போதைய எண்</translation>
    </message>
    <message>
        <source>Memory usage</source>
        <translation type="unfinished">நினைவக பயன்பாடு</translation>
    </message>
    <message>
        <source>Wallet: </source>
        <translation type="unfinished">கைப்பை:</translation>
    </message>
    <message>
        <source>(none)</source>
        <translation type="unfinished">(ஏதுமில்லை)</translation>
    </message>
    <message>
        <source>&amp;Reset</source>
        <translation type="unfinished">&amp; மீட்டமை</translation>
    </message>
    <message>
        <source>Received</source>
        <translation type="unfinished">பெறப்பட்டது</translation>
    </message>
    <message>
        <source>Sent</source>
        <translation type="unfinished">அனுப்பிய</translation>
    </message>
    <message>
        <source>&amp;Peers</source>
        <translation type="unfinished">&amp;சக</translation>
    </message>
    <message>
        <source>Banned peers</source>
        <translation type="unfinished">தடைசெய்யப்பட்டவர்கள்</translation>
    </message>
    <message>
        <source>Select a peer to view detailed information.</source>
        <translation type="unfinished">விரிவான தகவலைப் பார்வையிட ஒரு சகவரைத் தேர்ந்தெடுக்கவும்.</translation>
    </message>
    <message>
        <source>Version</source>
        <translation type="unfinished">பதிப்பு</translation>
    </message>
    <message>
        <source>Starting Block</source>
        <translation type="unfinished">பிளாக் தொடங்குகிறது</translation>
    </message>
    <message>
        <source>Synced Headers</source>
        <translation type="unfinished">ஒத்திசைக்கப்பட்ட தலைப்புகள்</translation>
    </message>
    <message>
        <source>Synced Blocks</source>
        <translation type="unfinished">ஒத்திசைக்கப்பட்ட பிளாக்ஸ்</translation>
    </message>
    <message>
        <source>User Agent</source>
        <translation type="unfinished">பயனர் முகவர்</translation>
    </message>
    <message>
        <source>Node window</source>
        <translation type="unfinished">நோட் விண்டோ</translation>
    </message>
    <message>
        <source>Open the %1 debug log file from the current data directory. This can take a few seconds for large log files.</source>
        <translation type="unfinished">தற்போதைய தரவு அடைவில் இருந்து %1 பிழைத்திருத்த பதிவு கோப்பைத் திறக்கவும். இது பெரிய பதிவு கோப்புகளை சில விநாடிகள் எடுக்கலாம்.</translation>
    </message>
    <message>
        <source>Decrease font size</source>
        <translation type="unfinished">எழுத்துரு அளவைக் குறைக்கவும்</translation>
    </message>
    <message>
        <source>Increase font size</source>
        <translation type="unfinished">எழுத்துரு அளவை அதிகரிக்கவும்</translation>
    </message>
    <message>
        <source>Services</source>
        <translation type="unfinished">சேவைகள்</translation>
    </message>
    <message>
        <source>Connection Time</source>
        <translation type="unfinished">இணைப்பு நேரம்</translation>
    </message>
    <message>
        <source>Last Send</source>
        <translation type="unfinished">கடைசி அனுப்பவும்</translation>
    </message>
    <message>
        <source>Last Receive</source>
        <translation type="unfinished">கடைசியாக பெறவும்</translation>
    </message>
    <message>
        <source>Ping Time</source>
        <translation type="unfinished">பிங் நேரம்</translation>
    </message>
    <message>
        <source>The duration of a currently outstanding ping.</source>
        <translation type="unfinished">தற்போது நிலுவையில் இருக்கும் பிங் கால.</translation>
    </message>
    <message>
        <source>Ping Wait</source>
        <translation type="unfinished">பிங் காத்திருக்கவும்</translation>
    </message>
    <message>
        <source>Min Ping</source>
        <translation type="unfinished">குறைந்த பிங்</translation>
    </message>
    <message>
        <source>Time Offset</source>
        <translation type="unfinished">நேரம் ஆஃப்செட்</translation>
    </message>
    <message>
        <source>Last block time</source>
        <translation>கடைசி தடுப்பு நேரம்</translation>
    </message>
    <message>
        <source>&amp;Open</source>
        <translation>&amp;திற</translation>
    </message>
    <message>
        <source>&amp;Console</source>
        <translation>&amp;பணியகம்</translation>
    </message>
    <message>
        <source>&amp;Network Traffic</source>
        <translation type="unfinished">&amp; நெட்வொர்க் ட்ராஃபிக்</translation>
    </message>
    <message>
        <source>Totals</source>
        <translation type="unfinished">மொத்தம்</translation>
    </message>
    <message>
        <source>Debug log file</source>
        <translation>பதிவுப் பதிவுக் கோப்பு</translation>
    </message>
    <message>
        <source>Clear console</source>
        <translation>பணியகத்தை அழிக்கவும்</translation>
    </message>
    <message>
        <source>In:</source>
        <translation type="unfinished">உள்ளே:</translation>
    </message>
    <message>
        <source>Out:</source>
        <translation type="unfinished">வெளியே:</translation>
    </message>
    <message>
        <source>&amp;Disconnect</source>
        <translation type="unfinished">&amp; துண்டி</translation>
    </message>
    <message>
        <source>1 &amp;hour</source>
        <translation type="unfinished">1 &amp;மணி</translation>
    </message>
    <message>
        <source>1 &amp;week</source>
        <translation type="unfinished">1 &amp;வாரம்</translation>
    </message>
    <message>
        <source>1 &amp;year</source>
        <translation type="unfinished">1 &amp;ஆண்டு</translation>
    </message>
    <message>
        <source>&amp;Unban</source>
        <translation type="unfinished">&amp; நீக்கு</translation>
    </message>
    <message>
        <source>Network activity disabled</source>
        <translation type="unfinished">நெட்வொர்க் செயல்பாடு முடக்கப்பட்டது</translation>
    </message>
    <message>
        <source>Executing command without any wallet</source>
        <translation type="unfinished">எந்த பணமும் இல்லாமல் கட்டளையை நிறைவேற்றும்</translation>
    </message>
    <message>
        <source>Executing command using "%1" wallet</source>
        <translation type="unfinished">கட்டளையை "%1" பணியகத்தை பயன்படுத்துகிறது</translation>
    </message>
    <message>
        <source>Yes</source>
        <translation type="unfinished">ஆம்</translation>
    </message>
    <message>
        <source>No</source>
        <translation type="unfinished">மறு</translation>
    </message>
    <message>
        <source>To</source>
        <translation type="unfinished">இதற்கு அனுப்பு</translation>
    </message>
    <message>
        <source>From</source>
        <translation type="unfinished">இருந்து</translation>
    </message>
    <message>
        <source>Ban for</source>
        <translation type="unfinished">தடை செய்</translation>
    </message>
    <message>
        <source>Unknown</source>
        <translation type="unfinished">அறியப்படாத</translation>
    </message>
</context>
<context>
    <name>ReceiveCoinsDialog</name>
    <message>
        <source>&amp;Amount:</source>
        <translation type="unfinished">&amp;தொகை:</translation>
    </message>
    <message>
        <source>&amp;Label:</source>
        <translation type="unfinished">&amp;சிட்டை:</translation>
    </message>
    <message>
        <source>&amp;Message:</source>
        <translation type="unfinished">&amp;செய்தி:</translation>
    </message>
    <message>
        <source>An optional message to attach to the payment request, which will be displayed when the request is opened. Note: The message will not be sent with the payment over the Bitcoin network.</source>
        <translation type="unfinished">கோரிக்கையை திறக்கும் போது காட்டப்படும் இது பணம் கோரிக்கை இணைக்க ஒரு விருப்ப செய்தி. குறிப்பு: Bitcoin நெட்வொர்க்கில் பணம் செலுத்தியவுடன் செய்தி அனுப்பப்படாது.</translation>
    </message>
    <message>
        <source>An optional label to associate with the new receiving address.</source>
        <translation type="unfinished">புதிய பெறுதல் முகவரியுடன் தொடர்பு கொள்ள ஒரு விருப்ப லேபிள்.</translation>
    </message>
    <message>
        <source>Use this form to request payments. All fields are &lt;b&gt;optional&lt;/b&gt;.</source>
        <translation type="unfinished">பணம் செலுத்த வேண்டுமெனில் இந்த படிவத்தைப் பயன்படுத்தவும். அனைத்து துறைகள் விருப்பமானவை.</translation>
    </message>
    <message>
        <source>An optional amount to request. Leave this empty or zero to not request a specific amount.</source>
        <translation type="unfinished">கோரிக்கைக்கு விருப்பமான தொகை. ஒரு குறிப்பிட்ட தொகையை கோர வேண்டாம் இந்த வெற்று அல்லது பூஜ்ஜியத்தை விடு.</translation>
    </message>
    <message>
        <source>&amp;Create new receiving address</source>
        <translation type="unfinished">&amp;புதிய பிட்காயின் பெறும் முகவரியை உருவாக்கு</translation>
    </message>
    <message>
        <source>Clear all fields of the form.</source>
        <translation type="unfinished">படிவத்தின் அனைத்து துறையையும் அழி.</translation>
    </message>
    <message>
        <source>Clear</source>
        <translation type="unfinished">நீக்கு</translation>
    </message>
    <message>
        <source>Native segwit addresses (aka Bech32 or BIP-173) reduce your transaction fees later on and offer better protection against typos, but old wallets don't support them. When unchecked, an address compatible with older wallets will be created instead.</source>
        <translation type="unfinished">நேட்டிவ் செக்யூரிட் முகவரிகள் (ach Bech32 அல்லது BIP-173) உங்கள் பரிவர்த்தனைக் கட்டணத்தை பின்னர் குறைக்க மற்றும் எழுத்துப்பிழைகள் எதிராக சிறந்த பாதுகாப்பு வழங்க, ஆனால் பழைய பணப்பைகள் அவர்களுக்கு ஆதரவு இல்லை. Unchecked போது, ​​பழைய பணப்பைகள் இணக்கமான ஒரு முகவரியை பதிலாக உருவாக்கப்படும்.</translation>
    </message>
    <message>
        <source>Generate native segwit (Bech32) address</source>
        <translation type="unfinished">சொந்த segwit (Bech32) முகவரியை உருவாக்குங்கள்</translation>
    </message>
    <message>
        <source>Requested payments history</source>
        <translation type="unfinished">பணம் செலுத்திய வரலாறு கோரப்பட்டது</translation>
    </message>
    <message>
        <source>Show the selected request (does the same as double clicking an entry)</source>
        <translation type="unfinished">தேர்ந்தெடுக்கப்பட்ட கோரிக்கையை காட்டு (இரட்டை இடுகையை இரட்டை கிளிக் செய்தால்)</translation>
    </message>
    <message>
        <source>Show</source>
        <translation type="unfinished">காண்பி</translation>
    </message>
    <message>
        <source>Remove the selected entries from the list</source>
        <translation type="unfinished">பட்டியலில் இருந்து தேர்ந்தெடுக்கப்பட்ட உள்ளீடுகளை நீக்கவும்</translation>
    </message>
    <message>
        <source>Remove</source>
        <translation type="unfinished">நீக்கு</translation>
    </message>
    <message>
        <source>Copy &amp;URI</source>
        <translation type="unfinished">நகலை &amp;URI</translation>
    </message>
    <message>
        <source>Could not unlock wallet.</source>
        <translation type="unfinished">பணப்பை திறக்க முடியவில்லை.</translation>
    </message>
    </context>
<context>
    <name>ReceiveRequestDialog</name>
    <message>
        <source>Amount:</source>
        <translation type="unfinished">விலை</translation>
    </message>
    <message>
        <source>Message:</source>
        <translation type="unfinished">செய்தி:</translation>
    </message>
    <message>
        <source>Wallet:</source>
        <translation type="unfinished">கைப்பை:</translation>
    </message>
    <message>
        <source>Copy &amp;URI</source>
        <translation type="unfinished">நகலை &amp;URI</translation>
    </message>
    <message>
        <source>Copy &amp;Address</source>
        <translation type="unfinished">நகலை விலாசம்</translation>
    </message>
    <message>
        <source>Payment information</source>
        <translation type="unfinished">கொடுப்பனவு தகவல்</translation>
    </message>
    <message>
        <source>Request payment to %1</source>
        <translation type="unfinished">%1 க்கு கட்டணம் கோரவும்</translation>
    </message>
</context>
<context>
    <name>RecentRequestsTableModel</name>
    <message>
        <source>Date</source>
        <translation type="unfinished">தேதி</translation>
    </message>
    <message>
        <source>Label</source>
        <translation type="unfinished">லேபிள்</translation>
    </message>
    <message>
        <source>Message</source>
        <translation type="unfinished">செய்தி</translation>
    </message>
    <message>
        <source>(no label)</source>
        <translation type="unfinished">(லேபிள் இல்லை)</translation>
    </message>
    <message>
        <source>(no message)</source>
        <translation type="unfinished">(எந்த செய்தியும் இல்லை)</translation>
    </message>
    <message>
        <source>(no amount requested)</source>
        <translation type="unfinished">(தொகை கோரப்படவில்லை)</translation>
    </message>
    <message>
        <source>Requested</source>
        <translation type="unfinished">கோரப்பட்டது</translation>
    </message>
</context>
<context>
    <name>SendCoinsDialog</name>
    <message>
        <source>Send Coins</source>
        <translation>நாணயங்களை அனுப்பவும்</translation>
    </message>
    <message>
        <source>Coin Control Features</source>
        <translation type="unfinished">நாணயம் கட்டுப்பாடு அம்சங்கள்</translation>
    </message>
    <message>
        <source>automatically selected</source>
        <translation type="unfinished">தானாக தேர்ந்தெடுக்கப்பட்டது</translation>
    </message>
    <message>
        <source>Insufficient funds!</source>
        <translation type="unfinished">போதுமான பணம் இல்லை!</translation>
    </message>
    <message>
        <source>Quantity:</source>
        <translation type="unfinished">அளவு</translation>
    </message>
    <message>
        <source>Bytes:</source>
        <translation type="unfinished">பைட்டுகள்</translation>
    </message>
    <message>
        <source>Amount:</source>
        <translation type="unfinished">விலை</translation>
    </message>
    <message>
        <source>Fee:</source>
        <translation type="unfinished">கட்டணம்:</translation>
    </message>
    <message>
        <source>After Fee:</source>
        <translation type="unfinished">கட்டணத்திறகுப் பின்:</translation>
    </message>
    <message>
        <source>Change:</source>
        <translation type="unfinished">மாற்று:</translation>
    </message>
    <message>
        <source>If this is activated, but the change address is empty or invalid, change will be sent to a newly generated address.</source>
        <translation type="unfinished">இது செயல்படுத்தப்பட்டால், ஆனால் மாற்றம் முகவரி காலியாக உள்ளது அல்லது தவறானது, புதிதாக உருவாக்கப்பட்ட முகவரிக்கு மாற்றம் அனுப்பப்படும்.</translation>
    </message>
    <message>
        <source>Custom change address</source>
        <translation type="unfinished">விருப்ப மாற்று முகவரி</translation>
    </message>
    <message>
        <source>Transaction Fee:</source>
        <translation type="unfinished">பரிமாற்ற கட்டணம்:</translation>
    </message>
    <message>
        <source>Using the fallbackfee can result in sending a transaction that will take several hours or days (or never) to confirm. Consider choosing your fee manually or wait until you have validated the complete chain.</source>
        <translation type="unfinished">Fallbackfee பயன்படுத்தி ஒரு பரிவர்த்தனை அனுப்புவதன் மூலம் பல மணிநேரங்கள் அல்லது நாட்கள் (அல்லது ஒருபோதும்) உறுதிப்படுத்த முடியாது. உங்கள் கட்டணத்தை கைமுறையாக தேர்வு செய்யுங்கள் அல்லது முழு சங்கிலியை சரிபார்த்து வரும் வரை காத்திருக்கவும்.</translation>
    </message>
    <message>
        <source>Warning: Fee estimation is currently not possible.</source>
        <translation type="unfinished">எச்சரிக்கை: கட்டணம் மதிப்பீடு தற்போது சாத்தியமில்லை.</translation>
    </message>
    <message>
        <source>per kilobyte</source>
        <translation type="unfinished">ஒரு கிலோபைட்</translation>
    </message>
    <message>
        <source>Hide</source>
        <translation type="unfinished">மறை</translation>
    </message>
    <message>
        <source>Recommended:</source>
        <translation type="unfinished">பரிந்துரைக்கப்படுகிறது:</translation>
    </message>
    <message>
        <source>Custom:</source>
        <translation type="unfinished">விருப்ப:</translation>
    </message>
    <message>
        <source>Send to multiple recipients at once</source>
        <translation>ஒரே நேரத்தில் பல பெறுநர்களுக்கு அனுப்பவும்</translation>
    </message>
    <message>
        <source>Add &amp;Recipient</source>
        <translation>சேர் &amp; பெறுக</translation>
    </message>
    <message>
        <source>Clear all fields of the form.</source>
        <translation type="unfinished">படிவத்தின் அனைத்து துறையையும் அழி.</translation>
    </message>
    <message>
        <source>Dust:</source>
        <translation type="unfinished">டஸ்ட்</translation>
    </message>
    <message>
        <source>When there is less transaction volume than space in the blocks, miners as well as relaying nodes may enforce a minimum fee. Paying only this minimum fee is just fine, but be aware that this can result in a never confirming transaction once there is more demand for bitcoin transactions than the network can process.</source>
        <translation type="unfinished">தொகுதிகள் உள்ள இடத்தை விட குறைவான பரிவர்த்தனை அளவு இருக்கும் போது, ​​சுரங்க தொழிலாளர்கள் மற்றும் ரிலேடிங் முனைகள் குறைந்தபட்ச கட்டணத்தைச் செயல்படுத்தலாம். இந்த குறைந்தபட்ச கட்டணத்தை மட்டும் செலுத்துவது நன்றாக உள்ளது, ஆனால் நெட்வொர்க்கில் செயல்படுவதை விட bitcoin பரிவர்த்தனைகளுக்கு இன்னும் கோரிக்கை தேவைப்பட்டால் இது ஒருபோதும் உறுதிப்படுத்தாத பரிவர்த்தனைக்கு காரணமாக இருக்கலாம்.</translation>
    </message>
    <message>
        <source>A too low fee might result in a never confirming transaction (read the tooltip)</source>
        <translation type="unfinished">ஒரு மிக குறைந்த கட்டணம் ஒரு உறுதி பரிவர்த்தனை விளைவாக (உதவிக்குறிப்பு வாசிக்க)</translation>
    </message>
    <message>
        <source>Confirmation time target:</source>
        <translation type="unfinished">உறுதிப்படுத்தும் நேர இலக்கு:</translation>
    </message>
    <message>
        <source>Enable Replace-By-Fee</source>
        <translation type="unfinished">மாற்று-கட்டணத்தை இயக்கு</translation>
    </message>
    <message>
        <source>With Replace-By-Fee (BIP-125) you can increase a transaction's fee after it is sent. Without this, a higher fee may be recommended to compensate for increased transaction delay risk.</source>
        <translation type="unfinished">மாற்று-கட்டணத்தின் (பிப்-125) மூலம், ஒரு பரிவர்த்தனையின் கட்டணத்தை அனுப்பிய பின் அதை அதிகரிக்கலாம். இது இல்லை என்றால், பரிவர்த்தனையின் தாமத அபாயத்தை ஈடுசெய்ய அதிக கட்டணம் பரிந்துரைக்கப்படலாம்.</translation>
    </message>
    <message>
        <source>Clear &amp;All</source>
        <translation>அழி &amp;அனைத்து</translation>
    </message>
    <message>
        <source>Balance:</source>
        <translation>இருப்பு:</translation>
    </message>
    <message>
        <source>Confirm the send action</source>
        <translation>அனுப்பும் செயலை உறுதிப்படுத்து</translation>
    </message>
    <message>
        <source>S&amp;end</source>
        <translation>&amp;அனுப்பு</translation>
    </message>
    <message>
        <source>Copy quantity</source>
        <translation type="unfinished">அளவு அளவு</translation>
    </message>
    <message>
        <source>Copy amount</source>
        <translation type="unfinished">நகல் நகல்</translation>
    </message>
    <message>
        <source>Copy fee</source>
        <translation type="unfinished">நகல் கட்டணம்</translation>
    </message>
    <message>
        <source>Copy after fee</source>
        <translation type="unfinished">நகல் கட்டணம்</translation>
    </message>
    <message>
        <source>Copy bytes</source>
        <translation type="unfinished">நகல் கட்டணம்</translation>
    </message>
    <message>
        <source>Copy dust</source>
        <translation type="unfinished">தூசி நகலெடுக்கவும்</translation>
    </message>
    <message>
        <source>Copy change</source>
        <translation type="unfinished">மாற்றத்தை நகலெடுக்கவும்</translation>
    </message>
    <message>
        <source>%1 (%2 blocks)</source>
        <translation type="unfinished">%1 (%2 ப்ளாக்ஸ்)</translation>
    </message>
    <message>
        <source> from wallet '%1'</source>
        <translation type="unfinished">வாலட்டில்  இருந்து '%1'</translation>
    </message>
    <message>
        <source>%1 to '%2'</source>
        <translation type="unfinished">%1 இருந்து '%2'</translation>
    </message>
    <message>
        <source>%1 to %2</source>
        <translation type="unfinished">%1 இருந்து %2</translation>
    </message>
    <message>
        <source>Are you sure you want to send?</source>
        <translation type="unfinished">நீங்கள் நிச்சயமாக அனுப்ப விரும்புகிறீர்களா?</translation>
    </message>
    <message>
        <source>or</source>
        <translation type="unfinished">அல்லது</translation>
    </message>
    <message>
        <source>You can increase the fee later (signals Replace-By-Fee, BIP-125).</source>
        <translation type="unfinished">நீங்கள் கட்டணத்தை பின்னர் அதிகரிக்கலாம் (என்கிறது மாற்று கட்டணம், பிப்-125).</translation>
    </message>
    <message>
        <source>Please, review your transaction.</source>
        <translation type="unfinished">தயவு செய்து, உங்கள் பரிவர்த்தனையை சரிபார்க்கவும்.</translation>
    </message>
    <message>
        <source>Transaction fee</source>
        <translation type="unfinished">பரிமாற்ற கட்டணம்</translation>
    </message>
    <message>
        <source>Not signalling Replace-By-Fee, BIP-125.</source>
        <translation type="unfinished">சிக்னல் செய்யவில்லை மாற்று-கட்டணம், பிப்-125.</translation>
    </message>
    <message>
        <source>Total Amount</source>
        <translation type="unfinished">முழு தொகை</translation>
    </message>
    <message>
        <source>Confirm send coins</source>
        <translation type="unfinished">அனுப்பும் பிட்காயின்களை உறுதிப்படுத்தவும்</translation>
    </message>
    <message>
        <source>Confirm transaction proposal</source>
        <translation type="unfinished">பரிவர்த்தனை வரைவு உறுதி செய்</translation>
    </message>
    <message>
        <source>The recipient address is not valid. Please recheck.</source>
        <translation type="unfinished">பெறுநரின் முகவரி தவறானது. மீண்டும் சரிபார்க்கவும்.</translation>
    </message>
    <message>
        <source>The amount to pay must be larger than 0.</source>
        <translation type="unfinished">அனுப்ப வேண்டிய தொகை 0வை விட பெரியதாக இருக்க வேண்டும்.</translation>
    </message>
    <message>
        <source>The amount exceeds your balance.</source>
        <translation type="unfinished">தொகை உங்கள் இருப்பையைவிட அதிகமாக உள்ளது.</translation>
    </message>
    <message>
        <source>Duplicate address found: addresses should only be used once each.</source>
        <translation type="unfinished">நகல் முகவரி காணப்பட்டது: முகவரிகள் ஒவ்வொன்றும் ஒரு முறை மட்டுமே பயன்படுத்தப்பட வேண்டும்.</translation>
    </message>
    <message>
        <source>Transaction creation failed!</source>
        <translation type="unfinished">பரிவர்த்தனை உருவாக்கம் தோல்வியடைந்தது!</translation>
    </message>
    <message>
        <source>Payment request expired.</source>
        <translation type="unfinished">கட்டணம் கோரிக்கை காலாவதியானது.</translation>
    </message>
    <message numerus="yes">
        <source>Estimated to begin confirmation within %n block(s).</source>
        <translation>
            <numerusform />
            <numerusform />
        </translation>
    </message>
    <message>
        <source>Warning: Invalid Bitcoin address</source>
        <translation type="unfinished">எச்சரிக்கை: தவறான பிட்காயின் முகவரி</translation>
    </message>
    <message>
        <source>Warning: Unknown change address</source>
        <translation type="unfinished">எச்சரிக்கை: தெரியாத மாற்று முகவரி</translation>
    </message>
    <message>
        <source>Confirm custom change address</source>
        <translation type="unfinished">தனிப்பயன் மாற்று முகவரியை உறுதிப்படுத்து</translation>
    </message>
    <message>
        <source>The address you selected for change is not part of this wallet. Any or all funds in your wallet may be sent to this address. Are you sure?</source>
        <translation type="unfinished">மாற்றத்திற்காக நீங்கள் தேர்ந்தெடுத்த முகவரி இந்த வாலட்டிற்கு சொந்தமானது இல்லை. உங்கள் வாலாட்டில் உள்ள ஏதேனும் அல்லது அனைத்து தொகையையும் இந்த முகவரிக்கு அனுப்பப்படலாம். நீ சொல்வது உறுதியா? </translation>
    </message>
    <message>
        <source>(no label)</source>
        <translation type="unfinished">(லேபிள் இல்லை)</translation>
    </message>
</context>
<context>
    <name>SendCoinsEntry</name>
    <message>
        <source>A&amp;mount:</source>
        <translation>&amp;தொகை:</translation>
    </message>
    <message>
        <source>Pay &amp;To:</source>
        <translation>செலுத்து &amp;கொடு:</translation>
    </message>
    <message>
        <source>&amp;Label:</source>
        <translation>&amp;சிட்டை:</translation>
    </message>
    <message>
        <source>Choose previously used address</source>
        <translation type="unfinished">முன்பு பயன்படுத்திய முகவரியைத் தேர்வுசெய்</translation>
    </message>
    <message>
        <source>The Bitcoin address to send the payment to</source>
        <translation type="unfinished">கட்டணத்தை அனுப்ப பிட்காயின் முகவரி</translation>
    </message>
    <message>
        <source>Paste address from clipboard</source>
        <translation>கிளிப்போர்டிலிருந்து முகவரியை பேஸ்ட் செய்யவும்</translation>
    </message>
    <message>
        <source>Remove this entry</source>
        <translation type="unfinished">இந்த உள்ளீட்டை அகற்று</translation>
    </message>
    <message>
        <source>The fee will be deducted from the amount being sent. The recipient will receive less bitcoins than you enter in the amount field. If multiple recipients are selected, the fee is split equally.</source>
        <translation type="unfinished">அனுப்பப்படும் தொகையிலிருந்து கட்டணம் கழிக்கப்படும். நீங்கள் உள்ளிடும் தொகையை விட பெறுநர் குறைவான பிட்காயின்களைப் பெறுவார். பல பெறுநர்கள் தேர்ந்தெடுக்கப்பட்டால், கட்டணம் சமமாக பிரிக்கப்படும்.</translation>
    </message>
    <message>
        <source>S&amp;ubtract fee from amount</source>
        <translation type="unfinished">கட்டணத்தை தொகையிலிருந்து வி&amp;லக்கு</translation>
    </message>
    <message>
        <source>Use available balance</source>
        <translation type="unfinished">மீதம் உள்ள தொகையை பயன்படுத்தவும்</translation>
    </message>
    <message>
        <source>Message:</source>
        <translation type="unfinished">செய்தி:</translation>
    </message>
    <message>
        <source>This is an unauthenticated payment request.</source>
        <translation type="unfinished">இது ஒரு அங்கீகரிக்கப்படாத கட்டண கோரிக்கை.</translation>
    </message>
    <message>
        <source>This is an authenticated payment request.</source>
        <translation type="unfinished">இது ஒரு அங்கீகரிக்கப்பட்ட கட்டண கோரிக்கை.</translation>
    </message>
    <message>
        <source>Enter a label for this address to add it to the list of used addresses</source>
        <translation type="unfinished">இந்த முகவரியை பயன்படுத்தப்பட்ட முகவரிகளின் பட்டியலில் சேர்க்க ஒரு லேபிளை உள்ளிடவும்.</translation>
    </message>
    <message>
        <source>A message that was attached to the bitcoin: URI which will be stored with the transaction for your reference. Note: This message will not be sent over the Bitcoin network.</source>
        <translation type="unfinished">பிட்காயினுடன் இணைக்கப்பட்ட செய்தி: உங்கள் எதிர்கால குறிப்புக்காக பரிவர்த்தனையுடன் யூஆர்ஐ சேமிக்கப்படும். குறிப்பு: இந்த செய்தி பிட்காயின் வலையமைப்பிற்கு அனுப்பப்படாது.</translation>
    </message>
    <message>
        <source>Pay To:</source>
        <translation type="unfinished">பணம் செலுத்து:</translation>
    </message>
    <message>
        <source>Memo:</source>
        <translation type="unfinished">குறிப்பாணை:</translation>
    </message>
</context>
<context>
    <name>SignVerifyMessageDialog</name>
    <message>
        <source>Signatures - Sign / Verify a Message</source>
        <translation>கையொப்பங்கள் - ஒரு செய்தியை கையொப்பமிடுதல் / சரிபார்த்தல்</translation>
    </message>
    <message>
        <source>&amp;Sign Message</source>
        <translation>&amp;செய்தியை கையொப்பமிடுங்கள்</translation>
    </message>
    <message>
        <source>You can sign messages/agreements with your addresses to prove you can receive bitcoins sent to them. Be careful not to sign anything vague or random, as phishing attacks may try to trick you into signing your identity over to them. Only sign fully-detailed statements you agree to.</source>
        <translation type="unfinished">மற்றவர்களுக்கு அனுப்பப்பட்ட பிட்காயின்களைப் நீங்கள் பெறலாம் என்பதை நிரூபிக்க உங்கள் முகவரிகளுடன் செய்திகள் / ஒப்பந்தங்களில் கையொப்பமிடலாம். தெளிவற்ற அல்லது சீரற்ற எதையும் கையொப்பமிடாமல் கவனமாக இருங்கள், ஏனெனில் ஃபிஷிங் தாக்குதல்கள் உங்கள் அடையாளத்தை அவர்களிடம் கையொப்பமிட்டு ஏமாற்ற முயற்சிக்கும். நீங்கள் ஒப்புக்கொள்ளும் முழுமையான மற்றும் விரிவான அறிக்கைகளில் மட்டுமே கையொப்பமிடுங்கள்.</translation>
    </message>
    <message>
        <source>The Bitcoin address to sign the message with</source>
        <translation type="unfinished">செய்தியை கையொப்பமிட பிட்காயின் முகவரி</translation>
    </message>
    <message>
        <source>Choose previously used address</source>
        <translation type="unfinished">முன்பு பயன்படுத்திய முகவரியைத் தேர்வுசெய்</translation>
    </message>
    <message>
        <source>Paste address from clipboard</source>
        <translation>கிளிப்போர்டிலிருந்து முகவரியை பேஸ்ட் செய்யவும்</translation>
    </message>
    <message>
        <source>Enter the message you want to sign here</source>
        <translation>நீங்கள் கையொப்பமிட வேண்டிய செய்தியை இங்கே உள்ளிடவும்</translation>
    </message>
    <message>
        <source>Signature</source>
        <translation>கையொப்பம்</translation>
    </message>
    <message>
        <source>Copy the current signature to the system clipboard</source>
        <translation>தற்போதைய கையொப்பத்தை கிளிப்போர்டுக்கு காபி செய்</translation>
    </message>
    <message>
        <source>Sign the message to prove you own this Bitcoin address</source>
        <translation>இந்த பிட்காயின் முகவரி உங்களுக்கு சொந்தமானது என்பதை நிரூபிக்க செய்தியை கையொப்பமிடுங்கள்</translation>
    </message>
    <message>
        <source>Sign &amp;Message</source>
        <translation>கையொப்பம் &amp;செய்தி</translation>
    </message>
    <message>
        <source>Reset all sign message fields</source>
        <translation>எல்லா கையொப்ப செய்தி உள்ளீடுகளை ரீசெட் செய்யவும்</translation>
    </message>
    <message>
        <source>Clear &amp;All</source>
        <translation>அழி &amp;அனைத்து</translation>
    </message>
    <message>
        <source>&amp;Verify Message</source>
        <translation>&amp;செய்தியைச் சரிபார்க்கவும்</translation>
    </message>
    <message>
        <source>The Bitcoin address the message was signed with</source>
        <translation type="unfinished">செய்தி கையொப்பமிடப்பட்ட பிட்காயின் முகவரி</translation>
    </message>
    <message>
        <source>Verify the message to ensure it was signed with the specified Bitcoin address</source>
        <translation>குறிப்பிட்ட பிட்காயின் முகவரியுடன் கையொப்பமிடப்பட்டதா என்பதை உறுதிப்படுத்த இந்த செய்தியைச் சரிபார்க்கவும்</translation>
    </message>
    <message>
        <source>Verify &amp;Message</source>
        <translation>சரிபார்க்கவும் &amp;செய்தி</translation>
    </message>
    <message>
        <source>Reset all verify message fields</source>
        <translation>எல்லா செய்தியை சரிபார்க்கும் உள்ளீடுகளை ரீசெட் செய்யவும்</translation>
    </message>
    <message>
        <source>Click "Sign Message" to generate signature</source>
        <translation type="unfinished">கையொப்பத்தை உருவாக்க "செய்தியை கையொப்பமிடு" என்பதை கிளிக் செய்யவும்</translation>
    </message>
    <message>
        <source>The entered address is invalid.</source>
        <translation type="unfinished">உள்ளிட்ட முகவரி தவறானது.</translation>
    </message>
    <message>
        <source>Please check the address and try again.</source>
        <translation type="unfinished">முகவரியைச் சரிபார்த்து மீண்டும் முயற்சிக்கவும்.</translation>
    </message>
    <message>
        <source>The entered address does not refer to a key.</source>
        <translation type="unfinished">உள்ளிட்ட முகவரி எந்த ஒரு கீயை குறிக்கவில்லை.</translation>
    </message>
    <message>
        <source>Wallet unlock was cancelled.</source>
        <translation type="unfinished">வாலட் திறத்தல் ரத்து செய்யப்பட்டது.</translation>
    </message>
    <message>
        <source>No error</source>
        <translation type="unfinished">தவறு எதுவுமில்லை</translation>
    </message>
    <message>
        <source>Private key for the entered address is not available.</source>
        <translation type="unfinished">உள்ளிட்ட முகவரிக்கான ப்ரைவேட் கீ கிடைக்கவில்லை.</translation>
    </message>
    <message>
        <source>Message signing failed.</source>
        <translation type="unfinished">செய்தியை கையொப்பமிடுதல் தோல்வியுற்றது.</translation>
    </message>
    <message>
        <source>Message signed.</source>
        <translation type="unfinished">செய்தி கையொப்பமிடப்பட்டது.</translation>
    </message>
    <message>
        <source>The signature could not be decoded.</source>
        <translation type="unfinished">கையொப்பத்தை டிகோட் செய்ய இயலவில்லை.</translation>
    </message>
    <message>
        <source>Please check the signature and try again.</source>
        <translation type="unfinished">கையொப்பத்தை சரிபார்த்து மீண்டும் முயற்சிக்கவும்.</translation>
    </message>
    <message>
        <source>The signature did not match the message digest.</source>
        <translation type="unfinished">கையொப்பம் செய்தியுடன் பொருந்தவில்லை.</translation>
    </message>
    <message>
        <source>Message verification failed.</source>
        <translation type="unfinished">செய்தி சரிபார்ப்பு தோல்வியுற்றது.</translation>
    </message>
    <message>
        <source>Message verified.</source>
        <translation type="unfinished">செய்தி சரிபார்க்கப்பட்டது.</translation>
    </message>
</context>
<context>
    <name>TransactionDesc</name>
    <message numerus="yes">
        <source>Open for %n more block(s)</source>
        <translation>
            <numerusform />
            <numerusform />
        </translation>
    </message>
    <message>
        <source>conflicted with a transaction with %1 confirmations</source>
        <translation type="unfinished">%1 உறுதிப்படுத்தல்களுடன் ஒரு பரிவர்த்தனை முரண்பட்டது</translation>
    </message>
    <message>
        <source>0/unconfirmed, %1</source>
        <translation type="unfinished">0/உறுதிப்படுத்தப்படாதது, %1</translation>
    </message>
    <message>
        <source>in memory pool</source>
        <translation type="unfinished">மெமரி பூலில் உள்ளது</translation>
    </message>
    <message>
        <source>not in memory pool</source>
        <translation type="unfinished">மெமரி பூலில் இல்லை</translation>
    </message>
    <message>
        <source>abandoned</source>
        <translation type="unfinished">கைவிடப்பட்டது</translation>
    </message>
    <message>
        <source>%1/unconfirmed</source>
        <translation type="unfinished">%1/உறுதிப்படுத்தப்படாதது</translation>
    </message>
    <message>
        <source>%1 confirmations</source>
        <translation type="unfinished">%1 உறுதிப்படுத்தல்</translation>
    </message>
    <message>
        <source>Status</source>
        <translation type="unfinished">தற்போதைய நிலை</translation>
    </message>
    <message>
        <source>Date</source>
        <translation type="unfinished">தேதி</translation>
    </message>
    <message>
        <source>Source</source>
        <translation type="unfinished">மூலம்</translation>
    </message>
    <message>
        <source>Generated</source>
        <translation type="unfinished">உருவாக்கப்பட்டது</translation>
    </message>
    <message>
        <source>From</source>
        <translation type="unfinished">இருந்து</translation>
    </message>
    <message>
        <source>unknown</source>
        <translation type="unfinished">தெரியாத</translation>
    </message>
    <message>
        <source>To</source>
        <translation type="unfinished">இதற்கு அனுப்பு</translation>
    </message>
    <message>
        <source>own address</source>
        <translation type="unfinished">சொந்த முகவரி</translation>
    </message>
    <message>
        <source>watch-only</source>
        <translation type="unfinished">பார்க்க-மட்டும்</translation>
    </message>
    <message>
        <source>label</source>
        <translation type="unfinished">லேபிள்</translation>
    </message>
    <message>
        <source>Credit</source>
        <translation type="unfinished">கடன்</translation>
    </message>
    <message numerus="yes">
        <source>matures in %n more block(s)</source>
        <translation>
            <numerusform />
            <numerusform />
        </translation>
    </message>
    <message>
        <source>not accepted</source>
        <translation type="unfinished">ஏற்கப்படவில்லை</translation>
    </message>
    <message>
        <source>Debit</source>
        <translation type="unfinished">டெபிட்</translation>
    </message>
    <message>
        <source>Total debit</source>
        <translation type="unfinished">மொத்த டெபிட்</translation>
    </message>
    <message>
        <source>Total credit</source>
        <translation type="unfinished">முழு கடன்</translation>
    </message>
    <message>
        <source>Transaction fee</source>
        <translation type="unfinished">பரிமாற்ற கட்டணம்</translation>
    </message>
    <message>
        <source>Net amount</source>
        <translation type="unfinished">நிகர தொகை</translation>
    </message>
    <message>
        <source>Message</source>
        <translation type="unfinished">செய்தி</translation>
    </message>
    <message>
        <source>Comment</source>
        <translation type="unfinished">கருத்து</translation>
    </message>
    <message>
        <source>Transaction ID</source>
        <translation type="unfinished">பரிவர்த்தனை ஐடி</translation>
    </message>
    <message>
        <source>Transaction total size</source>
        <translation type="unfinished">பரிவர்த்தனையின் முழு அளவு</translation>
    </message>
    <message>
        <source>Transaction virtual size</source>
        <translation type="unfinished">பரிவர்த்தனையின் மெய்நிகர் அளவு</translation>
    </message>
    <message>
        <source>Output index</source>
        <translation type="unfinished">வெளியீட்டு அட்டவணை</translation>
    </message>
    <message>
        <source> (Certificate was not verified)</source>
        <translation type="unfinished">(சான்றிதழ் சரிபார்க்கப்படவில்லை)</translation>
    </message>
    <message>
        <source>Merchant</source>
        <translation type="unfinished">வணிகர்</translation>
    </message>
    <message>
        <source>Debug information</source>
        <translation type="unfinished">டிபக் தகவல்</translation>
    </message>
    <message>
        <source>Transaction</source>
        <translation type="unfinished">பரிவர்த்தனை</translation>
    </message>
    <message>
        <source>Inputs</source>
        <translation type="unfinished">உள்ளீடுகள்</translation>
    </message>
    <message>
        <source>Amount</source>
        <translation type="unfinished">விலை</translation>
    </message>
    <message>
        <source>true</source>
        <translation type="unfinished">ஆம்</translation>
    </message>
    <message>
        <source>false</source>
        <translation type="unfinished">இல்லை</translation>
    </message>
    <message>
        <source>Sending addresses</source>
        <translation>முகவரிகள் அனுப்பப்படுகின்றன</translation>
    </message>
    <message>
        <source>Receiving addresses</source>
        <translation>முகவரிகள் பெறப்படுகின்றன</translation>
    </message>
    </context>
<context>
    <name>AddressTableModel</name>
    <message>
        <source>Address</source>
        <translation>முகவரி</translation>
    </message>
    </context>
<context>
    <name>TransactionDescDialog</name>
    <message>
        <source>This pane shows a detailed description of the transaction</source>
        <translation>இந்த பலகம் பரிவர்த்தனை பற்றிய விரிவான விளக்கத்தைக் காட்டுகிறது</translation>
    </message>
    </context>
<context>
    <name>TransactionTableModel</name>
    <message>
        <source>Date</source>
        <translation type="unfinished">தேதி</translation>
    </message>
    <message>
        <source>Type</source>
        <translation type="unfinished">வகை</translation>
    </message>
    <message>
        <source>Label</source>
        <translation type="unfinished">லேபிள்</translation>
    </message>
    <message numerus="yes">
        <source>Open for %n more block(s)</source>
        <translation>
            <numerusform />
            <numerusform />
        </translation>
    </message>
    <message>
        <source>Unconfirmed</source>
        <translation type="unfinished">உறுதிப்படுத்தப்படாதது</translation>
    </message>
    <message>
        <source>Abandoned</source>
        <translation type="unfinished">கைவிடப்பட்டது</translation>
    </message>
    <message>
        <source>Confirming (%1 of %2 recommended confirmations)</source>
        <translation type="unfinished">உறுதிப்படுத்துகிறது (%1 ன் %2 பரிந்துரைக்கப்பட்ட உறுதிப்படுத்தல்கல்)</translation>
    </message>
    <message>
        <source>Conflicted</source>
        <translation type="unfinished">முரண்பாடு</translation>
    </message>
    <message>
        <source>Generated but not accepted</source>
        <translation type="unfinished">உருவாக்கப்பட்டது ஆனால் ஏற்றுக்கொள்ளப்படவில்லை</translation>
    </message>
    <message>
<<<<<<< HEAD
        <source>Bitcoin</source>
        <translation>Blackcoin</translation>
=======
        <source>Received with</source>
        <translation type="unfinished">உடன் பெறப்பட்டது</translation>
>>>>>>> 61646189
    </message>
    <message>
        <source>Received from</source>
        <translation type="unfinished">பெறப்பட்டது இதனிடமிருந்து</translation>
    </message>
    <message>
        <source>Sent to</source>
        <translation type="unfinished">அனுப்பப்பட்டது</translation>
    </message>
    <message>
        <source>Payment to yourself</source>
        <translation type="unfinished">உனக்கே பணம் செலுத்து</translation>
    </message>
    <message>
        <source>Mined</source>
        <translation type="unfinished">மைன் செய்யப்பட்டது</translation>
    </message>
    <message>
        <source>watch-only</source>
        <translation type="unfinished">பார்க்க-மட்டும்</translation>
    </message>
    <message>
        <source>(n/a)</source>
        <translation type="unfinished">(பொருந்தாது)</translation>
    </message>
    <message>
<<<<<<< HEAD
        <source>&amp;Help</source>
        <translation>&amp;உதவி</translation>
=======
        <source>(no label)</source>
        <translation type="unfinished">(லேபிள் இல்லை)</translation>
    </message>
    <message>
        <source>Transaction status. Hover over this field to show number of confirmations.</source>
        <translation type="unfinished">பரிவர்த்தனையின் நிலை. உறுதிப்படுத்தல்களின் எண்ணிக்கையைக் காட்ட இந்த உள்ளீட்டில் பார்க்க.</translation>
>>>>>>> 61646189
    </message>
    <message>
        <source>Date and time that the transaction was received.</source>
        <translation type="unfinished">பரிவர்த்தனை பெறப்பட்ட தேதி மற்றும் நேரம்.</translation>
    </message>
    <message>
        <source>Type of transaction.</source>
        <translation type="unfinished">பரிவர்த்தனையின் வகை.</translation>
    </message>
    <message>
        <source>Whether or not a watch-only address is involved in this transaction.</source>
        <translation type="unfinished">இந்த பரிவர்த்தனையில் பார்க்க மட்டும் உள்ள முகவரி உள்ளதா இல்லையா.</translation>
    </message>
    <message>
        <source>User-defined intent/purpose of the transaction.</source>
        <translation type="unfinished">பயனர்-வரையறுக்கப்பட்ட நோக்கம்/பரிவர்த்தனையின் நோக்கம்.</translation>
    </message>
    <message>
        <source>Amount removed from or added to balance.</source>
        <translation type="unfinished">மீதியிலிருந்து நீக்கப்பட்ட அல்லது மீதிக்கு சேர்க்கப்பட்ட தொகை</translation>
    </message>
</context>
<context>
    <name>TransactionView</name>
    <message>
        <source>All</source>
        <translation type="unfinished">அனைத்தும்</translation>
    </message>
    <message>
        <source>Today</source>
        <translation type="unfinished">இன்று</translation>
    </message>
    <message>
        <source>This week</source>
        <translation type="unfinished">இந்த வாரம்</translation>
    </message>
    <message>
        <source>This month</source>
        <translation type="unfinished">இந்த மாதம்</translation>
    </message>
    <message>
        <source>Last month</source>
        <translation type="unfinished">சென்ற மாதம்</translation>
    </message>
    <message>
        <source>This year</source>
        <translation type="unfinished">இந்த வருடம்</translation>
    </message>
    <message>
<<<<<<< HEAD
        <source>Fee:</source>
        <translation>கட்டணம்:</translation>
=======
        <source>Received with</source>
        <translation type="unfinished">உடன் பெறப்பட்டது</translation>
    </message>
    <message>
        <source>Sent to</source>
        <translation type="unfinished">அனுப்பப்பட்டது</translation>
>>>>>>> 61646189
    </message>
    <message>
        <source>To yourself</source>
        <translation type="unfinished">உங்களுக்கே</translation>
    </message>
    <message>
        <source>Mined</source>
        <translation type="unfinished">மைன் செய்யப்பட்டது</translation>
    </message>
    <message>
        <source>Other</source>
        <translation type="unfinished">மற்ற</translation>
    </message>
    <message>
        <source>Enter address, transaction id, or label to search</source>
        <translation type="unfinished">தேடுவதற்காக முகவரி, பரிவர்த்தனை ஐடி அல்லது லேபிளை உள்ளிடவும்</translation>
    </message>
    <message>
        <source>Min amount</source>
        <translation type="unfinished">குறைந்தபட்ச தொகை</translation>
    </message>
    <message>
        <source>Export Transaction History</source>
        <translation type="unfinished">பரிவர்த்தனையின் வரலாற்றை எக்ஸ்போர்ட் செய்</translation>
    </message>
<<<<<<< HEAD
    </context>
<context>
    <name>EditAddressDialog</name>
    </context>
<context>
    <name>FreespaceChecker</name>
=======
    <message>
        <source>Confirmed</source>
        <translation type="unfinished">உறுதியாக</translation>
    </message>
>>>>>>> 61646189
    <message>
        <source>Watch-only</source>
        <translation type="unfinished">பார்க்க-மட்டும்</translation>
    </message>
    <message>
        <source>Date</source>
        <translation type="unfinished">தேதி</translation>
    </message>
    <message>
        <source>Type</source>
        <translation type="unfinished">வகை</translation>
    </message>
<<<<<<< HEAD
    </context>
<context>
    <name>ModalOverlay</name>
    <message>
        <source>Form</source>
        <translation>படிவம்</translation>
    </message>
    <message>
        <source>Hide</source>
        <translation>மறை</translation>
    </message>
    </context>
<context>
    <name>OpenURIDialog</name>
=======
>>>>>>> 61646189
    <message>
        <source>Label</source>
        <translation type="unfinished">லேபிள்</translation>
    </message>
    <message>
        <source>Address</source>
        <translation type="unfinished">முகவரி</translation>
    </message>
    <message>
        <source>ID</source>
        <translation type="unfinished">ஐடி</translation>
    </message>
    <message>
        <source>Exporting Failed</source>
        <translation type="unfinished">ஏக்ஸ்போர்ட் தோல்வியடைந்தது</translation>
    </message>
    <message>
        <source>There was an error trying to save the transaction history to %1.</source>
        <translation type="unfinished">பரிவர்த்தனை வரலாற்றை %1 க்கு சேவ் செய்வதில் பிழை ஏற்பட்டது.</translation>
    </message>
    <message>
        <source>Exporting Successful</source>
        <translation type="unfinished">எக்ஸ்போர்ட் வெற்றிகரமாக முடிவடைந்தது</translation>
    </message>
    <message>
        <source>The transaction history was successfully saved to %1.</source>
        <translation type="unfinished">பரிவர்த்தனை வரலாறு வெற்றிகரமாக %1 க்கு சேவ் செய்யப்பட்டது.</translation>
    </message>
    <message>
        <source>Range:</source>
        <translation type="unfinished">எல்லை:</translation>
    </message>
    <message>
        <source>to</source>
        <translation type="unfinished">இதற்கு அனுப்பு</translation>
    </message>
</context>
<context>
    <name>WalletFrame</name>
    <message>
        <source>Create a new wallet</source>
        <translation type="unfinished">புதிய வாலட்டை உருவாக்கு</translation>
    </message>
</context>
<context>
    <name>WalletModel</name>
    <message>
        <source>Send Coins</source>
        <translation type="unfinished">நாணயங்களை அனுப்பவும்</translation>
    </message>
    <message>
        <source>Fee bump error</source>
        <translation type="unfinished">கட்டணம் ஏற்றத்தில் பிழை</translation>
    </message>
    <message>
        <source>Increasing transaction fee failed</source>
        <translation type="unfinished">பரிவர்த்தனை கட்டணம் அதிகரித்தல் தோல்வியடைந்தது</translation>
    </message>
    <message>
        <source>Do you want to increase the fee?</source>
        <translation type="unfinished">கட்டணத்தை அதிகரிக்க விரும்புகிறீர்களா?</translation>
    </message>
    <message>
        <source>Current fee:</source>
        <translation type="unfinished">தற்போதைய கட்டணம்:</translation>
    </message>
    <message>
        <source>Increase:</source>
        <translation type="unfinished">அதிகரித்தல்:</translation>
    </message>
    <message>
        <source>New fee:</source>
        <translation type="unfinished">புதிய கட்டணம்:</translation>
    </message>
    <message>
        <source>Confirm fee bump</source>
        <translation type="unfinished">கட்டண ஏற்றத்தை உறுதிப்படுத்தவும்</translation>
    </message>
    <message>
        <source>Can't draft transaction.</source>
        <translation type="unfinished">பரிவர்த்தனை செய்ய இயலாது</translation>
    </message>
    <message>
        <source>Can't sign transaction.</source>
        <translation type="unfinished">பரிவர்த்தனையில் கையொப்பமிட முடியவில்லை.</translation>
    </message>
    <message>
        <source>Could not commit transaction</source>
        <translation type="unfinished">பரிவர்த்தனையை கமிட் செய்ய முடியவில்லை</translation>
    </message>
    <message>
        <source>default wallet</source>
        <translation type="unfinished">இயல்புநிலை வாலட்</translation>
    </message>
</context>
<context>
    <name>WalletView</name>
    <message>
        <source>&amp;Export</source>
        <translation type="unfinished">&amp;ஏற்றுமதி</translation>
    </message>
<<<<<<< HEAD
    </context>
<context>
    <name>PaymentServer</name>
    </context>
<context>
    <name>PeerTableModel</name>
=======
>>>>>>> 61646189
    <message>
        <source>Export the data in the current tab to a file</source>
        <translation type="unfinished">தற்போதைய தாவலில் தரவை ஒரு கோப்பிற்கு ஏற்றுமதி செய்க</translation>
    </message>
<<<<<<< HEAD
    </context>
<context>
    <name>QObject</name>
=======
    <message>
        <source>Error</source>
        <translation type="unfinished">பிழை</translation>
    </message>
>>>>>>> 61646189
    <message>
        <source>Backup Wallet</source>
        <translation type="unfinished">பேக்அப் வாலட்</translation>
    </message>
    <message>
        <source>Backup Failed</source>
        <translation type="unfinished">பேக்அப் தோல்வியுற்றது</translation>
    </message>
    <message>
        <source>There was an error trying to save the wallet data to %1.</source>
        <translation type="unfinished">வாலட் தகவல்களை %1  சேவ் செய்வதில் பிழை ஏற்பட்டது</translation>
    </message>
    <message>
        <source>Backup Successful</source>
        <translation type="unfinished">பேக்அப் வெற்றிகரமாக முடிவடைந்தது</translation>
    </message>
    <message>
        <source>The wallet data was successfully saved to %1.</source>
        <translation type="unfinished">வாலட் தகவல்கள் வெற்றிகரமாக %1 சேவ் செய்யப்பட்டது.</translation>
    </message>
    <message>
        <source>Cancel</source>
        <translation type="unfinished">ரத்து</translation>
    </message>
    <message>
        <source>%1 and %2</source>
        <translation>%1 மற்றும் %2</translation>
    </message>
    </context>
<context>
    <name>QObject::QObject</name>
    </context>
<context>
    <name>QRImageWidget</name>
    </context>
<context>
    <name>bitcoin-core</name>
    <message>
        <source>The %s developers</source>
        <translation type="unfinished">%s டெவலப்பர்கள்</translation>
    </message>
    <message>
        <source>-maxtxfee is set very high! Fees this large could be paid on a single transaction.</source>
        <translation type="unfinished">-maxtxfee மிக அதிகமாக அமைக்கப்பட்டுள்ளது! இவ்வாறு அதிகமுள்ள கட்டணம் ஒரே பரிவர்த்தனையில் செலுத்தப்படலாம்.</translation>
    </message>
    <message>
        <source>Cannot obtain a lock on data directory %s. %s is probably already running.</source>
        <translation type="unfinished">தரவு கோப்பகத்தை %s லாக் செய்ய முடியாது. %s ஏற்கனவே இயங்குகிறது.</translation>
    </message>
    <message>
        <source>Cannot provide specific connections and have addrman find outgoing connections at the same.</source>
        <translation type="unfinished">குறிப்பிட்ட இணைப்புகளை வழங்க முடியாது மற்றும் வெளிச்செல்லும் இணைப்புகளை addrman வைத்து கண்டுபிடிக்க வேண்டும்.</translation>
    </message>
    <message>
        <source>Distributed under the MIT software license, see the accompanying file %s or %s</source>
        <translation type="unfinished">எம்ஐடி சாப்ட்வேர் விதிமுறைகளின் கீழ் பகிர்ந்தளிக்கப்படுகிறது, அதனுடன் கொடுக்கப்பட்டுள்ள %s அல்லது %s பைல் ஐ பார்க்கவும்</translation>
    </message>
    <message>
        <source>Error reading %s! All keys read correctly, but transaction data or address book entries might be missing or incorrect.</source>
        <translation type="unfinished">%s படிப்பதில் பிழை! எல்லா விசைகளும் சரியாகப் படிக்கப்படுகின்றன, ஆனால் பரிவர்த்தனை டேட்டா அல்லது முகவரி புத்தக உள்ளீடுகள் காணவில்லை அல்லது தவறாக இருக்கலாம்.</translation>
    </message>
    <message>
        <source>Please check that your computer's date and time are correct! If your clock is wrong, %s will not work properly.</source>
        <translation type="unfinished">உங்கள் கணினியின் தேதி மற்றும் நேரம் சரியாக உள்ளதா என்பதனை சரிபார்க்கவும்! உங்கள் கடிகாரம் தவறாக இருந்தால், %s சரியாக இயங்காது.</translation>
    </message>
    <message>
        <source>Please contribute if you find %s useful. Visit %s for further information about the software.</source>
        <translation type="unfinished">%s பயனுள்ளதாக இருந்தால் தயவுசெய்து பங்களியுங்கள். இந்த சாஃட்வேர் பற்றிய கூடுதல் தகவலுக்கு %s ஐப் பார்வையிடவும்.</translation>
    </message>
    <message>
        <source>Prune configured below the minimum of %d MiB.  Please use a higher number.</source>
        <translation type="unfinished">ப்ரூனிங் குறைந்தபட்சம் %d MiB க்கு கீழே கட்டமைக்கப்பட்டுள்ளது. அதிக எண்ணிக்கையைப் பயன்படுத்தவும்.</translation>
    </message>
    <message>
        <source>Prune: last wallet synchronisation goes beyond pruned data. You need to -reindex (download the whole blockchain again in case of pruned node)</source>
        <translation type="unfinished">ப்ரூன்: கடைசி வாலட் ஒத்திசைவு ப்ரூன் தரவுக்கு அப்பாற்பட்டது. நீங்கள் -reindex செய்ய வேண்டும் (ப்ரூன் நோட் உபயோகித்தால் முழு பிளாக்செயினையும் மீண்டும் டவுன்லோட் செய்யவும்)</translation>
    </message>
    <message>
        <source>The block database contains a block which appears to be from the future. This may be due to your computer's date and time being set incorrectly. Only rebuild the block database if you are sure that your computer's date and time are correct</source>
        <translation type="unfinished">பிளாக் டேட்டாபேசில் எதிர்காலத்தில் இருந்து தோன்றும் ஒரு பிளாக் உள்ளது. இது உங்கள் கணினியின் தேதி மற்றும் நேரம் தவறாக அமைக்கப்பட்டதன் காரணமாக இருக்கலாம். உங்கள் கணினியின் தேதி மற்றும் நேரம் சரியானதாக இருந்தால் மட்டுமே பிளாக் டேட்டாபேசை மீண்டும் உருவாக்கவும்</translation>
    </message>
    <message>
        <source>The transaction amount is too small to send after the fee has been deducted</source>
        <translation type="unfinished">கட்டணம் கழிக்கப்பட்ட பின்னர் பரிவர்த்தனை தொகை அனுப்ப மிகவும் சிறியது</translation>
    </message>
    <message>
        <source>This is a pre-release test build - use at your own risk - do not use for mining or merchant applications</source>
        <translation type="unfinished">இது ஒரு வெளியீட்டுக்கு முந்தைய சோதனை கட்டமைப்பாகும் - உங்கள் சொந்த ஆபத்தில் பயன்படுத்தவும் - மைனிங் அல்லது வணிக பயன்பாடுகளுக்கு பயன்படுத்த வேண்டாம்</translation>
    </message>
    <message>
        <source>This is the transaction fee you may discard if change is smaller than dust at this level</source>
        <translation type="unfinished">இது பரிவர்த்தனைக் கட்டணம் ஆகும் அதன் வேறுபாடு தூசியை விட சிறியதாக இருந்தால் நீங்கள் அதை நிராகரிக்கலாம்.</translation>
    </message>
    <message>
        <source>This is the transaction fee you may pay when fee estimates are not available.</source>
        <translation type="unfinished">கட்டண மதிப்பீடுகள் இல்லாதபோது நீங்கள் செலுத்த வேண்டிய பரிவர்த்தனைக் கட்டணம் இதுவாகும்.</translation>
    </message>
    <message>
        <source>Unable to replay blocks. You will need to rebuild the database using -reindex-chainstate.</source>
        <translation type="unfinished">பிளாக்களை இயக்க முடியவில்லை. -reindex-chainstate ஐப் பயன்படுத்தி டேட்டாபேசை மீண்டும் உருவாக்க வேண்டும்.</translation>
    </message>
    <message>
        <source>Warning: We do not appear to fully agree with our peers! You may need to upgrade, or other nodes may need to upgrade.</source>
        <translation type="unfinished">எச்சரிக்கை: நாங்கள் எங்கள் பீர்களுடன் முழுமையாக உடன்படுவதாகத் தெரியவில்லை! நீங்கள் அப்க்ரேட் செய்ய வேண்டியிருக்கலாம், அல்லது மற்ற நோடுகள் அப்க்ரேட் செய்ய வேண்டியிருக்கலாம்.</translation>
    </message>
    <message>
        <source>%s is set very high!</source>
        <translation type="unfinished">%s மிக அதிகமாக அமைக்கப்பட்டுள்ளது!</translation>
    </message>
    <message>
        <source>-maxmempool must be at least %d MB</source>
        <translation type="unfinished">-மேக்ஸ்மெம்பூல் குறைந்தது %d எம்பி ஆக இருக்க வேண்டும்</translation>
    </message>
    <message>
        <source>Cannot resolve -%s address: '%s'</source>
        <translation type="unfinished">தீர்க்க முடியாது -%s முகவரி: '%s'</translation>
    </message>
    <message>
        <source>Change index out of range</source>
        <translation type="unfinished">குறியீட்டை வரம்பிற்கு வெளியே மாற்றவும்</translation>
    </message>
    <message>
        <source>Copyright (C) %i-%i</source>
        <translation type="unfinished">பதிப்புரிமை (ப) %i-%i</translation>
    </message>
    <message>
        <source>Corrupted block database detected</source>
        <translation type="unfinished">சிதைந்த பிளாக் டேட்டாபேஸ் கண்டறியப்பட்டது</translation>
    </message>
    <message>
        <source>Do you want to rebuild the block database now?</source>
        <translation type="unfinished">இப்போது பிளாக் டேட்டாபேஸை மீண்டும் உருவாக்க விரும்புகிறீர்களா?</translation>
    </message>
    <message>
        <source>Done loading</source>
        <translation type="unfinished">லோடிங் முடிந்தது</translation>
    </message>
    <message>
        <source>Error initializing block database</source>
        <translation type="unfinished">பிளாக் டேட்டாபேஸ் துவக்குவதில் பிழை!</translation>
    </message>
    <message>
        <source>Error initializing wallet database environment %s!</source>
        <translation type="unfinished">வாலட் டேட்டாபேஸ் சூழல் %s துவக்குவதில் பிழை!</translation>
    </message>
    <message>
        <source>Error loading %s</source>
        <translation type="unfinished">%s லோட் செய்வதில் பிழை</translation>
    </message>
    <message>
        <source>Error loading %s: Private keys can only be disabled during creation</source>
        <translation type="unfinished">லோட் செய்வதில் பிழை %s: ப்ரைவேட் கீஸ் உருவாக்கத்தின் போது மட்டுமே முடக்கப்படும்</translation>
    </message>
    <message>
        <source>Error loading %s: Wallet corrupted</source>
        <translation type="unfinished">லோட் செய்வதில் பிழை %s: வாலட் சிதைந்தது</translation>
    </message>
    <message>
        <source>Error loading %s: Wallet requires newer version of %s</source>
        <translation type="unfinished">லோட் செய்வதில் பிழை %s: வாலட்டிற்கு %s புதிய பதிப்பு தேவை</translation>
    </message>
    <message>
        <source>Error loading block database</source>
        <translation type="unfinished">பிளாக் டேட்டாபேஸை லோட் செய்வதில் பிழை</translation>
    </message>
    <message>
        <source>Error opening block database</source>
        <translation type="unfinished">பிளாக் டேட்டாபேஸை திறப்பதில் பிழை</translation>
    </message>
    <message>
        <source>Error reading from database, shutting down.</source>
        <translation type="unfinished">டேட்டாபேசிலிருந்து படிப்பதில் பிழை, ஷட் டவுன் செய்யப்படுகிறது.</translation>
    </message>
    <message>
        <source>Error upgrading chainstate database</source>
        <translation type="unfinished">செயின்ஸ்டேட் தகவல்தளத்தை மேம்படுத்துவதில் பிழை</translation>
    </message>
    <message>
        <source>Error: Disk space is low for %s</source>
        <translation type="unfinished">பிழை: டிஸ்க் ஸ்பேஸ் %s க்கு குறைவாக உள்ளது</translation>
    </message>
    <message>
        <source>Failed to listen on any port. Use -listen=0 if you want this.</source>
        <translation type="unfinished">எந்த போர்டிலும் கேட்க முடியவில்லை. இதை நீங்கள் கேட்க விரும்பினால் -லிசென்= 0 வை பயன்படுத்தவும்.</translation>
    </message>
    <message>
        <source>Failed to rescan the wallet during initialization</source>
        <translation type="unfinished">துவக்கத்தின் போது வாலட்டை ரீஸ்கேன் செய்வதில் தோல்வி</translation>
    </message>
    <message>
        <source>Insufficient funds</source>
        <translation type="unfinished">போதுமான பணம் இல்லை</translation>
    </message>
<<<<<<< HEAD
    </context>
<context>
    <name>ReceiveRequestDialog</name>
=======
>>>>>>> 61646189
    <message>
        <source>Invalid -onion address or hostname: '%s'</source>
        <translation type="unfinished">தவறான -onion முகவரி அல்லது ஹோஸ்ட்நேம்: '%s'</translation>
    </message>
    <message>
        <source>Invalid -proxy address or hostname: '%s'</source>
        <translation type="unfinished">தவறான -proxy முகவரி அல்லது ஹோஸ்ட்நேம்: '%s'</translation>
    </message>
    <message>
        <source>Invalid P2P permission: '%s'</source>
        <translation type="unfinished">தவறான பி2பி அனுமதி: '%s'</translation>
    </message>
    <message>
        <source>Invalid amount for -%s=&lt;amount&gt;: '%s'</source>
        <translation type="unfinished">-%s=&lt;amount&gt;: '%s' கான தவறான தொகை</translation>
    </message>
<<<<<<< HEAD
    <message>
        <source>Address</source>
        <translation>முகவரி</translation>
    </message>
    </context>
<context>
    <name>RecentRequestsTableModel</name>
    </context>
<context>
    <name>SendCoinsDialog</name>
=======
>>>>>>> 61646189
    <message>
        <source>Invalid amount for -discardfee=&lt;amount&gt;: '%s'</source>
        <translation type="unfinished">-discardfee கான தவறான தொகை=&lt;amount&gt;: '%s'</translation>
    </message>
    <message>
        <source>Invalid amount for -fallbackfee=&lt;amount&gt;: '%s'</source>
        <translation type="unfinished">தவறான தொகை -fallbackfee=&lt;amount&gt;: '%s'</translation>
    </message>
    <message>
<<<<<<< HEAD
        <source>Fee:</source>
        <translation>கட்டணம்:</translation>
=======
        <source>Invalid amount for -paytxfee=&lt;amount&gt;: '%s' (must be at least %s)</source>
        <translation type="unfinished">-paytxfee க்கான தவறான தொகை=&lt;amount&gt;: '%s' (குறைந்தது %s ஆக இருக்க வேண்டும்)</translation>
    </message>
    <message>
        <source>Not enough file descriptors available.</source>
        <translation type="unfinished">போதுமான ஃபைல் டிஸ்கிரிப்டார் கிடைக்கவில்லை.</translation>
>>>>>>> 61646189
    </message>
    <message>
        <source>Prune cannot be configured with a negative value.</source>
        <translation type="unfinished">ப்ரூனை எதிர்மறை மதிப்புகளுடன் கட்டமைக்க முடியாது.</translation>
    </message>
    <message>
        <source>Prune mode is incompatible with -txindex.</source>
        <translation type="unfinished">ப்ரூன் பயன்முறை -txindex உடன் பொருந்தாது.</translation>
    </message>
    <message>
        <source>Reducing -maxconnections from %d to %d, because of system limitations.</source>
        <translation type="unfinished">கணினி வரம்புகள் காரணமாக -maxconnections %d இலிருந்து %d ஆகக் குறைக்கப்படுகிறது.</translation>
    </message>
    <message>
        <source>Section [%s] is not recognized.</source>
        <translation type="unfinished">பிரிவு [%s] கண்டறியப்படவில்லை.</translation>
    </message>
    <message>
        <source>Signing transaction failed</source>
        <translation type="unfinished">கையொப்பமிடும் பரிவர்த்தனை தோல்வியடைந்தது</translation>
    </message>
    <message>
        <source>Specified -walletdir "%s" does not exist</source>
        <translation type="unfinished">குறிப்பிடப்பட்ட -walletdir "%s" இல்லை</translation>
    </message>
    <message>
        <source>Specified -walletdir "%s" is not a directory</source>
        <translation type="unfinished">குறிப்பிடப்பட்ட -walletdir "%s" ஒரு டைரக்டரி அல்ல</translation>
    </message>
    <message>
        <source>Specified blocks directory "%s" does not exist.</source>
        <translation type="unfinished">குறிப்பிடப்பட்ட பிளாக் டைரக்டரி "%s" இல்லை.</translation>
    </message>
<<<<<<< HEAD
    </context>
<context>
    <name>SendCoinsEntry</name>
=======
>>>>>>> 61646189
    <message>
        <source>The source code is available from %s.</source>
        <translation type="unfinished">சோர்ஸ் கோட் %s இலிருந்து கிடைக்கிறது.</translation>
    </message>
    <message>
        <source>The transaction amount is too small to pay the fee</source>
        <translation type="unfinished">கட்டணம் செலுத்த பரிவர்த்தனை தொகை  மிகவும் குறைவு</translation>
    </message>
    <message>
        <source>This is experimental software.</source>
        <translation type="unfinished">இது ஒரு ஆராய்ச்சி மென்பொருள்.</translation>
    </message>
    <message>
        <source>This is the minimum transaction fee you pay on every transaction.</source>
        <translation type="unfinished">ஒவ்வொரு பரிவர்த்தனைக்கும் நீங்கள் செலுத்த வேண்டிய குறைந்தபட்ச பரிவர்த்தனைக் கட்டணம் இதுவாகும்.</translation>
    </message>
    <message>
        <source>This is the transaction fee you will pay if you send a transaction.</source>
        <translation type="unfinished">நீங்கள் ஒரு பரிவர்த்தனையை அனுப்பும்பொழுது நீங்கள் செலுத்த வேண்டிய பரிவர்த்தனைக் கட்டணம் இதுவாகும்.</translation>
    </message>
<<<<<<< HEAD
    </context>
<context>
    <name>SendConfirmationDialog</name>
    </context>
<context>
    <name>ShutdownWindow</name>
    </context>
<context>
    <name>SignVerifyMessageDialog</name>
=======
>>>>>>> 61646189
    <message>
        <source>Transaction amount too small</source>
        <translation type="unfinished">பரிவர்த்தனை தொகை மிகக் குறைவு</translation>
    </message>
    <message>
        <source>Transaction amounts must not be negative</source>
        <translation type="unfinished">பரிவர்த்தனை தொகை எதிர்மறையாக இருக்கக்கூடாது</translation>
    </message>
    <message>
        <source>Transaction must have at least one recipient</source>
        <translation type="unfinished">பரிவர்த்தனைக்கு குறைந்தபட்சம் ஒரு பெறுநர் இருக்க வேண்டும்</translation>
    </message>
    <message>
        <source>Transaction too large</source>
        <translation type="unfinished">பரிவர்த்தனை மிகப் பெரிது</translation>
    </message>
<<<<<<< HEAD
</context>
<context>
    <name>TransactionDesc</name>
    </context>
<context>
    <name>TransactionDescDialog</name>
    </context>
<context>
    <name>TransactionTableModel</name>
    </context>
<context>
    <name>TransactionView</name>
    <message>
        <source>Address</source>
        <translation>முகவரி</translation>
    </message>
    </context>
<context>
    <name>UnitDisplayStatusBarControl</name>
    </context>
<context>
    <name>WalletFrame</name>
    </context>
<context>
    <name>WalletModel</name>
    </context>
<context>
    <name>WalletView</name>
    </context>
<context>
    <name>bitcoin-core</name>
    <message>
        <source>Bitcoin Core</source>
        <translation>Blackcoin More</translation>
=======
    <message>
        <source>Unable to create the PID file '%s': %s</source>
        <translation type="unfinished">PID பைலை உருவாக்க முடியவில்லை '%s': %s</translation>
>>>>>>> 61646189
    </message>
    <message>
        <source>Unable to generate initial keys</source>
        <translation type="unfinished">ஆரம்ப கீகளை உருவாக்க முடியவில்லை</translation>
    </message>
    <message>
        <source>Unable to generate keys</source>
        <translation type="unfinished">கீஸை உருவாக்க முடியவில்லை</translation>
    </message>
    <message>
        <source>Unable to start HTTP server. See debug log for details.</source>
        <translation type="unfinished">HTTP சேவையகத்தைத் தொடங்க முடியவில்லை. விவரங்களுக்கு debug.log ஐ பார்க்கவும்.</translation>
    </message>
    <message>
        <source>Unknown address type '%s'</source>
        <translation type="unfinished">தெரியாத முகவரி வகை '%s'</translation>
    </message>
    <message>
        <source>Unknown change type '%s'</source>
        <translation type="unfinished">தெரியாத மாற்று வகை '%s'</translation>
    </message>
    <message>
        <source>Upgrading UTXO database</source>
        <translation type="unfinished">UTXO தகவல்தளம் மேம்படுத்தப்படுகிறது</translation>
    </message>
    <message>
        <source>Upgrading txindex database</source>
        <translation type="unfinished">txindex தகவல்தளத்தை மேம்படுத்துதல்</translation>
    </message>
    <message>
        <source>Wallet needed to be rewritten: restart %s to complete</source>
        <translation type="unfinished">வாலட் மீண்டும் எழுத படவேண்டும்: முடிக்க %s ஐ மறுதொடக்கம் செய்யுங்கள்</translation>
    </message>
</context>
</TS><|MERGE_RESOLUTION|>--- conflicted
+++ resolved
@@ -513,6 +513,10 @@
     <message>
         <source>Open a bitcoin: URI</source>
         <translation type="unfinished">திற பிட்காயின்: URI</translation>
+    </message>
+    <message>
+        <source>Open a bitcoin: URI</source>
+        <translation>திற பிட்காயின்: URI</translation>
     </message>
     <message>
         <source>Open Wallet</source>
@@ -1611,6 +1615,10 @@
         <translation type="unfinished">நோட் விண்டோ</translation>
     </message>
     <message>
+        <source>Node window</source>
+        <translation>நோட் விண்டோ</translation>
+    </message>
+    <message>
         <source>Open the %1 debug log file from the current data directory. This can take a few seconds for large log files.</source>
         <translation type="unfinished">தற்போதைய தரவு அடைவில் இருந்து %1 பிழைத்திருத்த பதிவு கோப்பைத் திறக்கவும். இது பெரிய பதிவு கோப்புகளை சில விநாடிகள் எடுக்கலாம்.</translation>
     </message>
@@ -2054,6 +2062,26 @@
         <source>%1 (%2 blocks)</source>
         <translation type="unfinished">%1 (%2 ப்ளாக்ஸ்)</translation>
     </message>
+    <message numerus="yes">
+        <source>Estimated to begin confirmation within %n block(s).</source>
+        <translation><numerusform>%n பிளாக் உறுதிப்படுத்தலைத் தொடங்க மதிப்பிடப்பட்டுள்ளது.</numerusform><numerusform>%n பிளாக்குள் உறுதிப்படுத்தலைத் தொடங்க மதிப்பிடப்பட்டுள்ளது.</numerusform></translation>
+    </message>
+    <message>
+        <source>Warning: Invalid Bitcoin address</source>
+        <translation>எச்சரிக்கை: தவறான பிட்காயின் முகவரி</translation>
+    </message>
+    <message>
+        <source>Warning: Unknown change address</source>
+        <translation>எச்சரிக்கை: தெரியாத மாற்று முகவரி</translation>
+    </message>
+    <message>
+        <source>Confirm custom change address</source>
+        <translation>தனிப்பயன் மாற்று முகவரியை உறுதிப்படுத்து</translation>
+    </message>
+    <message>
+        <source>The address you selected for change is not part of this wallet. Any or all funds in your wallet may be sent to this address. Are you sure?</source>
+        <translation>மாற்றத்திற்காக நீங்கள் தேர்ந்தெடுத்த முகவரி இந்த வாலட்டிற்கு சொந்தமானது இல்லை. உங்கள் வாலாட்டில் உள்ள ஏதேனும் அல்லது அனைத்து தொகையையும் இந்த முகவரிக்கு அனுப்பப்படலாம். நீ சொல்வது உறுதியா? </translation>
+    </message>
     <message>
         <source> from wallet '%1'</source>
         <translation type="unfinished">வாலட்டில்  இருந்து '%1'</translation>
@@ -2101,6 +2129,14 @@
     <message>
         <source>Confirm transaction proposal</source>
         <translation type="unfinished">பரிவர்த்தனை வரைவு உறுதி செய்</translation>
+    </message>
+    <message>
+        <source>Confirm transaction proposal</source>
+        <translation>பரிவர்த்தனை வரைவு உறுதி செய்</translation>
+    </message>
+    <message>
+        <source>Send</source>
+        <translation>அனுப்புவும்</translation>
     </message>
     <message>
         <source>The recipient address is not valid. Please recheck.</source>
@@ -2322,6 +2358,10 @@
     <message>
         <source>No error</source>
         <translation type="unfinished">தவறு எதுவுமில்லை</translation>
+    </message>
+    <message>
+        <source>No error</source>
+        <translation>தவறு எதுவுமில்லை</translation>
     </message>
     <message>
         <source>Private key for the entered address is not available.</source>
@@ -2524,22 +2564,7 @@
         <source>false</source>
         <translation type="unfinished">இல்லை</translation>
     </message>
-    <message>
-        <source>Sending addresses</source>
-        <translation>முகவரிகள் அனுப்பப்படுகின்றன</translation>
-    </message>
-    <message>
-        <source>Receiving addresses</source>
-        <translation>முகவரிகள் பெறப்படுகின்றன</translation>
-    </message>
-    </context>
-<context>
-    <name>AddressTableModel</name>
-    <message>
-        <source>Address</source>
-        <translation>முகவரி</translation>
-    </message>
-    </context>
+</context>
 <context>
     <name>TransactionDescDialog</name>
     <message>
@@ -2589,13 +2614,8 @@
         <translation type="unfinished">உருவாக்கப்பட்டது ஆனால் ஏற்றுக்கொள்ளப்படவில்லை</translation>
     </message>
     <message>
-<<<<<<< HEAD
-        <source>Bitcoin</source>
-        <translation>Blackcoin</translation>
-=======
         <source>Received with</source>
         <translation type="unfinished">உடன் பெறப்பட்டது</translation>
->>>>>>> 61646189
     </message>
     <message>
         <source>Received from</source>
@@ -2622,17 +2642,12 @@
         <translation type="unfinished">(பொருந்தாது)</translation>
     </message>
     <message>
-<<<<<<< HEAD
-        <source>&amp;Help</source>
-        <translation>&amp;உதவி</translation>
-=======
         <source>(no label)</source>
         <translation type="unfinished">(லேபிள் இல்லை)</translation>
     </message>
     <message>
         <source>Transaction status. Hover over this field to show number of confirmations.</source>
         <translation type="unfinished">பரிவர்த்தனையின் நிலை. உறுதிப்படுத்தல்களின் எண்ணிக்கையைக் காட்ட இந்த உள்ளீட்டில் பார்க்க.</translation>
->>>>>>> 61646189
     </message>
     <message>
         <source>Date and time that the transaction was received.</source>
@@ -2682,17 +2697,12 @@
         <translation type="unfinished">இந்த வருடம்</translation>
     </message>
     <message>
-<<<<<<< HEAD
-        <source>Fee:</source>
-        <translation>கட்டணம்:</translation>
-=======
         <source>Received with</source>
         <translation type="unfinished">உடன் பெறப்பட்டது</translation>
     </message>
     <message>
         <source>Sent to</source>
         <translation type="unfinished">அனுப்பப்பட்டது</translation>
->>>>>>> 61646189
     </message>
     <message>
         <source>To yourself</source>
@@ -2718,19 +2728,10 @@
         <source>Export Transaction History</source>
         <translation type="unfinished">பரிவர்த்தனையின் வரலாற்றை எக்ஸ்போர்ட் செய்</translation>
     </message>
-<<<<<<< HEAD
-    </context>
-<context>
-    <name>EditAddressDialog</name>
-    </context>
-<context>
-    <name>FreespaceChecker</name>
-=======
     <message>
         <source>Confirmed</source>
         <translation type="unfinished">உறுதியாக</translation>
     </message>
->>>>>>> 61646189
     <message>
         <source>Watch-only</source>
         <translation type="unfinished">பார்க்க-மட்டும்</translation>
@@ -2743,23 +2744,6 @@
         <source>Type</source>
         <translation type="unfinished">வகை</translation>
     </message>
-<<<<<<< HEAD
-    </context>
-<context>
-    <name>ModalOverlay</name>
-    <message>
-        <source>Form</source>
-        <translation>படிவம்</translation>
-    </message>
-    <message>
-        <source>Hide</source>
-        <translation>மறை</translation>
-    </message>
-    </context>
-<context>
-    <name>OpenURIDialog</name>
-=======
->>>>>>> 61646189
     <message>
         <source>Label</source>
         <translation type="unfinished">லேபிள்</translation>
@@ -2843,6 +2827,10 @@
         <translation type="unfinished">பரிவர்த்தனை செய்ய இயலாது</translation>
     </message>
     <message>
+        <source>Can't draft transaction.</source>
+        <translation>பரிவர்த்தனை செய்ய இயலாது</translation>
+    </message>
+    <message>
         <source>Can't sign transaction.</source>
         <translation type="unfinished">பரிவர்த்தனையில் கையொப்பமிட முடியவில்லை.</translation>
     </message>
@@ -2861,29 +2849,14 @@
         <source>&amp;Export</source>
         <translation type="unfinished">&amp;ஏற்றுமதி</translation>
     </message>
-<<<<<<< HEAD
-    </context>
-<context>
-    <name>PaymentServer</name>
-    </context>
-<context>
-    <name>PeerTableModel</name>
-=======
->>>>>>> 61646189
     <message>
         <source>Export the data in the current tab to a file</source>
         <translation type="unfinished">தற்போதைய தாவலில் தரவை ஒரு கோப்பிற்கு ஏற்றுமதி செய்க</translation>
     </message>
-<<<<<<< HEAD
-    </context>
-<context>
-    <name>QObject</name>
-=======
     <message>
         <source>Error</source>
         <translation type="unfinished">பிழை</translation>
     </message>
->>>>>>> 61646189
     <message>
         <source>Backup Wallet</source>
         <translation type="unfinished">பேக்அப் வாலட்</translation>
@@ -2908,17 +2881,7 @@
         <source>Cancel</source>
         <translation type="unfinished">ரத்து</translation>
     </message>
-    <message>
-        <source>%1 and %2</source>
-        <translation>%1 மற்றும் %2</translation>
-    </message>
-    </context>
-<context>
-    <name>QObject::QObject</name>
-    </context>
-<context>
-    <name>QRImageWidget</name>
-    </context>
+</context>
 <context>
     <name>bitcoin-core</name>
     <message>
@@ -3077,12 +3040,6 @@
         <source>Insufficient funds</source>
         <translation type="unfinished">போதுமான பணம் இல்லை</translation>
     </message>
-<<<<<<< HEAD
-    </context>
-<context>
-    <name>ReceiveRequestDialog</name>
-=======
->>>>>>> 61646189
     <message>
         <source>Invalid -onion address or hostname: '%s'</source>
         <translation type="unfinished">தவறான -onion முகவரி அல்லது ஹோஸ்ட்நேம்: '%s'</translation>
@@ -3099,19 +3056,6 @@
         <source>Invalid amount for -%s=&lt;amount&gt;: '%s'</source>
         <translation type="unfinished">-%s=&lt;amount&gt;: '%s' கான தவறான தொகை</translation>
     </message>
-<<<<<<< HEAD
-    <message>
-        <source>Address</source>
-        <translation>முகவரி</translation>
-    </message>
-    </context>
-<context>
-    <name>RecentRequestsTableModel</name>
-    </context>
-<context>
-    <name>SendCoinsDialog</name>
-=======
->>>>>>> 61646189
     <message>
         <source>Invalid amount for -discardfee=&lt;amount&gt;: '%s'</source>
         <translation type="unfinished">-discardfee கான தவறான தொகை=&lt;amount&gt;: '%s'</translation>
@@ -3121,17 +3065,12 @@
         <translation type="unfinished">தவறான தொகை -fallbackfee=&lt;amount&gt;: '%s'</translation>
     </message>
     <message>
-<<<<<<< HEAD
-        <source>Fee:</source>
-        <translation>கட்டணம்:</translation>
-=======
         <source>Invalid amount for -paytxfee=&lt;amount&gt;: '%s' (must be at least %s)</source>
         <translation type="unfinished">-paytxfee க்கான தவறான தொகை=&lt;amount&gt;: '%s' (குறைந்தது %s ஆக இருக்க வேண்டும்)</translation>
     </message>
     <message>
         <source>Not enough file descriptors available.</source>
         <translation type="unfinished">போதுமான ஃபைல் டிஸ்கிரிப்டார் கிடைக்கவில்லை.</translation>
->>>>>>> 61646189
     </message>
     <message>
         <source>Prune cannot be configured with a negative value.</source>
@@ -3165,12 +3104,6 @@
         <source>Specified blocks directory "%s" does not exist.</source>
         <translation type="unfinished">குறிப்பிடப்பட்ட பிளாக் டைரக்டரி "%s" இல்லை.</translation>
     </message>
-<<<<<<< HEAD
-    </context>
-<context>
-    <name>SendCoinsEntry</name>
-=======
->>>>>>> 61646189
     <message>
         <source>The source code is available from %s.</source>
         <translation type="unfinished">சோர்ஸ் கோட் %s இலிருந்து கிடைக்கிறது.</translation>
@@ -3191,18 +3124,6 @@
         <source>This is the transaction fee you will pay if you send a transaction.</source>
         <translation type="unfinished">நீங்கள் ஒரு பரிவர்த்தனையை அனுப்பும்பொழுது நீங்கள் செலுத்த வேண்டிய பரிவர்த்தனைக் கட்டணம் இதுவாகும்.</translation>
     </message>
-<<<<<<< HEAD
-    </context>
-<context>
-    <name>SendConfirmationDialog</name>
-    </context>
-<context>
-    <name>ShutdownWindow</name>
-    </context>
-<context>
-    <name>SignVerifyMessageDialog</name>
-=======
->>>>>>> 61646189
     <message>
         <source>Transaction amount too small</source>
         <translation type="unfinished">பரிவர்த்தனை தொகை மிகக் குறைவு</translation>
@@ -3219,46 +3140,9 @@
         <source>Transaction too large</source>
         <translation type="unfinished">பரிவர்த்தனை மிகப் பெரிது</translation>
     </message>
-<<<<<<< HEAD
-</context>
-<context>
-    <name>TransactionDesc</name>
-    </context>
-<context>
-    <name>TransactionDescDialog</name>
-    </context>
-<context>
-    <name>TransactionTableModel</name>
-    </context>
-<context>
-    <name>TransactionView</name>
-    <message>
-        <source>Address</source>
-        <translation>முகவரி</translation>
-    </message>
-    </context>
-<context>
-    <name>UnitDisplayStatusBarControl</name>
-    </context>
-<context>
-    <name>WalletFrame</name>
-    </context>
-<context>
-    <name>WalletModel</name>
-    </context>
-<context>
-    <name>WalletView</name>
-    </context>
-<context>
-    <name>bitcoin-core</name>
-    <message>
-        <source>Bitcoin Core</source>
-        <translation>Blackcoin More</translation>
-=======
     <message>
         <source>Unable to create the PID file '%s': %s</source>
         <translation type="unfinished">PID பைலை உருவாக்க முடியவில்லை '%s': %s</translation>
->>>>>>> 61646189
     </message>
     <message>
         <source>Unable to generate initial keys</source>
