--- conflicted
+++ resolved
@@ -433,17 +433,6 @@
         <source>Confirmed</source>
         <translation type="unfinished">पुष्टि भयो</translation>
     </message>
-<<<<<<< HEAD
-    <message>
-        <source>yes</source>
-        <translation type="unfinished">हो</translation>
-    </message>
-    <message>
-        <source>no</source>
-        <translation type="unfinished">होइन</translation>
-    </message>
-=======
->>>>>>> 44d8b13c
     </context>
 <context>
     <name>CreateWalletDialog</name>
@@ -464,11 +453,7 @@
     </message>
     <message>
         <source>&amp;Address</source>
-<<<<<<< HEAD
-        <translation type="unfinished">&amp;ठेगाना </translation>
-=======
         <translation type="unfinished">&amp;ठेगाना</translation>
->>>>>>> 44d8b13c
     </message>
     <message>
         <source>Could not unlock wallet.</source>
@@ -538,11 +523,7 @@
     </message>
     <message>
         <source>Unknown…</source>
-<<<<<<< HEAD
-        <translation type="unfinished">थाहा नभाको</translation>
-=======
         <translation type="unfinished">थाहा नभाको...</translation>
->>>>>>> 44d8b13c
     </message>
     <message>
         <source>calculating…</source>
@@ -659,11 +640,7 @@
     </message>
     <message>
         <source>Close</source>
-<<<<<<< HEAD
-        <translation type="unfinished">बन्द गर्नुहोस् </translation>
-=======
         <translation type="unfinished">बन्द गर्नुहोस्</translation>
->>>>>>> 44d8b13c
     </message>
     </context>
 <context>
