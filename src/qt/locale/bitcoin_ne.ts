--- conflicted
+++ resolved
@@ -489,30 +489,6 @@
         <source>Bitcoin</source>
         <translation type="unfinished">बिटकोइन</translation>
     </message>
-<<<<<<< HEAD
-    <message numerus="yes">
-        <source>%n GB of space available</source>
-        <translation type="unfinished">
-            <numerusform />
-            <numerusform />
-        </translation>
-    </message>
-    <message numerus="yes">
-        <source>(of %n GB needed)</source>
-        <translation type="unfinished">
-            <numerusform />
-            <numerusform />
-        </translation>
-    </message>
-    <message numerus="yes">
-        <source>(%n GB needed for full chain)</source>
-        <translation type="unfinished">
-            <numerusform />
-            <numerusform />
-        </translation>
-    </message>
-=======
->>>>>>> 7da4ae1f
     <message numerus="yes">
         <source>%n GB of space available</source>
         <translation type="unfinished">
@@ -563,11 +539,7 @@
     </message>
     <message>
         <source>Unknown…</source>
-<<<<<<< HEAD
-        <translation type="unfinished">थाहा नभाको...</translation>
-=======
         <translation type="unfinished">थाहा नभाको</translation>
->>>>>>> 7da4ae1f
     </message>
     <message>
         <source>calculating…</source>
@@ -684,11 +656,7 @@
     </message>
     <message>
         <source>Close</source>
-<<<<<<< HEAD
-        <translation type="unfinished">बन्द गर्नुहोस्</translation>
-=======
         <translation type="unfinished">बन्द गर्नुहोस् </translation>
->>>>>>> 7da4ae1f
     </message>
     </context>
 <context>
