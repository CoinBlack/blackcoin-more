--- conflicted
+++ resolved
@@ -64,14 +64,11 @@
     <message>
         <source>Receiving addresses</source>
         <translation type="unfinished">प्राप्त गर्ने ठेगानाहरू...</translation>
-<<<<<<< HEAD
-=======
     </message>
     <message>
         <source>These are your Bitcoin addresses for sending payments. Always check the amount and the receiving address before sending coins.</source>
         <translation type="unfinished">यी भुक्तानी गर्नका लागि तपाइका बिट्कोइन ठेगानाहरू हुन्।
 सिक्काहरू पठाउनुअघि रकम र प्राप्त गर्ने ठेगाना जाँच गर्नुहोस।</translation>
->>>>>>> dd04f2dd
     </message>
     <message>
         <source>&amp;Copy Address</source>
@@ -105,8 +102,6 @@
     </message>
 </context>
 <context>
-<<<<<<< HEAD
-=======
     <name>AddressTableModel</name>
     <message>
         <source>Label</source>
@@ -118,7 +113,6 @@
     </message>
     </context>
 <context>
->>>>>>> dd04f2dd
     <name>AskPassphraseDialog</name>
     <message>
         <source>Passphrase Dialog</source>
@@ -184,22 +178,14 @@
     </message>
     <message numerus="yes">
         <source>%n second(s)</source>
-<<<<<<< HEAD
-        <translation>
-=======
-        <translation type="unfinished">
->>>>>>> dd04f2dd
+        <translation type="unfinished">
             <numerusform />
             <numerusform />
         </translation>
     </message>
     <message numerus="yes">
         <source>%n minute(s)</source>
-<<<<<<< HEAD
-        <translation>
-=======
-        <translation type="unfinished">
->>>>>>> dd04f2dd
+        <translation type="unfinished">
             <numerusform />
             <numerusform />
         </translation>
@@ -234,11 +220,7 @@
     </message>
     </context>
 <context>
-<<<<<<< HEAD
-    <name>BitcoinGUI</name>
-=======
     <name>bitcoin-core</name>
->>>>>>> dd04f2dd
     <message>
         <source>Error: Listening for incoming connections failed (listen returned error %s)</source>
         <translation type="unfinished">त्रुटि: आगमन कनेक्सनमा सुन्ने कार्य असफल भयो (सुन्ने कार्यले त्रुटि %s फर्कायो)</translation>
@@ -264,86 +246,128 @@
         <translation type="unfinished">चेतावनी: हामी हाम्रा सहकर्मीहरूसँग पूर्णतया सहमत छैनौं जस्तो देखिन्छ! तपाईंले अपग्रेड गर्नु पर्ने हुनसक्छ वा अरू नोडहरूले अपग्रेड गर्नु पर्ने हुनसक्छ ।</translation>
     </message>
     <message>
-<<<<<<< HEAD
+        <source>You need to rebuild the database using -reindex to go back to unpruned mode.  This will redownload the entire blockchain</source>
+        <translation type="unfinished">तपाईंले काटछाँट नगरेको मोडमा जान पुनः सूचकांक प्रयोग गरेर डाटाबेस पुनर्निर्माण गर्नु पर्ने हुन्छ । यसले सम्पूर्ण ब्लकचेनलाई फेरि डाउनलोड गर्नेछ</translation>
+    </message>
+    <message>
+        <source>-maxmempool must be at least %d MB</source>
+        <translation type="unfinished">-maxmempool कम्तिमा %d MB को हुनुपर्छ ।</translation>
+    </message>
+    <message>
+        <source>Cannot resolve -%s address: '%s'</source>
+        <translation type="unfinished">-%s ठेगाना: &amp;apos;%s&amp;apos; निश्चय गर्न सकिँदैन</translation>
+    </message>
+    <message>
+        <source>Copyright (C) %i-%i</source>
+        <translation type="unfinished">सर्वाधिकार (C) %i-%i</translation>
+    </message>
+    <message>
+        <source>Corrupted block database detected</source>
+        <translation type="unfinished">क्षति पुगेको ब्लक डाटाबेस फेला पर</translation>
+    </message>
+    <message>
+        <source>Do you want to rebuild the block database now?</source>
+        <translation type="unfinished">तपाईं अहिले ब्लक डेटाबेस पुनर्निर्माण गर्न चाहनुहुन्छ ?</translation>
+    </message>
+    <message>
+        <source>Unable to bind to %s on this computer. %s is probably already running.</source>
+        <translation type="unfinished">यो कम्प्युटरको %s मा बाँध्न सकिएन । %s सम्भवित रूपमा पहिलैबाट चलिरहेको छ ।</translation>
+    </message>
+    <message>
+        <source>User Agent comment (%s) contains unsafe characters.</source>
+        <translation type="unfinished">प्रयोगकर्ता एजेन्टको टिप्पणी (%s) मा असुरक्षित अक्षरहरू छन् ।</translation>
+    </message>
+    <message>
+        <source>Wallet needed to be rewritten: restart %s to complete</source>
+        <translation type="unfinished">वालेट फेरि लेख्नु आवश्यक छ: पूरा गर्न %s लाई पुन: सुरु गर्नुहोस्</translation>
+    </message>
+</context>
+<context>
+    <name>QObject</name>
+    <message>
+        <source>Amount</source>
+        <translation type="unfinished">रकम</translation>
+    </message>
+    <message>
+        <source>Enter a Bitcoin address (e.g. %1)</source>
+        <translation type="unfinished">कृपया बिटकोइन ठेगाना प्रवेश गर्नुहोस् (उदाहरण %1)</translation>
+    </message>
+    <message numerus="yes">
+        <source>%n second(s)</source>
+        <translation>
+            <numerusform />
+            <numerusform />
+        </translation>
+    </message>
+    <message numerus="yes">
+        <source>%n minute(s)</source>
+        <translation>
+            <numerusform />
+            <numerusform />
+        </translation>
+    </message>
+    <message numerus="yes">
+        <source>%n hour(s)</source>
+        <translation type="unfinished">
+            <numerusform />
+            <numerusform />
+        </translation>
+    </message>
+    <message numerus="yes">
+        <source>%n day(s)</source>
+        <translation type="unfinished">
+            <numerusform />
+            <numerusform />
+        </translation>
+    </message>
+    <message numerus="yes">
+        <source>%n week(s)</source>
+        <translation type="unfinished">
+            <numerusform />
+            <numerusform />
+        </translation>
+    </message>
+    <message numerus="yes">
+        <source>%n year(s)</source>
+        <translation type="unfinished">
+            <numerusform />
+            <numerusform />
+        </translation>
+    </message>
+    </context>
+<context>
+    <name>BitcoinGUI</name>
+    <message>
+        <source>&amp;Overview</source>
+        <translation type="unfinished">शारांश</translation>
+    </message>
+    <message>
+        <source>Show general overview of wallet</source>
+        <translation type="unfinished">वालेटको साधारण शारांश देखाउनुहोस्</translation>
+    </message>
+    <message>
+        <source>&amp;Transactions</source>
+        <translation type="unfinished">&amp;amp;कारोबार</translation>
+    </message>
+    <message>
+        <source>Browse transaction history</source>
+        <translation type="unfinished">कारोबारको इतिहास हेर्नुहोस्</translation>
+    </message>
+    <message>
+        <source>E&amp;xit</source>
+        <translation type="unfinished">बाहिर निस्कनुहोस्</translation>
+    </message>
+    <message>
+        <source>Quit application</source>
+        <translation type="unfinished">एप्लिकेसन बन्द गर्नुहोस्</translation>
+    </message>
+    <message>
         <source>&amp;About %1</source>
         <translation type="unfinished">&amp;amp;बारेमा %1</translation>
     </message>
     <message>
         <source>Show information about %1</source>
         <translation type="unfinished">%1 को बारेमा सूचना देखाउनुहोस्</translation>
-=======
-        <source>You need to rebuild the database using -reindex to go back to unpruned mode.  This will redownload the entire blockchain</source>
-        <translation type="unfinished">तपाईंले काटछाँट नगरेको मोडमा जान पुनः सूचकांक प्रयोग गरेर डाटाबेस पुनर्निर्माण गर्नु पर्ने हुन्छ । यसले सम्पूर्ण ब्लकचेनलाई फेरि डाउनलोड गर्नेछ</translation>
-    </message>
-    <message>
-        <source>-maxmempool must be at least %d MB</source>
-        <translation type="unfinished">-maxmempool कम्तिमा %d MB को हुनुपर्छ ।</translation>
->>>>>>> dd04f2dd
-    </message>
-    <message>
-        <source>Cannot resolve -%s address: '%s'</source>
-        <translation type="unfinished">-%s ठेगाना: &amp;apos;%s&amp;apos; निश्चय गर्न सकिँदैन</translation>
-    </message>
-    <message>
-        <source>Copyright (C) %i-%i</source>
-        <translation type="unfinished">सर्वाधिकार (C) %i-%i</translation>
-    </message>
-    <message>
-<<<<<<< HEAD
-=======
-        <source>Corrupted block database detected</source>
-        <translation type="unfinished">क्षति पुगेको ब्लक डाटाबेस फेला पर</translation>
-    </message>
-    <message>
-        <source>Do you want to rebuild the block database now?</source>
-        <translation type="unfinished">तपाईं अहिले ब्लक डेटाबेस पुनर्निर्माण गर्न चाहनुहुन्छ ?</translation>
-    </message>
-    <message>
-        <source>Unable to bind to %s on this computer. %s is probably already running.</source>
-        <translation type="unfinished">यो कम्प्युटरको %s मा बाँध्न सकिएन । %s सम्भवित रूपमा पहिलैबाट चलिरहेको छ ।</translation>
-    </message>
-    <message>
-        <source>User Agent comment (%s) contains unsafe characters.</source>
-        <translation type="unfinished">प्रयोगकर्ता एजेन्टको टिप्पणी (%s) मा असुरक्षित अक्षरहरू छन् ।</translation>
-    </message>
-    <message>
-        <source>Wallet needed to be rewritten: restart %s to complete</source>
-        <translation type="unfinished">वालेट फेरि लेख्नु आवश्यक छ: पूरा गर्न %s लाई पुन: सुरु गर्नुहोस्</translation>
-    </message>
-</context>
-<context>
-    <name>BitcoinGUI</name>
-    <message>
-        <source>&amp;Overview</source>
-        <translation type="unfinished">शारांश</translation>
-    </message>
-    <message>
-        <source>Show general overview of wallet</source>
-        <translation type="unfinished">वालेटको साधारण शारांश देखाउनुहोस्</translation>
-    </message>
-    <message>
-        <source>&amp;Transactions</source>
-        <translation type="unfinished">&amp;amp;कारोबार</translation>
-    </message>
-    <message>
-        <source>Browse transaction history</source>
-        <translation type="unfinished">कारोबारको इतिहास हेर्नुहोस्</translation>
-    </message>
-    <message>
-        <source>E&amp;xit</source>
-        <translation type="unfinished">बाहिर निस्कनुहोस्</translation>
-    </message>
-    <message>
-        <source>Quit application</source>
-        <translation type="unfinished">एप्लिकेसन बन्द गर्नुहोस्</translation>
-    </message>
-    <message>
-        <source>&amp;About %1</source>
-        <translation type="unfinished">&amp;amp;बारेमा %1</translation>
-    </message>
-    <message>
-        <source>Show information about %1</source>
-        <translation type="unfinished">%1 को बारेमा सूचना देखाउनुहोस्</translation>
     </message>
     <message>
         <source>About &amp;Qt</source>
@@ -354,7 +378,6 @@
         <translation type="unfinished">Qt को बारेमा सूचना देखाउनुहोस्</translation>
     </message>
     <message>
->>>>>>> dd04f2dd
         <source>Modify configuration options for %1</source>
         <translation type="unfinished">%1 का लागि कन्फिगुरेसनको विकल्प परिमार्जन गर्नुहोस</translation>
     </message>
@@ -479,14 +502,11 @@
         <source>User Agent</source>
         <extracomment>Title of Peers Table column which contains the peer's User Agent string.</extracomment>
         <translation type="unfinished">प्रयोगकर्ता एजेन्ट</translation>
-<<<<<<< HEAD
-=======
     </message>
     <message>
         <source>Address</source>
         <extracomment>Title of Peers Table column which contains the IP/Onion/I2P address of the connected peer.</extracomment>
         <translation type="unfinished">ठेगाना</translation>
->>>>>>> dd04f2dd
     </message>
     </context>
 <context>
@@ -501,12 +521,6 @@
     </message>
     </context>
 <context>
-<<<<<<< HEAD
-    <name>SendCoinsDialog</name>
-    <message numerus="yes">
-        <source>Estimated to begin confirmation within %n block(s).</source>
-        <translation>
-=======
     <name>RecentRequestsTableModel</name>
     <message>
         <source>Label</source>
@@ -518,7 +532,6 @@
     <message numerus="yes">
         <source>Estimated to begin confirmation within %n block(s).</source>
         <translation type="unfinished">
->>>>>>> dd04f2dd
             <numerusform />
             <numerusform />
         </translation>
@@ -565,20 +578,8 @@
 <context>
     <name>TransactionDesc</name>
     <message numerus="yes">
-<<<<<<< HEAD
-        <source>Open for %n more block(s)</source>
-        <translation>
-            <numerusform />
-            <numerusform />
-        </translation>
-    </message>
-    <message numerus="yes">
         <source>matures in %n more block(s)</source>
-        <translation>
-=======
-        <source>matures in %n more block(s)</source>
-        <translation type="unfinished">
->>>>>>> dd04f2dd
+        <translation type="unfinished">
             <numerusform />
             <numerusform />
         </translation>
@@ -590,94 +591,6 @@
     </context>
 <context>
     <name>TransactionTableModel</name>
-<<<<<<< HEAD
-    <message numerus="yes">
-        <source>Open for %n more block(s)</source>
-        <translation>
-            <numerusform />
-            <numerusform />
-        </translation>
-    </message>
-    </context>
-<context>
-    <name>WalletView</name>
-    <message>
-        <source>&amp;Export</source>
-        <translation type="unfinished">&amp;amp;निर्यात गर्नुहोस्</translation>
-    </message>
-    <message>
-        <source>Export the data in the current tab to a file</source>
-        <translation type="unfinished">वर्तमान ट्याबको डाटालाई फाइलमा निर्यात गर्नुहोस्</translation>
-    </message>
-    </context>
-<context>
-    <name>bitcoin-core</name>
-    <message>
-        <source>Error: Listening for incoming connections failed (listen returned error %s)</source>
-        <translation type="unfinished">त्रुटि: आगमन कनेक्सनमा सुन्ने कार्य असफल भयो (सुन्ने कार्यले त्रुटि %s फर्कायो)</translation>
-    </message>
-    <message>
-        <source>Invalid amount for -maxtxfee=&lt;amount&gt;: '%s' (must be at least the minrelay fee of %s to prevent stuck transactions)</source>
-        <translation type="unfinished">maxtxfee=&amp;lt;रकम&amp;gt;: का लागि अमान्य रकम &amp;apos;%s&amp;apos; (कारोबारलाई अड्कन नदिन अनिवार्य रूपमा कम्तिमा %s को न्यूनतम रिले शुल्क हुनु पर्छ)</translation>
-    </message>
-    <message>
-        <source>The block database contains a block which appears to be from the future. This may be due to your computer's date and time being set incorrectly. Only rebuild the block database if you are sure that your computer's date and time are correct</source>
-        <translation type="unfinished">ब्लक डाटाबेसमा भविष्यबाट आए जस्तो देखिने एउटा ब्लक हुन्छ । तपाईंको कम्प्युटरको मिति र समय गलत तरिकाले सेट गरिएकाले यस्तो हुन सक्छ । तपाईं आफ्नो कम्प्युटरको मिति र समय सही छ भनेर पक्का हुनुहुन्छ भने मात्र ब्लक डाटाबेस पुनर्निर्माण गर्नुहोस् ।</translation>
-    </message>
-    <message>
-        <source>The transaction amount is too small to send after the fee has been deducted</source>
-        <translation type="unfinished">कारोबार रकम शुल्क कटौती गरेपछि पठाउँदा धेरै नै सानो हुन्छ</translation>
-    </message>
-    <message>
-        <source>This is a pre-release test build - use at your own risk - do not use for mining or merchant applications</source>
-        <translation type="unfinished">यो जारी गर्नु पूर्वको परीक्षण संस्करण हो - आफ्नै जोखिममा प्रयोग गर्नुहोस् - खनन वा व्यापारीक प्रयोगको लागि प्रयोग नगर्नुहोस</translation>
-    </message>
-    <message>
-        <source>Warning: We do not appear to fully agree with our peers! You may need to upgrade, or other nodes may need to upgrade.</source>
-        <translation type="unfinished">चेतावनी: हामी हाम्रा सहकर्मीहरूसँग पूर्णतया सहमत छैनौं जस्तो देखिन्छ! तपाईंले अपग्रेड गर्नु पर्ने हुनसक्छ वा अरू नोडहरूले अपग्रेड गर्नु पर्ने हुनसक्छ ।</translation>
-    </message>
-    <message>
-        <source>You need to rebuild the database using -reindex to go back to unpruned mode.  This will redownload the entire blockchain</source>
-        <translation type="unfinished">तपाईंले काटछाँट नगरेको मोडमा जान पुनः सूचकांक प्रयोग गरेर डाटाबेस पुनर्निर्माण गर्नु पर्ने हुन्छ । यसले सम्पूर्ण ब्लकचेनलाई फेरि डाउनलोड गर्नेछ</translation>
-    </message>
-    <message>
-        <source>-maxmempool must be at least %d MB</source>
-        <translation type="unfinished">-maxmempool कम्तिमा %d MB को हुनुपर्छ ।</translation>
-    </message>
-    <message>
-        <source>Cannot resolve -%s address: '%s'</source>
-        <translation type="unfinished">-%s ठेगाना: &amp;apos;%s&amp;apos; निश्चय गर्न सकिँदैन</translation>
-    </message>
-    <message>
-        <source>Change index out of range</source>
-        <translation type="unfinished">सूचकांक परिवर्तन सीमा भन्दा बाहर</translation>
-    </message>
-    <message>
-        <source>Copyright (C) %i-%i</source>
-        <translation type="unfinished">सर्वाधिकार (C) %i-%i</translation>
-    </message>
-    <message>
-        <source>Corrupted block database detected</source>
-        <translation type="unfinished">क्षति पुगेको ब्लक डाटाबेस फेला पर</translation>
-    </message>
-    <message>
-        <source>Do you want to rebuild the block database now?</source>
-        <translation type="unfinished">तपाईं अहिले ब्लक डेटाबेस पुनर्निर्माण गर्न चाहनुहुन्छ ?</translation>
-    </message>
-    <message>
-        <source>Unable to bind to %s on this computer. %s is probably already running.</source>
-        <translation type="unfinished">यो कम्प्युटरको %s मा बाँध्न सकिएन । %s सम्भवित रूपमा पहिलैबाट चलिरहेको छ ।</translation>
-    </message>
-    <message>
-        <source>User Agent comment (%s) contains unsafe characters.</source>
-        <translation type="unfinished">प्रयोगकर्ता एजेन्टको टिप्पणी (%s) मा असुरक्षित अक्षरहरू छन् ।</translation>
-    </message>
-    <message>
-        <source>Wallet needed to be rewritten: restart %s to complete</source>
-        <translation type="unfinished">वालेट फेरि लेख्नु आवश्यक छ: पूरा गर्न %s लाई पुन: सुरु गर्नुहोस्</translation>
-    </message>
-</context>
-=======
     <message>
         <source>Label</source>
         <translation type="unfinished">लेबल</translation>
@@ -713,6 +626,41 @@
         <source>Export the data in the current tab to a file</source>
         <translation type="unfinished">वर्तमान ट्याबको डाटालाई फाइलमा निर्यात गर्नुहोस्</translation>
     </message>
-    </context>
->>>>>>> dd04f2dd
+    <message>
+        <source>-maxmempool must be at least %d MB</source>
+        <translation type="unfinished">-maxmempool कम्तिमा %d MB को हुनुपर्छ ।</translation>
+    </message>
+    <message>
+        <source>Cannot resolve -%s address: '%s'</source>
+        <translation type="unfinished">-%s ठेगाना: &amp;apos;%s&amp;apos; निश्चय गर्न सकिँदैन</translation>
+    </message>
+    <message>
+        <source>Change index out of range</source>
+        <translation type="unfinished">सूचकांक परिवर्तन सीमा भन्दा बाहर</translation>
+    </message>
+    <message>
+        <source>Copyright (C) %i-%i</source>
+        <translation type="unfinished">सर्वाधिकार (C) %i-%i</translation>
+    </message>
+    <message>
+        <source>Corrupted block database detected</source>
+        <translation type="unfinished">क्षति पुगेको ब्लक डाटाबेस फेला पर</translation>
+    </message>
+    <message>
+        <source>Do you want to rebuild the block database now?</source>
+        <translation type="unfinished">तपाईं अहिले ब्लक डेटाबेस पुनर्निर्माण गर्न चाहनुहुन्छ ?</translation>
+    </message>
+    <message>
+        <source>Unable to bind to %s on this computer. %s is probably already running.</source>
+        <translation type="unfinished">यो कम्प्युटरको %s मा बाँध्न सकिएन । %s सम्भवित रूपमा पहिलैबाट चलिरहेको छ ।</translation>
+    </message>
+    <message>
+        <source>User Agent comment (%s) contains unsafe characters.</source>
+        <translation type="unfinished">प्रयोगकर्ता एजेन्टको टिप्पणी (%s) मा असुरक्षित अक्षरहरू छन् ।</translation>
+    </message>
+    <message>
+        <source>Wallet needed to be rewritten: restart %s to complete</source>
+        <translation type="unfinished">वालेट फेरि लेख्नु आवश्यक छ: पूरा गर्न %s लाई पुन: सुरु गर्नुहोस्</translation>
+    </message>
+</context>
 </TS>