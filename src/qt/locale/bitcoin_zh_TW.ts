<TS version="2.1" language="zh_TW">
<context>
    <name>AddressBookPage</name>
    <message>
        <source>Right-click to edit address or label</source>
        <translation type="unfinished">右鍵點擊來編輯地址或標籤</translation>
    </message>
    <message>
        <source>Create a new address</source>
        <translation type="unfinished">產生一個新地址</translation>
    </message>
    <message>
        <source>&amp;New</source>
        <translation type="unfinished">&amp;新增</translation>
    </message>
    <message>
        <source>Copy the currently selected address to the system clipboard</source>
        <translation type="unfinished">複製目前選擇的地址到系統剪貼簿</translation>
    </message>
    <message>
        <source>&amp;Copy</source>
        <translation type="unfinished">&amp;複製</translation>
    </message>
    <message>
        <source>Delete the currently selected address from the list</source>
        <translation type="unfinished">把目前選擇的地址從清單中刪除</translation>
    </message>
    <message>
        <source>Enter address or label to search</source>
        <translation type="unfinished">請輸入要搜尋的地址或標籤</translation>
    </message>
    <message>
        <source>Export the data in the current tab to a file</source>
        <translation type="unfinished">把目前分頁的資料匯出存成檔案</translation>
    </message>
    <message>
        <source>&amp;Export</source>
        <translation type="unfinished">&amp;匯出</translation>
    </message>
    <message>
        <source>&amp;Delete</source>
        <translation type="unfinished">&amp;刪除</translation>
    </message>
    <message>
        <source>Choose the address to send coins to</source>
        <translation type="unfinished">選擇要發送幣過去的地址</translation>
    </message>
    <message>
        <source>Choose the address to receive coins with</source>
        <translation type="unfinished">選擇要接收幣的地址</translation>
    </message>
    <message>
        <source>C&amp;hoose</source>
        <translation type="unfinished">選擇 (&amp;h)</translation>
    </message>
    <message>
        <source>These are your Bitcoin addresses for sending payments. Always check the amount and the receiving address before sending coins.</source>
        <translation type="unfinished">這些是你要發送過去的 比特幣地址。在發送幣之前，務必要檢查金額和接收地址是否正確。</translation>
    </message>
    <message>
        <source>These are your Bitcoin addresses for receiving payments. Use the 'Create new receiving address' button in the receive tab to create new addresses.
Signing is only possible with addresses of the type 'legacy'.</source>
        <translation type="unfinished">這些是您的比特幣接收地址。使用“接收”標籤中的“產生新的接收地址”按鈕產生新的地址。只能使用“傳統”類型的地址進行簽名。</translation>
    </message>
    <message>
        <source>&amp;Copy Address</source>
        <translation type="unfinished">&amp;複製地址</translation>
    </message>
    <message>
        <source>Copy &amp;Label</source>
        <translation type="unfinished">複製 &amp;標籤</translation>
    </message>
    <message>
        <source>&amp;Edit</source>
        <translation type="unfinished">&amp;編輯</translation>
    </message>
    <message>
        <source>Export Address List</source>
        <translation type="unfinished">匯出地址清單</translation>
    </message>
    <message>
        <source>Comma separated file</source>
        <extracomment>Expanded name of the CSV file format. See: https://en.wikipedia.org/wiki/Comma-separated_values.</extracomment>
        <translation type="unfinished">逗號分隔文件</translation>
    </message>
    <message>
        <source>There was an error trying to save the address list to %1. Please try again.</source>
        <extracomment>An error message. %1 is a stand-in argument for the name of the file we attempted to save to.</extracomment>
        <translation type="unfinished">儲存地址清單到 %1 時發生錯誤。請重試一次。</translation>
    </message>
    <message>
        <source>Sending addresses - %1</source>
        <translation type="unfinished">付款地址 - %1</translation>
    </message>
    <message>
        <source>Receiving addresses - %1</source>
        <translation type="unfinished">收款地址 - %1</translation>
    </message>
    <message>
        <source>Exporting Failed</source>
        <translation type="unfinished">匯出失敗</translation>
    </message>
</context>
<context>
    <name>AddressTableModel</name>
    <message>
        <source>Label</source>
        <translation type="unfinished">標記:</translation>
    </message>
    <message>
        <source>Address</source>
        <translation type="unfinished">地址</translation>
    </message>
    <message>
        <source>(no label)</source>
        <translation type="unfinished">(無標記)</translation>
    </message>
</context>
<context>
    <name>AskPassphraseDialog</name>
    <message>
        <source>Passphrase Dialog</source>
        <translation type="unfinished">密碼對話視窗</translation>
    </message>
    <message>
        <source>Enter passphrase</source>
        <translation type="unfinished">請輸入密碼</translation>
    </message>
    <message>
        <source>New passphrase</source>
        <translation type="unfinished">新密碼</translation>
    </message>
    <message>
        <source>Repeat new passphrase</source>
        <translation type="unfinished">重複新密碼</translation>
    </message>
    <message>
        <source>Show passphrase</source>
        <translation type="unfinished">顯示密碼</translation>
    </message>
    <message>
        <source>Encrypt wallet</source>
        <translation type="unfinished">加密錢包</translation>
    </message>
    <message>
        <source>This operation needs your wallet passphrase to unlock the wallet.</source>
        <translation type="unfinished">這個動作需要你的錢包密碼來解鎖錢包。</translation>
    </message>
    <message>
        <source>Unlock wallet</source>
        <translation type="unfinished">解鎖錢包</translation>
    </message>
    <message>
        <source>Change passphrase</source>
        <translation type="unfinished">改變密碼</translation>
    </message>
    <message>
        <source>Confirm wallet encryption</source>
        <translation type="unfinished">確認錢包加密</translation>
    </message>
    <message>
        <source>Warning: If you encrypt your wallet and lose your passphrase, you will &lt;b&gt;LOSE ALL OF YOUR BITCOINS&lt;/b&gt;!</source>
        <translation type="unfinished">警告: 如果把錢包加密後又忘記密碼，你就會從此&lt;b&gt;失去其中所有的 Bitcoin 了&lt;/b&gt;！</translation>
    </message>
    <message>
        <source>Are you sure you wish to encrypt your wallet?</source>
        <translation type="unfinished">你確定要把錢包加密嗎？</translation>
    </message>
    <message>
        <source>Wallet encrypted</source>
        <translation type="unfinished">錢包已加密</translation>
    </message>
    <message>
        <source>Enter the new passphrase for the wallet.&lt;br/&gt;Please use a passphrase of &lt;b&gt;ten or more random characters&lt;/b&gt;, or &lt;b&gt;eight or more words&lt;/b&gt;.</source>
        <translation type="unfinished">輸入錢包的新密碼短語。&lt;br/&gt;請使用&lt;b&gt;個或10個以上隨機字符&lt;/b&gt;或&lt;b&gt;個8個以上單詞&lt;/b&gt;的密碼。</translation>
    </message>
    <message>
        <source>Enter the old passphrase and new passphrase for the wallet.</source>
        <translation type="unfinished">輸入錢包的密碼短語和新密碼短語。</translation>
    </message>
    <message>
        <source>Remember that encrypting your wallet cannot fully protect your bitcoins from being stolen by malware infecting your computer.</source>
        <translation type="unfinished">請記得, 即使將錢包加密, 也不能完全防止因惡意軟體入侵, 而導致位元幣被偷.</translation>
    </message>
    <message>
        <source>Wallet to be encrypted</source>
        <translation type="unfinished">加密錢包</translation>
    </message>
    <message>
        <source>Your wallet is about to be encrypted. </source>
        <translation type="unfinished">你的錢包將被加密</translation>
    </message>
    <message>
        <source>Your wallet is now encrypted. </source>
        <translation type="unfinished">你的錢包現已被加密</translation>
    </message>
    <message>
        <source>IMPORTANT: Any previous backups you have made of your wallet file should be replaced with the newly generated, encrypted wallet file. For security reasons, previous backups of the unencrypted wallet file will become useless as soon as you start using the new, encrypted wallet.</source>
        <translation type="unfinished">重要須知: 請改用新造出來、有加密的錢包檔，來取代舊錢包檔的備份。為了安全起見，當你開始使用新的有加密的錢包後，舊錢包檔的備份就沒有用了。</translation>
    </message>
    <message>
        <source>Wallet encryption failed</source>
        <translation type="unfinished">錢包加密失敗</translation>
    </message>
    <message>
        <source>Wallet encryption failed due to an internal error. Your wallet was not encrypted.</source>
        <translation type="unfinished">因為內部錯誤導致錢包加密失敗。你的錢包還是沒加密。</translation>
    </message>
    <message>
        <source>The supplied passphrases do not match.</source>
        <translation type="unfinished">提供的密碼不一樣。</translation>
    </message>
    <message>
        <source>Wallet unlock failed</source>
        <translation type="unfinished">錢包解鎖失敗</translation>
    </message>
    <message>
        <source>The passphrase entered for the wallet decryption was incorrect.</source>
        <translation type="unfinished">輸入要用來解密錢包的密碼不對。</translation>
    </message>
    <message>
        <source>The passphrase entered for the wallet decryption is incorrect. It contains a null character (ie - a zero byte). If the passphrase was set with a version of this software prior to 25.0, please try again with only the characters up to — but not including — the first null character. If this is successful, please set a new passphrase to avoid this issue in the future.</source>
        <translation type="unfinished">輸入的密碼有誤，無法解密錢包。 輸入的密碼中包含空字元（例如，零值的位元組）。 如果密碼是在此軟體早於25.0的版本上設定的，請只輸入非空字元的密碼（不包括零值元本身）再嘗試一次。 如果這樣可以成功解密，為避免未來出現問題，請設定新的密碼。</translation>
    </message>
    <message>
        <source>Wallet passphrase was successfully changed.</source>
        <translation type="unfinished">錢包密碼改成功了。</translation>
    </message>
    <message>
        <source>Passphrase change failed</source>
        <translation type="unfinished">修改密碼失敗</translation>
    </message>
    <message>
        <source>The old passphrase entered for the wallet decryption is incorrect. It contains a null character (ie - a zero byte). If the passphrase was set with a version of this software prior to 25.0, please try again with only the characters up to — but not including — the first null character.</source>
        <translation type="unfinished">輸入的舊密碼有誤，無法解密錢包。 輸入的密碼中包含空字元（例如，一個值為零的位元組）。 如果密碼是在此軟體早於25.0的版本上設定的，請只輸入密碼中首個空字元（不包括空字元本身）之前的部分來再嘗試一次。</translation>
    </message>
    <message>
        <source>Warning: The Caps Lock key is on!</source>
        <translation type="unfinished">警告: 大寫字母鎖定作用中！</translation>
    </message>
</context>
<context>
    <name>BanTableModel</name>
    <message>
        <source>IP/Netmask</source>
        <translation type="unfinished">網路位址/遮罩</translation>
    </message>
    <message>
        <source>Banned Until</source>
        <translation type="unfinished">禁止期限</translation>
    </message>
</context>
<context>
    <name>BitcoinApplication</name>
    <message>
        <source>Settings file %1 might be corrupt or invalid.</source>
        <translation type="unfinished">設定檔%1可能已經失效或無效</translation>
    </message>
    <message>
        <source>Runaway exception</source>
        <translation type="unfinished">失控異常</translation>
    </message>
    <message>
        <source>A fatal error occurred. %1 can no longer continue safely and will quit.</source>
        <translation type="unfinished">發生致命錯誤。%1 無法再繼續安全地運行並離開。</translation>
    </message>
    <message>
        <source>Internal error</source>
        <translation type="unfinished">內部錯誤</translation>
    </message>
    <message>
        <source>An internal error occurred. %1 will attempt to continue safely. This is an unexpected bug which can be reported as described below.</source>
        <translation type="unfinished">發生了內部錯誤%1 將嘗試安全地繼續。 這是一個意外錯誤，可以按如下所述進行報告。</translation>
    </message>
</context>
<context>
    <name>QObject</name>
    <message>
        <source>Do you want to reset settings to default values, or to abort without making changes?</source>
        <extracomment>Explanatory text shown on startup when the settings file cannot be read. Prompts user to make a choice between resetting or aborting.</extracomment>
        <translation type="unfinished">您想將設置重置為預設值，還是在不進行更改的情況下中止？</translation>
    </message>
    <message>
        <source>A fatal error occurred. Check that settings file is writable, or try running with -nosettings.</source>
        <extracomment>Explanatory text shown on startup when the settings file could not be written. Prompts user to check that we have the ability to write to the file. Explains that the user has the option of running without a settings file.</extracomment>
        <translation type="unfinished">發生致命錯誤。檢查設置文件是否可寫入，或嘗試運行 -nosettings</translation>
    </message>
    <message>
        <source>Error: %1</source>
        <translation type="unfinished">錯誤：%1</translation>
    </message>
    <message>
        <source>%1 didn't yet exit safely…</source>
        <translation type="unfinished">%1還沒有安全退出……</translation>
    </message>
    <message>
        <source>unknown</source>
        <translation type="unfinished">未知</translation>
    </message>
    <message>
        <source>Embedded "%1"</source>
        <translation type="unfinished">嵌入的 "%1"</translation>
    </message>
    <message>
        <source>Default system font "%1"</source>
        <translation type="unfinished">默认系统字体 "%1"</translation>
    </message>
    <message>
        <source>Custom…</source>
        <translation type="unfinished">自定义...</translation>
    </message>
    <message>
        <source>Amount</source>
        <translation type="unfinished">金額</translation>
    </message>
    <message>
        <source>Enter a Bitcoin address (e.g. %1)</source>
        <translation type="unfinished">輸入 比特幣地址 (比如說 %1)</translation>
    </message>
    <message>
        <source>Unroutable</source>
        <translation type="unfinished">不可路由</translation>
    </message>
    <message>
        <source>Inbound</source>
        <extracomment>An inbound connection from a peer. An inbound connection is a connection initiated by a peer.</extracomment>
        <translation type="unfinished">傳入</translation>
    </message>
    <message>
        <source>Outbound</source>
        <extracomment>An outbound connection to a peer. An outbound connection is a connection initiated by us.</extracomment>
        <translation type="unfinished">傳出</translation>
<<<<<<< HEAD
    </message>
    <message>
        <source>Full Relay</source>
        <extracomment>Peer connection type that relays all network information.</extracomment>
        <translation type="unfinished">完整转发</translation>
=======
>>>>>>> 353efd3f
    </message>
    <message>
        <source>Block Relay</source>
        <extracomment>Peer connection type that relays network information about blocks and not transactions or addresses.</extracomment>
        <translation type="unfinished">區塊轉發</translation>
    </message>
    <message>
        <source>Manual</source>
        <extracomment>Peer connection type established manually through one of several methods.</extracomment>
        <translation type="unfinished">手冊</translation>
<<<<<<< HEAD
    </message>
    <message>
        <source>Feeler</source>
        <extracomment>Short-lived peer connection type that tests the aliveness of known addresses.</extracomment>
        <translation type="unfinished">触须</translation>
    </message>
    <message>
        <source>Address Fetch</source>
        <extracomment>Short-lived peer connection type that solicits known addresses from a peer.</extracomment>
        <translation type="unfinished">地址取回</translation>
=======
>>>>>>> 353efd3f
    </message>
    <message>
        <source>%1 d</source>
        <translation type="unfinished">%1 天</translation>
    </message>
    <message>
        <source>%1 h</source>
        <translation type="unfinished">%1 小時</translation>
    </message>
    <message>
        <source>%1 m</source>
        <translation type="unfinished">%1 分鐘</translation>
    </message>
    <message>
        <source>%1 s</source>
        <translation type="unfinished">%1 秒</translation>
    </message>
    <message>
        <source>None</source>
        <translation type="unfinished">無</translation>
    </message>
    <message>
        <source>N/A</source>
        <translation type="unfinished">未知</translation>
    </message>
    <message>
        <source>%1 ms</source>
        <translation type="unfinished">%1 毫秒</translation>
    </message>
    <message numerus="yes">
        <source>%n second(s)</source>
        <translation type="unfinished">
            <numerusform>%n秒</numerusform>
        </translation>
    </message>
    <message numerus="yes">
        <source>%n minute(s)</source>
        <translation type="unfinished">
            <numerusform>%n分鐘</numerusform>
        </translation>
    </message>
    <message numerus="yes">
        <source>%n hour(s)</source>
        <translation type="unfinished">
            <numerusform>%n 小時</numerusform>
        </translation>
    </message>
    <message numerus="yes">
        <source>%n day(s)</source>
        <translation type="unfinished">
            <numerusform>%n 天</numerusform>
        </translation>
    </message>
    <message numerus="yes">
        <source>%n week(s)</source>
        <translation type="unfinished">
            <numerusform>%n 週</numerusform>
        </translation>
    </message>
    <message>
        <source>%1 and %2</source>
        <translation type="unfinished">%1又 %2</translation>
    </message>
    <message numerus="yes">
        <source>%n year(s)</source>
        <translation type="unfinished">
            <numerusform>%n年</numerusform>
        </translation>
    </message>
    <message>
        <source>%1 B</source>
        <translation type="unfinished">%1 B (位元組)</translation>
    </message>
    <message>
        <source>%1 MB</source>
        <translation type="unfinished">%1 MB (百萬位元組)</translation>
    </message>
    <message>
        <source>%1 GB</source>
        <translation type="unfinished">%1 GB (十億位元組)</translation>
    </message>
</context>
<context>
    <name>BitcoinGUI</name>
    <message>
        <source>&amp;Overview</source>
        <translation type="unfinished">&amp;總覽</translation>
    </message>
    <message>
        <source>Show general overview of wallet</source>
        <translation type="unfinished">顯示錢包一般總覽</translation>
    </message>
    <message>
        <source>&amp;Transactions</source>
        <translation type="unfinished">&amp;交易</translation>
    </message>
    <message>
        <source>Browse transaction history</source>
        <translation type="unfinished">瀏覽交易紀錄</translation>
    </message>
    <message>
        <source>Quit application</source>
        <translation type="unfinished">結束應用程式</translation>
    </message>
    <message>
        <source>&amp;About %1</source>
        <translation type="unfinished">關於%1(&amp;A)</translation>
    </message>
    <message>
        <source>Show information about %1</source>
        <translation type="unfinished">顯示 %1 的相關資訊</translation>
    </message>
    <message>
        <source>About &amp;Qt</source>
        <translation type="unfinished">關於 &amp;Qt</translation>
    </message>
    <message>
        <source>Show information about Qt</source>
        <translation type="unfinished">顯示 Qt 相關資訊</translation>
    </message>
    <message>
        <source>Modify configuration options for %1</source>
        <translation type="unfinished">修改 %1 的設定選項</translation>
    </message>
    <message>
        <source>Create a new wallet</source>
        <translation type="unfinished">創建一個新錢包</translation>
    </message>
    <message>
        <source>&amp;Minimize</source>
        <translation type="unfinished">最小化</translation>
    </message>
    <message>
        <source>Wallet:</source>
        <translation type="unfinished">錢包:</translation>
    </message>
    <message>
        <source>Network activity disabled.</source>
        <extracomment>A substring of the tooltip.</extracomment>
        <translation type="unfinished">網路活動關閉了。</translation>
    </message>
    <message>
        <source>Proxy is &lt;b&gt;enabled&lt;/b&gt;: %1</source>
        <translation type="unfinished">代理伺服器&lt;b&gt;已經啟用&lt;/b&gt;: %1</translation>
    </message>
    <message>
        <source>Send coins to a Bitcoin address</source>
        <translation type="unfinished">發送幣給一個比特幣地址</translation>
    </message>
    <message>
        <source>Backup wallet to another location</source>
        <translation type="unfinished">把錢包備份到其它地方</translation>
    </message>
    <message>
        <source>Change the passphrase used for wallet encryption</source>
        <translation type="unfinished">改變錢包加密用的密碼</translation>
    </message>
    <message>
        <source>&amp;Send</source>
        <translation type="unfinished">&amp;發送</translation>
    </message>
    <message>
        <source>&amp;Receive</source>
        <translation type="unfinished">&amp;接收</translation>
    </message>
    <message>
        <source>&amp;Options…</source>
        <translation type="unfinished">&amp;選項...</translation>
    </message>
    <message>
        <source>&amp;Encrypt Wallet…</source>
        <translation type="unfinished">&amp;加密錢包...</translation>
    </message>
    <message>
        <source>Encrypt the private keys that belong to your wallet</source>
        <translation type="unfinished">將錢包中之密鑰加密</translation>
    </message>
    <message>
        <source>&amp;Backup Wallet…</source>
        <translation type="unfinished">&amp;備用錢包</translation>
    </message>
    <message>
        <source>&amp;Change Passphrase…</source>
        <translation type="unfinished">&amp;更改密碼短語...</translation>
    </message>
    <message>
        <source>Sign &amp;message…</source>
        <translation type="unfinished">簽名 &amp;信息…</translation>
    </message>
    <message>
        <source>Sign messages with your Bitcoin addresses to prove you own them</source>
        <translation type="unfinished">用比特幣地址簽名訊息來證明位址是你的</translation>
    </message>
    <message>
        <source>&amp;Verify message…</source>
        <translation type="unfinished">&amp;驗證
訊息...</translation>
    </message>
    <message>
        <source>Verify messages to ensure they were signed with specified Bitcoin addresses</source>
        <translation type="unfinished">驗證訊息是用來確定訊息是用指定的比特幣地址簽名的</translation>
    </message>
    <message>
        <source>&amp;Load PSBT from file…</source>
        <translation type="unfinished">&amp;從檔案載入PSBT...</translation>
    </message>
    <message>
        <source>Open &amp;URI…</source>
        <translation type="unfinished">開啟 &amp;URI...</translation>
    </message>
    <message>
        <source>Close Wallet…</source>
        <translation type="unfinished">關錢包..</translation>
    </message>
    <message>
        <source>Create Wallet…</source>
        <translation type="unfinished">創建錢包...</translation>
    </message>
    <message>
        <source>Close All Wallets…</source>
        <translation type="unfinished">關所有錢包...</translation>
    </message>
    <message>
        <source>&amp;File</source>
        <translation type="unfinished">&amp;檔案</translation>
    </message>
    <message>
        <source>&amp;Settings</source>
        <translation type="unfinished">&amp;設定</translation>
    </message>
    <message>
        <source>&amp;Help</source>
        <translation type="unfinished">&amp;說明</translation>
    </message>
    <message>
        <source>Tabs toolbar</source>
        <translation type="unfinished">分頁工具列</translation>
    </message>
    <message>
        <source>Syncing Headers (%1%)…</source>
        <translation type="unfinished">同步區塊頭 (%1%)…</translation>
    </message>
    <message>
        <source>Synchronizing with network…</source>
        <translation type="unfinished">正在與網絡同步…</translation>
    </message>
    <message>
        <source>Indexing blocks on disk…</source>
        <translation type="unfinished">索引磁盤上的索引塊中...</translation>
    </message>
    <message>
        <source>Processing blocks on disk…</source>
        <translation type="unfinished">處理磁碟裡的區塊中...</translation>
    </message>
    <message>
        <source>Connecting to peers…</source>
        <translation type="unfinished">正在跟其他節點連線中...</translation>
    </message>
    <message>
        <source>Request payments (generates QR codes and bitcoin: URIs)</source>
        <translation type="unfinished">要求付款(產生 QR Code 和 bitcoin 付款協議的資源識別碼: URI)</translation>
    </message>
    <message>
        <source>Show the list of used sending addresses and labels</source>
        <translation type="unfinished">顯示已使用過的發送地址和標籤清單</translation>
    </message>
    <message>
        <source>Show the list of used receiving addresses and labels</source>
        <translation type="unfinished">顯示已使用過的接收地址和標籤清單</translation>
    </message>
    <message>
        <source>&amp;Command-line options</source>
        <translation type="unfinished">&amp;命令行選項</translation>
    </message>
    <message numerus="yes">
        <source>Processed %n block(s) of transaction history.</source>
        <translation type="unfinished">
            <numerusform>已處裡%n個區塊的交易紀錄</numerusform>
        </translation>
    </message>
    <message>
        <source>%1 behind</source>
        <translation type="unfinished">落後 %1</translation>
    </message>
    <message>
        <source>Catching up…</source>
        <translation type="unfinished">追上中...</translation>
    </message>
    <message>
        <source>Last received block was generated %1 ago.</source>
        <translation type="unfinished">最近收到的區塊是在 %1 以前生出來的。</translation>
    </message>
    <message>
        <source>Transactions after this will not yet be visible.</source>
        <translation type="unfinished">暫時會看不到在這之後的交易。</translation>
    </message>
    <message>
        <source>Error</source>
        <translation type="unfinished">錯誤</translation>
    </message>
    <message>
        <source>Warning</source>
        <translation type="unfinished">警告</translation>
    </message>
    <message>
        <source>Information</source>
        <translation type="unfinished">資訊</translation>
    </message>
    <message>
        <source>Up to date</source>
        <translation type="unfinished">最新狀態</translation>
    </message>
    <message>
        <source>Load Partially Signed Bitcoin Transaction</source>
        <translation type="unfinished">載入部分簽名的比特幣交易</translation>
    </message>
    <message>
        <source>Load PSBT from &amp;clipboard…</source>
        <translation type="unfinished">從剪貼簿載入PSBT</translation>
    </message>
    <message>
        <source>Load Partially Signed Bitcoin Transaction from clipboard</source>
        <translation type="unfinished">從剪貼簿載入部分簽名的比特幣交易</translation>
    </message>
    <message>
        <source>Node window</source>
        <translation type="unfinished">節點視窗</translation>
    </message>
    <message>
        <source>Open node debugging and diagnostic console</source>
        <translation type="unfinished">開啟節點調試和診斷控制台</translation>
    </message>
    <message>
        <source>&amp;Sending addresses</source>
        <translation type="unfinished">&amp;發送地址</translation>
    </message>
    <message>
        <source>&amp;Receiving addresses</source>
        <translation type="unfinished">&amp;接收地址</translation>
    </message>
    <message>
        <source>Open a bitcoin: URI</source>
        <translation type="unfinished">打開一個比特幣：URI</translation>
    </message>
    <message>
        <source>Open Wallet</source>
        <translation type="unfinished">打開錢包</translation>
    </message>
    <message>
        <source>Open a wallet</source>
        <translation type="unfinished">打開一個錢包檔</translation>
    </message>
    <message>
        <source>Close wallet</source>
        <translation type="unfinished">關閉錢包</translation>
    </message>
    <message>
        <source>Restore Wallet…</source>
        <extracomment>Name of the menu item that restores wallet from a backup file.</extracomment>
        <translation type="unfinished">恢復錢包...</translation>
    </message>
    <message>
        <source>Restore a wallet from a backup file</source>
        <extracomment>Status tip for Restore Wallet menu item</extracomment>
        <translation type="unfinished">從備份檔案中恢復錢包</translation>
    </message>
    <message>
        <source>Close all wallets</source>
        <translation type="unfinished">關閉所有錢包</translation>
    </message>
    <message>
        <source>Migrate Wallet</source>
        <translation type="unfinished">遷移錢包</translation>
    </message>
    <message>
        <source>Migrate a wallet</source>
        <translation type="unfinished">遷移一個錢包</translation>
    </message>
    <message>
        <source>Show the %1 help message to get a list with possible Bitcoin command-line options</source>
        <translation type="unfinished">顯示 %1 的說明訊息，來取得可用命令列選項的列表</translation>
    </message>
    <message>
        <source>&amp;Mask values</source>
        <translation type="unfinished">＆遮罩值</translation>
    </message>
    <message>
        <source>Mask the values in the Overview tab</source>
        <translation type="unfinished">遮蔽“概述”選項卡中的值</translation>
    </message>
    <message>
        <source>default wallet</source>
        <translation type="unfinished">預設錢包</translation>
    </message>
    <message>
        <source>No wallets available</source>
        <translation type="unfinished">没有可用的钱包</translation>
    </message>
    <message>
        <source>Wallet Data</source>
        <extracomment>Name of the wallet data file format.</extracomment>
        <translation type="unfinished">錢包資料</translation>
    </message>
    <message>
        <source>Load Wallet Backup</source>
        <extracomment>The title for Restore Wallet File Windows</extracomment>
        <translation type="unfinished">載入錢包備份</translation>
    </message>
    <message>
        <source>Restore Wallet</source>
        <extracomment>Title of pop-up window shown when the user is attempting to restore a wallet.</extracomment>
        <translation type="unfinished">恢復錢包</translation>
    </message>
    <message>
        <source>Wallet Name</source>
        <extracomment>Label of the input field where the name of the wallet is entered.</extracomment>
        <translation type="unfinished">錢包名稱</translation>
    </message>
    <message>
        <source>&amp;Window</source>
        <translation type="unfinished">&amp;視窗</translation>
    </message>
    <message>
        <source>Zoom</source>
        <translation type="unfinished">缩放</translation>
    </message>
    <message>
        <source>Main Window</source>
        <translation type="unfinished">主窗口</translation>
    </message>
    <message>
        <source>%1 client</source>
        <translation type="unfinished">%1 客戶端</translation>
    </message>
    <message>
        <source>&amp;Hide</source>
        <translation type="unfinished">&amp;躲</translation>
    </message>
    <message>
        <source>S&amp;how</source>
        <translation type="unfinished">&amp;顯示</translation>
    </message>
    <message numerus="yes">
        <source>%n active connection(s) to Bitcoin network.</source>
        <extracomment>A substring of the tooltip.</extracomment>
        <translation type="unfinished">
            <numerusform>已處理%n個區塊的交易歷史。</numerusform>
        </translation>
    </message>
    <message>
        <source>Click for more actions.</source>
        <extracomment>A substring of the tooltip. "More actions" are available via the context menu.</extracomment>
        <translation type="unfinished">點擊查看更多操作</translation>
    </message>
    <message>
        <source>Show Peers tab</source>
        <extracomment>A context menu item. The "Peers tab" is an element of the "Node window".</extracomment>
        <translation type="unfinished">顯示節點選項卡</translation>
    </message>
    <message>
        <source>Disable network activity</source>
        <extracomment>A context menu item.</extracomment>
        <translation type="unfinished">關閉網路紀錄</translation>
    </message>
    <message>
        <source>Enable network activity</source>
        <extracomment>A context menu item. The network activity was disabled previously.</extracomment>
        <translation type="unfinished">關閉網路紀錄</translation>
    </message>
    <message>
        <source>Pre-syncing Headers (%1%)…</source>
        <translation type="unfinished">預先同步標頭(%1%)</translation>
    </message>
    <message>
        <source>Error creating wallet</source>
        <translation type="unfinished">創建錢包時出錯</translation>
    </message>
    <message>
        <source>Cannot create new wallet, the software was compiled without sqlite support (required for descriptor wallets)</source>
        <translation type="unfinished">無法建立新錢包，軟體編譯時未啟用SQLite支援（descriptor錢包需要它）</translation>
    </message>
    <message>
        <source>Error: %1</source>
        <translation type="unfinished">錯誤：%1</translation>
    </message>
    <message>
        <source>Warning: %1</source>
        <translation type="unfinished">警告：%1</translation>
    </message>
    <message>
        <source>Date: %1
</source>
        <translation type="unfinished">日期: %1
</translation>
    </message>
    <message>
        <source>Amount: %1
</source>
        <translation type="unfinished">金額: %1
</translation>
    </message>
    <message>
        <source>Wallet: %1
</source>
        <translation type="unfinished">錢包: %1
</translation>
    </message>
    <message>
        <source>Type: %1
</source>
        <translation type="unfinished">種類: %1
</translation>
    </message>
    <message>
        <source>Label: %1
</source>
        <translation type="unfinished">標記: %1
</translation>
    </message>
    <message>
        <source>Address: %1
</source>
        <translation type="unfinished">地址: %1
</translation>
    </message>
    <message>
        <source>Sent transaction</source>
        <translation type="unfinished">付款交易</translation>
    </message>
    <message>
        <source>Incoming transaction</source>
        <translation type="unfinished">收款交易</translation>
    </message>
    <message>
        <source>HD key generation is &lt;b&gt;enabled&lt;/b&gt;</source>
        <translation type="unfinished">產生 HD 金鑰&lt;b&gt;已經啟用&lt;/b&gt;</translation>
    </message>
    <message>
        <source>HD key generation is &lt;b&gt;disabled&lt;/b&gt;</source>
        <translation type="unfinished">產生 HD 金鑰&lt;b&gt;已經停用&lt;/b&gt;</translation>
    </message>
    <message>
        <source>Private key &lt;b&gt;disabled&lt;/b&gt;</source>
        <translation type="unfinished">私鑰&lt;b&gt;禁用&lt;/b&gt;</translation>
    </message>
    <message>
        <source>Wallet is &lt;b&gt;encrypted&lt;/b&gt; and currently &lt;b&gt;unlocked&lt;/b&gt;</source>
        <translation type="unfinished">錢包&lt;b&gt;已加密&lt;/b&gt;並且&lt;b&gt;解鎖中&lt;/b&gt;</translation>
    </message>
    <message>
        <source>Wallet is &lt;b&gt;encrypted&lt;/b&gt; and currently &lt;b&gt;locked&lt;/b&gt;</source>
        <translation type="unfinished">錢包&lt;b&gt;已加密&lt;/b&gt;並且&lt;b&gt;上鎖中&lt;/b&gt;</translation>
    </message>
    <message>
        <source>Original message:</source>
        <translation type="unfinished">原始訊息：</translation>
    </message>
</context>
<context>
    <name>UnitDisplayStatusBarControl</name>
    <message>
        <source>Unit to show amounts in. Click to select another unit.</source>
        <translation type="unfinished">金額顯示單位。可以點選其他單位。</translation>
    </message>
</context>
<context>
    <name>CoinControlDialog</name>
    <message>
        <source>Coin Selection</source>
        <translation type="unfinished">選擇錢幣</translation>
    </message>
    <message>
        <source>Quantity:</source>
        <translation type="unfinished">數目:</translation>
    </message>
    <message>
        <source>Bytes:</source>
        <translation type="unfinished">位元組數:</translation>
    </message>
    <message>
        <source>Amount:</source>
        <translation type="unfinished">金額:</translation>
    </message>
    <message>
        <source>Fee:</source>
        <translation type="unfinished">手續費:</translation>
    </message>
    <message>
        <source>After Fee:</source>
        <translation type="unfinished">計費後金額:</translation>
    </message>
    <message>
        <source>Change:</source>
        <translation type="unfinished">找零金額:</translation>
    </message>
    <message>
        <source>(un)select all</source>
        <translation type="unfinished">(un)全選</translation>
    </message>
    <message>
        <source>Tree mode</source>
        <translation type="unfinished">樹狀模式</translation>
    </message>
    <message>
        <source>List mode</source>
        <translation type="unfinished">列表模式</translation>
    </message>
    <message>
        <source>Amount</source>
        <translation type="unfinished">金額</translation>
    </message>
    <message>
        <source>Received with label</source>
        <translation type="unfinished">收款標記</translation>
    </message>
    <message>
        <source>Received with address</source>
        <translation type="unfinished">用地址接收</translation>
    </message>
    <message>
        <source>Date</source>
        <translation type="unfinished">日期</translation>
    </message>
    <message>
        <source>Confirmations</source>
        <translation type="unfinished">確認次數</translation>
    </message>
    <message>
        <source>Confirmed</source>
        <translation type="unfinished">已確認</translation>
    </message>
    <message>
        <source>Copy amount</source>
        <translation type="unfinished">複製金額</translation>
    </message>
    <message>
        <source>&amp;Copy address</source>
        <translation type="unfinished">&amp;複製地址</translation>
    </message>
    <message>
        <source>Copy &amp;label</source>
        <translation type="unfinished">複製 &amp;label</translation>
    </message>
    <message>
        <source>Copy &amp;amount</source>
        <translation type="unfinished">複製 &amp;amount</translation>
    </message>
    <message>
        <source>Copy transaction &amp;ID and output index</source>
        <translation type="unfinished">複製交易&amp;ID與輸出序號</translation>
    </message>
    <message>
        <source>L&amp;ock unspent</source>
        <translation type="unfinished">鎖定未消費金額額</translation>
    </message>
    <message>
        <source>&amp;Unlock unspent</source>
        <translation type="unfinished">解鎖未花費金額</translation>
    </message>
    <message>
        <source>Copy quantity</source>
        <translation type="unfinished">複製數目</translation>
    </message>
    <message>
        <source>Copy fee</source>
        <translation type="unfinished">複製手續費</translation>
    </message>
    <message>
        <source>Copy after fee</source>
        <translation type="unfinished">複製計費後金額</translation>
    </message>
    <message>
        <source>Copy bytes</source>
        <translation type="unfinished">複製位元組數</translation>
    </message>
    <message>
        <source>Copy change</source>
        <translation type="unfinished">複製找零金額</translation>
    </message>
    <message>
        <source>(%1 locked)</source>
        <translation type="unfinished">(鎖定 %1 枚)</translation>
    </message>
    <message>
        <source>Can vary +/- %1 satoshi(s) per input.</source>
        <translation type="unfinished">每組輸入可能有 +/- %1 個 satoshi 的誤差。</translation>
    </message>
    <message>
        <source>(no label)</source>
        <translation type="unfinished">(無標記)</translation>
    </message>
    <message>
        <source>change from %1 (%2)</source>
        <translation type="unfinished">找零來自於 %1 (%2)</translation>
    </message>
    <message>
        <source>(change)</source>
        <translation type="unfinished">(找零)</translation>
    </message>
</context>
<context>
    <name>CreateWalletActivity</name>
    <message>
        <source>Create Wallet</source>
        <extracomment>Title of window indicating the progress of creation of a new wallet.</extracomment>
        <translation type="unfinished">新增錢包</translation>
    </message>
    <message>
        <source>Creating Wallet &lt;b&gt;%1&lt;/b&gt;…</source>
        <extracomment>Descriptive text of the create wallet progress window which indicates to the user which wallet is currently being created.</extracomment>
        <translation type="unfinished">正在創建錢包&lt;b&gt;%1&lt;/b&gt;...</translation>
    </message>
    <message>
        <source>Create wallet failed</source>
        <translation type="unfinished">創建錢包失敗&lt;br&gt;</translation>
    </message>
    <message>
        <source>Create wallet warning</source>
        <translation type="unfinished">產生錢包警告:</translation>
    </message>
    <message>
        <source>Can't list signers</source>
        <translation type="unfinished">無法列出簽名器</translation>
    </message>
    <message>
        <source>Too many external signers found</source>
        <translation type="unfinished">偵測到的外接簽名器過多</translation>
    </message>
</context>
<context>
    <name>MigrateWalletActivity</name>
    <message>
        <source>Migrate wallet</source>
        <translation type="unfinished">遷移錢包</translation>
    </message>
    <message>
        <source>Are you sure you wish to migrate the wallet &lt;i&gt;%1&lt;/i&gt;?</source>
        <translation type="unfinished">您確定想要遷移錢包&lt;i&gt;%1&lt;/i&gt;嗎？</translation>
    </message>
    <message>
        <source>Migrating the wallet will convert this wallet to one or more descriptor wallets. A new wallet backup will need to be made.
If this wallet contains any watchonly scripts, a new wallet will be created which contains those watchonly scripts.
If this wallet contains any solvable but not watched scripts, a different and new wallet will be created which contains those scripts.

The migration process will create a backup of the wallet before migrating. This backup file will be named &lt;wallet name&gt;-&lt;timestamp&gt;.legacy.bak and can be found in the directory for this wallet. In the event of an incorrect migration, the backup can be restored with the "Restore Wallet" functionality.</source>
        <translation type="unfinished">遷移錢包將會把這個錢包轉換成一個或多數的descriptor錢包。 將會需要建立一個新的錢包備份。
如果這個錢包包含僅觀察腳本，將會建立一個包含那些只觀察腳本的新錢包。
如果這個錢包包含可解但又未被監視的腳本，將會創建一個不同的錢包以包含那些腳本。

遷移過程開始前將會建立一個錢包備份。 備份檔案將會被命名為 &lt;wallet name&gt;-&lt;timestamp&gt;.legacy.bak 然後被保存在該錢包所在目錄下。 如果遷移過程出錯，可以使用「恢復錢包」功能來恢復備份。</translation>
    </message>
    <message>
        <source>Migrate Wallet</source>
        <translation type="unfinished">遷移錢包</translation>
    </message>
    <message>
        <source>Migrating Wallet &lt;b&gt;%1&lt;/b&gt;…</source>
        <translation type="unfinished">遷移錢包 &lt;b&gt;%1&lt;/b&gt;...</translation>
    </message>
    <message>
        <source>The wallet '%1' was migrated successfully.</source>
        <translation type="unfinished">已成功遷移錢包 '%1' 。</translation>
    </message>
    <message>
<<<<<<< HEAD
        <source>Watchonly scripts have been migrated to a new wallet named '%1'.</source>
        <translation type="unfinished">仅观察脚本已经被迁移到被命名为“%1”的新钱包中。</translation>
    </message>
    <message>
        <source>Solvable but not watched scripts have been migrated to a new wallet named '%1'.</source>
        <translation type="unfinished">可解决但未被观察到的脚本已经被迁移到被命名为“%1”的新钱包。</translation>
=======
        <source> Watchonly scripts have been migrated to a new wallet named '%1'.</source>
        <translation type="unfinished">僅觀察腳本(watch-only)已被移轉到名為 '%1' 的新錢包中。</translation>
    </message>
    <message>
        <source> Solvable but not watched scripts have been migrated to a new wallet named '%1'.</source>
        <translation type="unfinished">可解但又未被監視的腳本已被遷移至名為 '%1' 的新錢包中。</translation>
>>>>>>> 353efd3f
    </message>
    <message>
        <source>Migration failed</source>
        <translation type="unfinished">遷移失敗</translation>
    </message>
    <message>
        <source>Migration Successful</source>
        <translation type="unfinished">遷移成功</translation>
    </message>
</context>
<context>
    <name>OpenWalletActivity</name>
    <message>
        <source>Open wallet failed</source>
        <translation type="unfinished">打開錢包失敗</translation>
    </message>
    <message>
        <source>Open wallet warning</source>
        <translation type="unfinished">打開錢包警告</translation>
    </message>
    <message>
        <source>default wallet</source>
        <translation type="unfinished">預設錢包</translation>
    </message>
    <message>
        <source>Open Wallet</source>
        <extracomment>Title of window indicating the progress of opening of a wallet.</extracomment>
        <translation type="unfinished">打開錢包</translation>
    </message>
    </context>
<context>
    <name>RestoreWalletActivity</name>
    <message>
        <source>Restore Wallet</source>
        <extracomment>Title of progress window which is displayed when wallets are being restored.</extracomment>
        <translation type="unfinished">恢復錢包</translation>
    </message>
    <message>
        <source>Restoring Wallet &lt;b&gt;%1&lt;/b&gt;…</source>
        <extracomment>Descriptive text of the restore wallets progress window which indicates to the user that wallets are currently being restored.</extracomment>
        <translation type="unfinished">正在恢復錢包&lt;b&gt;%1&lt;/b&gt;...</translation>
    </message>
    <message>
        <source>Restore wallet failed</source>
        <extracomment>Title of message box which is displayed when the wallet could not be restored.</extracomment>
        <translation type="unfinished">恢復錢包失敗</translation>
    </message>
    <message>
        <source>Restore wallet warning</source>
        <extracomment>Title of message box which is displayed when the wallet is restored with some warning.</extracomment>
        <translation type="unfinished">恢復錢包警告</translation>
    </message>
    <message>
        <source>Restore wallet message</source>
        <extracomment>Title of message box which is displayed when the wallet is successfully restored.</extracomment>
        <translation type="unfinished">恢復錢包訊息</translation>
    </message>
</context>
<context>
    <name>RestoreWalletActivity</name>
    <message>
        <source>Restore Wallet</source>
        <extracomment>Title of progress window which is displayed when wallets are being restored.</extracomment>
        <translation type="unfinished">恢復錢包</translation>
    </message>
    <message>
        <source>Restoring Wallet &lt;b&gt;%1&lt;/b&gt;…</source>
        <extracomment>Descriptive text of the restore wallets progress window which indicates to the user that wallets are currently being restored.</extracomment>
        <translation type="unfinished">正在恢復錢包&lt;b&gt;%1&lt;/b&gt;...</translation>
    </message>
    <message>
        <source>Restore wallet failed</source>
        <extracomment>Title of message box which is displayed when the wallet could not be restored.</extracomment>
        <translation type="unfinished">恢復錢包失敗</translation>
    </message>
    <message>
        <source>Restore wallet warning</source>
        <extracomment>Title of message box which is displayed when the wallet is restored with some warning.</extracomment>
        <translation type="unfinished">恢復錢包警告</translation>
    </message>
    <message>
        <source>Restore wallet message</source>
        <extracomment>Title of message box which is displayed when the wallet is successfully restored.</extracomment>
        <translation type="unfinished">恢復錢包訊息</translation>
    </message>
</context>
<context>
    <name>WalletController</name>
    <message>
        <source>Close wallet</source>
        <translation type="unfinished">關閉錢包</translation>
    </message>
    <message>
        <source>Closing the wallet for too long can result in having to resync the entire chain if pruning is enabled.</source>
        <translation type="unfinished">關上錢包太久的話且修剪模式又有開啟的話，可能會造成日後需要重新同步整個區塊鏈。</translation>
    </message>
    <message>
        <source>Close all wallets</source>
        <translation type="unfinished">關閉所有錢包</translation>
    </message>
    <message>
        <source>Are you sure you wish to close all wallets?</source>
        <translation type="unfinished">您確定要關閉所有錢包嗎？</translation>
    </message>
</context>
<context>
    <name>CreateWalletDialog</name>
    <message>
        <source>Create Wallet</source>
        <translation type="unfinished">新增錢包</translation>
    </message>
    <message>
        <source>You are one step away from creating your new wallet!</source>
        <translation type="unfinished">距離創建您的新錢包只有一步之遙了！</translation>
    </message>
    <message>
        <source>Please provide a name and, if desired, enable any advanced options</source>
        <translation type="unfinished">請指定名稱，如果需要的話，還可以啟用進階選項</translation>
    </message>
    <message>
        <source>Wallet Name</source>
        <translation type="unfinished">錢包名稱</translation>
    </message>
    <message>
        <source>Wallet</source>
        <translation type="unfinished">錢包</translation>
    </message>
    <message>
        <source>Encrypt the wallet. The wallet will be encrypted with a passphrase of your choice.</source>
        <translation type="unfinished">加密錢包。 錢包將使用您選擇的密碼進行加密。</translation>
    </message>
    <message>
        <source>Encrypt Wallet</source>
        <translation type="unfinished">加密錢包</translation>
    </message>
    <message>
        <source>Advanced Options</source>
        <translation type="unfinished">進階選項</translation>
    </message>
    <message>
        <source>Disable private keys for this wallet. Wallets with private keys disabled will have no private keys and cannot have an HD seed or imported private keys. This is ideal for watch-only wallets.</source>
        <translation type="unfinished">禁用此錢包的私鑰。取消了私鑰的錢包將沒有私鑰，並且不能有HD種子或匯入的私鑰。這是只能看的錢包的理想選擇。</translation>
    </message>
    <message>
        <source>Disable Private Keys</source>
        <translation type="unfinished">禁用私鑰</translation>
    </message>
    <message>
        <source>Make a blank wallet. Blank wallets do not initially have private keys or scripts. Private keys and addresses can be imported, or an HD seed can be set, at a later time.</source>
        <translation type="unfinished">製作一個空白的錢包。空白錢包最初沒有私鑰或腳本。以後可以匯入私鑰和地址，或者可以設定HD種子。</translation>
    </message>
    <message>
        <source>Make Blank Wallet</source>
        <translation type="unfinished">製作空白錢包</translation>
    </message>
    <message>
        <source>Create</source>
        <translation type="unfinished">產生</translation>
    </message>
    </context>
<context>
    <name>EditAddressDialog</name>
    <message>
        <source>Edit Address</source>
        <translation type="unfinished">編輯地址</translation>
    </message>
    <message>
        <source>&amp;Label</source>
        <translation type="unfinished">標記(&amp;L)</translation>
    </message>
    <message>
        <source>The label associated with this address list entry</source>
        <translation type="unfinished">與此地址清單關聯的標籤</translation>
    </message>
    <message>
        <source>The address associated with this address list entry. This can only be modified for sending addresses.</source>
        <translation type="unfinished">跟這個地址清單關聯的地址。只有發送地址能被修改。</translation>
    </message>
    <message>
        <source>&amp;Address</source>
        <translation type="unfinished">&amp;地址</translation>
    </message>
    <message>
        <source>New sending address</source>
        <translation type="unfinished">新的發送地址</translation>
    </message>
    <message>
        <source>Edit receiving address</source>
        <translation type="unfinished">編輯接收地址</translation>
    </message>
    <message>
        <source>Edit sending address</source>
        <translation type="unfinished">編輯發送地址</translation>
    </message>
    <message>
        <source>The entered address "%1" is not a valid Bitcoin address.</source>
        <translation type="unfinished">輸入的地址 %1 並不是有效的比特幣地址。</translation>
    </message>
    <message>
        <source>The entered address "%1" is already in the address book with label "%2".</source>
        <translation type="unfinished">輸入的地址 %1 已經在地址簿中了，標籤為 "%2"。</translation>
    </message>
    <message>
        <source>Could not unlock wallet.</source>
        <translation type="unfinished">沒辦法把錢包解鎖。</translation>
    </message>
    <message>
        <source>New key generation failed.</source>
        <translation type="unfinished">產生新的密鑰失敗了。</translation>
    </message>
</context>
<context>
    <name>FreespaceChecker</name>
    <message>
        <source>A new data directory will be created.</source>
        <translation type="unfinished">就要產生新的資料目錄。</translation>
    </message>
    <message>
        <source>name</source>
        <translation type="unfinished">名稱</translation>
    </message>
    <message>
        <source>Directory already exists. Add %1 if you intend to create a new directory here.</source>
        <translation type="unfinished">已經有這個目錄了。如果你要在裡面造出新的目錄的話，請加上 %1.</translation>
    </message>
    <message>
        <source>Path already exists, and is not a directory.</source>
        <translation type="unfinished">已經有指定的路徑了，並且不是一個目錄。</translation>
    </message>
    <message>
        <source>Cannot create data directory here.</source>
        <translation type="unfinished">沒辦法在這裡造出資料目錄。</translation>
    </message>
</context>
<context>
    <name>Intro</name>
    <message numerus="yes">
        <source>%n GB of space available</source>
        <translation type="unfinished">
            <numerusform>%nGB可用</numerusform>
        </translation>
    </message>
    <message numerus="yes">
        <source>(of %n GB needed)</source>
        <translation type="unfinished">
            <numerusform>(需要 %n GB)</numerusform>
        </translation>
    </message>
    <message numerus="yes">
        <source>(%n GB needed for full chain)</source>
        <translation type="unfinished">
            <numerusform>（完整區塊鏈需要％n GB）</numerusform>
        </translation>
    </message>
    <message>
        <source>Choose data directory</source>
        <translation type="unfinished">指定數據質料目錄</translation>
    </message>
    <message>
        <source>At least %1 GB of data will be stored in this directory, and it will grow over time.</source>
        <translation type="unfinished">在這個目錄中至少會存放 %1 GB 的資料，並且還會隨時間增加。</translation>
    </message>
    <message>
        <source>Approximately %1 GB of data will be stored in this directory.</source>
        <translation type="unfinished">在這個目錄中大約會存放 %1 GB 的資料。</translation>
    </message>
    <message numerus="yes">
        <source>(sufficient to restore backups %n day(s) old)</source>
        <extracomment>Explanatory text on the capability of the current prune target.</extracomment>
        <translation type="unfinished">
            <numerusform>(足以恢復%n天內的備份)</numerusform>
        </translation>
    </message>
    <message>
        <source>%1 will download and store a copy of the Bitcoin block chain.</source>
        <translation type="unfinished">%1 會下載 Bitcoin 區塊鏈並且儲存一份副本。</translation>
    </message>
    <message>
        <source>The wallet will also be stored in this directory.</source>
        <translation type="unfinished">錢包檔也會存放在這個目錄中。</translation>
    </message>
    <message>
        <source>Error: Specified data directory "%1" cannot be created.</source>
        <translation type="unfinished">錯誤: 無法新增指定的資料目錄: %1</translation>
    </message>
    <message>
        <source>Error</source>
        <translation type="unfinished">錯誤</translation>
    </message>
    <message>
        <source>Welcome</source>
        <translation type="unfinished">歡迎</translation>
    </message>
    <message>
        <source>Welcome to %1.</source>
        <translation type="unfinished">歡迎使用 %1。</translation>
    </message>
    <message>
        <source>As this is the first time the program is launched, you can choose where %1 will store its data.</source>
        <translation type="unfinished">因為這是程式第一次啓動，你可以選擇 %1 儲存資料的地方。</translation>
    </message>
    <message>
        <source>Limit block chain storage to</source>
        <translation type="unfinished">將區塊鏈儲存限制為</translation>
    </message>
    <message>
        <source>Reverting this setting requires re-downloading the entire blockchain. It is faster to download the full chain first and prune it later. Disables some advanced features.</source>
        <translation type="unfinished">還原此設置需要重新下載整個區塊鏈。首先下載完整的鏈，然後再修剪它是更快的。禁用某些高級功能。</translation>
    </message>
    <message>
        <source>This initial synchronisation is very demanding, and may expose hardware problems with your computer that had previously gone unnoticed. Each time you run %1, it will continue downloading where it left off.</source>
        <translation type="unfinished">一開始的同步作業非常的耗費資源，並且可能會暴露出之前沒被發現的電腦硬體問題。每次執行 %1 的時候都會繼續先前未完成的下載。</translation>
    </message>
    <message>
        <source>When you click OK, %1 will begin to download and process the full %4 block chain (%2 GB) starting with the earliest transactions in %3 when %4 initially launched.</source>
        <translation type="unfinished">當你點擊「確認」，%1會開始下載，並從%3年最早的交易，處裡整個%4區塊鏈(大小:%2GB)</translation>
    </message>
    <message>
        <source>If you have chosen to limit block chain storage (pruning), the historical data must still be downloaded and processed, but will be deleted afterward to keep your disk usage low.</source>
        <translation type="unfinished">如果你選擇要限制區塊鏈儲存空間的大小(修剪模式)，還是需要下載和處理過去的歷史資料被，但是之後就會把它刪掉來節省磁碟使用量。</translation>
    </message>
    <message>
        <source>Use the default data directory</source>
        <translation type="unfinished">使用預設的資料目錄</translation>
    </message>
    <message>
        <source>Use a custom data directory:</source>
        <translation type="unfinished">使用自訂的資料目錄:</translation>
    </message>
</context>
<context>
    <name>HelpMessageDialog</name>
    <message>
        <source>version</source>
        <translation type="unfinished">版本</translation>
    </message>
    <message>
        <source>About %1</source>
        <translation type="unfinished">關於 %1</translation>
    </message>
    <message>
        <source>Command-line options</source>
        <translation type="unfinished">命令列選項</translation>
    </message>
</context>
<context>
    <name>ShutdownWindow</name>
    <message>
        <source>%1 is shutting down…</source>
        <translation type="unfinished">%1正在關閉..</translation>
    </message>
    <message>
        <source>Do not shut down the computer until this window disappears.</source>
        <translation type="unfinished">在這個視窗不見以前，請不要關掉電腦。</translation>
    </message>
</context>
<context>
    <name>ModalOverlay</name>
    <message>
        <source>Form</source>
        <translation type="unfinished">表單</translation>
    </message>
    <message>
        <source>Recent transactions may not yet be visible, and therefore your wallet's balance might be incorrect. This information will be correct once your wallet has finished synchronizing with the bitcoin network, as detailed below.</source>
        <translation type="unfinished">最近的交易可能還看不到，因此錢包餘額可能不正確。在錢包軟體完成跟 bitcoin 網路的同步後，這裡的資訊就會正確。詳情請見下面。</translation>
    </message>
    <message>
        <source>Attempting to spend bitcoins that are affected by not-yet-displayed transactions will not be accepted by the network.</source>
        <translation type="unfinished">使用還沒顯示出來的交易所影響到的 bitcoin 可能會不被網路所接受。</translation>
    </message>
    <message>
        <source>Number of blocks left</source>
        <translation type="unfinished">剩餘區塊數</translation>
    </message>
    <message>
        <source>Unknown…</source>
        <translation type="unfinished">不明...</translation>
    </message>
    <message>
        <source>calculating…</source>
        <translation type="unfinished">計算...</translation>
    </message>
    <message>
        <source>Last block time</source>
        <translation type="unfinished">最近區塊時間</translation>
    </message>
    <message>
        <source>Progress</source>
        <translation type="unfinished">進度</translation>
    </message>
    <message>
        <source>Progress increase per hour</source>
        <translation type="unfinished">每小時進度</translation>
    </message>
    <message>
        <source>Estimated time left until synced</source>
        <translation type="unfinished">預估完成同步所需時間</translation>
    </message>
    <message>
        <source>Hide</source>
        <translation type="unfinished">隱藏</translation>
    </message>
    <message>
        <source>Esc</source>
        <translation type="unfinished">離開鍵</translation>
    </message>
    <message>
        <source>Unknown. Syncing Headers (%1, %2%)…</source>
        <translation type="unfinished">未知。同步區塊標頭(%1, %2%)中...</translation>
    </message>
    <message>
        <source>Unknown. Pre-syncing Headers (%1, %2%)…</source>
        <translation type="unfinished">不明。正在預先同步標頭(%1, %2%)...</translation>
    </message>
</context>
<context>
    <name>OpenURIDialog</name>
    <message>
        <source>Open bitcoin URI</source>
        <translation type="unfinished">打開比特幣URI</translation>
    </message>
    <message>
        <source>Paste address from clipboard</source>
        <extracomment>Tooltip text for button that allows you to paste an address that is in your clipboard.</extracomment>
        <translation type="unfinished">貼上剪貼簿裡的地址</translation>
    </message>
</context>
<context>
    <name>OptionsDialog</name>
    <message>
        <source>Options</source>
        <translation type="unfinished">選項</translation>
    </message>
    <message>
        <source>&amp;Main</source>
        <translation type="unfinished">主要(&amp;M)</translation>
    </message>
    <message>
        <source>Automatically start %1 after logging in to the system.</source>
        <translation type="unfinished">在登入系統後自動啓動 %1。</translation>
    </message>
    <message>
        <source>&amp;Start %1 on system login</source>
        <translation type="unfinished">系統登入時啟動 %1 (&amp;S)</translation>
    </message>
    <message>
        <source>Enabling pruning significantly reduces the disk space required to store transactions. All blocks are still fully validated. Reverting this setting requires re-downloading the entire blockchain.</source>
        <translation type="unfinished">啟用區塊修剪(pruning)會顯著減少儲存交易對儲存空間的需求。 所有的區塊仍然會被完整校驗。 取消這個設定需要再重新下載整個區塊鏈。</translation>
    </message>
    <message>
        <source>Size of &amp;database cache</source>
        <translation type="unfinished">資料庫快取大小(&amp;D)</translation>
    </message>
    <message>
        <source>Number of script &amp;verification threads</source>
        <translation type="unfinished">指令碼驗證執行緒數目(&amp;V)</translation>
    </message>
    <message>
        <source>Full path to a %1 compatible script (e.g. C:\Downloads\hwi.exe or /Users/you/Downloads/hwi.py). Beware: malware can steal your coins!</source>
        <translation type="unfinished">與%1相容的腳本檔案路徑（例如 C:\Downloads\hwi.exe 或者 /Users/you/Downloads/hwi.py ）。注意：惡意軟體可以偷幣！</translation>
    </message>
    <message>
        <source>IP address of the proxy (e.g. IPv4: 127.0.0.1 / IPv6: ::1)</source>
        <translation type="unfinished">代理的IP 地址(像是 IPv4 的 127.0.0.1 或 IPv6 的 ::1)</translation>
    </message>
    <message>
        <source>Shows if the supplied default SOCKS5 proxy is used to reach peers via this network type.</source>
        <translation type="unfinished">如果對這種網路類型，有指定用來跟其他節點聯絡的 SOCKS5 代理伺服器的話，就會顯示在這裡。</translation>
    </message>
    <message>
        <source>Minimize instead of exit the application when the window is closed. When this option is enabled, the application will be closed only after selecting Exit in the menu.</source>
        <translation type="unfinished">當視窗關閉時，把應用程式縮到最小，而不是結束。當勾選這個選項時，只能夠用選單中的結束來關掉應用程式。</translation>
    </message>
    <message>
        <source>Font in the Overview tab: </source>
        <translation type="unfinished">在概览标签页的字体:</translation>
    </message>
    <message>
        <source>Options set in this dialog are overridden by the command line:</source>
        <translation type="unfinished">這個窗面中的設定已被如下命令列選項覆蓋:</translation>
    </message>
    <message>
        <source>Open the %1 configuration file from the working directory.</source>
        <translation type="unfinished">從工作目錄開啟設定檔 %1。</translation>
    </message>
    <message>
        <source>Open Configuration File</source>
        <translation type="unfinished">開啟設定檔</translation>
    </message>
    <message>
        <source>Reset all client options to default.</source>
        <translation type="unfinished">重設所有客戶端軟體選項成預設值。</translation>
    </message>
    <message>
        <source>&amp;Reset Options</source>
        <translation type="unfinished">重設選項(&amp;R)</translation>
    </message>
    <message>
        <source>&amp;Network</source>
        <translation type="unfinished">網路(&amp;N)</translation>
    </message>
    <message>
        <source>Prune &amp;block storage to</source>
        <translation type="unfinished">修剪區塊資料大小到</translation>
    </message>
    <message>
        <source>GB</source>
        <translation type="unfinished">GB (十億位元組)</translation>
    </message>
    <message>
        <source>Reverting this setting requires re-downloading the entire blockchain.</source>
        <translation type="unfinished">把這個設定改回來會需要重新下載整個區塊鏈。</translation>
    </message>
    <message>
        <source>Maximum database cache size. A larger cache can contribute to faster sync, after which the benefit is less pronounced for most use cases. Lowering the cache size will reduce memory usage. Unused mempool memory is shared for this cache.</source>
        <extracomment>Tooltip text for Options window setting that sets the size of the database cache. Explains the corresponding effects of increasing/decreasing this value.</extracomment>
        <translation type="unfinished">資料庫快取的最大大小。 增加快取有助於加快同步，但對於大多數使用場景來說，繼續增加後收效會越來越不明顯。 降低快取大小將會減少記憶體使用量。 記憶體池中尚未被使用的那部分記憶體也會被共享用於這裡的資料庫快取。</translation>
    </message>
    <message>
        <source>Set the number of script verification threads. Negative values correspond to the number of cores you want to leave free to the system.</source>
        <extracomment>Tooltip text for Options window setting that sets the number of script verification threads. Explains that negative values mean to leave these many cores free to the system.</extracomment>
        <translation type="unfinished">設定驗證執行緒的數量。 負值則表示你想要保留給系統的核心數量。</translation>
    </message>
    <message>
        <source>(0 = auto, &lt;0 = leave that many cores free)</source>
        <translation type="unfinished">(0 表示程式自動決定，小於 0 表示保留處理器核心不用的數目)</translation>
    </message>
    <message>
        <source>This allows you or a third party tool to communicate with the node through command-line and JSON-RPC commands.</source>
        <extracomment>Tooltip text for Options window setting that enables the RPC server.</extracomment>
        <translation type="unfinished">這允許作為使用者的你或第三方工具透過命令列和JSON-RPC命令列與節點通訊。</translation>
    </message>
    <message>
        <source>Enable R&amp;PC server</source>
        <extracomment>An Options window setting to enable the RPC server.</extracomment>
        <translation type="unfinished">啟動R&amp;PC伺服器</translation>
    </message>
    <message>
        <source>W&amp;allet</source>
        <translation type="unfinished">錢包(&amp;A)</translation>
    </message>
    <message>
        <source>Whether to set subtract fee from amount as default or not.</source>
        <extracomment>Tooltip text for Options window setting that sets subtracting the fee from a sending amount as default.</extracomment>
        <translation type="unfinished">是否金額中減去手續費當為預設行為</translation>
    </message>
    <message>
        <source>Subtract &amp;fee from amount by default</source>
        <extracomment>An Options window setting to set subtracting the fee from a sending amount as default.</extracomment>
        <translation type="unfinished">預設從金額中減去交易手續費(&amp;F)</translation>
    </message>
    <message>
        <source>Expert</source>
        <translation type="unfinished">專家</translation>
    </message>
    <message>
        <source>Enable coin &amp;control features</source>
        <translation type="unfinished">開啟錢幣控制功能(&amp;C)</translation>
    </message>
    <message>
        <source>If you disable the spending of unconfirmed change, the change from a transaction cannot be used until that transaction has at least one confirmation. This also affects how your balance is computed.</source>
        <translation type="unfinished">如果你關掉「可以花還沒確認的零錢」，那麼交易中找零的零錢就必須要等交易至少有一次確認後，才能夠使用。這也會影響餘額的計算方式。</translation>
    </message>
    <message>
        <source>&amp;Spend unconfirmed change</source>
        <translation type="unfinished">&amp;可以花費還未確認的找零</translation>
    </message>
    <message>
        <source>Enable &amp;PSBT controls</source>
        <extracomment>An options window setting to enable PSBT controls.</extracomment>
        <translation type="unfinished">啟動&amp;PSBT功能</translation>
    </message>
    <message>
        <source>Whether to show PSBT controls.</source>
        <extracomment>Tooltip text for options window setting that enables PSBT controls.</extracomment>
        <translation type="unfinished">是否要顯示PSBT功能選項</translation>
    </message>
    <message>
        <source>External Signer (e.g. hardware wallet)</source>
        <translation type="unfinished">外接簽證設備 (e.g. 硬體錢包)</translation>
    </message>
    <message>
        <source>&amp;External signer script path</source>
        <translation type="unfinished">外接簽證設備執行檔路徑(&amp;E)</translation>
    </message>
    <message>
        <source>Automatically open the Bitcoin client port on the router. This only works when your router supports UPnP and it is enabled.</source>
        <translation type="unfinished">自動在路由器上開放 Bitcoin 的客戶端通訊埠。只有在你的路由器支援且開啓「通用即插即用」協定(UPnP)時才有作用。</translation>
    </message>
    <message>
        <source>Map port using &amp;UPnP</source>
        <translation type="unfinished">用 &amp;UPnP 設定通訊埠對應</translation>
    </message>
    <message>
        <source>Automatically open the Bitcoin client port on the router. This only works when your router supports NAT-PMP and it is enabled. The external port could be random.</source>
        <translation type="unfinished">自动在路由器中为比特币客户端打开端口。只有当您的路由器支持 NAT-PMP 功能并开启它，这个功能才会正常工作。外边端口可以是随机的。</translation>
    </message>
    <message>
        <source>Map port using NA&amp;T-PMP</source>
        <translation type="unfinished">使用 NA&amp;T-PMP 映射端口</translation>
    </message>
    <message>
        <source>Accept connections from outside.</source>
        <translation type="unfinished">接受外來連線</translation>
    </message>
    <message>
        <source>Allow incomin&amp;g connections</source>
        <translation type="unfinished">接受外來連線(&amp;G)</translation>
    </message>
    <message>
        <source>Connect to the Bitcoin network through a SOCKS5 proxy.</source>
        <translation type="unfinished">透過 SOCKS5 代理伺服器來連線到 Bitcoin 網路。</translation>
    </message>
    <message>
        <source>&amp;Connect through SOCKS5 proxy (default proxy):</source>
        <translation type="unfinished">透過 SOCKS5 代理伺服器連線(預設代理伺服器 &amp;C):</translation>
    </message>
    <message>
        <source>Proxy &amp;IP:</source>
        <translation type="unfinished">代理位址(&amp;I):</translation>
    </message>
    <message>
        <source>&amp;Port:</source>
        <translation type="unfinished">埠號(&amp;P):</translation>
    </message>
    <message>
        <source>Port of the proxy (e.g. 9050)</source>
        <translation type="unfinished">代理伺服器的通訊埠(像是 9050)</translation>
    </message>
    <message>
        <source>Used for reaching peers via:</source>
        <translation type="unfinished">用來跟其他節點聯絡的中介:</translation>
    </message>
    <message>
        <source>&amp;Window</source>
        <translation type="unfinished">&amp;視窗</translation>
    </message>
    <message>
        <source>Show the icon in the system tray.</source>
        <translation type="unfinished">在通知区域显示图标。</translation>
    </message>
    <message>
        <source>&amp;Show tray icon</source>
        <translation type="unfinished">显示通知区域图标(&amp;S)</translation>
    </message>
    <message>
        <source>Show only a tray icon after minimizing the window.</source>
        <translation type="unfinished">視窗縮到最小後只在通知區顯示圖示。</translation>
    </message>
    <message>
        <source>&amp;Minimize to the tray instead of the taskbar</source>
        <translation type="unfinished">縮到最小到通知區而不是工作列(&amp;M)</translation>
    </message>
    <message>
        <source>M&amp;inimize on close</source>
        <translation type="unfinished">關閉時縮到最小(&amp;I)</translation>
    </message>
    <message>
        <source>&amp;Display</source>
        <translation type="unfinished">顯示(&amp;D)</translation>
    </message>
    <message>
        <source>User Interface &amp;language:</source>
        <translation type="unfinished">使用界面語言(&amp;L):</translation>
    </message>
    <message>
        <source>The user interface language can be set here. This setting will take effect after restarting %1.</source>
        <translation type="unfinished">可以在這裡設定使用者介面的語言。這個設定在重啓 %1 後才會生效。</translation>
    </message>
    <message>
        <source>&amp;Unit to show amounts in:</source>
        <translation type="unfinished">金額顯示單位(&amp;U):</translation>
    </message>
    <message>
        <source>Choose the default subdivision unit to show in the interface and when sending coins.</source>
        <translation type="unfinished">選擇操作界面和付款時，預設顯示金額的細分單位。</translation>
    </message>
    <message>
        <source>Third-party URLs (e.g. a block explorer) that appear in the transactions tab as context menu items. %s in the URL is replaced by transaction hash. Multiple URLs are separated by vertical bar |.</source>
        <translation type="unfinished">這個第三方網址（例如區塊瀏覽器）會出現在交易標籤的右鍵選單中。 網址中的%s代表交易哈希。 多個網址需要用垂直線 | 相互分隔。</translation>
    </message>
    <message>
        <source>&amp;Third-party transaction URLs</source>
        <translation type="unfinished">第三方交易網址(&amp;T)</translation>
    </message>
    <message>
        <source>Whether to show coin control features or not.</source>
        <translation type="unfinished">是否要顯示錢幣控制功能。</translation>
    </message>
    <message>
        <source>Connect to the Bitcoin network through a separate SOCKS5 proxy for Tor onion services.</source>
        <translation type="unfinished">通過用於Tor洋蔥服務個別的SOCKS5代理連接到比特幣網路。</translation>
    </message>
    <message>
        <source>Use separate SOCKS&amp;5 proxy to reach peers via Tor onion services:</source>
        <translation type="unfinished">使用個別的SOCKS＆5代理介由Tor onion服務到達peers：</translation>
    </message>
    <message>
        <source>&amp;OK</source>
        <translation type="unfinished">好(&amp;O)</translation>
    </message>
    <message>
        <source>&amp;Cancel</source>
        <translation type="unfinished">取消(&amp;C)</translation>
    </message>
    <message>
        <source>Compiled without external signing support (required for external signing)</source>
        <extracomment>"External signing" means using devices such as hardware wallets.</extracomment>
        <translation type="unfinished">軟體未編譯外接簽證功能所需的軟體庫(外接簽證必須有此功能)</translation>
    </message>
    <message>
        <source>default</source>
        <translation type="unfinished">預設值</translation>
    </message>
    <message>
        <source>none</source>
        <translation type="unfinished">無</translation>
    </message>
    <message>
        <source>Confirm options reset</source>
        <extracomment>Window title text of pop-up window shown when the user has chosen to reset options.</extracomment>
        <translation type="unfinished">確認重設選項</translation>
    </message>
    <message>
        <source>Client restart required to activate changes.</source>
        <extracomment>Text explaining that the settings changed will not come into effect until the client is restarted.</extracomment>
        <translation type="unfinished">需要重新開始客戶端軟體來讓改變生效。</translation>
    </message>
    <message>
        <source>Current settings will be backed up at "%1".</source>
        <extracomment>Text explaining to the user that the client's current settings will be backed up at a specific location. %1 is a stand-in argument for the backup location's path.</extracomment>
        <translation type="unfinished">當前設定將會備份到 "%1"。</translation>
    </message>
    <message>
        <source>Client will be shut down. Do you want to proceed?</source>
        <extracomment>Text asking the user to confirm if they would like to proceed with a client shutdown.</extracomment>
        <translation type="unfinished">客戶端軟體就要關掉了。繼續做下去嗎？</translation>
    </message>
    <message>
        <source>Configuration options</source>
        <extracomment>Window title text of pop-up box that allows opening up of configuration file.</extracomment>
        <translation type="unfinished">設定選項</translation>
    </message>
    <message>
        <source>The configuration file is used to specify advanced user options which override GUI settings. Additionally, any command-line options will override this configuration file.</source>
        <extracomment>Explanatory text about the priority order of instructions considered by client. The order from high to low being: command-line, configuration file, GUI settings.</extracomment>
        <translation type="unfinished">設定檔可以用來指定進階的使用選項，並且會覆蓋掉圖形介面的設定。不過，命令列的選項也會覆蓋掉設定檔中的選項。</translation>
    </message>
    <message>
        <source>Continue</source>
        <translation type="unfinished">繼續</translation>
    </message>
    <message>
        <source>Cancel</source>
        <translation type="unfinished">取消</translation>
    </message>
    <message>
        <source>Error</source>
        <translation type="unfinished">錯誤</translation>
    </message>
    <message>
        <source>The configuration file could not be opened.</source>
        <translation type="unfinished">沒辦法開啟設定檔。</translation>
    </message>
    <message>
        <source>This change would require a client restart.</source>
        <translation type="unfinished">這個變更請求重新開始客戶端軟體。</translation>
    </message>
    <message>
        <source>The supplied proxy address is invalid.</source>
        <translation type="unfinished">提供的代理地址無效。</translation>
    </message>
</context>
<context>
    <name>OptionsModel</name>
    <message>
        <source>Could not read setting "%1", %2.</source>
        <translation type="unfinished">無法讀取設定 "%1"，%2。</translation>
    </message>
</context>
<context>
    <name>OverviewPage</name>
    <message>
        <source>Form</source>
        <translation type="unfinished">表單</translation>
    </message>
    <message>
        <source>The displayed information may be out of date. Your wallet automatically synchronizes with the Bitcoin network after a connection is established, but this process has not completed yet.</source>
        <translation type="unfinished">顯示的資訊可能是過期的。跟 Bitcoin 網路的連線建立後，你的錢包會自動和網路同步，但是這個步驟還沒完成。</translation>
    </message>
    <message>
        <source>Watch-only:</source>
        <translation type="unfinished">只能看:</translation>
    </message>
    <message>
        <source>Available:</source>
        <translation type="unfinished">可用金額:</translation>
    </message>
    <message>
        <source>Your current spendable balance</source>
        <translation type="unfinished">目前可用餘額</translation>
    </message>
    <message>
        <source>Pending:</source>
        <translation type="unfinished">未定金額:</translation>
    </message>
    <message>
        <source>Total of transactions that have yet to be confirmed, and do not yet count toward the spendable balance</source>
        <translation type="unfinished">還沒被確認的交易的總金額，可用餘額不包含這些金額</translation>
    </message>
    <message>
        <source>Immature:</source>
        <translation type="unfinished">未成熟金額:</translation>
    </message>
    <message>
        <source>Mined balance that has not yet matured</source>
        <translation type="unfinished">還沒成熟的開採金額</translation>
    </message>
    <message>
        <source>Balances</source>
        <translation type="unfinished">餘額</translation>
    </message>
    <message>
        <source>Total:</source>
        <translation type="unfinished">總金額:</translation>
    </message>
    <message>
        <source>Your current total balance</source>
        <translation type="unfinished">目前全部餘額</translation>
    </message>
    <message>
        <source>Your current balance in watch-only addresses</source>
        <translation type="unfinished">所有只能看的地址的當前餘額</translation>
    </message>
    <message>
        <source>Spendable:</source>
        <translation type="unfinished">可支配:</translation>
    </message>
    <message>
        <source>Recent transactions</source>
        <translation type="unfinished">最近的交易</translation>
    </message>
    <message>
        <source>Unconfirmed transactions to watch-only addresses</source>
        <translation type="unfinished">所有只能看的地址還未確認的交易</translation>
    </message>
    <message>
        <source>Mined balance in watch-only addresses that has not yet matured</source>
        <translation type="unfinished">所有只能看的地址還沒已熟成的挖出餘額</translation>
    </message>
    <message>
        <source>Current total balance in watch-only addresses</source>
        <translation type="unfinished">所有只能看的地址的當前總餘額</translation>
    </message>
    <message>
        <source>Privacy mode activated for the Overview tab. To unmask the values, uncheck Settings-&gt;Mask values.</source>
        <translation type="unfinished">“總覽”選項卡啟用了隱私模式。要取消遮蔽值，請取消選取 設定-&gt;遮蔽值。</translation>
    </message>
</context>
<context>
    <name>PSBTOperationsDialog</name>
    <message>
        <source>PSBT Operations</source>
        <translation type="unfinished">PSBT操作</translation>
    </message>
    <message>
        <source>Sign Tx</source>
        <translation type="unfinished">簽名交易</translation>
    </message>
    <message>
        <source>Broadcast Tx</source>
        <translation type="unfinished">廣播交易</translation>
    </message>
    <message>
        <source>Copy to Clipboard</source>
        <translation type="unfinished">複製到剪貼簿</translation>
    </message>
    <message>
        <source>Save…</source>
        <translation type="unfinished">儲存...</translation>
    </message>
    <message>
        <source>Close</source>
        <translation type="unfinished">關閉</translation>
    </message>
    <message>
        <source>Cannot sign inputs while wallet is locked.</source>
        <translation type="unfinished">錢包已鎖定，無法簽署交易輸入項。</translation>
    </message>
    <message>
        <source>Could not sign any more inputs.</source>
        <translation type="unfinished">無法再簽名 input</translation>
    </message>
    <message>
        <source>Signed transaction successfully. Transaction is ready to broadcast.</source>
        <translation type="unfinished">成功簽名交易。交易已準備好廣播。</translation>
    </message>
    <message>
        <source>Unknown error processing transaction.</source>
        <translation type="unfinished">處理交易有未知的錯誤</translation>
    </message>
    <message>
        <source>PSBT copied to clipboard.</source>
        <translation type="unfinished">PSBT已復製到剪貼簿</translation>
    </message>
    <message>
        <source>Save Transaction Data</source>
        <translation type="unfinished">儲存交易資料</translation>
    </message>
    <message>
        <source>Partially Signed Transaction (Binary)</source>
        <extracomment>Expanded name of the binary PSBT file format. See: BIP 174.</extracomment>
        <translation type="unfinished">部分簽名交易(二進位)</translation>
    </message>
    <message>
        <source>PSBT saved to disk.</source>
        <translation type="unfinished">PSBT已儲存到磁碟。</translation>
    </message>
    <message>
        <source>Sends %1 to %2</source>
        <translation type="unfinished">将“%1”发送到“%2”</translation>
    </message>
    <message>
        <source>own address</source>
        <translation type="unfinished">自己的地址</translation>
    </message>
    <message>
        <source>Unable to calculate transaction fee or total transaction amount.</source>
        <translation type="unfinished">無法計算交易手續費或總交易金額。</translation>
    </message>
    <message>
        <source>Pays transaction fee: </source>
        <translation type="unfinished">支付交易手續費:</translation>
    </message>
    <message>
        <source>Total Amount</source>
        <translation type="unfinished">總金額</translation>
    </message>
    <message>
        <source>or</source>
        <translation type="unfinished">或</translation>
    </message>
    <message>
        <source>Transaction is missing some information about inputs.</source>
        <translation type="unfinished">交易缺少有關 input 的一些訊息。</translation>
    </message>
    <message>
        <source>Transaction still needs signature(s).</source>
        <translation type="unfinished">交易仍需要簽名。</translation>
    </message>
    <message>
        <source>(But no wallet is loaded.)</source>
        <translation type="unfinished">(但没有加载钱包。)</translation>
    </message>
    <message>
        <source>(But this wallet cannot sign transactions.)</source>
        <translation type="unfinished">（但是此錢包無法簽名交易。）</translation>
    </message>
    <message>
        <source>(But this wallet does not have the right keys.)</source>
        <translation type="unfinished">（但是這個錢包沒有正確的鑰匙）</translation>
    </message>
    <message>
        <source>Transaction is fully signed and ready for broadcast.</source>
        <translation type="unfinished">交易已完全簽名，可以廣播。</translation>
    </message>
    <message>
        <source>Transaction status is unknown.</source>
        <translation type="unfinished">交易狀態未知</translation>
    </message>
</context>
<context>
    <name>PaymentServer</name>
    <message>
        <source>Payment request error</source>
        <translation type="unfinished">要求付款時發生錯誤</translation>
    </message>
    <message>
        <source>Cannot start bitcoin: click-to-pay handler</source>
        <translation type="unfinished">沒辦法啟動 bitcoin 協議的「按就付」處理器</translation>
    </message>
    <message>
        <source>URI handling</source>
        <translation type="unfinished">URI 處理</translation>
    </message>
    <message>
        <source>'bitcoin://' is not a valid URI. Use 'bitcoin:' instead.</source>
        <translation type="unfinished">字首為 bitcoin:// 不是有效的 URI，請改用 bitcoin: 開頭。</translation>
    </message>
    <message>
        <source>Cannot process payment request because BIP70 is not supported.
Due to widespread security flaws in BIP70 it's strongly recommended that any merchant instructions to switch wallets be ignored.
If you are receiving this error you should request the merchant provide a BIP21 compatible URI.</source>
        <translation type="unfinished">因為不支援BIP70，無法處理付款請求。
由於BIP70具有廣泛的安全缺陷，無論哪個商家指引要求更換錢包，強烈建議不要更換。
如果您看到了這個錯誤，您應該要求商家提供與BIP21相容的URI。</translation>
    </message>
    <message>
        <source>URI cannot be parsed! This can be caused by an invalid Bitcoin address or malformed URI parameters.</source>
        <translation type="unfinished">沒辦法解析 URI ！可能是因為無效比特幣地址，或是 URI 參數格式錯誤。</translation>
    </message>
    <message>
        <source>Payment request file handling</source>
        <translation type="unfinished">處理付款要求檔案</translation>
    </message>
</context>
<context>
    <name>PeerTableModel</name>
    <message>
        <source>User Agent</source>
        <extracomment>Title of Peers Table column which contains the peer's User Agent string.</extracomment>
        <translation type="unfinished">使用者代理</translation>
    </message>
    <message>
        <source>Ping</source>
        <extracomment>Title of Peers Table column which indicates the current latency of the connection with the peer.</extracomment>
        <translation type="unfinished">Ping  時間</translation>
    </message>
    <message>
        <source>Peer</source>
        <extracomment>Title of Peers Table column which contains a unique number used to identify a connection.</extracomment>
        <translation type="unfinished">節點</translation>
    </message>
    <message>
        <source>Age</source>
        <extracomment>Title of Peers Table column which indicates the duration (length of time) since the peer connection started.</extracomment>
        <translation type="unfinished">連接時間</translation>
    </message>
    <message>
        <source>Direction</source>
        <extracomment>Title of Peers Table column which indicates the direction the peer connection was initiated from.</extracomment>
        <translation type="unfinished">方向</translation>
    </message>
    <message>
        <source>Sent</source>
        <extracomment>Title of Peers Table column which indicates the total amount of network information we have sent to the peer.</extracomment>
        <translation type="unfinished">送出</translation>
    </message>
    <message>
        <source>Received</source>
        <extracomment>Title of Peers Table column which indicates the total amount of network information we have received from the peer.</extracomment>
        <translation type="unfinished">收到</translation>
    </message>
    <message>
        <source>Address</source>
        <extracomment>Title of Peers Table column which contains the IP/Onion/I2P address of the connected peer.</extracomment>
        <translation type="unfinished">地址</translation>
    </message>
    <message>
        <source>Type</source>
        <extracomment>Title of Peers Table column which describes the type of peer connection. The "type" describes why the connection exists.</extracomment>
        <translation type="unfinished">種類</translation>
    </message>
    <message>
        <source>Network</source>
        <extracomment>Title of Peers Table column which states the network the peer connected through.</extracomment>
        <translation type="unfinished">網路</translation>
    </message>
    <message>
        <source>Inbound</source>
        <extracomment>An Inbound Connection from a Peer.</extracomment>
        <translation type="unfinished">傳入</translation>
    </message>
    <message>
        <source>Outbound</source>
        <extracomment>An Outbound Connection to a Peer.</extracomment>
        <translation type="unfinished">傳出</translation>
    </message>
</context>
<context>
    <name>QRImageWidget</name>
    <message>
        <source>&amp;Save Image…</source>
<<<<<<< HEAD
        <translation type="unfinished">儲存圖片(&amp;S)...</translation>
=======
        <translation type="unfinished">保存圖片(&amp;S)...</translation>
>>>>>>> 353efd3f
    </message>
    <message>
        <source>&amp;Copy Image</source>
        <translation type="unfinished">複製圖片(&amp;C)</translation>
    </message>
    <message>
        <source>Resulting URI too long, try to reduce the text for label / message.</source>
        <translation type="unfinished">URI 太長，請縮短標籤或訊息文字。</translation>
    </message>
    <message>
        <source>Error encoding URI into QR Code.</source>
        <translation type="unfinished">把 URI 编码成二维码时发生错误。</translation>
    </message>
    <message>
        <source>QR code support not available.</source>
        <translation type="unfinished">不支援QR code</translation>
    </message>
    <message>
        <source>Save QR Code</source>
        <translation type="unfinished">儲存 QR Code</translation>
    </message>
    <message>
        <source>PNG Image</source>
        <extracomment>Expanded name of the PNG file format. See: https://en.wikipedia.org/wiki/Portable_Network_Graphics.</extracomment>
        <translation type="unfinished">PNG 圖</translation>
    </message>
</context>
<context>
    <name>RPCConsole</name>
    <message>
        <source>N/A</source>
        <translation type="unfinished">未知</translation>
    </message>
    <message>
        <source>Client version</source>
        <translation type="unfinished">客戶端軟體版本</translation>
    </message>
    <message>
        <source>&amp;Information</source>
        <translation type="unfinished">資訊(&amp;I)</translation>
    </message>
    <message>
        <source>General</source>
        <translation type="unfinished">普通</translation>
    </message>
    <message>
        <source>Datadir</source>
        <translation type="unfinished">資料目錄</translation>
    </message>
    <message>
        <source>To specify a non-default location of the data directory use the '%1' option.</source>
        <translation type="unfinished">如果不想用預設的資料目錄位置，請使用'%1' 這個選項來指定新的位置。</translation>
    </message>
    <message>
        <source>Blocksdir</source>
        <translation type="unfinished">區塊儲存目錄</translation>
    </message>
    <message>
        <source>To specify a non-default location of the blocks directory use the '%1' option.</source>
        <translation type="unfinished">如果要自訂區塊儲存目錄的位置，請使用 '%1' 這個選項來指定新的位置。</translation>
    </message>
    <message>
        <source>Startup time</source>
        <translation type="unfinished">啓動時間</translation>
    </message>
    <message>
        <source>Network</source>
        <translation type="unfinished">網路</translation>
    </message>
    <message>
        <source>Name</source>
        <translation type="unfinished">名稱</translation>
    </message>
    <message>
        <source>Number of connections</source>
        <translation type="unfinished">連線數</translation>
    </message>
    <message>
        <source>Block chain</source>
        <translation type="unfinished">區塊鏈</translation>
    </message>
    <message>
        <source>Memory Pool</source>
        <translation type="unfinished">記憶體暫存池</translation>
    </message>
    <message>
        <source>Current number of transactions</source>
        <translation type="unfinished">目前交易數目</translation>
    </message>
    <message>
        <source>Memory usage</source>
        <translation type="unfinished">記憶體使用量</translation>
    </message>
    <message>
        <source>Wallet: </source>
        <translation type="unfinished">錢包:</translation>
    </message>
    <message>
        <source>(none)</source>
        <translation type="unfinished">(無)</translation>
    </message>
    <message>
        <source>&amp;Reset</source>
        <translation type="unfinished">重置(&amp;R)</translation>
    </message>
    <message>
        <source>Received</source>
        <translation type="unfinished">收到</translation>
    </message>
    <message>
        <source>Sent</source>
        <translation type="unfinished">送出</translation>
    </message>
    <message>
        <source>&amp;Peers</source>
        <translation type="unfinished">節點(&amp;P)</translation>
    </message>
    <message>
        <source>Banned peers</source>
        <translation type="unfinished">被禁節點</translation>
    </message>
    <message>
        <source>Select a peer to view detailed information.</source>
        <translation type="unfinished">選一個節點來看詳細資訊</translation>
    </message>
    <message>
        <source>The transport layer version: %1</source>
        <translation type="unfinished">傳輸層版本: %1</translation>
    </message>
    <message>
        <source>Transport</source>
        <translation type="unfinished">傳輸</translation>
    </message>
    <message>
        <source>The BIP324 session ID string in hex, if any.</source>
        <translation type="unfinished">HEX格式的BIP324 session ID，如果有的話。</translation>
    </message>
    <message>
        <source>Version</source>
        <translation type="unfinished">版本</translation>
    </message>
    <message>
        <source>Whether we relay transactions to this peer.</source>
        <translation type="unfinished">是否要將交易轉送給這個節點。</translation>
    </message>
    <message>
        <source>Transaction Relay</source>
        <translation type="unfinished">交易轉發</translation>
    </message>
    <message>
        <source>Starting Block</source>
        <translation type="unfinished">起始區塊</translation>
    </message>
    <message>
        <source>Synced Headers</source>
        <translation type="unfinished">已同步區塊頭標</translation>
    </message>
    <message>
        <source>Synced Blocks</source>
        <translation type="unfinished">已同步區塊</translation>
    </message>
    <message>
        <source>Last Transaction</source>
        <translation type="unfinished">最近交易</translation>
    </message>
    <message>
        <source>The mapped Autonomous System used for diversifying peer selection.</source>
        <translation type="unfinished">映射的自治系統，用於使peer選取多樣化。</translation>
    </message>
    <message>
        <source>Mapped AS</source>
        <translation type="unfinished">對應 AS</translation>
    </message>
    <message>
        <source>Whether we relay addresses to this peer.</source>
        <extracomment>Tooltip text for the Address Relay field in the peer details area, which displays whether we relay addresses to this peer (Yes/No).</extracomment>
        <translation type="unfinished">是否把位址轉寄給這個節點。</translation>
    </message>
    <message>
        <source>Address Relay</source>
        <extracomment>Text title for the Address Relay field in the peer details area, which displays whether we relay addresses to this peer (Yes/No).</extracomment>
        <translation type="unfinished">地址轉發</translation>
    </message>
    <message>
        <source>The total number of addresses received from this peer that were processed (excludes addresses that were dropped due to rate-limiting).</source>
        <extracomment>Tooltip text for the Addresses Processed field in the peer details area, which displays the total number of addresses received from this peer that were processed (excludes addresses that were dropped due to rate-limiting).</extracomment>
        <translation type="unfinished">從這個節點接收並處理過的位址總數（除去因頻次限製而丟棄的那些位址）。</translation>
    </message>
    <message>
        <source>The total number of addresses received from this peer that were dropped (not processed) due to rate-limiting.</source>
        <extracomment>Tooltip text for the Addresses Rate-Limited field in the peer details area, which displays the total number of addresses received from this peer that were dropped (not processed) due to rate-limiting.</extracomment>
        <translation type="unfinished">從這個節點接收後又因頻次限製而丟棄（未被處理）的位址總數。</translation>
    </message>
    <message>
        <source>Addresses Processed</source>
        <extracomment>Text title for the Addresses Processed field in the peer details area, which displays the total number of addresses received from this peer that were processed (excludes addresses that were dropped due to rate-limiting).</extracomment>
        <translation type="unfinished">已處理地址</translation>
    </message>
    <message>
        <source>Addresses Rate-Limited</source>
        <extracomment>Text title for the Addresses Rate-Limited field in the peer details area, which displays the total number of addresses received from this peer that were dropped (not processed) due to rate-limiting.</extracomment>
        <translation type="unfinished">被頻率限制丟棄的地址</translation>
    </message>
    <message>
        <source>User Agent</source>
        <translation type="unfinished">使用者代理</translation>
    </message>
    <message>
        <source>Node window</source>
        <translation type="unfinished">節點視窗</translation>
    </message>
    <message>
        <source>Current block height</source>
        <translation type="unfinished">當前區塊高度</translation>
    </message>
    <message>
        <source>Open the %1 debug log file from the current data directory. This can take a few seconds for large log files.</source>
        <translation type="unfinished">從目前的資料目錄下開啓 %1 的除錯紀錄檔。當紀錄檔很大時，可能會花好幾秒的時間。</translation>
    </message>
    <message>
        <source>Decrease font size</source>
        <translation type="unfinished">縮小文字</translation>
    </message>
    <message>
        <source>Increase font size</source>
        <translation type="unfinished">放大文字</translation>
    </message>
    <message>
        <source>Permissions</source>
        <translation type="unfinished">允許</translation>
    </message>
    <message>
        <source>The direction and type of peer connection: %1</source>
        <translation type="unfinished">節點連接的方向和類型: %1</translation>
    </message>
    <message>
        <source>Direction/Type</source>
        <translation type="unfinished">方向/類型</translation>
    </message>
    <message>
        <source>The network protocol this peer is connected through: IPv4, IPv6, Onion, I2P, or CJDNS.</source>
        <translation type="unfinished">這個節點是透過這種網路協定連接到的: IPv4, IPv6, Onion, I2P, 或 CJDNS.</translation>
    </message>
    <message>
        <source>Services</source>
        <translation type="unfinished">服務</translation>
    </message>
    <message>
        <source>High bandwidth BIP152 compact block relay: %1</source>
        <translation type="unfinished">高頻寬BIP152密集區塊轉發: %1</translation>
    </message>
    <message>
        <source>High Bandwidth</source>
        <translation type="unfinished">高頻寬</translation>
    </message>
    <message>
        <source>Connection Time</source>
        <translation type="unfinished">連線時間</translation>
    </message>
    <message>
        <source>Elapsed time since a novel block passing initial validity checks was received from this peer.</source>
        <translation type="unfinished">來自這個節點上次成功驗證新區塊已經過的時間</translation>
    </message>
    <message>
        <source>Last Block</source>
        <translation type="unfinished">上一個區塊</translation>
    </message>
    <message>
        <source>Elapsed time since a novel transaction accepted into our mempool was received from this peer.</source>
        <extracomment>Tooltip text for the Last Transaction field in the peer details area.</extracomment>
        <translation type="unfinished">來自這個節點上次成功驗證新交易進入內存池已經過的時間</translation>
    </message>
    <message>
        <source>Last Send</source>
        <translation type="unfinished">最近送出</translation>
    </message>
    <message>
        <source>Last Receive</source>
        <translation type="unfinished">最近收到</translation>
    </message>
    <message>
        <source>Ping Time</source>
        <translation type="unfinished">Ping 時間</translation>
    </message>
    <message>
        <source>The duration of a currently outstanding ping.</source>
        <translation type="unfinished">目前這一次 ping 已經過去的時間。</translation>
    </message>
    <message>
        <source>Ping Wait</source>
        <translation type="unfinished">Ping 等待時間</translation>
    </message>
    <message>
        <source>Min Ping</source>
        <translation type="unfinished">Ping 最短時間</translation>
    </message>
    <message>
        <source>Time Offset</source>
        <translation type="unfinished">時間差</translation>
    </message>
    <message>
        <source>Last block time</source>
        <translation type="unfinished">最近區塊時間</translation>
    </message>
    <message>
        <source>&amp;Open</source>
        <translation type="unfinished">開啓(&amp;O)</translation>
    </message>
    <message>
        <source>&amp;Console</source>
        <translation type="unfinished">主控台(&amp;C)</translation>
    </message>
    <message>
        <source>&amp;Network Traffic</source>
        <translation type="unfinished">網路流量(&amp;N)</translation>
    </message>
    <message>
        <source>Totals</source>
        <translation type="unfinished">總計</translation>
    </message>
    <message>
        <source>Debug log file</source>
        <translation type="unfinished">除錯紀錄檔</translation>
    </message>
    <message>
        <source>Clear console</source>
        <translation type="unfinished">清主控台</translation>
    </message>
    <message>
        <source>In:</source>
        <translation type="unfinished">傳入:</translation>
    </message>
    <message>
        <source>Out:</source>
        <translation type="unfinished">傳出:</translation>
    </message>
    <message>
        <source>Inbound: initiated by peer</source>
        <extracomment>Explanatory text for an inbound peer connection.</extracomment>
        <translation type="unfinished">Inbound: 由對端節點發起</translation>
    </message>
    <message>
        <source>Outbound Full Relay: default</source>
        <extracomment>Explanatory text for an outbound peer connection that relays all network information. This is the default behavior for outbound connections.</extracomment>
        <translation type="unfinished">完整轉發: 預設</translation>
    </message>
    <message>
        <source>Outbound Block Relay: does not relay transactions or addresses</source>
        <extracomment>Explanatory text for an outbound peer connection that relays network information about blocks and not transactions or addresses.</extracomment>
        <translation type="unfinished">出站區塊轉送: 不轉送交易和地址</translation>
    </message>
    <message>
        <source>Outbound Manual: added using RPC %1 or %2/%3 configuration options</source>
        <extracomment>Explanatory text for an outbound peer connection that was established manually through one of several methods. The numbered arguments are stand-ins for the methods available to establish manual connections.</extracomment>
        <translation type="unfinished">手動Outbound: 加入使用RPC %1 或 %2/%3 配置選項</translation>
    </message>
    <message>
        <source>Outbound Feeler: short-lived, for testing addresses</source>
        <extracomment>Explanatory text for a short-lived outbound peer connection that is used to test the aliveness of known addresses.</extracomment>
        <translation type="unfinished">Outbound Feeler: 用於短暫，暫時 測試地址</translation>
    </message>
    <message>
        <source>Outbound Address Fetch: short-lived, for soliciting addresses</source>
        <extracomment>Explanatory text for a short-lived outbound peer connection that is used to request addresses from a peer.</extracomment>
        <translation type="unfinished">Outbound 地址取得: 用於短暫，暫時 測試地址</translation>
<<<<<<< HEAD
    </message>
    <message>
        <source>detecting: peer could be v1 or v2</source>
        <extracomment>Explanatory text for "detecting" transport type.</extracomment>
        <translation type="unfinished">檢測中: 節點可能是v1或是v2</translation>
    </message>
    <message>
        <source>v1: unencrypted, plaintext transport protocol</source>
        <extracomment>Explanatory text for v1 transport type.</extracomment>
        <translation type="unfinished">v1: 未加密，明文傳輸協定</translation>
    </message>
    <message>
        <source>v2: BIP324 encrypted transport protocol</source>
        <extracomment>Explanatory text for v2 transport type.</extracomment>
        <translation type="unfinished">v2: BIP324加密傳輸協議</translation>
=======
>>>>>>> 353efd3f
    </message>
    <message>
        <source>detecting: peer could be v1 or v2</source>
        <extracomment>Explanatory text for "detecting" transport type.</extracomment>
        <translation type="unfinished">檢測中: 節點可能是v1或是v2</translation>
    </message>
    <message>
        <source>v1: unencrypted, plaintext transport protocol</source>
        <extracomment>Explanatory text for v1 transport type.</extracomment>
        <translation type="unfinished">v1: 未加密，明文傳輸協定</translation>
    </message>
    <message>
        <source>v2: BIP324 encrypted transport protocol</source>
        <extracomment>Explanatory text for v2 transport type.</extracomment>
        <translation type="unfinished">v2: BIP324加密傳輸協議</translation>
    </message>
    <message>
        <source>we selected the peer for high bandwidth relay</source>
        <translation type="unfinished">我們選擇了用於高頻寬轉送的節點</translation>
    </message>
    <message>
        <source>the peer selected us for high bandwidth relay</source>
        <translation type="unfinished">對端選擇了我們用於高頻寬轉發</translation>
    </message>
    <message>
        <source>no high bandwidth relay selected</source>
        <translation type="unfinished">未選擇高頻寬轉發點</translation>
    </message>
    <message>
        <source>&amp;Copy address</source>
        <extracomment>Context menu action to copy the address of a peer.</extracomment>
        <translation type="unfinished">&amp;複製地址</translation>
    </message>
    <message>
        <source>&amp;Disconnect</source>
        <translation type="unfinished">斷線(&amp;D)</translation>
    </message>
    <message>
        <source>1 &amp;hour</source>
        <translation type="unfinished">1 小時(&amp;H)</translation>
    </message>
    <message>
        <source>1 d&amp;ay</source>
        <translation type="unfinished">1 天(&amp;A)</translation>
    </message>
    <message>
        <source>1 &amp;week</source>
        <translation type="unfinished">1 星期(&amp;W)</translation>
    </message>
    <message>
        <source>1 &amp;year</source>
        <translation type="unfinished">1 年(&amp;Y)</translation>
    </message>
    <message>
        <source>&amp;Copy IP/Netmask</source>
        <extracomment>Context menu action to copy the IP/Netmask of a banned peer. IP/Netmask is the combination of a peer's IP address and its Netmask. For IP address, see: https://en.wikipedia.org/wiki/IP_address.</extracomment>
        <translation type="unfinished">複製IP/遮罩(&amp;C)</translation>
    </message>
    <message>
        <source>&amp;Unban</source>
        <translation type="unfinished">連線解禁(&amp;U)</translation>
    </message>
    <message>
        <source>Network activity disabled</source>
        <translation type="unfinished">網路活動已關閉</translation>
    </message>
    <message>
        <source>Executing command without any wallet</source>
        <translation type="unfinished">不使用任何錢包來執行指令</translation>
    </message>
    <message>
        <source>Node window - [%1]</source>
        <translation type="unfinished">节点窗口 - [%1]</translation>
    </message>
    <message>
        <source>Executing command using "%1" wallet</source>
        <translation type="unfinished">使用 %1 錢包來執行指令</translation>
    </message>
    <message>
        <source>Welcome to the %1 RPC console.
Use up and down arrows to navigate history, and %2 to clear screen.
Use %3 and %4 to increase or decrease the font size.
Type %5 for an overview of available commands.
For more information on using this console, type %6.

%7WARNING: Scammers have been active, telling users to type commands here, stealing their wallet contents. Do not use this console without fully understanding the ramifications of a command.%8</source>
        <extracomment>RPC console welcome message. Placeholders %7 and %8 are style tags for the warning content, and they are not space separated from the rest of the text intentionally.</extracomment>
        <translation type="unfinished">歡迎來到 %1 RPC 控制台。
使用上與下箭頭以進行歷史導航，%2 以清除螢幕。
使用%3 和 %4 以增加或減少字體大小。
輸入 %5 以顯示可用命令的概覽。
查看更多關於此控制台的信息，輸入 %6。

%7 警告：騙子們很狡猾，告訴用戶在這裡輸入命令，清空錢包。 不要在不完全了解一個命令的後果的情況下使用此控制台。%8</translation>
    </message>
    <message>
        <source>Executing…</source>
        <extracomment>A console message indicating an entered command is currently being executed.</extracomment>
        <translation type="unfinished">執行中……</translation>
<<<<<<< HEAD
    </message>
    <message>
        <source>(peer: %1)</source>
        <translation type="unfinished">(节点: %1)</translation>
=======
>>>>>>> 353efd3f
    </message>
    <message>
        <source>via %1</source>
        <translation type="unfinished">經由 %1</translation>
    </message>
    <message>
        <source>Yes</source>
        <translation type="unfinished">是</translation>
    </message>
    <message>
        <source>No</source>
        <translation type="unfinished">否</translation>
    </message>
    <message>
        <source>To</source>
        <translation type="unfinished">目的</translation>
    </message>
    <message>
        <source>From</source>
        <translation type="unfinished">來源</translation>
    </message>
    <message>
        <source>Ban for</source>
        <translation type="unfinished">禁止連線</translation>
    </message>
    <message>
        <source>Never</source>
        <translation type="unfinished">永不</translation>
    </message>
    <message>
        <source>Unknown</source>
        <translation type="unfinished">不明</translation>
    </message>
</context>
<context>
    <name>ReceiveCoinsDialog</name>
    <message>
        <source>&amp;Amount:</source>
        <translation type="unfinished">金額(&amp;A):</translation>
    </message>
    <message>
        <source>&amp;Label:</source>
        <translation type="unfinished">標記(&amp;L):</translation>
    </message>
    <message>
        <source>&amp;Message:</source>
        <translation type="unfinished">訊息(&amp;M):</translation>
    </message>
    <message>
        <source>An optional message to attach to the payment request, which will be displayed when the request is opened. Note: The message will not be sent with the payment over the Bitcoin network.</source>
        <translation type="unfinished">附加在付款要求中的訊息，可以不填，打開要求內容時會顯示。注意: 這個訊息不會隨著付款送到 Bitcoin 網路上。</translation>
    </message>
    <message>
        <source>An optional label to associate with the new receiving address.</source>
        <translation type="unfinished">與新的接收地址關聯的可選的標籤。</translation>
    </message>
    <message>
        <source>Use this form to request payments. All fields are &lt;b&gt;optional&lt;/b&gt;.</source>
        <translation type="unfinished">請用這份表單來要求付款。所有欄位都&lt;b&gt;可以不填&lt;/b&gt;。</translation>
    </message>
    <message>
        <source>An optional amount to request. Leave this empty or zero to not request a specific amount.</source>
        <translation type="unfinished">要求付款的金額，可以不填。不確定金額時可以留白或是填零。</translation>
    </message>
    <message>
        <source>An optional label to associate with the new receiving address (used by you to identify an invoice).  It is also attached to the payment request.</source>
        <translation type="unfinished">與新的接收地址相關聯的可選的標籤（您用於標識收據）。它也附在支付支付請求上。</translation>
    </message>
    <message>
        <source>An optional message that is attached to the payment request and may be displayed to the sender.</source>
        <translation type="unfinished">附加在支付請求上的可選的訊息，可以顯示給發送者。</translation>
    </message>
    <message>
        <source>&amp;Create new receiving address</source>
        <translation type="unfinished">&amp;產生新的接收地址</translation>
    </message>
    <message>
        <source>Clear all fields of the form.</source>
        <translation type="unfinished">把表單中的所有欄位清空。</translation>
    </message>
    <message>
        <source>Clear</source>
        <translation type="unfinished">清空</translation>
    </message>
    <message>
        <source>Requested payments history</source>
        <translation type="unfinished">先前要求付款的記錄</translation>
    </message>
    <message>
        <source>Show the selected request (does the same as double clicking an entry)</source>
        <translation type="unfinished">顯示選擇的要求內容(效果跟按它兩下一樣)</translation>
    </message>
    <message>
        <source>Show</source>
        <translation type="unfinished">顯示</translation>
    </message>
    <message>
        <source>Remove the selected entries from the list</source>
        <translation type="unfinished">從列表中刪掉選擇的項目</translation>
    </message>
    <message>
        <source>Remove</source>
        <translation type="unfinished">刪掉</translation>
    </message>
    <message>
        <source>Copy &amp;URI</source>
        <translation type="unfinished">複製 &amp;URI</translation>
    </message>
    <message>
        <source>&amp;Copy address</source>
        <translation type="unfinished">&amp;複製地址</translation>
    </message>
    <message>
        <source>Copy &amp;label</source>
<<<<<<< HEAD
        <translation type="unfinished">複製 &amp;label</translation>
=======
        <translation type="unfinished">複製和標籤</translation>
>>>>>>> 353efd3f
    </message>
    <message>
        <source>Copy &amp;message</source>
        <translation type="unfinished">複製訊息(&amp;M)</translation>
    </message>
    <message>
        <source>Copy &amp;amount</source>
        <translation type="unfinished">複製金額 &amp;amount</translation>
    </message>
    <message>
        <source>Base58 (Legacy)</source>
        <translation type="unfinished">Base58 (舊式)</translation>
    </message>
    <message>
        <source>Not recommended due to higher fees and less protection against typos.</source>
        <translation type="unfinished">因手續費較高，打字錯誤防護較弱，故不推薦。</translation>
    </message>
    <message>
        <source>Generates an address compatible with older wallets.</source>
        <translation type="unfinished">產生一個與舊版錢包相容的位址。</translation>
    </message>
    <message>
        <source>Generates a native segwit address (BIP-173). Some old wallets don't support it.</source>
        <translation type="unfinished">產生一個原生隔離見證Segwit 位址 (BIP-173) 。 被部分舊版錢包不支援。</translation>
    </message>
    <message>
        <source>Bech32m (BIP-350) is an upgrade to Bech32, wallet support is still limited.</source>
        <translation type="unfinished">Bech32m (BIP-350) 是 Bech32 的更新升級，支援它的錢包仍然比較有限。</translation>
    </message>
    <message>
        <source>Could not unlock wallet.</source>
        <translation type="unfinished">沒辦法把錢包解鎖。</translation>
    </message>
    </context>
<context>
    <name>ReceiveRequestDialog</name>
    <message>
        <source>Request payment to …</source>
        <translation type="unfinished">請求支付至...</translation>
    </message>
    <message>
        <source>Address:</source>
        <translation type="unfinished">地址:</translation>
    </message>
    <message>
        <source>Amount:</source>
        <translation type="unfinished">金額:</translation>
    </message>
    <message>
        <source>Label:</source>
        <translation type="unfinished">標記:</translation>
    </message>
    <message>
        <source>Message:</source>
        <translation type="unfinished">訊息:</translation>
    </message>
    <message>
        <source>Wallet:</source>
        <translation type="unfinished">錢包:</translation>
    </message>
    <message>
        <source>Copy &amp;URI</source>
        <translation type="unfinished">複製 &amp;URI</translation>
    </message>
    <message>
        <source>Copy &amp;Address</source>
        <translation type="unfinished">複製 &amp;地址</translation>
    </message>
    <message>
        <source>&amp;Verify</source>
        <translation type="unfinished">验证(&amp;V)</translation>
    </message>
    <message>
        <source>Verify this address on e.g. a hardware wallet screen</source>
        <translation type="unfinished">在像是硬件钱包屏幕的地方检验这个地址</translation>
    </message>
    <message>
        <source>&amp;Save Image…</source>
        <translation type="unfinished">儲存圖片(&amp;S)...</translation>
    </message>
    <message>
        <source>Payment information</source>
        <translation type="unfinished">付款資訊</translation>
    </message>
    <message>
        <source>Request payment to %1</source>
        <translation type="unfinished">付款給 %1 的要求</translation>
    </message>
</context>
<context>
    <name>RecentRequestsTableModel</name>
    <message>
        <source>Date</source>
        <translation type="unfinished">日期</translation>
    </message>
    <message>
        <source>Label</source>
        <translation type="unfinished">標記:</translation>
    </message>
    <message>
        <source>Message</source>
        <translation type="unfinished">訊息</translation>
    </message>
    <message>
        <source>(no label)</source>
        <translation type="unfinished">(無標記)</translation>
    </message>
    <message>
        <source>(no message)</source>
        <translation type="unfinished">(無訊息)</translation>
    </message>
    <message>
        <source>(no amount requested)</source>
        <translation type="unfinished">(無要求金額)</translation>
    </message>
    <message>
        <source>Requested</source>
        <translation type="unfinished">要求金額</translation>
    </message>
</context>
<context>
    <name>SendCoinsDialog</name>
    <message>
        <source>Send Coins</source>
        <translation type="unfinished">付款</translation>
    </message>
    <message>
        <source>Coin Control Features</source>
        <translation type="unfinished">錢幣控制功能</translation>
    </message>
    <message>
        <source>automatically selected</source>
        <translation type="unfinished">自動選擇</translation>
    </message>
    <message>
        <source>Insufficient funds!</source>
        <translation type="unfinished">累計金額不足！</translation>
    </message>
    <message>
        <source>Quantity:</source>
        <translation type="unfinished">數目:</translation>
    </message>
    <message>
        <source>Bytes:</source>
        <translation type="unfinished">位元組數:</translation>
    </message>
    <message>
        <source>Amount:</source>
        <translation type="unfinished">金額:</translation>
    </message>
    <message>
        <source>Fee:</source>
        <translation type="unfinished">手續費:</translation>
    </message>
    <message>
        <source>After Fee:</source>
        <translation type="unfinished">計費後金額:</translation>
    </message>
    <message>
        <source>Change:</source>
        <translation type="unfinished">找零金額:</translation>
    </message>
    <message>
        <source>If this is activated, but the change address is empty or invalid, change will be sent to a newly generated address.</source>
        <translation type="unfinished">如果這項有打開，但是找零地址是空的或無效，那麼找零會送到一個產生出來的地址去。</translation>
    </message>
    <message>
        <source>Custom change address</source>
        <translation type="unfinished">自訂找零位址</translation>
    </message>
    <message>
        <source>Transaction Fee:</source>
        <translation type="unfinished">交易手續費:</translation>
    </message>
    <message>
        <source>Using the fallbackfee can result in sending a transaction that will take several hours or days (or never) to confirm. Consider choosing your fee manually or wait until you have validated the complete chain.</source>
        <translation type="unfinished">以備用手續費金額(fallbackfee)來付手續費可能會造成交易確認時間長達數小時、數天、或是永遠不會確認。請考慮自行指定金額，或是等到完全驗證區塊鏈後，再進行交易。</translation>
    </message>
    <message>
        <source>Warning: Fee estimation is currently not possible.</source>
        <translation type="unfinished">警告：目前無法計算預估手續費。</translation>
    </message>
    <message>
        <source>per kilobyte</source>
        <translation type="unfinished">每千位元組</translation>
    </message>
    <message>
        <source>Hide</source>
        <translation type="unfinished">隱藏</translation>
    </message>
    <message>
        <source>Recommended:</source>
        <translation type="unfinished">建議值:</translation>
    </message>
    <message>
        <source>Custom:</source>
        <translation type="unfinished">自訂:</translation>
    </message>
    <message>
        <source>Send to multiple recipients at once</source>
        <translation type="unfinished">一次付給多個收款人</translation>
    </message>
    <message>
        <source>Add &amp;Recipient</source>
        <translation type="unfinished">增加收款人(&amp;R)</translation>
    </message>
    <message>
        <source>Clear all fields of the form.</source>
        <translation type="unfinished">把表單中的所有欄位清空。</translation>
    </message>
    <message>
<<<<<<< HEAD
        <source>Inputs…</source>
        <translation type="unfinished">输入...</translation>
=======
        <source>Choose…</source>
        <translation type="unfinished">選擇...</translation>
>>>>>>> 353efd3f
    </message>
    <message>
        <source>Choose…</source>
        <translation type="unfinished">選擇...</translation>
    </message>
    <message>
        <source>Hide transaction fee settings</source>
        <translation type="unfinished">隱藏交易手續費設定</translation>
    </message>
    <message>
        <source>Specify a custom fee per kB (1,000 bytes) of the transaction's virtual size.

Note:  Since the fee is calculated on a per-byte basis, a fee rate of "100 satoshis per kvB" for a transaction size of 500 virtual bytes (half of 1 kvB) would ultimately yield a fee of only 50 satoshis.</source>
        <translation type="unfinished">指定交易虚拟大小的每kB (1,000字节) 自定义费率。

附注：因为矿工费是按字节计费的，所以如果费率是“每kvB支付100聪”，那么对于一笔500虚拟字节 (1kvB的一半) 的交易，最终将只会产生50聪的矿工费。（译注：这里就是提醒单位是字节，而不是千字节，如果搞错的话，矿工费会过低，导致交易长时间无法确认，或者压根无法发出）</translation>
    </message>
    <message>
        <source>When there is less transaction volume than space in the blocks, miners as well as relaying nodes may enforce a minimum fee. Paying only this minimum fee is just fine, but be aware that this can result in a never confirming transaction once there is more demand for bitcoin transactions than the network can process.</source>
        <translation type="unfinished">當交易量小於可用區塊空間時，礦工和節點可能會執行最低手續費率限制。 以這個最低費率來支付手續費也是可以的，但請注意，一旦交易需求超出比特幣網路能處理的限度，你的交易可能永遠無法確認。</translation>
    </message>
    <message>
        <source>A too low fee might result in a never confirming transaction (read the tooltip)</source>
        <translation type="unfinished">手續費太低的話可能會造成永遠無法確認的交易(請參考提示)</translation>
    </message>
    <message>
        <source>(Smart fee not initialized yet. This usually takes a few blocks…)</source>
        <translation type="unfinished">(手續費智慧演算法還沒準備好。通常都要等幾個區塊才行...)</translation>
    </message>
    <message>
        <source>Confirmation time target:</source>
        <translation type="unfinished">目標確認時間:</translation>
    </message>
    <message>
        <source>Enable Replace-By-Fee</source>
        <translation type="unfinished">啟用手續費追加</translation>
    </message>
    <message>
        <source>With Replace-By-Fee (BIP-125) you can increase a transaction's fee after it is sent. Without this, a higher fee may be recommended to compensate for increased transaction delay risk.</source>
        <translation type="unfinished">手續費追加(Replace-By-Fee, BIP-125)可以讓你在送出交易後才來提高手續費。不用這個功能的話，建議付比較高的手續費來降低交易延遲的風險。</translation>
    </message>
    <message>
        <source>Clear &amp;All</source>
        <translation type="unfinished">全部清掉(&amp;A)</translation>
    </message>
    <message>
        <source>Balance:</source>
        <translation type="unfinished">餘額:</translation>
    </message>
    <message>
        <source>Confirm the send action</source>
        <translation type="unfinished">確認付款動作</translation>
    </message>
    <message>
        <source>S&amp;end</source>
        <translation type="unfinished">付款(&amp;E)</translation>
    </message>
    <message>
        <source>Copy quantity</source>
        <translation type="unfinished">複製數目</translation>
    </message>
    <message>
        <source>Copy amount</source>
        <translation type="unfinished">複製金額</translation>
    </message>
    <message>
        <source>Copy fee</source>
        <translation type="unfinished">複製手續費</translation>
    </message>
    <message>
        <source>Copy after fee</source>
        <translation type="unfinished">複製計費後金額</translation>
    </message>
    <message>
        <source>Copy bytes</source>
        <translation type="unfinished">複製位元組數</translation>
    </message>
    <message>
        <source>Copy change</source>
        <translation type="unfinished">複製找零金額</translation>
    </message>
    <message>
        <source>%1 (%2 blocks)</source>
        <translation type="unfinished">%1 (%2 個區塊)</translation>
    </message>
    <message>
        <source>Sign on device</source>
        <extracomment>"device" usually means a hardware wallet.</extracomment>
        <translation type="unfinished">在設備上簽證</translation>
    </message>
    <message>
        <source>Connect your hardware wallet first.</source>
        <translation type="unfinished">請先連接硬體錢包</translation>
<<<<<<< HEAD
=======
    </message>
    <message>
        <source>Set external signer script path in Options -&gt; Wallet</source>
        <extracomment>"External signer" means using devices such as hardware wallets.</extracomment>
        <translation type="unfinished">在 選項 -&gt; 錢包 中設定外部簽名器腳本路徑 </translation>
    </message>
    <message>
        <source>Cr&amp;eate Unsigned</source>
        <translation type="unfinished">Cr＆eate未簽名</translation>
>>>>>>> 353efd3f
    </message>
    <message>
        <source>Set external signer script path in Options -&gt; Wallet</source>
        <extracomment>"External signer" means using devices such as hardware wallets.</extracomment>
        <translation type="unfinished">在 選項 -&gt; 錢包 中設定外部簽名器腳本路徑 </translation>
    </message>
    <message>
        <source>Cr&amp;eate Unsigned</source>
        <translation type="unfinished">Cr＆eate未簽名</translation>
    </message>
    <message>
        <source>%1 to '%2'</source>
        <translation type="unfinished">%1 到 '%2'</translation>
    </message>
    <message>
        <source>%1 to %2</source>
        <translation type="unfinished">%1 給 %2</translation>
    </message>
    <message>
        <source>To review recipient list click "Show Details…"</source>
        <translation type="unfinished">要查看收件人列表，請單擊"顯示詳細訊息..."</translation>
    </message>
    <message>
        <source>Sign failed</source>
        <translation type="unfinished">簽署失敗</translation>
    </message>
    <message>
        <source>External signer not found</source>
        <extracomment>"External signer" means using devices such as hardware wallets.</extracomment>
        <translation type="unfinished">未找到外部簽名器</translation>
    </message>
    <message>
        <source>External signer failure</source>
        <extracomment>"External signer" means using devices such as hardware wallets.</extracomment>
        <translation type="unfinished">外部簽名器失敗</translation>
    </message>
    <message>
        <source>Save Transaction Data</source>
        <translation type="unfinished">儲存交易資料</translation>
    </message>
    <message>
        <source>Partially Signed Transaction (Binary)</source>
        <extracomment>Expanded name of the binary PSBT file format. See: BIP 174.</extracomment>
        <translation type="unfinished">部分簽名交易(二進位)</translation>
    </message>
    <message>
        <source>PSBT saved</source>
        <extracomment>Popup message when a PSBT has been saved to a file</extracomment>
        <translation type="unfinished">PSBT已儲存</translation>
    </message>
    <message>
        <source>or</source>
        <translation type="unfinished">或</translation>
    </message>
    <message>
        <source>You can increase the fee later (signals Replace-By-Fee, BIP-125).</source>
        <translation type="unfinished">你可以之後再提高手續費(有 BIP-125 手續費追加的標記)</translation>
    </message>
    <message>
        <source>%1 from wallet '%2'</source>
        <translation type="unfinished">%1 来自钱包 “%2”</translation>
    </message>
    <message>
        <source>Do you want to create this transaction?</source>
        <extracomment>Message displayed when attempting to create a transaction. Cautionary text to prompt the user to verify that the displayed transaction details represent the transaction the user intends to create.</extracomment>
        <translation type="unfinished">要創建這筆交易嗎？</translation>
    </message>
    <message>
        <source>Please, review your transaction. You can create and send this transaction or create a Partially Signed Bitcoin Transaction (PSBT), which you can save or copy and then sign with, e.g., an offline %1 wallet, or a PSBT-compatible hardware wallet.</source>
        <extracomment>Text to inform a user attempting to create a transaction of their current options. At this stage, a user can send their transaction or create a PSBT. This string is displayed when both private keys and PSBT controls are enabled.</extracomment>
        <translation type="unfinished">請務必仔細檢查您的交易。 你可以創建並發送這筆交易；也可以創建一個“部分簽名比特幣交易(PSBT)”，它可以被保存下來或被複製出去，然後就可以對它進行簽名，比如用離線%1錢包，或 是用相容PSBT的硬體錢包。</translation>
    </message>
    <message>
        <source>Please, review your transaction.</source>
        <extracomment>Text to prompt a user to review the details of the transaction they are attempting to send.</extracomment>
        <translation type="unfinished">請再次確認交易內容。</translation>
    </message>
    <message>
        <source>Transaction fee</source>
        <translation type="unfinished">交易手續費</translation>
    </message>
    <message>
        <source>Not signalling Replace-By-Fee, BIP-125.</source>
        <translation type="unfinished">沒有 BIP-125 手續費追加的標記。</translation>
    </message>
    <message>
        <source>Total Amount</source>
        <translation type="unfinished">總金額</translation>
    </message>
    <message>
        <source>Unsigned Transaction</source>
        <comment>PSBT copied</comment>
        <extracomment>Caption of "PSBT has been copied" messagebox</extracomment>
        <translation type="unfinished">未被簽名交易</translation>
    </message>
    <message>
        <source>The PSBT has been copied to the clipboard. You can also save it.</source>
        <translation type="unfinished">PSBT已被複製到剪貼簿。 您也可以保存它。</translation>
    </message>
    <message>
        <source>PSBT saved to disk</source>
        <translation type="unfinished">PSBT已儲存到磁碟。</translation>
    </message>
    <message>
        <source>Confirm send coins</source>
        <translation type="unfinished">確認付款金額</translation>
    </message>
    <message>
        <source>Watch-only balance:</source>
        <translation type="unfinished">只能看餘額:</translation>
    </message>
    <message>
        <source>The recipient address is not valid. Please recheck.</source>
        <translation type="unfinished">接受者地址無效。請再檢查看看。</translation>
    </message>
    <message>
        <source>The amount to pay must be larger than 0.</source>
        <translation type="unfinished">付款金額必須大於零。</translation>
    </message>
    <message>
        <source>The amount exceeds your balance.</source>
        <translation type="unfinished">金額超過餘額了。</translation>
    </message>
    <message>
        <source>The total exceeds your balance when the %1 transaction fee is included.</source>
        <translation type="unfinished">包含 %1 的交易手續費後，總金額超過你的餘額了。</translation>
    </message>
    <message>
        <source>Duplicate address found: addresses should only be used once each.</source>
        <translation type="unfinished">發現有重複的地址: 每個地址只能出現一次。</translation>
    </message>
    <message>
        <source>Transaction creation failed!</source>
        <translation type="unfinished">製造交易失敗了！</translation>
    </message>
    <message>
        <source>A fee higher than %1 is considered an absurdly high fee.</source>
        <translation type="unfinished">高於 %1 的手續費會被認為是不合理。</translation>
    </message>
    <message numerus="yes">
        <source>Estimated to begin confirmation within %n block(s).</source>
        <translation type="unfinished">
            <numerusform>預計%n個區塊內確認。</numerusform>
        </translation>
    </message>
    <message>
        <source>Warning: Invalid Bitcoin address</source>
        <translation type="unfinished">警告: 比特幣地址無效</translation>
    </message>
    <message>
        <source>Warning: Unknown change address</source>
        <translation type="unfinished">警告: 未知的找零地址</translation>
    </message>
    <message>
        <source>Confirm custom change address</source>
        <translation type="unfinished">確認自訂找零地址</translation>
    </message>
    <message>
        <source>The address you selected for change is not part of this wallet. Any or all funds in your wallet may be sent to this address. Are you sure?</source>
        <translation type="unfinished">選擇的找零地址並不屬於這個錢包。部份或是全部的錢會被送到這個地址去。你確定嗎？</translation>
    </message>
    <message>
        <source>(no label)</source>
        <translation type="unfinished">(無標記)</translation>
    </message>
</context>
<context>
    <name>SendCoinsEntry</name>
    <message>
        <source>A&amp;mount:</source>
        <translation type="unfinished">金額(&amp;M):</translation>
    </message>
    <message>
        <source>Pay &amp;To:</source>
        <translation type="unfinished">付給(&amp;T):</translation>
    </message>
    <message>
        <source>&amp;Label:</source>
        <translation type="unfinished">標記(&amp;L):</translation>
    </message>
    <message>
        <source>Choose previously used address</source>
        <translation type="unfinished">選擇先前使用過的地址</translation>
    </message>
    <message>
        <source>The Bitcoin address to send the payment to</source>
        <translation type="unfinished">將支付發送到的比特幣地址給</translation>
    </message>
    <message>
        <source>Paste address from clipboard</source>
        <translation type="unfinished">貼上剪貼簿裡的地址</translation>
    </message>
    <message>
        <source>Remove this entry</source>
        <translation type="unfinished">刪掉這個項目</translation>
    </message>
    <message>
        <source>The amount to send in the selected unit</source>
        <translation type="unfinished">以所選單位發送的金額</translation>
    </message>
    <message>
        <source>The fee will be deducted from the amount being sent. The recipient will receive less bitcoins than you enter in the amount field. If multiple recipients are selected, the fee is split equally.</source>
        <translation type="unfinished">手續費會從要付款出去的金額中扣掉。因此收款人會收到比輸入的金額還要少的 bitcoin。如果有多個收款人的話，手續費會平均分配來扣除。</translation>
    </message>
    <message>
        <source>S&amp;ubtract fee from amount</source>
        <translation type="unfinished">從付款金額減去手續費(&amp;U)</translation>
    </message>
    <message>
        <source>Use available balance</source>
        <translation type="unfinished">使用全部可用餘額</translation>
    </message>
    <message>
        <source>Message:</source>
        <translation type="unfinished">訊息:</translation>
    </message>
    <message>
        <source>Enter a label for this address to add it to the list of used addresses</source>
        <translation type="unfinished">請輸入這個地址的標籤，來把它加進去已使用過地址清單。</translation>
    </message>
    <message>
        <source>A message that was attached to the bitcoin: URI which will be stored with the transaction for your reference. Note: This message will not be sent over the Bitcoin network.</source>
        <translation type="unfinished">附加在 Bitcoin 付款協議的資源識別碼(URI)中的訊息，會和交易內容一起存起來，給你自己做參考。注意: 這個訊息不會送到 Bitcoin 網路上。</translation>
    </message>
</context>
<context>
    <name>SendConfirmationDialog</name>
    <message>
        <source>Send</source>
        <translation type="unfinished">發</translation>
    </message>
    <message>
        <source>Create Unsigned</source>
        <translation type="unfinished">產生未簽名</translation>
    </message>
</context>
<context>
    <name>SignVerifyMessageDialog</name>
    <message>
        <source>Signatures - Sign / Verify a Message</source>
        <translation type="unfinished">簽章 - 簽署或驗證訊息</translation>
    </message>
    <message>
        <source>&amp;Sign Message</source>
        <translation type="unfinished">簽署訊息(&amp;S)</translation>
    </message>
    <message>
        <source>You can sign messages/agreements with your addresses to prove you can receive bitcoins sent to them. Be careful not to sign anything vague or random, as phishing attacks may try to trick you into signing your identity over to them. Only sign fully-detailed statements you agree to.</source>
        <translation type="unfinished">您可以使用您的地址簽名訊息/協議，以證明您可以接收發送給他們的比特幣。但是請小心，不要簽名語意含糊不清，或隨機產生的內容，因為釣魚式詐騙可能會用騙你簽名的手法來冒充是你。只有簽名您同意的詳細內容。</translation>
    </message>
    <message>
        <source>The Bitcoin address to sign the message with</source>
        <translation type="unfinished">用來簽名訊息的 比特幣地址</translation>
    </message>
    <message>
        <source>Choose previously used address</source>
        <translation type="unfinished">選擇先前使用過的地址</translation>
    </message>
    <message>
        <source>Paste address from clipboard</source>
        <translation type="unfinished">貼上剪貼簿裡的地址</translation>
    </message>
    <message>
        <source>Enter the message you want to sign here</source>
        <translation type="unfinished">請在這裡輸入你想簽署的訊息</translation>
    </message>
    <message>
        <source>Signature</source>
        <translation type="unfinished">簽章</translation>
    </message>
    <message>
        <source>Copy the current signature to the system clipboard</source>
        <translation type="unfinished">複製目前的簽章到系統剪貼簿</translation>
    </message>
    <message>
        <source>Sign the message to prove you own this Bitcoin address</source>
        <translation type="unfinished">簽名這個訊息來證明這個比特幣地址是你的</translation>
    </message>
    <message>
        <source>Sign &amp;Message</source>
        <translation type="unfinished">簽署訊息(&amp;M)</translation>
    </message>
    <message>
        <source>Reset all sign message fields</source>
        <translation type="unfinished">重設所有訊息簽署欄位</translation>
    </message>
    <message>
        <source>Clear &amp;All</source>
        <translation type="unfinished">全部清掉(&amp;A)</translation>
    </message>
    <message>
        <source>&amp;Verify Message</source>
        <translation type="unfinished">驗證訊息(&amp;V)</translation>
    </message>
    <message>
        <source>Enter the receiver's address, message (ensure you copy line breaks, spaces, tabs, etc. exactly) and signature below to verify the message. Be careful not to read more into the signature than what is in the signed message itself, to avoid being tricked by a man-in-the-middle attack. Note that this only proves the signing party receives with the address, it cannot prove sendership of any transaction!</source>
        <translation type="unfinished">請在下面輸入收款人的地址，訊息(請確定完整複製了所包含的換行、空格、tabs...等)，以及簽名，來驗證這個訊息。請小心，除了訊息內容以外，不要對簽名本身過度解讀，以避免被用「中間人攻擊法」詐騙。請注意，通過驗證的簽名只能證明簽名人確實可以從該地址收款，不能證明任何交易中的付款人身份！</translation>
    </message>
    <message>
        <source>The Bitcoin address the message was signed with</source>
        <translation type="unfinished">簽名這個訊息的 比特幣地址</translation>
    </message>
    <message>
        <source>The signed message to verify</source>
        <translation type="unfinished">簽名訊息進行驗證</translation>
    </message>
    <message>
        <source>The signature given when the message was signed</source>
        <translation type="unfinished">簽名訊息時給出的簽名</translation>
    </message>
    <message>
        <source>Verify the message to ensure it was signed with the specified Bitcoin address</source>
        <translation type="unfinished">驗證這個訊息來確定是用指定的比特幣地址簽名的</translation>
    </message>
    <message>
        <source>Verify &amp;Message</source>
        <translation type="unfinished">驗證訊息(&amp;M)</translation>
    </message>
    <message>
        <source>Reset all verify message fields</source>
        <translation type="unfinished">重設所有訊息驗證欄位</translation>
    </message>
    <message>
        <source>Click "Sign Message" to generate signature</source>
        <translation type="unfinished">請按一下「簽署訊息」來產生簽章</translation>
    </message>
    <message>
        <source>The entered address is invalid.</source>
        <translation type="unfinished">輸入的地址無效。</translation>
    </message>
    <message>
        <source>Please check the address and try again.</source>
        <translation type="unfinished">請檢查地址是否正確後再試一次。</translation>
    </message>
    <message>
        <source>The entered address does not refer to a key.</source>
        <translation type="unfinished">輸入的地址沒有對應到你的任何鑰匙。</translation>
    </message>
    <message>
        <source>Wallet unlock was cancelled.</source>
        <translation type="unfinished">錢包解鎖已取消。</translation>
    </message>
    <message>
        <source>No error</source>
        <translation type="unfinished">沒有錯誤</translation>
    </message>
    <message>
        <source>Private key for the entered address is not available.</source>
        <translation type="unfinished">沒有對應輸入地址的私鑰。</translation>
    </message>
    <message>
        <source>Message signing failed.</source>
        <translation type="unfinished">訊息簽署失敗。</translation>
    </message>
    <message>
        <source>Message signed.</source>
        <translation type="unfinished">訊息簽署好了。</translation>
    </message>
    <message>
        <source>The signature could not be decoded.</source>
        <translation type="unfinished">沒辦法把這個簽章解碼。</translation>
    </message>
    <message>
        <source>Please check the signature and try again.</source>
        <translation type="unfinished">請檢查簽章是否正確後再試一次。</translation>
    </message>
    <message>
        <source>The signature did not match the message digest.</source>
        <translation type="unfinished">這個簽章跟訊息的數位摘要不符。</translation>
    </message>
    <message>
        <source>Message verification failed.</source>
        <translation type="unfinished">訊息驗證失敗。</translation>
    </message>
    <message>
        <source>Message verified.</source>
        <translation type="unfinished">訊息驗證沒錯。</translation>
    </message>
</context>
<context>
    <name>SplashScreen</name>
    <message>
        <source>(press q to shutdown and continue later)</source>
        <translation type="unfinished">(請按 q 結束然後待會繼續)</translation>
    </message>
    <message>
        <source>press q to shutdown</source>
        <translation type="unfinished">按q鍵關閉並退出</translation>
    </message>
</context>
<context>
    <name>TransactionDesc</name>
    <message>
        <source>conflicted with a transaction with %1 confirmations</source>
        <extracomment>Text explaining the current status of a transaction, shown in the status field of the details window for this transaction. This status represents an unconfirmed transaction that conflicts with a confirmed transaction.</extracomment>
        <translation type="unfinished">跟一個目前確認 %1 次的交易互相衝突</translation>
    </message>
    <message>
        <source>0/unconfirmed, in memory pool</source>
        <extracomment>Text explaining the current status of a transaction, shown in the status field of the details window for this transaction. This status represents an unconfirmed transaction that is in the memory pool.</extracomment>
        <translation type="unfinished">0/未確認，在內存池中</translation>
    </message>
    <message>
        <source>0/unconfirmed, not in memory pool</source>
        <extracomment>Text explaining the current status of a transaction, shown in the status field of the details window for this transaction. This status represents an unconfirmed transaction that is not in the memory pool.</extracomment>
        <translation type="unfinished">0/未確認，不在內存池中</translation>
    </message>
    <message>
        <source>abandoned</source>
        <extracomment>Text explaining the current status of a transaction, shown in the status field of the details window for this transaction. This status represents an abandoned transaction.</extracomment>
        <translation type="unfinished">已中止</translation>
    </message>
    <message>
        <source>%1/unconfirmed</source>
        <extracomment>Text explaining the current status of a transaction, shown in the status field of the details window for this transaction. This status represents a transaction confirmed in at least one block, but less than 6 blocks.</extracomment>
        <translation type="unfinished">%1 次/未確認</translation>
    </message>
    <message>
        <source>%1 confirmations</source>
        <extracomment>Text explaining the current status of a transaction, shown in the status field of the details window for this transaction. This status represents a transaction confirmed in 6 or more blocks.</extracomment>
        <translation type="unfinished">確認 %1 次</translation>
    </message>
    <message>
        <source>Status</source>
        <translation type="unfinished">狀態</translation>
    </message>
    <message>
        <source>Date</source>
        <translation type="unfinished">日期</translation>
    </message>
    <message>
        <source>Source</source>
        <translation type="unfinished">來源</translation>
    </message>
    <message>
        <source>Generated</source>
        <translation type="unfinished">生產出來</translation>
    </message>
    <message>
        <source>From</source>
        <translation type="unfinished">來源</translation>
    </message>
    <message>
        <source>unknown</source>
        <translation type="unfinished">未知</translation>
    </message>
    <message>
        <source>To</source>
        <translation type="unfinished">目的</translation>
    </message>
    <message>
        <source>own address</source>
        <translation type="unfinished">自己的地址</translation>
    </message>
    <message>
        <source>watch-only</source>
        <translation type="unfinished">只能看</translation>
    </message>
    <message>
        <source>label</source>
        <translation type="unfinished">標記</translation>
    </message>
    <message>
        <source>Credit</source>
        <translation type="unfinished">入帳</translation>
    </message>
    <message numerus="yes">
        <source>matures in %n more block(s)</source>
        <translation type="unfinished">
            <numerusform>在%n個區塊內成熟</numerusform>
        </translation>
    </message>
    <message>
        <source>not accepted</source>
        <translation type="unfinished">不被接受</translation>
    </message>
    <message>
        <source>Debit</source>
        <translation type="unfinished">出帳</translation>
    </message>
    <message>
        <source>Total debit</source>
        <translation type="unfinished">出帳總額</translation>
    </message>
    <message>
        <source>Total credit</source>
        <translation type="unfinished">入帳總額</translation>
    </message>
    <message>
        <source>Transaction fee</source>
        <translation type="unfinished">交易手續費</translation>
    </message>
    <message>
        <source>Net amount</source>
        <translation type="unfinished">淨額</translation>
    </message>
    <message>
        <source>Message</source>
        <translation type="unfinished">訊息</translation>
    </message>
    <message>
        <source>Comment</source>
        <translation type="unfinished">附註</translation>
    </message>
    <message>
        <source>Transaction ID</source>
        <translation type="unfinished">交易識別碼</translation>
    </message>
    <message>
        <source>Transaction total size</source>
        <translation type="unfinished">交易總大小</translation>
    </message>
    <message>
        <source>Transaction virtual size</source>
        <translation type="unfinished">交易擬真大小</translation>
    </message>
    <message>
        <source>Output index</source>
        <translation type="unfinished">輸出索引</translation>
    </message>
    <message>
        <source>%1 (Certificate was not verified)</source>
        <translation type="unfinished">%1（证书未被验证）</translation>
    </message>
    <message>
        <source>Merchant</source>
        <translation type="unfinished">商家</translation>
    </message>
    <message>
        <source>Generated coins must mature %1 blocks before they can be spent. When you generated this block, it was broadcast to the network to be added to the block chain. If it fails to get into the chain, its state will change to "not accepted" and it won't be spendable. This may occasionally happen if another node generates a block within a few seconds of yours.</source>
        <translation type="unfinished">生產出來的錢要再等 %1 個區塊生出來後才成熟可以用。當區塊生產出來時會公布到網路上，來被加進區塊鏈。如果加失敗了，狀態就會變成「不被接受」，而且不能夠花。如果在你生產出區塊的幾秒鐘內，也有其他節點生產出來的話，就有可能會發生這種情形。</translation>
    </message>
    <message>
        <source>Debug information</source>
        <translation type="unfinished">除錯資訊</translation>
    </message>
    <message>
        <source>Transaction</source>
        <translation type="unfinished">交易</translation>
    </message>
    <message>
        <source>Inputs</source>
        <translation type="unfinished">輸入</translation>
    </message>
    <message>
        <source>Amount</source>
        <translation type="unfinished">金額</translation>
    </message>
    <message>
        <source>true</source>
        <translation type="unfinished">是</translation>
    </message>
    <message>
        <source>false</source>
        <translation type="unfinished">否</translation>
    </message>
</context>
<context>
    <name>TransactionDescDialog</name>
    <message>
        <source>This pane shows a detailed description of the transaction</source>
        <translation type="unfinished">這個版面顯示這次交易的詳細說明</translation>
    </message>
    <message>
        <source>Details for %1</source>
        <translation type="unfinished">交易 %1 的明細</translation>
    </message>
</context>
<context>
    <name>TransactionTableModel</name>
    <message>
        <source>Date</source>
        <translation type="unfinished">日期</translation>
    </message>
    <message>
        <source>Type</source>
        <translation type="unfinished">種類</translation>
    </message>
    <message>
        <source>Label</source>
        <translation type="unfinished">標記:</translation>
    </message>
    <message>
        <source>Unconfirmed</source>
        <translation type="unfinished">未確認</translation>
    </message>
    <message>
        <source>Abandoned</source>
        <translation type="unfinished">已中止</translation>
    </message>
    <message>
        <source>Confirming (%1 of %2 recommended confirmations)</source>
        <translation type="unfinished">確認中(已經 %1 次，建議至少 %2 次)</translation>
    </message>
    <message>
        <source>Confirmed (%1 confirmations)</source>
        <translation type="unfinished">已確認(%1 次)</translation>
    </message>
    <message>
        <source>Conflicted</source>
        <translation type="unfinished">有衝突</translation>
    </message>
    <message>
        <source>Immature (%1 confirmations, will be available after %2)</source>
        <translation type="unfinished">未成熟(確認 %1 次，會在 %2 次後可用)</translation>
    </message>
    <message>
        <source>Generated but not accepted</source>
        <translation type="unfinished">生產出來但是不被接受</translation>
    </message>
    <message>
        <source>Received with</source>
        <translation type="unfinished">收款</translation>
    </message>
    <message>
        <source>Received from</source>
        <translation type="unfinished">收款自</translation>
    </message>
    <message>
        <source>Sent to</source>
        <translation type="unfinished">付款</translation>
    </message>
    <message>
        <source>Mined</source>
        <translation type="unfinished">開採所得</translation>
    </message>
    <message>
        <source>watch-only</source>
        <translation type="unfinished">只能看</translation>
    </message>
    <message>
        <source>(n/a)</source>
        <translation type="unfinished">(不適用)</translation>
    </message>
    <message>
        <source>(no label)</source>
        <translation type="unfinished">(無標記)</translation>
    </message>
    <message>
        <source>Transaction status. Hover over this field to show number of confirmations.</source>
        <translation type="unfinished">交易狀態。把游標停在欄位上會顯示確認次數。</translation>
    </message>
    <message>
        <source>Date and time that the transaction was received.</source>
        <translation type="unfinished">收到交易的日期和時間。</translation>
    </message>
    <message>
        <source>Type of transaction.</source>
        <translation type="unfinished">交易的種類。</translation>
    </message>
    <message>
        <source>Whether or not a watch-only address is involved in this transaction.</source>
        <translation type="unfinished">此交易是否涉及監視地址。</translation>
    </message>
    <message>
        <source>User-defined intent/purpose of the transaction.</source>
        <translation type="unfinished">使用者定義的交易動機或理由。</translation>
    </message>
    <message>
        <source>Amount removed from or added to balance.</source>
        <translation type="unfinished">要減掉或加進餘額的金額。</translation>
    </message>
</context>
<context>
    <name>TransactionView</name>
    <message>
        <source>All</source>
        <translation type="unfinished">全部</translation>
    </message>
    <message>
        <source>Today</source>
        <translation type="unfinished">今天</translation>
    </message>
    <message>
        <source>This week</source>
        <translation type="unfinished">這星期</translation>
    </message>
    <message>
        <source>This month</source>
        <translation type="unfinished">這個月</translation>
    </message>
    <message>
        <source>Last month</source>
        <translation type="unfinished">上個月</translation>
    </message>
    <message>
        <source>This year</source>
        <translation type="unfinished">今年</translation>
    </message>
    <message>
        <source>Received with</source>
        <translation type="unfinished">收款</translation>
    </message>
    <message>
        <source>Sent to</source>
        <translation type="unfinished">付款</translation>
    </message>
    <message>
        <source>Mined</source>
        <translation type="unfinished">開採所得</translation>
    </message>
    <message>
        <source>Other</source>
        <translation type="unfinished">其它</translation>
    </message>
    <message>
        <source>Enter address, transaction id, or label to search</source>
        <translation type="unfinished">請輸入要搜尋的地址、交易 ID、或是標記標籤</translation>
    </message>
    <message>
        <source>Min amount</source>
        <translation type="unfinished">最小金額</translation>
    </message>
    <message>
        <source>Range…</source>
        <translation type="unfinished">范围...</translation>
    </message>
    <message>
        <source>&amp;Copy address</source>
        <translation type="unfinished">&amp;複製地址</translation>
    </message>
    <message>
        <source>Copy &amp;label</source>
        <translation type="unfinished">複製 &amp;label</translation>
    </message>
    <message>
        <source>Copy &amp;amount</source>
        <translation type="unfinished">複製金額 &amp;amount</translation>
    </message>
    <message>
        <source>Copy transaction &amp;ID</source>
        <translation type="unfinished">複製交易 &amp;ID</translation>
    </message>
    <message>
        <source>Copy &amp;raw transaction</source>
        <translation type="unfinished">複製交易(原始)</translation>
    </message>
    <message>
        <source>Copy full transaction &amp;details</source>
        <translation type="unfinished">複製完整交易明細</translation>
    </message>
    <message>
        <source>&amp;Show transaction details</source>
        <translation type="unfinished">顯示交易明細</translation>
    </message>
    <message>
        <source>Increase transaction &amp;fee</source>
        <translation type="unfinished">增加礦工費(&amp;fee)</translation>
    </message>
    <message>
        <source>A&amp;bandon transaction</source>
        <translation type="unfinished">放棄交易(&amp;b)</translation>
    </message>
    <message>
        <source>&amp;Edit address label</source>
        <translation type="unfinished">編輯地址標籤(&amp;E)</translation>
    </message>
    <message>
        <source>Show in %1</source>
        <extracomment>Transactions table context menu action to show the selected transaction in a third-party block explorer. %1 is a stand-in argument for the URL of the explorer.</extracomment>
        <translation type="unfinished">在 %1中顯示</translation>
    </message>
    <message>
        <source>Export Transaction History</source>
        <translation type="unfinished">匯出交易記錄</translation>
    </message>
    <message>
        <source>Comma separated file</source>
        <extracomment>Expanded name of the CSV file format. See: https://en.wikipedia.org/wiki/Comma-separated_values.</extracomment>
        <translation type="unfinished">逗號分隔文件</translation>
    </message>
    <message>
        <source>Confirmed</source>
        <translation type="unfinished">已確認</translation>
    </message>
    <message>
        <source>Watch-only</source>
        <translation type="unfinished">只能觀看的</translation>
    </message>
    <message>
        <source>Date</source>
        <translation type="unfinished">日期</translation>
    </message>
    <message>
        <source>Type</source>
        <translation type="unfinished">種類</translation>
    </message>
    <message>
        <source>Label</source>
        <translation type="unfinished">標記:</translation>
    </message>
    <message>
        <source>Address</source>
        <translation type="unfinished">地址</translation>
    </message>
    <message>
        <source>ID</source>
        <translation type="unfinished">識別碼</translation>
    </message>
    <message>
        <source>Exporting Failed</source>
        <translation type="unfinished">匯出失敗</translation>
    </message>
    <message>
        <source>There was an error trying to save the transaction history to %1.</source>
        <translation type="unfinished">儲存交易記錄到 %1 時發生錯誤。</translation>
    </message>
    <message>
        <source>Exporting Successful</source>
        <translation type="unfinished">匯出成功</translation>
    </message>
    <message>
        <source>The transaction history was successfully saved to %1.</source>
        <translation type="unfinished">交易記錄已經成功儲存到 %1 了。</translation>
    </message>
    <message>
        <source>Range:</source>
        <translation type="unfinished">範圍:</translation>
    </message>
    <message>
        <source>to</source>
        <translation type="unfinished">到</translation>
    </message>
</context>
<context>
    <name>WalletFrame</name>
    <message>
        <source>No wallet has been loaded.
Go to File &gt; Open Wallet to load a wallet.
- OR -</source>
        <translation type="unfinished">尚未載入任何錢包。
轉到檔案 &gt; 開啟錢包以載入錢包.
- OR -</translation>
    </message>
    <message>
        <source>Create a new wallet</source>
        <translation type="unfinished">創建一個新錢包</translation>
    </message>
    <message>
        <source>Error</source>
        <translation type="unfinished">錯誤</translation>
    </message>
    <message>
        <source>Unable to decode PSBT from clipboard (invalid base64)</source>
        <translation type="unfinished">無法從剪貼板解碼PSBT（無效的base64）</translation>
    </message>
    <message>
        <source>Load Transaction Data</source>
        <translation type="unfinished">載入交易資料</translation>
    </message>
    <message>
        <source>Partially Signed Transaction (*.psbt)</source>
        <translation type="unfinished">簽名部分的交易（* .psbt）</translation>
    </message>
    <message>
        <source>PSBT file must be smaller than 100 MiB</source>
        <translation type="unfinished">PSBT檔案必須小於100 MiB</translation>
    </message>
    <message>
        <source>Unable to decode PSBT</source>
        <translation type="unfinished">無法解碼PSBT</translation>
    </message>
</context>
<context>
    <name>WalletModel</name>
    <message>
        <source>Send Coins</source>
        <translation type="unfinished">付款</translation>
    </message>
    <message>
        <source>Fee bump error</source>
        <translation type="unfinished">手續費提升失敗</translation>
    </message>
    <message>
        <source>Increasing transaction fee failed</source>
        <translation type="unfinished">手續費提高失敗了</translation>
    </message>
    <message>
        <source>Do you want to increase the fee?</source>
        <extracomment>Asks a user if they would like to manually increase the fee of a transaction that has already been created.</extracomment>
        <translation type="unfinished">想要提高手續費嗎？</translation>
    </message>
    <message>
        <source>Current fee:</source>
        <translation type="unfinished">目前費用：</translation>
    </message>
    <message>
        <source>Increase:</source>
        <translation type="unfinished">增加：</translation>
    </message>
    <message>
        <source>New fee:</source>
        <translation type="unfinished">新的費用：</translation>
    </message>
    <message>
        <source>Warning: This may pay the additional fee by reducing change outputs or adding inputs, when necessary. It may add a new change output if one does not already exist. These changes may potentially leak privacy.</source>
        <translation type="unfinished">警告: 因為在必要的時候會減少找零輸出個數或增加輸入個數，這可能要付出額外的費用。 在沒有找零輸出的情況下可能會新增一個。 這些變更可能會導致潛在的隱私洩漏。</translation>
    </message>
    <message>
        <source>Confirm fee bump</source>
        <translation type="unfinished">確認手續費提升</translation>
    </message>
    <message>
        <source>Can't draft transaction.</source>
        <translation type="unfinished">無法草擬交易。</translation>
    </message>
    <message>
        <source>PSBT copied</source>
        <translation type="unfinished">PSBT已複製</translation>
    </message>
    <message>
        <source>Copied to clipboard</source>
        <comment>Fee-bump PSBT saved</comment>
        <translation type="unfinished">複製到剪贴板</translation>
    </message>
    <message>
        <source>Can't sign transaction.</source>
        <translation type="unfinished">沒辦法簽署交易。</translation>
    </message>
    <message>
        <source>Could not commit transaction</source>
        <translation type="unfinished">沒辦法提交交易</translation>
    </message>
    <message>
        <source>Can't display address</source>
        <translation type="unfinished">無法顯示地址</translation>
    </message>
    <message>
        <source>default wallet</source>
        <translation type="unfinished">預設錢包</translation>
    </message>
</context>
<context>
    <name>WalletView</name>
    <message>
        <source>&amp;Export</source>
        <translation type="unfinished">匯出 &amp;E</translation>
    </message>
    <message>
        <source>Export the data in the current tab to a file</source>
        <translation type="unfinished">把目前分頁的資料匯出存成檔案</translation>
    </message>
    <message>
        <source>Backup Wallet</source>
        <translation type="unfinished">備份錢包</translation>
    </message>
    <message>
        <source>Wallet Data</source>
        <extracomment>Name of the wallet data file format.</extracomment>
        <translation type="unfinished">錢包資料</translation>
    </message>
    <message>
        <source>Backup Failed</source>
        <translation type="unfinished">備份失敗</translation>
    </message>
    <message>
        <source>There was an error trying to save the wallet data to %1.</source>
        <translation type="unfinished">儲存錢包資料到 %1 時發生錯誤。</translation>
    </message>
    <message>
        <source>Backup Successful</source>
        <translation type="unfinished">備份成功</translation>
    </message>
    <message>
        <source>The wallet data was successfully saved to %1.</source>
        <translation type="unfinished">錢包的資料已經成功儲存到 %1 了。</translation>
    </message>
    <message>
        <source>Cancel</source>
        <translation type="unfinished">取消</translation>
    </message>
</context>
<context>
    <name>bitcoin-core</name>
    <message>
        <source>The %s developers</source>
        <translation type="unfinished">%s 開發人員</translation>
    </message>
    <message>
        <source>%s failed to validate the -assumeutxo snapshot state. This indicates a hardware problem, or a bug in the software, or a bad software modification that allowed an invalid snapshot to be loaded. As a result of this, the node will shut down and stop using any state that was built on the snapshot, resetting the chain height from %d to %d. On the next restart, the node will resume syncing from %d without using any snapshot data. Please report this incident to %s, including how you obtained the snapshot. The invalid snapshot chainstate will be left on disk in case it is helpful in diagnosing the issue that caused this error.</source>
        <translation type="unfinished">%s 驗證 -assumeutxo 快照狀態失敗。 這顯示硬體可能有問題，也可能是軟體bug，或是軟體被不當修改、從而讓非法快照也能夠載入。 因此，將關閉節點並停止使用從這個快照建構出的任何狀態，並將鏈高度從 %d 重置到 %d 。下次啟動時，節點將會不使用快照資料從 %d 繼續同步。 請將這個事件回報給 %s 並在報告中包括您是如何獲得這份快照的。 無效的鏈狀態快照仍保存至磁碟上，以供診斷問題的原因。</translation>
    </message>
    <message>
        <source>%s request to listen on port %u. This port is considered "bad" and thus it is unlikely that any peer will connect to it. See doc/p2p-bad-ports.md for details and a full list.</source>
        <translation type="unfinished">%s請求監聽端口%u。此連接埠被認為是“壞的”，所以不太可能有其他節點會連接過來。 詳情以及完整的連接埠清單請參閱 doc/p2p-bad-ports.md 。</translation>
    </message>
    <message>
        <source>Cannot downgrade wallet from version %i to version %i. Wallet version unchanged.</source>
        <translation type="unfinished">無法把皮夾版本從%i降級到%i。錢包版本未改變。</translation>
    </message>
    <message>
        <source>Cannot obtain a lock on data directory %s. %s is probably already running.</source>
        <translation type="unfinished">沒辦法鎖定資料目錄 %s。%s 可能已經在執行了。</translation>
    </message>
    <message>
        <source>Cannot upgrade a non HD split wallet from version %i to version %i without upgrading to support pre-split keypool. Please use version %i or no version specified.</source>
        <translation type="unfinished">無法在不支援「分割前的金鑰池」（pre split keypool）的情況下把「非分割HD錢包」（non HD split wallet）從版本%i升级到%i。請使用版本號%i，或壓根不要指定版本號。</translation>
    </message>
    <message>
        <source>Disk space for %s may not accommodate the block files. Approximately %u GB of data will be stored in this directory.</source>
        <translation type="unfinished">%s的硬碟空間可能無法容納區塊文件。 大約要在這個目錄中儲存 %uGB的數據。</translation>
    </message>
    <message>
        <source>Distributed under the MIT software license, see the accompanying file %s or %s</source>
        <translation type="unfinished">依據 MIT 軟體授權條款散布，詳情請見附帶的 %s 檔案或是 %s</translation>
    </message>
    <message>
        <source>Error loading wallet. Wallet requires blocks to be downloaded, and software does not currently support loading wallets while blocks are being downloaded out of order when using assumeutxo snapshots. Wallet should be able to load successfully after node sync reaches height %s</source>
        <translation type="unfinished">加載錢包時發生錯誤。 需要下載區塊才能載入錢包，而且在使用assumeutxo快照時，下載區塊是不按順序的，這個時候軟體不支援載入錢包。 在節點同步至高度%s之後就應該可以加載錢包了。</translation>
    </message>
    <message>
        <source>Error reading %s! Transaction data may be missing or incorrect. Rescanning wallet.</source>
        <translation type="unfinished">讀取%s出錯！ 交易資料可能遺失或有誤。 重新掃描錢包中。</translation>
    </message>
    <message>
        <source>Error: Dumpfile format record is incorrect. Got "%s", expected "format".</source>
        <translation type="unfinished">錯誤: 轉儲文件格式不正確。 得到是"%s"，而預期本應得到的是 "format"。</translation>
<<<<<<< HEAD
    </message>
    <message>
        <source>Error: Dumpfile identifier record is incorrect. Got "%s", expected "%s".</source>
        <translation type="unfinished">错误: 转储文件标识符记录不正确。得到的是 "%s"，而预期本应得到的是 "%s"。</translation>
=======
>>>>>>> 353efd3f
    </message>
    <message>
        <source>Error: Dumpfile version is not supported. This version of bitcoin-wallet only supports version 1 dumpfiles. Got dumpfile with version %s</source>
        <translation type="unfinished">錯誤: 轉儲文件版本不支援。 這個版本的 bitcoin-wallet 只支援版本為 1 的轉儲檔案。 得到的轉儲文件版本是%s</translation>
<<<<<<< HEAD
    </message>
    <message>
        <source>Error: Legacy wallets only support the "legacy", "p2sh-segwit", and "bech32" address types</source>
        <translation type="unfinished">錯誤: 舊式錢包只支援 "legacy", "p2sh-segwit", 和 "bech32" 這三種位址類型</translation>
=======
>>>>>>> 353efd3f
    </message>
    <message>
        <source>Error: Legacy wallets only support the "legacy", "p2sh-segwit", and "bech32" address types</source>
        <translation type="unfinished">錯誤: 舊式錢包只支援 "legacy", "p2sh-segwit", 和 "bech32" 這三種位址類型</translation>
    </message>
    <message>
        <source>Error: Unable to produce descriptors for this legacy wallet. Make sure to provide the wallet's passphrase if it is encrypted.</source>
        <translation type="unfinished">錯誤: 無法為該舊式錢包產生描述符。 如果錢包已加密，請確保提供的錢包加密密碼正確。</translation>
    </message>
    <message>
        <source>File %s already exists. If you are sure this is what you want, move it out of the way first.</source>
        <translation type="unfinished">檔案%s已經存在。 如果你確定這就是你想做的，先把這份檔案移開。</translation>
    </message>
    <message>
        <source>Invalid or corrupt peers.dat (%s). If you believe this is a bug, please report it to %s. As a workaround, you can move the file (%s) out of the way (rename, move, or delete) to have a new one created on the next start.</source>
        <translation type="unfinished">無效或損壞的peers.dat(%s)。如果你確信這是一個bug，請回饋到%s。作為變通辦法，你可以把現有文件 (%s) 移開(重新命名、移動或刪除)，這樣就可以在下次啟動時建立一個新檔案了。</translation>
    </message>
    <message>
        <source>More than one onion bind address is provided. Using %s for the automatically created Tor onion service.</source>
        <translation type="unfinished">提供多數TOR路由綁定位址。 對自動建立的Tor服務用%s</translation>
    </message>
    <message>
        <source>No dump file provided. To use createfromdump, -dumpfile=&lt;filename&gt; must be provided.</source>
        <translation type="unfinished">沒有提供轉儲文件。 要使用 createfromdump ，必須提供 -dumpfile=&lt;filename&gt;。</translation>
    </message>
    <message>
        <source>No dump file provided. To use dump, -dumpfile=&lt;filename&gt; must be provided.</source>
        <translation type="unfinished">沒有提供轉儲文件。 要使用 dump ，必須提供 -dumpfile=&lt;filename&gt;。</translation>
    </message>
    <message>
        <source>No wallet file format provided. To use createfromdump, -format=&lt;format&gt; must be provided.</source>
        <translation type="unfinished">沒有提供錢包格式。 要使用 createfromdump ，必須提供 -format=&lt;format&gt;</translation>
    </message>
    <message>
        <source>Please check that your computer's date and time are correct! If your clock is wrong, %s will not work properly.</source>
        <translation type="unfinished">請檢查電腦日期和時間是否正確！%s 沒辦法在時鐘不準的情況下正常運作。</translation>
    </message>
    <message>
        <source>Please contribute if you find %s useful. Visit %s for further information about the software.</source>
        <translation type="unfinished">如果你覺得 %s 有用，可以幫助我們。關於這個軟體的更多資訊請見 %s。</translation>
    </message>
    <message>
        <source>Prune configured below the minimum of %d MiB.  Please use a higher number.</source>
        <translation type="unfinished">設定的修剪值小於最小需求的 %d 百萬位元組(MiB)。請指定大一點的數字。</translation>
    </message>
    <message>
        <source>Prune mode is incompatible with -reindex-chainstate. Use full -reindex instead.</source>
        <translation type="unfinished">修剪模式與 -reindex-chainstate 不相容。 請進行一次完整的 -reindex 。</translation>
    </message>
    <message>
        <source>Prune: last wallet synchronisation goes beyond pruned data. You need to -reindex (download the whole blockchain again in case of pruned node)</source>
        <translation type="unfinished">修剪模式：錢包的最後同步狀態是在被修剪掉的區塊資料中。你需要用 -reindex 參數執行(會重新下載整個區塊鏈)</translation>
    </message>
    <message>
        <source>Rename of '%s' -&gt; '%s' failed. You should resolve this by manually moving or deleting the invalid snapshot directory %s, otherwise you will encounter the same error again on the next startup.</source>
        <translation type="unfinished">重命名 '%s' -&gt; '%s' 失敗。 您需要手動移除或刪除無效的快照目錄 %s來解決這個問題，不然的話您就會在下一次啟動時遇到相同的錯誤。</translation>
    </message>
    <message>
        <source>SQLiteDatabase: Unknown sqlite wallet schema version %d. Only version %d is supported</source>
        <translation type="unfinished">SQLiteDatabase: SQLite錢包schema版本%d未知。 只支持%d版本</translation>
    </message>
    <message>
        <source>The block database contains a block which appears to be from the future. This may be due to your computer's date and time being set incorrectly. Only rebuild the block database if you are sure that your computer's date and time are correct</source>
        <translation type="unfinished">區塊資料庫中有來自未來的區塊。可能是你電腦的日期時間不對。如果確定電腦日期時間沒錯的話，就重建區塊資料庫看看。</translation>
    </message>
    <message>
        <source>The transaction amount is too small to send after the fee has been deducted</source>
        <translation type="unfinished">扣除手續費後的交易金額太少而不能傳送</translation>
    </message>
    <message>
        <source>This error could occur if this wallet was not shutdown cleanly and was last loaded using a build with a newer version of Berkeley DB. If so, please use the software that last loaded this wallet</source>
        <translation type="unfinished">如果未完全關閉該錢包，並且最後一次使用具有較新版本的Berkeley DB的構建載入了此錢包，則可能會發生此錯誤。如果是這樣，請使用最後載入該錢包的軟體</translation>
    </message>
    <message>
        <source>This is a pre-release test build - use at your own risk - do not use for mining or merchant applications</source>
        <translation type="unfinished">這是個還沒發表的測試版本 - 使用請自負風險 - 請不要用來開採或做商業應用</translation>
    </message>
    <message>
        <source>This is the maximum transaction fee you pay (in addition to the normal fee) to prioritize partial spend avoidance over regular coin selection.</source>
        <translation type="unfinished">這是您支付的最高交易手續費（除了正常手續費外），優先於避免部分花費而不是定期選取幣。</translation>
    </message>
    <message>
        <source>This is the transaction fee you may discard if change is smaller than dust at this level</source>
        <translation type="unfinished">在該交易手續費率下，找零的零錢會因為少於零散錢的金額，而自動棄掉變成手續費</translation>
    </message>
    <message>
        <source>This is the transaction fee you may pay when fee estimates are not available.</source>
        <translation type="unfinished">這是當預估手續費還沒計算出來時，付款交易預設會付的手續費。</translation>
    </message>
    <message>
        <source>Total length of network version string (%i) exceeds maximum length (%i). Reduce the number or size of uacomments.</source>
        <translation type="unfinished">網路版本字串的總長度(%i)超過最大長度(%i)了。請減少 uacomment 參數的數目或長度。</translation>
    </message>
    <message>
        <source>Unable to replay blocks. You will need to rebuild the database using -reindex-chainstate.</source>
        <translation type="unfinished">沒辦法重算區塊。你需要先用 -reindex-chainstate 參數來重建資料庫。</translation>
    </message>
    <message>
        <source>Unknown wallet file format "%s" provided. Please provide one of "bdb" or "sqlite".</source>
        <translation type="unfinished">提供了未知的錢包格式 "%s" 。請使用 "bdb" 或 "sqlite" 中的一種。</translation>
<<<<<<< HEAD
    </message>
    <message>
        <source>Unsupported category-specific logging level %1$s=%2$s. Expected %1$s=&lt;category&gt;:&lt;loglevel&gt;. Valid categories: %3$s. Valid loglevels: %4$s.</source>
        <translation type="unfinished">不支援的類別限定日誌等級 %1$s=%2$s 。 预期参数 %1$s=&lt;category&gt;:&lt;loglevel&gt;。 有效的類別: %3$s 。有效的日誌等級: %4$s 。</translation>
=======
>>>>>>> 353efd3f
    </message>
    <message>
        <source>Unsupported category-specific logging level %1$s=%2$s. Expected %1$s=&lt;category&gt;:&lt;loglevel&gt;. Valid categories: %3$s. Valid loglevels: %4$s.</source>
        <translation type="unfinished">不支援的類別限定日誌等級 %1$s=%2$s 。 预期参数 %1$s=&lt;category&gt;:&lt;loglevel&gt;。 有效的類別: %3$s 。有效的日誌等級: %4$s 。</translation>
    </message>
    <message>
        <source>Unsupported chainstate database format found. Please restart with -reindex-chainstate. This will rebuild the chainstate database.</source>
        <translation type="unfinished">找到了不受支援的 chainstate 資料庫格式。 請使用 -reindex-chainstate 參數重新啟動。 這將會重建 chainstate 資料庫。</translation>
    </message>
    <message>
        <source>Wallet created successfully. The legacy wallet type is being deprecated and support for creating and opening legacy wallets will be removed in the future.</source>
        <translation type="unfinished">錢包創建成功。 舊式錢包已被棄用，未來將不再支援創建或打開舊式錢包。</translation>
<<<<<<< HEAD
    </message>
    <message>
        <source>Wallet loaded successfully. The legacy wallet type is being deprecated and support for creating and opening legacy wallets will be removed in the future. Legacy wallets can be migrated to a descriptor wallet with migratewallet.</source>
        <translation type="unfinished">錢包加載成功。 舊式錢包已被棄用，未來將不再支援創建或打開舊式錢包。 可以使用 migratewallet 指令將舊式錢包遷移至輸出描述符錢包。</translation>
=======
>>>>>>> 353efd3f
    </message>
    <message>
        <source>Wallet loaded successfully. The legacy wallet type is being deprecated and support for creating and opening legacy wallets will be removed in the future. Legacy wallets can be migrated to a descriptor wallet with migratewallet.</source>
        <translation type="unfinished">錢包加載成功。 舊式錢包已被棄用，未來將不再支援創建或打開舊式錢包。 可以使用 migratewallet 指令將舊式錢包遷移至輸出描述符錢包。</translation>
    </message>
    <message>
        <source>Warning: Dumpfile wallet format "%s" does not match command line specified format "%s".</source>
        <translation type="unfinished">警告: 轉儲文件的錢包格式 "%s" 與命令列指定的格式 "%s" 不符。</translation>
    </message>
    <message>
        <source>Warning: Private keys detected in wallet {%s} with disabled private keys</source>
        <translation type="unfinished">警告: 在不允許私鑰的錢包 {%s} 中發現有私鑰</translation>
    </message>
    <message>
        <source>Warning: We do not appear to fully agree with our peers! You may need to upgrade, or other nodes may need to upgrade.</source>
        <translation type="unfinished">警告: 我們和某些連線的節點對於區塊鏈結的決定不同！你可能需要升級，或是需要等其它的節點升級。</translation>
    </message>
    <message>
        <source>Witness data for blocks after height %d requires validation. Please restart with -reindex.</source>
        <translation type="unfinished">需要驗證高度在%d之後的區塊見證數據。 請使用 -reindex 重新啟動。</translation>
    </message>
    <message>
        <source>You need to rebuild the database using -reindex to go back to unpruned mode.  This will redownload the entire blockchain</source>
        <translation type="unfinished">回到非修剪的模式需要用 -reindex 參數來重建資料庫。這會導致重新下載整個區塊鏈。</translation>
    </message>
    <message>
        <source>%s is set very high!</source>
        <translation type="unfinished">%s 的設定值異常大！</translation>
    </message>
    <message>
        <source>-maxmempool must be at least %d MB</source>
        <translation type="unfinished">參數 -maxmempool 至少要給 %d 百萬位元組(MB)</translation>
    </message>
    <message>
        <source>A fatal internal error occurred, see debug.log for details</source>
        <translation type="unfinished">發生致命的內部錯誤，有關詳細細節，請參見debug.log</translation>
    </message>
    <message>
        <source>Cannot resolve -%s address: '%s'</source>
        <translation type="unfinished">沒辦法解析 -%s 參數指定的地址: '%s'</translation>
    </message>
    <message>
        <source>Cannot set -forcednsseed to true when setting -dnsseed to false.</source>
        <translation type="unfinished">在 -dnsseed 被設為 false 時無法將 -forcednsseed 設為 true 。</translation>
    </message>
    <message>
        <source>Cannot set -peerblockfilters without -blockfilterindex.</source>
        <translation type="unfinished">在沒有設定-blockfilterindex 則無法使用 -peerblockfilters</translation>
    </message>
    <message>
        <source>Cannot write to data directory '%s'; check permissions.</source>
        <translation type="unfinished">沒辦法寫入資料目錄 '%s'，請檢查是否有權限。</translation>
    </message>
    <message>
        <source>%s is set very high! Fees this large could be paid on a single transaction.</source>
        <translation type="unfinished">%s被設定得很高! 這可是一次交易就有可能付出的手續費。</translation>
    </message>
    <message>
        <source>Cannot provide specific connections and have addrman find outgoing connections at the same time.</source>
        <translation type="unfinished">在使用位址管理器(addrman)尋找出站連線時，無法同時提供特定的連線。</translation>
    </message>
    <message>
        <source>Error loading %s: External signer wallet being loaded without external signer support compiled</source>
        <translation type="unfinished">載入%s時出錯: 編譯時未啟用外部簽章器支持，卻仍試圖載入外部簽章器錢包</translation>
<<<<<<< HEAD
    </message>
    <message>
        <source>Error reading %s! All keys read correctly, but transaction data or address metadata may be missing or incorrect.</source>
        <translation type="unfinished">讀取 %s 時出錯! 所有金鑰都被正確讀取，但交易資料或位址元資料可能缺失或有誤。</translation>
=======
>>>>>>> 353efd3f
    </message>
    <message>
        <source>Error reading %s! All keys read correctly, but transaction data or address metadata may be missing or incorrect.</source>
        <translation type="unfinished">讀取 %s 時出錯! 所有金鑰都被正確讀取，但交易資料或位址元資料可能缺失或有誤。</translation>
    </message>
    <message>
        <source>Error: Address book data in wallet cannot be identified to belong to migrated wallets</source>
        <translation type="unfinished">錯誤：錢包中的通訊錄資料無法被辨識為屬於遷移後的錢包</translation>
    </message>
    <message>
        <source>Error: Duplicate descriptors created during migration. Your wallet may be corrupted.</source>
        <translation type="unfinished">錯誤：遷移過程中創建了重複的輸出描述符。 你的錢包可能已損壞。</translation>
    </message>
    <message>
        <source>Error: Transaction %s in wallet cannot be identified to belong to migrated wallets</source>
        <translation type="unfinished">錯誤：錢包中的交易%s無法被辨識為屬於遷移後的錢包</translation>
<<<<<<< HEAD
    </message>
    <message>
        <source>Failed to calculate bump fees, because unconfirmed UTXOs depend on enormous cluster of unconfirmed transactions.</source>
        <translation type="unfinished">計算追加手續費失敗，因為未確認UTXO依賴了大量未確認交易的簇集。</translation>
=======
>>>>>>> 353efd3f
    </message>
    <message>
        <source>Failed to calculate bump fees, because unconfirmed UTXOs depend on enormous cluster of unconfirmed transactions.</source>
        <translation type="unfinished">計算追加手續費失敗，因為未確認UTXO依賴了大量未確認交易的簇集。</translation>
    </message>
    <message>
        <source>Failed to rename invalid peers.dat file. Please move or delete it and try again.</source>
        <translation type="unfinished">無法重新命名無效的 peers.dat 檔案。 請移動或刪除它，然後重試。</translation>
    </message>
    <message>
        <source>Fee estimation failed. Fallbackfee is disabled. Wait a few blocks or enable %s.</source>
        <translation type="unfinished">手續費估計失敗。 而且備用手續費估計（fallbackfee）已停用。 請再等一些區塊，或啟用%s。</translation>
    </message>
    <message>
        <source>Incompatible options: -dnsseed=1 was explicitly specified, but -onlynet forbids connections to IPv4/IPv6</source>
        <translation type="unfinished">互不相容的選項：-dnsseed=1 已被明確指定，但 -onlynet 禁止了IPv4/IPv6 連接</translation>
    </message>
    <message>
        <source>Invalid amount for %s=&lt;amount&gt;: '%s' (must be at least the minrelay fee of %s to prevent stuck transactions)</source>
        <translation type="unfinished">%s=&lt;amount&gt;: '%s' 中指定了非法的金額 (手續費必須至少達到最小轉送費率(minrelay fee) %s 以避免交易卡著發不出去)</translation>
    </message>
    <message>
        <source>Outbound connections restricted to CJDNS (-onlynet=cjdns) but -cjdnsreachable is not provided</source>
        <translation type="unfinished">傳出連線被限制為僅使用CJDNS (-onlynet=cjdns) ，但卻未提供 -cjdnsreachable 參數。</translation>
    </message>
    <message>
        <source>Outbound connections restricted to Tor (-onlynet=onion) but the proxy for reaching the Tor network is explicitly forbidden: -onion=0</source>
        <translation type="unfinished">Outbound連線被限制為僅使用 Tor (-onlynet=onion)，但到達 Tor 網路的代理被明確禁止： -onion=0</translation>
    </message>
    <message>
        <source>Outbound connections restricted to Tor (-onlynet=onion) but the proxy for reaching the Tor network is not provided: none of -proxy, -onion or -listenonion is given</source>
        <translation type="unfinished">Outbound連線被限制為僅使用 Tor (-onlynet=onion)，但未提供到達 Tor 網路的代理：沒有提供 -proxy=, -onion= 或 -listenonion 參數</translation>
    </message>
    <message>
        <source>Outbound connections restricted to i2p (-onlynet=i2p) but -i2psam is not provided</source>
        <translation type="unfinished">Outbound連線被限制為僅使用I2P (-onlynet=i2p) ，但卻未提供 -i2psam 參數。</translation>
    </message>
    <message>
        <source>The inputs size exceeds the maximum weight. Please try sending a smaller amount or manually consolidating your wallet's UTXOs</source>
        <translation type="unfinished">輸入大小超出了最大重量。 請嘗試減少發出的金額，或手動整合錢包UTXO</translation>
    </message>
    <message>
        <source>The preselected coins total amount does not cover the transaction target. Please allow other inputs to be automatically selected or include more coins manually</source>
        <translation type="unfinished">預先選擇的幣總金額不能覆蓋交易目標。 請允許自動選擇其他輸入，或手動加入更多的幣</translation>
    </message>
    <message>
        <source>Transaction requires one destination of non-0 value, a non-0 feerate, or a pre-selected input</source>
        <translation type="unfinished">交易要求一個非零值目標，或是非零值手續費率，或是預先選取的輸入。</translation>
    </message>
    <message>
        <source>UTXO snapshot failed to validate. Restart to resume normal initial block download, or try loading a different snapshot.</source>
        <translation type="unfinished">驗證UTXO快照失敗。 重啟後，可以普通方式繼續初始區塊下載，或者也可以載入一個不同的快照。</translation>
    </message>
    <message>
        <source>Unconfirmed UTXOs are available, but spending them creates a chain of transactions that will be rejected by the mempool</source>
        <translation type="unfinished">未確認UTXO可用，但花掉它們將會創建一條會被記憶體池拒絕的交易鏈</translation>
    </message>
    <message>
        <source>Unexpected legacy entry in descriptor wallet found. Loading wallet %s

The wallet might have been tampered with or created with malicious intent.
</source>
        <translation type="unfinished">在描述符錢包中意料之外地找到了舊式條目。 加載錢包%s

錢包可能被竄改過，或是出於惡意而被建構的。
</translation>
    </message>
    <message>
        <source>Unrecognized descriptor found. Loading wallet %s

The wallet might had been created on a newer version.
Please try running the latest software version.
</source>
        <translation type="unfinished">找到無法辨識的輸出描述符。 加載錢包%s

錢包可能由新版軟體創建，
請嘗試執行最新的軟體版本。
</translation>
    </message>
    <message>
        <source>
Unable to cleanup failed migration</source>
        <translation type="unfinished">
無法清理失敗的遷移</translation>
    </message>
    <message>
        <source>
Unable to restore backup of wallet.</source>
        <translation type="unfinished">
無法還原錢包備份</translation>
    </message>
    <message>
        <source>Block verification was interrupted</source>
        <translation type="unfinished">區塊驗證已中斷</translation>
    </message>
    <message>
        <source>Config setting for %s only applied on %s network when in [%s] section.</source>
        <translation type="unfinished">對 %s 的配置設定只對 %s 網路生效，如果它位於配置的 [%s] 章節的話</translation>
    </message>
    <message>
        <source>Copyright (C) %i-%i</source>
        <translation type="unfinished">版權所有 (C) %i-%i</translation>
    </message>
    <message>
        <source>Corrupted block database detected</source>
        <translation type="unfinished">發現區塊資料庫壞掉了</translation>
    </message>
    <message>
        <source>Could not parse asmap file %s</source>
        <translation type="unfinished">無法解析asmap文件%s</translation>
    </message>
    <message>
        <source>Disk space is too low!</source>
        <translation type="unfinished">硬碟空間太小！</translation>
    </message>
    <message>
        <source>Do you want to rebuild the block database now?</source>
        <translation type="unfinished">你想要現在重建區塊資料庫嗎？</translation>
    </message>
    <message>
        <source>Done loading</source>
        <translation type="unfinished">載入完成</translation>
    </message>
    <message>
        <source>Dump file %s does not exist.</source>
        <translation type="unfinished">轉儲文件 %s 不存在</translation>
<<<<<<< HEAD
    </message>
    <message>
        <source>Error committing db txn for wallet transactions removal</source>
        <translation type="unfinished">在提交删除钱包交易的数据库事务时出错</translation>
=======
>>>>>>> 353efd3f
    </message>
    <message>
        <source>Error creating %s</source>
        <translation type="unfinished">創建%s時出錯</translation>
    </message>
    <message>
        <source>Error initializing block database</source>
        <translation type="unfinished">初始化區塊資料庫時發生錯誤</translation>
    </message>
    <message>
        <source>Error initializing wallet database environment %s!</source>
        <translation type="unfinished">初始化錢包資料庫環境 %s 時發生錯誤！</translation>
    </message>
    <message>
        <source>Error loading %s</source>
        <translation type="unfinished">載入檔案 %s 時發生錯誤</translation>
    </message>
    <message>
        <source>Error loading %s: Private keys can only be disabled during creation</source>
        <translation type="unfinished">載入 %s 時發生錯誤: 只有在造新錢包時能夠指定不允許私鑰</translation>
    </message>
    <message>
        <source>Error loading %s: Wallet corrupted</source>
        <translation type="unfinished">載入檔案 %s 時發生錯誤: 錢包損毀了</translation>
    </message>
    <message>
        <source>Error loading %s: Wallet requires newer version of %s</source>
        <translation type="unfinished">載入檔案 %s 時發生錯誤: 這個錢包需要新版的 %s</translation>
    </message>
    <message>
        <source>Error loading block database</source>
        <translation type="unfinished">載入區塊資料庫時發生錯誤</translation>
    </message>
    <message>
        <source>Error opening block database</source>
        <translation type="unfinished">打開區塊資料庫時發生錯誤</translation>
    </message>
    <message>
        <source>Error reading configuration file: %s</source>
        <translation type="unfinished">讀取設定檔失敗: %s</translation>
    </message>
    <message>
        <source>Error reading from database, shutting down.</source>
        <translation type="unfinished">讀取資料庫時發生錯誤，要關閉了。</translation>
    </message>
    <message>
        <source>Error reading next record from wallet database</source>
        <translation type="unfinished">從錢包資料庫讀取下一筆記錄時出錯</translation>
<<<<<<< HEAD
    </message>
    <message>
        <source>Error starting db txn for wallet transactions removal</source>
        <translation type="unfinished">在开始删除钱包交易的数据库事务时出错</translation>
    </message>
    <message>
        <source>Error: Cannot extract destination from the generated scriptpubkey</source>
        <translation type="unfinished">錯誤: 無法從產生的scriptpubkey提取目標</translation>
=======
    </message>
    <message>
        <source>Error: Cannot extract destination from the generated scriptpubkey</source>
        <translation type="unfinished">錯誤: 無法從產生的scriptpubkey提取目標</translation>
    </message>
    <message>
        <source>Error: Could not add watchonly tx to watchonly wallet</source>
        <translation type="unfinished">錯誤：無法新增僅觀察交易至僅觀察錢包</translation>
    </message>
    <message>
        <source>Error: Could not delete watchonly transactions</source>
        <translation type="unfinished">錯誤：無法刪除僅觀察交易</translation>
>>>>>>> 353efd3f
    </message>
    <message>
        <source>Error: Couldn't create cursor into database</source>
        <translation type="unfinished">錯誤: 無法在資料庫中建立指針</translation>
    </message>
    <message>
        <source>Error: Disk space is low for %s</source>
        <translation type="unfinished">錯誤: 硬碟空間不足 %s</translation>
    </message>
    <message>
        <source>Error: Failed to create new watchonly wallet</source>
        <translation type="unfinished">錯誤：建立新僅觀察錢包失敗</translation>
    </message>
    <message>
        <source>Error: Keypool ran out, please call keypoolrefill first</source>
        <translation type="unfinished">錯誤：keypool已用完，請先重新呼叫keypoolrefill</translation>
    </message>
    <message>
<<<<<<< HEAD
=======
        <source>Error: Not all watchonly txs could be deleted</source>
        <translation type="unfinished">錯誤：有些僅觀察交易無法刪除</translation>
    </message>
    <message>
>>>>>>> 353efd3f
        <source>Error: This wallet already uses SQLite</source>
        <translation type="unfinished">錯誤：此錢包已經在使用SQLite</translation>
    </message>
    <message>
        <source>Error: This wallet is already a descriptor wallet</source>
        <translation type="unfinished">錯誤：這個錢包已經是輸出描述符descriptor錢包</translation>
    </message>
    <message>
        <source>Error: Unable to begin reading all records in the database</source>
        <translation type="unfinished">錯誤：無法開始讀取這個資料庫中的所有記錄</translation>
    </message>
    <message>
        <source>Error: Unable to make a backup of your wallet</source>
        <translation type="unfinished">錯誤：無法為你的錢包建立備份</translation>
    </message>
    <message>
        <source>Error: Unable to parse version %u as a uint32_t</source>
        <translation type="unfinished">錯誤：無法把版本號%u作為unit32_t解析</translation>
    </message>
    <message>
        <source>Error: Unable to read all records in the database</source>
        <translation type="unfinished">錯誤：無法讀取這個資料庫中的所有記錄</translation>
<<<<<<< HEAD
    </message>
    <message>
        <source>Error: Unable to read wallet's best block locator record</source>
        <translation type="unfinished">错误：无法读取钱包最佳区块定位器记录</translation>
=======
>>>>>>> 353efd3f
    </message>
    <message>
        <source>Error: Unable to remove watchonly address book data</source>
        <translation type="unfinished">錯誤：無法移除僅觀察地址簿數據</translation>
    </message>
    <message>
        <source>Error: Unable to write record to new wallet</source>
        <translation type="unfinished">錯誤: 無法寫入記錄到新錢包</translation>
<<<<<<< HEAD
    </message>
    <message>
        <source>Error: Unable to write solvable wallet best block locator record</source>
        <translation type="unfinished">错误：无法写入可解决钱包最佳区块定位器记录</translation>
    </message>
    <message>
        <source>Error: Unable to write watchonly wallet best block locator record</source>
        <translation type="unfinished">错误：无法写入仅观察钱包最佳区块定位器记录</translation>
    </message>
    <message>
        <source>Error: address book copy failed for wallet %s</source>
        <translation type="unfinished">错误: 复制钱包%s的地址本时失败</translation>
    </message>
    <message>
        <source>Error: database transaction cannot be executed for wallet %s</source>
        <translation type="unfinished">错误: 钱包%s的数据库事务无法被执行</translation>
=======
>>>>>>> 353efd3f
    </message>
    <message>
        <source>Failed to listen on any port. Use -listen=0 if you want this.</source>
        <translation type="unfinished">在任意的通訊埠聽候失敗。如果你希望這樣的話，可以設定 -listen=0.</translation>
    </message>
    <message>
        <source>Failed to rescan the wallet during initialization</source>
        <translation type="unfinished">初始化時重新掃描錢包失敗了</translation>
    </message>
    <message>
        <source>Failed to start indexes, shutting down..</source>
        <translation type="unfinished">無法啟動索引，關閉中...</translation>
    </message>
    <message>
        <source>Failed to verify database</source>
        <translation type="unfinished">無法驗證資料庫</translation>
<<<<<<< HEAD
    </message>
    <message>
        <source>Failure removing transaction: %s</source>
        <translation type="unfinished">%s删除交易时失败: </translation>
=======
>>>>>>> 353efd3f
    </message>
    <message>
        <source>Fee rate (%s) is lower than the minimum fee rate setting (%s)</source>
        <translation type="unfinished">手續費費率(%s) 低於最低費率設置（%s)</translation>
    </message>
    <message>
        <source>Importing…</source>
        <translation type="unfinished">匯入中...</translation>
    </message>
    <message>
        <source>Incorrect or no genesis block found. Wrong datadir for network?</source>
        <translation type="unfinished">創世區塊不正確或找不到。資料目錄錯了嗎？</translation>
    </message>
    <message>
        <source>Initialization sanity check failed. %s is shutting down.</source>
        <translation type="unfinished">初始化時的基本檢查失敗了。%s 就要關閉了。</translation>
    </message>
    <message>
        <source>Input not found or already spent</source>
        <translation type="unfinished">找不到交易項，或可能已經花掉了</translation>
    </message>
    <message>
        <source>Insufficient dbcache for block verification</source>
        <translation type="unfinished">dbcache不足以用于区块验证</translation>
    </message>
    <message>
        <source>Insufficient funds</source>
        <translation type="unfinished">累積金額不足</translation>
    </message>
    <message>
        <source>Invalid -i2psam address or hostname: '%s'</source>
        <translation type="unfinished">無效的 -i2psam 位址或主機名稱: '%s'</translation>
    </message>
    <message>
        <source>Invalid -onion address or hostname: '%s'</source>
        <translation type="unfinished">無效的 -onion 地址或主機名稱: '%s'</translation>
    </message>
    <message>
        <source>Invalid -proxy address or hostname: '%s'</source>
        <translation type="unfinished">無效的 -proxy 地址或主機名稱: '%s'</translation>
    </message>
    <message>
        <source>Invalid P2P permission: '%s'</source>
        <translation type="unfinished">無效的 P2P 權限: '%s'</translation>
    </message>
    <message>
        <source>Invalid amount for %s=&lt;amount&gt;: '%s' (must be at least %s)</source>
        <translation type="unfinished">%s=&lt;amount&gt;: '%s' 中指定了非法的金额 (必须至少达到 %s)</translation>
    </message>
    <message>
        <source>Invalid amount for %s=&lt;amount&gt;: '%s'</source>
        <translation type="unfinished">%s=&lt;amount&gt;: '%s' 中指定了非法的金额</translation>
    </message>
    <message>
        <source>Invalid amount for -%s=&lt;amount&gt;: '%s'</source>
        <translation type="unfinished">無效金額給 -%s=&lt;amount&gt;:'%s'</translation>
    </message>
    <message>
        <source>Invalid netmask specified in -whitelist: '%s'</source>
        <translation type="unfinished">指定在 -whitelist 的網段無效: '%s'</translation>
    </message>
    <message>
        <source>Invalid port specified in %s: '%s'</source>
        <translation type="unfinished">%s指定了無效的連接埠號: '%s'</translation>
    </message>
    <message>
        <source>Invalid pre-selected input %s</source>
        <translation type="unfinished">無效的預先選擇輸入%s</translation>
    </message>
    <message>
        <source>Listening for incoming connections failed (listen returned error %s)</source>
        <translation type="unfinished">監聽外部連線失敗 (listen函數回傳了錯誤 %s)</translation>
    </message>
    <message>
        <source>Loading P2P addresses…</source>
        <translation type="unfinished">載入P2P地址中...</translation>
    </message>
    <message>
        <source>Loading banlist…</source>
        <translation type="unfinished">正在載入黑名單中...</translation>
    </message>
    <message>
        <source>Loading block index…</source>
        <translation type="unfinished">載入區塊索引中...</translation>
    </message>
    <message>
        <source>Loading wallet…</source>
        <translation type="unfinished">載入錢包中...</translation>
    </message>
    <message>
        <source>Missing amount</source>
        <translation type="unfinished">缺少金額</translation>
    </message>
    <message>
        <source>Missing solving data for estimating transaction size</source>
        <translation type="unfinished">缺少用於估計交易規模的求解數據</translation>
    </message>
    <message>
        <source>Need to specify a port with -whitebind: '%s'</source>
        <translation type="unfinished">指定 -whitebind 時必須包含通訊埠: '%s'</translation>
    </message>
    <message>
        <source>No addresses available</source>
        <translation type="unfinished">沒有可用的地址</translation>
    </message>
    <message>
        <source>Not enough file descriptors available.</source>
        <translation type="unfinished">檔案描述元不足。</translation>
    </message>
    <message>
        <source>Not found pre-selected input %s</source>
        <translation type="unfinished">找不到預先選擇輸入%s</translation>
    </message>
    <message>
        <source>Not solvable pre-selected input %s</source>
        <translation type="unfinished">無法求解的預先選擇輸入%s</translation>
    </message>
    <message>
        <source>Prune cannot be configured with a negative value.</source>
        <translation type="unfinished">修剪值不能設定為負的。</translation>
    </message>
    <message>
        <source>Prune mode is incompatible with -txindex.</source>
        <translation type="unfinished">修剪模式和 -txindex 參數不相容。</translation>
    </message>
    <message>
        <source>Pruning blockstore…</source>
        <translation type="unfinished">修剪區塊資料庫中...</translation>
    </message>
    <message>
        <source>Reducing -maxconnections from %d to %d, because of system limitations.</source>
        <translation type="unfinished">因為系統的限制，將 -maxconnections 參數從 %d 降到了 %d</translation>
    </message>
    <message>
        <source>Replaying blocks…</source>
        <translation type="unfinished">正在對區塊進行重新計算...</translation>
    </message>
    <message>
        <source>Rescanning…</source>
        <translation type="unfinished">重新掃描中...</translation>
    </message>
    <message>
        <source>Section [%s] is not recognized.</source>
        <translation type="unfinished">無法辨識配置章節 [%s]。</translation>
    </message>
    <message>
        <source>Signing transaction failed</source>
        <translation type="unfinished">簽署交易失敗</translation>
    </message>
    <message>
        <source>Specified -walletdir "%s" does not exist</source>
        <translation type="unfinished">以 -walletdir 指定的路徑 "%s" 不存在</translation>
    </message>
    <message>
        <source>Specified -walletdir "%s" is a relative path</source>
        <translation type="unfinished">以 -walletdir 指定的路徑 "%s" 是相對路徑</translation>
    </message>
    <message>
        <source>Specified -walletdir "%s" is not a directory</source>
        <translation type="unfinished">以 -walletdir 指定的路徑 "%s" 不是個目錄</translation>
    </message>
    <message>
        <source>Specified blocks directory "%s" does not exist.</source>
        <translation type="unfinished">指定的區塊目錄 "%s" 不存在。</translation>
    </message>
    <message>
        <source>Specified data directory "%s" does not exist.</source>
        <translation type="unfinished">指定的資料目錄 "%s" 不存在。</translation>
    </message>
    <message>
        <source>Starting network threads…</source>
        <translation type="unfinished">正在開始網路線程...</translation>
    </message>
    <message>
        <source>The source code is available from %s.</source>
        <translation type="unfinished">原始碼可以在 %s 取得。</translation>
    </message>
    <message>
        <source>The specified config file %s does not exist</source>
        <translation type="unfinished">這個指定的配置檔案%s不存在</translation>
    </message>
    <message>
        <source>The transaction amount is too small to pay the fee</source>
        <translation type="unfinished">交易金額太少而付不起手續費</translation>
    </message>
    <message>
        <source>The wallet will avoid paying less than the minimum relay fee.</source>
        <translation type="unfinished">錢包軟體會付多於最小轉發費用的手續費。</translation>
    </message>
    <message>
        <source>This is experimental software.</source>
        <translation type="unfinished">這套軟體屬於實驗性質。</translation>
    </message>
    <message>
        <source>This is the minimum transaction fee you pay on every transaction.</source>
        <translation type="unfinished">這是你每次交易付款時最少要付的手續費。</translation>
    </message>
    <message>
        <source>This is the transaction fee you will pay if you send a transaction.</source>
        <translation type="unfinished">這是你交易付款時所要付的手續費。</translation>
    </message>
    <message>
        <source>Transaction %s does not belong to this wallet</source>
        <translation type="unfinished">交易%s不属于这个钱包</translation>
    </message>
    <message>
        <source>Transaction amount too small</source>
        <translation type="unfinished">交易金額太小</translation>
    </message>
    <message>
        <source>Transaction amounts must not be negative</source>
        <translation type="unfinished">交易金額不能是負的</translation>
    </message>
    <message>
        <source>Transaction change output index out of range</source>
        <translation type="unfinished">交易尋找零輸出項超出範圍</translation>
    </message>
    <message>
        <source>Transaction must have at least one recipient</source>
        <translation type="unfinished">交易必須至少有一個收款人</translation>
    </message>
    <message>
        <source>Transaction needs a change address, but we can't generate it.</source>
        <translation type="unfinished">需要交易一個找零地址，但是我們無法生成它。</translation>
    </message>
    <message>
        <source>Transaction too large</source>
        <translation type="unfinished">交易位元量太大</translation>
    </message>
    <message>
        <source>Unable to allocate memory for -maxsigcachesize: '%s' MiB</source>
        <translation type="unfinished">無法為 -maxsigcachesize: '%s' MiB 分配内存</translation>
    </message>
    <message>
        <source>Unable to bind to %s on this computer (bind returned error %s)</source>
        <translation type="unfinished">無法和這台電腦上的 %s 繫結(回傳錯誤 %s)</translation>
    </message>
    <message>
        <source>Unable to bind to %s on this computer. %s is probably already running.</source>
        <translation type="unfinished">沒辦法繫結在這台電腦上的 %s 。%s 可能已經在執行了。</translation>
    </message>
    <message>
        <source>Unable to create the PID file '%s': %s</source>
        <translation type="unfinished">無法創建PID文件'%s': %s</translation>
    </message>
    <message>
        <source>Unable to find UTXO for external input</source>
        <translation type="unfinished">無法為外部輸入找到UTXO</translation>
    </message>
    <message>
        <source>Unable to generate initial keys</source>
        <translation type="unfinished">無法產生初始的密鑰</translation>
    </message>
    <message>
        <source>Unable to generate keys</source>
        <translation type="unfinished">沒辦法產生密鑰</translation>
    </message>
    <message>
        <source>Unable to open %s for writing</source>
        <translation type="unfinished">無法開啟%s來寫入</translation>
    </message>
    <message>
        <source>Unable to parse -maxuploadtarget: '%s'</source>
        <translation type="unfinished">無法解析-最大上傳目標:'%s'</translation>
    </message>
    <message>
        <source>Unable to start HTTP server. See debug log for details.</source>
        <translation type="unfinished">無法啟動 HTTP 伺服器。詳情請看除錯紀錄。</translation>
    </message>
    <message>
        <source>Unable to unload the wallet before migrating</source>
        <translation type="unfinished">在遷移前無法卸載錢包</translation>
    </message>
    <message>
        <source>Unknown -blockfilterindex value %s.</source>
        <translation type="unfinished">未知 -blockfilterindex 數值 %s.</translation>
    </message>
    <message>
        <source>Unknown address type '%s'</source>
        <translation type="unfinished">未知的地址類型 '%s'</translation>
    </message>
    <message>
        <source>Unknown change type '%s'</source>
        <translation type="unfinished">不明的找零位址類型 '%s'</translation>
    </message>
    <message>
        <source>Unknown network specified in -onlynet: '%s'</source>
        <translation type="unfinished">在 -onlynet 指定了不明的網路別: '%s'</translation>
    </message>
    <message>
        <source>Unknown new rules activated (versionbit %i)</source>
        <translation type="unfinished">未知的交易已經有新規則激活 (versionbit %i)</translation>
    </message>
    <message>
        <source>Unsupported global logging level %s=%s. Valid values: %s.</source>
        <translation type="unfinished">不支持的全局日志等级 %s=%s。有效数值: %s.</translation>
    </message>
    <message>
        <source>Wallet file creation failed: %s</source>
        <translation type="unfinished">钱包文件创建失败：1%s</translation>
    </message>
    <message>
        <source>acceptstalefeeestimates is not supported on %s chain.</source>
        <translation type="unfinished">%s链上acceptstalefeeestimates 不受支持。</translation>
    </message>
    <message>
        <source>Unsupported logging category %s=%s.</source>
        <translation type="unfinished">不支援的紀錄類別 %s=%s。</translation>
    </message>
    <message>
        <source>Error: Could not add watchonly tx %s to watchonly wallet</source>
        <translation type="unfinished">错误：无法添加仅观察交易%s到仅观察钱包</translation>
    </message>
    <message>
        <source>Error: Could not delete watchonly transactions. </source>
        <translation type="unfinished">错误: 无法删除仅观察交易。</translation>
    </message>
    <message>
        <source>User Agent comment (%s) contains unsafe characters.</source>
        <translation type="unfinished">使用者代理註解(%s)中含有不安全的字元。</translation>
    </message>
    <message>
        <source>Verifying blocks…</source>
        <translation type="unfinished">正在驗證區塊數據...</translation>
    </message>
    <message>
        <source>Verifying wallet(s)…</source>
        <translation type="unfinished">正在驗證錢包...</translation>
    </message>
    <message>
        <source>Wallet needed to be rewritten: restart %s to complete</source>
        <translation type="unfinished">錢包需要重寫: 請重新啓動 %s 來完成</translation>
    </message>
    <message>
        <source>Settings file could not be read</source>
        <translation type="unfinished">設定檔案無法讀取</translation>
    </message>
    <message>
        <source>Settings file could not be written</source>
        <translation type="unfinished">設定檔案無法寫入</translation>
    </message>
</context>
</TS><|MERGE_RESOLUTION|>--- conflicted
+++ resolved
@@ -330,14 +330,11 @@
         <source>Outbound</source>
         <extracomment>An outbound connection to a peer. An outbound connection is a connection initiated by us.</extracomment>
         <translation type="unfinished">傳出</translation>
-<<<<<<< HEAD
     </message>
     <message>
         <source>Full Relay</source>
         <extracomment>Peer connection type that relays all network information.</extracomment>
         <translation type="unfinished">完整转发</translation>
-=======
->>>>>>> 353efd3f
     </message>
     <message>
         <source>Block Relay</source>
@@ -348,7 +345,6 @@
         <source>Manual</source>
         <extracomment>Peer connection type established manually through one of several methods.</extracomment>
         <translation type="unfinished">手冊</translation>
-<<<<<<< HEAD
     </message>
     <message>
         <source>Feeler</source>
@@ -359,8 +355,6 @@
         <source>Address Fetch</source>
         <extracomment>Short-lived peer connection type that solicits known addresses from a peer.</extracomment>
         <translation type="unfinished">地址取回</translation>
-=======
->>>>>>> 353efd3f
     </message>
     <message>
         <source>%1 d</source>
@@ -1125,21 +1119,12 @@
         <translation type="unfinished">已成功遷移錢包 '%1' 。</translation>
     </message>
     <message>
-<<<<<<< HEAD
         <source>Watchonly scripts have been migrated to a new wallet named '%1'.</source>
         <translation type="unfinished">仅观察脚本已经被迁移到被命名为“%1”的新钱包中。</translation>
     </message>
     <message>
         <source>Solvable but not watched scripts have been migrated to a new wallet named '%1'.</source>
         <translation type="unfinished">可解决但未被观察到的脚本已经被迁移到被命名为“%1”的新钱包。</translation>
-=======
-        <source> Watchonly scripts have been migrated to a new wallet named '%1'.</source>
-        <translation type="unfinished">僅觀察腳本(watch-only)已被移轉到名為 '%1' 的新錢包中。</translation>
-    </message>
-    <message>
-        <source> Solvable but not watched scripts have been migrated to a new wallet named '%1'.</source>
-        <translation type="unfinished">可解但又未被監視的腳本已被遷移至名為 '%1' 的新錢包中。</translation>
->>>>>>> 353efd3f
     </message>
     <message>
         <source>Migration failed</source>
@@ -2213,11 +2198,7 @@
     <name>QRImageWidget</name>
     <message>
         <source>&amp;Save Image…</source>
-<<<<<<< HEAD
         <translation type="unfinished">儲存圖片(&amp;S)...</translation>
-=======
-        <translation type="unfinished">保存圖片(&amp;S)...</translation>
->>>>>>> 353efd3f
     </message>
     <message>
         <source>&amp;Copy Image</source>
@@ -2583,7 +2564,6 @@
         <source>Outbound Address Fetch: short-lived, for soliciting addresses</source>
         <extracomment>Explanatory text for a short-lived outbound peer connection that is used to request addresses from a peer.</extracomment>
         <translation type="unfinished">Outbound 地址取得: 用於短暫，暫時 測試地址</translation>
-<<<<<<< HEAD
     </message>
     <message>
         <source>detecting: peer could be v1 or v2</source>
@@ -2599,8 +2579,6 @@
         <source>v2: BIP324 encrypted transport protocol</source>
         <extracomment>Explanatory text for v2 transport type.</extracomment>
         <translation type="unfinished">v2: BIP324加密傳輸協議</translation>
-=======
->>>>>>> 353efd3f
     </message>
     <message>
         <source>detecting: peer could be v1 or v2</source>
@@ -2700,13 +2678,10 @@
         <source>Executing…</source>
         <extracomment>A console message indicating an entered command is currently being executed.</extracomment>
         <translation type="unfinished">執行中……</translation>
-<<<<<<< HEAD
     </message>
     <message>
         <source>(peer: %1)</source>
         <translation type="unfinished">(节点: %1)</translation>
-=======
->>>>>>> 353efd3f
     </message>
     <message>
         <source>via %1</source>
@@ -2821,11 +2796,7 @@
     </message>
     <message>
         <source>Copy &amp;label</source>
-<<<<<<< HEAD
         <translation type="unfinished">複製 &amp;label</translation>
-=======
-        <translation type="unfinished">複製和標籤</translation>
->>>>>>> 353efd3f
     </message>
     <message>
         <source>Copy &amp;message</source>
@@ -3037,13 +3008,8 @@
         <translation type="unfinished">把表單中的所有欄位清空。</translation>
     </message>
     <message>
-<<<<<<< HEAD
         <source>Inputs…</source>
         <translation type="unfinished">输入...</translation>
-=======
-        <source>Choose…</source>
-        <translation type="unfinished">選擇...</translation>
->>>>>>> 353efd3f
     </message>
     <message>
         <source>Choose…</source>
@@ -3137,18 +3103,6 @@
     <message>
         <source>Connect your hardware wallet first.</source>
         <translation type="unfinished">請先連接硬體錢包</translation>
-<<<<<<< HEAD
-=======
-    </message>
-    <message>
-        <source>Set external signer script path in Options -&gt; Wallet</source>
-        <extracomment>"External signer" means using devices such as hardware wallets.</extracomment>
-        <translation type="unfinished">在 選項 -&gt; 錢包 中設定外部簽名器腳本路徑 </translation>
-    </message>
-    <message>
-        <source>Cr&amp;eate Unsigned</source>
-        <translation type="unfinished">Cr＆eate未簽名</translation>
->>>>>>> 353efd3f
     </message>
     <message>
         <source>Set external signer script path in Options -&gt; Wallet</source>
@@ -4166,24 +4120,18 @@
     <message>
         <source>Error: Dumpfile format record is incorrect. Got "%s", expected "format".</source>
         <translation type="unfinished">錯誤: 轉儲文件格式不正確。 得到是"%s"，而預期本應得到的是 "format"。</translation>
-<<<<<<< HEAD
     </message>
     <message>
         <source>Error: Dumpfile identifier record is incorrect. Got "%s", expected "%s".</source>
         <translation type="unfinished">错误: 转储文件标识符记录不正确。得到的是 "%s"，而预期本应得到的是 "%s"。</translation>
-=======
->>>>>>> 353efd3f
     </message>
     <message>
         <source>Error: Dumpfile version is not supported. This version of bitcoin-wallet only supports version 1 dumpfiles. Got dumpfile with version %s</source>
         <translation type="unfinished">錯誤: 轉儲文件版本不支援。 這個版本的 bitcoin-wallet 只支援版本為 1 的轉儲檔案。 得到的轉儲文件版本是%s</translation>
-<<<<<<< HEAD
     </message>
     <message>
         <source>Error: Legacy wallets only support the "legacy", "p2sh-segwit", and "bech32" address types</source>
         <translation type="unfinished">錯誤: 舊式錢包只支援 "legacy", "p2sh-segwit", 和 "bech32" 這三種位址類型</translation>
-=======
->>>>>>> 353efd3f
     </message>
     <message>
         <source>Error: Legacy wallets only support the "legacy", "p2sh-segwit", and "bech32" address types</source>
@@ -4284,13 +4232,10 @@
     <message>
         <source>Unknown wallet file format "%s" provided. Please provide one of "bdb" or "sqlite".</source>
         <translation type="unfinished">提供了未知的錢包格式 "%s" 。請使用 "bdb" 或 "sqlite" 中的一種。</translation>
-<<<<<<< HEAD
     </message>
     <message>
         <source>Unsupported category-specific logging level %1$s=%2$s. Expected %1$s=&lt;category&gt;:&lt;loglevel&gt;. Valid categories: %3$s. Valid loglevels: %4$s.</source>
         <translation type="unfinished">不支援的類別限定日誌等級 %1$s=%2$s 。 预期参数 %1$s=&lt;category&gt;:&lt;loglevel&gt;。 有效的類別: %3$s 。有效的日誌等級: %4$s 。</translation>
-=======
->>>>>>> 353efd3f
     </message>
     <message>
         <source>Unsupported category-specific logging level %1$s=%2$s. Expected %1$s=&lt;category&gt;:&lt;loglevel&gt;. Valid categories: %3$s. Valid loglevels: %4$s.</source>
@@ -4303,13 +4248,10 @@
     <message>
         <source>Wallet created successfully. The legacy wallet type is being deprecated and support for creating and opening legacy wallets will be removed in the future.</source>
         <translation type="unfinished">錢包創建成功。 舊式錢包已被棄用，未來將不再支援創建或打開舊式錢包。</translation>
-<<<<<<< HEAD
     </message>
     <message>
         <source>Wallet loaded successfully. The legacy wallet type is being deprecated and support for creating and opening legacy wallets will be removed in the future. Legacy wallets can be migrated to a descriptor wallet with migratewallet.</source>
         <translation type="unfinished">錢包加載成功。 舊式錢包已被棄用，未來將不再支援創建或打開舊式錢包。 可以使用 migratewallet 指令將舊式錢包遷移至輸出描述符錢包。</translation>
-=======
->>>>>>> 353efd3f
     </message>
     <message>
         <source>Wallet loaded successfully. The legacy wallet type is being deprecated and support for creating and opening legacy wallets will be removed in the future. Legacy wallets can be migrated to a descriptor wallet with migratewallet.</source>
@@ -4374,13 +4316,10 @@
     <message>
         <source>Error loading %s: External signer wallet being loaded without external signer support compiled</source>
         <translation type="unfinished">載入%s時出錯: 編譯時未啟用外部簽章器支持，卻仍試圖載入外部簽章器錢包</translation>
-<<<<<<< HEAD
     </message>
     <message>
         <source>Error reading %s! All keys read correctly, but transaction data or address metadata may be missing or incorrect.</source>
         <translation type="unfinished">讀取 %s 時出錯! 所有金鑰都被正確讀取，但交易資料或位址元資料可能缺失或有誤。</translation>
-=======
->>>>>>> 353efd3f
     </message>
     <message>
         <source>Error reading %s! All keys read correctly, but transaction data or address metadata may be missing or incorrect.</source>
@@ -4397,13 +4336,10 @@
     <message>
         <source>Error: Transaction %s in wallet cannot be identified to belong to migrated wallets</source>
         <translation type="unfinished">錯誤：錢包中的交易%s無法被辨識為屬於遷移後的錢包</translation>
-<<<<<<< HEAD
     </message>
     <message>
         <source>Failed to calculate bump fees, because unconfirmed UTXOs depend on enormous cluster of unconfirmed transactions.</source>
         <translation type="unfinished">計算追加手續費失敗，因為未確認UTXO依賴了大量未確認交易的簇集。</translation>
-=======
->>>>>>> 353efd3f
     </message>
     <message>
         <source>Failed to calculate bump fees, because unconfirmed UTXOs depend on enormous cluster of unconfirmed transactions.</source>
@@ -4530,13 +4466,10 @@
     <message>
         <source>Dump file %s does not exist.</source>
         <translation type="unfinished">轉儲文件 %s 不存在</translation>
-<<<<<<< HEAD
     </message>
     <message>
         <source>Error committing db txn for wallet transactions removal</source>
         <translation type="unfinished">在提交删除钱包交易的数据库事务时出错</translation>
-=======
->>>>>>> 353efd3f
     </message>
     <message>
         <source>Error creating %s</source>
@@ -4585,7 +4518,6 @@
     <message>
         <source>Error reading next record from wallet database</source>
         <translation type="unfinished">從錢包資料庫讀取下一筆記錄時出錯</translation>
-<<<<<<< HEAD
     </message>
     <message>
         <source>Error starting db txn for wallet transactions removal</source>
@@ -4594,20 +4526,6 @@
     <message>
         <source>Error: Cannot extract destination from the generated scriptpubkey</source>
         <translation type="unfinished">錯誤: 無法從產生的scriptpubkey提取目標</translation>
-=======
-    </message>
-    <message>
-        <source>Error: Cannot extract destination from the generated scriptpubkey</source>
-        <translation type="unfinished">錯誤: 無法從產生的scriptpubkey提取目標</translation>
-    </message>
-    <message>
-        <source>Error: Could not add watchonly tx to watchonly wallet</source>
-        <translation type="unfinished">錯誤：無法新增僅觀察交易至僅觀察錢包</translation>
-    </message>
-    <message>
-        <source>Error: Could not delete watchonly transactions</source>
-        <translation type="unfinished">錯誤：無法刪除僅觀察交易</translation>
->>>>>>> 353efd3f
     </message>
     <message>
         <source>Error: Couldn't create cursor into database</source>
@@ -4626,13 +4544,6 @@
         <translation type="unfinished">錯誤：keypool已用完，請先重新呼叫keypoolrefill</translation>
     </message>
     <message>
-<<<<<<< HEAD
-=======
-        <source>Error: Not all watchonly txs could be deleted</source>
-        <translation type="unfinished">錯誤：有些僅觀察交易無法刪除</translation>
-    </message>
-    <message>
->>>>>>> 353efd3f
         <source>Error: This wallet already uses SQLite</source>
         <translation type="unfinished">錯誤：此錢包已經在使用SQLite</translation>
     </message>
@@ -4655,13 +4566,10 @@
     <message>
         <source>Error: Unable to read all records in the database</source>
         <translation type="unfinished">錯誤：無法讀取這個資料庫中的所有記錄</translation>
-<<<<<<< HEAD
     </message>
     <message>
         <source>Error: Unable to read wallet's best block locator record</source>
         <translation type="unfinished">错误：无法读取钱包最佳区块定位器记录</translation>
-=======
->>>>>>> 353efd3f
     </message>
     <message>
         <source>Error: Unable to remove watchonly address book data</source>
@@ -4670,7 +4578,6 @@
     <message>
         <source>Error: Unable to write record to new wallet</source>
         <translation type="unfinished">錯誤: 無法寫入記錄到新錢包</translation>
-<<<<<<< HEAD
     </message>
     <message>
         <source>Error: Unable to write solvable wallet best block locator record</source>
@@ -4687,8 +4594,6 @@
     <message>
         <source>Error: database transaction cannot be executed for wallet %s</source>
         <translation type="unfinished">错误: 钱包%s的数据库事务无法被执行</translation>
-=======
->>>>>>> 353efd3f
     </message>
     <message>
         <source>Failed to listen on any port. Use -listen=0 if you want this.</source>
@@ -4705,13 +4610,10 @@
     <message>
         <source>Failed to verify database</source>
         <translation type="unfinished">無法驗證資料庫</translation>
-<<<<<<< HEAD
     </message>
     <message>
         <source>Failure removing transaction: %s</source>
         <translation type="unfinished">%s删除交易时失败: </translation>
-=======
->>>>>>> 353efd3f
     </message>
     <message>
         <source>Fee rate (%s) is lower than the minimum fee rate setting (%s)</source>
