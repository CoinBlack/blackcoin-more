--- conflicted
+++ resolved
@@ -727,19 +727,11 @@
     </message>
     <message>
         <source>Migrate Wallet</source>
-<<<<<<< HEAD
-        <translation type="unfinished">迁移钱包</translation>
-    </message>
-    <message>
-        <source>Migrate a wallet</source>
-        <translation type="unfinished">迁移一个钱包</translation>
-=======
         <translation type="unfinished">遷移錢包</translation>
     </message>
     <message>
         <source>Migrate a wallet</source>
         <translation type="unfinished">遷移一個錢包</translation>
->>>>>>> c7885ecd
     </message>
     <message>
         <source>Show the %1 help message to get a list with possible Bitcoin command-line options</source>
@@ -838,19 +830,11 @@
     </message>
     <message>
         <source>Error creating wallet</source>
-<<<<<<< HEAD
-        <translation type="unfinished">创建钱包时出错</translation>
-    </message>
-    <message>
-        <source>Cannot create new wallet, the software was compiled without sqlite support (required for descriptor wallets)</source>
-        <translation type="unfinished">无法创建新钱包，软件编译时未启用SQLite支持（输出描述符钱包需要它）</translation>
-=======
         <translation type="unfinished">創建錢包時出錯</translation>
     </message>
     <message>
         <source>Cannot create new wallet, the software was compiled without sqlite support (required for descriptor wallets)</source>
         <translation type="unfinished">無法建立新錢包，軟體編譯時未啟用SQLite支援（descriptor錢包需要它）</translation>
->>>>>>> c7885ecd
     </message>
     <message>
         <source>Error: %1</source>
@@ -1104,19 +1088,11 @@
     <name>MigrateWalletActivity</name>
     <message>
         <source>Migrate wallet</source>
-<<<<<<< HEAD
-        <translation type="unfinished">迁移钱包</translation>
-    </message>
-    <message>
-        <source>Are you sure you wish to migrate the wallet &lt;i&gt;%1&lt;/i&gt;?</source>
-        <translation type="unfinished">您确定想要迁移钱包&lt;i&gt;%1&lt;/i&gt;吗？</translation>
-=======
         <translation type="unfinished">遷移錢包</translation>
     </message>
     <message>
         <source>Are you sure you wish to migrate the wallet &lt;i&gt;%1&lt;/i&gt;?</source>
         <translation type="unfinished">您確定想要遷移錢包&lt;i&gt;%1&lt;/i&gt;嗎？</translation>
->>>>>>> c7885ecd
     </message>
     <message>
         <source>Migrating the wallet will convert this wallet to one or more descriptor wallets. A new wallet backup will need to be made.
@@ -1124,41 +1100,6 @@
 If this wallet contains any solvable but not watched scripts, a different and new wallet will be created which contains those scripts.
 
 The migration process will create a backup of the wallet before migrating. This backup file will be named &lt;wallet name&gt;-&lt;timestamp&gt;.legacy.bak and can be found in the directory for this wallet. In the event of an incorrect migration, the backup can be restored with the "Restore Wallet" functionality.</source>
-<<<<<<< HEAD
-        <translation type="unfinished">迁移钱包将会把这个钱包转换成一个或多个输出描述符钱包。将会需要创建一个新的钱包备份。
-如果这个钱包包含仅观察脚本，将会创建包含那些仅观察脚本的新钱包。
-如果这个钱包包含可解但又未被监视的脚本，将会创建一个不同的钱包以包含那些脚本。
-
-迁移过程开始前将会创建一个钱包备份。备份文件将会被命名为 &lt;wallet name&gt;-&lt;timestamp&gt;.legacy.bak 然后被保存在该钱包所在目录下。如果迁移过程出错，可以使用“恢复钱包”功能恢复备份。</translation>
-    </message>
-    <message>
-        <source>Migrate Wallet</source>
-        <translation type="unfinished">迁移钱包</translation>
-    </message>
-    <message>
-        <source>Migrating Wallet &lt;b&gt;%1&lt;/b&gt;…</source>
-        <translation type="unfinished">迁移钱包 &lt;b&gt;%1&lt;/b&gt;...</translation>
-    </message>
-    <message>
-        <source>The wallet '%1' was migrated successfully.</source>
-        <translation type="unfinished">已成功迁移钱包 '%1' 。</translation>
-    </message>
-    <message>
-        <source> Watchonly scripts have been migrated to a new wallet named '%1'.</source>
-        <translation type="unfinished">仅观察脚本已被迁移至名为 '%1' 的新钱包中。</translation>
-    </message>
-    <message>
-        <source> Solvable but not watched scripts have been migrated to a new wallet named '%1'.</source>
-        <translation type="unfinished"> 可解但又未被监视的脚本已被迁移至名为 '%1' 的新钱包中。</translation>
-    </message>
-    <message>
-        <source>Migration failed</source>
-        <translation type="unfinished">迁移失败</translation>
-    </message>
-    <message>
-        <source>Migration Successful</source>
-        <translation type="unfinished">迁移成功</translation>
-=======
         <translation type="unfinished">遷移錢包將會把這個錢包轉換成一個或多數的descriptor錢包。 將會需要建立一個新的錢包備份。
 如果這個錢包包含僅觀察腳本，將會建立一個包含那些只觀察腳本的新錢包。
 如果這個錢包包含可解但又未被監視的腳本，將會創建一個不同的錢包以包含那些腳本。
@@ -1192,7 +1133,6 @@
     <message>
         <source>Migration Successful</source>
         <translation type="unfinished">遷移成功</translation>
->>>>>>> c7885ecd
     </message>
 </context>
 <context>
@@ -1298,19 +1238,11 @@
     </message>
     <message>
         <source>You are one step away from creating your new wallet!</source>
-<<<<<<< HEAD
-        <translation type="unfinished">距离创建您的新钱包只有一步之遥了！</translation>
-    </message>
-    <message>
-        <source>Please provide a name and, if desired, enable any advanced options</source>
-        <translation type="unfinished">请指定一个名字，如果需要的话还可以启用高级选项</translation>
-=======
         <translation type="unfinished">距離創建您的新錢包只有一步之遙了！</translation>
     </message>
     <message>
         <source>Please provide a name and, if desired, enable any advanced options</source>
         <translation type="unfinished">請指定名稱，如果需要的話，還可以啟用進階選項</translation>
->>>>>>> c7885ecd
     </message>
     <message>
         <source>Wallet Name</source>
@@ -2112,13 +2044,10 @@
         <translation type="unfinished">PSBT已儲存到磁碟。</translation>
     </message>
     <message>
-<<<<<<< HEAD
-=======
         <source>Sends %1 to %2</source>
         <translation type="unfinished">将“%1”发送到“%2”</translation>
     </message>
     <message>
->>>>>>> c7885ecd
         <source>own address</source>
         <translation type="unfinished">自己的地址</translation>
     </message>
@@ -2397,21 +2326,6 @@
     </message>
     <message>
         <source>The transport layer version: %1</source>
-<<<<<<< HEAD
-        <translation type="unfinished">传输层版本: %1</translation>
-    </message>
-    <message>
-        <source>Transport</source>
-        <translation type="unfinished">传输</translation>
-    </message>
-    <message>
-        <source>The BIP324 session ID string in hex, if any.</source>
-        <translation type="unfinished">十六进制格式的BIP324会话ID，如果有的话。</translation>
-    </message>
-    <message>
-        <source>Session ID</source>
-        <translation type="unfinished">会话ID</translation>
-=======
         <translation type="unfinished">傳輸層版本: %1</translation>
     </message>
     <message>
@@ -2421,7 +2335,6 @@
     <message>
         <source>The BIP324 session ID string in hex, if any.</source>
         <translation type="unfinished">HEX格式的BIP324 session ID，如果有的話。</translation>
->>>>>>> c7885ecd
     </message>
     <message>
         <source>Version</source>
@@ -3095,13 +3008,8 @@
         <translation type="unfinished">把表單中的所有欄位清空。</translation>
     </message>
     <message>
-<<<<<<< HEAD
-        <source>Choose…</source>
-        <translation type="unfinished">选择...</translation>
-=======
         <source>Inputs…</source>
         <translation type="unfinished">输入...</translation>
->>>>>>> c7885ecd
     </message>
     <message>
         <source>Choose…</source>
@@ -4175,11 +4083,7 @@
     </message>
     <message>
         <source>%s failed to validate the -assumeutxo snapshot state. This indicates a hardware problem, or a bug in the software, or a bad software modification that allowed an invalid snapshot to be loaded. As a result of this, the node will shut down and stop using any state that was built on the snapshot, resetting the chain height from %d to %d. On the next restart, the node will resume syncing from %d without using any snapshot data. Please report this incident to %s, including how you obtained the snapshot. The invalid snapshot chainstate will be left on disk in case it is helpful in diagnosing the issue that caused this error.</source>
-<<<<<<< HEAD
-        <translation type="unfinished">%s 验证 -assumeutxo 快照状态失败。这表明硬件可能有问题，也可能是软件bug，或者还可能是软件被不当修改、从而让非法快照也能够被加载。因此，将关闭节点并停止使用从这个快照构建出的任何状态，并将链高度从 %d 重置到 %d 。下次启动时，节点将会不使用快照数据从 %d 继续同步。请将这个事件报告给 %s 并在报告中包括您是如何获得这份快照的。无效的链状态快照仍被保存至磁盘上，以供诊断问题的原因。</translation>
-=======
         <translation type="unfinished">%s 驗證 -assumeutxo 快照狀態失敗。 這顯示硬體可能有問題，也可能是軟體bug，或是軟體被不當修改、從而讓非法快照也能夠載入。 因此，將關閉節點並停止使用從這個快照建構出的任何狀態，並將鏈高度從 %d 重置到 %d 。下次啟動時，節點將會不使用快照資料從 %d 繼續同步。 請將這個事件回報給 %s 並在報告中包括您是如何獲得這份快照的。 無效的鏈狀態快照仍保存至磁碟上，以供診斷問題的原因。</translation>
->>>>>>> c7885ecd
     </message>
     <message>
         <source>%s request to listen on port %u. This port is considered "bad" and thus it is unlikely that any peer will connect to it. See doc/p2p-bad-ports.md for details and a full list.</source>
@@ -4207,11 +4111,7 @@
     </message>
     <message>
         <source>Error loading wallet. Wallet requires blocks to be downloaded, and software does not currently support loading wallets while blocks are being downloaded out of order when using assumeutxo snapshots. Wallet should be able to load successfully after node sync reaches height %s</source>
-<<<<<<< HEAD
-        <translation type="unfinished">加载钱包时出错。需要下载区块才能加载钱包，而且在使用assumeutxo快照时，下载区块是不按顺序的，这个时候软件不支持加载钱包。在节点同步至高度%s之后就应该可以加载钱包了。</translation>
-=======
         <translation type="unfinished">加載錢包時發生錯誤。 需要下載區塊才能載入錢包，而且在使用assumeutxo快照時，下載區塊是不按順序的，這個時候軟體不支援載入錢包。 在節點同步至高度%s之後就應該可以加載錢包了。</translation>
->>>>>>> c7885ecd
     </message>
     <message>
         <source>Error reading %s! Transaction data may be missing or incorrect. Rescanning wallet.</source>
@@ -4287,15 +4187,11 @@
     </message>
     <message>
         <source>Rename of '%s' -&gt; '%s' failed. You should resolve this by manually moving or deleting the invalid snapshot directory %s, otherwise you will encounter the same error again on the next startup.</source>
-<<<<<<< HEAD
-        <translation type="unfinished">重命名 '%s' -&gt; '%s' 失败。您需要手动移走或删除无效的快照目录 %s来解决这个问题，不然的话您就会在下一次启动时遇到相同的错误。</translation>
-=======
         <translation type="unfinished">重命名 '%s' -&gt; '%s' 失敗。 您需要手動移除或刪除無效的快照目錄 %s來解決這個問題，不然的話您就會在下一次啟動時遇到相同的錯誤。</translation>
     </message>
     <message>
         <source>SQLiteDatabase: Unknown sqlite wallet schema version %d. Only version %d is supported</source>
         <translation type="unfinished">SQLiteDatabase: SQLite錢包schema版本%d未知。 只支持%d版本</translation>
->>>>>>> c7885ecd
     </message>
     <message>
         <source>The block database contains a block which appears to be from the future. This may be due to your computer's date and time being set incorrectly. Only rebuild the block database if you are sure that your computer's date and time are correct</source>
@@ -4411,11 +4307,7 @@
     </message>
     <message>
         <source>%s is set very high! Fees this large could be paid on a single transaction.</source>
-<<<<<<< HEAD
-        <translation type="unfinished">%s被设置得很高! 这可是一次交易就有可能付出的手续费。</translation>
-=======
         <translation type="unfinished">%s被設定得很高! 這可是一次交易就有可能付出的手續費。</translation>
->>>>>>> c7885ecd
     </message>
     <message>
         <source>Cannot provide specific connections and have addrman find outgoing connections at the same time.</source>
@@ -4713,9 +4605,6 @@
     </message>
     <message>
         <source>Failed to start indexes, shutting down..</source>
-<<<<<<< HEAD
-        <translation type="unfinished">无法启动索引，关闭中...</translation>
-=======
         <translation type="unfinished">無法啟動索引，關閉中...</translation>
     </message>
     <message>
@@ -4725,7 +4614,6 @@
     <message>
         <source>Failure removing transaction: %s</source>
         <translation type="unfinished">%s删除交易时失败: </translation>
->>>>>>> c7885ecd
     </message>
     <message>
         <source>Fee rate (%s) is lower than the minimum fee rate setting (%s)</source>
@@ -5024,13 +4912,10 @@
         <translation type="unfinished">不支持的全局日志等级 %s=%s。有效数值: %s.</translation>
     </message>
     <message>
-<<<<<<< HEAD
-=======
         <source>Wallet file creation failed: %s</source>
         <translation type="unfinished">钱包文件创建失败：1%s</translation>
     </message>
     <message>
->>>>>>> c7885ecd
         <source>acceptstalefeeestimates is not supported on %s chain.</source>
         <translation type="unfinished">%s链上acceptstalefeeestimates 不受支持。</translation>
     </message>
