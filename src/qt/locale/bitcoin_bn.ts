<TS version="2.1" language="bn">
<context>
    <name>AddressBookPage</name>
    <message>
        <source>Right-click to edit address or label</source>
        <translation type="unfinished">ঠিকানা বা লেবেল পরিবর্তন করতে ডান ক্লিক করুন।</translation>
    </message>
    <message>
        <source>Create a new address</source>
<<<<<<< HEAD
        <translation>নতুন একটি ঠিকানা তৈরি করুন</translation>
=======
        <translation type="unfinished">নতুন একটি ঠিকানা তৈরি করুন</translation>
>>>>>>> dd04f2dd
    </message>
    <message>
        <source>&amp;New</source>
        <translation type="unfinished">নতুন</translation>
    </message>
    <message>
        <source>Copy the currently selected address to the system clipboard</source>
<<<<<<< HEAD
        <translation>বর্তমানে নির্বাচিত ঠিকানাটি সিস্টেম ক্লিপবোর্ডে কপি করুন</translation>
=======
        <translation type="unfinished">বর্তমানে নির্বাচিত ঠিকানাটি সিস্টেম ক্লিপবোর্ডে কপি করুন</translation>
>>>>>>> dd04f2dd
    </message>
    <message>
        <source>&amp;Copy</source>
        <translation type="unfinished">&amp;কপি</translation>
    </message>
    <message>
        <source>C&amp;lose</source>
        <translation type="unfinished">বন্ধ করুন</translation>
    </message>
    <message>
        <source>Delete the currently selected address from the list</source>
<<<<<<< HEAD
        <translation>বাছাইকৃত ঠিকানাটি লিস্ট থেকে মুছুন</translation>
=======
        <translation type="unfinished">বাছাইকৃত ঠিকানাটি লিস্ট থেকে মুছুন</translation>
>>>>>>> dd04f2dd
    </message>
    <message>
        <source>Enter address or label to search</source>
        <translation type="unfinished">খুঁজতে ঠিকানা বা লেবেল লিখুন</translation>
    </message>
    <message>
        <source>&amp;Delete</source>
<<<<<<< HEAD
        <translation>&amp;মুছুন</translation>
=======
        <translation type="unfinished">&amp;মুছুন</translation>
>>>>>>> dd04f2dd
    </message>
    <message>
        <source>Choose the address to send coins to</source>
        <translation type="unfinished">কয়েন পাঠানোর ঠিকানা বাছাই করুন</translation>
    </message>
    <message>
        <source>These are your Bitcoin addresses for receiving payments. Use the 'Create new receiving address' button in the receive tab to create new addresses.
Signing is only possible with addresses of the type 'legacy'.</source>
        <translation type="unfinished">পেমেন্ট পাওয়ার জন্য এটি আপনার বিটকয়েন ঠিকানা। নতুন ঠিকানা তৈরী করতে "নতুন গ্রহণের ঠিকানা তৈরী করুন" বোতাম ব্যবহার করুন। সাইন ইন করা শুধুমাত্র "উত্তরাধিকার" ঠিকানার মাধ্যমেই সম্ভব।</translation>
    </message>
    <message>
        <source>Comma separated file</source>
<<<<<<< HEAD
        <extracomment>Expanded name of the CSV file format. See https://en.wikipedia.org/wiki/Comma-separated_values</extracomment>
=======
        <extracomment>Expanded name of the CSV file format. See: https://en.wikipedia.org/wiki/Comma-separated_values.</extracomment>
>>>>>>> dd04f2dd
        <translation type="unfinished">কমা দিয়ে আলাদা করা ফাইল</translation>
    </message>
    </context>
<context>
    <name>BitcoinApplication</name>
    <message>
        <source>Runaway exception</source>
        <translation type="unfinished">পলাতক ব্যতিক্রম</translation>
    </message>
    <message>
        <source>A fatal error occurred. %1 can no longer continue safely and will quit.</source>
        <translation type="unfinished">একটি মারাত্মক ত্রুটি ঘটেছে।%1 নিরাপদে চলতে পারবেনা এবং প্রস্থান করবে</translation>
    </message>
    <message>
        <source>Internal error</source>
        <translation type="unfinished">অভ্যন্তরীণ ত্রুটি</translation>
    </message>
    <message>
        <source>An internal error occurred. %1 will attempt to continue safely. This is an unexpected bug which can be reported as described below.</source>
        <translation type="unfinished">একটি অভ্যন্তরীণ ত্রুটি ঘটেছে। %1 নিরাপদে চালিয়ে যাওয়ার চেষ্টা করবে। এটি একটি অপ্রত্যাশিত বাগ যা নীচের বর্ণনা অনুযায়ী রিপোর্ট করা যেতে পারে৷</translation>
    </message>
</context>
<context>
    <name>QObject</name>
<<<<<<< HEAD
    <message>
        <source>Error initializing settings: %1</source>
        <translation type="unfinished">সেটিংস শুরু করা যাচ্ছে না: %1</translation>
    </message>
    <message>
        <source>%1 didn't yet exit safely…</source>
        <translation type="unfinished">%1 এখনো নিরাপদে বের হয়নি</translation>
    </message>
    <message numerus="yes">
        <source>%n second(s)</source>
        <translation>
            <numerusform />
            <numerusform />
        </translation>
    </message>
    <message numerus="yes">
        <source>%n minute(s)</source>
        <translation>
            <numerusform />
            <numerusform />
        </translation>
    </message>
    <message numerus="yes">
        <source>%n hour(s)</source>
        <translation type="unfinished">
            <numerusform />
            <numerusform />
        </translation>
    </message>
    <message numerus="yes">
        <source>%n day(s)</source>
        <translation type="unfinished">
            <numerusform />
            <numerusform />
        </translation>
    </message>
    <message numerus="yes">
        <source>%n week(s)</source>
        <translation type="unfinished">
            <numerusform />
            <numerusform />
        </translation>
    </message>
    <message numerus="yes">
        <source>%n year(s)</source>
        <translation type="unfinished">
            <numerusform />
            <numerusform />
        </translation>
    </message>
    </context>
<context>
    <name>BitcoinGUI</name>
    <message>
        <source>&amp;Options…</source>
        <translation type="unfinished">&amp;বিকল্প...</translation>
    </message>
    <message>
        <source>&amp;Encrypt Wallet…</source>
        <translation type="unfinished">&amp;ওয়ালেট এনক্রিপ্ট করুন...</translation>
    </message>
    <message>
        <source>Close Wallet…</source>
        <translation type="unfinished">ওয়ালেট বন্ধ করুন...</translation>
    </message>
    <message>
        <source>Create Wallet…</source>
        <translation type="unfinished">ওয়ালেট তৈরী করুন...</translation>
    </message>
    <message>
        <source>Close All Wallets…</source>
        <translation type="unfinished">সব ওয়ালেট গুলো বন্ধ করুন...</translation>
    </message>
    <message>
        <source>Syncing Headers (%1%)…</source>
        <translation type="unfinished">শিরোনাম সিঙ্ক করা হচ্ছে (%1%)...</translation>
    </message>
    <message>
        <source>Synchronizing with network…</source>
        <translation type="unfinished">নেটওয়ার্কের সাথে সিঙ্ক্রোনাইজ করা হচ্ছে...</translation>
    </message>
    <message>
        <source>Indexing blocks on disk…</source>
        <translation type="unfinished">ডিস্ক এ ব্লকস ইনডেক্স করা হচ্ছে...</translation>
    </message>
    <message>
        <source>Processing blocks on disk…</source>
        <translation type="unfinished">ডিস্কে ব্লক প্রসেস করা হচ্ছে...</translation>
    </message>
    <message>
        <source>Reindexing blocks on disk…</source>
        <translation type="unfinished">ডিস্ক এ ব্লকস পুনর্বিন্যাস করা হচ্ছে...</translation>
    </message>
    <message>
        <source>Connecting to peers…</source>
        <translation type="unfinished">সহকর্মীদের সাথে সংযোগ করা হচ্ছে...</translation>
    </message>
    <message numerus="yes">
        <source>Processed %n block(s) of transaction history.</source>
        <translation>
=======
    <message>
        <source>Do you want to reset settings to default values, or to abort without making changes?</source>
        <extracomment>Explanatory text shown on startup when the settings file cannot be read. Prompts user to make a choice between resetting or aborting.</extracomment>
        <translation type="unfinished">আপনি কি ডিফল্ট মানগুলিতে সেটিংস রিসেট করতে চান, নাকি পরিবর্তন না করেই বাতিল করতে চান?</translation>
    </message>
    <message>
        <source>A fatal error occurred. Check that settings file is writable, or try running with -nosettings.</source>
        <extracomment>Explanatory text shown on startup when the settings file could not be written. Prompts user to check that we have the ability to write to the file. Explains that the user has the option of running without a settings file.</extracomment>
        <translation type="unfinished">একটি জটিল ত্রুটি হয়েছে। সেটিং ফাইল টি রাইটেবল কিনা চেক করুন, অথবা -nosettings দিয়ে রান করার চেষ্টা করুন</translation>
    </message>
    <message>
        <source>%1 didn't yet exit safely…</source>
        <translation type="unfinished">%1 এখনো নিরাপদে বের হয়নি</translation>
    </message>
    <message>
        <source>Inbound</source>
        <extracomment>An inbound connection from a peer. An inbound connection is a connection initiated by a peer.</extracomment>
        <translation type="unfinished">অন্তর্মুখী</translation>
    </message>
    <message>
        <source>Outbound</source>
        <extracomment>An outbound connection to a peer. An outbound connection is a connection initiated by us.</extracomment>
        <translation type="unfinished">বহির্গামী</translation>
    </message>
    <message numerus="yes">
        <source>%n second(s)</source>
        <translation type="unfinished">
            <numerusform />
            <numerusform />
        </translation>
    </message>
    <message numerus="yes">
        <source>%n minute(s)</source>
        <translation type="unfinished">
            <numerusform />
            <numerusform />
        </translation>
    </message>
    <message numerus="yes">
        <source>%n hour(s)</source>
        <translation type="unfinished">
            <numerusform />
            <numerusform />
        </translation>
    </message>
    <message numerus="yes">
        <source>%n day(s)</source>
        <translation type="unfinished">
            <numerusform />
            <numerusform />
        </translation>
    </message>
    <message numerus="yes">
        <source>%n week(s)</source>
        <translation type="unfinished">
            <numerusform />
            <numerusform />
        </translation>
    </message>
    <message numerus="yes">
        <source>%n year(s)</source>
        <translation type="unfinished">
>>>>>>> dd04f2dd
            <numerusform />
            <numerusform />
        </translation>
    </message>
    </context>
<context>
    <name>bitcoin-core</name>
    <message>
<<<<<<< HEAD
        <source>Load Partially Signed Bitcoin Transaction</source>
        <translation type="unfinished">আংশিক স্বাক্ষরিত বিটকয়েন লেনদেন লোড করুন</translation>
    </message>
    <message>
        <source>Load Partially Signed Bitcoin Transaction from clipboard</source>
        <translation type="unfinished">ক্লিপবোর্ড থেকে আংশিক স্বাক্ষরিত বিটকয়েন লেনদেন লোড করুন</translation>
    </message>
    <message>
        <source>Close all wallets</source>
        <translation type="unfinished">সব ওয়ালেটগুলি  বেছে নিন </translation>
    </message>
    <message>
        <source>&amp;Mask values</source>
        <translation type="unfinished">অক্ষরগুলি আড়াল করুন </translation>
    </message>
    <message>
        <source>Mask the values in the Overview tab</source>
        <translation type="unfinished">ওভারভিউ ট্যাবে মানগুলি আড়াল করুন</translation>
    </message>
    <message numerus="yes">
        <source>%n active connection(s) to Bitcoin network.</source>
        <extracomment>A substring of the tooltip.</extracomment>
        <translation type="unfinished">
            <numerusform />
            <numerusform />
        </translation>
    </message>
    </context>
<context>
    <name>WalletController</name>
    <message>
        <source>Close all wallets</source>
        <translation type="unfinished">সব ওয়ালেটগুলি  বেছে নিন </translation>
    </message>
    <message>
        <source>Are you sure you wish to close all wallets?</source>
        <translation type="unfinished">আপনি কি নিশ্চিত যে আপনি সমস্ত ওয়ালেট বন্ধ করতে চান?</translation>
=======
        <source>Settings file could not be read</source>
        <translation type="unfinished">Settingsসেটিংস ফাইল পড়া যাবে না।fileসেটিংস ফাইল পড়া যাবে না।couldসেটিংস ফাইল পড়া যাবে না।notসেটিংস ফাইল পড়া যাবে না।beসেটিংস ফাইল পড়া যাবে না।read</translation>
    </message>
    <message>
        <source>SQLiteDatabase: Unexpected application id. Expected %u, got %u</source>
        <translation type="unfinished">এস. কিয়ু. লাইট ডাটাবেস : অপ্রত্যাশিত এপ্লিকেশন আই.ডি. প্রত্যাশিত %u, পাওয়া গেলো %u </translation>
    </message>
    <message>
        <source>Starting network threads…</source>
        <translation type="unfinished">নেটওয়ার্ক থ্রেড শুরু হচ্ছে...</translation>
    </message>
    <message>
        <source>The specified config file %s does not exist</source>
        <translation type="unfinished">নির্দিষ্ট কনফিগ ফাইল %s এর অস্তিত্ব নেই</translation>
    </message>
    <message>
        <source>Unable to open %s for writing</source>
        <translation type="unfinished">লেখার জন্যে %s খোলা যাচ্ছে না</translation>
    </message>
    <message>
        <source>Unknown new rules activated (versionbit %i)</source>
        <translation type="unfinished">অজানা নতুন নিয়ম সক্রিয় হলো (ভার্শনবিট %i)</translation>
    </message>
    <message>
        <source>Verifying blocks…</source>
        <translation type="unfinished">ব্লকস যাচাই করা হচ্ছে...</translation>
    </message>
    <message>
        <source>Verifying wallet(s)…</source>
        <translation type="unfinished">ওয়ালেট(স) যাচাই করা হচ্ছে...</translation>
>>>>>>> dd04f2dd
    </message>
    </context>
<context>
<<<<<<< HEAD
    <name>CreateWalletDialog</name>
    <message>
        <source>Advanced Options</source>
        <translation type="unfinished">উন্নত বিকল্প </translation>
    </message>
    <message>
        <source>Use descriptors for scriptPubKey management</source>
        <translation type="unfinished">ScriptPub-এর জন্য বর্ণনাকারীর ব্যবস্থা করুন 
 </translation>
    </message>
    <message>
        <source>Descriptor Wallet</source>
        <translation type="unfinished">বর্ণনাকারী ওয়ালেট </translation>
    </message>
    <message>
        <source>Compiled without sqlite support (required for descriptor wallets)</source>
        <translation type="unfinished">sqlite সমর্থন ছাড়াই সংকলিত (বরণাকারী  ওয়ালেটের জন্য প্রয়োজনীয়)</translation>
    </message>
    </context>
<context>
    <name>Intro</name>
    <message numerus="yes">
        <source>(sufficient to restore backups %n day(s) old)</source>
        <extracomment>Explanatory text on the capability of the current prune target.</extracomment>
        <translation type="unfinished">
            <numerusform />
            <numerusform />
        </translation>
=======
    <name>BitcoinGUI</name>
    <message>
        <source>Create a new wallet</source>
        <translation type="unfinished">একটি নতুন ওয়ালেট তৈরি করুন</translation>
    </message>
    <message>
        <source>&amp;Options…</source>
        <translation type="unfinished">&amp;বিকল্প...</translation>
    </message>
    <message>
        <source>&amp;Encrypt Wallet…</source>
        <translation type="unfinished">&amp;ওয়ালেট এনক্রিপ্ট করুন...</translation>
    </message>
    <message>
        <source>Close Wallet…</source>
        <translation type="unfinished">ওয়ালেট বন্ধ করুন...</translation>
    </message>
    <message>
        <source>Create Wallet…</source>
        <translation type="unfinished">ওয়ালেট তৈরী করুন...</translation>
    </message>
    <message>
        <source>Close All Wallets…</source>
        <translation type="unfinished">সব ওয়ালেট গুলো বন্ধ করুন...</translation>
    </message>
    <message>
        <source>Syncing Headers (%1%)…</source>
        <translation type="unfinished">শিরোনাম সিঙ্ক করা হচ্ছে (%1%)...</translation>
    </message>
    <message>
        <source>Synchronizing with network…</source>
        <translation type="unfinished">নেটওয়ার্কের সাথে সিঙ্ক্রোনাইজ করা হচ্ছে...</translation>
    </message>
    <message>
        <source>Indexing blocks on disk…</source>
        <translation type="unfinished">ডিস্ক এ ব্লকস ইনডেক্স করা হচ্ছে...</translation>
    </message>
    <message>
        <source>Processing blocks on disk…</source>
        <translation type="unfinished">ডিস্কে ব্লক প্রসেস করা হচ্ছে...</translation>
    </message>
    <message>
        <source>Reindexing blocks on disk…</source>
        <translation type="unfinished">ডিস্ক এ ব্লকস পুনর্বিন্যাস করা হচ্ছে...</translation>
    </message>
    <message>
        <source>Connecting to peers…</source>
        <translation type="unfinished">সহকর্মীদের সাথে সংযোগ করা হচ্ছে...</translation>
>>>>>>> dd04f2dd
    </message>
    </context>
<context>
    <name>SendCoinsDialog</name>
    <message numerus="yes">
<<<<<<< HEAD
        <source>Estimated to begin confirmation within %n block(s).</source>
        <translation>
            <numerusform />
            <numerusform />
        </translation>
=======
        <source>Processed %n block(s) of transaction history.</source>
        <translation type="unfinished">
            <numerusform />
            <numerusform />
        </translation>
    </message>
    <message>
        <source>Load Partially Signed Bitcoin Transaction</source>
        <translation type="unfinished">আংশিক স্বাক্ষরিত বিটকয়েন লেনদেন লোড করুন</translation>
    </message>
    <message>
        <source>Load Partially Signed Bitcoin Transaction from clipboard</source>
        <translation type="unfinished">ক্লিপবোর্ড থেকে আংশিক স্বাক্ষরিত বিটকয়েন লেনদেন লোড করুন</translation>
    </message>
    <message>
        <source>Close all wallets</source>
        <translation type="unfinished">সব ওয়ালেটগুলি  বন্ধ করুন</translation>
    </message>
    <message>
        <source>&amp;Mask values</source>
        <translation type="unfinished">অক্ষরগুলি আড়াল করুন </translation>
    </message>
    <message>
        <source>Mask the values in the Overview tab</source>
        <translation type="unfinished">ওভারভিউ ট্যাবে মানগুলি আড়াল করুন</translation>
    </message>
    <message numerus="yes">
        <source>%n active connection(s) to Bitcoin network.</source>
        <extracomment>A substring of the tooltip.</extracomment>
        <translation type="unfinished">
            <numerusform />
            <numerusform />
        </translation>
    </message>
    </context>
<context>
    <name>UnitDisplayStatusBarControl</name>
    <message>
        <source>Unit to show amounts in. Click to select another unit.</source>
        <translation type="unfinished">পরিমাণ দেখানোর জন্য একক। অন্য একক নির্বাচন করতে ক্লিক করুন।</translation>
    </message>
</context>
<context>
    <name>CoinControlDialog</name>
    <message>
        <source>Date</source>
        <translation type="unfinished">তারিখ</translation>
    </message>
    <message>
        <source>Confirmed</source>
        <translation type="unfinished">নিশ্চিত করা হয়েছে</translation>
    </message>
    </context>
<context>
    <name>WalletController</name>
    <message>
        <source>Close wallet</source>
        <translation type="unfinished">ওয়ালেট বন্ধ করুন</translation>
    </message>
    <message>
        <source>Are you sure you wish to close the wallet &lt;i&gt;%1&lt;/i&gt;?</source>
        <translation type="unfinished">আপনি কি নিশ্চিত যে আপনি ওয়ালেট বন্ধ করতে চান&lt;i&gt;%1&lt;/i&gt;?</translation>
    </message>
    <message>
        <source>Closing the wallet for too long can result in having to resync the entire chain if pruning is enabled.</source>
        <translation type="unfinished">ওয়ালেটটি অনেকক্ষণ বন্ধ করার ফলে পুনঃসুসংগত করতে পুরো চেইনটি পুনরায় সিঙ্ক করতে হতে পারে।</translation>
    </message>
    <message>
        <source>Close all wallets</source>
        <translation type="unfinished">সব ওয়ালেটগুলি  বন্ধ করুন</translation>
    </message>
    <message>
        <source>Are you sure you wish to close all wallets?</source>
        <translation type="unfinished">আপনি কি নিশ্চিত যে আপনি সমস্ত ওয়ালেট বন্ধ করতে চান?</translation>
    </message>
</context>
<context>
    <name>CreateWalletDialog</name>
    <message>
        <source>Advanced Options</source>
        <translation type="unfinished">উন্নত বিকল্প </translation>
    </message>
    <message>
        <source>Use descriptors for scriptPubKey management</source>
        <translation type="unfinished">ScriptPub-এর জন্য বর্ণনাকারীর ব্যবস্থা করুন 
 </translation>
    </message>
    <message>
        <source>Descriptor Wallet</source>
        <translation type="unfinished">বর্ণনাকারী ওয়ালেট </translation>
    </message>
    <message>
        <source>Compiled without sqlite support (required for descriptor wallets)</source>
        <translation type="unfinished">sqlite সমর্থন ছাড়াই সংকলিত (বরণাকারী  ওয়ালেটের জন্য প্রয়োজনীয়)</translation>
    </message>
    </context>
<context>
    <name>Intro</name>
    <message numerus="yes">
        <source>(sufficient to restore backups %n day(s) old)</source>
        <extracomment>Explanatory text on the capability of the current prune target.</extracomment>
        <translation type="unfinished">
            <numerusform />
            <numerusform />
        </translation>
    </message>
    </context>
<context>
    <name>PeerTableModel</name>
    <message>
        <source>Address</source>
        <extracomment>Title of Peers Table column which contains the IP/Onion/I2P address of the connected peer.</extracomment>
        <translation type="unfinished">ঠিকানা</translation>
    </message>
    <message>
        <source>Type</source>
        <extracomment>Title of Peers Table column which describes the type of peer connection. The "type" describes why the connection exists.</extracomment>
        <translation type="unfinished">টাইপ</translation>
    </message>
    <message>
        <source>Inbound</source>
        <extracomment>An Inbound Connection from a Peer.</extracomment>
        <translation type="unfinished">অন্তর্মুখী</translation>
    </message>
    <message>
        <source>Outbound</source>
        <extracomment>An Outbound Connection to a Peer.</extracomment>
        <translation type="unfinished">বহির্গামী</translation>
    </message>
</context>
<context>
    <name>RPCConsole</name>
    <message>
        <source>Unknown</source>
        <translation type="unfinished">অজানা</translation>
    </message>
</context>
<context>
    <name>ReceiveCoinsDialog</name>
    <message>
        <source>&amp;Amount:</source>
        <translation type="unfinished">&amp;পরিমাণঃ</translation>
    </message>
    <message>
        <source>&amp;Label:</source>
        <translation type="unfinished">&amp;লেবেলঃ</translation>
    </message>
    <message>
        <source>&amp;Message:</source>
        <translation type="unfinished">&amp;বার্তাঃ</translation>
    </message>
    </context>
<context>
    <name>RecentRequestsTableModel</name>
    <message>
        <source>Date</source>
        <translation type="unfinished">তারিখ</translation>
    </message>
    <message>
        <source>Label</source>
        <translation type="unfinished">লেবেল</translation>
    </message>
    </context>
<context>
    <name>SendCoinsDialog</name>
    <message numerus="yes">
        <source>Estimated to begin confirmation within %n block(s).</source>
        <translation type="unfinished">
            <numerusform />
            <numerusform />
        </translation>
    </message>
    </context>
<context>
    <name>SendCoinsEntry</name>
    <message>
        <source>&amp;Label:</source>
        <translation type="unfinished">&amp;লেবেলঃ</translation>
>>>>>>> dd04f2dd
    </message>
    </context>
<context>
    <name>TransactionDesc</name>
<<<<<<< HEAD
    <message numerus="yes">
        <source>Open for %n more block(s)</source>
        <translation>
            <numerusform />
            <numerusform />
        </translation>
    </message>
    <message numerus="yes">
        <source>matures in %n more block(s)</source>
        <translation>
            <numerusform />
            <numerusform />
        </translation>
    </message>
    </context>
<context>
    <name>TransactionTableModel</name>
    <message numerus="yes">
        <source>Open for %n more block(s)</source>
        <translation>
            <numerusform />
            <numerusform />
        </translation>
=======
    <message>
        <source>Date</source>
        <translation type="unfinished">তারিখ</translation>
    </message>
    <message numerus="yes">
        <source>matures in %n more block(s)</source>
        <translation type="unfinished">
            <numerusform />
            <numerusform />
        </translation>
    </message>
    </context>
<context>
    <name>TransactionTableModel</name>
    <message>
        <source>Date</source>
        <translation type="unfinished">তারিখ</translation>
    </message>
    <message>
        <source>Type</source>
        <translation type="unfinished">টাইপ</translation>
>>>>>>> dd04f2dd
    </message>
    </context>
<context>
    <name>TransactionView</name>
    <message>
<<<<<<< HEAD
        <source>Comma separated file</source>
        <extracomment>Expanded name of the CSV file format. See https://en.wikipedia.org/wiki/Comma-separated_values</extracomment>
        <translation type="unfinished">কমা দিয়ে আলাদা করা ফাইল</translation>
    </message>
    </context>
<context>
    <name>bitcoin-core</name>
    <message>
        <source>SQLiteDatabase: Unexpected application id. Expected %u, got %u</source>
        <translation type="unfinished">এস. কিয়ু. লাইট ডাটাবেস : অপ্রত্যাশিত এপ্লিকেশন আই.ডি. প্রত্যাশিত %u, পাওয়া গেলো %u </translation>
    </message>
    <message>
        <source>Starting network threads…</source>
        <translation type="unfinished">নেটওয়ার্ক থ্রেড শুরু হচ্ছে...</translation>
    </message>
    <message>
        <source>The specified config file %s does not exist</source>
        <translation type="unfinished">নির্দিষ্ট কনফিগ ফাইল %s এর অস্তিত্ব নেই</translation>
    </message>
    <message>
        <source>Transaction needs a change address, but we can't generate it. %s</source>
        <translation type="unfinished">লেনদেনের জন্যে একটি পরিবর্তন ঠিকানা প্রয়োজন, কিন্তু আমরা সেটি তৈরি করতে পারছি না। %s</translation>
    </message>
    <message>
        <source>Unable to open %s for writing</source>
        <translation type="unfinished">লেখার জন্যে %s খোলা যাচ্ছে না</translation>
    </message>
    <message>
        <source>Unknown new rules activated (versionbit %i)</source>
        <translation type="unfinished">অজানা নতুন নিয়ম সক্রিয় হলো (ভার্শনবিট %i)</translation>
    </message>
    <message>
        <source>Verifying blocks…</source>
        <translation type="unfinished">ব্লকস যাচাই করা হচ্ছে...</translation>
    </message>
    <message>
        <source>Verifying wallet(s)…</source>
        <translation type="unfinished">ওয়ালেট(স) যাচাই করা হচ্ছে...</translation>
    </message>
=======
        <source>Label</source>
        <translation type="unfinished">লেবেল</translation>
    </message>
    </context>
<context>
    <name>TransactionView</name>
    <message>
        <source>Comma separated file</source>
        <extracomment>Expanded name of the CSV file format. See: https://en.wikipedia.org/wiki/Comma-separated_values.</extracomment>
        <translation type="unfinished">কমা দিয়ে আলাদা করা ফাইল</translation>
    </message>
    <message>
        <source>Confirmed</source>
        <translation type="unfinished">নিশ্চিত করা হয়েছে</translation>
    </message>
    <message>
        <source>Watch-only</source>
        <translation type="unfinished">শুধুমাত্র দেখার জন্য</translation>
    </message>
    <message>
        <source>Date</source>
        <translation type="unfinished">তারিখ</translation>
    </message>
    <message>
        <source>Type</source>
        <translation type="unfinished">টাইপ</translation>
    </message>
    <message>
        <source>Label</source>
        <translation type="unfinished">লেবেল</translation>
    </message>
    <message>
        <source>Address</source>
        <translation type="unfinished">ঠিকানা</translation>
    </message>
    <message>
        <source>ID</source>
        <translation type="unfinished">আইডি</translation>
    </message>
    <message>
        <source>Exporting Successful</source>
        <translation type="unfinished">রপ্তানি সফল হয়েছে</translation>
    </message>
    <message>
        <source>The transaction history was successfully saved to %1.</source>
        <translation type="unfinished">লেনদেনের ইতিহাস সফলভাবে %1 এ সংরক্ষিত হয়েছে।</translation>
    </message>
    <message>
        <source>Range:</source>
        <translation type="unfinished">পরিসীমাঃ</translation>
    </message>
    <message>
        <source>to</source>
        <translation type="unfinished">প্রতি</translation>
    </message>
</context>
<context>
    <name>WalletFrame</name>
    <message>
        <source>Create a new wallet</source>
        <translation type="unfinished">একটি নতুন ওয়ালেট তৈরি করুন</translation>
    </message>
>>>>>>> dd04f2dd
    </context>
</TS><|MERGE_RESOLUTION|>--- conflicted
+++ resolved
@@ -7,11 +7,7 @@
     </message>
     <message>
         <source>Create a new address</source>
-<<<<<<< HEAD
-        <translation>নতুন একটি ঠিকানা তৈরি করুন</translation>
-=======
         <translation type="unfinished">নতুন একটি ঠিকানা তৈরি করুন</translation>
->>>>>>> dd04f2dd
     </message>
     <message>
         <source>&amp;New</source>
@@ -19,11 +15,7 @@
     </message>
     <message>
         <source>Copy the currently selected address to the system clipboard</source>
-<<<<<<< HEAD
-        <translation>বর্তমানে নির্বাচিত ঠিকানাটি সিস্টেম ক্লিপবোর্ডে কপি করুন</translation>
-=======
         <translation type="unfinished">বর্তমানে নির্বাচিত ঠিকানাটি সিস্টেম ক্লিপবোর্ডে কপি করুন</translation>
->>>>>>> dd04f2dd
     </message>
     <message>
         <source>&amp;Copy</source>
@@ -35,11 +27,7 @@
     </message>
     <message>
         <source>Delete the currently selected address from the list</source>
-<<<<<<< HEAD
-        <translation>বাছাইকৃত ঠিকানাটি লিস্ট থেকে মুছুন</translation>
-=======
         <translation type="unfinished">বাছাইকৃত ঠিকানাটি লিস্ট থেকে মুছুন</translation>
->>>>>>> dd04f2dd
     </message>
     <message>
         <source>Enter address or label to search</source>
@@ -47,11 +35,7 @@
     </message>
     <message>
         <source>&amp;Delete</source>
-<<<<<<< HEAD
-        <translation>&amp;মুছুন</translation>
-=======
         <translation type="unfinished">&amp;মুছুন</translation>
->>>>>>> dd04f2dd
     </message>
     <message>
         <source>Choose the address to send coins to</source>
@@ -64,11 +48,7 @@
     </message>
     <message>
         <source>Comma separated file</source>
-<<<<<<< HEAD
-        <extracomment>Expanded name of the CSV file format. See https://en.wikipedia.org/wiki/Comma-separated_values</extracomment>
-=======
         <extracomment>Expanded name of the CSV file format. See: https://en.wikipedia.org/wiki/Comma-separated_values.</extracomment>
->>>>>>> dd04f2dd
         <translation type="unfinished">কমা দিয়ে আলাদা করা ফাইল</translation>
     </message>
     </context>
@@ -93,108 +73,6 @@
 </context>
 <context>
     <name>QObject</name>
-<<<<<<< HEAD
-    <message>
-        <source>Error initializing settings: %1</source>
-        <translation type="unfinished">সেটিংস শুরু করা যাচ্ছে না: %1</translation>
-    </message>
-    <message>
-        <source>%1 didn't yet exit safely…</source>
-        <translation type="unfinished">%1 এখনো নিরাপদে বের হয়নি</translation>
-    </message>
-    <message numerus="yes">
-        <source>%n second(s)</source>
-        <translation>
-            <numerusform />
-            <numerusform />
-        </translation>
-    </message>
-    <message numerus="yes">
-        <source>%n minute(s)</source>
-        <translation>
-            <numerusform />
-            <numerusform />
-        </translation>
-    </message>
-    <message numerus="yes">
-        <source>%n hour(s)</source>
-        <translation type="unfinished">
-            <numerusform />
-            <numerusform />
-        </translation>
-    </message>
-    <message numerus="yes">
-        <source>%n day(s)</source>
-        <translation type="unfinished">
-            <numerusform />
-            <numerusform />
-        </translation>
-    </message>
-    <message numerus="yes">
-        <source>%n week(s)</source>
-        <translation type="unfinished">
-            <numerusform />
-            <numerusform />
-        </translation>
-    </message>
-    <message numerus="yes">
-        <source>%n year(s)</source>
-        <translation type="unfinished">
-            <numerusform />
-            <numerusform />
-        </translation>
-    </message>
-    </context>
-<context>
-    <name>BitcoinGUI</name>
-    <message>
-        <source>&amp;Options…</source>
-        <translation type="unfinished">&amp;বিকল্প...</translation>
-    </message>
-    <message>
-        <source>&amp;Encrypt Wallet…</source>
-        <translation type="unfinished">&amp;ওয়ালেট এনক্রিপ্ট করুন...</translation>
-    </message>
-    <message>
-        <source>Close Wallet…</source>
-        <translation type="unfinished">ওয়ালেট বন্ধ করুন...</translation>
-    </message>
-    <message>
-        <source>Create Wallet…</source>
-        <translation type="unfinished">ওয়ালেট তৈরী করুন...</translation>
-    </message>
-    <message>
-        <source>Close All Wallets…</source>
-        <translation type="unfinished">সব ওয়ালেট গুলো বন্ধ করুন...</translation>
-    </message>
-    <message>
-        <source>Syncing Headers (%1%)…</source>
-        <translation type="unfinished">শিরোনাম সিঙ্ক করা হচ্ছে (%1%)...</translation>
-    </message>
-    <message>
-        <source>Synchronizing with network…</source>
-        <translation type="unfinished">নেটওয়ার্কের সাথে সিঙ্ক্রোনাইজ করা হচ্ছে...</translation>
-    </message>
-    <message>
-        <source>Indexing blocks on disk…</source>
-        <translation type="unfinished">ডিস্ক এ ব্লকস ইনডেক্স করা হচ্ছে...</translation>
-    </message>
-    <message>
-        <source>Processing blocks on disk…</source>
-        <translation type="unfinished">ডিস্কে ব্লক প্রসেস করা হচ্ছে...</translation>
-    </message>
-    <message>
-        <source>Reindexing blocks on disk…</source>
-        <translation type="unfinished">ডিস্ক এ ব্লকস পুনর্বিন্যাস করা হচ্ছে...</translation>
-    </message>
-    <message>
-        <source>Connecting to peers…</source>
-        <translation type="unfinished">সহকর্মীদের সাথে সংযোগ করা হচ্ছে...</translation>
-    </message>
-    <message numerus="yes">
-        <source>Processed %n block(s) of transaction history.</source>
-        <translation>
-=======
     <message>
         <source>Do you want to reset settings to default values, or to abort without making changes?</source>
         <extracomment>Explanatory text shown on startup when the settings file cannot be read. Prompts user to make a choice between resetting or aborting.</extracomment>
@@ -257,7 +135,6 @@
     <message numerus="yes">
         <source>%n year(s)</source>
         <translation type="unfinished">
->>>>>>> dd04f2dd
             <numerusform />
             <numerusform />
         </translation>
@@ -266,7 +143,96 @@
 <context>
     <name>bitcoin-core</name>
     <message>
-<<<<<<< HEAD
+        <source>Settings file could not be read</source>
+        <translation type="unfinished">Settingsসেটিংস ফাইল পড়া যাবে না।fileসেটিংস ফাইল পড়া যাবে না।couldসেটিংস ফাইল পড়া যাবে না।notসেটিংস ফাইল পড়া যাবে না।beসেটিংস ফাইল পড়া যাবে না।read</translation>
+    </message>
+    <message>
+        <source>SQLiteDatabase: Unexpected application id. Expected %u, got %u</source>
+        <translation type="unfinished">এস. কিয়ু. লাইট ডাটাবেস : অপ্রত্যাশিত এপ্লিকেশন আই.ডি. প্রত্যাশিত %u, পাওয়া গেলো %u </translation>
+    </message>
+    <message>
+        <source>Starting network threads…</source>
+        <translation type="unfinished">নেটওয়ার্ক থ্রেড শুরু হচ্ছে...</translation>
+    </message>
+    <message>
+        <source>The specified config file %s does not exist</source>
+        <translation type="unfinished">নির্দিষ্ট কনফিগ ফাইল %s এর অস্তিত্ব নেই</translation>
+    </message>
+    <message>
+        <source>Unable to open %s for writing</source>
+        <translation type="unfinished">লেখার জন্যে %s খোলা যাচ্ছে না</translation>
+    </message>
+    <message>
+        <source>Unknown new rules activated (versionbit %i)</source>
+        <translation type="unfinished">অজানা নতুন নিয়ম সক্রিয় হলো (ভার্শনবিট %i)</translation>
+    </message>
+    <message>
+        <source>Verifying blocks…</source>
+        <translation type="unfinished">ব্লকস যাচাই করা হচ্ছে...</translation>
+    </message>
+    <message>
+        <source>Verifying wallet(s)…</source>
+        <translation type="unfinished">ওয়ালেট(স) যাচাই করা হচ্ছে...</translation>
+    </message>
+    </context>
+<context>
+    <name>BitcoinGUI</name>
+    <message>
+        <source>Create a new wallet</source>
+        <translation type="unfinished">একটি নতুন ওয়ালেট তৈরি করুন</translation>
+    </message>
+    <message>
+        <source>&amp;Options…</source>
+        <translation type="unfinished">&amp;বিকল্প...</translation>
+    </message>
+    <message>
+        <source>&amp;Encrypt Wallet…</source>
+        <translation type="unfinished">&amp;ওয়ালেট এনক্রিপ্ট করুন...</translation>
+    </message>
+    <message>
+        <source>Close Wallet…</source>
+        <translation type="unfinished">ওয়ালেট বন্ধ করুন...</translation>
+    </message>
+    <message>
+        <source>Create Wallet…</source>
+        <translation type="unfinished">ওয়ালেট তৈরী করুন...</translation>
+    </message>
+    <message>
+        <source>Close All Wallets…</source>
+        <translation type="unfinished">সব ওয়ালেট গুলো বন্ধ করুন...</translation>
+    </message>
+    <message>
+        <source>Syncing Headers (%1%)…</source>
+        <translation type="unfinished">শিরোনাম সিঙ্ক করা হচ্ছে (%1%)...</translation>
+    </message>
+    <message>
+        <source>Synchronizing with network…</source>
+        <translation type="unfinished">নেটওয়ার্কের সাথে সিঙ্ক্রোনাইজ করা হচ্ছে...</translation>
+    </message>
+    <message>
+        <source>Indexing blocks on disk…</source>
+        <translation type="unfinished">ডিস্ক এ ব্লকস ইনডেক্স করা হচ্ছে...</translation>
+    </message>
+    <message>
+        <source>Processing blocks on disk…</source>
+        <translation type="unfinished">ডিস্কে ব্লক প্রসেস করা হচ্ছে...</translation>
+    </message>
+    <message>
+        <source>Reindexing blocks on disk…</source>
+        <translation type="unfinished">ডিস্ক এ ব্লকস পুনর্বিন্যাস করা হচ্ছে...</translation>
+    </message>
+    <message>
+        <source>Connecting to peers…</source>
+        <translation type="unfinished">সহকর্মীদের সাথে সংযোগ করা হচ্ছে...</translation>
+    </message>
+    <message numerus="yes">
+        <source>Processed %n block(s) of transaction history.</source>
+        <translation type="unfinished">
+            <numerusform />
+            <numerusform />
+        </translation>
+    </message>
+    <message>
         <source>Load Partially Signed Bitcoin Transaction</source>
         <translation type="unfinished">আংশিক স্বাক্ষরিত বিটকয়েন লেনদেন লোড করুন</translation>
     </message>
@@ -276,7 +242,7 @@
     </message>
     <message>
         <source>Close all wallets</source>
-        <translation type="unfinished">সব ওয়ালেটগুলি  বেছে নিন </translation>
+        <translation type="unfinished">সব ওয়ালেটগুলি  বন্ধ করুন</translation>
     </message>
     <message>
         <source>&amp;Mask values</source>
@@ -296,50 +262,47 @@
     </message>
     </context>
 <context>
+    <name>UnitDisplayStatusBarControl</name>
+    <message>
+        <source>Unit to show amounts in. Click to select another unit.</source>
+        <translation type="unfinished">পরিমাণ দেখানোর জন্য একক। অন্য একক নির্বাচন করতে ক্লিক করুন।</translation>
+    </message>
+</context>
+<context>
+    <name>CoinControlDialog</name>
+    <message>
+        <source>Date</source>
+        <translation type="unfinished">তারিখ</translation>
+    </message>
+    <message>
+        <source>Confirmed</source>
+        <translation type="unfinished">নিশ্চিত করা হয়েছে</translation>
+    </message>
+    </context>
+<context>
     <name>WalletController</name>
     <message>
+        <source>Close wallet</source>
+        <translation type="unfinished">ওয়ালেট বন্ধ করুন</translation>
+    </message>
+    <message>
+        <source>Are you sure you wish to close the wallet &lt;i&gt;%1&lt;/i&gt;?</source>
+        <translation type="unfinished">আপনি কি নিশ্চিত যে আপনি ওয়ালেট বন্ধ করতে চান&lt;i&gt;%1&lt;/i&gt;?</translation>
+    </message>
+    <message>
+        <source>Closing the wallet for too long can result in having to resync the entire chain if pruning is enabled.</source>
+        <translation type="unfinished">ওয়ালেটটি অনেকক্ষণ বন্ধ করার ফলে পুনঃসুসংগত করতে পুরো চেইনটি পুনরায় সিঙ্ক করতে হতে পারে।</translation>
+    </message>
+    <message>
         <source>Close all wallets</source>
-        <translation type="unfinished">সব ওয়ালেটগুলি  বেছে নিন </translation>
+        <translation type="unfinished">সব ওয়ালেটগুলি  বন্ধ করুন</translation>
     </message>
     <message>
         <source>Are you sure you wish to close all wallets?</source>
         <translation type="unfinished">আপনি কি নিশ্চিত যে আপনি সমস্ত ওয়ালেট বন্ধ করতে চান?</translation>
-=======
-        <source>Settings file could not be read</source>
-        <translation type="unfinished">Settingsসেটিংস ফাইল পড়া যাবে না।fileসেটিংস ফাইল পড়া যাবে না।couldসেটিংস ফাইল পড়া যাবে না।notসেটিংস ফাইল পড়া যাবে না।beসেটিংস ফাইল পড়া যাবে না।read</translation>
-    </message>
-    <message>
-        <source>SQLiteDatabase: Unexpected application id. Expected %u, got %u</source>
-        <translation type="unfinished">এস. কিয়ু. লাইট ডাটাবেস : অপ্রত্যাশিত এপ্লিকেশন আই.ডি. প্রত্যাশিত %u, পাওয়া গেলো %u </translation>
-    </message>
-    <message>
-        <source>Starting network threads…</source>
-        <translation type="unfinished">নেটওয়ার্ক থ্রেড শুরু হচ্ছে...</translation>
-    </message>
-    <message>
-        <source>The specified config file %s does not exist</source>
-        <translation type="unfinished">নির্দিষ্ট কনফিগ ফাইল %s এর অস্তিত্ব নেই</translation>
-    </message>
-    <message>
-        <source>Unable to open %s for writing</source>
-        <translation type="unfinished">লেখার জন্যে %s খোলা যাচ্ছে না</translation>
-    </message>
-    <message>
-        <source>Unknown new rules activated (versionbit %i)</source>
-        <translation type="unfinished">অজানা নতুন নিয়ম সক্রিয় হলো (ভার্শনবিট %i)</translation>
-    </message>
-    <message>
-        <source>Verifying blocks…</source>
-        <translation type="unfinished">ব্লকস যাচাই করা হচ্ছে...</translation>
-    </message>
-    <message>
-        <source>Verifying wallet(s)…</source>
-        <translation type="unfinished">ওয়ালেট(স) যাচাই করা হচ্ছে...</translation>
->>>>>>> dd04f2dd
-    </message>
-    </context>
-<context>
-<<<<<<< HEAD
+    </message>
+</context>
+<context>
     <name>CreateWalletDialog</name>
     <message>
         <source>Advanced Options</source>
@@ -368,70 +331,69 @@
             <numerusform />
             <numerusform />
         </translation>
-=======
-    <name>BitcoinGUI</name>
-    <message>
-        <source>Create a new wallet</source>
-        <translation type="unfinished">একটি নতুন ওয়ালেট তৈরি করুন</translation>
-    </message>
-    <message>
-        <source>&amp;Options…</source>
-        <translation type="unfinished">&amp;বিকল্প...</translation>
-    </message>
-    <message>
-        <source>&amp;Encrypt Wallet…</source>
-        <translation type="unfinished">&amp;ওয়ালেট এনক্রিপ্ট করুন...</translation>
-    </message>
-    <message>
-        <source>Close Wallet…</source>
-        <translation type="unfinished">ওয়ালেট বন্ধ করুন...</translation>
-    </message>
-    <message>
-        <source>Create Wallet…</source>
-        <translation type="unfinished">ওয়ালেট তৈরী করুন...</translation>
-    </message>
-    <message>
-        <source>Close All Wallets…</source>
-        <translation type="unfinished">সব ওয়ালেট গুলো বন্ধ করুন...</translation>
-    </message>
-    <message>
-        <source>Syncing Headers (%1%)…</source>
-        <translation type="unfinished">শিরোনাম সিঙ্ক করা হচ্ছে (%1%)...</translation>
-    </message>
-    <message>
-        <source>Synchronizing with network…</source>
-        <translation type="unfinished">নেটওয়ার্কের সাথে সিঙ্ক্রোনাইজ করা হচ্ছে...</translation>
-    </message>
-    <message>
-        <source>Indexing blocks on disk…</source>
-        <translation type="unfinished">ডিস্ক এ ব্লকস ইনডেক্স করা হচ্ছে...</translation>
-    </message>
-    <message>
-        <source>Processing blocks on disk…</source>
-        <translation type="unfinished">ডিস্কে ব্লক প্রসেস করা হচ্ছে...</translation>
-    </message>
-    <message>
-        <source>Reindexing blocks on disk…</source>
-        <translation type="unfinished">ডিস্ক এ ব্লকস পুনর্বিন্যাস করা হচ্ছে...</translation>
-    </message>
-    <message>
-        <source>Connecting to peers…</source>
-        <translation type="unfinished">সহকর্মীদের সাথে সংযোগ করা হচ্ছে...</translation>
->>>>>>> dd04f2dd
+    </message>
+    </context>
+<context>
+    <name>PeerTableModel</name>
+    <message>
+        <source>Address</source>
+        <extracomment>Title of Peers Table column which contains the IP/Onion/I2P address of the connected peer.</extracomment>
+        <translation type="unfinished">ঠিকানা</translation>
+    </message>
+    <message>
+        <source>Type</source>
+        <extracomment>Title of Peers Table column which describes the type of peer connection. The "type" describes why the connection exists.</extracomment>
+        <translation type="unfinished">টাইপ</translation>
+    </message>
+    <message>
+        <source>Inbound</source>
+        <extracomment>An Inbound Connection from a Peer.</extracomment>
+        <translation type="unfinished">অন্তর্মুখী</translation>
+    </message>
+    <message>
+        <source>Outbound</source>
+        <extracomment>An Outbound Connection to a Peer.</extracomment>
+        <translation type="unfinished">বহির্গামী</translation>
+    </message>
+</context>
+<context>
+    <name>RPCConsole</name>
+    <message>
+        <source>Unknown</source>
+        <translation type="unfinished">অজানা</translation>
+    </message>
+</context>
+<context>
+    <name>ReceiveCoinsDialog</name>
+    <message>
+        <source>&amp;Amount:</source>
+        <translation type="unfinished">&amp;পরিমাণঃ</translation>
+    </message>
+    <message>
+        <source>&amp;Label:</source>
+        <translation type="unfinished">&amp;লেবেলঃ</translation>
+    </message>
+    <message>
+        <source>&amp;Message:</source>
+        <translation type="unfinished">&amp;বার্তাঃ</translation>
+    </message>
+    </context>
+<context>
+    <name>RecentRequestsTableModel</name>
+    <message>
+        <source>Date</source>
+        <translation type="unfinished">তারিখ</translation>
+    </message>
+    <message>
+        <source>Label</source>
+        <translation type="unfinished">লেবেল</translation>
     </message>
     </context>
 <context>
     <name>SendCoinsDialog</name>
     <message numerus="yes">
-<<<<<<< HEAD
-        <source>Estimated to begin confirmation within %n block(s).</source>
+        <source>Processed %n block(s) of transaction history.</source>
         <translation>
-            <numerusform />
-            <numerusform />
-        </translation>
-=======
-        <source>Processed %n block(s) of transaction history.</source>
-        <translation type="unfinished">
             <numerusform />
             <numerusform />
         </translation>
@@ -446,7 +408,7 @@
     </message>
     <message>
         <source>Close all wallets</source>
-        <translation type="unfinished">সব ওয়ালেটগুলি  বন্ধ করুন</translation>
+        <translation type="unfinished">সব ওয়ালেটগুলি  বেছে নিন </translation>
     </message>
     <message>
         <source>&amp;Mask values</source>
@@ -466,40 +428,10 @@
     </message>
     </context>
 <context>
-    <name>UnitDisplayStatusBarControl</name>
-    <message>
-        <source>Unit to show amounts in. Click to select another unit.</source>
-        <translation type="unfinished">পরিমাণ দেখানোর জন্য একক। অন্য একক নির্বাচন করতে ক্লিক করুন।</translation>
-    </message>
-</context>
-<context>
-    <name>CoinControlDialog</name>
-    <message>
-        <source>Date</source>
-        <translation type="unfinished">তারিখ</translation>
-    </message>
-    <message>
-        <source>Confirmed</source>
-        <translation type="unfinished">নিশ্চিত করা হয়েছে</translation>
-    </message>
-    </context>
-<context>
     <name>WalletController</name>
     <message>
-        <source>Close wallet</source>
-        <translation type="unfinished">ওয়ালেট বন্ধ করুন</translation>
-    </message>
-    <message>
-        <source>Are you sure you wish to close the wallet &lt;i&gt;%1&lt;/i&gt;?</source>
-        <translation type="unfinished">আপনি কি নিশ্চিত যে আপনি ওয়ালেট বন্ধ করতে চান&lt;i&gt;%1&lt;/i&gt;?</translation>
-    </message>
-    <message>
-        <source>Closing the wallet for too long can result in having to resync the entire chain if pruning is enabled.</source>
-        <translation type="unfinished">ওয়ালেটটি অনেকক্ষণ বন্ধ করার ফলে পুনঃসুসংগত করতে পুরো চেইনটি পুনরায় সিঙ্ক করতে হতে পারে।</translation>
-    </message>
-    <message>
         <source>Close all wallets</source>
-        <translation type="unfinished">সব ওয়ালেটগুলি  বন্ধ করুন</translation>
+        <translation type="unfinished">সব ওয়ালেটগুলি  বেছে নিন </translation>
     </message>
     <message>
         <source>Are you sure you wish to close all wallets?</source>
@@ -538,92 +470,31 @@
     </message>
     </context>
 <context>
-    <name>PeerTableModel</name>
-    <message>
-        <source>Address</source>
-        <extracomment>Title of Peers Table column which contains the IP/Onion/I2P address of the connected peer.</extracomment>
-        <translation type="unfinished">ঠিকানা</translation>
-    </message>
-    <message>
-        <source>Type</source>
-        <extracomment>Title of Peers Table column which describes the type of peer connection. The "type" describes why the connection exists.</extracomment>
-        <translation type="unfinished">টাইপ</translation>
-    </message>
-    <message>
-        <source>Inbound</source>
-        <extracomment>An Inbound Connection from a Peer.</extracomment>
-        <translation type="unfinished">অন্তর্মুখী</translation>
-    </message>
-    <message>
-        <source>Outbound</source>
-        <extracomment>An Outbound Connection to a Peer.</extracomment>
-        <translation type="unfinished">বহির্গামী</translation>
-    </message>
-</context>
-<context>
-    <name>RPCConsole</name>
-    <message>
-        <source>Unknown</source>
-        <translation type="unfinished">অজানা</translation>
-    </message>
-</context>
-<context>
-    <name>ReceiveCoinsDialog</name>
-    <message>
-        <source>&amp;Amount:</source>
-        <translation type="unfinished">&amp;পরিমাণঃ</translation>
-    </message>
+    <name>SendCoinsDialog</name>
+    <message numerus="yes">
+        <source>Estimated to begin confirmation within %n block(s).</source>
+        <translation type="unfinished">
+            <numerusform />
+            <numerusform />
+        </translation>
+    </message>
+    </context>
+<context>
+    <name>SendCoinsEntry</name>
     <message>
         <source>&amp;Label:</source>
         <translation type="unfinished">&amp;লেবেলঃ</translation>
     </message>
-    <message>
-        <source>&amp;Message:</source>
-        <translation type="unfinished">&amp;বার্তাঃ</translation>
-    </message>
-    </context>
-<context>
-    <name>RecentRequestsTableModel</name>
+    </context>
+<context>
+    <name>TransactionDesc</name>
     <message>
         <source>Date</source>
         <translation type="unfinished">তারিখ</translation>
     </message>
-    <message>
-        <source>Label</source>
-        <translation type="unfinished">লেবেল</translation>
-    </message>
-    </context>
-<context>
-    <name>SendCoinsDialog</name>
-    <message numerus="yes">
-        <source>Estimated to begin confirmation within %n block(s).</source>
-        <translation type="unfinished">
-            <numerusform />
-            <numerusform />
-        </translation>
-    </message>
-    </context>
-<context>
-    <name>SendCoinsEntry</name>
-    <message>
-        <source>&amp;Label:</source>
-        <translation type="unfinished">&amp;লেবেলঃ</translation>
->>>>>>> dd04f2dd
-    </message>
-    </context>
-<context>
-    <name>TransactionDesc</name>
-<<<<<<< HEAD
-    <message numerus="yes">
-        <source>Open for %n more block(s)</source>
-        <translation>
-            <numerusform />
-            <numerusform />
-        </translation>
-    </message>
     <message numerus="yes">
         <source>matures in %n more block(s)</source>
-        <translation>
+        <translation type="unfinished">
             <numerusform />
             <numerusform />
         </translation>
@@ -631,81 +502,15 @@
     </context>
 <context>
     <name>TransactionTableModel</name>
-    <message numerus="yes">
-        <source>Open for %n more block(s)</source>
-        <translation>
-            <numerusform />
-            <numerusform />
-        </translation>
-=======
     <message>
         <source>Date</source>
         <translation type="unfinished">তারিখ</translation>
     </message>
-    <message numerus="yes">
-        <source>matures in %n more block(s)</source>
-        <translation type="unfinished">
-            <numerusform />
-            <numerusform />
-        </translation>
-    </message>
-    </context>
-<context>
-    <name>TransactionTableModel</name>
-    <message>
-        <source>Date</source>
-        <translation type="unfinished">তারিখ</translation>
-    </message>
     <message>
         <source>Type</source>
         <translation type="unfinished">টাইপ</translation>
->>>>>>> dd04f2dd
-    </message>
-    </context>
-<context>
-    <name>TransactionView</name>
-    <message>
-<<<<<<< HEAD
-        <source>Comma separated file</source>
-        <extracomment>Expanded name of the CSV file format. See https://en.wikipedia.org/wiki/Comma-separated_values</extracomment>
-        <translation type="unfinished">কমা দিয়ে আলাদা করা ফাইল</translation>
-    </message>
-    </context>
-<context>
-    <name>bitcoin-core</name>
-    <message>
-        <source>SQLiteDatabase: Unexpected application id. Expected %u, got %u</source>
-        <translation type="unfinished">এস. কিয়ু. লাইট ডাটাবেস : অপ্রত্যাশিত এপ্লিকেশন আই.ডি. প্রত্যাশিত %u, পাওয়া গেলো %u </translation>
-    </message>
-    <message>
-        <source>Starting network threads…</source>
-        <translation type="unfinished">নেটওয়ার্ক থ্রেড শুরু হচ্ছে...</translation>
-    </message>
-    <message>
-        <source>The specified config file %s does not exist</source>
-        <translation type="unfinished">নির্দিষ্ট কনফিগ ফাইল %s এর অস্তিত্ব নেই</translation>
-    </message>
-    <message>
-        <source>Transaction needs a change address, but we can't generate it. %s</source>
-        <translation type="unfinished">লেনদেনের জন্যে একটি পরিবর্তন ঠিকানা প্রয়োজন, কিন্তু আমরা সেটি তৈরি করতে পারছি না। %s</translation>
-    </message>
-    <message>
-        <source>Unable to open %s for writing</source>
-        <translation type="unfinished">লেখার জন্যে %s খোলা যাচ্ছে না</translation>
-    </message>
-    <message>
-        <source>Unknown new rules activated (versionbit %i)</source>
-        <translation type="unfinished">অজানা নতুন নিয়ম সক্রিয় হলো (ভার্শনবিট %i)</translation>
-    </message>
-    <message>
-        <source>Verifying blocks…</source>
-        <translation type="unfinished">ব্লকস যাচাই করা হচ্ছে...</translation>
-    </message>
-    <message>
-        <source>Verifying wallet(s)…</source>
-        <translation type="unfinished">ওয়ালেট(স) যাচাই করা হচ্ছে...</translation>
-    </message>
-=======
+    </message>
+    <message>
         <source>Label</source>
         <translation type="unfinished">লেবেল</translation>
     </message>
@@ -768,6 +573,5 @@
         <source>Create a new wallet</source>
         <translation type="unfinished">একটি নতুন ওয়ালেট তৈরি করুন</translation>
     </message>
->>>>>>> dd04f2dd
     </context>
 </TS>