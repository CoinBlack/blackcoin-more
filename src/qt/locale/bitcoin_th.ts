--- conflicted
+++ resolved
@@ -224,7 +224,6 @@
         <source>&amp;Unlock unspent</source>
         <translation type="unfinished">&amp;ปลดล็อค ที่ไม่ไดใช้</translation>
     </message>
-<<<<<<< HEAD
     <message>
         <source>Copy change</source>
         <translation type="unfinished">คัดลอก change</translation>
@@ -241,8 +240,6 @@
         <extracomment>Title of window indicating the progress of creation of a new wallet.</extracomment>
         <translation type="unfinished">สร้าง วอลเล็ต</translation>
     </message>
-=======
->>>>>>> fdf4084a
     </context>
 <context>
     <name>LoadWalletsActivity</name>
@@ -308,13 +305,6 @@
 <context>
     <name>WalletController</name>
     <message>
-<<<<<<< HEAD
-=======
-        <source>Close wallet</source>
-        <translation type="unfinished">ปิดกระเป๋าสตางค์</translation>
-    </message>
-    <message>
->>>>>>> fdf4084a
         <source>Are you sure you wish to close the wallet &lt;i&gt;%1&lt;/i&gt;?</source>
         <translation type="unfinished">คุณ แน่ใจ หรือไม่ว่า ต้องการ ปิด วอลเล็ต &lt;i&gt;%1&lt;/i&gt;?</translation>
     </message>
