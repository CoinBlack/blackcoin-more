--- conflicted
+++ resolved
@@ -224,32 +224,6 @@
         <translation type="unfinished">การปลดล็อกวอลเลตล้มเหลว</translation>
     </message>
     <message>
-<<<<<<< HEAD
-        <source>Wallet encrypted</source>
-        <translation>เข้ารหัสบัญชีเรียบร้อย</translation>
-    </message>
-    <message>
-        <source>Your wallet is about to be encrypted. </source>
-        <translation>บัญชีของคุณกำลังถูกเข้ารหัส</translation>
-    </message>
-    <message>
-        <source>Your wallet is now encrypted. </source>
-        <translation>บัญชีของคุณถูกเข้ารหัสเรียบร้อยแล้ว</translation>
-    </message>
-    <message>
-        <source>Wallet encryption failed</source>
-        <translation>การเข้ารหัสกระเป๋าสตางค์ล้มเหลว</translation>
-    </message>
-    <message>
-        <source>Wallet unlock failed</source>
-        <translation>Wallet unlock failed</translation>
-    </message>
-    <message>
-        <source>Wallet decryption failed</source>
-        <translation>การถอดรหัสกระเป๋าสตางค์ล้มเหลว</translation>
-    </message>
-    </context>
-=======
         <source>The passphrase entered for the wallet decryption was incorrect.</source>
         <translation type="unfinished">พาสเฟสที่ป้อนสำหรับการถอดรหัสวอลเลตไม่ถูกต้อง</translation>
     </message>
@@ -262,7 +236,6 @@
         <translation type="unfinished">คำเตือน: ปุ่ม Caps Lock เปิดอยู่!</translation>
     </message>
 </context>
->>>>>>> 6fd35e2c
 <context>
     <name>BanTableModel</name>
     <message>
@@ -995,20 +968,6 @@
         <source>Creating Wallet &lt;b&gt;%1&lt;/b&gt;…</source>
         <translation type="unfinished">กำลังสร้างวอลเล็ต &lt;b&gt;%1&lt;/b&gt;…</translation>
     </message>
-<<<<<<< HEAD
-    <message>
-        <source>change from %1 (%2)</source>
-        <translation>เปลี่ยนจาก %1 (%2)</translation>
-    </message>
-    <message>
-        <source>(change)</source>
-        <translation>(เปลี่ยน)</translation>
-    </message>
-</context>
-<context>
-    <name>WalletController</name>
-=======
->>>>>>> 6fd35e2c
     <message>
         <source>Create wallet failed</source>
         <translation type="unfinished">การสร้างวอลเล็ตล้มเหลว</translation>
@@ -1044,17 +1003,8 @@
 <context>
     <name>WalletController</name>
     <message>
-<<<<<<< HEAD
-        <source>Disable Private Keys</source>
-        <translation>ปิดใช้งานกุญแจส่วนตัว</translation>
-    </message>
-    <message>
-        <source>Make Blank Wallet</source>
-        <translation type="unfinished">สร้างกระเป๋าสตางค์เปล่า</translation>
-=======
         <source>Close wallet</source>
         <translation type="unfinished">ปิดวอลเล็ต</translation>
->>>>>>> 6fd35e2c
     </message>
     <message>
         <source>Close all wallets</source>
@@ -1239,17 +1189,8 @@
         <translation type="unfinished"> * ส่ง %1 ถึง %2</translation>
     </message>
     <message>
-<<<<<<< HEAD
-        <source>&amp;Hide tray icon</source>
-        <translation>&amp;ซ่อนไอคอนถาด</translation>
-    </message>
-    <message>
-        <source>Minimize instead of exit the application when the window is closed. When this option is enabled, the application will be closed only after selecting Exit in the menu.</source>
-        <translation type="unfinished">มินิไมซ์แอพ แทนการออกจากแอพพลิเคชั่น เมื่อวินโดว์ได้รับการปิด เมื่อเลือกตัวเลือกนี้ แอพพลิเคชั่น จะถูกปิด ก็ต่อเมื่อ มีการเลือกเมนู Exit/ออกจากระบบ เท่านั้น</translation>
-=======
         <source>Total Amount</source>
         <translation type="unfinished">จำนวนทั้งหมด</translation>
->>>>>>> 6fd35e2c
     </message>
     <message>
         <source>or</source>
@@ -1263,18 +1204,9 @@
 <context>
     <name>PeerTableModel</name>
     <message>
-<<<<<<< HEAD
-        <source>Open Configuration File</source>
-        <translation>เปิดไฟล์การกำหนดค่า</translation>
-    </message>
-    <message>
-        <source>Reset all client options to default.</source>
-        <translation>รีเซต ไคลเอ็นออพชั่น กลับไปเป็นค่าเริ่มต้น</translation>
-=======
         <source>Peer</source>
         <extracomment>Title of Peers Table column which contains a unique number used to identify a connection.</extracomment>
         <translation type="unfinished">เพียร์</translation>
->>>>>>> 6fd35e2c
     </message>
     <message>
         <source>Sent</source>
@@ -1377,29 +1309,8 @@
         <translation type="unfinished">โหนด วินโดว์</translation>
     </message>
     <message>
-<<<<<<< HEAD
-        <source>User Interface &amp;language:</source>
-        <translation>&amp;ภาษาส่วนติดต่อผู้ใช้:</translation>
-    </message>
-    <message>
-        <source>&amp;OK</source>
-        <translation>&amp;ตกลง</translation>
-    </message>
-    <message>
-        <source>&amp;Cancel</source>
-        <translation>&amp;ยกเลิก</translation>
-    </message>
-    <message>
-        <source>Configuration options</source>
-        <translation>ตัวเลือกการกำหนดค่า</translation>
-    </message>
-    <message>
-        <source>Error</source>
-        <translation type="unfinished">ข้อผิดพลาด</translation>
-=======
         <source>High Bandwidth</source>
         <translation type="unfinished">แบนด์วิดท์สูง</translation>
->>>>>>> 6fd35e2c
     </message>
     <message>
         <source>Connection Time</source>
@@ -1425,16 +1336,6 @@
         <source>Min Ping</source>
         <translation type="unfinished">วินาทีในการ Ping</translation>
     </message>
-<<<<<<< HEAD
-    <message>
-        <source>Error: %1</source>
-        <translation>ข้อผิดพลาด: %1</translation>
-    </message>
-    </context>
-<context>
-    <name>QRImageWidget</name>
-=======
->>>>>>> 6fd35e2c
     <message>
         <source>&amp;Open</source>
         <translation>&amp;เปิด</translation>
@@ -1672,30 +1573,9 @@
         <translation type="unfinished">%1 (%2 บล็อก)</translation>
     </message>
     <message>
-<<<<<<< HEAD
-        <source>Choose...</source>
-        <translation>เลือก...</translation>
-    </message>
-    <message>
-        <source>Hide</source>
-        <translation>ซ่อน</translation>
-    </message>
-    <message>
-        <source>Recommended:</source>
-        <translation>แนะนำ:</translation>
-    </message>
-    <message>
-        <source>Custom:</source>
-        <translation>กำหนดเอง:</translation>
-    </message>
-    <message>
-        <source>Dust:</source>
-        <translation type="unfinished">เศษ:</translation>
-=======
         <source>Sign on device</source>
         <extracomment>"device" usually means a hardware wallet</extracomment>
         <translation type="unfinished">ลงชื่อบนอุปกรณ์</translation>
->>>>>>> 6fd35e2c
     </message>
     <message>
         <source>%1 to '%2'</source>
@@ -1720,36 +1600,8 @@
         </translation>
     </message>
     <message>
-<<<<<<< HEAD
-        <source> from wallet '%1'</source>
-        <translation>จากกระเป๋าสตางค์ '%1'</translation>
-    </message>
-    <message>
-        <source>Send</source>
-        <translation>ส่ง</translation>
-    </message>
-    <message>
-        <source>PSBT copied</source>
-        <translation>คัดลอก PSBT แล้ว</translation>
-    </message>
-    <message>
-        <source>(no label)</source>
-        <translation type="unfinished">(ไม่มีป้ายชื่อ)</translation>
-    </message>
-</context>
-<context>
-    <name>SendCoinsEntry</name>
-    <message>
-        <source>&amp;Label:</source>
-        <translation>&amp;ป้ายชื่อ:</translation>
-    </message>
-    <message>
-        <source>Paste address from clipboard</source>
-        <translation>วางที่อยู่จากคลิปบอร์ด</translation>
-=======
         <source>Confirm custom change address</source>
         <translation type="unfinished">ยืนยันการเปลี่ยนแปลงแอดเดรสที่กำหนดเอง</translation>
->>>>>>> 6fd35e2c
     </message>
     <message>
         <source>(no label)</source>
@@ -1780,21 +1632,12 @@
         <translation type="unfinished">เปิดจนถึง %1</translation>
     </message>
     <message>
-<<<<<<< HEAD
-        <source>Status</source>
-        <translation>สถานะ</translation>
-    </message>
-    <message>
-        <source>Date</source>
-        <translation type="unfinished">วันที่</translation>
-=======
         <source>conflicted with a transaction with %1 confirmations</source>
         <translation type="unfinished">ขัดแย้งกับการทำธุรกรรมกับ %1 การยืนยัน</translation>
     </message>
     <message>
         <source>%1 confirmations</source>
         <translation type="unfinished">%1 ทำการยืนยัน</translation>
->>>>>>> 6fd35e2c
     </message>
     <message>
         <source>From</source>
@@ -1823,56 +1666,16 @@
         <translation type="unfinished">ค่าธรรมเนียมการทำธุรกรรม</translation>
     </message>
     <message>
-<<<<<<< HEAD
-        <source>From</source>
-        <translation>จาก</translation>
-    </message>
-    <message>
-        <source>To</source>
-        <translation>ถึง</translation>
-    </message>
-    <message>
-        <source>Message</source>
-        <translation>ข้อความ</translation>
-    </message>
-    <message>
-        <source>Comment</source>
-        <translation>ความคิดเห็น</translation>
-    </message>
-    <message>
-        <source>Amount</source>
-        <translation type="unfinished">จำนวน</translation>
-=======
         <source>Net amount</source>
         <translation type="unfinished">จำนวนสุทธิ</translation>
     </message>
     <message>
         <source>Message</source>
         <translation type="unfinished">ข้อความ</translation>
->>>>>>> 6fd35e2c
     </message>
     </context>
 <context>
     <name>TransactionTableModel</name>
-<<<<<<< HEAD
-    <message>
-        <source>Date</source>
-        <translation type="unfinished">วันที่</translation>
-    </message>
-    <message>
-        <source>Type</source>
-        <translation type="unfinished">ชนิด</translation>
-    </message>
-    <message>
-        <source>Type</source>
-        <translation>ชนิด</translation>
-    </message>
-    <message>
-        <source>Label</source>
-        <translation type="unfinished">ป้ายชื่อ</translation>
-    </message>
-=======
->>>>>>> 6fd35e2c
     <message numerus="yes">
         <source>Open for %n more block(s)</source>
         <translation>
@@ -1907,33 +1710,8 @@
         <translation type="unfinished">วันที่</translation>
     </message>
     <message>
-<<<<<<< HEAD
-        <source>Type</source>
-        <translation type="unfinished">ชนิด</translation>
-    </message>
-    <message>
-        <source>Type</source>
-        <translation>ชนิด</translation>
-    </message>
-    <message>
-        <source>Label</source>
-        <translation type="unfinished">ป้ายชื่อ</translation>
-    </message>
-    <message>
-        <source>Address</source>
-        <translation type="unfinished">ที่อยู่</translation>
-    </message>
-    <message>
-        <source>ID</source>
-        <translation>ID</translation>
-    </message>
-    <message>
-        <source>Exporting Failed</source>
-        <translation type="unfinished">การส่งออกล้มเหลว</translation>
-=======
         <source>Exporting Successful</source>
         <translation type="unfinished">ส่งออกสำเร็จ</translation>
->>>>>>> 6fd35e2c
     </message>
     </context>
 <context>
