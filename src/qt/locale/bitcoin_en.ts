<?xml version="1.0" encoding="utf-8"?>
<!DOCTYPE TS>
<TS version="2.1" language="en">
<context>
    <name>AddressBookPage</name>
    <message>
        <location filename="../forms/addressbookpage.ui" line="+37"/>
        <source>Right-click to edit address or label</source>
        <translation type="unfinished"></translation>
    </message>
    <message>
        <location line="+27"/>
        <source>Create a new address</source>
        <translation>Create a new address</translation>
    </message>
    <message>
        <location line="+3"/>
        <source>&amp;New</source>
        <translation type="unfinished"></translation>
    </message>
    <message>
        <location line="+14"/>
        <source>Copy the currently selected address to the system clipboard</source>
        <translation>Copy the currently selected address to the system clipboard</translation>
    </message>
    <message>
        <location line="+3"/>
        <source>&amp;Copy</source>
        <translation type="unfinished"></translation>
    </message>
    <message>
        <location line="+67"/>
        <source>C&amp;lose</source>
        <translation type="unfinished"></translation>
    </message>
    <message>
        <location line="-53"/>
        <source>Delete the currently selected address from the list</source>
        <translation>Delete the currently selected address from the list</translation>
    </message>
    <message>
        <location line="-71"/>
        <source>Enter address or label to search</source>
        <translation type="unfinished"></translation>
    </message>
    <message>
        <location line="+101"/>
        <source>Export the data in the current tab to a file</source>
        <translation>Export the data in the current tab to a file</translation>
    </message>
    <message>
        <location line="+3"/>
        <source>&amp;Export</source>
        <translation>&amp;Export</translation>
    </message>
    <message>
        <location line="-30"/>
        <location filename="../addressbookpage.cpp" line="+117"/>
        <source>&amp;Delete</source>
        <translation>&amp;Delete</translation>
    </message>
    <message>
        <location filename="../addressbookpage.cpp" line="-30"/>
        <source>Choose the address to send coins to</source>
        <translation type="unfinished"></translation>
    </message>
    <message>
        <location line="+1"/>
        <source>Choose the address to receive coins with</source>
        <translation type="unfinished"></translation>
    </message>
    <message>
        <location line="+5"/>
        <source>C&amp;hoose</source>
        <translation type="unfinished"></translation>
    </message>
    <message>
        <location line="+6"/>
        <source>These are your Bitcoin addresses for sending payments. Always check the amount and the receiving address before sending coins.</source>
        <translation>These are your Blackcoin addresses for sending payments. Always check the amount and the receiving address before sending coins.</translation>
    </message>
    <message>
        <location line="+5"/>
        <source>These are your Bitcoin addresses for receiving payments. Use the &apos;Create new receiving address&apos; button in the receive tab to create new addresses.
Signing is only possible with addresses of the type &apos;legacy&apos;.</source>
        <translation type="unfinished"></translation>
    </message>
    <message>
        <location line="+8"/>
        <source>&amp;Copy Address</source>
        <translation type="unfinished"></translation>
    </message>
    <message>
        <location line="+1"/>
        <source>Copy &amp;Label</source>
        <translation type="unfinished"></translation>
    </message>
    <message>
        <location line="+1"/>
        <source>&amp;Edit</source>
        <translation type="unfinished"></translation>
    </message>
    <message>
        <location line="+165"/>
        <source>Export Address List</source>
        <translation type="unfinished"></translation>
    </message>
    <message>
        <location line="+3"/>
        <source>Comma separated file</source>
        <extracomment>Expanded name of the CSV file format. See: https://en.wikipedia.org/wiki/Comma-separated_values.</extracomment>
        <translation type="unfinished"></translation>
    </message>
    <message>
        <location line="+16"/>
        <source>There was an error trying to save the address list to %1. Please try again.</source>
        <extracomment>An error message. %1 is a stand-in argument for the name of the file we attempted to save to.</extracomment>
        <translation type="unfinished"></translation>
    </message>
    <message>
        <location line="+32"/>
        <source>Sending addresses - %1</source>
        <translation type="unfinished"></translation>
    </message>
    <message>
        <location line="+1"/>
        <source>Receiving addresses - %1</source>
        <translation type="unfinished"></translation>
    </message>
    <message>
        <location line="-36"/>
        <source>Exporting Failed</source>
        <translation type="unfinished"></translation>
    </message>
</context>
<context>
    <name>AddressTableModel</name>
    <message>
        <location filename="../addresstablemodel.cpp" line="+167"/>
        <source>Label</source>
        <translation type="unfinished"></translation>
    </message>
    <message>
        <location line="+0"/>
        <source>Address</source>
        <translation type="unfinished"></translation>
    </message>
    <message>
        <location line="+38"/>
        <source>(no label)</source>
        <translation type="unfinished"></translation>
    </message>
</context>
<context>
    <name>AskPassphraseDialog</name>
    <message>
        <location filename="../forms/askpassphrasedialog.ui" line="+26"/>
        <source>Passphrase Dialog</source>
        <translation>Passphrase Dialog</translation>
    </message>
    <message>
        <location line="+30"/>
        <source>Enter passphrase</source>
        <translation>Enter passphrase</translation>
    </message>
    <message>
        <location line="+14"/>
        <source>New passphrase</source>
        <translation>New passphrase</translation>
    </message>
    <message>
        <location line="+14"/>
        <source>Repeat new passphrase</source>
        <translation>Repeat new passphrase</translation>
    </message>
    <message>
        <location line="+14"/>
        <source>Show passphrase</source>
        <translation type="unfinished"></translation>
    </message>
    <message>
        <location filename="../askpassphrasedialog.cpp" line="+49"/>
        <source>Encrypt wallet</source>
        <translation type="unfinished"></translation>
    </message>
    <message>
        <location line="+3"/>
        <source>This operation needs your wallet passphrase to unlock the wallet.</source>
        <translation type="unfinished"></translation>
    </message>
    <message>
        <location line="+5"/>
        <source>Unlock wallet</source>
        <translation type="unfinished"></translation>
    </message>
    <message>
        <location line="+3"/>
        <source>Change passphrase</source>
        <translation type="unfinished"></translation>
    </message>
    <message>
        <location line="+47"/>
        <source>Confirm wallet encryption</source>
        <translation type="unfinished"></translation>
    </message>
    <message>
        <location line="+1"/>
        <source>Warning: If you encrypt your wallet and lose your passphrase, you will &lt;b&gt;LOSE ALL OF YOUR BITCOINS&lt;/b&gt;!</source>
        <translation>Warning: If you encrypt your wallet and lose your passphrase, you will &lt;b&gt;LOSE ALL OF YOUR BLACKCOINS&lt;/b&gt;!</translation>
    </message>
    <message>
        <location line="+0"/>
        <source>Are you sure you wish to encrypt your wallet?</source>
        <translation type="unfinished"></translation>
    </message>
    <message>
        <location line="+18"/>
        <location line="+58"/>
        <source>Wallet encrypted</source>
        <translation type="unfinished"></translation>
    </message>
    <message>
        <location line="-138"/>
        <source>Enter the new passphrase for the wallet.&lt;br/&gt;Please use a passphrase of &lt;b&gt;ten or more random characters&lt;/b&gt;, or &lt;b&gt;eight or more words&lt;/b&gt;.</source>
        <translation type="unfinished"></translation>
    </message>
    <message>
        <location line="+15"/>
        <source>Enter the old passphrase and new passphrase for the wallet.</source>
        <translation type="unfinished"></translation>
    </message>
    <message>
        <location line="+54"/>
        <source>Remember that encrypting your wallet cannot fully protect your bitcoins from being stolen by malware infecting your computer.</source>
        <translation type="unfinished"></translation>
    </message>
    <message>
        <location line="+4"/>
        <source>Wallet to be encrypted</source>
        <translation type="unfinished"></translation>
    </message>
    <message>
        <location line="+2"/>
        <source>Your wallet is about to be encrypted. </source>
        <translation type="unfinished"></translation>
    </message>
    <message>
        <location line="+7"/>
        <source>Your wallet is now encrypted. </source>
        <translation type="unfinished"></translation>
    </message>
    <message>
        <location line="+2"/>
        <source>IMPORTANT: Any previous backups you have made of your wallet file should be replaced with the newly generated, encrypted wallet file. For security reasons, previous backups of the unencrypted wallet file will become useless as soon as you start using the new, encrypted wallet.</source>
        <translation type="unfinished"></translation>
    </message>
    <message>
        <location line="+6"/>
        <location line="+8"/>
        <location line="+62"/>
        <source>Wallet encryption failed</source>
        <translation type="unfinished"></translation>
    </message>
    <message>
        <location line="-69"/>
        <source>Wallet encryption failed due to an internal error. Your wallet was not encrypted.</source>
        <translation type="unfinished"></translation>
    </message>
    <message>
        <location line="+8"/>
        <location line="+62"/>
        <source>The supplied passphrases do not match.</source>
        <translation type="unfinished"></translation>
    </message>
    <message>
        <location line="-49"/>
        <location line="+3"/>
        <location line="+15"/>
        <source>Wallet unlock failed</source>
        <translation type="unfinished"></translation>
    </message>
    <message>
        <location line="-17"/>
        <location line="+34"/>
        <source>The passphrase entered for the wallet decryption was incorrect.</source>
        <translation type="unfinished"></translation>
    </message>
    <message>
        <location line="-31"/>
        <source>The passphrase entered for the wallet decryption is incorrect. It contains a null character (ie - a zero byte). If the passphrase was set with a version of this software prior to 25.0, please try again with only the characters up to — but not including — the first null character. If this is successful, please set a new passphrase to avoid this issue in the future.</source>
        <translation type="unfinished"></translation>
    </message>
    <message>
        <location line="+23"/>
        <source>Wallet passphrase was successfully changed.</source>
        <translation type="unfinished"></translation>
    </message>
    <message>
        <location line="+7"/>
        <location line="+3"/>
        <source>Passphrase change failed</source>
        <translation type="unfinished"></translation>
    </message>
    <message>
        <location line="+1"/>
        <source>The old passphrase entered for the wallet decryption is incorrect. It contains a null character (ie - a zero byte). If the passphrase was set with a version of this software prior to 25.0, please try again with only the characters up to — but not including — the first null character.</source>
        <translation type="unfinished"></translation>
    </message>
    <message>
        <location line="+45"/>
        <location line="+33"/>
        <source>Warning: The Caps Lock key is on!</source>
        <translation type="unfinished"></translation>
    </message>
</context>
<context>
    <name>BanTableModel</name>
    <message>
        <location filename="../bantablemodel.cpp" line="+85"/>
        <source>IP/Netmask</source>
        <translation type="unfinished"></translation>
    </message>
    <message>
        <location line="+0"/>
        <source>Banned Until</source>
        <translation type="unfinished"></translation>
    </message>
</context>
<context>
    <name>BitcoinApplication</name>
    <message>
        <location filename="../bitcoin.cpp" line="+275"/>
        <source>Settings file %1 might be corrupt or invalid.</source>
        <translation type="unfinished"></translation>
    </message>
    <message>
        <location line="+179"/>
        <source>Runaway exception</source>
        <translation type="unfinished"></translation>
    </message>
    <message>
        <location line="+1"/>
        <source>A fatal error occurred. %1 can no longer continue safely and will quit.</source>
        <translation type="unfinished"></translation>
    </message>
    <message>
        <location line="+9"/>
        <source>Internal error</source>
        <translation type="unfinished"></translation>
    </message>
    <message>
        <location line="+1"/>
        <source>An internal error occurred. %1 will attempt to continue safely. This is an unexpected bug which can be reported as described below.</source>
        <translation type="unfinished"></translation>
    </message>
</context>
<context>
    <name>BitcoinGUI</name>
    <message>
        <location filename="../bitcoingui.cpp" line="+250"/>
        <source>&amp;Overview</source>
        <translation>&amp;Overview</translation>
    </message>
    <message>
        <location line="+1"/>
        <source>Show general overview of wallet</source>
        <translation>Show general overview of wallet</translation>
    </message>
    <message>
        <location line="+20"/>
        <source>&amp;Transactions</source>
        <translation>&amp;Transactions</translation>
    </message>
    <message>
        <location line="+1"/>
        <source>Browse transaction history</source>
        <translation>Browse transaction history</translation>
    </message>
    <message>
        <location line="+19"/>
        <source>E&amp;xit</source>
        <translation>E&amp;xit</translation>
    </message>
    <message>
        <location line="+1"/>
        <source>Quit application</source>
        <translation>Quit application</translation>
    </message>
    <message>
        <location line="+3"/>
        <source>&amp;About %1</source>
        <translation type="unfinished"></translation>
    </message>
    <message>
        <location line="+1"/>
        <source>Show information about %1</source>
        <translation type="unfinished"></translation>
    </message>
    <message>
        <location line="+3"/>
        <source>About &amp;Qt</source>
        <translation>About &amp;Qt</translation>
    </message>
    <message>
        <location line="+1"/>
        <source>Show information about Qt</source>
        <translation>Show information about Qt</translation>
    </message>
    <message>
        <location line="+3"/>
        <source>Modify configuration options for %1</source>
        <translation type="unfinished"></translation>
    </message>
    <message>
        <location line="+44"/>
        <source>Create a new wallet</source>
        <translation type="unfinished"></translation>
    </message>
    <message>
        <location line="+163"/>
        <source>&amp;Minimize</source>
        <translation type="unfinished"></translation>
    </message>
    <message>
        <location line="+79"/>
        <source>Wallet:</source>
        <translation type="unfinished"></translation>
    </message>
    <message>
        <location line="+412"/>
        <source>Network activity disabled.</source>
        <extracomment>A substring of the tooltip.</extracomment>
        <translation type="unfinished"></translation>
    </message>
    <message>
        <location line="+451"/>
        <source>Proxy is &lt;b&gt;enabled&lt;/b&gt;: %1</source>
        <translation type="unfinished"></translation>
    </message>
    <message>
        <location line="-1194"/>
        <source>Send coins to a Bitcoin address</source>
        <translation>Send coins to a Blackcoin address</translation>
    </message>
    <message>
        <location line="+53"/>
        <source>Backup wallet to another location</source>
        <translation>Backup wallet to another location</translation>
    </message>
    <message>
        <location line="+2"/>
        <source>Change the passphrase used for wallet encryption</source>
        <translation>Change the passphrase used for wallet encryption</translation>
    </message>
    <message>
        <location line="-56"/>
        <source>&amp;Send</source>
        <translation>&amp;Send</translation>
    </message>
    <message>
        <location line="+7"/>
        <source>&amp;Receive</source>
        <translation>&amp;Receive</translation>
    </message>
    <message>
        <location line="+38"/>
        <source>&amp;Options…</source>
        <translation type="unfinished"></translation>
    </message>
    <message>
        <location line="+5"/>
        <source>&amp;Encrypt Wallet…</source>
        <translation type="unfinished"></translation>
    </message>
    <message>
        <location line="+1"/>
        <source>Encrypt the private keys that belong to your wallet</source>
        <translation>Encrypt the private keys that belong to your wallet</translation>
    </message>
    <message>
        <location line="+2"/>
        <source>&amp;Backup Wallet…</source>
        <translation type="unfinished"></translation>
    </message>
    <message>
        <location line="+2"/>
        <source>&amp;Change Passphrase…</source>
        <translation type="unfinished"></translation>
    </message>
    <message>
        <location line="+2"/>
        <source>Sign &amp;message…</source>
        <translation type="unfinished"></translation>
    </message>
    <message>
        <location line="+1"/>
        <source>Sign messages with your Bitcoin addresses to prove you own them</source>
        <translation>Sign messages with your Blackcoin addresses to prove you own them</translation>
    </message>
    <message>
        <location line="+1"/>
        <source>&amp;Verify message…</source>
        <translation type="unfinished"></translation>
    </message>
    <message>
        <location line="+1"/>
        <source>Verify messages to ensure they were signed with specified Bitcoin addresses</source>
        <translation>Verify messages to ensure they were signed with specified Blackcoin addresses</translation>
    </message>
    <message>
        <location line="+1"/>
        <source>&amp;Load PSBT from file…</source>
        <translation type="unfinished"></translation>
    </message>
    <message>
        <location line="+16"/>
        <source>Open &amp;URI…</source>
        <translation type="unfinished"></translation>
    </message>
    <message>
        <location line="+8"/>
        <source>Close Wallet…</source>
        <translation type="unfinished"></translation>
    </message>
    <message>
        <location line="+3"/>
        <source>Create Wallet…</source>
        <translation type="unfinished"></translation>
    </message>
    <message>
        <location line="+10"/>
        <source>Close All Wallets…</source>
        <translation type="unfinished"></translation>
    </message>
    <message>
        <location line="+121"/>
        <source>&amp;File</source>
        <translation>&amp;File</translation>
    </message>
    <message>
        <location line="+21"/>
        <source>&amp;Settings</source>
        <translation>&amp;Settings</translation>
    </message>
    <message>
        <location line="+61"/>
        <source>&amp;Help</source>
        <translation>&amp;Help</translation>
    </message>
    <message>
        <location line="+11"/>
        <source>Tabs toolbar</source>
        <translation>Tabs toolbar</translation>
    </message>
    <message>
        <location line="+476"/>
        <source>Syncing Headers (%1%)…</source>
        <translation type="unfinished"></translation>
    </message>
    <message>
        <location line="+58"/>
        <source>Synchronizing with network…</source>
        <translation type="unfinished"></translation>
    </message>
    <message>
        <location line="+5"/>
        <source>Indexing blocks on disk…</source>
        <translation type="unfinished"></translation>
    </message>
    <message>
        <location line="+2"/>
        <source>Processing blocks on disk…</source>
        <translation type="unfinished"></translation>
    </message>
    <message>
        <location line="+7"/>
        <source>Connecting to peers…</source>
        <translation type="unfinished"></translation>
    </message>
    <message>
        <location line="-852"/>
        <source>Request payments (generates QR codes and bitcoin: URIs)</source>
        <translation type="unfinished">Request payments (generates QR codes and blackcoin: URIs)</translation>
    </message>
    <message>
        <location line="+65"/>
        <source>Show the list of used sending addresses and labels</source>
        <translation type="unfinished"></translation>
    </message>
    <message>
        <location line="+2"/>
        <source>Show the list of used receiving addresses and labels</source>
        <translation type="unfinished"></translation>
    </message>
    <message>
        <location line="+30"/>
        <source>&amp;Command-line options</source>
        <translation type="unfinished"></translation>
    </message>
    <message numerus="yes">
        <location line="+764"/>
        <source>Processed %n block(s) of transaction history.</source>
        <translation>
            <numerusform>Processed %n block of transaction history.</numerusform>
            <numerusform>Processed %n blocks of transaction history.</numerusform>
        </translation>
    </message>
    <message>
        <location line="+23"/>
        <source>%1 behind</source>
        <translation>%1 behind</translation>
    </message>
    <message>
        <location line="+5"/>
        <source>Catching up…</source>
        <translation type="unfinished"></translation>
    </message>
    <message>
        <location line="+19"/>
        <source>Last received block was generated %1 ago.</source>
        <translation>Last received block was generated %1 ago.</translation>
    </message>
    <message>
        <location line="+2"/>
        <source>Transactions after this will not yet be visible.</source>
        <translation>Transactions after this will not yet be visible.</translation>
    </message>
    <message>
        <location line="+40"/>
        <source>Error</source>
        <translation>Error</translation>
    </message>
    <message>
        <location line="+4"/>
        <source>Warning</source>
        <translation>Warning</translation>
    </message>
    <message>
        <location line="+4"/>
        <source>Information</source>
        <translation>Information</translation>
    </message>
    <message>
        <location line="-93"/>
        <source>Up to date</source>
        <translation>Up to date</translation>
    </message>
    <message>
        <location line="-837"/>
        <source>Ctrl+Q</source>
        <translation type="unfinished"></translation>
    </message>
    <message>
        <location line="+26"/>
        <source>Load Partially Signed Bitcoin Transaction</source>
        <translation type="unfinished">Load Partially Signed Blackcoin Transaction</translation>
    </message>
    <message>
        <location line="+1"/>
        <source>Load PSBT from &amp;clipboard…</source>
        <translation type="unfinished"></translation>
    </message>
    <message>
        <location line="+1"/>
        <source>Load Partially Signed Bitcoin Transaction from clipboard</source>
        <translation type="unfinished">Load Partially Signed Blackcoin Transaction from clipboard</translation>
    </message>
    <message>
        <location line="+2"/>
        <source>Node window</source>
        <translation type="unfinished"></translation>
    </message>
    <message>
        <location line="+1"/>
        <source>Open node debugging and diagnostic console</source>
        <translation type="unfinished"></translation>
    </message>
    <message>
        <location line="+5"/>
        <source>&amp;Sending addresses</source>
        <translation type="unfinished"></translation>
    </message>
    <message>
        <location line="+2"/>
        <source>&amp;Receiving addresses</source>
        <translation type="unfinished"></translation>
    </message>
    <message>
        <location line="+4"/>
        <source>Open a bitcoin: URI</source>
        <translation type="unfinished">Open a blackcoin: URI</translation>
    </message>
    <message>
        <location line="+2"/>
        <source>Open Wallet</source>
        <translation type="unfinished"></translation>
    </message>
    <message>
        <location line="+2"/>
        <source>Open a wallet</source>
        <translation type="unfinished"></translation>
    </message>
    <message>
        <location line="+4"/>
        <source>Close wallet</source>
        <translation type="unfinished"></translation>
    </message>
    <message>
        <location line="+7"/>
        <source>Restore Wallet…</source>
        <extracomment>Name of the menu item that restores wallet from a backup file.</extracomment>
        <translation type="unfinished"></translation>
    </message>
    <message>
        <location line="+3"/>
        <source>Restore a wallet from a backup file</source>
        <extracomment>Status tip for Restore Wallet menu item</extracomment>
        <translation type="unfinished"></translation>
    </message>
    <message>
        <location line="+3"/>
        <source>Close all wallets</source>
        <translation type="unfinished"></translation>
    </message>
    <message>
        <location line="+2"/>
        <source>Migrate Wallet</source>
        <translation type="unfinished"></translation>
    </message>
    <message>
        <location line="+2"/>
        <source>Migrate a wallet</source>
        <translation type="unfinished"></translation>
    </message>
    <message>
        <location line="+4"/>
        <source>Show the %1 help message to get a list with possible Bitcoin command-line options</source>
        <translation>Show the %1 help message to get a list with possible Blackcoin command-line options</translation>
    </message>
    <message>
        <location line="+30"/>
        <source>default wallet</source>
        <translation type="unfinished"></translation>
    </message>
    <message>
        <location line="+2"/>
        <source>&amp;Mask values</source>
        <translation type="unfinished"></translation>
    </message>
    <message>
        <location line="+2"/>
        <source>Mask the values in the Overview tab</source>
        <translation type="unfinished"></translation>
    </message>
    <message>
        <location line="+31"/>
        <source>default wallet</source>
        <translation type="unfinished"></translation>
    </message>
    <message>
        <location line="+21"/>
        <source>No wallets available</source>
        <translation type="unfinished"></translation>
    </message>
    <message>
        <location line="+6"/>
        <source>Wallet Data</source>
        <extracomment>Name of the wallet data file format.</extracomment>
        <translation type="unfinished"></translation>
    </message>
    <message>
        <location line="+3"/>
        <source>Load Wallet Backup</source>
        <extracomment>The title for Restore Wallet File Windows</extracomment>
        <translation type="unfinished"></translation>
    </message>
    <message>
        <location line="+8"/>
        <source>Restore Wallet</source>
        <extracomment>Title of pop-up window shown when the user is attempting to restore a wallet.</extracomment>
        <translation type="unfinished"></translation>
    </message>
    <message>
        <location line="+2"/>
        <source>Wallet Name</source>
        <extracomment>Label of the input field where the name of the wallet is entered.</extracomment>
        <translation type="unfinished"></translation>
    </message>
    <message>
        <location line="+69"/>
        <source>&amp;Window</source>
        <translation type="unfinished">&amp;Window</translation>
    </message>
    <message>
        <location line="+3"/>
        <source>Ctrl+M</source>
        <translation type="unfinished"></translation>
    </message>
    <message>
        <location line="+9"/>
        <source>Zoom</source>
        <translation type="unfinished"></translation>
    </message>
    <message>
        <location line="+18"/>
        <source>Main Window</source>
        <translation type="unfinished"></translation>
    </message>
    <message>
        <location line="+274"/>
        <source>%1 client</source>
        <translation type="unfinished"></translation>
    </message>
    <message>
        <location line="+68"/>
        <source>&amp;Hide</source>
        <translation type="unfinished"></translation>
    </message>
    <message>
        <location line="+1"/>
        <source>S&amp;how</source>
        <translation type="unfinished"></translation>
    </message>
    <message numerus="yes">
        <location line="+117"/>
        <source>%n active connection(s) to Bitcoin network.</source>
        <extracomment>A substring of the tooltip.</extracomment>
        <translation type="unfinished">
            <numerusform>%n active connection to Blackcoin network.</numerusform>
            <numerusform>%n active connections to Blackcoin network.</numerusform>
        </translation>
    </message>
    <message>
        <location line="+10"/>
        <source>Click for more actions.</source>
        <extracomment>A substring of the tooltip. &quot;More actions&quot; are available via the context menu.</extracomment>
        <translation type="unfinished"></translation>
    </message>
    <message>
        <location line="+17"/>
        <source>Show Peers tab</source>
        <extracomment>A context menu item. The &quot;Peers tab&quot; is an element of the &quot;Node window&quot;.</extracomment>
        <translation type="unfinished"></translation>
    </message>
    <message>
        <location line="+8"/>
        <source>Disable network activity</source>
        <extracomment>A context menu item.</extracomment>
        <translation type="unfinished"></translation>
    </message>
    <message>
        <location line="+2"/>
        <source>Enable network activity</source>
        <extracomment>A context menu item. The network activity was disabled previously.</extracomment>
        <translation type="unfinished"></translation>
    </message>
    <message>
        <location line="+17"/>
        <source>Pre-syncing Headers (%1%)…</source>
        <translation type="unfinished"></translation>
    </message>
    <message>
        <location line="+139"/>
        <source>Error creating wallet</source>
        <translation type="unfinished"></translation>
    </message>
    <message>
        <location line="+0"/>
        <source>Cannot create new wallet, the software was compiled without sqlite support (required for descriptor wallets)</source>
        <translation type="unfinished"></translation>
    </message>
    <message>
        <location line="+25"/>
        <source>Error: %1</source>
        <translation type="unfinished"></translation>
    </message>
    <message>
        <location line="+4"/>
        <source>Warning: %1</source>
        <translation type="unfinished"></translation>
    </message>
    <message>
        <location line="+108"/>
        <source>Date: %1
</source>
        <translation type="unfinished"></translation>
    </message>
    <message>
        <location line="+1"/>
        <source>Amount: %1
</source>
        <translation type="unfinished"></translation>
    </message>
    <message>
        <location line="+2"/>
        <source>Wallet: %1
</source>
        <translation type="unfinished"></translation>
    </message>
    <message>
        <location line="+2"/>
        <source>Type: %1
</source>
        <translation type="unfinished"></translation>
    </message>
    <message>
        <location line="+2"/>
        <source>Label: %1
</source>
        <translation type="unfinished"></translation>
    </message>
    <message>
        <location line="+2"/>
        <source>Address: %1
</source>
        <translation type="unfinished"></translation>
    </message>
    <message>
        <location line="+1"/>
        <source>Sent transaction</source>
        <translation>Sent transaction</translation>
    </message>
    <message>
        <location line="+0"/>
        <source>Incoming transaction</source>
        <translation>Incoming transaction</translation>
    </message>
    <message>
        <location line="+52"/>
        <source>HD key generation is &lt;b&gt;enabled&lt;/b&gt;</source>
        <translation type="unfinished"></translation>
    </message>
    <message>
        <location line="+0"/>
        <source>HD key generation is &lt;b&gt;disabled&lt;/b&gt;</source>
        <translation type="unfinished"></translation>
    </message>
    <message>
        <location line="+0"/>
        <source>Private key &lt;b&gt;disabled&lt;/b&gt;</source>
        <translation type="unfinished"></translation>
    </message>
    <message>
        <location line="+23"/>
        <source>Wallet is &lt;b&gt;encrypted&lt;/b&gt; and currently &lt;b&gt;unlocked&lt;/b&gt;</source>
        <translation>Wallet is &lt;b&gt;encrypted&lt;/b&gt; and currently &lt;b&gt;unlocked&lt;/b&gt;</translation>
    </message>
    <message>
        <location line="+8"/>
        <source>Wallet is &lt;b&gt;encrypted&lt;/b&gt; and currently &lt;b&gt;locked&lt;/b&gt;</source>
        <translation>Wallet is &lt;b&gt;encrypted&lt;/b&gt; and currently &lt;b&gt;locked&lt;/b&gt;</translation>
    </message>
    <message>
        <location line="+119"/>
        <source>Original message:</source>
        <translation type="unfinished"></translation>
    </message>
</context>
<context>
    <name>CoinControlDialog</name>
    <message>
        <location filename="../forms/coincontroldialog.ui" line="+14"/>
        <source>Coin Selection</source>
        <translation type="unfinished"></translation>
    </message>
    <message>
        <location line="+37"/>
        <source>Quantity:</source>
        <translation type="unfinished"></translation>
    </message>
    <message>
        <location line="+29"/>
        <source>Bytes:</source>
        <translation type="unfinished"></translation>
    </message>
    <message>
        <location line="+45"/>
        <source>Amount:</source>
        <translation type="unfinished"></translation>
    </message>
    <message>
        <location line="+45"/>
        <source>Fee:</source>
        <translation type="unfinished"></translation>
    </message>
    <message>
        <location line="+48"/>
        <source>After Fee:</source>
        <translation type="unfinished"></translation>
    </message>
    <message>
        <location line="+32"/>
        <source>Change:</source>
        <translation type="unfinished"></translation>
    </message>
    <message>
        <location line="+56"/>
        <source>(un)select all</source>
        <translation type="unfinished"></translation>
    </message>
    <message>
        <location line="+16"/>
        <source>Tree mode</source>
        <translation type="unfinished"></translation>
    </message>
    <message>
        <location line="+13"/>
        <source>List mode</source>
        <translation type="unfinished"></translation>
    </message>
    <message>
        <location line="+56"/>
        <source>Amount</source>
        <translation type="unfinished">Amount</translation>
    </message>
    <message>
        <location line="+5"/>
        <source>Received with label</source>
        <translation type="unfinished"></translation>
    </message>
    <message>
        <location line="+5"/>
        <source>Received with address</source>
        <translation type="unfinished"></translation>
    </message>
    <message>
        <location line="+5"/>
        <source>Date</source>
        <translation type="unfinished">Date</translation>
    </message>
    <message>
        <location line="+5"/>
        <source>Confirmations</source>
        <translation type="unfinished"></translation>
    </message>
    <message>
        <location line="+3"/>
        <source>Confirmed</source>
        <translation type="unfinished">Confirmed</translation>
    </message>
    <message>
        <location filename="../coincontroldialog.cpp" line="+69"/>
        <source>Copy amount</source>
        <translation type="unfinished"></translation>
    </message>
    <message>
        <location line="-11"/>
        <source>&amp;Copy address</source>
        <translation type="unfinished"></translation>
    </message>
    <message>
        <location line="+1"/>
        <source>Copy &amp;label</source>
        <translation type="unfinished"></translation>
    </message>
    <message>
        <location line="+1"/>
        <source>Copy &amp;amount</source>
        <translation type="unfinished"></translation>
    </message>
    <message>
        <location line="+1"/>
        <source>Copy transaction &amp;ID and output index</source>
        <translation type="unfinished"></translation>
    </message>
    <message>
        <location line="+2"/>
        <source>L&amp;ock unspent</source>
        <translation type="unfinished"></translation>
    </message>
    <message>
        <location line="+1"/>
        <source>&amp;Unlock unspent</source>
        <translation type="unfinished"></translation>
    </message>
    <message>
        <location line="+4"/>
        <source>Copy quantity</source>
        <translation type="unfinished"></translation>
    </message>
    <message>
        <location line="+2"/>
        <source>Copy fee</source>
        <translation type="unfinished"></translation>
    </message>
    <message>
        <location line="+1"/>
        <source>Copy after fee</source>
        <translation type="unfinished"></translation>
    </message>
    <message>
        <location line="+1"/>
        <source>Copy bytes</source>
        <translation type="unfinished"></translation>
    </message>
    <message>
        <location line="+1"/>
        <source>Copy change</source>
        <translation type="unfinished"></translation>
    </message>
    <message>
        <location line="+298"/>
        <source>(%1 locked)</source>
        <translation type="unfinished"></translation>
    </message>
    <message>
        <location line="+153"/>
        <source>Can vary +/- %1 satoshi(s) per input.</source>
        <translation type="unfinished"></translation>
    </message>
    <message>
        <location line="+45"/>
        <location line="+54"/>
        <source>(no label)</source>
        <translation type="unfinished"></translation>
    </message>
    <message>
        <location line="-7"/>
        <source>change from %1 (%2)</source>
        <translation type="unfinished"></translation>
    </message>
    <message>
        <location line="+1"/>
        <source>(change)</source>
        <translation type="unfinished"></translation>
    </message>
</context>
<context>
    <name>CreateWalletActivity</name>
    <message>
        <location filename="../walletcontroller.cpp" line="+246"/>
        <source>Create Wallet</source>
        <extracomment>Title of window indicating the progress of creation of a new wallet.</extracomment>
        <translation type="unfinished"></translation>
    </message>
    <message>
        <location line="+3"/>
        <source>Creating Wallet &lt;b&gt;%1&lt;/b&gt;…</source>
        <extracomment>Descriptive text of the create wallet progress window which indicates to the user which wallet is currently being created.</extracomment>
        <translation type="unfinished"></translation>
    </message>
    <message>
        <location line="+32"/>
        <source>Create wallet failed</source>
        <translation type="unfinished"></translation>
    </message>
    <message>
        <location line="+2"/>
        <source>Create wallet warning</source>
        <translation type="unfinished"></translation>
    </message>
    <message>
        <location line="+16"/>
        <source>Can&apos;t list signers</source>
        <translation type="unfinished"></translation>
    </message>
    <message>
        <location line="+3"/>
        <source>Too many external signers found</source>
        <translation type="unfinished"></translation>
    </message>
</context>
<context>
    <name>CreateWalletDialog</name>
    <message>
        <location filename="../forms/createwalletdialog.ui" line="+14"/>
        <source>Create Wallet</source>
        <translation type="unfinished"></translation>
    </message>
    <message>
        <location line="+15"/>
        <source>You are one step away from creating your new wallet!</source>
        <translation type="unfinished"></translation>
    </message>
    <message>
        <location line="+13"/>
        <source>Please provide a name and, if desired, enable any advanced options</source>
        <translation type="unfinished"></translation>
    </message>
    <message>
        <location line="+25"/>
        <source>Wallet Name</source>
        <translation type="unfinished"></translation>
    </message>
    <message>
        <location line="+13"/>
        <source>Wallet</source>
        <translation type="unfinished"></translation>
    </message>
    <message>
        <location line="+9"/>
        <source>Encrypt the wallet. The wallet will be encrypted with a passphrase of your choice.</source>
        <translation type="unfinished"></translation>
    </message>
    <message>
        <location line="+3"/>
        <source>Encrypt Wallet</source>
        <translation type="unfinished"></translation>
    </message>
    <message>
        <location line="+26"/>
        <source>Advanced Options</source>
        <translation type="unfinished"></translation>
    </message>
    <message>
        <location line="+21"/>
        <source>Disable private keys for this wallet. Wallets with private keys disabled will have no private keys and cannot have an HD seed or imported private keys. This is ideal for watch-only wallets.</source>
        <translation type="unfinished"></translation>
    </message>
    <message>
        <location line="+3"/>
        <source>Disable Private Keys</source>
        <translation type="unfinished"></translation>
    </message>
    <message>
        <location line="+7"/>
        <source>Make a blank wallet. Blank wallets do not initially have private keys or scripts. Private keys and addresses can be imported, or an HD seed can be set, at a later time.</source>
        <translation type="unfinished"></translation>
    </message>
    <message>
        <location line="+3"/>
        <source>Make Blank Wallet</source>
        <translation type="unfinished"></translation>
    </message>
    <message>
        <location line="+7"/>
        <source>Use an external signing device such as a hardware wallet. Configure the external signer script in wallet preferences first.</source>
        <translation type="unfinished"></translation>
    </message>
    <message>
        <location line="+3"/>
        <source>External signer</source>
        <translation type="unfinished"></translation>
    </message>
    <message>
        <location filename="../createwalletdialog.cpp" line="+22"/>
        <source>Create</source>
        <translation type="unfinished"></translation>
    </message>
    <message>
        <location line="+68"/>
        <source>Compiled without external signing support (required for external signing)</source>
        <extracomment>&quot;External signing&quot; means using devices such as hardware wallets.</extracomment>
        <translation type="unfinished"></translation>
    </message>
</context>
<context>
    <name>EditAddressDialog</name>
    <message>
        <location filename="../forms/editaddressdialog.ui" line="+14"/>
        <source>Edit Address</source>
        <translation>Edit Address</translation>
    </message>
    <message>
        <location line="+11"/>
        <source>&amp;Label</source>
        <translation>&amp;Label</translation>
    </message>
    <message>
        <location line="+10"/>
        <source>The label associated with this address list entry</source>
        <translation type="unfinished"></translation>
    </message>
    <message>
        <location line="+17"/>
        <source>The address associated with this address list entry. This can only be modified for sending addresses.</source>
        <translation type="unfinished"></translation>
    </message>
    <message>
        <location line="-10"/>
        <source>&amp;Address</source>
        <translation>&amp;Address</translation>
    </message>
    <message>
        <location filename="../editaddressdialog.cpp" line="+29"/>
        <source>New sending address</source>
        <translation type="unfinished"></translation>
    </message>
    <message>
        <location line="+3"/>
        <source>Edit receiving address</source>
        <translation type="unfinished"></translation>
    </message>
    <message>
        <location line="+4"/>
        <source>Edit sending address</source>
        <translation type="unfinished"></translation>
    </message>
    <message>
        <location line="+77"/>
        <source>The entered address &quot;%1&quot; is not a valid Bitcoin address.</source>
        <translation>The entered address &quot;%1&quot; is not a valid Blackcoin address.</translation>
    </message>
    <message>
        <location line="+33"/>
        <source>Address &quot;%1&quot; already exists as a receiving address with label &quot;%2&quot; and so cannot be added as a sending address.</source>
        <translation type="unfinished"></translation>
    </message>
    <message>
        <location line="+5"/>
        <source>The entered address &quot;%1&quot; is already in the address book with label &quot;%2&quot;.</source>
        <translation type="unfinished"></translation>
    </message>
    <message>
        <location line="-28"/>
        <source>Could not unlock wallet.</source>
        <translation type="unfinished"></translation>
    </message>
    <message>
        <location line="+5"/>
        <source>New key generation failed.</source>
        <translation type="unfinished"></translation>
    </message>
</context>
<context>
    <name>FreespaceChecker</name>
    <message>
        <location filename="../intro.cpp" line="+75"/>
        <source>A new data directory will be created.</source>
        <translation>A new data directory will be created.</translation>
    </message>
    <message>
        <location line="+22"/>
        <source>name</source>
        <translation>name</translation>
    </message>
    <message>
        <location line="+2"/>
        <source>Directory already exists. Add %1 if you intend to create a new directory here.</source>
        <translation>Directory already exists. Add %1 if you intend to create a new directory here.</translation>
    </message>
    <message>
        <location line="+3"/>
        <source>Path already exists, and is not a directory.</source>
        <translation>Path already exists, and is not a directory.</translation>
    </message>
    <message>
        <location line="+7"/>
        <source>Cannot create data directory here.</source>
        <translation>Cannot create data directory here.</translation>
    </message>
</context>
<context>
    <name>HelpMessageDialog</name>
    <message>
        <location filename="../utilitydialog.cpp" line="+38"/>
        <source>version</source>
        <translation type="unfinished">version</translation>
    </message>
    <message>
        <location line="+4"/>
        <source>About %1</source>
        <translation type="unfinished"></translation>
    </message>
    <message>
        <location line="+18"/>
        <source>Command-line options</source>
        <translation type="unfinished"></translation>
    </message>
</context>
<context>
    <name>Intro</name>
    <message>
        <location filename="../forms/intro.ui" line="+14"/>
        <source>Welcome</source>
        <translation>Welcome</translation>
    </message>
    <message>
        <location line="+9"/>
        <source>Welcome to %1.</source>
        <translation type="unfinished"></translation>
    </message>
    <message>
        <location line="+26"/>
        <source>As this is the first time the program is launched, you can choose where %1 will store its data.</source>
        <translation type="unfinished"></translation>
    </message>
    <message>
        <location line="+189"/>
        <source>Limit block chain storage to</source>
        <translation type="unfinished"></translation>
    </message>
    <message>
        <location line="+3"/>
        <source>Reverting this setting requires re-downloading the entire blockchain. It is faster to download the full chain first and prune it later. Disables some advanced features.</source>
        <translation type="unfinished"></translation>
    </message>
    <message>
        <location line="+7"/>
        <source> GB</source>
        <translation type="unfinished"></translation>
    </message>
    <message>
        <location line="-32"/>
        <source>This initial synchronisation is very demanding, and may expose hardware problems with your computer that had previously gone unnoticed. Each time you run %1, it will continue downloading where it left off.</source>
        <translation type="unfinished"></translation>
    </message>
    <message>
        <location line="-10"/>
        <source>When you click OK, %1 will begin to download and process the full %4 block chain (%2 GB) starting with the earliest transactions in %3 when %4 initially launched.</source>
        <translation type="unfinished"></translation>
    </message>
    <message>
        <location line="+20"/>
        <source>If you have chosen to limit block chain storage (pruning), the historical data must still be downloaded and processed, but will be deleted afterward to keep your disk usage low.</source>
        <translation type="unfinished"></translation>
    </message>
    <message>
        <location line="-160"/>
        <source>Use the default data directory</source>
        <translation>Use the default data directory</translation>
    </message>
    <message>
        <location line="+7"/>
        <source>Use a custom data directory:</source>
        <translation>Use a custom data directory:</translation>
    </message>
    <message>
        <location filename="../intro.cpp" line="+30"/>
        <source>Bitcoin</source>
        <translation type="unfinished">Blackcoin</translation>
    </message>
    <message numerus="yes">
        <location line="+162"/>
        <source>%n GB of space available</source>
        <translation type="unfinished">
            <numerusform>%n GB of space available</numerusform>
            <numerusform>%n GB of space available</numerusform>
        </translation>
    </message>
    <message numerus="yes">
        <location line="+2"/>
        <source>(of %n GB needed)</source>
        <translation type="unfinished">
            <numerusform>(of %n GB needed)</numerusform>
            <numerusform>(of %n GB needed)</numerusform>
        </translation>
    </message>
    <message numerus="yes">
        <location line="+3"/>
        <source>(%n GB needed for full chain)</source>
        <translation type="unfinished">
            <numerusform>(%n GB needed for full chain)</numerusform>
            <numerusform>(%n GB needed for full chain)</numerusform>
        </translation>
    </message>
    <message>
        <location line="+17"/>
        <source>Choose data directory</source>
        <translation type="unfinished"></translation>
    </message>
    <message>
        <location line="+55"/>
        <source>At least %1 GB of data will be stored in this directory, and it will grow over time.</source>
        <translation type="unfinished"></translation>
    </message>
    <message>
        <location line="+3"/>
        <source>Approximately %1 GB of data will be stored in this directory.</source>
        <translation type="unfinished"></translation>
    </message>
    <message numerus="yes">
        <location line="+9"/>
        <source>(sufficient to restore backups %n day(s) old)</source>
        <extracomment>Explanatory text on the capability of the current prune target.</extracomment>
        <translation type="unfinished">
            <numerusform>(sufficient to restore backups %n day old)</numerusform>
            <numerusform>(sufficient to restore backups %n days old)</numerusform>
        </translation>
    </message>
    <message>
        <location line="+2"/>
        <source>%1 will download and store a copy of the Bitcoin block chain.</source>
        <translation>%1 will download and store a copy of the Blackcoin block chain.</translation>
    </message>
    <message>
        <location line="+2"/>
        <source>The wallet will also be stored in this directory.</source>
        <translation type="unfinished"></translation>
    </message>
    <message>
        <location line="-144"/>
        <source>Error: Specified data directory &quot;%1&quot; cannot be created.</source>
        <translation type="unfinished"></translation>
    </message>
    <message>
        <location line="+30"/>
        <source>Error</source>
        <translation>Error</translation>
    </message>
</context>
<context>
    <name>LoadWalletsActivity</name>
    <message>
        <location filename="../walletcontroller.cpp" line="+74"/>
        <source>Load Wallets</source>
        <extracomment>Title of progress window which is displayed when wallets are being loaded.</extracomment>
        <translation type="unfinished"></translation>
    </message>
    <message>
        <location line="+3"/>
        <source>Loading wallets…</source>
        <extracomment>Descriptive text of the load wallets progress window which indicates to the user that wallets are currently being loaded.</extracomment>
        <translation type="unfinished"></translation>
    </message>
</context>
<context>
    <name>MigrateWalletActivity</name>
    <message>
        <location line="+63"/>
        <source>Migrate wallet</source>
        <translation type="unfinished"></translation>
    </message>
    <message>
        <location line="+1"/>
        <source>Are you sure you wish to migrate the wallet &lt;i&gt;%1&lt;/i&gt;?</source>
        <translation type="unfinished"></translation>
    </message>
    <message>
        <location line="+1"/>
        <source>Migrating the wallet will convert this wallet to one or more descriptor wallets. A new wallet backup will need to be made.
If this wallet contains any watchonly scripts, a new wallet will be created which contains those watchonly scripts.
If this wallet contains any solvable but not watched scripts, a different and new wallet will be created which contains those scripts.

The migration process will create a backup of the wallet before migrating. This backup file will be named &lt;wallet name&gt;-&lt;timestamp&gt;.legacy.bak and can be found in the directory for this wallet. In the event of an incorrect migration, the backup can be restored with the &quot;Restore Wallet&quot; functionality.</source>
        <translation type="unfinished"></translation>
    </message>
    <message>
        <location line="+23"/>
        <source>Migrate Wallet</source>
        <translation type="unfinished"></translation>
    </message>
    <message>
        <location line="+0"/>
        <source>Migrating Wallet &lt;b&gt;%1&lt;/b&gt;…</source>
        <translation type="unfinished"></translation>
    </message>
    <message>
        <location line="+6"/>
        <source>The wallet &apos;%1&apos; was migrated successfully.</source>
        <translation type="unfinished"></translation>
    </message>
    <message>
        <location line="+2"/>
        <source> Watchonly scripts have been migrated to a new wallet named &apos;%1&apos;.</source>
        <translation type="unfinished"></translation>
    </message>
    <message>
        <location line="+3"/>
        <source> Solvable but not watched scripts have been migrated to a new wallet named &apos;%1&apos;.</source>
        <translation type="unfinished"></translation>
    </message>
    <message>
        <location line="+14"/>
        <source>Migration failed</source>
        <translation type="unfinished"></translation>
    </message>
    <message>
        <location line="+2"/>
        <source>Migration Successful</source>
        <translation type="unfinished"></translation>
    </message>
</context>
<context>
    <name>ModalOverlay</name>
    <message>
        <location filename="../forms/modaloverlay.ui" line="+14"/>
        <source>Form</source>
        <translation type="unfinished">Form</translation>
    </message>
    <message>
        <location line="+119"/>
        <source>Recent transactions may not yet be visible, and therefore your wallet&apos;s balance might be incorrect. This information will be correct once your wallet has finished synchronizing with the bitcoin network, as detailed below.</source>
        <translation>Recent transactions may not yet be visible, and therefore your wallet&apos;s balance might be incorrect. This information will be correct once your wallet has finished synchronizing with the blackcoin network, as detailed below.</translation>
    </message>
    <message>
        <location line="+19"/>
        <source>Attempting to spend bitcoins that are affected by not-yet-displayed transactions will not be accepted by the network.</source>
        <translation>Attempting to spend blackcoins that are affected by not-yet-displayed transactions will not be accepted by the network.</translation>
    </message>
    <message>
        <location line="+63"/>
        <source>Number of blocks left</source>
        <translation type="unfinished"></translation>
    </message>
    <message>
        <location line="+7"/>
        <location line="+26"/>
        <location filename="../modaloverlay.cpp" line="+152"/>
        <source>Unknown…</source>
        <translation type="unfinished"></translation>
    </message>
    <message>
        <location line="+44"/>
        <location line="+20"/>
        <source>calculating…</source>
        <translation type="unfinished"></translation>
    </message>
    <message>
        <location line="-77"/>
        <source>Last block time</source>
        <translation type="unfinished">Last block time</translation>
    </message>
    <message>
        <location line="+26"/>
        <source>Progress</source>
        <translation type="unfinished"></translation>
    </message>
    <message>
        <location line="+24"/>
        <source>Progress increase per hour</source>
        <translation type="unfinished"></translation>
    </message>
    <message>
        <location line="+20"/>
        <source>Estimated time left until synced</source>
        <translation type="unfinished"></translation>
    </message>
    <message>
        <location line="+37"/>
        <source>Hide</source>
        <translation type="unfinished"></translation>
    </message>
    <message>
        <location line="+3"/>
        <source>Esc</source>
        <translation type="unfinished"></translation>
    </message>
    <message>
        <location filename="../modaloverlay.cpp" line="-121"/>
        <source>%1 is currently syncing.  It will download headers and blocks from peers and validate them until reaching the tip of the block chain.</source>
        <translation type="unfinished"></translation>
    </message>
    <message>
        <location line="+127"/>
        <source>Unknown. Syncing Headers (%1, %2%)…</source>
        <translation type="unfinished"></translation>
    </message>
    <message>
        <location line="+5"/>
        <source>Unknown. Pre-syncing Headers (%1, %2%)…</source>
        <translation type="unfinished"></translation>
    </message>
</context>
<context>
    <name>OpenURIDialog</name>
    <message>
        <location filename="../forms/openuridialog.ui" line="+14"/>
        <source>Open bitcoin URI</source>
        <translation type="unfinished">Open blackcoin URI</translation>
    </message>
    <message>
        <location line="+29"/>
        <source>bitcoin:</source>
        <translation type="unfinished">blackcoin:</translation>
    </message>
    <message>
        <location line="+8"/>
        <source>URI:</source>
        <translation type="unfinished"></translation>
    </message>
    <message>
        <location line="+14"/>
        <source>Paste address from clipboard</source>
        <extracomment>Tooltip text for button that allows you to paste an address that is in your clipboard.</extracomment>
        <translation type="unfinished">Paste address from clipboard</translation>
    </message>
</context>
<context>
    <name>OpenWalletActivity</name>
    <message>
        <location filename="../walletcontroller.cpp" line="-161"/>
        <source>Open wallet failed</source>
        <translation type="unfinished"></translation>
    </message>
    <message>
        <location line="+2"/>
        <source>Open wallet warning</source>
        <translation type="unfinished"></translation>
    </message>
    <message>
        <location line="+10"/>
        <source>default wallet</source>
        <translation type="unfinished"></translation>
    </message>
    <message>
        <location line="+4"/>
        <source>Open Wallet</source>
        <extracomment>Title of window indicating the progress of opening of a wallet.</extracomment>
        <translation type="unfinished"></translation>
    </message>
    <message>
        <location line="+3"/>
        <source>Opening Wallet &lt;b&gt;%1&lt;/b&gt;…</source>
        <extracomment>Descriptive text of the open wallet progress window which indicates to the user which wallet is currently being opened.</extracomment>
        <translation type="unfinished"></translation>
    </message>
</context>
<context>
    <name>OptionsDialog</name>
    <message>
        <location filename="../forms/optionsdialog.ui" line="+14"/>
        <source>Options</source>
        <translation>Options</translation>
    </message>
    <message>
        <location line="+13"/>
        <source>&amp;Main</source>
        <translation>&amp;Main</translation>
    </message>
    <message>
        <location line="+6"/>
        <source>Automatically start %1 after logging in to the system.</source>
        <translation type="unfinished"></translation>
    </message>
    <message>
        <location line="+3"/>
        <source>&amp;Start %1 on system login</source>
        <translation type="unfinished"></translation>
    </message>
    <message>
        <location line="+22"/>
        <source>Enabling pruning significantly reduces the disk space required to store transactions. All blocks are still fully validated. Reverting this setting requires re-downloading the entire blockchain.</source>
        <translation type="unfinished"></translation>
    </message>
    <message>
        <location line="+53"/>
        <source>Size of &amp;database cache</source>
        <translation type="unfinished"></translation>
    </message>
    <message>
        <location line="+46"/>
        <source>Number of script &amp;verification threads</source>
        <translation type="unfinished"></translation>
    </message>
    <message>
        <location line="+132"/>
        <source>Full path to a %1 compatible script (e.g. C:\Downloads\hwi.exe or /Users/you/Downloads/hwi.py). Beware: malware can steal your coins!</source>
        <translation type="unfinished"></translation>
    </message>
    <message>
        <location line="+99"/>
        <location line="+187"/>
        <source>IP address of the proxy (e.g. IPv4: 127.0.0.1 / IPv6: ::1)</source>
        <translation type="unfinished"></translation>
    </message>
    <message>
        <location line="-118"/>
        <location line="+23"/>
        <location line="+23"/>
        <source>Shows if the supplied default SOCKS5 proxy is used to reach peers via this network type.</source>
        <translation type="unfinished"></translation>
    </message>
    <message>
        <location line="+169"/>
        <source>Minimize instead of exit the application when the window is closed. When this option is enabled, the application will be closed only after selecting Exit in the menu.</source>
        <translation type="unfinished"></translation>
    </message>
    <message>
        <location line="+227"/>
        <source>Options set in this dialog are overridden by the command line:</source>
        <translation type="unfinished"></translation>
    </message>
    <message>
        <location line="+45"/>
        <source>Open the %1 configuration file from the working directory.</source>
        <translation type="unfinished"></translation>
    </message>
    <message>
        <location line="+3"/>
        <source>Open Configuration File</source>
        <translation type="unfinished"></translation>
    </message>
    <message>
        <location line="+10"/>
        <source>Reset all client options to default.</source>
        <translation>Reset all client options to default.</translation>
    </message>
    <message>
        <location line="+3"/>
        <source>&amp;Reset Options</source>
        <translation>&amp;Reset Options</translation>
    </message>
    <message>
        <location line="-645"/>
        <source>&amp;Network</source>
        <translation>&amp;Network</translation>
    </message>
    <message>
        <location line="-254"/>
        <source>Prune &amp;block storage to</source>
        <translation type="unfinished"></translation>
    </message>
    <message>
        <location line="+10"/>
        <source>GB</source>
        <translation type="unfinished"></translation>
    </message>
    <message>
        <location line="+25"/>
        <source>Reverting this setting requires re-downloading the entire blockchain.</source>
        <translation type="unfinished"></translation>
    </message>
    <message>
        <location line="+12"/>
        <source>Maximum database cache size. A larger cache can contribute to faster sync, after which the benefit is less pronounced for most use cases. Lowering the cache size will reduce memory usage. Unused mempool memory is shared for this cache.</source>
        <extracomment>Tooltip text for Options window setting that sets the size of the database cache. Explains the corresponding effects of increasing/decreasing this value.</extracomment>
        <translation type="unfinished"></translation>
    </message>
    <message>
        <location line="+19"/>
        <source>MiB</source>
        <translation type="unfinished"></translation>
    </message>
    <message>
        <location line="+27"/>
        <source>Set the number of script verification threads. Negative values correspond to the number of cores you want to leave free to the system.</source>
        <extracomment>Tooltip text for Options window setting that sets the number of script verification threads. Explains that negative values mean to leave these many cores free to the system.</extracomment>
        <translation type="unfinished"></translation>
    </message>
    <message>
        <location line="+16"/>
        <source>(0 = auto, &lt;0 = leave that many cores free)</source>
        <translation type="unfinished"></translation>
    </message>
    <message>
        <location line="+22"/>
        <source>This allows you or a third party tool to communicate with the node through command-line and JSON-RPC commands.</source>
        <extracomment>Tooltip text for Options window setting that enables the RPC server.</extracomment>
        <translation type="unfinished"></translation>
    </message>
    <message>
        <location line="+3"/>
        <source>Enable R&amp;PC server</source>
        <extracomment>An Options window setting to enable the RPC server.</extracomment>
        <translation type="unfinished"></translation>
    </message>
    <message>
        <location line="+21"/>
        <source>W&amp;allet</source>
        <translation type="unfinished"></translation>
    </message>
    <message>
        <location line="+6"/>
        <source>Whether to set subtract fee from amount as default or not.</source>
        <extracomment>Tooltip text for Options window setting that sets subtracting the fee from a sending amount as default.</extracomment>
        <translation type="unfinished"></translation>
    </message>
    <message>
        <location line="+3"/>
        <source>Subtract &amp;fee from amount by default</source>
        <extracomment>An Options window setting to set subtracting the fee from a sending amount as default.</extracomment>
        <translation type="unfinished"></translation>
    </message>
    <message>
        <location line="+7"/>
        <source>Expert</source>
        <translation type="unfinished"></translation>
    </message>
    <message>
        <location line="+9"/>
        <source>Enable coin &amp;control features</source>
        <translation type="unfinished"></translation>
    </message>
    <message>
        <location line="+7"/>
        <source>If you disable the spending of unconfirmed change, the change from a transaction cannot be used until that transaction has at least one confirmation. This also affects how your balance is computed.</source>
        <translation type="unfinished"></translation>
    </message>
    <message>
        <location line="+3"/>
        <source>&amp;Spend unconfirmed change</source>
        <translation type="unfinished"></translation>
    </message>
    <message>
        <location line="+7"/>
        <source>Enable &amp;PSBT controls</source>
        <extracomment>An options window setting to enable PSBT controls.</extracomment>
        <translation type="unfinished"></translation>
    </message>
    <message>
        <location line="+3"/>
        <source>Whether to show PSBT controls.</source>
        <extracomment>Tooltip text for options window setting that enables PSBT controls.</extracomment>
        <translation type="unfinished"></translation>
    </message>
    <message>
        <location line="+10"/>
        <source>External Signer (e.g. hardware wallet)</source>
        <translation type="unfinished"></translation>
    </message>
    <message>
        <location line="+8"/>
        <source>&amp;External signer script path</source>
        <translation type="unfinished"></translation>
    </message>
    <message>
        <location line="+42"/>
        <source>Automatically open the Bitcoin client port on the router. This only works when your router supports UPnP and it is enabled.</source>
        <translation>Automatically open the Blackcoin client port on the router. This only works when your router supports UPnP and it is enabled.</translation>
    </message>
    <message>
        <location line="+3"/>
        <source>Map port using &amp;UPnP</source>
        <translation>Map port using &amp;UPnP</translation>
    </message>
    <message>
        <location line="+7"/>
        <source>Automatically open the Bitcoin client port on the router. This only works when your router supports NAT-PMP and it is enabled. The external port could be random.</source>
        <translation type="unfinished">Automatically open the Blackcoin client port on the router. This only works when your router supports NAT-PMP and it is enabled. The external port could be random.</translation>
    </message>
    <message>
        <location line="+3"/>
        <source>Map port using NA&amp;T-PMP</source>
        <translation type="unfinished"></translation>
    </message>
    <message>
        <location line="+7"/>
        <source>Accept connections from outside.</source>
        <translation type="unfinished"></translation>
    </message>
    <message>
        <location line="+3"/>
        <source>Allow incomin&amp;g connections</source>
        <translation type="unfinished"></translation>
    </message>
    <message>
        <location line="+7"/>
        <source>Connect to the Bitcoin network through a SOCKS5 proxy.</source>
        <translation>Connect to the Blackcoin network through a SOCKS5 proxy.</translation>
    </message>
    <message>
        <location line="+3"/>
        <source>&amp;Connect through SOCKS5 proxy (default proxy):</source>
        <translation type="unfinished"></translation>
    </message>
    <message>
        <location line="+9"/>
        <location line="+187"/>
        <source>Proxy &amp;IP:</source>
        <translation>Proxy &amp;IP:</translation>
    </message>
    <message>
        <location line="-155"/>
        <location line="+187"/>
        <source>&amp;Port:</source>
        <translation>&amp;Port:</translation>
    </message>
    <message>
        <location line="-162"/>
        <location line="+187"/>
        <source>Port of the proxy (e.g. 9050)</source>
        <translation>Port of the proxy (e.g. 9050)</translation>
    </message>
    <message>
        <location line="-163"/>
        <source>Used for reaching peers via:</source>
        <translation type="unfinished"></translation>
    </message>
    <message>
        <location line="+23"/>
        <source>IPv4</source>
        <translation type="unfinished"></translation>
    </message>
    <message>
        <location line="+23"/>
        <source>IPv6</source>
        <translation type="unfinished"></translation>
    </message>
    <message>
        <location line="+23"/>
        <source>Tor</source>
        <translation type="unfinished"></translation>
    </message>
    <message>
        <location line="+130"/>
        <source>&amp;Window</source>
        <translation>&amp;Window</translation>
    </message>
    <message>
        <location line="+6"/>
        <source>Show the icon in the system tray.</source>
        <translation type="unfinished"></translation>
    </message>
    <message>
        <location line="+3"/>
        <source>&amp;Show tray icon</source>
        <translation type="unfinished"></translation>
    </message>
    <message>
        <location line="+10"/>
        <source>Show only a tray icon after minimizing the window.</source>
        <translation>Show only a tray icon after minimizing the window.</translation>
    </message>
    <message>
        <location line="+3"/>
        <source>&amp;Minimize to the tray instead of the taskbar</source>
        <translation>&amp;Minimize to the tray instead of the taskbar</translation>
    </message>
    <message>
        <location line="+10"/>
        <source>M&amp;inimize on close</source>
        <translation>M&amp;inimize on close</translation>
    </message>
    <message>
        <location line="+21"/>
        <source>&amp;Display</source>
        <translation>&amp;Display</translation>
    </message>
    <message>
        <location line="+8"/>
        <source>User Interface &amp;language:</source>
        <translation>User Interface &amp;language:</translation>
    </message>
    <message>
        <location line="+13"/>
        <source>The user interface language can be set here. This setting will take effect after restarting %1.</source>
        <translation type="unfinished"></translation>
    </message>
    <message>
        <location line="+11"/>
        <source>&amp;Unit to show amounts in:</source>
        <translation>&amp;Unit to show amounts in:</translation>
    </message>
    <message>
        <location line="+13"/>
        <source>Choose the default subdivision unit to show in the interface and when sending coins.</source>
        <translation>Choose the default subdivision unit to show in the interface and when sending coins.</translation>
    </message>
    <message>
        <location line="+11"/>
        <location line="+13"/>
        <source>Third-party URLs (e.g. a block explorer) that appear in the transactions tab as context menu items. %s in the URL is replaced by transaction hash. Multiple URLs are separated by vertical bar |.</source>
        <translation type="unfinished"></translation>
    </message>
    <message>
        <location line="-10"/>
        <source>&amp;Third-party transaction URLs</source>
        <translation type="unfinished"></translation>
    </message>
    <message>
        <location line="-517"/>
        <source>Whether to show coin control features or not.</source>
        <translation type="unfinished"></translation>
    </message>
    <message>
        <location line="+300"/>
        <source>Connect to the Bitcoin network through a separate SOCKS5 proxy for Tor onion services.</source>
        <translation type="unfinished">Connect to the Blackcoin network through a separate SOCKS5 proxy for Tor onion services.</translation>
    </message>
    <message>
        <location line="+3"/>
        <source>Use separate SOCKS&amp;5 proxy to reach peers via Tor onion services:</source>
        <translation type="unfinished"></translation>
    </message>
    <message>
        <location line="+236"/>
        <source>Monospaced font in the Overview tab:</source>
        <translation type="unfinished"></translation>
    </message>
    <message>
        <location line="+8"/>
        <source>embedded &quot;%1&quot;</source>
        <translation type="unfinished"></translation>
    </message>
    <message>
        <location line="+49"/>
        <source>closest matching &quot;%1&quot;</source>
        <translation type="unfinished"></translation>
    </message>
    <message>
        <location line="+206"/>
        <source>&amp;OK</source>
        <translation>&amp;OK</translation>
    </message>
    <message>
        <location line="+13"/>
        <source>&amp;Cancel</source>
        <translation>&amp;Cancel</translation>
    </message>
    <message>
        <location filename="../optionsdialog.cpp" line="+96"/>
        <source>Compiled without external signing support (required for external signing)</source>
        <extracomment>&quot;External signing&quot; means using devices such as hardware wallets.</extracomment>
        <translation type="unfinished"></translation>
    </message>
    <message>
        <location line="+12"/>
        <source>default</source>
        <translation>default</translation>
    </message>
    <message>
        <location line="+86"/>
        <source>none</source>
        <translation type="unfinished"></translation>
    </message>
    <message>
        <location line="+107"/>
        <source>Confirm options reset</source>
        <extracomment>Window title text of pop-up window shown when the user has chosen to reset options.</extracomment>
        <translation>Confirm options reset</translation>
    </message>
    <message>
        <location line="-9"/>
        <location line="+79"/>
        <source>Client restart required to activate changes.</source>
        <extracomment>Text explaining that the settings changed will not come into effect until the client is restarted.</extracomment>
        <translation type="unfinished"></translation>
    </message>
    <message>
        <location line="-75"/>
        <source>Current settings will be backed up at &quot;%1&quot;.</source>
        <extracomment>Text explaining to the user that the client&apos;s current settings will be backed up at a specific location. %1 is a stand-in argument for the backup location&apos;s path.</extracomment>
        <translation type="unfinished"></translation>
    </message>
    <message>
        <location line="+3"/>
        <source>Client will be shut down. Do you want to proceed?</source>
        <extracomment>Text asking the user to confirm if they would like to proceed with a client shutdown.</extracomment>
        <translation type="unfinished"></translation>
    </message>
    <message>
        <location line="+20"/>
        <source>Configuration options</source>
        <extracomment>Window title text of pop-up box that allows opening up of configuration file.</extracomment>
        <translation type="unfinished"></translation>
    </message>
    <message>
        <location line="+3"/>
        <source>The configuration file is used to specify advanced user options which override GUI settings. Additionally, any command-line options will override this configuration file.</source>
        <extracomment>Explanatory text about the priority order of instructions considered by client. The order from high to low being: command-line, configuration file, GUI settings.</extracomment>
        <translation type="unfinished"></translation>
    </message>
    <message>
        <location line="+3"/>
        <source>Continue</source>
        <translation type="unfinished"></translation>
    </message>
    <message>
        <location line="+1"/>
        <source>Cancel</source>
        <translation type="unfinished"></translation>
    </message>
    <message>
        <location line="+9"/>
        <source>Error</source>
        <translation type="unfinished">Error</translation>
    </message>
    <message>
        <location line="+0"/>
        <source>The configuration file could not be opened.</source>
        <translation type="unfinished"></translation>
    </message>
    <message>
        <location line="+40"/>
        <source>This change would require a client restart.</source>
        <translation type="unfinished"></translation>
    </message>
    <message>
        <location line="+28"/>
        <source>The supplied proxy address is invalid.</source>
        <translation>The supplied proxy address is invalid.</translation>
    </message>
</context>
<context>
    <name>OptionsModel</name>
    <message>
        <location filename="../optionsmodel.cpp" line="+198"/>
        <source>Could not read setting &quot;%1&quot;, %2.</source>
        <translation type="unfinished"></translation>
    </message>
</context>
<context>
    <name>OverviewPage</name>
    <message>
        <location filename="../forms/overviewpage.ui" line="+14"/>
        <source>Form</source>
        <translation>Form</translation>
    </message>
    <message>
        <location line="+62"/>
        <location line="+335"/>
        <source>The displayed information may be out of date. Your wallet automatically synchronizes with the Bitcoin network after a connection is established, but this process has not completed yet.</source>
        <translation>The displayed information may be out of date. Your wallet automatically synchronizes with the Blackcoin network after a connection is established, but this process has not completed yet.</translation>
    </message>
    <message>
        <location line="-127"/>
        <source>Watch-only:</source>
        <translation type="unfinished"></translation>
    </message>
    <message>
        <location line="+10"/>
        <source>Available:</source>
        <translation type="unfinished"></translation>
    </message>
    <message>
        <location line="+10"/>
        <source>Your current spendable balance</source>
        <translation>Your current spendable balance</translation>
    </message>
    <message>
        <location line="+35"/>
        <source>Pending:</source>
        <translation type="unfinished"></translation>
    </message>
    <message>
        <location line="-200"/>
        <source>Total of transactions that have yet to be confirmed, and do not yet count toward the spendable balance</source>
        <translation>Total of transactions that have yet to be confirmed, and do not yet count toward the spendable balance</translation>
    </message>
    <message>
        <location line="+100"/>
        <source>Immature:</source>
        <translation>Immature:</translation>
    </message>
    <message>
        <location line="-29"/>
        <source>Mined balance that has not yet matured</source>
        <translation>Mined balance that has not yet matured</translation>
    </message>
    <message>
        <location line="-150"/>
        <source>Balances</source>
        <translation type="unfinished"></translation>
    </message>
    <message>
        <location line="+140"/>
        <source>Total:</source>
        <translation>Total:</translation>
    </message>
    <message>
        <location line="+49"/>
        <source>Your current total balance</source>
        <translation>Your current total balance</translation>
    </message>
    <message>
        <location line="+74"/>
        <source>Your current balance in watch-only addresses</source>
        <translation type="unfinished"></translation>
    </message>
    <message>
        <location line="+23"/>
        <source>Spendable:</source>
        <translation type="unfinished"></translation>
    </message>
    <message>
        <location line="+49"/>
        <source>Recent transactions</source>
        <translation type="unfinished"></translation>
    </message>
    <message>
        <location line="-275"/>
        <source>Unconfirmed transactions to watch-only addresses</source>
        <translation type="unfinished"></translation>
    </message>
    <message>
        <location line="+38"/>
        <source>Mined balance in watch-only addresses that has not yet matured</source>
        <translation type="unfinished"></translation>
    </message>
    <message>
        <location line="+110"/>
        <source>Current total balance in watch-only addresses</source>
        <translation type="unfinished"></translation>
    </message>
    <message>
        <location filename="../overviewpage.cpp" line="+184"/>
        <source>Privacy mode activated for the Overview tab. To unmask the values, uncheck Settings-&gt;Mask values.</source>
        <translation type="unfinished"></translation>
    </message>
</context>
<context>
    <name>PSBTOperationsDialog</name>
    <message>
        <location filename="../forms/psbtoperationsdialog.ui" line="+14"/>
        <source>PSBT Operations</source>
        <translation type="unfinished"></translation>
    </message>
    <message>
        <location line="+72"/>
        <source>Sign Tx</source>
        <translation type="unfinished"></translation>
    </message>
    <message>
        <location line="+16"/>
        <source>Broadcast Tx</source>
        <translation type="unfinished"></translation>
    </message>
    <message>
        <location line="+20"/>
        <source>Copy to Clipboard</source>
        <translation type="unfinished"></translation>
    </message>
    <message>
        <location line="+7"/>
        <source>Save…</source>
        <translation type="unfinished"></translation>
    </message>
    <message>
        <location line="+7"/>
        <source>Close</source>
        <translation type="unfinished"></translation>
    </message>
    <message>
        <location filename="../psbtoperationsdialog.cpp" line="+60"/>
        <source>Failed to load transaction: %1</source>
        <translation type="unfinished"></translation>
    </message>
    <message>
        <location line="+25"/>
        <source>Failed to sign transaction: %1</source>
        <translation type="unfinished"></translation>
    </message>
    <message>
        <location line="+8"/>
        <source>Cannot sign inputs while wallet is locked.</source>
        <translation type="unfinished"></translation>
    </message>
    <message>
        <location line="+2"/>
        <source>Could not sign any more inputs.</source>
        <translation type="unfinished"></translation>
    </message>
    <message>
        <location line="+2"/>
        <source>Signed %1 inputs, but more signatures are still required.</source>
        <translation type="unfinished"></translation>
    </message>
    <message>
        <location line="+3"/>
        <source>Signed transaction successfully. Transaction is ready to broadcast.</source>
        <translation type="unfinished"></translation>
    </message>
    <message>
        <location line="+12"/>
        <source>Unknown error processing transaction.</source>
        <translation type="unfinished"></translation>
    </message>
    <message>
        <location line="+10"/>
        <source>Transaction broadcast successfully! Transaction ID: %1</source>
        <translation type="unfinished"></translation>
    </message>
    <message>
        <location line="+3"/>
        <source>Transaction broadcast failed: %1</source>
        <translation type="unfinished"></translation>
    </message>
    <message>
        <location line="+9"/>
        <source>PSBT copied to clipboard.</source>
        <translation type="unfinished"></translation>
    </message>
    <message>
        <location line="+23"/>
        <source>Save Transaction Data</source>
        <translation type="unfinished"></translation>
    </message>
    <message>
        <location line="+2"/>
        <source>Partially Signed Transaction (Binary)</source>
        <extracomment>Expanded name of the binary PSBT file format. See: BIP 174.</extracomment>
        <translation type="unfinished"></translation>
    </message>
    <message>
        <location line="+7"/>
        <source>PSBT saved to disk.</source>
        <translation type="unfinished"></translation>
    </message>
    <message>
        <location line="+16"/>
        <source> * Sends %1 to %2</source>
        <translation type="unfinished"></translation>
    </message>
    <message>
        <location line="+4"/>
        <source>own address</source>
        <translation type="unfinished"></translation>
    </message>
    <message>
        <location line="+8"/>
        <source>Unable to calculate transaction fee or total transaction amount.</source>
        <translation type="unfinished"></translation>
    </message>
    <message>
        <location line="+2"/>
        <source>Pays transaction fee: </source>
        <translation type="unfinished"></translation>
    </message>
    <message>
        <location line="+12"/>
        <source>Total Amount</source>
        <translation type="unfinished"></translation>
    </message>
    <message>
        <location line="+3"/>
        <source>or</source>
        <translation type="unfinished"></translation>
    </message>
    <message>
        <location line="+6"/>
        <source>Transaction has %1 unsigned inputs.</source>
        <translation type="unfinished"></translation>
    </message>
    <message>
        <location line="+46"/>
        <source>Transaction is missing some information about inputs.</source>
        <translation type="unfinished"></translation>
    </message>
    <message>
        <location line="+4"/>
        <source>Transaction still needs signature(s).</source>
        <translation type="unfinished"></translation>
    </message>
    <message>
        <location line="+3"/>
        <source>(But no wallet is loaded.)</source>
        <translation type="unfinished"></translation>
    </message>
    <message>
        <location line="+3"/>
        <source>(But this wallet cannot sign transactions.)</source>
        <translation type="unfinished"></translation>
    </message>
    <message>
        <location line="+3"/>
        <source>(But this wallet does not have the right keys.)</source>
        <translation type="unfinished"></translation>
    </message>
    <message>
        <location line="+8"/>
        <source>Transaction is fully signed and ready for broadcast.</source>
        <translation type="unfinished"></translation>
    </message>
    <message>
        <location line="+4"/>
        <source>Transaction status is unknown.</source>
        <translation type="unfinished"></translation>
    </message>
</context>
<context>
    <name>PaymentServer</name>
    <message>
        <location filename="../paymentserver.cpp" line="+149"/>
        <source>Payment request error</source>
        <translation type="unfinished"></translation>
    </message>
    <message>
        <location line="+1"/>
        <source>Cannot start bitcoin: click-to-pay handler</source>
        <translation type="unfinished">Cannot start blackcoin: click-to-pay handler</translation>
    </message>
    <message>
        <location line="+48"/>
        <location line="+16"/>
        <location line="+6"/>
        <location line="+7"/>
        <source>URI handling</source>
        <translation type="unfinished"></translation>
    </message>
    <message>
        <location line="-29"/>
        <source>&apos;bitcoin://&apos; is not a valid URI. Use &apos;bitcoin:&apos; instead.</source>
        <translation type="unfinished">&apos;blackcoin://&apos; is not a valid URI. Use &apos;blackcoin:&apos; instead.</translation>
    </message>
    <message>
        <location line="+17"/>
        <location line="+23"/>
        <source>Cannot process payment request because BIP70 is not supported.
Due to widespread security flaws in BIP70 it&apos;s strongly recommended that any merchant instructions to switch wallets be ignored.
If you are receiving this error you should request the merchant provide a BIP21 compatible URI.</source>
        <translation type="unfinished"></translation>
    </message>
    <message>
        <location line="-10"/>
        <source>URI cannot be parsed! This can be caused by an invalid Bitcoin address or malformed URI parameters.</source>
        <translation type="unfinished">URI cannot be parsed! This can be caused by an invalid Blackcoin address or malformed URI parameters.</translation>
    </message>
    <message>
        <location line="+9"/>
        <source>Payment request file handling</source>
        <translation type="unfinished"></translation>
    </message>
</context>
<context>
    <name>PeerTableModel</name>
    <message>
        <location filename="../peertablemodel.h" line="+112"/>
        <source>User Agent</source>
        <extracomment>Title of Peers Table column which contains the peer&apos;s User Agent string.</extracomment>
        <translation type="unfinished"></translation>
    </message>
    <message>
        <location line="-9"/>
        <source>Ping</source>
        <extracomment>Title of Peers Table column which indicates the current latency of the connection with the peer.</extracomment>
        <translation type="unfinished"></translation>
    </message>
    <message>
        <location line="-18"/>
        <source>Peer</source>
        <extracomment>Title of Peers Table column which contains a unique number used to identify a connection.</extracomment>
        <translation type="unfinished"></translation>
    </message>
    <message>
        <location line="+3"/>
        <source>Age</source>
        <extracomment>Title of Peers Table column which indicates the duration (length of time) since the peer connection started.</extracomment>
        <translation type="unfinished"></translation>
    </message>
    <message>
        <location line="+6"/>
        <source>Direction</source>
        <extracomment>Title of Peers Table column which indicates the direction the peer connection was initiated from.</extracomment>
        <translation type="unfinished"></translation>
    </message>
    <message>
        <location line="+12"/>
        <source>Sent</source>
        <extracomment>Title of Peers Table column which indicates the total amount of network information we have sent to the peer.</extracomment>
        <translation type="unfinished"></translation>
    </message>
    <message>
        <location line="+3"/>
        <source>Received</source>
        <extracomment>Title of Peers Table column which indicates the total amount of network information we have received from the peer.</extracomment>
        <translation type="unfinished"></translation>
    </message>
    <message>
        <location line="-18"/>
        <source>Address</source>
        <extracomment>Title of Peers Table column which contains the IP/Onion/I2P address of the connected peer.</extracomment>
        <translation type="unfinished"></translation>
    </message>
    <message>
        <location line="+6"/>
        <source>Type</source>
        <extracomment>Title of Peers Table column which describes the type of peer connection. The &quot;type&quot; describes why the connection exists.</extracomment>
        <translation type="unfinished"></translation>
    </message>
    <message>
        <location line="+3"/>
        <source>Network</source>
        <extracomment>Title of Peers Table column which states the network the peer connected through.</extracomment>
        <translation type="unfinished">Network</translation>
    </message>
    <message>
        <location filename="../peertablemodel.cpp" line="+77"/>
        <source>Inbound</source>
        <extracomment>An Inbound Connection from a Peer.</extracomment>
        <translation type="unfinished"></translation>
    </message>
    <message>
        <location line="+2"/>
        <source>Outbound</source>
        <extracomment>An Outbound Connection to a Peer.</extracomment>
        <translation type="unfinished"></translation>
    </message>
</context>
<context>
    <name>QObject</name>
    <message>
        <location filename="../bitcoinunits.cpp" line="+197"/>
        <source>Amount</source>
        <translation type="unfinished">Amount</translation>
    </message>
    <message>
        <location filename="../guiutil.cpp" line="+133"/>
        <source>Enter a Bitcoin address (e.g. %1)</source>
        <translation>Enter a Blackcoin address (e.g. %1)</translation>
    </message>
    <message>
        <location line="+288"/>
        <source>Ctrl+W</source>
        <translation type="unfinished"></translation>
    </message>
    <message>
        <location line="+257"/>
        <source>Unroutable</source>
        <translation type="unfinished"></translation>
    </message>
    <message>
        <location line="+2"/>
        <source>IPv4</source>
        <comment>network name</comment>
        <extracomment>Name of IPv4 network in peer info</extracomment>
        <translation type="unfinished"></translation>
    </message>
    <message>
        <location line="+2"/>
        <source>IPv6</source>
        <comment>network name</comment>
        <extracomment>Name of IPv6 network in peer info</extracomment>
        <translation type="unfinished"></translation>
    </message>
    <message>
        <location line="+2"/>
        <source>Onion</source>
        <comment>network name</comment>
        <extracomment>Name of Tor network in peer info</extracomment>
        <translation type="unfinished"></translation>
    </message>
    <message>
        <location line="+2"/>
        <source>I2P</source>
        <comment>network name</comment>
        <extracomment>Name of I2P network in peer info</extracomment>
        <translation type="unfinished"></translation>
    </message>
    <message>
        <location line="+2"/>
        <source>CJDNS</source>
        <comment>network name</comment>
        <extracomment>Name of CJDNS network in peer info</extracomment>
        <translation type="unfinished"></translation>
    </message>
    <message>
        <location line="+14"/>
        <source>Inbound</source>
        <extracomment>An inbound connection from a peer. An inbound connection is a connection initiated by a peer.</extracomment>
        <translation type="unfinished"></translation>
    </message>
    <message>
        <location line="+3"/>
        <source>Outbound</source>
        <extracomment>An outbound connection to a peer. An outbound connection is a connection initiated by us.</extracomment>
        <translation type="unfinished"></translation>
    </message>
    <message>
        <location line="+5"/>
        <source>Full Relay</source>
        <extracomment>Peer connection type that relays all network information.</extracomment>
        <translation type="unfinished"></translation>
    </message>
    <message>
        <location line="+3"/>
        <source>Block Relay</source>
        <extracomment>Peer connection type that relays network information about blocks and not transactions or addresses.</extracomment>
        <translation type="unfinished"></translation>
    </message>
    <message>
        <location line="+2"/>
        <source>Manual</source>
        <extracomment>Peer connection type established manually through one of several methods.</extracomment>
        <translation type="unfinished"></translation>
    </message>
    <message>
        <location line="+2"/>
        <source>Feeler</source>
        <extracomment>Short-lived peer connection type that tests the aliveness of known addresses.</extracomment>
        <translation type="unfinished"></translation>
    </message>
    <message>
        <location line="+2"/>
        <source>Address Fetch</source>
        <extracomment>Short-lived peer connection type that solicits known addresses from a peer.</extracomment>
        <translation type="unfinished"></translation>
    </message>
    <message>
        <location line="+13"/>
        <location line="+12"/>
        <source>%1 d</source>
        <translation type="unfinished"></translation>
    </message>
    <message>
        <location line="-11"/>
        <location line="+12"/>
        <source>%1 h</source>
        <translation type="unfinished"></translation>
    </message>
    <message>
        <location line="-11"/>
        <location line="+12"/>
        <source>%1 m</source>
        <translation type="unfinished"></translation>
    </message>
    <message>
        <location line="-10"/>
        <location line="+11"/>
        <location line="+26"/>
        <source>%1 s</source>
        <translation type="unfinished"></translation>
    </message>
    <message>
        <location line="-12"/>
        <source>None</source>
        <translation type="unfinished"></translation>
    </message>
    <message>
        <location line="+6"/>
        <source>N/A</source>
        <translation type="unfinished">N/A</translation>
    </message>
    <message>
        <location line="+1"/>
        <source>%1 ms</source>
        <translation type="unfinished"></translation>
    </message>
    <message numerus="yes">
        <location line="+18"/>
        <source>%n second(s)</source>
        <translation>
            <numerusform>%n second</numerusform>
            <numerusform>%n seconds</numerusform>
        </translation>
    </message>
    <message numerus="yes">
        <location line="+4"/>
        <source>%n minute(s)</source>
        <translation>
            <numerusform>%n minute</numerusform>
            <numerusform>%n minutes</numerusform>
        </translation>
    </message>
    <message numerus="yes">
        <location line="+4"/>
        <source>%n hour(s)</source>
        <translation type="unfinished">
            <numerusform>%n hour</numerusform>
            <numerusform>%n hours</numerusform>
        </translation>
    </message>
    <message numerus="yes">
        <location line="+4"/>
        <source>%n day(s)</source>
        <translation type="unfinished">
            <numerusform>%n day</numerusform>
            <numerusform>%n days</numerusform>
        </translation>
    </message>
    <message numerus="yes">
        <location line="+4"/>
        <location line="+6"/>
        <source>%n week(s)</source>
        <translation type="unfinished">
            <numerusform>%n week</numerusform>
            <numerusform>%n weeks</numerusform>
        </translation>
    </message>
    <message>
        <location line="+0"/>
        <source>%1 and %2</source>
        <translation type="unfinished"></translation>
    </message>
    <message numerus="yes">
        <location line="+0"/>
        <source>%n year(s)</source>
        <translation type="unfinished">
            <numerusform>%n year</numerusform>
            <numerusform>%n years</numerusform>
        </translation>
    </message>
    <message>
        <location line="+8"/>
        <source>%1 B</source>
        <translation type="unfinished"></translation>
    </message>
    <message>
        <location line="+2"/>
        <location filename="../rpcconsole.cpp" line="+1004"/>
        <source>%1 kB</source>
        <translation type="unfinished"></translation>
    </message>
    <message>
        <location line="+2"/>
        <location filename="../rpcconsole.cpp" line="+2"/>
        <source>%1 MB</source>
        <translation type="unfinished"></translation>
    </message>
    <message>
        <location line="+2"/>
        <source>%1 GB</source>
        <translation type="unfinished"></translation>
    </message>
    <message>
        <location filename="../bitcoin.cpp" line="-282"/>
        <source>Do you want to reset settings to default values, or to abort without making changes?</source>
        <extracomment>Explanatory text shown on startup when the settings file cannot be read. Prompts user to make a choice between resetting or aborting.</extracomment>
        <translation type="unfinished"></translation>
    </message>
    <message>
        <location line="+20"/>
        <source>A fatal error occurred. Check that settings file is writable, or try running with -nosettings.</source>
        <extracomment>Explanatory text shown on startup when the settings file could not be written. Prompts user to check that we have the ability to write to the file. Explains that the user has the option of running without a settings file.</extracomment>
        <translation type="unfinished"></translation>
    </message>
    <message>
        <location line="+395"/>
        <source>Error: %1</source>
        <translation type="unfinished"></translation>
    </message>
    <message>
        <location line="+70"/>
        <source>%1 didn&apos;t yet exit safely…</source>
        <translation type="unfinished"></translation>
    </message>
    <message>
        <location filename="../modaloverlay.cpp" line="-40"/>
        <source>unknown</source>
        <translation type="unfinished"></translation>
    </message>
</context>
<context>
    <name>QRImageWidget</name>
    <message>
        <location filename="../qrimagewidget.cpp" line="+30"/>
        <source>&amp;Save Image…</source>
        <translation type="unfinished"></translation>
    </message>
    <message>
        <location line="+1"/>
        <source>&amp;Copy Image</source>
        <translation type="unfinished"></translation>
    </message>
    <message>
        <location line="+11"/>
        <source>Resulting URI too long, try to reduce the text for label / message.</source>
        <translation type="unfinished"></translation>
    </message>
    <message>
        <location line="+7"/>
        <source>Error encoding URI into QR Code.</source>
        <translation type="unfinished"></translation>
    </message>
    <message>
        <location line="+41"/>
        <source>QR code support not available.</source>
        <translation type="unfinished"></translation>
    </message>
    <message>
        <location line="+30"/>
        <source>Save QR Code</source>
        <translation type="unfinished"></translation>
    </message>
    <message>
        <location line="+3"/>
        <source>PNG Image</source>
        <extracomment>Expanded name of the PNG file format. See: https://en.wikipedia.org/wiki/Portable_Network_Graphics.</extracomment>
        <translation type="unfinished"></translation>
    </message>
</context>
<context>
    <name>RPCConsole</name>
    <message>
        <location filename="../forms/debugwindow.ui" line="+75"/>
        <location line="+26"/>
        <location line="+26"/>
        <location line="+29"/>
        <location line="+26"/>
        <location line="+36"/>
        <location line="+23"/>
        <location line="+36"/>
        <location line="+23"/>
        <location line="+36"/>
        <location line="+23"/>
        <location line="+692"/>
        <location line="+26"/>
        <location line="+26"/>
        <location line="+26"/>
        <location line="+26"/>
        <location line="+23"/>
        <location line="+23"/>
        <location line="+23"/>
        <location line="+29"/>
        <location line="+26"/>
        <location line="+23"/>
        <location line="+23"/>
        <location line="+23"/>
        <location line="+23"/>
        <location line="+26"/>
        <location line="+26"/>
        <location line="+23"/>
        <location line="+23"/>
        <location line="+23"/>
        <location line="+23"/>
        <location line="+23"/>
        <location line="+26"/>
        <location line="+23"/>
        <location line="+23"/>
        <location line="+26"/>
        <location line="+26"/>
        <location line="+26"/>
        <location line="+26"/>
        <location filename="../rpcconsole.h" line="+147"/>
        <source>N/A</source>
        <translation>N/A</translation>
    </message>
    <message>
        <location line="-1649"/>
        <source>Client version</source>
        <translation>Client version</translation>
    </message>
    <message>
        <location line="-22"/>
        <source>&amp;Information</source>
        <translation>&amp;Information</translation>
    </message>
    <message>
        <location line="+15"/>
        <source>General</source>
        <translation type="unfinished"></translation>
    </message>
    <message>
        <location line="+56"/>
        <source>Datadir</source>
        <translation type="unfinished"></translation>
    </message>
    <message>
        <location line="+10"/>
        <source>To specify a non-default location of the data directory use the &apos;%1&apos; option.</source>
        <translation type="unfinished"></translation>
    </message>
    <message>
        <location line="+19"/>
        <source>Blocksdir</source>
        <translation type="unfinished"></translation>
    </message>
    <message>
        <location line="+10"/>
        <source>To specify a non-default location of the blocks directory use the &apos;%1&apos; option.</source>
        <translation type="unfinished"></translation>
    </message>
    <message>
        <location line="+19"/>
        <source>Startup time</source>
        <translation>Startup time</translation>
    </message>
    <message>
        <location line="+29"/>
        <location line="+944"/>
        <source>Network</source>
        <translation>Network</translation>
    </message>
    <message>
        <location line="-937"/>
        <source>Name</source>
        <translation type="unfinished"></translation>
    </message>
    <message>
        <location line="+23"/>
        <source>Number of connections</source>
        <translation>Number of connections</translation>
    </message>
    <message>
        <location line="+29"/>
        <source>Block chain</source>
        <translation>Block chain</translation>
    </message>
    <message>
        <location line="+59"/>
        <source>Memory Pool</source>
        <translation type="unfinished"></translation>
    </message>
    <message>
        <location line="+7"/>
        <source>Current number of transactions</source>
        <translation type="unfinished"></translation>
    </message>
    <message>
        <location line="+23"/>
        <source>Memory usage</source>
        <translation type="unfinished"></translation>
    </message>
    <message>
        <location line="+94"/>
        <source>Wallet: </source>
        <translation type="unfinished"></translation>
    </message>
    <message>
        <location line="+11"/>
        <source>(none)</source>
        <translation type="unfinished"></translation>
    </message>
    <message>
        <location line="+211"/>
        <source>&amp;Reset</source>
        <translation type="unfinished"></translation>
    </message>
    <message>
        <location line="+80"/>
        <location line="+760"/>
        <source>Received</source>
        <translation type="unfinished"></translation>
    </message>
    <message>
        <location line="-680"/>
        <location line="+657"/>
        <source>Sent</source>
        <translation type="unfinished"></translation>
    </message>
    <message>
        <location line="-616"/>
        <source>&amp;Peers</source>
        <translation type="unfinished"></translation>
    </message>
    <message>
        <location line="+76"/>
        <source>Banned peers</source>
        <translation type="unfinished"></translation>
    </message>
    <message>
        <location line="+68"/>
        <location filename="../rpcconsole.cpp" line="+165"/>
        <source>Select a peer to view detailed information.</source>
        <translation type="unfinished"></translation>
    </message>
    <message>
        <location line="+80"/>
        <source>The transport layer version: %1</source>
        <translation type="unfinished"></translation>
    </message>
    <message>
        <location line="+3"/>
        <source>Transport</source>
        <translation type="unfinished"></translation>
    </message>
    <message>
        <location line="+23"/>
        <source>The BIP324 session ID string in hex, if any.</source>
        <translation type="unfinished"></translation>
    </message>
    <message>
        <location line="+3"/>
        <source>Session ID</source>
        <translation type="unfinished"></translation>
    </message>
    <message>
        <location line="+49"/>
        <source>Version</source>
        <translation type="unfinished"></translation>
    </message>
    <message>
        <location line="+72"/>
        <source>Whether we relay transactions to this peer.</source>
        <translation type="unfinished"></translation>
    </message>
    <message>
        <location line="+3"/>
        <source>Transaction Relay</source>
        <translation type="unfinished"></translation>
    </message>
    <message>
        <location line="+49"/>
        <source>Starting Block</source>
        <translation type="unfinished"></translation>
    </message>
    <message>
        <location line="+23"/>
        <source>Synced Headers</source>
        <translation type="unfinished"></translation>
    </message>
    <message>
        <location line="+23"/>
        <source>Synced Blocks</source>
        <translation type="unfinished"></translation>
    </message>
    <message>
        <location line="+75"/>
        <source>Last Transaction</source>
        <translation type="unfinished"></translation>
    </message>
    <message>
        <location line="+210"/>
        <source>The mapped Autonomous System used for diversifying peer selection.</source>
        <translation type="unfinished"></translation>
    </message>
    <message>
        <location line="+3"/>
        <source>Mapped AS</source>
        <translation type="unfinished"></translation>
    </message>
    <message>
        <location line="+23"/>
        <source>Whether we relay addresses to this peer.</source>
        <extracomment>Tooltip text for the Address Relay field in the peer details area, which displays whether we relay addresses to this peer (Yes/No).</extracomment>
        <translation type="unfinished"></translation>
    </message>
    <message>
        <location line="+3"/>
        <source>Address Relay</source>
        <extracomment>Text title for the Address Relay field in the peer details area, which displays whether we relay addresses to this peer (Yes/No).</extracomment>
        <translation type="unfinished"></translation>
    </message>
    <message>
        <location line="+23"/>
        <source>The total number of addresses received from this peer that were processed (excludes addresses that were dropped due to rate-limiting).</source>
        <extracomment>Tooltip text for the Addresses Processed field in the peer details area, which displays the total number of addresses received from this peer that were processed (excludes addresses that were dropped due to rate-limiting).</extracomment>
        <translation type="unfinished"></translation>
    </message>
    <message>
        <location line="+26"/>
        <source>The total number of addresses received from this peer that were dropped (not processed) due to rate-limiting.</source>
        <extracomment>Tooltip text for the Addresses Rate-Limited field in the peer details area, which displays the total number of addresses received from this peer that were dropped (not processed) due to rate-limiting.</extracomment>
        <translation type="unfinished"></translation>
    </message>
    <message>
        <location line="-23"/>
        <source>Addresses Processed</source>
        <extracomment>Text title for the Addresses Processed field in the peer details area, which displays the total number of addresses received from this peer that were processed (excludes addresses that were dropped due to rate-limiting).</extracomment>
        <translation type="unfinished"></translation>
    </message>
    <message>
        <location line="+26"/>
        <source>Addresses Rate-Limited</source>
        <extracomment>Text title for the Addresses Rate-Limited field in the peer details area, which displays the total number of addresses received from this peer that were dropped (not processed) due to rate-limiting.</extracomment>
        <translation type="unfinished"></translation>
    </message>
    <message>
        <location line="-1616"/>
        <location line="+1103"/>
        <source>User Agent</source>
        <translation type="unfinished"></translation>
    </message>
    <message>
        <location line="-1177"/>
        <source>Node window</source>
        <translation type="unfinished"></translation>
    </message>
    <message>
        <location line="+253"/>
        <source>Current block height</source>
        <translation type="unfinished"></translation>
    </message>
    <message>
        <location line="+130"/>
        <source>Open the %1 debug log file from the current data directory. This can take a few seconds for large log files.</source>
        <translation type="unfinished"></translation>
    </message>
    <message>
        <location line="+78"/>
        <source>Decrease font size</source>
        <translation type="unfinished"></translation>
    </message>
    <message>
        <location line="+20"/>
        <source>Increase font size</source>
        <translation type="unfinished"></translation>
    </message>
    <message>
        <location line="+546"/>
        <source>Permissions</source>
        <translation type="unfinished"></translation>
    </message>
    <message>
        <location line="+23"/>
        <source>The direction and type of peer connection: %1</source>
        <translation type="unfinished"></translation>
    </message>
    <message>
        <location line="+3"/>
        <source>Direction/Type</source>
        <translation type="unfinished"></translation>
    </message>
    <message>
        <location line="+75"/>
        <source>The network protocol this peer is connected through: IPv4, IPv6, Onion, I2P, or CJDNS.</source>
        <translation type="unfinished"></translation>
    </message>
    <message>
        <location line="+72"/>
        <source>Services</source>
        <translation type="unfinished"></translation>
    </message>
    <message>
        <location line="+52"/>
        <source>High bandwidth BIP152 compact block relay: %1</source>
        <translation type="unfinished"></translation>
    </message>
    <message>
        <location line="+3"/>
        <source>High Bandwidth</source>
        <translation type="unfinished"></translation>
    </message>
    <message>
        <location line="+92"/>
        <source>Connection Time</source>
        <translation type="unfinished"></translation>
    </message>
    <message>
        <location line="+23"/>
        <source>Elapsed time since a novel block passing initial validity checks was received from this peer.</source>
        <translation type="unfinished"></translation>
    </message>
    <message>
        <location line="+3"/>
        <source>Last Block</source>
        <translation type="unfinished"></translation>
    </message>
    <message>
        <location line="+23"/>
        <source>Elapsed time since a novel transaction accepted into our mempool was received from this peer.</source>
        <extracomment>Tooltip text for the Last Transaction field in the peer details area.</extracomment>
        <translation type="unfinished"></translation>
    </message>
    <message>
        <location line="+26"/>
        <source>Last Send</source>
        <translation type="unfinished"></translation>
    </message>
    <message>
        <location line="+23"/>
        <source>Last Receive</source>
        <translation type="unfinished"></translation>
    </message>
    <message>
        <location line="+69"/>
        <source>Ping Time</source>
        <translation type="unfinished"></translation>
    </message>
    <message>
        <location line="+23"/>
        <source>The duration of a currently outstanding ping.</source>
        <translation type="unfinished"></translation>
    </message>
    <message>
        <location line="+3"/>
        <source>Ping Wait</source>
        <translation type="unfinished"></translation>
    </message>
    <message>
        <location line="+23"/>
        <source>Min Ping</source>
        <translation type="unfinished"></translation>
    </message>
    <message>
        <location line="+23"/>
        <source>Time Offset</source>
        <translation type="unfinished"></translation>
    </message>
    <message>
        <location line="-1310"/>
        <source>Last block time</source>
        <translation>Last block time</translation>
    </message>
    <message>
        <location line="+110"/>
        <source>&amp;Open</source>
        <translation>&amp;Open</translation>
    </message>
    <message>
        <location line="+26"/>
        <source>&amp;Console</source>
        <translation>&amp;Console</translation>
    </message>
    <message>
        <location line="+187"/>
        <source>&amp;Network Traffic</source>
        <translation type="unfinished"></translation>
    </message>
    <message>
        <location line="+68"/>
        <source>Totals</source>
        <translation type="unfinished"></translation>
    </message>
    <message>
        <location filename="../rpcconsole.cpp" line="-203"/>
        <source>In:</source>
        <translation type="unfinished"></translation>
    </message>
    <message>
        <location line="+1"/>
        <source>Out:</source>
        <translation type="unfinished"></translation>
    </message>
    <message>
        <location filename="../forms/debugwindow.ui" line="-291"/>
        <source>Debug log file</source>
        <translation>Debug log file</translation>
    </message>
    <message>
        <location line="+125"/>
        <source>Clear console</source>
        <translation>Clear console</translation>
    </message>
    <message>
        <location filename="../rpcconsole.h" line="-1"/>
        <source>Yes</source>
        <translation type="unfinished"></translation>
    </message>
    <message>
        <location line="+0"/>
        <source>No</source>
        <translation type="unfinished"></translation>
    </message>
    <message>
        <location line="+0"/>
        <source>To</source>
        <translation type="unfinished"></translation>
    </message>
    <message>
        <location line="+0"/>
        <source>From</source>
        <translation type="unfinished"></translation>
    </message>
    <message>
        <location line="+1"/>
        <source>Ban for</source>
        <translation type="unfinished"></translation>
    </message>
    <message>
        <location line="+42"/>
        <source>Never</source>
        <translation type="unfinished"></translation>
    </message>
    <message>
        <location filename="../rpcconsole.cpp" line="-473"/>
        <source>Inbound: initiated by peer</source>
        <extracomment>Explanatory text for an inbound peer connection.</extracomment>
        <translation type="unfinished"></translation>
    </message>
    <message>
        <location line="+4"/>
        <source>Outbound Full Relay: default</source>
        <extracomment>Explanatory text for an outbound peer connection that relays all network information. This is the default behavior for outbound connections.</extracomment>
        <translation type="unfinished"></translation>
    </message>
    <message>
        <location line="+3"/>
        <source>Outbound Block Relay: does not relay transactions or addresses</source>
        <extracomment>Explanatory text for an outbound peer connection that relays network information about blocks and not transactions or addresses.</extracomment>
        <translation type="unfinished"></translation>
    </message>
    <message>
        <location line="+5"/>
        <source>Outbound Manual: added using RPC %1 or %2/%3 configuration options</source>
        <extracomment>Explanatory text for an outbound peer connection that was established manually through one of several methods. The numbered arguments are stand-ins for the methods available to establish manual connections.</extracomment>
        <translation type="unfinished"></translation>
    </message>
    <message>
        <location line="+6"/>
        <source>Outbound Feeler: short-lived, for testing addresses</source>
        <extracomment>Explanatory text for a short-lived outbound peer connection that is used to test the aliveness of known addresses.</extracomment>
        <translation type="unfinished"></translation>
    </message>
    <message>
        <location line="+3"/>
        <source>Outbound Address Fetch: short-lived, for soliciting addresses</source>
        <extracomment>Explanatory text for a short-lived outbound peer connection that is used to request addresses from a peer.</extracomment>
        <translation type="unfinished"></translation>
    </message>
    <message>
        <location line="+5"/>
        <source>detecting: peer could be v1 or v2</source>
        <extracomment>Explanatory text for &quot;detecting&quot; transport type.</extracomment>
        <translation type="unfinished"></translation>
    </message>
    <message>
        <location line="+2"/>
        <source>v1: unencrypted, plaintext transport protocol</source>
        <extracomment>Explanatory text for v1 transport type.</extracomment>
        <translation type="unfinished"></translation>
    </message>
    <message>
        <location line="+2"/>
        <source>v2: BIP324 encrypted transport protocol</source>
        <extracomment>Explanatory text for v2 transport type.</extracomment>
        <translation type="unfinished"></translation>
    </message>
    <message>
        <location line="+4"/>
        <source>we selected the peer for high bandwidth relay</source>
        <translation type="unfinished"></translation>
    </message>
    <message>
        <location line="+1"/>
        <source>the peer selected us for high bandwidth relay</source>
        <translation type="unfinished"></translation>
    </message>
    <message>
        <location line="+1"/>
        <source>no high bandwidth relay selected</source>
        <translation type="unfinished"></translation>
    </message>
    <message>
        <location line="+13"/>
        <source>Ctrl++</source>
        <extracomment>Main shortcut to increase the RPC console font size.</extracomment>
        <translation type="unfinished"></translation>
    </message>
    <message>
        <location line="+2"/>
        <source>Ctrl+=</source>
        <extracomment>Secondary shortcut to increase the RPC console font size.</extracomment>
        <translation type="unfinished"></translation>
    </message>
    <message>
        <location line="+4"/>
        <source>Ctrl+-</source>
        <extracomment>Main shortcut to decrease the RPC console font size.</extracomment>
        <translation type="unfinished"></translation>
    </message>
    <message>
        <location line="+2"/>
        <source>Ctrl+_</source>
        <extracomment>Secondary shortcut to decrease the RPC console font size.</extracomment>
        <translation type="unfinished"></translation>
    </message>
    <message>
        <location line="+151"/>
        <source>&amp;Copy address</source>
        <extracomment>Context menu action to copy the address of a peer.</extracomment>
        <translation type="unfinished"></translation>
    </message>
    <message>
        <location line="+4"/>
        <source>&amp;Disconnect</source>
        <translation type="unfinished"></translation>
    </message>
    <message>
        <location line="+1"/>
        <source>1 &amp;hour</source>
        <translation type="unfinished"></translation>
    </message>
    <message>
        <location line="+1"/>
        <source>1 d&amp;ay</source>
        <translation type="unfinished"></translation>
    </message>
    <message>
        <location line="+1"/>
        <source>1 &amp;week</source>
        <translation type="unfinished"></translation>
    </message>
    <message>
        <location line="+1"/>
        <source>1 &amp;year</source>
        <translation type="unfinished"></translation>
    </message>
    <message>
        <location line="+26"/>
        <source>&amp;Copy IP/Netmask</source>
        <extracomment>Context menu action to copy the IP/Netmask of a banned peer. IP/Netmask is the combination of a peer&apos;s IP address and its Netmask. For IP address, see: https://en.wikipedia.org/wiki/IP_address.</extracomment>
        <translation type="unfinished"></translation>
    </message>
    <message>
        <location line="+4"/>
        <source>&amp;Unban</source>
        <translation type="unfinished"></translation>
    </message>
    <message>
        <location line="+230"/>
        <source>Network activity disabled</source>
        <translation type="unfinished"></translation>
    </message>
    <message>
        <location line="+79"/>
        <source>Executing command without any wallet</source>
        <translation type="unfinished"></translation>
    </message>
    <message>
        <location line="+325"/>
        <source>Ctrl+I</source>
        <translation type="unfinished"></translation>
    </message>
    <message>
        <location line="+1"/>
        <source>Ctrl+T</source>
        <translation type="unfinished"></translation>
    </message>
    <message>
        <location line="+1"/>
        <source>Ctrl+N</source>
        <translation type="unfinished"></translation>
    </message>
    <message>
        <location line="+1"/>
        <source>Ctrl+P</source>
        <translation type="unfinished"></translation>
    </message>
    <message>
        <location line="-330"/>
        <source>Executing command using &quot;%1&quot; wallet</source>
        <translation type="unfinished"></translation>
    </message>
    <message>
        <location line="-147"/>
        <source>Welcome to the %1 RPC console.
Use up and down arrows to navigate history, and %2 to clear screen.
Use %3 and %4 to increase or decrease the font size.
Type %5 for an overview of available commands.
For more information on using this console, type %6.

%7WARNING: Scammers have been active, telling users to type commands here, stealing their wallet contents. Do not use this console without fully understanding the ramifications of a command.%8</source>
        <extracomment>RPC console welcome message. Placeholders %7 and %8 are style tags for the warning content, and they are not space separated from the rest of the text intentionally.</extracomment>
        <translation type="unfinished"></translation>
    </message>
    <message>
        <location line="+157"/>
        <source>Executing…</source>
        <extracomment>A console message indicating an entered command is currently being executed.</extracomment>
        <translation type="unfinished"></translation>
    </message>
    <message>
        <location line="+118"/>
        <source>(peer: %1)</source>
        <translation type="unfinished"></translation>
    </message>
    <message>
        <location line="+2"/>
        <source>via %1</source>
        <translation type="unfinished"></translation>
    </message>
    <message>
        <location filename="../rpcconsole.h" line="-42"/>
        <source>Unknown</source>
        <translation type="unfinished"></translation>
    </message>
</context>
<context>
    <name>ReceiveCoinsDialog</name>
    <message>
        <location filename="../forms/receivecoinsdialog.ui" line="+37"/>
        <source>&amp;Amount:</source>
        <translation type="unfinished"></translation>
    </message>
    <message>
        <location line="+46"/>
        <source>&amp;Label:</source>
        <translation type="unfinished">&amp;Label:</translation>
    </message>
    <message>
        <location line="-30"/>
        <source>&amp;Message:</source>
        <translation type="unfinished"></translation>
    </message>
    <message>
        <location line="-3"/>
        <source>An optional message to attach to the payment request, which will be displayed when the request is opened. Note: The message will not be sent with the payment over the Bitcoin network.</source>
        <translation>An optional message to attach to the payment request, which will be displayed when the request is opened. Note: The message will not be sent with the payment over the Blackcoin network.</translation>
    </message>
    <message>
        <location line="+30"/>
        <source>An optional label to associate with the new receiving address.</source>
        <translation type="unfinished"></translation>
    </message>
    <message>
        <location line="-7"/>
        <source>Use this form to request payments. All fields are &lt;b&gt;optional&lt;/b&gt;.</source>
        <translation type="unfinished"></translation>
    </message>
    <message>
        <location line="-39"/>
        <location line="+159"/>
        <source>An optional amount to request. Leave this empty or zero to not request a specific amount.</source>
        <translation type="unfinished"></translation>
    </message>
    <message>
        <location line="-127"/>
        <source>An optional label to associate with the new receiving address (used by you to identify an invoice).  It is also attached to the payment request.</source>
        <translation type="unfinished"></translation>
    </message>
    <message>
        <location line="+30"/>
        <source>An optional message that is attached to the payment request and may be displayed to the sender.</source>
        <translation type="unfinished"></translation>
    </message>
    <message>
        <location line="+15"/>
        <source>&amp;Create new receiving address</source>
        <translation type="unfinished"></translation>
    </message>
    <message>
        <location line="+23"/>
        <source>Clear all fields of the form.</source>
        <translation type="unfinished"></translation>
    </message>
    <message>
        <location line="+3"/>
        <source>Clear</source>
        <translation type="unfinished"></translation>
    </message>
    <message>
        <location line="+136"/>
        <source>Requested payments history</source>
        <translation type="unfinished"></translation>
    </message>
    <message>
        <location line="+25"/>
        <source>Show the selected request (does the same as double clicking an entry)</source>
        <translation type="unfinished"></translation>
    </message>
    <message>
        <location line="+3"/>
        <source>Show</source>
        <translation type="unfinished"></translation>
    </message>
    <message>
        <location line="+17"/>
        <source>Remove the selected entries from the list</source>
        <translation type="unfinished"></translation>
    </message>
    <message>
        <location line="+3"/>
        <source>Remove</source>
        <translation type="unfinished"></translation>
    </message>
    <message>
        <location filename="../receivecoinsdialog.cpp" line="+46"/>
        <source>Copy &amp;URI</source>
        <translation type="unfinished"></translation>
    </message>
    <message>
        <location line="+1"/>
        <source>&amp;Copy address</source>
        <translation type="unfinished"></translation>
    </message>
    <message>
        <location line="+1"/>
        <source>Copy &amp;label</source>
        <translation type="unfinished"></translation>
    </message>
    <message>
        <location line="+1"/>
        <source>Copy &amp;message</source>
        <translation type="unfinished"></translation>
    </message>
    <message>
        <location line="+1"/>
        <source>Copy &amp;amount</source>
        <translation type="unfinished"></translation>
    </message>
    <message>
        <location line="+46"/>
        <source>Base58 (Legacy)</source>
        <translation type="unfinished"></translation>
    </message>
    <message>
        <location line="+0"/>
        <source>Not recommended due to higher fees and less protection against typos.</source>
        <translation type="unfinished"></translation>
    </message>
    <message>
        <location line="+1"/>
        <source>Base58 (P2SH-SegWit)</source>
        <translation type="unfinished"></translation>
    </message>
    <message>
        <location line="+0"/>
        <source>Generates an address compatible with older wallets.</source>
        <translation type="unfinished"></translation>
    </message>
    <message>
        <location line="+1"/>
        <source>Bech32 (SegWit)</source>
        <translation type="unfinished"></translation>
    </message>
    <message>
        <location line="+0"/>
        <source>Generates a native segwit address (BIP-173). Some old wallets don&apos;t support it.</source>
        <translation type="unfinished"></translation>
    </message>
    <message>
        <location line="+2"/>
        <source>Bech32m (Taproot)</source>
        <translation type="unfinished"></translation>
    </message>
    <message>
        <location line="+0"/>
        <source>Bech32m (BIP-350) is an upgrade to Bech32, wallet support is still limited.</source>
        <translation type="unfinished"></translation>
    </message>
    <message>
        <location line="+75"/>
        <source>Could not unlock wallet.</source>
        <translation type="unfinished"></translation>
    </message>
    <message>
        <location line="+5"/>
        <source>Could not generate new %1 address</source>
        <translation type="unfinished"></translation>
    </message>
</context>
<context>
    <name>ReceiveRequestDialog</name>
    <message>
        <location filename="../forms/receiverequestdialog.ui" line="+14"/>
        <source>Request payment to …</source>
        <translation type="unfinished"></translation>
    </message>
    <message>
        <location line="+76"/>
        <source>Address:</source>
        <translation type="unfinished"></translation>
    </message>
    <message>
        <location line="+29"/>
        <source>Amount:</source>
        <translation type="unfinished"></translation>
    </message>
    <message>
        <location line="+29"/>
        <source>Label:</source>
        <translation type="unfinished"></translation>
    </message>
    <message>
        <location line="+32"/>
        <source>Message:</source>
        <translation type="unfinished"></translation>
    </message>
    <message>
        <location line="+32"/>
        <source>Wallet:</source>
        <translation type="unfinished"></translation>
    </message>
    <message>
        <location line="+28"/>
        <source>Copy &amp;URI</source>
        <translation type="unfinished"></translation>
    </message>
    <message>
        <location line="+10"/>
        <source>Copy &amp;Address</source>
        <translation type="unfinished"></translation>
    </message>
    <message>
        <location line="+10"/>
        <source>&amp;Verify</source>
        <translation type="unfinished"></translation>
    </message>
    <message>
        <location line="+3"/>
        <source>Verify this address on e.g. a hardware wallet screen</source>
        <translation type="unfinished"></translation>
    </message>
    <message>
        <location line="+10"/>
        <source>&amp;Save Image…</source>
        <translation type="unfinished"></translation>
    </message>
    <message>
        <location filename="../receiverequestdialog.cpp" line="+48"/>
        <source>Request payment to %1</source>
        <translation type="unfinished"></translation>
    </message>
    <message>
        <location filename="../forms/receiverequestdialog.ui" line="-234"/>
        <source>Payment information</source>
        <translation type="unfinished"></translation>
    </message>
</context>
<context>
    <name>RecentRequestsTableModel</name>
    <message>
        <location filename="../recentrequeststablemodel.cpp" line="+32"/>
        <source>Date</source>
        <translation type="unfinished">Date</translation>
    </message>
    <message>
        <location line="+0"/>
        <source>Label</source>
        <translation type="unfinished"></translation>
    </message>
    <message>
        <location line="+0"/>
        <source>Message</source>
        <translation type="unfinished"></translation>
    </message>
    <message>
        <location line="+38"/>
        <source>(no label)</source>
        <translation type="unfinished"></translation>
    </message>
    <message>
        <location line="+9"/>
        <source>(no message)</source>
        <translation type="unfinished"></translation>
    </message>
    <message>
        <location line="+8"/>
        <source>(no amount requested)</source>
        <translation type="unfinished"></translation>
    </message>
    <message>
        <location line="+43"/>
        <source>Requested</source>
        <translation type="unfinished"></translation>
    </message>
</context>
<context>
    <name>RestoreWalletActivity</name>
    <message>
        <location filename="../walletcontroller.cpp" line="+50"/>
        <source>Restore Wallet</source>
        <extracomment>Title of progress window which is displayed when wallets are being restored.</extracomment>
        <translation type="unfinished"></translation>
    </message>
    <message>
        <location line="+3"/>
        <source>Restoring Wallet &lt;b&gt;%1&lt;/b&gt;…</source>
        <extracomment>Descriptive text of the restore wallets progress window which indicates to the user that wallets are currently being restored.</extracomment>
        <translation type="unfinished"></translation>
    </message>
    <message>
        <location line="+19"/>
        <source>Restore wallet failed</source>
        <extracomment>Title of message box which is displayed when the wallet could not be restored.</extracomment>
        <translation type="unfinished"></translation>
    </message>
    <message>
        <location line="+3"/>
        <source>Restore wallet warning</source>
        <extracomment>Title of message box which is displayed when the wallet is restored with some warning.</extracomment>
        <translation type="unfinished"></translation>
    </message>
    <message>
        <location line="+3"/>
        <source>Restore wallet message</source>
        <extracomment>Title of message box which is displayed when the wallet is successfully restored.</extracomment>
        <translation type="unfinished"></translation>
    </message>
</context>
<context>
    <name>SendCoinsDialog</name>
    <message>
        <location filename="../forms/sendcoinsdialog.ui" line="+14"/>
        <location filename="../sendcoinsdialog.cpp" line="+762"/>
        <source>Send Coins</source>
        <translation>Send Coins</translation>
    </message>
    <message>
        <location line="+76"/>
        <source>Coin Control Features</source>
        <translation type="unfinished"></translation>
    </message>
    <message>
        <location line="+30"/>
        <source>automatically selected</source>
        <translation type="unfinished"></translation>
    </message>
    <message>
        <location line="+19"/>
        <source>Insufficient funds!</source>
        <translation type="unfinished"></translation>
    </message>
    <message>
        <location line="+92"/>
        <source>Quantity:</source>
        <translation type="unfinished"></translation>
    </message>
    <message>
        <location line="+35"/>
        <source>Bytes:</source>
        <translation type="unfinished"></translation>
    </message>
    <message>
        <location line="+48"/>
        <source>Amount:</source>
        <translation type="unfinished"></translation>
    </message>
    <message>
        <location line="+51"/>
        <source>Fee:</source>
        <translation type="unfinished"></translation>
    </message>
    <message>
        <location line="+54"/>
        <source>After Fee:</source>
        <translation type="unfinished"></translation>
    </message>
    <message>
        <location line="+32"/>
        <source>Change:</source>
        <translation type="unfinished"></translation>
    </message>
    <message>
        <location line="+44"/>
        <source>If this is activated, but the change address is empty or invalid, change will be sent to a newly generated address.</source>
        <translation type="unfinished"></translation>
    </message>
    <message>
        <location line="+3"/>
        <source>Custom change address</source>
        <translation type="unfinished"></translation>
    </message>
    <message>
        <location line="+206"/>
        <source>Transaction Fee:</source>
        <translation type="unfinished"></translation>
    </message>
    <message>
        <location line="+38"/>
        <source>Using the fallbackfee can result in sending a transaction that will take several hours or days (or never) to confirm. Consider choosing your fee manually or wait until you have validated the complete chain.</source>
        <translation type="unfinished"></translation>
    </message>
    <message>
        <location line="+9"/>
        <source>Warning: Fee estimation is currently not possible.</source>
        <translation type="unfinished"></translation>
    </message>
    <message>
        <location line="+82"/>
        <source>per kilobyte</source>
        <translation type="unfinished"></translation>
    </message>
    <message>
        <location line="-53"/>
        <source>Hide</source>
        <translation type="unfinished"></translation>
    </message>
    <message>
        <location line="+112"/>
        <source>Recommended:</source>
        <translation type="unfinished"></translation>
    </message>
    <message>
        <location line="+30"/>
        <source>Custom:</source>
        <translation type="unfinished"></translation>
    </message>
    <message>
        <location line="+215"/>
        <source>Send to multiple recipients at once</source>
        <translation>Send to multiple recipients at once</translation>
    </message>
    <message>
        <location line="+3"/>
        <source>Add &amp;Recipient</source>
        <translation>Add &amp;Recipient</translation>
    </message>
    <message>
        <location line="-20"/>
        <source>Clear all fields of the form.</source>
        <translation type="unfinished"></translation>
    </message>
    <message>
        <location line="-1010"/>
        <source>Inputs…</source>
        <translation type="unfinished"></translation>
    </message>
    <message>
        <location line="+608"/>
        <source>Choose…</source>
        <translation type="unfinished"></translation>
    </message>
    <message>
        <location line="+59"/>
        <source>Hide transaction fee settings</source>
        <translation type="unfinished"></translation>
    </message>
    <message>
        <location line="+51"/>
        <source>Specify a custom fee per kB (1,000 bytes) of the transaction&apos;s virtual size.

Note:  Since the fee is calculated on a per-byte basis, a fee rate of &quot;100 satoshis per kvB&quot; for a transaction size of 500 virtual bytes (half of 1 kvB) would ultimately yield a fee of only 50 satoshis.</source>
        <translation type="unfinished"></translation>
    </message>
    <message>
        <location line="+35"/>
        <source>When there is less transaction volume than space in the blocks, miners as well as relaying nodes may enforce a minimum fee. Paying only this minimum fee is just fine, but be aware that this can result in a never confirming transaction once there is more demand for bitcoin transactions than the network can process.</source>
        <translation type="unfinished">When there is less transaction volume than space in the blocks, miners as well as relaying nodes may enforce a minimum fee. Paying only this minimum fee is just fine, but be aware that this can result in a never confirming transaction once there is more demand for blackcoin transactions than the network can process.</translation>
    </message>
    <message>
        <location line="+3"/>
        <source>A too low fee might result in a never confirming transaction (read the tooltip)</source>
        <translation type="unfinished"></translation>
    </message>
    <message>
        <location line="+105"/>
        <source>(Smart fee not initialized yet. This usually takes a few blocks…)</source>
        <translation type="unfinished"></translation>
    </message>
    <message>
        <location line="+26"/>
        <source>Confirmation time target:</source>
        <translation type="unfinished"></translation>
    </message>
    <message>
        <location line="+58"/>
        <source>Enable Replace-By-Fee</source>
        <translation type="unfinished"></translation>
    </message>
    <message>
        <location line="+3"/>
        <source>With Replace-By-Fee (BIP-125) you can increase a transaction&apos;s fee after it is sent. Without this, a higher fee may be recommended to compensate for increased transaction delay risk.</source>
        <translation type="unfinished"></translation>
    </message>
    <message>
        <location line="+65"/>
        <source>Clear &amp;All</source>
        <translation>Clear &amp;All</translation>
    </message>
    <message>
        <location line="+55"/>
        <source>Balance:</source>
        <translation>Balance:</translation>
    </message>
    <message>
        <location line="-84"/>
        <source>Confirm the send action</source>
        <translation>Confirm the send action</translation>
    </message>
    <message>
        <location line="+3"/>
        <source>S&amp;end</source>
        <translation>S&amp;end</translation>
    </message>
    <message>
        <location filename="../sendcoinsdialog.cpp" line="-667"/>
        <source>Copy quantity</source>
        <translation type="unfinished"></translation>
    </message>
    <message>
        <location line="+1"/>
        <source>Copy amount</source>
        <translation type="unfinished"></translation>
    </message>
    <message>
        <location line="+1"/>
        <source>Copy fee</source>
        <translation type="unfinished"></translation>
    </message>
    <message>
        <location line="+1"/>
        <source>Copy after fee</source>
        <translation type="unfinished"></translation>
    </message>
    <message>
        <location line="+1"/>
        <source>Copy bytes</source>
        <translation type="unfinished"></translation>
    </message>
    <message>
        <location line="+1"/>
        <source>Copy change</source>
        <translation type="unfinished"></translation>
    </message>
    <message>
        <location line="+72"/>
        <source>%1 (%2 blocks)</source>
        <translation type="unfinished"></translation>
    </message>
    <message>
        <location line="+30"/>
        <source>Sign on device</source>
        <extracomment>&quot;device&quot; usually means a hardware wallet.</extracomment>
        <translation type="unfinished"></translation>
    </message>
    <message>
        <location line="+3"/>
        <source>Connect your hardware wallet first.</source>
        <translation type="unfinished"></translation>
    </message>
    <message>
        <location line="+4"/>
        <source>Set external signer script path in Options -&gt; Wallet</source>
        <extracomment>&quot;External signer&quot; means using devices such as hardware wallets.</extracomment>
        <translation type="unfinished"></translation>
    </message>
    <message>
        <location line="+3"/>
        <source>Cr&amp;eate Unsigned</source>
        <translation type="unfinished"></translation>
    </message>
    <message>
        <location line="+1"/>
        <source>Creates a Partially Signed Bitcoin Transaction (PSBT) for use with e.g. an offline %1 wallet, or a PSBT-compatible hardware wallet.</source>
        <translation type="unfinished">Creates a Partially Signed Blackcoin Transaction (PSBT) for use with e.g. an offline %1 wallet, or a PSBT-compatible hardware wallet.</translation>
    </message>
    <message>
        <location line="+92"/>
        <source> from wallet &apos;%1&apos;</source>
        <translation type="unfinished"></translation>
    </message>
    <message>
        <location line="+11"/>
        <source>%1 to &apos;%2&apos;</source>
        <translation type="unfinished"></translation>
    </message>
    <message>
        <location line="+5"/>
        <source>%1 to %2</source>
        <translation type="unfinished"></translation>
    </message>
    <message>
        <location line="+67"/>
        <source>To review recipient list click &quot;Show Details…&quot;</source>
        <translation type="unfinished"></translation>
    </message>
    <message>
        <location line="+62"/>
        <source>Sign failed</source>
        <translation type="unfinished"></translation>
    </message>
    <message>
        <location line="+5"/>
        <source>External signer not found</source>
        <extracomment>&quot;External signer&quot; means using devices such as hardware wallets.</extracomment>
        <translation type="unfinished"></translation>
    </message>
    <message>
        <location line="+6"/>
        <source>External signer failure</source>
        <extracomment>&quot;External signer&quot; means using devices such as hardware wallets.</extracomment>
        <translation type="unfinished"></translation>
    </message>
    <message>
        <location line="-36"/>
        <source>Save Transaction Data</source>
        <translation type="unfinished"></translation>
    </message>
    <message>
        <location line="+2"/>
        <source>Partially Signed Transaction (Binary)</source>
        <extracomment>Expanded name of the binary PSBT file format. See: BIP 174.</extracomment>
        <translation type="unfinished"></translation>
    </message>
    <message>
        <location line="+8"/>
        <source>PSBT saved</source>
        <extracomment>Popup message when a PSBT has been saved to a file</extracomment>
        <translation type="unfinished"></translation>
    </message>
    <message>
        <location line="+273"/>
        <source>External balance:</source>
        <translation type="unfinished"></translation>
    </message>
    <message>
        <location line="-324"/>
        <source>or</source>
        <translation type="unfinished"></translation>
    </message>
    <message>
        <location line="-18"/>
        <source>You can increase the fee later (signals Replace-By-Fee, BIP-125).</source>
        <translation type="unfinished"></translation>
    </message>
    <message>
        <location line="-31"/>
        <source>Please, review your transaction proposal. This will produce a Partially Signed Bitcoin Transaction (PSBT) which you can save or copy and then sign with e.g. an offline %1 wallet, or a PSBT-compatible hardware wallet.</source>
        <extracomment>Text to inform a user attempting to create a transaction of their current options. At this stage, a user can only create a PSBT. This string is displayed when private keys are disabled and an external signer is not available.</extracomment>
        <translation type="unfinished">Please, review your transaction proposal. This will produce a Partially Signed Blackcoin Transaction (PSBT) which you can save or copy and then sign with e.g. an offline %1 wallet, or a PSBT-compatible hardware wallet.</translation>
    </message>
    <message>
        <location line="-6"/>
        <source>Do you want to create this transaction?</source>
        <extracomment>Message displayed when attempting to create a transaction. Cautionary text to prompt the user to verify that the displayed transaction details represent the transaction the user intends to create.</extracomment>
        <translation type="unfinished"></translation>
    </message>
    <message>
        <location line="+11"/>
        <source>Please, review your transaction. You can create and send this transaction or create a Partially Signed Bitcoin Transaction (PSBT), which you can save or copy and then sign with, e.g., an offline %1 wallet, or a PSBT-compatible hardware wallet.</source>
        <extracomment>Text to inform a user attempting to create a transaction of their current options. At this stage, a user can send their transaction or create a PSBT. This string is displayed when both private keys and PSBT controls are enabled.</extracomment>
        <translation type="unfinished">Please, review your transaction. You can create and send this transaction or create a Partially Signed Blackcoin Transaction (PSBT), which you can save or copy and then sign with, e.g., an offline %1 wallet, or a PSBT-compatible hardware wallet.</translation>
    </message>
    <message>
        <location line="+3"/>
        <source>Please, review your transaction.</source>
        <extracomment>Text to prompt a user to review the details of the transaction they are attempting to send.</extracomment>
        <translation type="unfinished"></translation>
    </message>
    <message>
        <location line="+8"/>
        <source>Transaction fee</source>
        <translation type="unfinished"></translation>
    </message>
    <message>
        <location line="+5"/>
        <source>%1 kvB</source>
        <comment>PSBT transaction creation</comment>
        <extracomment>When reviewing a newly created PSBT (via Send flow), the transaction fee is shown, with &quot;virtual size&quot; of the transaction displayed for context</extracomment>
        <translation type="unfinished"></translation>
    </message>
    <message>
        <location line="+12"/>
        <source>Not signalling Replace-By-Fee, BIP-125.</source>
        <translation type="unfinished"></translation>
    </message>
    <message>
        <location line="+13"/>
        <source>Total Amount</source>
        <translation type="unfinished"></translation>
    </message>
    <message>
        <location line="+24"/>
        <source>Unsigned Transaction</source>
        <comment>PSBT copied</comment>
        <extracomment>Caption of &quot;PSBT has been copied&quot; messagebox</extracomment>
        <translation type="unfinished"></translation>
    </message>
    <message>
        <location line="+1"/>
        <source>The PSBT has been copied to the clipboard. You can also save it.</source>
        <translation type="unfinished"></translation>
    </message>
    <message>
        <location line="+29"/>
        <source>PSBT saved to disk</source>
        <translation type="unfinished"></translation>
    </message>
    <message>
        <location line="+49"/>
        <source>Confirm send coins</source>
        <translation type="unfinished"></translation>
    </message>
    <message>
        <location line="+227"/>
        <source>Watch-only balance:</source>
        <translation type="unfinished"></translation>
    </message>
    <message>
        <location line="+24"/>
        <source>The recipient address is not valid. Please recheck.</source>
        <translation type="unfinished"></translation>
    </message>
    <message>
        <location line="+3"/>
        <source>The amount to pay must be larger than 0.</source>
        <translation type="unfinished"></translation>
    </message>
    <message>
        <location line="+3"/>
        <source>The amount exceeds your balance.</source>
        <translation type="unfinished"></translation>
    </message>
    <message>
        <location line="+3"/>
        <source>The total exceeds your balance when the %1 transaction fee is included.</source>
        <translation type="unfinished"></translation>
    </message>
    <message>
        <location line="+3"/>
        <source>Duplicate address found: addresses should only be used once each.</source>
        <translation type="unfinished"></translation>
    </message>
    <message>
        <location line="+3"/>
        <source>Transaction creation failed!</source>
        <translation type="unfinished"></translation>
    </message>
    <message>
        <location line="+4"/>
        <source>A fee higher than %1 is considered an absurdly high fee.</source>
        <translation type="unfinished"></translation>
    </message>
    <message>
        <location line="+79"/>
        <location line="+35"/>
        <source>%1/kvB</source>
        <translation type="unfinished"></translation>
    </message>
    <message numerus="yes">
        <location line="+14"/>
        <source>Estimated to begin confirmation within %n block(s).</source>
        <translation>
            <numerusform>Estimated to begin confirmation within %n block.</numerusform>
            <numerusform>Estimated to begin confirmation within %n blocks.</numerusform>
        </translation>
    </message>
    <message>
<<<<<<< HEAD
        <location line="+100"/>
=======
        <location line="+95"/>
>>>>>>> 44d8b13c
        <source>Warning: Invalid Bitcoin address</source>
        <translation>Warning: Invalid Blackcoin address</translation>
    </message>
    <message>
        <location line="+5"/>
        <source>Warning: Unknown change address</source>
        <translation type="unfinished"></translation>
    </message>
    <message>
        <location line="+3"/>
        <source>Confirm custom change address</source>
        <translation type="unfinished"></translation>
    </message>
    <message>
        <location line="+0"/>
        <source>The address you selected for change is not part of this wallet. Any or all funds in your wallet may be sent to this address. Are you sure?</source>
        <translation type="unfinished"></translation>
    </message>
    <message>
        <location line="+21"/>
        <source>(no label)</source>
        <translation type="unfinished"></translation>
    </message>
</context>
<context>
    <name>SendCoinsEntry</name>
    <message>
        <location filename="../forms/sendcoinsentry.ui" line="+151"/>
        <source>A&amp;mount:</source>
        <translation>A&amp;mount:</translation>
    </message>
    <message>
        <location line="-116"/>
        <source>Pay &amp;To:</source>
        <translation>Pay &amp;To:</translation>
    </message>
    <message>
        <location line="+93"/>
        <source>&amp;Label:</source>
        <translation>&amp;Label:</translation>
    </message>
    <message>
        <location line="-68"/>
        <source>Choose previously used address</source>
        <translation type="unfinished"></translation>
    </message>
    <message>
        <location line="-7"/>
        <source>The Bitcoin address to send the payment to</source>
        <translation>The Blackcoin address to send the payment to</translation>
    </message>
    <message>
        <location line="+23"/>
        <source>Alt+A</source>
        <translation>Alt+A</translation>
    </message>
    <message>
        <location line="+7"/>
        <source>Paste address from clipboard</source>
        <translation>Paste address from clipboard</translation>
    </message>
    <message>
        <location line="+16"/>
        <source>Alt+P</source>
        <translation>Alt+P</translation>
    </message>
    <message>
        <location line="+7"/>
        <source>Remove this entry</source>
        <translation type="unfinished"></translation>
    </message>
    <message>
        <location line="+60"/>
        <source>The amount to send in the selected unit</source>
        <translation type="unfinished"></translation>
    </message>
    <message>
        <location line="+7"/>
        <source>The fee will be deducted from the amount being sent. The recipient will receive less bitcoins than you enter in the amount field. If multiple recipients are selected, the fee is split equally.</source>
        <translation>he fee will be deducted from the amount being sent. The recipient will receive less blackcoins than you enter in the amount field. If multiple recipients are selected, the fee is split equally.</translation>
    </message>
    <message>
        <location line="+3"/>
        <source>S&amp;ubtract fee from amount</source>
        <translation type="unfinished"></translation>
    </message>
    <message>
        <location line="+7"/>
        <source>Use available balance</source>
        <translation type="unfinished"></translation>
    </message>
    <message>
        <location line="+9"/>
        <source>Message:</source>
        <translation type="unfinished"></translation>
    </message>
    <message>
        <location line="-51"/>
        <location line="+3"/>
        <source>Enter a label for this address to add it to the list of used addresses</source>
        <translation type="unfinished"></translation>
    </message>
    <message>
        <location line="+58"/>
        <source>A message that was attached to the bitcoin: URI which will be stored with the transaction for your reference. Note: This message will not be sent over the Bitcoin network.</source>
        <translation>A message that was attached to the blackcoin: URI which will be stored with the transaction for your reference. Note: This message will not be sent over the Blackcoin network.</translation>
    </message>
</context>
<context>
    <name>SendConfirmationDialog</name>
    <message>
        <location filename="../sendcoinsdialog.h" line="+146"/>
        <source>Send</source>
        <translation type="unfinished"></translation>
    </message>
    <message>
        <location line="+2"/>
        <source>Create Unsigned</source>
        <translation type="unfinished"></translation>
    </message>
</context>
<context>
    <name>ShutdownWindow</name>
    <message>
        <location filename="../utilitydialog.cpp" line="+85"/>
        <source>%1 is shutting down…</source>
        <translation type="unfinished"></translation>
    </message>
    <message>
        <location line="+1"/>
        <source>Do not shut down the computer until this window disappears.</source>
        <translation type="unfinished"></translation>
    </message>
</context>
<context>
    <name>SignVerifyMessageDialog</name>
    <message>
        <location filename="../forms/signverifymessagedialog.ui" line="+14"/>
        <source>Signatures - Sign / Verify a Message</source>
        <translation>Signatures - Sign / Verify a Message</translation>
    </message>
    <message>
        <location line="+13"/>
        <source>&amp;Sign Message</source>
        <translation>&amp;Sign Message</translation>
    </message>
    <message>
        <location line="+6"/>
        <source>You can sign messages/agreements with your addresses to prove you can receive bitcoins sent to them. Be careful not to sign anything vague or random, as phishing attacks may try to trick you into signing your identity over to them. Only sign fully-detailed statements you agree to.</source>
        <translation>You can sign messages/agreements with your addresses to prove you can receive blackcoins sent to them. Be careful not to sign anything vague or random, as phishing attacks may try to trick you into signing your identity over to them. Only sign fully-detailed statements you agree to.</translation>
    </message>
    <message>
        <location line="+18"/>
        <source>The Bitcoin address to sign the message with</source>
        <translation>The Blackcoin address to sign the message with</translation>
    </message>
    <message>
        <location line="+7"/>
        <location line="+216"/>
        <source>Choose previously used address</source>
        <translation type="unfinished"></translation>
    </message>
    <message>
        <location line="-206"/>
        <location line="+216"/>
        <source>Alt+A</source>
        <translation>Alt+A</translation>
    </message>
    <message>
        <location line="-206"/>
        <source>Paste address from clipboard</source>
        <translation>Paste address from clipboard</translation>
    </message>
    <message>
        <location line="+10"/>
        <source>Alt+P</source>
        <translation>Alt+P</translation>
    </message>
    <message>
        <location line="+12"/>
        <location line="+3"/>
        <source>Enter the message you want to sign here</source>
        <translation>Enter the message you want to sign here</translation>
    </message>
    <message>
        <location line="+7"/>
        <source>Signature</source>
        <translation>Signature</translation>
    </message>
    <message>
        <location line="+30"/>
        <source>Copy the current signature to the system clipboard</source>
        <translation>Copy the current signature to the system clipboard</translation>
    </message>
    <message>
        <location line="+21"/>
        <source>Sign the message to prove you own this Bitcoin address</source>
        <translation>Sign the message to prove you own this Blackcoin address</translation>
    </message>
    <message>
        <location line="+3"/>
        <source>Sign &amp;Message</source>
        <translation>Sign &amp;Message</translation>
    </message>
    <message>
        <location line="+14"/>
        <source>Reset all sign message fields</source>
        <translation>Reset all sign message fields</translation>
    </message>
    <message>
        <location line="+3"/>
        <location line="+157"/>
        <source>Clear &amp;All</source>
        <translation>Clear &amp;All</translation>
    </message>
    <message>
        <location line="-98"/>
        <source>&amp;Verify Message</source>
        <translation>&amp;Verify Message</translation>
    </message>
    <message>
        <location line="+6"/>
        <source>Enter the receiver&apos;s address, message (ensure you copy line breaks, spaces, tabs, etc. exactly) and signature below to verify the message. Be careful not to read more into the signature than what is in the signed message itself, to avoid being tricked by a man-in-the-middle attack. Note that this only proves the signing party receives with the address, it cannot prove sendership of any transaction!</source>
        <translation type="unfinished"></translation>
    </message>
    <message>
        <location line="+21"/>
        <source>The Bitcoin address the message was signed with</source>
        <translation>The Blackcoin address the message was signed with</translation>
    </message>
    <message>
        <location line="+29"/>
        <location line="+3"/>
        <source>The signed message to verify</source>
        <translation type="unfinished"></translation>
    </message>
    <message>
        <location line="+7"/>
        <location line="+3"/>
        <source>The signature given when the message was signed</source>
        <translation type="unfinished"></translation>
    </message>
    <message>
        <location line="+9"/>
        <source>Verify the message to ensure it was signed with the specified Bitcoin address</source>
        <translation>Verify the message to ensure it was signed with the specified Blackcoin address</translation>
    </message>
    <message>
        <location line="+3"/>
        <source>Verify &amp;Message</source>
        <translation>Verify &amp;Message</translation>
    </message>
    <message>
        <location line="+14"/>
        <source>Reset all verify message fields</source>
        <translation>Reset all verify message fields</translation>
    </message>
    <message>
        <location line="-210"/>
        <source>Click &quot;Sign Message&quot; to generate signature</source>
        <translation type="unfinished"></translation>
    </message>
    <message>
        <location filename="../signverifymessagedialog.cpp" line="+119"/>
        <location line="+99"/>
        <source>The entered address is invalid.</source>
        <translation type="unfinished"></translation>
    </message>
    <message>
        <location line="-99"/>
        <location line="+7"/>
        <location line="+93"/>
        <location line="+7"/>
        <source>Please check the address and try again.</source>
        <translation type="unfinished"></translation>
    </message>
    <message>
        <location line="-100"/>
        <location line="+99"/>
        <source>The entered address does not refer to a key.</source>
        <translation type="unfinished"></translation>
    </message>
    <message>
        <location line="-91"/>
        <source>Wallet unlock was cancelled.</source>
        <translation type="unfinished"></translation>
    </message>
    <message>
        <location line="+11"/>
        <source>No error</source>
        <translation type="unfinished"></translation>
    </message>
    <message>
        <location line="+3"/>
        <source>Private key for the entered address is not available.</source>
        <translation type="unfinished"></translation>
    </message>
    <message>
        <location line="+3"/>
        <source>Message signing failed.</source>
        <translation type="unfinished"></translation>
    </message>
    <message>
        <location line="+12"/>
        <source>Message signed.</source>
        <translation type="unfinished"></translation>
    </message>
    <message>
        <location line="+69"/>
        <source>The signature could not be decoded.</source>
        <translation type="unfinished"></translation>
    </message>
    <message>
        <location line="+1"/>
        <location line="+7"/>
        <source>Please check the signature and try again.</source>
        <translation type="unfinished"></translation>
    </message>
    <message>
        <location line="-1"/>
        <source>The signature did not match the message digest.</source>
        <translation type="unfinished"></translation>
    </message>
    <message>
        <location line="+6"/>
        <source>Message verification failed.</source>
        <translation type="unfinished"></translation>
    </message>
    <message>
        <location line="-32"/>
        <source>Message verified.</source>
        <translation type="unfinished"></translation>
    </message>
</context>
<context>
    <name>SplashScreen</name>
    <message>
        <location filename="../splashscreen.cpp" line="+177"/>
        <source>(press q to shutdown and continue later)</source>
        <translation type="unfinished"></translation>
    </message>
    <message>
        <location line="+1"/>
        <source>press q to shutdown</source>
        <translation type="unfinished"></translation>
    </message>
</context>
<context>
    <name>TrafficGraphWidget</name>
    <message>
        <location filename="../trafficgraphwidget.cpp" line="+74"/>
        <source>kB/s</source>
        <translation type="unfinished"></translation>
    </message>
</context>
<context>
    <name>TransactionDesc</name>
    <message>
        <location filename="../transactiondesc.cpp" line="+44"/>
        <source>conflicted with a transaction with %1 confirmations</source>
        <extracomment>Text explaining the current status of a transaction, shown in the status field of the details window for this transaction. This status represents an unconfirmed transaction that conflicts with a confirmed transaction.</extracomment>
        <translation type="unfinished"></translation>
    </message>
    <message>
        <location line="+7"/>
        <source>0/unconfirmed, in memory pool</source>
        <extracomment>Text explaining the current status of a transaction, shown in the status field of the details window for this transaction. This status represents an unconfirmed transaction that is in the memory pool.</extracomment>
        <translation type="unfinished"></translation>
    </message>
    <message>
        <location line="+5"/>
        <source>0/unconfirmed, not in memory pool</source>
        <extracomment>Text explaining the current status of a transaction, shown in the status field of the details window for this transaction. This status represents an unconfirmed transaction that is not in the memory pool.</extracomment>
        <translation type="unfinished"></translation>
    </message>
    <message>
        <location line="+6"/>
        <source>abandoned</source>
        <extracomment>Text explaining the current status of a transaction, shown in the status field of the details window for this transaction. This status represents an abandoned transaction.</extracomment>
        <translation type="unfinished"></translation>
    </message>
    <message>
        <location line="+8"/>
        <source>%1/unconfirmed</source>
        <extracomment>Text explaining the current status of a transaction, shown in the status field of the details window for this transaction. This status represents a transaction confirmed in at least one block, but less than 6 blocks.</extracomment>
        <translation type="unfinished"></translation>
    </message>
    <message>
        <location line="+5"/>
        <source>%1 confirmations</source>
        <extracomment>Text explaining the current status of a transaction, shown in the status field of the details window for this transaction. This status represents a transaction confirmed in 6 or more blocks.</extracomment>
        <translation type="unfinished"></translation>
    </message>
    <message>
        <location line="+50"/>
        <source>Status</source>
        <translation type="unfinished"></translation>
    </message>
    <message>
        <location line="+3"/>
        <source>Date</source>
        <translation type="unfinished">Date</translation>
    </message>
    <message>
        <location line="+7"/>
        <source>Source</source>
        <translation type="unfinished"></translation>
    </message>
    <message>
        <location line="+0"/>
        <source>Generated</source>
        <translation type="unfinished"></translation>
    </message>
    <message>
        <location line="+5"/>
        <location line="+14"/>
        <location line="+72"/>
        <source>From</source>
        <translation type="unfinished"></translation>
    </message>
    <message>
        <location line="-72"/>
        <source>unknown</source>
        <translation type="unfinished"></translation>
    </message>
    <message>
        <location line="+1"/>
        <location line="+20"/>
        <location line="+70"/>
        <source>To</source>
        <translation type="unfinished"></translation>
    </message>
    <message>
        <location line="-88"/>
        <location line="+95"/>
        <source>own address</source>
        <translation type="unfinished"></translation>
    </message>
    <message>
        <location line="-95"/>
        <location line="+69"/>
        <location line="+28"/>
        <source>watch-only</source>
        <translation type="unfinished"></translation>
    </message>
    <message>
        <location line="-95"/>
        <source>label</source>
        <translation type="unfinished"></translation>
    </message>
    <message>
        <location line="+36"/>
        <location line="+12"/>
        <location line="+54"/>
        <location line="+30"/>
        <location line="+68"/>
        <source>Credit</source>
        <translation type="unfinished"></translation>
    </message>
    <message numerus="yes">
        <location line="-162"/>
        <source>matures in %n more block(s)</source>
        <translation>
            <numerusform>matures in %n more block</numerusform>
            <numerusform>matures in %n more blocks</numerusform>
        </translation>
    </message>
    <message>
        <location line="+2"/>
        <source>not accepted</source>
        <translation type="unfinished"></translation>
    </message>
    <message>
        <location line="+60"/>
        <location line="+26"/>
        <location line="+71"/>
        <source>Debit</source>
        <translation type="unfinished"></translation>
    </message>
    <message>
        <location line="-87"/>
        <source>Total debit</source>
        <translation type="unfinished"></translation>
    </message>
    <message>
        <location line="+1"/>
        <source>Total credit</source>
        <translation type="unfinished"></translation>
    </message>
    <message>
        <location line="+5"/>
        <source>Transaction fee</source>
        <translation type="unfinished"></translation>
    </message>
    <message>
        <location line="+22"/>
        <source>Net amount</source>
        <translation type="unfinished"></translation>
    </message>
    <message>
        <location line="+6"/>
        <location line="+12"/>
        <source>Message</source>
        <translation type="unfinished"></translation>
    </message>
    <message>
        <location line="-10"/>
        <source>Comment</source>
        <translation type="unfinished"></translation>
    </message>
    <message>
        <location line="+2"/>
        <source>Transaction ID</source>
        <translation type="unfinished"></translation>
    </message>
    <message>
        <location line="+1"/>
        <source>Transaction total size</source>
        <translation type="unfinished"></translation>
    </message>
    <message>
        <location line="+1"/>
        <source>Transaction virtual size</source>
        <translation type="unfinished"></translation>
    </message>
    <message>
        <location line="+1"/>
        <source>Output index</source>
        <translation type="unfinished"></translation>
    </message>
    <message>
        <location line="+16"/>
        <source> (Certificate was not verified)</source>
        <translation type="unfinished"></translation>
    </message>
    <message>
        <location line="+3"/>
        <source>Merchant</source>
        <translation type="unfinished"></translation>
    </message>
    <message>
        <location line="+8"/>
        <source>Generated coins must mature %1 blocks before they can be spent. When you generated this block, it was broadcast to the network to be added to the block chain. If it fails to get into the chain, its state will change to &quot;not accepted&quot; and it won&apos;t be spendable. This may occasionally happen if another node generates a block within a few seconds of yours.</source>
        <translation type="unfinished"></translation>
    </message>
    <message>
        <location line="+8"/>
        <source>Debug information</source>
        <translation type="unfinished"></translation>
    </message>
    <message>
        <location line="+8"/>
        <source>Transaction</source>
        <translation type="unfinished"></translation>
    </message>
    <message>
        <location line="+3"/>
        <source>Inputs</source>
        <translation type="unfinished"></translation>
    </message>
    <message>
        <location line="+21"/>
        <source>Amount</source>
        <translation type="unfinished">Amount</translation>
    </message>
    <message>
        <location line="+1"/>
        <location line="+1"/>
        <source>true</source>
        <translation type="unfinished"></translation>
    </message>
    <message>
        <location line="-1"/>
        <location line="+1"/>
        <source>false</source>
        <translation type="unfinished"></translation>
    </message>
</context>
<context>
    <name>TransactionDescDialog</name>
    <message>
        <location filename="../forms/transactiondescdialog.ui" line="+20"/>
        <source>This pane shows a detailed description of the transaction</source>
        <translation>This pane shows a detailed description of the transaction</translation>
    </message>
    <message>
        <location filename="../transactiondescdialog.cpp" line="+18"/>
        <source>Details for %1</source>
        <translation type="unfinished"></translation>
    </message>
</context>
<context>
    <name>TransactionTableModel</name>
    <message>
        <location filename="../transactiontablemodel.cpp" line="+258"/>
        <source>Date</source>
        <translation type="unfinished">Date</translation>
    </message>
    <message>
        <location line="+0"/>
        <source>Type</source>
        <translation type="unfinished"></translation>
    </message>
    <message>
        <location line="+0"/>
        <source>Label</source>
        <translation type="unfinished"></translation>
    </message>
    <message>
        <location line="+60"/>
        <source>Unconfirmed</source>
        <translation type="unfinished"></translation>
    </message>
    <message>
        <location line="+3"/>
        <source>Abandoned</source>
        <translation type="unfinished"></translation>
    </message>
    <message>
        <location line="+3"/>
        <source>Confirming (%1 of %2 recommended confirmations)</source>
        <translation type="unfinished"></translation>
    </message>
    <message>
        <location line="+3"/>
        <source>Confirmed (%1 confirmations)</source>
        <translation type="unfinished"></translation>
    </message>
    <message>
        <location line="+3"/>
        <source>Conflicted</source>
        <translation type="unfinished"></translation>
    </message>
    <message>
        <location line="+3"/>
        <source>Immature (%1 confirmations, will be available after %2)</source>
        <translation type="unfinished"></translation>
    </message>
    <message>
        <location line="+3"/>
        <source>Generated but not accepted</source>
        <translation type="unfinished"></translation>
    </message>
    <message>
        <location line="+39"/>
        <source>Received with</source>
        <translation type="unfinished"></translation>
    </message>
    <message>
        <location line="+2"/>
        <source>Received from</source>
        <translation type="unfinished"></translation>
    </message>
    <message>
        <location line="+3"/>
        <source>Sent to</source>
        <translation type="unfinished"></translation>
    </message>
    <message>
        <location line="+2"/>
        <source>Mined</source>
        <translation type="unfinished"></translation>
    </message>
    <message>
        <location line="+28"/>
        <source>watch-only</source>
        <translation type="unfinished"></translation>
    </message>
    <message>
        <location line="+14"/>
        <source>(n/a)</source>
        <translation type="unfinished"></translation>
    </message>
    <message>
        <location line="+205"/>
        <source>(no label)</source>
        <translation type="unfinished"></translation>
    </message>
    <message>
        <location line="+39"/>
        <source>Transaction status. Hover over this field to show number of confirmations.</source>
        <translation type="unfinished"></translation>
    </message>
    <message>
        <location line="+2"/>
        <source>Date and time that the transaction was received.</source>
        <translation type="unfinished"></translation>
    </message>
    <message>
        <location line="+2"/>
        <source>Type of transaction.</source>
        <translation type="unfinished"></translation>
    </message>
    <message>
        <location line="+2"/>
        <source>Whether or not a watch-only address is involved in this transaction.</source>
        <translation type="unfinished"></translation>
    </message>
    <message>
        <location line="+2"/>
        <source>User-defined intent/purpose of the transaction.</source>
        <translation type="unfinished"></translation>
    </message>
    <message>
        <location line="+2"/>
        <source>Amount removed from or added to balance.</source>
        <translation type="unfinished"></translation>
    </message>
</context>
<context>
    <name>TransactionView</name>
    <message>
        <location filename="../transactionview.cpp" line="+73"/>
        <location line="+16"/>
        <source>All</source>
        <translation type="unfinished"></translation>
    </message>
    <message>
        <location line="-15"/>
        <source>Today</source>
        <translation type="unfinished"></translation>
    </message>
    <message>
        <location line="+1"/>
        <source>This week</source>
        <translation type="unfinished"></translation>
    </message>
    <message>
        <location line="+1"/>
        <source>This month</source>
        <translation type="unfinished"></translation>
    </message>
    <message>
        <location line="+1"/>
        <source>Last month</source>
        <translation type="unfinished"></translation>
    </message>
    <message>
        <location line="+1"/>
        <source>This year</source>
        <translation type="unfinished"></translation>
    </message>
    <message>
        <location line="+12"/>
        <source>Received with</source>
        <translation type="unfinished"></translation>
    </message>
    <message>
        <location line="+2"/>
        <source>Sent to</source>
        <translation type="unfinished"></translation>
    </message>
    <message>
        <location line="+2"/>
        <source>Mined</source>
        <translation type="unfinished"></translation>
    </message>
    <message>
        <location line="+1"/>
        <source>Other</source>
        <translation type="unfinished"></translation>
    </message>
    <message>
        <location line="+5"/>
        <source>Enter address, transaction id, or label to search</source>
        <translation type="unfinished"></translation>
    </message>
    <message>
        <location line="+4"/>
        <source>Min amount</source>
        <translation type="unfinished"></translation>
    </message>
    <message>
        <location line="-25"/>
        <source>Range…</source>
        <translation type="unfinished"></translation>
    </message>
    <message>
        <location line="+89"/>
        <source>&amp;Copy address</source>
        <translation type="unfinished"></translation>
    </message>
    <message>
        <location line="+1"/>
        <source>Copy &amp;label</source>
        <translation type="unfinished"></translation>
    </message>
    <message>
        <location line="+1"/>
        <source>Copy &amp;amount</source>
        <translation type="unfinished"></translation>
    </message>
    <message>
        <location line="+1"/>
        <source>Copy transaction &amp;ID</source>
        <translation type="unfinished"></translation>
    </message>
    <message>
        <location line="+1"/>
        <source>Copy &amp;raw transaction</source>
        <translation type="unfinished"></translation>
    </message>
    <message>
        <location line="+1"/>
        <source>Copy full transaction &amp;details</source>
        <translation type="unfinished"></translation>
    </message>
    <message>
        <location line="+1"/>
        <source>&amp;Show transaction details</source>
        <translation type="unfinished"></translation>
    </message>
    <message>
        <location line="+2"/>
        <source>Increase transaction &amp;fee</source>
        <translation type="unfinished"></translation>
    </message>
    <message>
        <location line="+3"/>
        <source>A&amp;bandon transaction</source>
        <translation type="unfinished"></translation>
    </message>
    <message>
        <location line="+1"/>
        <source>&amp;Edit address label</source>
        <translation type="unfinished"></translation>
    </message>
    <message>
        <location line="+59"/>
        <source>Show in %1</source>
        <extracomment>Transactions table context menu action to show the selected transaction in a third-party block explorer. %1 is a stand-in argument for the URL of the explorer.</extracomment>
        <translation type="unfinished"></translation>
    </message>
    <message>
        <location line="+119"/>
        <source>Export Transaction History</source>
        <translation type="unfinished"></translation>
    </message>
    <message>
        <location line="+3"/>
        <source>Comma separated file</source>
        <extracomment>Expanded name of the CSV file format. See: https://en.wikipedia.org/wiki/Comma-separated_values.</extracomment>
        <translation type="unfinished"></translation>
    </message>
    <message>
        <location line="+9"/>
        <source>Confirmed</source>
        <translation type="unfinished">Confirmed</translation>
    </message>
    <message>
        <location line="+2"/>
        <source>Watch-only</source>
        <translation type="unfinished"></translation>
    </message>
    <message>
        <location line="+1"/>
        <source>Date</source>
        <translation type="unfinished">Date</translation>
    </message>
    <message>
        <location line="+1"/>
        <source>Type</source>
        <translation type="unfinished"></translation>
    </message>
    <message>
        <location line="+1"/>
        <source>Label</source>
        <translation type="unfinished"></translation>
    </message>
    <message>
        <location line="+1"/>
        <source>Address</source>
        <translation type="unfinished"></translation>
    </message>
    <message>
        <location line="+2"/>
        <source>ID</source>
        <translation type="unfinished"></translation>
    </message>
    <message>
        <location line="+3"/>
        <source>Exporting Failed</source>
        <translation type="unfinished"></translation>
    </message>
    <message>
        <location line="+0"/>
        <source>There was an error trying to save the transaction history to %1.</source>
        <translation type="unfinished"></translation>
    </message>
    <message>
        <location line="+4"/>
        <source>Exporting Successful</source>
        <translation type="unfinished"></translation>
    </message>
    <message>
        <location line="+0"/>
        <source>The transaction history was successfully saved to %1.</source>
        <translation type="unfinished"></translation>
    </message>
    <message>
        <location line="+170"/>
        <source>Range:</source>
        <translation type="unfinished"></translation>
    </message>
    <message>
        <location line="+8"/>
        <source>to</source>
        <translation type="unfinished"></translation>
    </message>
</context>
<context>
    <name>UnitDisplayStatusBarControl</name>
    <message>
        <location filename="../bitcoingui.cpp" line="+39"/>
        <source>Unit to show amounts in. Click to select another unit.</source>
        <translation type="unfinished"></translation>
    </message>
</context>
<context>
    <name>WalletController</name>
    <message>
        <location filename="../walletcontroller.cpp" line="-346"/>
        <source>Close wallet</source>
        <translation type="unfinished"></translation>
    </message>
    <message>
        <location line="+1"/>
        <source>Are you sure you wish to close the wallet &lt;i&gt;%1&lt;/i&gt;?</source>
        <translation type="unfinished"></translation>
    </message>
    <message>
        <location line="+1"/>
        <source>Closing the wallet for too long can result in having to resync the entire chain if pruning is enabled.</source>
        <translation type="unfinished"></translation>
    </message>
    <message>
        <location line="+13"/>
        <source>Close all wallets</source>
        <translation type="unfinished"></translation>
    </message>
    <message>
        <location line="+1"/>
        <source>Are you sure you wish to close all wallets?</source>
        <translation type="unfinished"></translation>
    </message>
</context>
<context>
    <name>WalletFrame</name>
    <message>
        <location filename="../walletframe.cpp" line="+45"/>
        <source>No wallet has been loaded.
Go to File &gt; Open Wallet to load a wallet.
- OR -</source>
        <translation type="unfinished"></translation>
    </message>
    <message>
        <location line="+5"/>
        <source>Create a new wallet</source>
        <translation type="unfinished"></translation>
    </message>
    <message>
        <location line="+151"/>
        <location line="+10"/>
        <location line="+18"/>
        <source>Error</source>
        <translation type="unfinished">Error</translation>
    </message>
    <message>
        <location line="-28"/>
        <source>Unable to decode PSBT from clipboard (invalid base64)</source>
        <translation type="unfinished"></translation>
    </message>
    <message>
        <location line="+6"/>
        <source>Load Transaction Data</source>
        <translation type="unfinished"></translation>
    </message>
    <message>
        <location line="+1"/>
        <source>Partially Signed Transaction (*.psbt)</source>
        <translation type="unfinished"></translation>
    </message>
    <message>
        <location line="+3"/>
        <source>PSBT file must be smaller than 100 MiB</source>
        <translation type="unfinished"></translation>
    </message>
    <message>
        <location line="+18"/>
        <source>Unable to decode PSBT</source>
        <translation type="unfinished"></translation>
    </message>
</context>
<context>
    <name>WalletModel</name>
    <message>
        <location filename="../walletmodel.cpp" line="+228"/>
        <location line="+13"/>
        <source>Send Coins</source>
        <translation type="unfinished">Send Coins</translation>
    </message>
    <message>
        <location line="+247"/>
        <location line="+55"/>
        <location line="+15"/>
        <location line="+5"/>
        <source>Fee bump error</source>
        <translation type="unfinished"></translation>
    </message>
    <message>
        <location line="-75"/>
        <source>Increasing transaction fee failed</source>
        <translation type="unfinished"></translation>
    </message>
    <message>
        <location line="+7"/>
        <source>Do you want to increase the fee?</source>
        <extracomment>Asks a user if they would like to manually increase the fee of a transaction that has already been created.</extracomment>
        <translation type="unfinished"></translation>
    </message>
    <message>
        <location line="+4"/>
        <source>Current fee:</source>
        <translation type="unfinished"></translation>
    </message>
    <message>
        <location line="+4"/>
        <source>Increase:</source>
        <translation type="unfinished"></translation>
    </message>
    <message>
        <location line="+4"/>
        <source>New fee:</source>
        <translation type="unfinished"></translation>
    </message>
    <message>
        <location line="+8"/>
        <source>Warning: This may pay the additional fee by reducing change outputs or adding inputs, when necessary. It may add a new change output if one does not already exist. These changes may potentially leak privacy.</source>
        <translation type="unfinished"></translation>
    </message>
    <message>
        <location line="+5"/>
        <source>Confirm fee bump</source>
        <translation type="unfinished"></translation>
    </message>
    <message>
        <location line="+23"/>
        <source>Can&apos;t draft transaction.</source>
        <translation type="unfinished"></translation>
    </message>
    <message>
        <location line="+7"/>
        <source>PSBT copied</source>
        <translation type="unfinished"></translation>
    </message>
    <message>
        <location line="+0"/>
        <source>Copied to clipboard</source>
        <comment>Fee-bump PSBT saved</comment>
        <translation type="unfinished"></translation>
    </message>
    <message>
        <location line="+8"/>
        <source>Can&apos;t sign transaction.</source>
        <translation type="unfinished"></translation>
    </message>
    <message>
        <location line="+5"/>
        <source>Could not commit transaction</source>
        <translation type="unfinished"></translation>
    </message>
    <message>
        <location line="+14"/>
        <source>Can&apos;t display address</source>
        <translation type="unfinished"></translation>
    </message>
    <message>
        <location line="+18"/>
        <source>default wallet</source>
        <translation type="unfinished"></translation>
    </message>
</context>
<context>
    <name>WalletView</name>
    <message>
        <location filename="../walletview.cpp" line="+50"/>
        <source>&amp;Export</source>
        <translation type="unfinished">&amp;Export</translation>
    </message>
    <message>
        <location line="+1"/>
        <source>Export the data in the current tab to a file</source>
        <translation type="unfinished">Export the data in the current tab to a file</translation>
    </message>
    <message>
        <location line="+163"/>
        <source>Backup Wallet</source>
        <translation type="unfinished"></translation>
    </message>
    <message>
        <location line="+2"/>
        <source>Wallet Data</source>
        <extracomment>Name of the wallet data file format.</extracomment>
        <translation type="unfinished"></translation>
    </message>
    <message>
        <location line="+6"/>
        <source>Backup Failed</source>
        <translation type="unfinished"></translation>
    </message>
    <message>
        <location line="+0"/>
        <source>There was an error trying to save the wallet data to %1.</source>
        <translation type="unfinished"></translation>
    </message>
    <message>
        <location line="+4"/>
        <source>Backup Successful</source>
        <translation type="unfinished"></translation>
    </message>
    <message>
        <location line="+0"/>
        <source>The wallet data was successfully saved to %1.</source>
        <translation type="unfinished"></translation>
    </message>
    <message>
        <location line="+37"/>
        <source>Cancel</source>
        <translation type="unfinished"></translation>
    </message>
</context>
<context>
    <name>bitcoin-core</name>
    <message>
        <location filename="../bitcoinstrings.cpp" line="+12"/>
        <source>The %s developers</source>
        <translation type="unfinished"></translation>
    </message>
    <message>
        <location line="+1"/>
        <source>%s corrupt. Try using the wallet tool bitcoin-wallet to salvage or restoring a backup.</source>
        <translation type="unfinished">%s corrupt. Try using the wallet tool blackcoin-wallet to salvage or restoring a backup.</translation>
    </message>
    <message>
        <location line="+3"/>
        <source>%s failed to validate the -assumeutxo snapshot state. This indicates a hardware problem, or a bug in the software, or a bad software modification that allowed an invalid snapshot to be loaded. As a result of this, the node will shut down and stop using any state that was built on the snapshot, resetting the chain height from %d to %d. On the next restart, the node will resume syncing from %d without using any snapshot data. Please report this incident to %s, including how you obtained the snapshot. The invalid snapshot chainstate will be left on disk in case it is helpful in diagnosing the issue that caused this error.</source>
        <translation type="unfinished"></translation>
    </message>
    <message>
        <location line="+12"/>
        <source>%s request to listen on port %u. This port is considered &quot;bad&quot; and thus it is unlikely that any peer will connect to it. See doc/p2p-bad-ports.md for details and a full list.</source>
        <translation type="unfinished"></translation>
    </message>
    <message>
        <location line="+4"/>
        <source>Cannot downgrade wallet from version %i to version %i. Wallet version unchanged.</source>
        <translation type="unfinished"></translation>
    </message>
    <message>
        <location line="+3"/>
        <source>Cannot obtain a lock on data directory %s. %s is probably already running.</source>
        <translation type="unfinished"></translation>
    </message>
    <message>
        <location line="+5"/>
        <source>Cannot upgrade a non HD split wallet from version %i to version %i without upgrading to support pre-split keypool. Please use version %i or no version specified.</source>
        <translation type="unfinished"></translation>
    </message>
    <message>
        <location line="+4"/>
        <source>Disk space for %s may not accommodate the block files. Approximately %u GB of data will be stored in this directory.</source>
        <translation type="unfinished"></translation>
    </message>
    <message>
        <location line="+3"/>
        <source>Distributed under the MIT software license, see the accompanying file %s or %s</source>
        <translation type="unfinished"></translation>
    </message>
    <message>
        <location line="+6"/>
        <source>Error loading wallet. Wallet requires blocks to be downloaded, and software does not currently support loading wallets while blocks are being downloaded out of order when using assumeutxo snapshots. Wallet should be able to load successfully after node sync reaches height %s</source>
        <translation type="unfinished"></translation>
    </message>
    <message>
        <location line="+8"/>
        <source>Error reading %s! Transaction data may be missing or incorrect. Rescanning wallet.</source>
        <translation type="unfinished"></translation>
    </message>
    <message>
        <location line="+6"/>
        <source>Error: Dumpfile format record is incorrect. Got &quot;%s&quot;, expected &quot;format&quot;.</source>
        <translation type="unfinished"></translation>
    </message>
    <message>
        <location line="+2"/>
        <source>Error: Dumpfile identifier record is incorrect. Got &quot;%s&quot;, expected &quot;%s&quot;.</source>
        <translation type="unfinished"></translation>
    </message>
    <message>
        <location line="+2"/>
        <source>Error: Dumpfile version is not supported. This version of bitcoin-wallet only supports version 1 dumpfiles. Got dumpfile with version %s</source>
        <translation type="unfinished">Error: Dumpfile version is not supported. This version of blackcoin-wallet only supports version 1 dumpfiles. Got dumpfile with version %s</translation>
    </message>
    <message>
        <location line="+6"/>
        <source>Error: Legacy wallets only support the &quot;legacy&quot;, &quot;p2sh-segwit&quot;, and &quot;bech32&quot; address types</source>
        <translation type="unfinished"></translation>
    </message>
    <message>
        <location line="+6"/>
        <source>Error: Unable to produce descriptors for this legacy wallet. Make sure to provide the wallet&apos;s passphrase if it is encrypted.</source>
        <translation type="unfinished"></translation>
    </message>
    <message>
        <location line="+12"/>
        <source>File %s already exists. If you are sure this is what you want, move it out of the way first.</source>
        <translation type="unfinished"></translation>
    </message>
    <message>
        <location line="+9"/>
        <source>Invalid or corrupt peers.dat (%s). If you believe this is a bug, please report it to %s. As a workaround, you can move the file (%s) out of the way (rename, move, or delete) to have a new one created on the next start.</source>
        <translation type="unfinished"></translation>
    </message>
    <message>
        <location line="+4"/>
        <source>More than one onion bind address is provided. Using %s for the automatically created Tor onion service.</source>
        <translation type="unfinished"></translation>
    </message>
    <message>
        <location line="+3"/>
        <source>No dump file provided. To use createfromdump, -dumpfile=&lt;filename&gt; must be provided.</source>
        <translation type="unfinished"></translation>
    </message>
    <message>
        <location line="+3"/>
        <source>No dump file provided. To use dump, -dumpfile=&lt;filename&gt; must be provided.</source>
        <translation type="unfinished"></translation>
    </message>
    <message>
        <location line="+2"/>
        <source>No wallet file format provided. To use createfromdump, -format=&lt;format&gt; must be provided.</source>
        <translation type="unfinished"></translation>
    </message>
    <message>
        <location line="+16"/>
        <source>Please check that your computer&apos;s date and time are correct! If your clock is wrong, %s will not work properly.</source>
        <translation type="unfinished"></translation>
    </message>
    <message>
        <location line="+3"/>
        <source>Please contribute if you find %s useful. Visit %s for further information about the software.</source>
        <translation type="unfinished"></translation>
    </message>
    <message>
        <location line="+3"/>
        <source>Prune configured below the minimum of %d MiB.  Please use a higher number.</source>
        <translation type="unfinished"></translation>
    </message>
    <message>
        <location line="+2"/>
        <source>Prune mode is incompatible with -reindex-chainstate. Use full -reindex instead.</source>
        <translation type="unfinished"></translation>
    </message>
    <message>
        <location line="+3"/>
        <source>Prune: last wallet synchronisation goes beyond pruned data. You need to -reindex (download the whole blockchain again in case of pruned node)</source>
        <translation type="unfinished"></translation>
    </message>
    <message>
        <location line="+3"/>
        <source>Rename of &apos;%s&apos; -&gt; &apos;%s&apos; failed. You should resolve this by manually moving or deleting the invalid snapshot directory %s, otherwise you will encounter the same error again on the next startup.</source>
        <translation type="unfinished"></translation>
    </message>
    <message>
        <location line="+4"/>
        <source>SQLiteDatabase: Unknown sqlite wallet schema version %d. Only version %d is supported</source>
        <translation type="unfinished"></translation>
    </message>
    <message>
        <location line="+3"/>
        <source>The block database contains a block which appears to be from the future. This may be due to your computer&apos;s date and time being set incorrectly. Only rebuild the block database if you are sure that your computer&apos;s date and time are correct</source>
        <translation type="unfinished"></translation>
    </message>
    <message>
        <location line="+12"/>
        <source>The transaction amount is too small to send after the fee has been deducted</source>
        <translation type="unfinished"></translation>
    </message>
    <message>
        <location line="+2"/>
        <source>This error could occur if this wallet was not shutdown cleanly and was last loaded using a build with a newer version of Berkeley DB. If so, please use the software that last loaded this wallet</source>
        <translation type="unfinished"></translation>
    </message>
    <message>
        <location line="+4"/>
        <source>This is a pre-release test build - use at your own risk - do not use for mining or merchant applications</source>
        <translation type="unfinished"></translation>
    </message>
    <message>
        <location line="+3"/>
        <source>This is the maximum transaction fee you pay (in addition to the normal fee) to prioritize partial spend avoidance over regular coin selection.</source>
        <translation type="unfinished"></translation>
    </message>
    <message>
        <location line="+3"/>
        <source>This is the transaction fee you may discard if change is smaller than dust at this level</source>
        <translation type="unfinished"></translation>
    </message>
    <message>
        <location line="+3"/>
        <source>This is the transaction fee you may pay when fee estimates are not available.</source>
        <translation type="unfinished"></translation>
    </message>
    <message>
        <location line="+2"/>
        <source>Total length of network version string (%i) exceeds maximum length (%i). Reduce the number or size of uacomments.</source>
        <translation type="unfinished"></translation>
    </message>
    <message>
        <location line="+9"/>
        <source>Unable to replay blocks. You will need to rebuild the database using -reindex-chainstate.</source>
        <translation type="unfinished"></translation>
    </message>
    <message>
        <location line="+10"/>
        <source>Unknown wallet file format &quot;%s&quot; provided. Please provide one of &quot;bdb&quot; or &quot;sqlite&quot;.</source>
        <translation type="unfinished"></translation>
    </message>
    <message>
        <location line="+8"/>
        <source>Unsupported category-specific logging level %1$s=%2$s. Expected %1$s=&lt;category&gt;:&lt;loglevel&gt;. Valid categories: %3$s. Valid loglevels: %4$s.</source>
        <translation type="unfinished"></translation>
    </message>
    <message>
        <location line="+3"/>
        <source>Unsupported chainstate database format found. Please restart with -reindex-chainstate. This will rebuild the chainstate database.</source>
        <translation type="unfinished"></translation>
    </message>
    <message>
        <location line="+3"/>
        <source>Wallet created successfully. The legacy wallet type is being deprecated and support for creating and opening legacy wallets will be removed in the future.</source>
        <translation type="unfinished"></translation>
    </message>
    <message>
        <location line="+4"/>
        <source>Wallet loaded successfully. The legacy wallet type is being deprecated and support for creating and opening legacy wallets will be removed in the future. Legacy wallets can be migrated to a descriptor wallet with migratewallet.</source>
        <translation type="unfinished"></translation>
    </message>
    <message>
        <location line="+5"/>
        <source>Warning: Dumpfile wallet format &quot;%s&quot; does not match command line specified format &quot;%s&quot;.</source>
        <translation type="unfinished"></translation>
    </message>
    <message>
        <location line="+3"/>
        <source>Warning: Private keys detected in wallet {%s} with disabled private keys</source>
        <translation type="unfinished"></translation>
    </message>
    <message>
        <location line="+2"/>
        <source>Warning: We do not appear to fully agree with our peers! You may need to upgrade, or other nodes may need to upgrade.</source>
        <translation type="unfinished"></translation>
    </message>
    <message>
        <location line="+3"/>
        <source>Witness data for blocks after height %d requires validation. Please restart with -reindex.</source>
        <translation type="unfinished"></translation>
    </message>
    <message>
        <location line="+3"/>
        <source>You need to rebuild the database using -reindex to go back to unpruned mode.  This will redownload the entire blockchain</source>
        <translation type="unfinished"></translation>
    </message>
    <message>
        <location line="+9"/>
        <source>%s is set very high!</source>
        <translation type="unfinished"></translation>
    </message>
    <message>
        <location line="+1"/>
        <source>-maxmempool must be at least %d MB</source>
        <translation type="unfinished"></translation>
    </message>
    <message>
        <location line="+1"/>
        <source>A fatal internal error occurred, see debug.log for details</source>
        <translation type="unfinished"></translation>
    </message>
    <message>
        <location line="+2"/>
        <source>Cannot resolve -%s address: &apos;%s&apos;</source>
        <translation type="unfinished"></translation>
    </message>
    <message>
        <location line="+1"/>
        <source>Cannot set -forcednsseed to true when setting -dnsseed to false.</source>
        <translation type="unfinished"></translation>
    </message>
    <message>
        <location line="+1"/>
        <source>Cannot set -peerblockfilters without -blockfilterindex.</source>
        <translation type="unfinished"></translation>
    </message>
    <message>
        <location line="+1"/>
        <source>Cannot write to data directory &apos;%s&apos;; check permissions.</source>
        <translation type="unfinished"></translation>
    </message>
    <message>
        <location line="-225"/>
        <source>%s is set very high! Fees this large could be paid on a single transaction.</source>
        <translation type="unfinished"></translation>
    </message>
    <message>
        <location line="+11"/>
        <source>Cannot provide specific connections and have addrman find outgoing connections at the same time.</source>
        <translation type="unfinished"></translation>
    </message>
    <message>
        <location line="+13"/>
        <source>Error loading %s: External signer wallet being loaded without external signer support compiled</source>
        <translation type="unfinished"></translation>
    </message>
    <message>
        <location line="+8"/>
        <source>Error reading %s! All keys read correctly, but transaction data or address metadata may be missing or incorrect.</source>
        <translation type="unfinished"></translation>
    </message>
    <message>
        <location line="+6"/>
        <source>Error: Address book data in wallet cannot be identified to belong to migrated wallets</source>
        <translation type="unfinished"></translation>
    </message>
    <message>
        <location line="+10"/>
        <source>Error: Duplicate descriptors created during migration. Your wallet may be corrupted.</source>
        <translation type="unfinished"></translation>
    </message>
    <message>
        <location line="+6"/>
        <source>Error: Transaction %s in wallet cannot be identified to belong to migrated wallets</source>
        <translation type="unfinished"></translation>
    </message>
    <message>
        <location line="+6"/>
        <source>Failed to calculate bump fees, because unconfirmed UTXOs depend on enormous cluster of unconfirmed transactions.</source>
        <translation type="unfinished"></translation>
    </message>
    <message>
        <location line="+3"/>
        <source>Failed to rename invalid peers.dat file. Please move or delete it and try again.</source>
        <translation type="unfinished"></translation>
    </message>
    <message>
        <location line="+3"/>
        <source>Fee estimation failed. Fallbackfee is disabled. Wait a few blocks or enable %s.</source>
        <translation type="unfinished"></translation>
    </message>
    <message>
        <location line="+6"/>
        <source>Incompatible options: -dnsseed=1 was explicitly specified, but -onlynet forbids connections to IPv4/IPv6</source>
        <translation type="unfinished"></translation>
    </message>
    <message>
        <location line="+3"/>
        <source>Invalid amount for %s=&lt;amount&gt;: &apos;%s&apos; (must be at least the minrelay fee of %s to prevent stuck transactions)</source>
        <translation type="unfinished"></translation>
    </message>
    <message>
        <location line="+18"/>
        <source>Outbound connections restricted to CJDNS (-onlynet=cjdns) but -cjdnsreachable is not provided</source>
        <translation type="unfinished"></translation>
    </message>
    <message>
        <location line="+3"/>
        <source>Outbound connections restricted to Tor (-onlynet=onion) but the proxy for reaching the Tor network is explicitly forbidden: -onion=0</source>
        <translation type="unfinished"></translation>
    </message>
    <message>
        <location line="+3"/>
        <source>Outbound connections restricted to Tor (-onlynet=onion) but the proxy for reaching the Tor network is not provided: none of -proxy, -onion or -listenonion is given</source>
        <translation type="unfinished"></translation>
    </message>
    <message>
        <location line="+4"/>
        <source>Outbound connections restricted to i2p (-onlynet=i2p) but -i2psam is not provided</source>
        <translation type="unfinished"></translation>
    </message>
    <message>
        <location line="+29"/>
        <source>The inputs size exceeds the maximum weight. Please try sending a smaller amount or manually consolidating your wallet&apos;s UTXOs</source>
        <translation type="unfinished"></translation>
    </message>
    <message>
        <location line="+3"/>
        <source>The preselected coins total amount does not cover the transaction target. Please allow other inputs to be automatically selected or include more coins manually</source>
        <translation type="unfinished"></translation>
    </message>
    <message>
        <location line="+24"/>
        <source>Transaction requires one destination of non-0 value, a non-0 feerate, or a pre-selected input</source>
        <translation type="unfinished"></translation>
    </message>
    <message>
        <location line="+3"/>
        <source>UTXO snapshot failed to validate. Restart to resume normal initial block download, or try loading a different snapshot.</source>
        <translation type="unfinished"></translation>
    </message>
    <message>
        <location line="+6"/>
        <source>Unconfirmed UTXOs are available, but spending them creates a chain of transactions that will be rejected by the mempool</source>
        <translation type="unfinished"></translation>
    </message>
    <message>
        <location line="+3"/>
        <source>Unexpected legacy entry in descriptor wallet found. Loading wallet %s

The wallet might have been tampered with or created with malicious intent.
</source>
        <translation type="unfinished"></translation>
    </message>
    <message>
        <location line="+7"/>
        <source>Unrecognized descriptor found. Loading wallet %s

The wallet might had been created on a newer version.
Please try running the latest software version.
</source>
        <translation type="unfinished"></translation>
    </message>
    <message>
        <location line="+34"/>
        <source>
Unable to cleanup failed migration</source>
        <translation type="unfinished"></translation>
    </message>
    <message>
        <location line="+3"/>
        <source>
Unable to restore backup of wallet.</source>
        <translation type="unfinished"></translation>
    </message>
    <message>
        <location line="+6"/>
        <source>Block verification was interrupted</source>
        <translation type="unfinished"></translation>
    </message>
    <message>
        <location line="+5"/>
        <source>Config setting for %s only applied on %s network when in [%s] section.</source>
        <translation type="unfinished"></translation>
    </message>
    <message>
        <location line="+1"/>
        <source>Copyright (C) %i-%i</source>
        <translation type="unfinished"></translation>
    </message>
    <message>
        <location line="+1"/>
        <source>Corrupted block database detected</source>
        <translation type="unfinished"></translation>
    </message>
    <message>
        <location line="+1"/>
        <source>Could not find asmap file %s</source>
        <translation type="unfinished"></translation>
    </message>
    <message>
        <location line="+1"/>
        <source>Could not parse asmap file %s</source>
        <translation type="unfinished"></translation>
    </message>
    <message>
        <location line="+1"/>
        <source>Disk space is too low!</source>
        <translation type="unfinished"></translation>
    </message>
    <message>
        <location line="+1"/>
        <source>Do you want to rebuild the block database now?</source>
        <translation type="unfinished"></translation>
    </message>
    <message>
        <location line="+1"/>
        <source>Done loading</source>
        <translation type="unfinished"></translation>
    </message>
    <message>
        <location line="+1"/>
        <source>Dump file %s does not exist.</source>
        <translation type="unfinished"></translation>
    </message>
    <message>
        <location line="+1"/>
        <source>Error creating %s</source>
        <translation type="unfinished"></translation>
    </message>
    <message>
        <location line="+1"/>
        <source>Error initializing block database</source>
        <translation type="unfinished"></translation>
    </message>
    <message>
        <location line="+1"/>
        <source>Error initializing wallet database environment %s!</source>
        <translation type="unfinished"></translation>
    </message>
    <message>
        <location line="+1"/>
        <source>Error loading %s</source>
        <translation type="unfinished"></translation>
    </message>
    <message>
        <location line="+1"/>
        <source>Error loading %s: Private keys can only be disabled during creation</source>
        <translation type="unfinished"></translation>
    </message>
    <message>
        <location line="+1"/>
        <source>Error loading %s: Wallet corrupted</source>
        <translation type="unfinished"></translation>
    </message>
    <message>
        <location line="+1"/>
        <source>Error loading %s: Wallet requires newer version of %s</source>
        <translation type="unfinished"></translation>
    </message>
    <message>
        <location line="+1"/>
        <source>Error loading block database</source>
        <translation type="unfinished"></translation>
    </message>
    <message>
        <location line="+1"/>
        <source>Error opening block database</source>
        <translation type="unfinished"></translation>
    </message>
    <message>
        <location line="+1"/>
        <source>Error reading configuration file: %s</source>
        <translation type="unfinished"></translation>
    </message>
    <message>
        <location line="+1"/>
        <source>Error reading from database, shutting down.</source>
        <translation type="unfinished"></translation>
    </message>
    <message>
        <location line="+1"/>
        <source>Error reading next record from wallet database</source>
        <translation type="unfinished"></translation>
    </message>
    <message>
        <location line="+1"/>
        <source>Error: Cannot extract destination from the generated scriptpubkey</source>
        <translation type="unfinished"></translation>
    </message>
    <message>
        <location line="+1"/>
        <source>Error: Could not add watchonly tx to watchonly wallet</source>
        <translation type="unfinished"></translation>
    </message>
    <message>
        <location line="+1"/>
        <source>Error: Could not delete watchonly transactions</source>
        <translation type="unfinished"></translation>
    </message>
    <message>
        <location line="+1"/>
        <source>Error: Couldn&apos;t create cursor into database</source>
        <translation type="unfinished"></translation>
    </message>
    <message>
        <location line="+1"/>
        <source>Error: Disk space is low for %s</source>
        <translation type="unfinished"></translation>
    </message>
    <message>
        <location line="+1"/>
        <source>Error: Dumpfile checksum does not match. Computed %s, expected %s</source>
        <translation type="unfinished"></translation>
    </message>
    <message>
        <location line="+1"/>
        <source>Error: Failed to create new watchonly wallet</source>
        <translation type="unfinished"></translation>
    </message>
    <message>
        <location line="+1"/>
        <source>Error: Got key that was not hex: %s</source>
        <translation type="unfinished"></translation>
    </message>
    <message>
        <location line="+1"/>
        <source>Error: Got value that was not hex: %s</source>
        <translation type="unfinished"></translation>
    </message>
    <message>
        <location line="+1"/>
        <source>Error: Keypool ran out, please call keypoolrefill first</source>
        <translation type="unfinished"></translation>
    </message>
    <message>
        <location line="+1"/>
        <source>Error: Missing checksum</source>
        <translation type="unfinished"></translation>
    </message>
    <message>
        <location line="+1"/>
        <source>Error: No %s addresses available.</source>
        <translation type="unfinished"></translation>
    </message>
    <message>
        <location line="+1"/>
        <source>Error: Not all watchonly txs could be deleted</source>
        <translation type="unfinished"></translation>
    </message>
    <message>
        <location line="+1"/>
        <source>Error: This wallet already uses SQLite</source>
        <translation type="unfinished"></translation>
    </message>
    <message>
        <location line="+1"/>
        <source>Error: This wallet is already a descriptor wallet</source>
        <translation type="unfinished"></translation>
    </message>
    <message>
        <location line="+1"/>
        <source>Error: Unable to begin reading all records in the database</source>
        <translation type="unfinished"></translation>
    </message>
    <message>
        <location line="+1"/>
        <source>Error: Unable to make a backup of your wallet</source>
        <translation type="unfinished"></translation>
    </message>
    <message>
        <location line="+1"/>
        <source>Error: Unable to parse version %u as a uint32_t</source>
        <translation type="unfinished"></translation>
    </message>
    <message>
        <location line="+1"/>
        <source>Error: Unable to read all records in the database</source>
        <translation type="unfinished"></translation>
    </message>
    <message>
        <location line="+1"/>
        <source>Error: Unable to remove watchonly address book data</source>
        <translation type="unfinished"></translation>
    </message>
    <message>
        <location line="+1"/>
        <source>Error: Unable to write record to new wallet</source>
        <translation type="unfinished"></translation>
    </message>
    <message>
        <location line="+1"/>
        <source>Failed to listen on any port. Use -listen=0 if you want this.</source>
        <translation type="unfinished"></translation>
    </message>
    <message>
        <location line="+1"/>
        <source>Failed to rescan the wallet during initialization</source>
        <translation type="unfinished"></translation>
    </message>
    <message>
        <location line="+1"/>
        <source>Failed to start indexes, shutting down..</source>
        <translation type="unfinished"></translation>
    </message>
    <message>
        <location line="+1"/>
        <source>Failed to verify database</source>
        <translation type="unfinished"></translation>
    </message>
    <message>
        <location line="+1"/>
        <source>Fee rate (%s) is lower than the minimum fee rate setting (%s)</source>
        <translation type="unfinished"></translation>
    </message>
    <message>
        <location line="+1"/>
        <source>Ignoring duplicate -wallet %s.</source>
        <translation type="unfinished"></translation>
    </message>
    <message>
        <location line="+1"/>
        <source>Importing…</source>
        <translation type="unfinished"></translation>
    </message>
    <message>
        <location line="+1"/>
        <source>Incorrect or no genesis block found. Wrong datadir for network?</source>
        <translation type="unfinished"></translation>
    </message>
    <message>
        <location line="+1"/>
        <source>Initialization sanity check failed. %s is shutting down.</source>
        <translation type="unfinished"></translation>
    </message>
    <message>
        <location line="+1"/>
        <source>Input not found or already spent</source>
        <translation type="unfinished"></translation>
    </message>
    <message>
        <location line="+1"/>
        <source>Insufficient dbcache for block verification</source>
        <translation type="unfinished"></translation>
    </message>
    <message>
        <location line="+1"/>
        <source>Insufficient funds</source>
        <translation type="unfinished"></translation>
    </message>
    <message>
        <location line="+1"/>
        <source>Invalid -i2psam address or hostname: &apos;%s&apos;</source>
        <translation type="unfinished"></translation>
    </message>
    <message>
        <location line="+1"/>
        <source>Invalid -onion address or hostname: &apos;%s&apos;</source>
        <translation type="unfinished"></translation>
    </message>
    <message>
        <location line="+1"/>
        <source>Invalid -proxy address or hostname: &apos;%s&apos;</source>
        <translation type="unfinished"></translation>
    </message>
    <message>
        <location line="+1"/>
        <source>Invalid P2P permission: &apos;%s&apos;</source>
        <translation type="unfinished"></translation>
    </message>
    <message>
        <location line="+1"/>
        <source>Invalid amount for %s=&lt;amount&gt;: &apos;%s&apos; (must be at least %s)</source>
        <translation type="unfinished"></translation>
    </message>
    <message>
        <location line="+1"/>
        <source>Invalid amount for %s=&lt;amount&gt;: &apos;%s&apos;</source>
        <translation type="unfinished"></translation>
    </message>
    <message>
        <location line="+1"/>
        <source>Invalid amount for -%s=&lt;amount&gt;: &apos;%s&apos;</source>
        <translation type="unfinished"></translation>
    </message>
    <message>
        <location line="+1"/>
        <source>Invalid netmask specified in -whitelist: &apos;%s&apos;</source>
        <translation type="unfinished"></translation>
    </message>
    <message>
        <location line="+1"/>
        <source>Invalid port specified in %s: &apos;%s&apos;</source>
        <translation type="unfinished"></translation>
    </message>
    <message>
        <location line="+1"/>
        <source>Invalid pre-selected input %s</source>
        <translation type="unfinished"></translation>
    </message>
    <message>
        <location line="+1"/>
        <source>Listening for incoming connections failed (listen returned error %s)</source>
        <translation type="unfinished"></translation>
    </message>
    <message>
        <location line="+1"/>
        <source>Loading P2P addresses…</source>
        <translation type="unfinished"></translation>
    </message>
    <message>
        <location line="+1"/>
        <source>Loading banlist…</source>
        <translation type="unfinished"></translation>
    </message>
    <message>
        <location line="+1"/>
        <source>Loading block index…</source>
        <translation type="unfinished"></translation>
    </message>
    <message>
        <location line="+1"/>
        <source>Loading wallet…</source>
        <translation type="unfinished"></translation>
    </message>
    <message>
        <location line="+1"/>
        <source>Missing amount</source>
        <translation type="unfinished"></translation>
    </message>
    <message>
        <location line="+1"/>
        <source>Missing solving data for estimating transaction size</source>
        <translation type="unfinished"></translation>
    </message>
    <message>
        <location line="+1"/>
        <source>Need to specify a port with -whitebind: &apos;%s&apos;</source>
        <translation type="unfinished"></translation>
    </message>
    <message>
        <location line="+1"/>
        <source>No addresses available</source>
        <translation type="unfinished"></translation>
    </message>
    <message>
        <location line="+1"/>
        <source>Not enough file descriptors available.</source>
        <translation type="unfinished"></translation>
    </message>
    <message>
        <location line="+1"/>
        <source>Not found pre-selected input %s</source>
        <translation type="unfinished"></translation>
    </message>
    <message>
        <location line="+1"/>
        <source>Not solvable pre-selected input %s</source>
        <translation type="unfinished"></translation>
    </message>
    <message>
        <location line="+1"/>
        <source>Prune cannot be configured with a negative value.</source>
        <translation type="unfinished"></translation>
    </message>
    <message>
        <location line="+1"/>
        <source>Prune mode is incompatible with -txindex.</source>
        <translation type="unfinished"></translation>
    </message>
    <message>
        <location line="+1"/>
        <source>Pruning blockstore…</source>
        <translation type="unfinished"></translation>
    </message>
    <message>
        <location line="+1"/>
        <source>Reducing -maxconnections from %d to %d, because of system limitations.</source>
        <translation type="unfinished"></translation>
    </message>
    <message>
        <location line="+1"/>
        <source>Replaying blocks…</source>
        <translation type="unfinished"></translation>
    </message>
    <message>
        <location line="+1"/>
        <source>Rescanning…</source>
        <translation type="unfinished"></translation>
    </message>
    <message>
        <location line="+1"/>
        <source>SQLiteDatabase: Failed to execute statement to verify database: %s</source>
        <translation type="unfinished"></translation>
    </message>
    <message>
        <location line="+1"/>
        <source>SQLiteDatabase: Failed to prepare statement to verify database: %s</source>
        <translation type="unfinished"></translation>
    </message>
    <message>
        <location line="+1"/>
        <source>SQLiteDatabase: Failed to read database verification error: %s</source>
        <translation type="unfinished"></translation>
    </message>
    <message>
        <location line="+1"/>
        <source>SQLiteDatabase: Unexpected application id. Expected %u, got %u</source>
        <translation type="unfinished"></translation>
    </message>
    <message>
        <location line="+1"/>
        <source>Section [%s] is not recognized.</source>
        <translation type="unfinished"></translation>
    </message>
    <message>
        <location line="+3"/>
        <source>Signing transaction failed</source>
        <translation type="unfinished"></translation>
    </message>
    <message>
        <location line="+1"/>
        <source>Specified -walletdir &quot;%s&quot; does not exist</source>
        <translation type="unfinished"></translation>
    </message>
    <message>
        <location line="+1"/>
        <source>Specified -walletdir &quot;%s&quot; is a relative path</source>
        <translation type="unfinished"></translation>
    </message>
    <message>
        <location line="+1"/>
        <source>Specified -walletdir &quot;%s&quot; is not a directory</source>
        <translation type="unfinished"></translation>
    </message>
    <message>
        <location line="+1"/>
        <source>Specified blocks directory &quot;%s&quot; does not exist.</source>
        <translation type="unfinished"></translation>
    </message>
    <message>
        <location line="+1"/>
        <source>Specified data directory &quot;%s&quot; does not exist.</source>
        <translation type="unfinished"></translation>
    </message>
    <message>
        <location line="+1"/>
        <source>Starting network threads…</source>
        <translation type="unfinished"></translation>
    </message>
    <message>
        <location line="+1"/>
        <source>The source code is available from %s.</source>
        <translation type="unfinished"></translation>
    </message>
    <message>
        <location line="+1"/>
        <source>The specified config file %s does not exist</source>
        <translation type="unfinished"></translation>
    </message>
    <message>
        <location line="+1"/>
        <source>The transaction amount is too small to pay the fee</source>
        <translation type="unfinished"></translation>
    </message>
    <message>
        <location line="+1"/>
        <source>The wallet will avoid paying less than the minimum relay fee.</source>
        <translation type="unfinished"></translation>
    </message>
    <message>
        <location line="+1"/>
        <source>This is experimental software.</source>
        <translation type="unfinished"></translation>
    </message>
    <message>
        <location line="+1"/>
        <source>This is the minimum transaction fee you pay on every transaction.</source>
        <translation type="unfinished"></translation>
    </message>
    <message>
        <location line="+1"/>
        <source>This is the transaction fee you will pay if you send a transaction.</source>
        <translation type="unfinished"></translation>
    </message>
    <message>
        <location line="+1"/>
        <source>Transaction amount too small</source>
        <translation type="unfinished"></translation>
    </message>
    <message>
        <location line="+1"/>
        <source>Transaction amounts must not be negative</source>
        <translation type="unfinished"></translation>
    </message>
    <message>
        <location line="+1"/>
        <source>Transaction change output index out of range</source>
        <translation type="unfinished"></translation>
    </message>
    <message>
        <location line="+1"/>
        <source>Transaction has too long of a mempool chain</source>
        <translation type="unfinished"></translation>
    </message>
    <message>
        <location line="+1"/>
        <source>Transaction must have at least one recipient</source>
        <translation type="unfinished"></translation>
    </message>
    <message>
        <location line="+1"/>
        <source>Transaction needs a change address, but we can&apos;t generate it.</source>
        <translation type="unfinished"></translation>
    </message>
    <message>
        <location line="+1"/>
        <source>Transaction too large</source>
        <translation type="unfinished"></translation>
    </message>
    <message>
        <location line="+1"/>
        <source>Unable to allocate memory for -maxsigcachesize: &apos;%s&apos; MiB</source>
        <translation type="unfinished"></translation>
    </message>
    <message>
        <location line="+1"/>
        <source>Unable to bind to %s on this computer (bind returned error %s)</source>
        <translation type="unfinished"></translation>
    </message>
    <message>
        <location line="+1"/>
        <source>Unable to bind to %s on this computer. %s is probably already running.</source>
        <translation type="unfinished"></translation>
    </message>
    <message>
        <location line="+1"/>
        <source>Unable to create the PID file &apos;%s&apos;: %s</source>
        <translation type="unfinished"></translation>
    </message>
    <message>
        <location line="+1"/>
        <source>Unable to find UTXO for external input</source>
        <translation type="unfinished"></translation>
    </message>
    <message>
        <location line="+1"/>
        <source>Unable to generate initial keys</source>
        <translation type="unfinished"></translation>
    </message>
    <message>
        <location line="+1"/>
        <source>Unable to generate keys</source>
        <translation type="unfinished"></translation>
    </message>
    <message>
        <location line="+1"/>
        <source>Unable to open %s for writing</source>
        <translation type="unfinished"></translation>
    </message>
    <message>
        <location line="+1"/>
        <source>Unable to parse -maxuploadtarget: &apos;%s&apos;</source>
        <translation type="unfinished"></translation>
    </message>
    <message>
        <location line="+1"/>
        <source>Unable to start HTTP server. See debug log for details.</source>
        <translation type="unfinished"></translation>
    </message>
    <message>
        <location line="+1"/>
        <source>Unable to unload the wallet before migrating</source>
        <translation type="unfinished"></translation>
    </message>
    <message>
        <location line="+1"/>
        <source>Unknown -blockfilterindex value %s.</source>
        <translation type="unfinished"></translation>
    </message>
    <message>
        <location line="+1"/>
        <source>Unknown address type &apos;%s&apos;</source>
        <translation type="unfinished"></translation>
    </message>
    <message>
        <location line="+1"/>
        <source>Unknown change type &apos;%s&apos;</source>
        <translation type="unfinished"></translation>
    </message>
    <message>
        <location line="+1"/>
        <source>Unknown network specified in -onlynet: &apos;%s&apos;</source>
        <translation type="unfinished"></translation>
    </message>
    <message>
        <location line="+1"/>
        <source>Unknown new rules activated (versionbit %i)</source>
        <translation type="unfinished"></translation>
    </message>
    <message>
        <location line="+1"/>
        <source>Unsupported global logging level %s=%s. Valid values: %s.</source>
        <translation type="unfinished"></translation>
    </message>
    <message>
        <location line="+6"/>
        <source>acceptstalefeeestimates is not supported on %s chain.</source>
        <translation type="unfinished"></translation>
    </message>
    <message>
        <location line="-5"/>
        <source>Unsupported logging category %s=%s.</source>
        <translation type="unfinished"></translation>
    </message>
    <message>
        <location line="+1"/>
        <source>User Agent comment (%s) contains unsafe characters.</source>
        <translation type="unfinished"></translation>
    </message>
    <message>
        <location line="+1"/>
        <source>Verifying blocks…</source>
        <translation type="unfinished"></translation>
    </message>
    <message>
        <location line="+1"/>
        <source>Verifying wallet(s)…</source>
        <translation type="unfinished"></translation>
    </message>
    <message>
        <location line="+1"/>
        <source>Wallet needed to be rewritten: restart %s to complete</source>
        <translation type="unfinished"></translation>
    </message>
    <message>
        <location line="-44"/>
        <source>Settings file could not be read</source>
        <translation type="unfinished"></translation>
    </message>
    <message>
        <location line="+1"/>
        <source>Settings file could not be written</source>
        <translation type="unfinished"></translation>
    </message>
</context>
</TS><|MERGE_RESOLUTION|>--- conflicted
+++ resolved
@@ -4248,11 +4248,7 @@
         </translation>
     </message>
     <message>
-<<<<<<< HEAD
-        <location line="+100"/>
-=======
         <location line="+95"/>
->>>>>>> 44d8b13c
         <source>Warning: Invalid Bitcoin address</source>
         <translation>Warning: Invalid Blackcoin address</translation>
     </message>
