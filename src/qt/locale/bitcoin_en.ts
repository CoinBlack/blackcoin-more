<?xml version="1.0" encoding="utf-8"?>
<!DOCTYPE TS>
<TS version="2.1" language="en">
<context>
    <name>AddressBookPage</name>
    <message>
        <location filename="../forms/addressbookpage.ui" line="+37"/>
        <source>Right-click to edit address or label</source>
        <translation type="unfinished"></translation>
    </message>
    <message>
        <location line="+27"/>
        <source>Create a new address</source>
        <translation>Create a new address</translation>
    </message>
    <message>
        <location line="+3"/>
        <source>&amp;New</source>
        <translation type="unfinished"></translation>
    </message>
    <message>
        <location line="+14"/>
        <source>Copy the currently selected address to the system clipboard</source>
        <translation>Copy the currently selected address to the system clipboard</translation>
    </message>
    <message>
        <location line="+3"/>
        <source>&amp;Copy</source>
        <translation type="unfinished"></translation>
    </message>
    <message>
        <location line="+67"/>
        <source>C&amp;lose</source>
        <translation type="unfinished"></translation>
    </message>
    <message>
        <location line="-53"/>
        <source>Delete the currently selected address from the list</source>
        <translation>Delete the currently selected address from the list</translation>
    </message>
    <message>
        <location line="-71"/>
        <source>Enter address or label to search</source>
        <translation type="unfinished"></translation>
    </message>
    <message>
        <location line="+101"/>
        <source>Export the data in the current tab to a file</source>
        <translation>Export the data in the current tab to a file</translation>
    </message>
    <message>
        <location line="+3"/>
        <source>&amp;Export</source>
        <translation>&amp;Export</translation>
    </message>
    <message>
        <location line="-30"/>
        <location filename="../addressbookpage.cpp" line="+117"/>
        <source>&amp;Delete</source>
        <translation>&amp;Delete</translation>
    </message>
    <message>
        <location filename="../addressbookpage.cpp" line="-30"/>
        <source>Choose the address to send coins to</source>
        <translation type="unfinished"></translation>
    </message>
    <message>
        <location line="+1"/>
        <source>Choose the address to receive coins with</source>
        <translation type="unfinished"></translation>
    </message>
    <message>
        <location line="+5"/>
        <source>C&amp;hoose</source>
        <translation type="unfinished"></translation>
    </message>
    <message>
        <location line="+6"/>
        <source>These are your Bitcoin addresses for sending payments. Always check the amount and the receiving address before sending coins.</source>
        <translation>These are your Blackcoin addresses for sending payments. Always check the amount and the receiving address before sending coins.</translation>
    </message>
    <message>
        <location line="+5"/>
        <source>These are your Bitcoin addresses for receiving payments. Use the &apos;Create new receiving address&apos; button in the receive tab to create new addresses.
Signing is only possible with addresses of the type &apos;legacy&apos;.</source>
        <translation type="unfinished"></translation>
    </message>
    <message>
        <location line="+8"/>
        <source>&amp;Copy Address</source>
        <translation type="unfinished"></translation>
    </message>
    <message>
        <location line="+1"/>
        <source>Copy &amp;Label</source>
        <translation type="unfinished"></translation>
    </message>
    <message>
        <location line="+1"/>
        <source>&amp;Edit</source>
        <translation type="unfinished"></translation>
    </message>
    <message>
        <location line="+165"/>
        <source>Export Address List</source>
        <translation type="unfinished"></translation>
    </message>
    <message>
        <location line="+3"/>
        <source>Comma separated file</source>
        <extracomment>Expanded name of the CSV file format. See: https://en.wikipedia.org/wiki/Comma-separated_values.</extracomment>
        <translation type="unfinished"></translation>
    </message>
    <message>
        <location line="+16"/>
        <source>There was an error trying to save the address list to %1. Please try again.</source>
        <extracomment>An error message. %1 is a stand-in argument for the name of the file we attempted to save to.</extracomment>
        <translation type="unfinished"></translation>
    </message>
    <message>
        <location line="+32"/>
        <source>Sending addresses - %1</source>
        <translation type="unfinished"></translation>
    </message>
    <message>
        <location line="+1"/>
        <source>Receiving addresses - %1</source>
        <translation type="unfinished"></translation>
    </message>
    <message>
        <location line="-36"/>
        <source>Exporting Failed</source>
        <translation type="unfinished"></translation>
    </message>
</context>
<context>
    <name>AddressTableModel</name>
    <message>
        <location filename="../addresstablemodel.cpp" line="+167"/>
        <source>Label</source>
        <translation type="unfinished"></translation>
    </message>
    <message>
        <location line="+0"/>
        <source>Address</source>
        <translation type="unfinished"></translation>
    </message>
    <message>
        <location line="+38"/>
        <source>(no label)</source>
        <translation type="unfinished"></translation>
    </message>
</context>
<context>
    <name>AskPassphraseDialog</name>
    <message>
        <location filename="../forms/askpassphrasedialog.ui" line="+26"/>
        <source>Passphrase Dialog</source>
        <translation>Passphrase Dialog</translation>
    </message>
    <message>
        <location line="+30"/>
        <source>Enter passphrase</source>
        <translation>Enter passphrase</translation>
    </message>
    <message>
        <location line="+14"/>
        <source>New passphrase</source>
        <translation>New passphrase</translation>
    </message>
    <message>
        <location line="+14"/>
        <source>Repeat new passphrase</source>
        <translation>Repeat new passphrase</translation>
    </message>
    <message>
        <location line="+14"/>
        <source>Show passphrase</source>
        <translation type="unfinished"></translation>
    </message>
    <message>
        <location filename="../askpassphrasedialog.cpp" line="+49"/>
        <source>Encrypt wallet</source>
        <translation type="unfinished"></translation>
    </message>
    <message>
        <location line="+3"/>
        <source>This operation needs your wallet passphrase to unlock the wallet.</source>
        <translation type="unfinished"></translation>
    </message>
    <message>
        <location line="+5"/>
        <source>Unlock wallet</source>
        <translation type="unfinished"></translation>
    </message>
    <message>
        <location line="+3"/>
        <source>Change passphrase</source>
        <translation type="unfinished"></translation>
    </message>
    <message>
        <location line="+47"/>
        <source>Confirm wallet encryption</source>
        <translation type="unfinished"></translation>
    </message>
    <message>
        <location line="+1"/>
        <source>Warning: If you encrypt your wallet and lose your passphrase, you will &lt;b&gt;LOSE ALL OF YOUR BITCOINS&lt;/b&gt;!</source>
        <translation>Warning: If you encrypt your wallet and lose your passphrase, you will &lt;b&gt;LOSE ALL OF YOUR BLACKCOINS&lt;/b&gt;!</translation>
    </message>
    <message>
        <location line="+0"/>
        <source>Are you sure you wish to encrypt your wallet?</source>
        <translation type="unfinished"></translation>
    </message>
    <message>
        <location line="+18"/>
        <location line="+58"/>
        <source>Wallet encrypted</source>
        <translation type="unfinished"></translation>
    </message>
    <message>
        <location line="-138"/>
        <source>Enter the new passphrase for the wallet.&lt;br/&gt;Please use a passphrase of &lt;b&gt;ten or more random characters&lt;/b&gt;, or &lt;b&gt;eight or more words&lt;/b&gt;.</source>
        <translation type="unfinished"></translation>
    </message>
    <message>
        <location line="+15"/>
        <source>Enter the old passphrase and new passphrase for the wallet.</source>
        <translation type="unfinished"></translation>
    </message>
    <message>
        <location line="+54"/>
        <source>Remember that encrypting your wallet cannot fully protect your bitcoins from being stolen by malware infecting your computer.</source>
        <translation type="unfinished"></translation>
    </message>
    <message>
        <location line="+4"/>
        <source>Wallet to be encrypted</source>
        <translation type="unfinished"></translation>
    </message>
    <message>
        <location line="+2"/>
        <source>Your wallet is about to be encrypted. </source>
        <translation type="unfinished"></translation>
    </message>
    <message>
        <location line="+7"/>
        <source>Your wallet is now encrypted. </source>
        <translation type="unfinished"></translation>
    </message>
    <message>
        <location line="+2"/>
        <source>IMPORTANT: Any previous backups you have made of your wallet file should be replaced with the newly generated, encrypted wallet file. For security reasons, previous backups of the unencrypted wallet file will become useless as soon as you start using the new, encrypted wallet.</source>
        <translation type="unfinished"></translation>
    </message>
    <message>
        <location line="+6"/>
        <location line="+8"/>
        <location line="+62"/>
        <source>Wallet encryption failed</source>
        <translation type="unfinished"></translation>
    </message>
    <message>
        <location line="-69"/>
        <source>Wallet encryption failed due to an internal error. Your wallet was not encrypted.</source>
        <translation type="unfinished"></translation>
    </message>
    <message>
        <location line="+8"/>
        <location line="+62"/>
        <source>The supplied passphrases do not match.</source>
        <translation type="unfinished"></translation>
    </message>
    <message>
        <location line="-49"/>
        <location line="+3"/>
        <location line="+15"/>
        <source>Wallet unlock failed</source>
        <translation type="unfinished"></translation>
    </message>
    <message>
        <location line="-17"/>
        <location line="+34"/>
        <source>The passphrase entered for the wallet decryption was incorrect.</source>
        <translation type="unfinished"></translation>
    </message>
    <message>
        <location line="-31"/>
        <source>The passphrase entered for the wallet decryption is incorrect. It contains a null character (ie - a zero byte). If the passphrase was set with a version of this software prior to 25.0, please try again with only the characters up to — but not including — the first null character. If this is successful, please set a new passphrase to avoid this issue in the future.</source>
        <translation type="unfinished"></translation>
    </message>
    <message>
        <location line="+23"/>
        <source>Wallet passphrase was successfully changed.</source>
        <translation type="unfinished"></translation>
    </message>
    <message>
        <location line="+7"/>
        <location line="+3"/>
        <source>Passphrase change failed</source>
        <translation type="unfinished"></translation>
    </message>
    <message>
        <location line="+1"/>
        <source>The old passphrase entered for the wallet decryption is incorrect. It contains a null character (ie - a zero byte). If the passphrase was set with a version of this software prior to 25.0, please try again with only the characters up to — but not including — the first null character.</source>
        <translation type="unfinished"></translation>
    </message>
    <message>
        <location line="+45"/>
        <location line="+33"/>
        <source>Warning: The Caps Lock key is on!</source>
        <translation type="unfinished"></translation>
    </message>
</context>
<context>
    <name>BanTableModel</name>
    <message>
        <location filename="../bantablemodel.cpp" line="+85"/>
        <source>IP/Netmask</source>
        <translation type="unfinished"></translation>
    </message>
    <message>
        <location line="+0"/>
        <source>Banned Until</source>
        <translation type="unfinished"></translation>
    </message>
</context>
<context>
    <name>BitcoinApplication</name>
    <message>
        <location filename="../bitcoin.cpp" line="+275"/>
        <source>Settings file %1 might be corrupt or invalid.</source>
        <translation type="unfinished"></translation>
    </message>
    <message>
        <location line="+179"/>
        <source>Runaway exception</source>
        <translation type="unfinished"></translation>
    </message>
    <message>
        <location line="+1"/>
        <source>A fatal error occurred. %1 can no longer continue safely and will quit.</source>
        <translation type="unfinished"></translation>
    </message>
    <message>
        <location line="+9"/>
        <source>Internal error</source>
        <translation type="unfinished"></translation>
    </message>
    <message>
        <location line="+1"/>
        <source>An internal error occurred. %1 will attempt to continue safely. This is an unexpected bug which can be reported as described below.</source>
        <translation type="unfinished"></translation>
    </message>
</context>
<context>
    <name>BitcoinGUI</name>
    <message>
        <location filename="../bitcoingui.cpp" line="+250"/>
        <source>&amp;Overview</source>
        <translation>&amp;Overview</translation>
    </message>
    <message>
        <location line="+1"/>
        <source>Show general overview of wallet</source>
        <translation>Show general overview of wallet</translation>
    </message>
    <message>
        <location line="+20"/>
        <source>&amp;Transactions</source>
        <translation>&amp;Transactions</translation>
    </message>
    <message>
        <location line="+1"/>
        <source>Browse transaction history</source>
        <translation>Browse transaction history</translation>
    </message>
    <message>
        <location line="+19"/>
        <source>E&amp;xit</source>
        <translation>E&amp;xit</translation>
    </message>
    <message>
        <location line="+1"/>
        <source>Quit application</source>
        <translation>Quit application</translation>
    </message>
    <message>
        <location line="+3"/>
        <source>&amp;About %1</source>
        <translation type="unfinished"></translation>
    </message>
    <message>
        <location line="+1"/>
        <source>Show information about %1</source>
        <translation type="unfinished"></translation>
    </message>
    <message>
        <location line="+3"/>
        <source>About &amp;Qt</source>
        <translation>About &amp;Qt</translation>
    </message>
    <message>
        <location line="+1"/>
        <source>Show information about Qt</source>
        <translation>Show information about Qt</translation>
    </message>
    <message>
        <location line="+3"/>
        <source>Modify configuration options for %1</source>
        <translation type="unfinished"></translation>
    </message>
    <message>
        <location line="+44"/>
        <source>Create a new wallet</source>
        <translation type="unfinished"></translation>
    </message>
    <message>
        <location line="+163"/>
        <source>&amp;Minimize</source>
        <translation type="unfinished"></translation>
    </message>
    <message>
        <location line="+79"/>
        <source>Wallet:</source>
        <translation type="unfinished"></translation>
    </message>
    <message>
        <location line="+412"/>
        <source>Network activity disabled.</source>
        <extracomment>A substring of the tooltip.</extracomment>
        <translation type="unfinished"></translation>
    </message>
    <message>
        <location line="+451"/>
        <source>Proxy is &lt;b&gt;enabled&lt;/b&gt;: %1</source>
        <translation type="unfinished"></translation>
    </message>
    <message>
        <location line="-1194"/>
        <source>Send coins to a Bitcoin address</source>
        <translation>Send coins to a Blackcoin address</translation>
    </message>
    <message>
        <location line="+53"/>
        <source>Backup wallet to another location</source>
        <translation>Backup wallet to another location</translation>
    </message>
    <message>
        <location line="+2"/>
        <source>Change the passphrase used for wallet encryption</source>
        <translation>Change the passphrase used for wallet encryption</translation>
    </message>
    <message>
        <location line="-56"/>
        <source>&amp;Send</source>
        <translation>&amp;Send</translation>
    </message>
    <message>
        <location line="+7"/>
        <source>&amp;Receive</source>
        <translation>&amp;Receive</translation>
    </message>
    <message>
        <location line="+38"/>
        <source>&amp;Options…</source>
        <translation type="unfinished"></translation>
    </message>
    <message>
        <location line="+5"/>
        <source>&amp;Encrypt Wallet…</source>
        <translation type="unfinished"></translation>
    </message>
    <message>
        <location line="+1"/>
        <source>Encrypt the private keys that belong to your wallet</source>
        <translation>Encrypt the private keys that belong to your wallet</translation>
    </message>
    <message>
        <location line="+2"/>
        <source>&amp;Backup Wallet…</source>
        <translation type="unfinished"></translation>
    </message>
    <message>
        <location line="+2"/>
        <source>&amp;Change Passphrase…</source>
        <translation type="unfinished"></translation>
    </message>
    <message>
        <location line="+2"/>
        <source>Sign &amp;message…</source>
        <translation type="unfinished"></translation>
    </message>
    <message>
        <location line="+1"/>
        <source>Sign messages with your Bitcoin addresses to prove you own them</source>
        <translation>Sign messages with your Blackcoin addresses to prove you own them</translation>
    </message>
    <message>
        <location line="+1"/>
        <source>&amp;Verify message…</source>
        <translation type="unfinished"></translation>
    </message>
    <message>
        <location line="+1"/>
        <source>Verify messages to ensure they were signed with specified Bitcoin addresses</source>
        <translation>Verify messages to ensure they were signed with specified Blackcoin addresses</translation>
    </message>
    <message>
        <location line="+1"/>
        <source>&amp;Load PSBT from file…</source>
        <translation type="unfinished"></translation>
    </message>
    <message>
        <location line="+16"/>
        <source>Open &amp;URI…</source>
        <translation type="unfinished"></translation>
    </message>
    <message>
        <location line="+8"/>
        <source>Close Wallet…</source>
        <translation type="unfinished"></translation>
    </message>
    <message>
        <location line="+3"/>
        <source>Create Wallet…</source>
        <translation type="unfinished"></translation>
    </message>
    <message>
        <location line="+10"/>
        <source>Close All Wallets…</source>
        <translation type="unfinished"></translation>
    </message>
    <message>
        <location line="+121"/>
        <source>&amp;File</source>
        <translation>&amp;File</translation>
    </message>
    <message>
        <location line="+21"/>
        <source>&amp;Settings</source>
        <translation>&amp;Settings</translation>
    </message>
    <message>
        <location line="+61"/>
        <source>&amp;Help</source>
        <translation>&amp;Help</translation>
    </message>
    <message>
        <location line="+11"/>
        <source>Tabs toolbar</source>
        <translation>Tabs toolbar</translation>
    </message>
    <message>
        <location line="+476"/>
        <source>Syncing Headers (%1%)…</source>
        <translation type="unfinished"></translation>
    </message>
    <message>
        <location line="+58"/>
        <source>Synchronizing with network…</source>
        <translation type="unfinished"></translation>
    </message>
    <message>
        <location line="+5"/>
        <source>Indexing blocks on disk…</source>
        <translation type="unfinished"></translation>
    </message>
    <message>
        <location line="+2"/>
        <source>Processing blocks on disk…</source>
        <translation type="unfinished"></translation>
    </message>
    <message>
        <location line="+7"/>
        <source>Connecting to peers…</source>
        <translation type="unfinished"></translation>
    </message>
    <message>
        <location line="-852"/>
        <source>Request payments (generates QR codes and bitcoin: URIs)</source>
        <translation>Request payments (generates QR codes and blackcoin: URIs)</translation>
    </message>
    <message>
        <location line="+65"/>
        <source>Show the list of used sending addresses and labels</source>
        <translation type="unfinished"></translation>
    </message>
    <message>
        <location line="+2"/>
        <source>Show the list of used receiving addresses and labels</source>
        <translation type="unfinished"></translation>
    </message>
    <message>
        <location line="+30"/>
        <source>&amp;Command-line options</source>
        <translation type="unfinished"></translation>
    </message>
    <message numerus="yes">
        <location line="+764"/>
        <source>Processed %n block(s) of transaction history.</source>
        <translation>
            <numerusform>Processed %n block of transaction history.</numerusform>
            <numerusform>Processed %n blocks of transaction history.</numerusform>
        </translation>
    </message>
    <message>
        <location line="+23"/>
        <source>%1 behind</source>
        <translation>%1 behind</translation>
    </message>
    <message>
        <location line="+5"/>
        <source>Catching up…</source>
        <translation type="unfinished"></translation>
    </message>
    <message>
        <location line="+19"/>
        <source>Last received block was generated %1 ago.</source>
        <translation>Last received block was generated %1 ago.</translation>
    </message>
    <message>
        <location line="+2"/>
        <source>Transactions after this will not yet be visible.</source>
        <translation>Transactions after this will not yet be visible.</translation>
    </message>
    <message>
        <location line="+40"/>
        <source>Error</source>
        <translation>Error</translation>
    </message>
    <message>
        <location line="+4"/>
        <source>Warning</source>
        <translation>Warning</translation>
    </message>
    <message>
        <location line="+4"/>
        <source>Information</source>
        <translation>Information</translation>
    </message>
    <message>
        <location line="-93"/>
        <source>Up to date</source>
        <translation>Up to date</translation>
    </message>
    <message>
        <location line="-837"/>
        <source>Ctrl+Q</source>
        <translation type="unfinished"></translation>
    </message>
    <message>
        <location line="+26"/>
        <source>Load Partially Signed Bitcoin Transaction</source>
        <translation>Load Partially Signed Blackcoin Transaction</translation>
    </message>
    <message>
        <location line="+1"/>
        <source>Load PSBT from &amp;clipboard…</source>
        <translation type="unfinished"></translation>
    </message>
    <message>
        <location line="+1"/>
        <source>Load Partially Signed Bitcoin Transaction from clipboard</source>
        <translation>Load Partially Signed Blackcoin Transaction from clipboard</translation>
    </message>
    <message>
        <location line="+2"/>
        <source>Node window</source>
        <translation type="unfinished"></translation>
    </message>
    <message>
        <location line="+1"/>
        <source>Open node debugging and diagnostic console</source>
        <translation type="unfinished"></translation>
    </message>
    <message>
        <location line="+5"/>
        <source>&amp;Sending addresses</source>
        <translation type="unfinished"></translation>
    </message>
    <message>
        <location line="+2"/>
        <source>&amp;Receiving addresses</source>
        <translation type="unfinished"></translation>
    </message>
    <message>
        <location line="+4"/>
        <source>Open a bitcoin: URI</source>
        <translation>Open a blackcoin: URI</translation>
    </message>
    <message>
        <location line="+2"/>
        <source>Open Wallet</source>
        <translation type="unfinished"></translation>
    </message>
    <message>
        <location line="+2"/>
        <source>Open a wallet</source>
        <translation type="unfinished"></translation>
    </message>
    <message>
        <location line="+4"/>
        <source>Close wallet</source>
        <translation type="unfinished"></translation>
    </message>
    <message>
        <location line="+7"/>
        <source>Restore Wallet…</source>
        <extracomment>Name of the menu item that restores wallet from a backup file.</extracomment>
        <translation type="unfinished"></translation>
    </message>
    <message>
        <location line="+3"/>
        <source>Restore a wallet from a backup file</source>
        <extracomment>Status tip for Restore Wallet menu item</extracomment>
        <translation type="unfinished"></translation>
    </message>
    <message>
        <location line="+3"/>
        <source>Close all wallets</source>
        <translation type="unfinished"></translation>
    </message>
    <message>
        <location line="+2"/>
        <source>Migrate Wallet</source>
        <translation type="unfinished"></translation>
    </message>
    <message>
        <location line="+2"/>
        <source>Migrate a wallet</source>
        <translation type="unfinished"></translation>
    </message>
    <message>
        <location line="+4"/>
        <source>Show the %1 help message to get a list with possible Bitcoin command-line options</source>
        <translation>Show the %1 help message to get a list with possible Blackcoin command-line options</translation>
    </message>
    <message>
        <location line="+2"/>
        <source>&amp;Mask values</source>
        <translation type="unfinished"></translation>
    </message>
    <message>
        <location line="+2"/>
        <source>Mask the values in the Overview tab</source>
        <translation type="unfinished"></translation>
    </message>
    <message>
        <location line="+31"/>
        <source>default wallet</source>
        <translation type="unfinished"></translation>
    </message>
    <message>
        <location line="+21"/>
        <source>No wallets available</source>
        <translation type="unfinished"></translation>
    </message>
    <message>
        <location line="+6"/>
        <source>Wallet Data</source>
        <extracomment>Name of the wallet data file format.</extracomment>
        <translation type="unfinished"></translation>
    </message>
    <message>
        <location line="+3"/>
        <source>Load Wallet Backup</source>
        <extracomment>The title for Restore Wallet File Windows</extracomment>
        <translation type="unfinished"></translation>
    </message>
    <message>
        <location line="+8"/>
        <source>Restore Wallet</source>
        <extracomment>Title of pop-up window shown when the user is attempting to restore a wallet.</extracomment>
        <translation type="unfinished"></translation>
    </message>
    <message>
        <location line="+2"/>
        <source>Wallet Name</source>
        <extracomment>Label of the input field where the name of the wallet is entered.</extracomment>
        <translation type="unfinished"></translation>
    </message>
    <message>
        <location line="+69"/>
        <source>&amp;Window</source>
        <translation type="unfinished">&amp;Window</translation>
    </message>
    <message>
        <location line="+3"/>
        <source>Ctrl+M</source>
        <translation type="unfinished"></translation>
    </message>
    <message>
        <location line="+9"/>
        <source>Zoom</source>
        <translation type="unfinished"></translation>
    </message>
    <message>
        <location line="+18"/>
        <source>Main Window</source>
        <translation type="unfinished"></translation>
    </message>
    <message>
        <location line="+274"/>
        <source>%1 client</source>
        <translation type="unfinished"></translation>
    </message>
    <message>
        <location line="+68"/>
        <source>&amp;Hide</source>
        <translation type="unfinished"></translation>
    </message>
    <message>
        <location line="+1"/>
        <source>S&amp;how</source>
        <translation type="unfinished"></translation>
    </message>
    <message numerus="yes">
        <location line="+117"/>
        <source>%n active connection(s) to Bitcoin network.</source>
        <extracomment>A substring of the tooltip.</extracomment>
        <translation>
            <numerusform>%n active connection to Blackcoin network.</numerusform>
            <numerusform>%n active connections to Blackcoin network.</numerusform>
        </translation>
    </message>
    <message>
        <location line="+10"/>
        <source>Click for more actions.</source>
        <extracomment>A substring of the tooltip. &quot;More actions&quot; are available via the context menu.</extracomment>
        <translation type="unfinished"></translation>
    </message>
    <message>
        <location line="+17"/>
        <source>Show Peers tab</source>
        <extracomment>A context menu item. The &quot;Peers tab&quot; is an element of the &quot;Node window&quot;.</extracomment>
        <translation type="unfinished"></translation>
    </message>
    <message>
        <location line="+8"/>
        <source>Disable network activity</source>
        <extracomment>A context menu item.</extracomment>
        <translation type="unfinished"></translation>
    </message>
    <message>
        <location line="+2"/>
        <source>Enable network activity</source>
        <extracomment>A context menu item. The network activity was disabled previously.</extracomment>
        <translation type="unfinished"></translation>
    </message>
    <message>
        <location line="+17"/>
        <source>Pre-syncing Headers (%1%)…</source>
        <translation type="unfinished"></translation>
    </message>
    <message>
        <location line="+139"/>
        <source>Error creating wallet</source>
        <translation type="unfinished"></translation>
    </message>
    <message>
        <location line="+0"/>
        <source>Cannot create new wallet, the software was compiled without sqlite support (required for descriptor wallets)</source>
        <translation type="unfinished"></translation>
    </message>
    <message>
        <location line="+25"/>
        <source>Error: %1</source>
        <translation type="unfinished"></translation>
    </message>
    <message>
        <location line="+4"/>
        <source>Warning: %1</source>
        <translation type="unfinished"></translation>
    </message>
    <message>
        <location line="+108"/>
        <source>Date: %1
</source>
        <translation type="unfinished"></translation>
    </message>
    <message>
        <location line="+1"/>
        <source>Amount: %1
</source>
        <translation type="unfinished"></translation>
    </message>
    <message>
        <location line="+2"/>
        <source>Wallet: %1
</source>
        <translation type="unfinished"></translation>
    </message>
    <message>
        <location line="+2"/>
        <source>Type: %1
</source>
        <translation type="unfinished"></translation>
    </message>
    <message>
        <location line="+2"/>
        <source>Label: %1
</source>
        <translation type="unfinished"></translation>
    </message>
    <message>
        <location line="+2"/>
        <source>Address: %1
</source>
        <translation type="unfinished"></translation>
    </message>
    <message>
        <location line="+1"/>
        <source>Sent transaction</source>
        <translation>Sent transaction</translation>
    </message>
    <message>
        <location line="+0"/>
        <source>Incoming transaction</source>
        <translation>Incoming transaction</translation>
    </message>
    <message>
        <location line="+52"/>
        <source>HD key generation is &lt;b&gt;enabled&lt;/b&gt;</source>
        <translation type="unfinished"></translation>
    </message>
    <message>
        <location line="+0"/>
        <source>HD key generation is &lt;b&gt;disabled&lt;/b&gt;</source>
        <translation type="unfinished"></translation>
    </message>
    <message>
        <location line="+0"/>
        <source>Private key &lt;b&gt;disabled&lt;/b&gt;</source>
        <translation type="unfinished"></translation>
    </message>
    <message>
        <location line="+23"/>
        <source>Wallet is &lt;b&gt;encrypted&lt;/b&gt; and currently &lt;b&gt;unlocked&lt;/b&gt;</source>
        <translation>Wallet is &lt;b&gt;encrypted&lt;/b&gt; and currently &lt;b&gt;unlocked&lt;/b&gt;</translation>
    </message>
    <message>
        <location line="+8"/>
        <source>Wallet is &lt;b&gt;encrypted&lt;/b&gt; and currently &lt;b&gt;locked&lt;/b&gt;</source>
        <translation>Wallet is &lt;b&gt;encrypted&lt;/b&gt; and currently &lt;b&gt;locked&lt;/b&gt;</translation>
    </message>
    <message>
        <location line="+119"/>
        <source>Original message:</source>
        <translation type="unfinished"></translation>
    </message>
</context>
<context>
    <name>CoinControlDialog</name>
    <message>
        <location filename="../forms/coincontroldialog.ui" line="+14"/>
        <source>Coin Selection</source>
        <translation type="unfinished"></translation>
    </message>
    <message>
        <location line="+37"/>
        <source>Quantity:</source>
        <translation type="unfinished"></translation>
    </message>
    <message>
        <location line="+29"/>
        <source>Bytes:</source>
        <translation type="unfinished"></translation>
    </message>
    <message>
        <location line="+45"/>
        <source>Amount:</source>
        <translation type="unfinished"></translation>
    </message>
    <message>
        <location line="+45"/>
        <source>Fee:</source>
        <translation type="unfinished"></translation>
    </message>
    <message>
        <location line="+48"/>
        <source>After Fee:</source>
        <translation type="unfinished"></translation>
    </message>
    <message>
        <location line="+32"/>
        <source>Change:</source>
        <translation type="unfinished"></translation>
    </message>
    <message>
        <location line="+56"/>
        <source>(un)select all</source>
        <translation type="unfinished"></translation>
    </message>
    <message>
        <location line="+16"/>
        <source>Tree mode</source>
        <translation type="unfinished"></translation>
    </message>
    <message>
        <location line="+13"/>
        <source>List mode</source>
        <translation type="unfinished"></translation>
    </message>
    <message>
        <location line="+56"/>
        <source>Amount</source>
        <translation type="unfinished">Amount</translation>
    </message>
    <message>
        <location line="+5"/>
        <source>Received with label</source>
        <translation type="unfinished"></translation>
    </message>
    <message>
        <location line="+5"/>
        <source>Received with address</source>
        <translation type="unfinished"></translation>
    </message>
    <message>
        <location line="+5"/>
        <source>Date</source>
        <translation type="unfinished">Date</translation>
    </message>
    <message>
        <location line="+5"/>
        <source>Confirmations</source>
        <translation type="unfinished"></translation>
    </message>
    <message>
        <location line="+3"/>
        <source>Confirmed</source>
        <translation type="unfinished">Confirmed</translation>
    </message>
    <message>
        <location filename="../coincontroldialog.cpp" line="+69"/>
        <source>Copy amount</source>
        <translation type="unfinished"></translation>
    </message>
    <message>
        <location line="-11"/>
        <source>&amp;Copy address</source>
        <translation type="unfinished"></translation>
    </message>
    <message>
        <location line="+1"/>
        <source>Copy &amp;label</source>
        <translation type="unfinished"></translation>
    </message>
    <message>
        <location line="+1"/>
        <source>Copy &amp;amount</source>
        <translation type="unfinished"></translation>
    </message>
    <message>
        <location line="+1"/>
        <source>Copy transaction &amp;ID and output index</source>
        <translation type="unfinished"></translation>
    </message>
    <message>
        <location line="+2"/>
        <source>L&amp;ock unspent</source>
        <translation type="unfinished"></translation>
    </message>
    <message>
        <location line="+1"/>
        <source>&amp;Unlock unspent</source>
        <translation type="unfinished"></translation>
    </message>
    <message>
        <location line="+4"/>
        <source>Copy quantity</source>
        <translation type="unfinished"></translation>
    </message>
    <message>
        <location line="+2"/>
        <source>Copy fee</source>
        <translation type="unfinished"></translation>
    </message>
    <message>
        <location line="+1"/>
        <source>Copy after fee</source>
        <translation type="unfinished"></translation>
    </message>
    <message>
        <location line="+1"/>
        <source>Copy bytes</source>
        <translation type="unfinished"></translation>
    </message>
    <message>
        <location line="+1"/>
        <source>Copy change</source>
        <translation type="unfinished"></translation>
    </message>
    <message>
        <location line="+298"/>
        <source>(%1 locked)</source>
        <translation type="unfinished"></translation>
    </message>
    <message>
        <location line="+153"/>
        <source>Can vary +/- %1 satoshi(s) per input.</source>
        <translation type="unfinished"></translation>
    </message>
    <message>
        <location line="+45"/>
        <location line="+54"/>
        <source>(no label)</source>
        <translation type="unfinished"></translation>
    </message>
    <message>
        <location line="-7"/>
        <source>change from %1 (%2)</source>
        <translation type="unfinished"></translation>
    </message>
    <message>
        <location line="+1"/>
        <source>(change)</source>
        <translation type="unfinished"></translation>
    </message>
</context>
<context>
    <name>CreateWalletActivity</name>
    <message>
        <location filename="../walletcontroller.cpp" line="+246"/>
        <source>Create Wallet</source>
        <extracomment>Title of window indicating the progress of creation of a new wallet.</extracomment>
        <translation type="unfinished"></translation>
    </message>
    <message>
        <location line="+3"/>
        <source>Creating Wallet &lt;b&gt;%1&lt;/b&gt;…</source>
        <extracomment>Descriptive text of the create wallet progress window which indicates to the user which wallet is currently being created.</extracomment>
        <translation type="unfinished"></translation>
    </message>
    <message>
        <location line="+32"/>
        <source>Create wallet failed</source>
        <translation type="unfinished"></translation>
    </message>
    <message>
        <location line="+2"/>
        <source>Create wallet warning</source>
        <translation type="unfinished"></translation>
    </message>
    <message>
        <location line="+16"/>
        <source>Can&apos;t list signers</source>
        <translation type="unfinished"></translation>
    </message>
    <message>
        <location line="+3"/>
        <source>Too many external signers found</source>
        <translation type="unfinished"></translation>
    </message>
</context>
<context>
    <name>CreateWalletDialog</name>
    <message>
        <location filename="../forms/createwalletdialog.ui" line="+14"/>
        <source>Create Wallet</source>
        <translation type="unfinished"></translation>
    </message>
    <message>
        <location line="+15"/>
        <source>You are one step away from creating your new wallet!</source>
        <translation type="unfinished"></translation>
    </message>
    <message>
        <location line="+13"/>
        <source>Please provide a name and, if desired, enable any advanced options</source>
        <translation type="unfinished"></translation>
    </message>
    <message>
        <location line="+25"/>
        <source>Wallet Name</source>
        <translation type="unfinished"></translation>
    </message>
    <message>
        <location line="+13"/>
        <source>Wallet</source>
        <translation type="unfinished"></translation>
    </message>
    <message>
        <location line="+9"/>
        <source>Encrypt the wallet. The wallet will be encrypted with a passphrase of your choice.</source>
        <translation type="unfinished"></translation>
    </message>
    <message>
        <location line="+3"/>
        <source>Encrypt Wallet</source>
        <translation type="unfinished"></translation>
    </message>
    <message>
        <location line="+26"/>
        <source>Advanced Options</source>
        <translation type="unfinished"></translation>
    </message>
    <message>
        <location line="+21"/>
        <source>Disable private keys for this wallet. Wallets with private keys disabled will have no private keys and cannot have an HD seed or imported private keys. This is ideal for watch-only wallets.</source>
        <translation type="unfinished"></translation>
    </message>
    <message>
        <location line="+3"/>
        <source>Disable Private Keys</source>
        <translation type="unfinished"></translation>
    </message>
    <message>
        <location line="+7"/>
        <source>Make a blank wallet. Blank wallets do not initially have private keys or scripts. Private keys and addresses can be imported, or an HD seed can be set, at a later time.</source>
        <translation type="unfinished"></translation>
    </message>
    <message>
        <location line="+3"/>
        <source>Make Blank Wallet</source>
        <translation type="unfinished"></translation>
    </message>
    <message>
        <location line="+7"/>
        <source>Use an external signing device such as a hardware wallet. Configure the external signer script in wallet preferences first.</source>
        <translation type="unfinished"></translation>
    </message>
    <message>
        <location line="+3"/>
        <source>External signer</source>
        <translation type="unfinished"></translation>
    </message>
    <message>
        <location filename="../createwalletdialog.cpp" line="+22"/>
        <source>Create</source>
        <translation type="unfinished"></translation>
    </message>
    <message>
        <location line="+68"/>
        <source>Compiled without external signing support (required for external signing)</source>
        <extracomment>&quot;External signing&quot; means using devices such as hardware wallets.</extracomment>
        <translation type="unfinished"></translation>
    </message>
</context>
<context>
    <name>EditAddressDialog</name>
    <message>
        <location filename="../forms/editaddressdialog.ui" line="+14"/>
        <source>Edit Address</source>
        <translation>Edit Address</translation>
    </message>
    <message>
        <location line="+11"/>
        <source>&amp;Label</source>
        <translation>&amp;Label</translation>
    </message>
    <message>
        <location line="+10"/>
        <source>The label associated with this address list entry</source>
        <translation type="unfinished"></translation>
    </message>
    <message>
        <location line="+17"/>
        <source>The address associated with this address list entry. This can only be modified for sending addresses.</source>
        <translation type="unfinished"></translation>
    </message>
    <message>
        <location line="-10"/>
        <source>&amp;Address</source>
        <translation>&amp;Address</translation>
    </message>
    <message>
        <location filename="../editaddressdialog.cpp" line="+29"/>
        <source>New sending address</source>
        <translation type="unfinished"></translation>
    </message>
    <message>
        <location line="+3"/>
        <source>Edit receiving address</source>
        <translation type="unfinished"></translation>
    </message>
    <message>
        <location line="+4"/>
        <source>Edit sending address</source>
        <translation type="unfinished"></translation>
    </message>
    <message>
        <location line="+77"/>
        <source>The entered address &quot;%1&quot; is not a valid Bitcoin address.</source>
        <translation>The entered address &quot;%1&quot; is not a valid Blackcoin address.</translation>
    </message>
    <message>
        <location line="+33"/>
        <source>Address &quot;%1&quot; already exists as a receiving address with label &quot;%2&quot; and so cannot be added as a sending address.</source>
        <translation type="unfinished"></translation>
    </message>
    <message>
        <location line="+5"/>
        <source>The entered address &quot;%1&quot; is already in the address book with label &quot;%2&quot;.</source>
        <translation type="unfinished"></translation>
    </message>
    <message>
        <location line="-28"/>
        <source>Could not unlock wallet.</source>
        <translation type="unfinished"></translation>
    </message>
    <message>
        <location line="+5"/>
        <source>New key generation failed.</source>
        <translation type="unfinished"></translation>
    </message>
</context>
<context>
    <name>FreespaceChecker</name>
    <message>
        <location filename="../intro.cpp" line="+75"/>
        <source>A new data directory will be created.</source>
        <translation>A new data directory will be created.</translation>
    </message>
    <message>
        <location line="+22"/>
        <source>name</source>
        <translation>name</translation>
    </message>
    <message>
        <location line="+2"/>
        <source>Directory already exists. Add %1 if you intend to create a new directory here.</source>
        <translation>Directory already exists. Add %1 if you intend to create a new directory here.</translation>
    </message>
    <message>
        <location line="+3"/>
        <source>Path already exists, and is not a directory.</source>
        <translation>Path already exists, and is not a directory.</translation>
    </message>
    <message>
        <location line="+7"/>
        <source>Cannot create data directory here.</source>
        <translation>Cannot create data directory here.</translation>
    </message>
</context>
<context>
    <name>HelpMessageDialog</name>
    <message>
        <location filename="../utilitydialog.cpp" line="+38"/>
        <source>version</source>
        <translation type="unfinished">version</translation>
    </message>
    <message>
        <location line="+4"/>
        <source>About %1</source>
        <translation type="unfinished"></translation>
    </message>
    <message>
        <location line="+18"/>
        <source>Command-line options</source>
        <translation type="unfinished"></translation>
    </message>
</context>
<context>
    <name>Intro</name>
    <message>
        <location filename="../forms/intro.ui" line="+14"/>
        <source>Welcome</source>
        <translation>Welcome</translation>
    </message>
    <message>
        <location line="+9"/>
        <source>Welcome to %1.</source>
        <translation type="unfinished"></translation>
    </message>
    <message>
        <location line="+26"/>
        <source>As this is the first time the program is launched, you can choose where %1 will store its data.</source>
        <translation type="unfinished"></translation>
    </message>
    <message>
        <location line="+189"/>
        <source>Limit block chain storage to</source>
        <translation type="unfinished"></translation>
    </message>
    <message>
        <location line="+3"/>
        <source>Reverting this setting requires re-downloading the entire blockchain. It is faster to download the full chain first and prune it later. Disables some advanced features.</source>
        <translation type="unfinished"></translation>
    </message>
    <message>
        <location line="+7"/>
        <source> GB</source>
        <translation type="unfinished"></translation>
    </message>
    <message>
        <location line="-32"/>
        <source>This initial synchronisation is very demanding, and may expose hardware problems with your computer that had previously gone unnoticed. Each time you run %1, it will continue downloading where it left off.</source>
        <translation type="unfinished"></translation>
    </message>
    <message>
        <location line="-10"/>
        <source>When you click OK, %1 will begin to download and process the full %4 block chain (%2 GB) starting with the earliest transactions in %3 when %4 initially launched.</source>
        <translation type="unfinished"></translation>
    </message>
    <message>
        <location line="+20"/>
        <source>If you have chosen to limit block chain storage (pruning), the historical data must still be downloaded and processed, but will be deleted afterward to keep your disk usage low.</source>
        <translation type="unfinished"></translation>
    </message>
    <message>
        <location line="-160"/>
        <source>Use the default data directory</source>
        <translation>Use the default data directory</translation>
    </message>
    <message>
        <location line="+7"/>
        <source>Use a custom data directory:</source>
        <translation>Use a custom data directory:</translation>
    </message>
    <message>
        <location filename="../intro.cpp" line="+30"/>
        <source>Bitcoin</source>
        <translation>Blackcoin</translation>
    </message>
    <message numerus="yes">
        <location line="+162"/>
        <source>%n GB of space available</source>
        <translation type="unfinished">
            <numerusform>%n GB of space available</numerusform>
            <numerusform>%n GB of space available</numerusform>
        </translation>
    </message>
    <message numerus="yes">
        <location line="+2"/>
        <source>(of %n GB needed)</source>
        <translation type="unfinished">
            <numerusform>(of %n GB needed)</numerusform>
            <numerusform>(of %n GB needed)</numerusform>
        </translation>
    </message>
    <message numerus="yes">
        <location line="+3"/>
        <source>(%n GB needed for full chain)</source>
        <translation type="unfinished">
            <numerusform>(%n GB needed for full chain)</numerusform>
            <numerusform>(%n GB needed for full chain)</numerusform>
        </translation>
    </message>
    <message>
        <location line="+17"/>
        <source>Choose data directory</source>
        <translation type="unfinished"></translation>
    </message>
    <message>
        <location line="+55"/>
        <source>At least %1 GB of data will be stored in this directory, and it will grow over time.</source>
        <translation type="unfinished"></translation>
    </message>
    <message>
        <location line="+3"/>
        <source>Approximately %1 GB of data will be stored in this directory.</source>
        <translation type="unfinished"></translation>
    </message>
    <message numerus="yes">
        <location line="+9"/>
        <source>(sufficient to restore backups %n day(s) old)</source>
        <extracomment>Explanatory text on the capability of the current prune target.</extracomment>
        <translation type="unfinished">
            <numerusform>(sufficient to restore backups %n day old)</numerusform>
            <numerusform>(sufficient to restore backups %n days old)</numerusform>
        </translation>
    </message>
    <message>
        <location line="+2"/>
        <source>%1 will download and store a copy of the Bitcoin block chain.</source>
        <translation>%1 will download and store a copy of the Blackcoin block chain.</translation>
    </message>
    <message>
        <location line="+2"/>
        <source>The wallet will also be stored in this directory.</source>
        <translation type="unfinished"></translation>
    </message>
    <message>
        <location line="-144"/>
        <source>Error: Specified data directory &quot;%1&quot; cannot be created.</source>
        <translation type="unfinished"></translation>
    </message>
    <message>
        <location line="+30"/>
        <source>Error</source>
        <translation>Error</translation>
    </message>
</context>
<context>
    <name>LoadWalletsActivity</name>
    <message>
        <location filename="../walletcontroller.cpp" line="+74"/>
        <source>Load Wallets</source>
        <extracomment>Title of progress window which is displayed when wallets are being loaded.</extracomment>
        <translation type="unfinished"></translation>
    </message>
    <message>
        <location line="+3"/>
        <source>Loading wallets…</source>
        <extracomment>Descriptive text of the load wallets progress window which indicates to the user that wallets are currently being loaded.</extracomment>
        <translation type="unfinished"></translation>
    </message>
</context>
<context>
    <name>MigrateWalletActivity</name>
    <message>
        <location line="+63"/>
        <source>Migrate wallet</source>
        <translation type="unfinished"></translation>
    </message>
    <message>
        <location line="+1"/>
        <source>Are you sure you wish to migrate the wallet &lt;i&gt;%1&lt;/i&gt;?</source>
        <translation type="unfinished"></translation>
    </message>
    <message>
        <location line="+1"/>
        <source>Migrating the wallet will convert this wallet to one or more descriptor wallets. A new wallet backup will need to be made.
If this wallet contains any watchonly scripts, a new wallet will be created which contains those watchonly scripts.
If this wallet contains any solvable but not watched scripts, a different and new wallet will be created which contains those scripts.

The migration process will create a backup of the wallet before migrating. This backup file will be named &lt;wallet name&gt;-&lt;timestamp&gt;.legacy.bak and can be found in the directory for this wallet. In the event of an incorrect migration, the backup can be restored with the &quot;Restore Wallet&quot; functionality.</source>
        <translation type="unfinished"></translation>
    </message>
    <message>
        <location line="+23"/>
        <source>Migrate Wallet</source>
        <translation type="unfinished"></translation>
    </message>
    <message>
        <location line="+0"/>
        <source>Migrating Wallet &lt;b&gt;%1&lt;/b&gt;…</source>
        <translation type="unfinished"></translation>
    </message>
    <message>
        <location line="+6"/>
        <source>The wallet &apos;%1&apos; was migrated successfully.</source>
        <translation type="unfinished"></translation>
    </message>
    <message>
        <location line="+2"/>
        <source> Watchonly scripts have been migrated to a new wallet named &apos;%1&apos;.</source>
        <translation type="unfinished"></translation>
    </message>
    <message>
        <location line="+3"/>
        <source> Solvable but not watched scripts have been migrated to a new wallet named &apos;%1&apos;.</source>
        <translation type="unfinished"></translation>
    </message>
    <message>
        <location line="+14"/>
        <source>Migration failed</source>
        <translation type="unfinished"></translation>
    </message>
    <message>
        <location line="+2"/>
        <source>Migration Successful</source>
        <translation type="unfinished"></translation>
    </message>
</context>
<context>
    <name>ModalOverlay</name>
    <message>
        <location filename="../forms/modaloverlay.ui" line="+14"/>
        <source>Form</source>
        <translation type="unfinished">Form</translation>
    </message>
    <message>
        <location line="+119"/>
        <source>Recent transactions may not yet be visible, and therefore your wallet&apos;s balance might be incorrect. This information will be correct once your wallet has finished synchronizing with the bitcoin network, as detailed below.</source>
        <translation>Recent transactions may not yet be visible, and therefore your wallet&apos;s balance might be incorrect. This information will be correct once your wallet has finished synchronizing with the blackcoin network, as detailed below.</translation>
    </message>
    <message>
        <location line="+19"/>
        <source>Attempting to spend bitcoins that are affected by not-yet-displayed transactions will not be accepted by the network.</source>
        <translation>Attempting to spend blackcoins that are affected by not-yet-displayed transactions will not be accepted by the network.</translation>
    </message>
    <message>
        <location line="+63"/>
        <source>Number of blocks left</source>
        <translation type="unfinished"></translation>
    </message>
    <message>
        <location line="+7"/>
        <location line="+26"/>
        <location filename="../modaloverlay.cpp" line="+152"/>
        <source>Unknown…</source>
        <translation type="unfinished"></translation>
    </message>
    <message>
        <location line="+44"/>
        <location line="+20"/>
        <source>calculating…</source>
        <translation type="unfinished"></translation>
    </message>
    <message>
        <location line="-77"/>
        <source>Last block time</source>
        <translation type="unfinished">Last block time</translation>
    </message>
    <message>
        <location line="+26"/>
        <source>Progress</source>
        <translation type="unfinished"></translation>
    </message>
    <message>
        <location line="+24"/>
        <source>Progress increase per hour</source>
        <translation type="unfinished"></translation>
    </message>
    <message>
        <location line="+20"/>
        <source>Estimated time left until synced</source>
        <translation type="unfinished"></translation>
    </message>
    <message>
        <location line="+37"/>
        <source>Hide</source>
        <translation type="unfinished"></translation>
    </message>
    <message>
        <location line="+3"/>
        <source>Esc</source>
        <translation type="unfinished"></translation>
    </message>
    <message>
        <location filename="../modaloverlay.cpp" line="-121"/>
        <source>%1 is currently syncing.  It will download headers and blocks from peers and validate them until reaching the tip of the block chain.</source>
        <translation type="unfinished"></translation>
    </message>
    <message>
        <location line="+127"/>
        <source>Unknown. Syncing Headers (%1, %2%)…</source>
        <translation type="unfinished"></translation>
    </message>
    <message>
        <location line="+5"/>
        <source>Unknown. Pre-syncing Headers (%1, %2%)…</source>
        <translation type="unfinished"></translation>
    </message>
</context>
<context>
    <name>OpenURIDialog</name>
    <message>
        <location filename="../forms/openuridialog.ui" line="+14"/>
        <source>Open bitcoin URI</source>
        <translation>Open blackcoin URI</translation>
    </message>
    <message>
        <location line="+8"/>
        <source>URI:</source>
        <translation type="unfinished"></translation>
    </message>
    <message>
        <location line="+14"/>
        <source>Paste address from clipboard</source>
        <extracomment>Tooltip text for button that allows you to paste an address that is in your clipboard.</extracomment>
        <translation type="unfinished">Paste address from clipboard</translation>
    </message>
</context>
<context>
    <name>OpenWalletActivity</name>
    <message>
        <location filename="../walletcontroller.cpp" line="-161"/>
        <source>Open wallet failed</source>
        <translation type="unfinished"></translation>
    </message>
    <message>
        <location line="+2"/>
        <source>Open wallet warning</source>
        <translation type="unfinished"></translation>
    </message>
    <message>
        <location line="+10"/>
        <source>default wallet</source>
        <translation type="unfinished"></translation>
    </message>
    <message>
        <location line="+4"/>
        <source>Open Wallet</source>
        <extracomment>Title of window indicating the progress of opening of a wallet.</extracomment>
        <translation type="unfinished"></translation>
    </message>
    <message>
        <location line="+3"/>
        <source>Opening Wallet &lt;b&gt;%1&lt;/b&gt;…</source>
        <extracomment>Descriptive text of the open wallet progress window which indicates to the user which wallet is currently being opened.</extracomment>
        <translation type="unfinished"></translation>
    </message>
</context>
<context>
    <name>OptionsDialog</name>
    <message>
        <location filename="../forms/optionsdialog.ui" line="+14"/>
        <source>Options</source>
        <translation>Options</translation>
    </message>
    <message>
        <location line="+13"/>
        <source>&amp;Main</source>
        <translation>&amp;Main</translation>
    </message>
    <message>
        <location line="+6"/>
        <source>Automatically start %1 after logging in to the system.</source>
        <translation type="unfinished"></translation>
    </message>
    <message>
        <location line="+3"/>
        <source>&amp;Start %1 on system login</source>
        <translation type="unfinished"></translation>
    </message>
    <message>
        <location line="+22"/>
        <source>Enabling pruning significantly reduces the disk space required to store transactions. All blocks are still fully validated. Reverting this setting requires re-downloading the entire blockchain.</source>
        <translation type="unfinished"></translation>
    </message>
    <message>
        <location line="+53"/>
        <source>Size of &amp;database cache</source>
        <translation type="unfinished"></translation>
    </message>
    <message>
        <location line="+46"/>
        <source>Number of script &amp;verification threads</source>
        <translation type="unfinished"></translation>
    </message>
    <message>
        <location line="+132"/>
        <source>Full path to a %1 compatible script (e.g. C:\Downloads\hwi.exe or /Users/you/Downloads/hwi.py). Beware: malware can steal your coins!</source>
        <translation type="unfinished"></translation>
    </message>
    <message>
        <location line="+99"/>
        <location line="+187"/>
        <source>IP address of the proxy (e.g. IPv4: 127.0.0.1 / IPv6: ::1)</source>
        <translation type="unfinished"></translation>
    </message>
    <message>
        <location line="-118"/>
        <location line="+23"/>
        <location line="+23"/>
        <source>Shows if the supplied default SOCKS5 proxy is used to reach peers via this network type.</source>
        <translation type="unfinished"></translation>
    </message>
    <message>
        <location line="+169"/>
        <source>Minimize instead of exit the application when the window is closed. When this option is enabled, the application will be closed only after selecting Exit in the menu.</source>
        <translation type="unfinished"></translation>
    </message>
    <message>
        <location line="+227"/>
        <source>Options set in this dialog are overridden by the command line:</source>
        <translation type="unfinished"></translation>
    </message>
    <message>
        <location line="+45"/>
        <source>Open the %1 configuration file from the working directory.</source>
        <translation type="unfinished"></translation>
    </message>
    <message>
        <location line="+3"/>
        <source>Open Configuration File</source>
        <translation type="unfinished"></translation>
    </message>
    <message>
        <location line="+10"/>
        <source>Reset all client options to default.</source>
        <translation>Reset all client options to default.</translation>
    </message>
    <message>
        <location line="+3"/>
        <source>&amp;Reset Options</source>
        <translation>&amp;Reset Options</translation>
    </message>
    <message>
        <location line="-645"/>
        <source>&amp;Network</source>
        <translation>&amp;Network</translation>
    </message>
    <message>
        <location line="-254"/>
        <source>Prune &amp;block storage to</source>
        <translation type="unfinished"></translation>
    </message>
    <message>
        <location line="+10"/>
        <source>GB</source>
        <translation type="unfinished"></translation>
    </message>
    <message>
        <location line="+25"/>
        <source>Reverting this setting requires re-downloading the entire blockchain.</source>
        <translation type="unfinished"></translation>
    </message>
    <message>
        <location line="+12"/>
        <source>Maximum database cache size. A larger cache can contribute to faster sync, after which the benefit is less pronounced for most use cases. Lowering the cache size will reduce memory usage. Unused mempool memory is shared for this cache.</source>
        <extracomment>Tooltip text for Options window setting that sets the size of the database cache. Explains the corresponding effects of increasing/decreasing this value.</extracomment>
        <translation type="unfinished"></translation>
    </message>
    <message>
        <location line="+19"/>
        <source>MiB</source>
        <translation type="unfinished"></translation>
    </message>
    <message>
        <location line="+27"/>
        <source>Set the number of script verification threads. Negative values correspond to the number of cores you want to leave free to the system.</source>
        <extracomment>Tooltip text for Options window setting that sets the number of script verification threads. Explains that negative values mean to leave these many cores free to the system.</extracomment>
        <translation type="unfinished"></translation>
    </message>
    <message>
        <location line="+16"/>
        <source>(0 = auto, &lt;0 = leave that many cores free)</source>
        <translation type="unfinished"></translation>
    </message>
    <message>
        <location line="+22"/>
        <source>This allows you or a third party tool to communicate with the node through command-line and JSON-RPC commands.</source>
        <extracomment>Tooltip text for Options window setting that enables the RPC server.</extracomment>
        <translation type="unfinished"></translation>
    </message>
    <message>
        <location line="+3"/>
        <source>Enable R&amp;PC server</source>
        <extracomment>An Options window setting to enable the RPC server.</extracomment>
        <translation type="unfinished"></translation>
    </message>
    <message>
        <location line="+21"/>
        <source>W&amp;allet</source>
        <translation type="unfinished"></translation>
    </message>
    <message>
        <location line="+6"/>
        <source>Whether to set subtract fee from amount as default or not.</source>
        <extracomment>Tooltip text for Options window setting that sets subtracting the fee from a sending amount as default.</extracomment>
        <translation type="unfinished"></translation>
    </message>
    <message>
        <location line="+3"/>
        <source>Subtract &amp;fee from amount by default</source>
        <extracomment>An Options window setting to set subtracting the fee from a sending amount as default.</extracomment>
        <translation type="unfinished"></translation>
    </message>
    <message>
        <location line="+7"/>
        <source>Expert</source>
        <translation type="unfinished"></translation>
    </message>
    <message>
        <location line="+9"/>
        <source>Enable coin &amp;control features</source>
        <translation type="unfinished"></translation>
    </message>
    <message>
        <location line="+7"/>
        <source>If you disable the spending of unconfirmed change, the change from a transaction cannot be used until that transaction has at least one confirmation. This also affects how your balance is computed.</source>
        <translation type="unfinished"></translation>
    </message>
    <message>
        <location line="+3"/>
        <source>&amp;Spend unconfirmed change</source>
        <translation type="unfinished"></translation>
    </message>
    <message>
        <location line="+7"/>
        <source>Enable &amp;PSBT controls</source>
        <extracomment>An options window setting to enable PSBT controls.</extracomment>
        <translation type="unfinished"></translation>
    </message>
    <message>
        <location line="+3"/>
        <source>Whether to show PSBT controls.</source>
        <extracomment>Tooltip text for options window setting that enables PSBT controls.</extracomment>
        <translation type="unfinished"></translation>
    </message>
    <message>
        <location line="+10"/>
        <source>External Signer (e.g. hardware wallet)</source>
        <translation type="unfinished"></translation>
    </message>
    <message>
        <location line="+8"/>
        <source>&amp;External signer script path</source>
        <translation type="unfinished"></translation>
    </message>
    <message>
        <location line="+42"/>
        <source>Automatically open the Bitcoin client port on the router. This only works when your router supports UPnP and it is enabled.</source>
        <translation>Automatically open the Blackcoin client port on the router. This only works when your router supports UPnP and it is enabled.</translation>
    </message>
    <message>
        <location line="+3"/>
        <source>Map port using &amp;UPnP</source>
        <translation>Map port using &amp;UPnP</translation>
    </message>
    <message>
        <location line="+7"/>
        <source>Automatically open the Bitcoin client port on the router. This only works when your router supports NAT-PMP and it is enabled. The external port could be random.</source>
        <translation>Automatically open the Blackcoin client port on the router. This only works when your router supports NAT-PMP and it is enabled. The external port could be random.</translation>
    </message>
    <message>
        <location line="+3"/>
        <source>Map port using NA&amp;T-PMP</source>
        <translation type="unfinished"></translation>
    </message>
    <message>
        <location line="+7"/>
        <source>Accept connections from outside.</source>
        <translation type="unfinished"></translation>
    </message>
    <message>
        <location line="+3"/>
        <source>Allow incomin&amp;g connections</source>
        <translation type="unfinished"></translation>
    </message>
    <message>
        <location line="+7"/>
        <source>Connect to the Bitcoin network through a SOCKS5 proxy.</source>
        <translation>Connect to the Blackcoin network through a SOCKS5 proxy.</translation>
    </message>
    <message>
        <location line="+3"/>
        <source>&amp;Connect through SOCKS5 proxy (default proxy):</source>
        <translation type="unfinished"></translation>
    </message>
    <message>
        <location line="+9"/>
        <location line="+187"/>
        <source>Proxy &amp;IP:</source>
        <translation>Proxy &amp;IP:</translation>
    </message>
    <message>
        <location line="-155"/>
        <location line="+187"/>
        <source>&amp;Port:</source>
        <translation>&amp;Port:</translation>
    </message>
    <message>
        <location line="-162"/>
        <location line="+187"/>
        <source>Port of the proxy (e.g. 9050)</source>
        <translation>Port of the proxy (e.g. 9050)</translation>
    </message>
    <message>
        <location line="-163"/>
        <source>Used for reaching peers via:</source>
        <translation type="unfinished"></translation>
    </message>
    <message>
        <location line="+23"/>
        <source>IPv4</source>
        <translation type="unfinished"></translation>
    </message>
    <message>
        <location line="+23"/>
        <source>IPv6</source>
        <translation type="unfinished"></translation>
    </message>
    <message>
        <location line="+23"/>
        <source>Tor</source>
        <translation type="unfinished"></translation>
    </message>
    <message>
        <location line="+130"/>
        <source>&amp;Window</source>
        <translation>&amp;Window</translation>
    </message>
    <message>
        <location line="+6"/>
        <source>Show the icon in the system tray.</source>
        <translation type="unfinished"></translation>
    </message>
    <message>
        <location line="+3"/>
        <source>&amp;Show tray icon</source>
        <translation type="unfinished"></translation>
    </message>
    <message>
        <location line="+10"/>
        <source>Show only a tray icon after minimizing the window.</source>
        <translation>Show only a tray icon after minimizing the window.</translation>
    </message>
    <message>
        <location line="+3"/>
        <source>&amp;Minimize to the tray instead of the taskbar</source>
        <translation>&amp;Minimize to the tray instead of the taskbar</translation>
    </message>
    <message>
        <location line="+10"/>
        <source>M&amp;inimize on close</source>
        <translation>M&amp;inimize on close</translation>
    </message>
    <message>
        <location line="+21"/>
        <source>&amp;Display</source>
        <translation>&amp;Display</translation>
    </message>
    <message>
        <location line="+8"/>
        <source>User Interface &amp;language:</source>
        <translation>User Interface &amp;language:</translation>
    </message>
    <message>
        <location line="+13"/>
        <source>The user interface language can be set here. This setting will take effect after restarting %1.</source>
        <translation type="unfinished"></translation>
    </message>
    <message>
        <location line="+11"/>
        <source>&amp;Unit to show amounts in:</source>
        <translation>&amp;Unit to show amounts in:</translation>
    </message>
    <message>
        <location line="+13"/>
        <source>Choose the default subdivision unit to show in the interface and when sending coins.</source>
        <translation>Choose the default subdivision unit to show in the interface and when sending coins.</translation>
    </message>
    <message>
        <location line="+11"/>
        <location line="+13"/>
        <source>Third-party URLs (e.g. a block explorer) that appear in the transactions tab as context menu items. %s in the URL is replaced by transaction hash. Multiple URLs are separated by vertical bar |.</source>
        <translation type="unfinished"></translation>
    </message>
    <message>
        <location line="-10"/>
        <source>&amp;Third-party transaction URLs</source>
        <translation type="unfinished"></translation>
    </message>
    <message>
        <location line="-517"/>
        <source>Whether to show coin control features or not.</source>
        <translation type="unfinished"></translation>
    </message>
    <message>
        <location line="+300"/>
        <source>Connect to the Bitcoin network through a separate SOCKS5 proxy for Tor onion services.</source>
        <translation>Connect to the Blackcoin network through a separate SOCKS5 proxy for Tor onion services.</translation>
    </message>
    <message>
        <location line="+3"/>
        <source>Use separate SOCKS&amp;5 proxy to reach peers via Tor onion services:</source>
        <translation type="unfinished"></translation>
    </message>
    <message>
        <location line="+236"/>
        <source>Monospaced font in the Overview tab:</source>
        <translation type="unfinished"></translation>
    </message>
    <message>
        <location line="+8"/>
        <source>embedded &quot;%1&quot;</source>
        <translation type="unfinished"></translation>
    </message>
    <message>
        <location line="+49"/>
        <source>closest matching &quot;%1&quot;</source>
        <translation type="unfinished"></translation>
    </message>
    <message>
        <location line="+206"/>
        <source>&amp;OK</source>
        <translation>&amp;OK</translation>
    </message>
    <message>
        <location line="+13"/>
        <source>&amp;Cancel</source>
        <translation>&amp;Cancel</translation>
    </message>
    <message>
        <location filename="../optionsdialog.cpp" line="+96"/>
        <source>Compiled without external signing support (required for external signing)</source>
        <extracomment>&quot;External signing&quot; means using devices such as hardware wallets.</extracomment>
        <translation type="unfinished"></translation>
    </message>
    <message>
        <location line="+12"/>
        <source>default</source>
        <translation>default</translation>
    </message>
    <message>
        <location line="+86"/>
        <source>none</source>
        <translation type="unfinished"></translation>
    </message>
    <message>
        <location line="+107"/>
        <source>Confirm options reset</source>
        <extracomment>Window title text of pop-up window shown when the user has chosen to reset options.</extracomment>
        <translation>Confirm options reset</translation>
    </message>
    <message>
        <location line="-9"/>
        <location line="+79"/>
        <source>Client restart required to activate changes.</source>
        <extracomment>Text explaining that the settings changed will not come into effect until the client is restarted.</extracomment>
        <translation type="unfinished"></translation>
    </message>
    <message>
        <location line="-75"/>
        <source>Current settings will be backed up at &quot;%1&quot;.</source>
        <extracomment>Text explaining to the user that the client&apos;s current settings will be backed up at a specific location. %1 is a stand-in argument for the backup location&apos;s path.</extracomment>
        <translation type="unfinished"></translation>
    </message>
    <message>
        <location line="+3"/>
        <source>Client will be shut down. Do you want to proceed?</source>
        <extracomment>Text asking the user to confirm if they would like to proceed with a client shutdown.</extracomment>
        <translation type="unfinished"></translation>
    </message>
    <message>
        <location line="+20"/>
        <source>Configuration options</source>
        <extracomment>Window title text of pop-up box that allows opening up of configuration file.</extracomment>
        <translation type="unfinished"></translation>
    </message>
    <message>
        <location line="+3"/>
        <source>The configuration file is used to specify advanced user options which override GUI settings. Additionally, any command-line options will override this configuration file.</source>
        <extracomment>Explanatory text about the priority order of instructions considered by client. The order from high to low being: command-line, configuration file, GUI settings.</extracomment>
        <translation type="unfinished"></translation>
    </message>
    <message>
        <location line="+3"/>
        <source>Continue</source>
        <translation type="unfinished"></translation>
    </message>
    <message>
        <location line="+1"/>
        <source>Cancel</source>
        <translation type="unfinished"></translation>
    </message>
    <message>
        <location line="+9"/>
        <source>Error</source>
        <translation type="unfinished">Error</translation>
    </message>
    <message>
        <location line="+0"/>
        <source>The configuration file could not be opened.</source>
        <translation type="unfinished"></translation>
    </message>
    <message>
        <location line="+40"/>
        <source>This change would require a client restart.</source>
        <translation type="unfinished"></translation>
    </message>
    <message>
        <location line="+28"/>
        <source>The supplied proxy address is invalid.</source>
        <translation>The supplied proxy address is invalid.</translation>
    </message>
</context>
<context>
    <name>OptionsModel</name>
    <message>
        <location filename="../optionsmodel.cpp" line="+198"/>
        <source>Could not read setting &quot;%1&quot;, %2.</source>
        <translation type="unfinished"></translation>
    </message>
</context>
<context>
    <name>OverviewPage</name>
    <message>
        <location filename="../forms/overviewpage.ui" line="+14"/>
        <source>Form</source>
        <translation>Form</translation>
    </message>
    <message>
        <location line="+62"/>
        <location line="+335"/>
        <source>The displayed information may be out of date. Your wallet automatically synchronizes with the Bitcoin network after a connection is established, but this process has not completed yet.</source>
        <translation>The displayed information may be out of date. Your wallet automatically synchronizes with the Blackcoin network after a connection is established, but this process has not completed yet.</translation>
    </message>
    <message>
        <location line="-127"/>
        <source>Watch-only:</source>
        <translation type="unfinished"></translation>
    </message>
    <message>
        <location line="+10"/>
        <source>Available:</source>
        <translation type="unfinished"></translation>
    </message>
    <message>
        <location line="+10"/>
        <source>Your current spendable balance</source>
        <translation>Your current spendable balance</translation>
    </message>
    <message>
        <location line="+35"/>
        <source>Pending:</source>
        <translation type="unfinished"></translation>
    </message>
    <message>
        <location line="-200"/>
        <source>Total of transactions that have yet to be confirmed, and do not yet count toward the spendable balance</source>
        <translation>Total of transactions that have yet to be confirmed, and do not yet count toward the spendable balance</translation>
    </message>
    <message>
        <location line="+100"/>
        <source>Immature:</source>
        <translation>Immature:</translation>
    </message>
    <message>
        <location line="-29"/>
        <source>Mined balance that has not yet matured</source>
        <translation>Mined balance that has not yet matured</translation>
    </message>
    <message>
        <location line="-150"/>
        <source>Balances</source>
        <translation type="unfinished"></translation>
    </message>
    <message>
        <location line="+140"/>
        <source>Total:</source>
        <translation>Total:</translation>
    </message>
    <message>
        <location line="+49"/>
        <source>Your current total balance</source>
        <translation>Your current total balance</translation>
    </message>
    <message>
        <location line="+74"/>
        <source>Your current balance in watch-only addresses</source>
        <translation type="unfinished"></translation>
    </message>
    <message>
        <location line="+23"/>
        <source>Spendable:</source>
        <translation type="unfinished"></translation>
    </message>
    <message>
        <location line="+49"/>
        <source>Recent transactions</source>
        <translation type="unfinished"></translation>
    </message>
    <message>
        <location line="-275"/>
        <source>Unconfirmed transactions to watch-only addresses</source>
        <translation type="unfinished"></translation>
    </message>
    <message>
        <location line="+38"/>
        <source>Mined balance in watch-only addresses that has not yet matured</source>
        <translation type="unfinished"></translation>
    </message>
    <message>
        <location line="+110"/>
        <source>Current total balance in watch-only addresses</source>
        <translation type="unfinished"></translation>
    </message>
    <message>
        <location filename="../overviewpage.cpp" line="+184"/>
        <source>Privacy mode activated for the Overview tab. To unmask the values, uncheck Settings-&gt;Mask values.</source>
        <translation type="unfinished"></translation>
    </message>
</context>
<context>
    <name>PSBTOperationsDialog</name>
    <message>
        <location filename="../forms/psbtoperationsdialog.ui" line="+14"/>
        <source>PSBT Operations</source>
        <translation type="unfinished"></translation>
    </message>
    <message>
        <location line="+72"/>
        <source>Sign Tx</source>
        <translation type="unfinished"></translation>
    </message>
    <message>
        <location line="+16"/>
        <source>Broadcast Tx</source>
        <translation type="unfinished"></translation>
    </message>
    <message>
        <location line="+20"/>
        <source>Copy to Clipboard</source>
        <translation type="unfinished"></translation>
    </message>
    <message>
        <location line="+7"/>
        <source>Save…</source>
        <translation type="unfinished"></translation>
    </message>
    <message>
        <location line="+7"/>
        <source>Close</source>
        <translation type="unfinished"></translation>
    </message>
    <message>
        <location filename="../psbtoperationsdialog.cpp" line="+60"/>
        <source>Failed to load transaction: %1</source>
        <translation type="unfinished"></translation>
    </message>
    <message>
        <location line="+25"/>
        <source>Failed to sign transaction: %1</source>
        <translation type="unfinished"></translation>
    </message>
    <message>
        <location line="+8"/>
        <source>Cannot sign inputs while wallet is locked.</source>
        <translation type="unfinished"></translation>
    </message>
    <message>
        <location line="+2"/>
        <source>Could not sign any more inputs.</source>
        <translation type="unfinished"></translation>
    </message>
    <message>
        <location line="+2"/>
        <source>Signed %1 inputs, but more signatures are still required.</source>
        <translation type="unfinished"></translation>
    </message>
    <message>
        <location line="+3"/>
        <source>Signed transaction successfully. Transaction is ready to broadcast.</source>
        <translation type="unfinished"></translation>
    </message>
    <message>
        <location line="+12"/>
        <source>Unknown error processing transaction.</source>
        <translation type="unfinished"></translation>
    </message>
    <message>
        <location line="+10"/>
        <source>Transaction broadcast successfully! Transaction ID: %1</source>
        <translation type="unfinished"></translation>
    </message>
    <message>
        <location line="+3"/>
        <source>Transaction broadcast failed: %1</source>
        <translation type="unfinished"></translation>
    </message>
    <message>
        <location line="+9"/>
        <source>PSBT copied to clipboard.</source>
        <translation type="unfinished"></translation>
    </message>
    <message>
        <location line="+23"/>
        <source>Save Transaction Data</source>
        <translation type="unfinished"></translation>
    </message>
    <message>
        <location line="+2"/>
        <source>Partially Signed Transaction (Binary)</source>
        <extracomment>Expanded name of the binary PSBT file format. See: BIP 174.</extracomment>
        <translation type="unfinished"></translation>
    </message>
    <message>
        <location line="+7"/>
        <source>PSBT saved to disk.</source>
        <translation type="unfinished"></translation>
    </message>
    <message>
        <location line="+16"/>
        <source> * Sends %1 to %2</source>
        <translation type="unfinished"></translation>
    </message>
    <message>
        <location line="+4"/>
        <source>own address</source>
        <translation type="unfinished"></translation>
    </message>
    <message>
        <location line="+8"/>
        <source>Unable to calculate transaction fee or total transaction amount.</source>
        <translation type="unfinished"></translation>
    </message>
    <message>
        <location line="+2"/>
        <source>Pays transaction fee: </source>
        <translation type="unfinished"></translation>
    </message>
    <message>
        <location line="+12"/>
        <source>Total Amount</source>
        <translation type="unfinished"></translation>
    </message>
    <message>
        <location line="+3"/>
        <source>or</source>
        <translation type="unfinished"></translation>
    </message>
    <message>
        <location line="+6"/>
        <source>Transaction has %1 unsigned inputs.</source>
        <translation type="unfinished"></translation>
    </message>
    <message>
        <location line="+46"/>
        <source>Transaction is missing some information about inputs.</source>
        <translation type="unfinished"></translation>
    </message>
    <message>
        <location line="+4"/>
        <source>Transaction still needs signature(s).</source>
        <translation type="unfinished"></translation>
    </message>
    <message>
        <location line="+3"/>
        <source>(But no wallet is loaded.)</source>
        <translation type="unfinished"></translation>
    </message>
    <message>
        <location line="+3"/>
        <source>(But this wallet cannot sign transactions.)</source>
        <translation type="unfinished"></translation>
    </message>
    <message>
        <location line="+3"/>
        <source>(But this wallet does not have the right keys.)</source>
        <translation type="unfinished"></translation>
    </message>
    <message>
        <location line="+8"/>
        <source>Transaction is fully signed and ready for broadcast.</source>
        <translation type="unfinished"></translation>
    </message>
    <message>
        <location line="+4"/>
        <source>Transaction status is unknown.</source>
        <translation type="unfinished"></translation>
    </message>
</context>
<context>
    <name>PaymentServer</name>
    <message>
        <location filename="../paymentserver.cpp" line="+149"/>
        <source>Payment request error</source>
        <translation type="unfinished"></translation>
    </message>
    <message>
        <location line="+1"/>
        <source>Cannot start bitcoin: click-to-pay handler</source>
        <translation>Cannot start blackcoin: click-to-pay handler</translation>
    </message>
    <message>
        <location line="+48"/>
        <location line="+16"/>
        <location line="+6"/>
        <location line="+7"/>
        <source>URI handling</source>
        <translation type="unfinished"></translation>
    </message>
    <message>
        <location line="-29"/>
        <source>&apos;bitcoin://&apos; is not a valid URI. Use &apos;bitcoin:&apos; instead.</source>
        <translation>&apos;blackcoin://&apos; is not a valid URI. Use &apos;blackcoin:&apos; instead.</translation>
    </message>
    <message>
        <location line="+17"/>
        <location line="+23"/>
        <source>Cannot process payment request because BIP70 is not supported.
Due to widespread security flaws in BIP70 it&apos;s strongly recommended that any merchant instructions to switch wallets be ignored.
If you are receiving this error you should request the merchant provide a BIP21 compatible URI.</source>
        <translation type="unfinished"></translation>
    </message>
    <message>
        <location line="-10"/>
        <source>URI cannot be parsed! This can be caused by an invalid Bitcoin address or malformed URI parameters.</source>
        <translation type="unfinished"></translation>
    </message>
    <message>
        <location line="+9"/>
        <source>Payment request file handling</source>
        <translation type="unfinished"></translation>
    </message>
</context>
<context>
    <name>PeerTableModel</name>
    <message>
        <location filename="../peertablemodel.h" line="+112"/>
        <source>User Agent</source>
        <extracomment>Title of Peers Table column which contains the peer&apos;s User Agent string.</extracomment>
        <translation type="unfinished"></translation>
    </message>
    <message>
        <location line="-9"/>
        <source>Ping</source>
        <extracomment>Title of Peers Table column which indicates the current latency of the connection with the peer.</extracomment>
        <translation type="unfinished"></translation>
    </message>
    <message>
        <location line="-18"/>
        <source>Peer</source>
        <extracomment>Title of Peers Table column which contains a unique number used to identify a connection.</extracomment>
        <translation type="unfinished"></translation>
    </message>
    <message>
        <location line="+3"/>
        <source>Age</source>
        <extracomment>Title of Peers Table column which indicates the duration (length of time) since the peer connection started.</extracomment>
        <translation type="unfinished"></translation>
    </message>
    <message>
        <location line="+6"/>
        <source>Direction</source>
        <extracomment>Title of Peers Table column which indicates the direction the peer connection was initiated from.</extracomment>
        <translation type="unfinished"></translation>
    </message>
    <message>
        <location line="+12"/>
        <source>Sent</source>
        <extracomment>Title of Peers Table column which indicates the total amount of network information we have sent to the peer.</extracomment>
        <translation type="unfinished"></translation>
    </message>
    <message>
        <location line="+3"/>
        <source>Received</source>
        <extracomment>Title of Peers Table column which indicates the total amount of network information we have received from the peer.</extracomment>
        <translation type="unfinished"></translation>
    </message>
    <message>
        <location line="-18"/>
        <source>Address</source>
        <extracomment>Title of Peers Table column which contains the IP/Onion/I2P address of the connected peer.</extracomment>
        <translation type="unfinished"></translation>
    </message>
    <message>
        <location line="+6"/>
        <source>Type</source>
        <extracomment>Title of Peers Table column which describes the type of peer connection. The &quot;type&quot; describes why the connection exists.</extracomment>
        <translation type="unfinished"></translation>
    </message>
    <message>
        <location line="+3"/>
        <source>Network</source>
        <extracomment>Title of Peers Table column which states the network the peer connected through.</extracomment>
        <translation type="unfinished">Network</translation>
    </message>
    <message>
        <location filename="../peertablemodel.cpp" line="+77"/>
        <source>Inbound</source>
        <extracomment>An Inbound Connection from a Peer.</extracomment>
        <translation type="unfinished"></translation>
    </message>
    <message>
        <location line="+2"/>
        <source>Outbound</source>
        <extracomment>An Outbound Connection to a Peer.</extracomment>
        <translation type="unfinished"></translation>
    </message>
</context>
<context>
    <name>QObject</name>
    <message>
        <location filename="../bitcoinunits.cpp" line="+197"/>
        <source>Amount</source>
        <translation type="unfinished">Amount</translation>
    </message>
    <message>
        <location filename="../guiutil.cpp" line="+133"/>
        <source>Enter a Bitcoin address (e.g. %1)</source>
        <translation>Enter a Blackcoin address (e.g. %1)</translation>
    </message>
    <message>
        <location line="+288"/>
        <source>Ctrl+W</source>
        <translation type="unfinished"></translation>
    </message>
    <message>
        <location line="+257"/>
        <source>Unroutable</source>
        <translation type="unfinished"></translation>
    </message>
    <message>
        <location line="+2"/>
        <source>IPv4</source>
        <comment>network name</comment>
        <extracomment>Name of IPv4 network in peer info</extracomment>
        <translation type="unfinished"></translation>
    </message>
    <message>
        <location line="+2"/>
        <source>IPv6</source>
        <comment>network name</comment>
        <extracomment>Name of IPv6 network in peer info</extracomment>
        <translation type="unfinished"></translation>
    </message>
    <message>
        <location line="+2"/>
        <source>Onion</source>
        <comment>network name</comment>
        <extracomment>Name of Tor network in peer info</extracomment>
        <translation type="unfinished"></translation>
    </message>
    <message>
        <location line="+2"/>
        <source>I2P</source>
        <comment>network name</comment>
        <extracomment>Name of I2P network in peer info</extracomment>
        <translation type="unfinished"></translation>
    </message>
    <message>
        <location line="+2"/>
        <source>CJDNS</source>
        <comment>network name</comment>
        <extracomment>Name of CJDNS network in peer info</extracomment>
        <translation type="unfinished"></translation>
    </message>
    <message>
        <location line="+14"/>
        <source>Inbound</source>
        <extracomment>An inbound connection from a peer. An inbound connection is a connection initiated by a peer.</extracomment>
        <translation type="unfinished"></translation>
    </message>
    <message>
        <location line="+3"/>
        <source>Outbound</source>
        <extracomment>An outbound connection to a peer. An outbound connection is a connection initiated by us.</extracomment>
        <translation type="unfinished"></translation>
    </message>
    <message>
        <location line="+5"/>
        <source>Full Relay</source>
        <extracomment>Peer connection type that relays all network information.</extracomment>
        <translation type="unfinished"></translation>
    </message>
    <message>
        <location line="+3"/>
        <source>Block Relay</source>
        <extracomment>Peer connection type that relays network information about blocks and not transactions or addresses.</extracomment>
        <translation type="unfinished"></translation>
    </message>
    <message>
        <location line="+2"/>
        <source>Manual</source>
        <extracomment>Peer connection type established manually through one of several methods.</extracomment>
        <translation type="unfinished"></translation>
    </message>
    <message>
        <location line="+2"/>
        <source>Feeler</source>
        <extracomment>Short-lived peer connection type that tests the aliveness of known addresses.</extracomment>
        <translation type="unfinished"></translation>
    </message>
    <message>
        <location line="+2"/>
        <source>Address Fetch</source>
        <extracomment>Short-lived peer connection type that solicits known addresses from a peer.</extracomment>
        <translation type="unfinished"></translation>
    </message>
    <message>
        <location line="+13"/>
        <location line="+12"/>
        <source>%1 d</source>
        <translation type="unfinished"></translation>
    </message>
    <message>
        <location line="-11"/>
        <location line="+12"/>
        <source>%1 h</source>
        <translation type="unfinished"></translation>
    </message>
    <message>
        <location line="-11"/>
        <location line="+12"/>
        <source>%1 m</source>
        <translation type="unfinished"></translation>
    </message>
    <message>
        <location line="-10"/>
        <location line="+11"/>
        <location line="+26"/>
        <source>%1 s</source>
        <translation type="unfinished"></translation>
    </message>
    <message>
        <location line="-12"/>
        <source>None</source>
        <translation type="unfinished"></translation>
    </message>
    <message>
        <location line="+6"/>
        <source>N/A</source>
        <translation type="unfinished">N/A</translation>
    </message>
    <message>
        <location line="+1"/>
        <source>%1 ms</source>
        <translation type="unfinished"></translation>
    </message>
    <message numerus="yes">
        <location line="+18"/>
        <source>%n second(s)</source>
        <translation>
            <numerusform>%n second</numerusform>
            <numerusform>%n seconds</numerusform>
        </translation>
    </message>
    <message numerus="yes">
        <location line="+4"/>
        <source>%n minute(s)</source>
        <translation>
            <numerusform>%n minute</numerusform>
            <numerusform>%n minutes</numerusform>
        </translation>
    </message>
    <message numerus="yes">
        <location line="+4"/>
        <source>%n hour(s)</source>
        <translation type="unfinished">
            <numerusform>%n hour</numerusform>
            <numerusform>%n hours</numerusform>
        </translation>
    </message>
    <message numerus="yes">
        <location line="+4"/>
        <source>%n day(s)</source>
        <translation type="unfinished">
            <numerusform>%n day</numerusform>
            <numerusform>%n days</numerusform>
        </translation>
    </message>
    <message numerus="yes">
        <location line="+4"/>
        <location line="+6"/>
        <source>%n week(s)</source>
        <translation type="unfinished">
            <numerusform>%n week</numerusform>
            <numerusform>%n weeks</numerusform>
        </translation>
    </message>
    <message>
        <location line="+0"/>
        <source>%1 and %2</source>
        <translation type="unfinished"></translation>
    </message>
    <message numerus="yes">
        <location line="+0"/>
        <source>%n year(s)</source>
        <translation type="unfinished">
            <numerusform>%n year</numerusform>
            <numerusform>%n years</numerusform>
        </translation>
    </message>
    <message>
        <location line="+8"/>
        <source>%1 B</source>
        <translation type="unfinished"></translation>
    </message>
    <message>
        <location line="+2"/>
        <location filename="../rpcconsole.cpp" line="+1004"/>
        <source>%1 kB</source>
        <translation type="unfinished"></translation>
    </message>
    <message>
        <location line="+2"/>
        <location filename="../rpcconsole.cpp" line="+2"/>
        <source>%1 MB</source>
        <translation type="unfinished"></translation>
    </message>
    <message>
        <location line="+2"/>
        <source>%1 GB</source>
        <translation type="unfinished"></translation>
    </message>
    <message>
        <location filename="../bitcoin.cpp" line="-282"/>
        <source>Do you want to reset settings to default values, or to abort without making changes?</source>
        <extracomment>Explanatory text shown on startup when the settings file cannot be read. Prompts user to make a choice between resetting or aborting.</extracomment>
        <translation type="unfinished"></translation>
    </message>
    <message>
        <location line="+20"/>
        <source>A fatal error occurred. Check that settings file is writable, or try running with -nosettings.</source>
        <extracomment>Explanatory text shown on startup when the settings file could not be written. Prompts user to check that we have the ability to write to the file. Explains that the user has the option of running without a settings file.</extracomment>
        <translation type="unfinished"></translation>
    </message>
    <message>
        <location line="+395"/>
        <source>Error: %1</source>
        <translation type="unfinished"></translation>
    </message>
    <message>
        <location line="+70"/>
        <source>%1 didn&apos;t yet exit safely…</source>
        <translation type="unfinished"></translation>
    </message>
    <message>
        <location filename="../modaloverlay.cpp" line="-40"/>
        <source>unknown</source>
        <translation type="unfinished"></translation>
    </message>
</context>
<context>
    <name>QRImageWidget</name>
    <message>
        <location filename="../qrimagewidget.cpp" line="+30"/>
        <source>&amp;Save Image…</source>
        <translation type="unfinished"></translation>
    </message>
    <message>
        <location line="+1"/>
        <source>&amp;Copy Image</source>
        <translation type="unfinished"></translation>
    </message>
    <message>
        <location line="+11"/>
        <source>Resulting URI too long, try to reduce the text for label / message.</source>
        <translation type="unfinished"></translation>
    </message>
    <message>
        <location line="+7"/>
        <source>Error encoding URI into QR Code.</source>
        <translation type="unfinished"></translation>
    </message>
    <message>
        <location line="+41"/>
        <source>QR code support not available.</source>
        <translation type="unfinished"></translation>
    </message>
    <message>
        <location line="+30"/>
        <source>Save QR Code</source>
        <translation type="unfinished"></translation>
    </message>
    <message>
        <location line="+3"/>
        <source>PNG Image</source>
        <extracomment>Expanded name of the PNG file format. See: https://en.wikipedia.org/wiki/Portable_Network_Graphics.</extracomment>
        <translation type="unfinished"></translation>
    </message>
</context>
<context>
    <name>RPCConsole</name>
    <message>
        <location filename="../forms/debugwindow.ui" line="+75"/>
        <location line="+26"/>
        <location line="+26"/>
        <location line="+29"/>
        <location line="+26"/>
        <location line="+36"/>
        <location line="+23"/>
        <location line="+36"/>
        <location line="+23"/>
        <location line="+36"/>
        <location line="+23"/>
        <location line="+692"/>
        <location line="+26"/>
        <location line="+26"/>
        <location line="+26"/>
        <location line="+26"/>
        <location line="+23"/>
        <location line="+23"/>
        <location line="+23"/>
        <location line="+29"/>
        <location line="+26"/>
        <location line="+23"/>
        <location line="+23"/>
        <location line="+23"/>
        <location line="+23"/>
        <location line="+26"/>
        <location line="+26"/>
        <location line="+23"/>
        <location line="+23"/>
        <location line="+23"/>
        <location line="+23"/>
        <location line="+23"/>
        <location line="+26"/>
        <location line="+23"/>
        <location line="+23"/>
        <location line="+26"/>
        <location line="+26"/>
        <location line="+26"/>
        <location line="+26"/>
        <location filename="../rpcconsole.h" line="+147"/>
        <source>N/A</source>
        <translation>N/A</translation>
    </message>
    <message>
        <location line="-1649"/>
        <source>Client version</source>
        <translation>Client version</translation>
    </message>
    <message>
        <location line="-22"/>
        <source>&amp;Information</source>
        <translation>&amp;Information</translation>
    </message>
    <message>
        <location line="+15"/>
        <source>General</source>
        <translation type="unfinished"></translation>
    </message>
    <message>
        <location line="+56"/>
        <source>Datadir</source>
        <translation type="unfinished"></translation>
    </message>
    <message>
        <location line="+10"/>
        <source>To specify a non-default location of the data directory use the &apos;%1&apos; option.</source>
        <translation type="unfinished"></translation>
    </message>
    <message>
        <location line="+19"/>
        <source>Blocksdir</source>
        <translation type="unfinished"></translation>
    </message>
    <message>
        <location line="+10"/>
        <source>To specify a non-default location of the blocks directory use the &apos;%1&apos; option.</source>
        <translation type="unfinished"></translation>
    </message>
    <message>
        <location line="+19"/>
        <source>Startup time</source>
        <translation>Startup time</translation>
    </message>
    <message>
        <location line="+29"/>
        <location line="+944"/>
        <source>Network</source>
        <translation>Network</translation>
    </message>
    <message>
        <location line="-937"/>
        <source>Name</source>
        <translation type="unfinished"></translation>
    </message>
    <message>
        <location line="+23"/>
        <source>Number of connections</source>
        <translation>Number of connections</translation>
    </message>
    <message>
        <location line="+29"/>
        <source>Block chain</source>
        <translation>Block chain</translation>
    </message>
    <message>
        <location line="+59"/>
        <source>Memory Pool</source>
        <translation type="unfinished"></translation>
    </message>
    <message>
        <location line="+7"/>
        <source>Current number of transactions</source>
        <translation type="unfinished"></translation>
    </message>
    <message>
        <location line="+23"/>
        <source>Memory usage</source>
        <translation type="unfinished"></translation>
    </message>
    <message>
        <location line="+94"/>
        <source>Wallet: </source>
        <translation type="unfinished"></translation>
    </message>
    <message>
        <location line="+11"/>
        <source>(none)</source>
        <translation type="unfinished"></translation>
    </message>
    <message>
        <location line="+211"/>
        <source>&amp;Reset</source>
        <translation type="unfinished"></translation>
    </message>
    <message>
        <location line="+80"/>
        <location line="+760"/>
        <source>Received</source>
        <translation type="unfinished"></translation>
    </message>
    <message>
        <location line="-680"/>
        <location line="+657"/>
        <source>Sent</source>
        <translation type="unfinished"></translation>
    </message>
    <message>
        <location line="-616"/>
        <source>&amp;Peers</source>
        <translation type="unfinished"></translation>
    </message>
    <message>
        <location line="+76"/>
        <source>Banned peers</source>
        <translation type="unfinished"></translation>
    </message>
    <message>
        <location line="+68"/>
        <location filename="../rpcconsole.cpp" line="+165"/>
        <source>Select a peer to view detailed information.</source>
        <translation type="unfinished"></translation>
    </message>
    <message>
        <location line="+80"/>
        <source>The transport layer version: %1</source>
        <translation type="unfinished"></translation>
    </message>
    <message>
        <location line="+3"/>
        <source>Transport</source>
        <translation type="unfinished"></translation>
    </message>
    <message>
        <location line="+23"/>
        <source>The BIP324 session ID string in hex, if any.</source>
        <translation type="unfinished"></translation>
    </message>
    <message>
        <location line="+3"/>
        <source>Session ID</source>
        <translation type="unfinished"></translation>
    </message>
    <message>
        <location line="+49"/>
        <source>Version</source>
        <translation type="unfinished"></translation>
    </message>
    <message>
        <location line="+72"/>
        <source>Whether we relay transactions to this peer.</source>
        <translation type="unfinished"></translation>
    </message>
    <message>
        <location line="+3"/>
        <source>Transaction Relay</source>
        <translation type="unfinished"></translation>
    </message>
    <message>
        <location line="+49"/>
        <source>Starting Block</source>
        <translation type="unfinished"></translation>
    </message>
    <message>
        <location line="+23"/>
        <source>Synced Headers</source>
        <translation type="unfinished"></translation>
    </message>
    <message>
        <location line="+23"/>
        <source>Synced Blocks</source>
        <translation type="unfinished"></translation>
    </message>
    <message>
        <location line="+75"/>
        <source>Last Transaction</source>
        <translation type="unfinished"></translation>
    </message>
    <message>
        <location line="+210"/>
        <source>The mapped Autonomous System used for diversifying peer selection.</source>
        <translation type="unfinished"></translation>
    </message>
    <message>
        <location line="+3"/>
        <source>Mapped AS</source>
        <translation type="unfinished"></translation>
    </message>
    <message>
        <location line="+23"/>
        <source>Whether we relay addresses to this peer.</source>
        <extracomment>Tooltip text for the Address Relay field in the peer details area, which displays whether we relay addresses to this peer (Yes/No).</extracomment>
        <translation type="unfinished"></translation>
    </message>
    <message>
        <location line="+3"/>
        <source>Address Relay</source>
        <extracomment>Text title for the Address Relay field in the peer details area, which displays whether we relay addresses to this peer (Yes/No).</extracomment>
        <translation type="unfinished"></translation>
    </message>
    <message>
        <location line="+23"/>
        <source>The total number of addresses received from this peer that were processed (excludes addresses that were dropped due to rate-limiting).</source>
        <extracomment>Tooltip text for the Addresses Processed field in the peer details area, which displays the total number of addresses received from this peer that were processed (excludes addresses that were dropped due to rate-limiting).</extracomment>
        <translation type="unfinished"></translation>
    </message>
    <message>
        <location line="+26"/>
        <source>The total number of addresses received from this peer that were dropped (not processed) due to rate-limiting.</source>
        <extracomment>Tooltip text for the Addresses Rate-Limited field in the peer details area, which displays the total number of addresses received from this peer that were dropped (not processed) due to rate-limiting.</extracomment>
        <translation type="unfinished"></translation>
    </message>
    <message>
        <location line="-23"/>
        <source>Addresses Processed</source>
        <extracomment>Text title for the Addresses Processed field in the peer details area, which displays the total number of addresses received from this peer that were processed (excludes addresses that were dropped due to rate-limiting).</extracomment>
        <translation type="unfinished"></translation>
    </message>
    <message>
        <location line="+26"/>
        <source>Addresses Rate-Limited</source>
        <extracomment>Text title for the Addresses Rate-Limited field in the peer details area, which displays the total number of addresses received from this peer that were dropped (not processed) due to rate-limiting.</extracomment>
        <translation type="unfinished"></translation>
    </message>
    <message>
        <location line="-1616"/>
        <location line="+1103"/>
        <source>User Agent</source>
        <translation type="unfinished"></translation>
    </message>
    <message>
        <location line="-1177"/>
        <source>Node window</source>
        <translation type="unfinished"></translation>
    </message>
    <message>
        <location line="+253"/>
        <source>Current block height</source>
        <translation type="unfinished"></translation>
    </message>
    <message>
        <location line="+130"/>
        <source>Open the %1 debug log file from the current data directory. This can take a few seconds for large log files.</source>
        <translation type="unfinished"></translation>
    </message>
    <message>
        <location line="+78"/>
        <source>Decrease font size</source>
        <translation type="unfinished"></translation>
    </message>
    <message>
        <location line="+20"/>
        <source>Increase font size</source>
        <translation type="unfinished"></translation>
    </message>
    <message>
        <location line="+546"/>
        <source>Permissions</source>
        <translation type="unfinished"></translation>
    </message>
    <message>
        <location line="+23"/>
        <source>The direction and type of peer connection: %1</source>
        <translation type="unfinished"></translation>
    </message>
    <message>
        <location line="+3"/>
        <source>Direction/Type</source>
        <translation type="unfinished"></translation>
    </message>
    <message>
        <location line="+75"/>
        <source>The network protocol this peer is connected through: IPv4, IPv6, Onion, I2P, or CJDNS.</source>
        <translation type="unfinished"></translation>
    </message>
    <message>
        <location line="+72"/>
        <source>Services</source>
        <translation type="unfinished"></translation>
    </message>
    <message>
        <location line="+52"/>
        <source>High bandwidth BIP152 compact block relay: %1</source>
        <translation type="unfinished"></translation>
    </message>
    <message>
        <location line="+3"/>
        <source>High Bandwidth</source>
        <translation type="unfinished"></translation>
    </message>
    <message>
        <location line="+92"/>
        <source>Connection Time</source>
        <translation type="unfinished"></translation>
    </message>
    <message>
        <location line="+23"/>
        <source>Elapsed time since a novel block passing initial validity checks was received from this peer.</source>
        <translation type="unfinished"></translation>
    </message>
    <message>
        <location line="+3"/>
        <source>Last Block</source>
        <translation type="unfinished"></translation>
    </message>
    <message>
        <location line="+23"/>
        <source>Elapsed time since a novel transaction accepted into our mempool was received from this peer.</source>
        <extracomment>Tooltip text for the Last Transaction field in the peer details area.</extracomment>
        <translation type="unfinished"></translation>
    </message>
    <message>
        <location line="+26"/>
        <source>Last Send</source>
        <translation type="unfinished"></translation>
    </message>
    <message>
        <location line="+23"/>
        <source>Last Receive</source>
        <translation type="unfinished"></translation>
    </message>
    <message>
        <location line="+69"/>
        <source>Ping Time</source>
        <translation type="unfinished"></translation>
    </message>
    <message>
        <location line="+23"/>
        <source>The duration of a currently outstanding ping.</source>
        <translation type="unfinished"></translation>
    </message>
    <message>
        <location line="+3"/>
        <source>Ping Wait</source>
        <translation type="unfinished"></translation>
    </message>
    <message>
        <location line="+23"/>
        <source>Min Ping</source>
        <translation type="unfinished"></translation>
    </message>
    <message>
        <location line="+23"/>
        <source>Time Offset</source>
        <translation type="unfinished"></translation>
    </message>
    <message>
        <location line="-1310"/>
        <source>Last block time</source>
        <translation>Last block time</translation>
    </message>
    <message>
        <location line="+110"/>
        <source>&amp;Open</source>
        <translation>&amp;Open</translation>
    </message>
    <message>
        <location line="+26"/>
        <source>&amp;Console</source>
        <translation>&amp;Console</translation>
    </message>
    <message>
        <location line="+187"/>
        <source>&amp;Network Traffic</source>
        <translation type="unfinished"></translation>
    </message>
    <message>
        <location line="+68"/>
        <source>Totals</source>
        <translation type="unfinished"></translation>
    </message>
    <message>
        <location filename="../rpcconsole.cpp" line="-203"/>
        <source>In:</source>
        <translation type="unfinished"></translation>
    </message>
    <message>
        <location line="+1"/>
        <source>Out:</source>
        <translation type="unfinished"></translation>
    </message>
    <message>
        <location filename="../forms/debugwindow.ui" line="-291"/>
        <source>Debug log file</source>
        <translation>Debug log file</translation>
    </message>
    <message>
        <location line="+125"/>
        <source>Clear console</source>
        <translation>Clear console</translation>
    </message>
    <message>
        <location filename="../rpcconsole.h" line="-1"/>
        <source>Yes</source>
        <translation type="unfinished"></translation>
    </message>
    <message>
        <location line="+0"/>
        <source>No</source>
        <translation type="unfinished"></translation>
    </message>
    <message>
        <location line="+0"/>
        <source>To</source>
        <translation type="unfinished"></translation>
    </message>
    <message>
        <location line="+0"/>
        <source>From</source>
        <translation type="unfinished"></translation>
    </message>
    <message>
        <location line="+1"/>
        <source>Ban for</source>
        <translation type="unfinished"></translation>
    </message>
    <message>
        <location line="+42"/>
        <source>Never</source>
        <translation type="unfinished"></translation>
    </message>
    <message>
        <location filename="../rpcconsole.cpp" line="-473"/>
        <source>Inbound: initiated by peer</source>
        <extracomment>Explanatory text for an inbound peer connection.</extracomment>
        <translation type="unfinished"></translation>
    </message>
    <message>
        <location line="+4"/>
        <source>Outbound Full Relay: default</source>
        <extracomment>Explanatory text for an outbound peer connection that relays all network information. This is the default behavior for outbound connections.</extracomment>
        <translation type="unfinished"></translation>
    </message>
    <message>
        <location line="+3"/>
        <source>Outbound Block Relay: does not relay transactions or addresses</source>
        <extracomment>Explanatory text for an outbound peer connection that relays network information about blocks and not transactions or addresses.</extracomment>
        <translation type="unfinished"></translation>
    </message>
    <message>
        <location line="+5"/>
        <source>Outbound Manual: added using RPC %1 or %2/%3 configuration options</source>
        <extracomment>Explanatory text for an outbound peer connection that was established manually through one of several methods. The numbered arguments are stand-ins for the methods available to establish manual connections.</extracomment>
        <translation type="unfinished"></translation>
    </message>
    <message>
        <location line="+6"/>
        <source>Outbound Feeler: short-lived, for testing addresses</source>
        <extracomment>Explanatory text for a short-lived outbound peer connection that is used to test the aliveness of known addresses.</extracomment>
        <translation type="unfinished"></translation>
    </message>
    <message>
        <location line="+3"/>
        <source>Outbound Address Fetch: short-lived, for soliciting addresses</source>
        <extracomment>Explanatory text for a short-lived outbound peer connection that is used to request addresses from a peer.</extracomment>
        <translation type="unfinished"></translation>
    </message>
    <message>
        <location line="+5"/>
        <source>detecting: peer could be v1 or v2</source>
        <extracomment>Explanatory text for &quot;detecting&quot; transport type.</extracomment>
        <translation type="unfinished"></translation>
    </message>
    <message>
        <location line="+2"/>
        <source>v1: unencrypted, plaintext transport protocol</source>
        <extracomment>Explanatory text for v1 transport type.</extracomment>
        <translation type="unfinished"></translation>
    </message>
    <message>
        <location line="+2"/>
        <source>v2: BIP324 encrypted transport protocol</source>
        <extracomment>Explanatory text for v2 transport type.</extracomment>
        <translation type="unfinished"></translation>
    </message>
    <message>
        <location line="+4"/>
        <source>we selected the peer for high bandwidth relay</source>
        <translation type="unfinished"></translation>
    </message>
    <message>
        <location line="+1"/>
        <source>the peer selected us for high bandwidth relay</source>
        <translation type="unfinished"></translation>
    </message>
    <message>
        <location line="+1"/>
        <source>no high bandwidth relay selected</source>
        <translation type="unfinished"></translation>
    </message>
    <message>
        <location line="+13"/>
        <source>Ctrl++</source>
        <extracomment>Main shortcut to increase the RPC console font size.</extracomment>
        <translation type="unfinished"></translation>
    </message>
    <message>
        <location line="+2"/>
        <source>Ctrl+=</source>
        <extracomment>Secondary shortcut to increase the RPC console font size.</extracomment>
        <translation type="unfinished"></translation>
    </message>
    <message>
        <location line="+4"/>
        <source>Ctrl+-</source>
        <extracomment>Main shortcut to decrease the RPC console font size.</extracomment>
        <translation type="unfinished"></translation>
    </message>
    <message>
        <location line="+2"/>
        <source>Ctrl+_</source>
        <extracomment>Secondary shortcut to decrease the RPC console font size.</extracomment>
        <translation type="unfinished"></translation>
    </message>
    <message>
        <location line="+151"/>
        <source>&amp;Copy address</source>
        <extracomment>Context menu action to copy the address of a peer.</extracomment>
        <translation type="unfinished"></translation>
    </message>
    <message>
        <location line="+4"/>
        <source>&amp;Disconnect</source>
        <translation type="unfinished"></translation>
    </message>
    <message>
        <location line="+1"/>
        <source>1 &amp;hour</source>
        <translation type="unfinished"></translation>
    </message>
    <message>
        <location line="+1"/>
        <source>1 d&amp;ay</source>
        <translation type="unfinished"></translation>
    </message>
    <message>
        <location line="+1"/>
        <source>1 &amp;week</source>
        <translation type="unfinished"></translation>
    </message>
    <message>
        <location line="+1"/>
        <source>1 &amp;year</source>
        <translation type="unfinished"></translation>
    </message>
    <message>
        <location line="+26"/>
        <source>&amp;Copy IP/Netmask</source>
        <extracomment>Context menu action to copy the IP/Netmask of a banned peer. IP/Netmask is the combination of a peer&apos;s IP address and its Netmask. For IP address, see: https://en.wikipedia.org/wiki/IP_address.</extracomment>
        <translation type="unfinished"></translation>
    </message>
    <message>
        <location line="+4"/>
        <source>&amp;Unban</source>
        <translation type="unfinished"></translation>
    </message>
    <message>
        <location line="+230"/>
        <source>Network activity disabled</source>
        <translation type="unfinished"></translation>
    </message>
    <message>
        <location line="+79"/>
        <source>Executing command without any wallet</source>
        <translation type="unfinished"></translation>
    </message>
    <message>
        <location line="+325"/>
        <source>Ctrl+I</source>
        <translation type="unfinished"></translation>
    </message>
    <message>
        <location line="+1"/>
        <source>Ctrl+T</source>
        <translation type="unfinished"></translation>
    </message>
    <message>
        <location line="+1"/>
        <source>Ctrl+N</source>
        <translation type="unfinished"></translation>
    </message>
    <message>
        <location line="+1"/>
        <source>Ctrl+P</source>
        <translation type="unfinished"></translation>
    </message>
    <message>
        <location line="-330"/>
        <source>Executing command using &quot;%1&quot; wallet</source>
        <translation type="unfinished"></translation>
    </message>
    <message>
        <location line="-147"/>
        <source>Welcome to the %1 RPC console.
Use up and down arrows to navigate history, and %2 to clear screen.
Use %3 and %4 to increase or decrease the font size.
Type %5 for an overview of available commands.
For more information on using this console, type %6.

%7WARNING: Scammers have been active, telling users to type commands here, stealing their wallet contents. Do not use this console without fully understanding the ramifications of a command.%8</source>
        <extracomment>RPC console welcome message. Placeholders %7 and %8 are style tags for the warning content, and they are not space separated from the rest of the text intentionally.</extracomment>
        <translation type="unfinished"></translation>
    </message>
    <message>
        <location line="+157"/>
        <source>Executing…</source>
        <extracomment>A console message indicating an entered command is currently being executed.</extracomment>
        <translation type="unfinished"></translation>
    </message>
    <message>
        <location line="+118"/>
        <source>(peer: %1)</source>
        <translation type="unfinished"></translation>
    </message>
    <message>
        <location line="+2"/>
        <source>via %1</source>
        <translation type="unfinished"></translation>
    </message>
    <message>
        <location filename="../rpcconsole.h" line="-42"/>
        <source>Unknown</source>
        <translation type="unfinished"></translation>
    </message>
</context>
<context>
    <name>ReceiveCoinsDialog</name>
    <message>
        <location filename="../forms/receivecoinsdialog.ui" line="+37"/>
        <source>&amp;Amount:</source>
        <translation type="unfinished"></translation>
    </message>
    <message>
        <location line="+46"/>
        <source>&amp;Label:</source>
        <translation type="unfinished">&amp;Label:</translation>
    </message>
    <message>
        <location line="-30"/>
        <source>&amp;Message:</source>
        <translation type="unfinished"></translation>
    </message>
    <message>
        <location line="-3"/>
        <source>An optional message to attach to the payment request, which will be displayed when the request is opened. Note: The message will not be sent with the payment over the Bitcoin network.</source>
        <translation>An optional message to attach to the payment request, which will be displayed when the request is opened. Note: The message will not be sent with the payment over the Blackcoin network.</translation>
    </message>
    <message>
        <location line="+30"/>
        <source>An optional label to associate with the new receiving address.</source>
        <translation type="unfinished"></translation>
    </message>
    <message>
        <location line="-7"/>
        <source>Use this form to request payments. All fields are &lt;b&gt;optional&lt;/b&gt;.</source>
        <translation type="unfinished"></translation>
    </message>
    <message>
        <location line="-39"/>
        <location line="+159"/>
        <source>An optional amount to request. Leave this empty or zero to not request a specific amount.</source>
        <translation type="unfinished"></translation>
    </message>
    <message>
        <location line="-127"/>
        <source>An optional label to associate with the new receiving address (used by you to identify an invoice).  It is also attached to the payment request.</source>
        <translation type="unfinished"></translation>
    </message>
    <message>
        <location line="+30"/>
        <source>An optional message that is attached to the payment request and may be displayed to the sender.</source>
        <translation type="unfinished"></translation>
    </message>
    <message>
        <location line="+15"/>
        <source>&amp;Create new receiving address</source>
        <translation type="unfinished"></translation>
    </message>
    <message>
        <location line="+23"/>
        <source>Clear all fields of the form.</source>
        <translation type="unfinished"></translation>
    </message>
    <message>
        <location line="+3"/>
        <source>Clear</source>
        <translation type="unfinished"></translation>
    </message>
    <message>
        <location line="+136"/>
        <source>Requested payments history</source>
        <translation type="unfinished"></translation>
    </message>
    <message>
        <location line="+25"/>
        <source>Show the selected request (does the same as double clicking an entry)</source>
        <translation type="unfinished"></translation>
    </message>
    <message>
        <location line="+3"/>
        <source>Show</source>
        <translation type="unfinished"></translation>
    </message>
    <message>
        <location line="+17"/>
        <source>Remove the selected entries from the list</source>
        <translation type="unfinished"></translation>
    </message>
    <message>
        <location line="+3"/>
        <source>Remove</source>
        <translation type="unfinished"></translation>
    </message>
    <message>
        <location filename="../receivecoinsdialog.cpp" line="+46"/>
        <source>Copy &amp;URI</source>
        <translation type="unfinished"></translation>
    </message>
    <message>
        <location line="+1"/>
        <source>&amp;Copy address</source>
        <translation type="unfinished"></translation>
    </message>
    <message>
        <location line="+1"/>
        <source>Copy &amp;label</source>
        <translation type="unfinished"></translation>
    </message>
    <message>
        <location line="+1"/>
        <source>Copy &amp;message</source>
        <translation type="unfinished"></translation>
    </message>
    <message>
        <location line="+1"/>
        <source>Copy &amp;amount</source>
        <translation type="unfinished"></translation>
    </message>
    <message>
        <location line="+46"/>
        <source>Base58 (Legacy)</source>
        <translation type="unfinished"></translation>
    </message>
    <message>
        <location line="+0"/>
        <source>Not recommended due to higher fees and less protection against typos.</source>
        <translation type="unfinished"></translation>
    </message>
    <message>
        <location line="+1"/>
        <source>Base58 (P2SH-SegWit)</source>
        <translation type="unfinished"></translation>
    </message>
    <message>
        <location line="+0"/>
        <source>Generates an address compatible with older wallets.</source>
        <translation type="unfinished"></translation>
    </message>
    <message>
        <location line="+1"/>
        <source>Bech32 (SegWit)</source>
        <translation type="unfinished"></translation>
    </message>
    <message>
        <location line="+0"/>
        <source>Generates a native segwit address (BIP-173). Some old wallets don&apos;t support it.</source>
        <translation type="unfinished"></translation>
    </message>
    <message>
        <location line="+2"/>
        <source>Bech32m (Taproot)</source>
        <translation type="unfinished"></translation>
    </message>
    <message>
        <location line="+0"/>
        <source>Bech32m (BIP-350) is an upgrade to Bech32, wallet support is still limited.</source>
        <translation type="unfinished"></translation>
    </message>
    <message>
        <location line="+75"/>
        <source>Could not unlock wallet.</source>
        <translation type="unfinished"></translation>
    </message>
    <message>
        <location line="+5"/>
        <source>Could not generate new %1 address</source>
        <translation type="unfinished"></translation>
    </message>
</context>
<context>
    <name>ReceiveRequestDialog</name>
    <message>
        <location filename="../forms/receiverequestdialog.ui" line="+14"/>
        <source>Request payment to …</source>
        <translation type="unfinished"></translation>
    </message>
    <message>
        <location line="+76"/>
        <source>Address:</source>
        <translation type="unfinished"></translation>
    </message>
    <message>
        <location line="+29"/>
        <source>Amount:</source>
        <translation type="unfinished"></translation>
    </message>
    <message>
        <location line="+29"/>
        <source>Label:</source>
        <translation type="unfinished"></translation>
    </message>
    <message>
        <location line="+32"/>
        <source>Message:</source>
        <translation type="unfinished"></translation>
    </message>
    <message>
        <location line="+32"/>
        <source>Wallet:</source>
        <translation type="unfinished"></translation>
    </message>
    <message>
        <location line="+28"/>
        <source>Copy &amp;URI</source>
        <translation type="unfinished"></translation>
    </message>
    <message>
        <location line="+10"/>
        <source>Copy &amp;Address</source>
        <translation type="unfinished"></translation>
    </message>
    <message>
        <location line="+10"/>
        <source>&amp;Verify</source>
        <translation type="unfinished"></translation>
    </message>
    <message>
        <location line="+3"/>
        <source>Verify this address on e.g. a hardware wallet screen</source>
        <translation type="unfinished"></translation>
    </message>
    <message>
        <location line="+10"/>
        <source>&amp;Save Image…</source>
        <translation type="unfinished"></translation>
    </message>
    <message>
        <location filename="../receiverequestdialog.cpp" line="+48"/>
        <source>Request payment to %1</source>
        <translation type="unfinished"></translation>
    </message>
    <message>
        <location filename="../forms/receiverequestdialog.ui" line="-234"/>
        <source>Payment information</source>
        <translation type="unfinished"></translation>
    </message>
</context>
<context>
    <name>RecentRequestsTableModel</name>
    <message>
        <location filename="../recentrequeststablemodel.cpp" line="+32"/>
        <source>Date</source>
        <translation type="unfinished">Date</translation>
    </message>
    <message>
        <location line="+0"/>
        <source>Label</source>
        <translation type="unfinished"></translation>
    </message>
    <message>
        <location line="+0"/>
        <source>Message</source>
        <translation type="unfinished"></translation>
    </message>
    <message>
        <location line="+38"/>
        <source>(no label)</source>
        <translation type="unfinished"></translation>
    </message>
    <message>
        <location line="+9"/>
        <source>(no message)</source>
        <translation type="unfinished"></translation>
    </message>
    <message>
        <location line="+8"/>
        <source>(no amount requested)</source>
        <translation type="unfinished"></translation>
    </message>
    <message>
        <location line="+43"/>
        <source>Requested</source>
        <translation type="unfinished"></translation>
    </message>
</context>
<context>
    <name>RestoreWalletActivity</name>
    <message>
        <location filename="../walletcontroller.cpp" line="+50"/>
        <source>Restore Wallet</source>
        <extracomment>Title of progress window which is displayed when wallets are being restored.</extracomment>
        <translation type="unfinished"></translation>
    </message>
    <message>
        <location line="+3"/>
        <source>Restoring Wallet &lt;b&gt;%1&lt;/b&gt;…</source>
        <extracomment>Descriptive text of the restore wallets progress window which indicates to the user that wallets are currently being restored.</extracomment>
        <translation type="unfinished"></translation>
    </message>
    <message>
        <location line="+19"/>
        <source>Restore wallet failed</source>
        <extracomment>Title of message box which is displayed when the wallet could not be restored.</extracomment>
        <translation type="unfinished"></translation>
    </message>
    <message>
        <location line="+3"/>
        <source>Restore wallet warning</source>
        <extracomment>Title of message box which is displayed when the wallet is restored with some warning.</extracomment>
        <translation type="unfinished"></translation>
    </message>
    <message>
        <location line="+3"/>
        <source>Restore wallet message</source>
        <extracomment>Title of message box which is displayed when the wallet is successfully restored.</extracomment>
        <translation type="unfinished"></translation>
    </message>
</context>
<context>
    <name>SendCoinsDialog</name>
    <message>
        <location filename="../forms/sendcoinsdialog.ui" line="+14"/>
        <location filename="../sendcoinsdialog.cpp" line="+762"/>
        <source>Send Coins</source>
        <translation>Send Coins</translation>
    </message>
    <message>
        <location line="+76"/>
        <source>Coin Control Features</source>
        <translation type="unfinished"></translation>
    </message>
    <message>
        <location line="+30"/>
        <source>automatically selected</source>
        <translation type="unfinished"></translation>
    </message>
    <message>
        <location line="+19"/>
        <source>Insufficient funds!</source>
        <translation type="unfinished"></translation>
    </message>
    <message>
        <location line="+92"/>
        <source>Quantity:</source>
        <translation type="unfinished"></translation>
    </message>
    <message>
        <location line="+35"/>
        <source>Bytes:</source>
        <translation type="unfinished"></translation>
    </message>
    <message>
        <location line="+48"/>
        <source>Amount:</source>
        <translation type="unfinished"></translation>
    </message>
    <message>
        <location line="+51"/>
        <source>Fee:</source>
        <translation type="unfinished"></translation>
    </message>
    <message>
        <location line="+54"/>
        <source>After Fee:</source>
        <translation type="unfinished"></translation>
    </message>
    <message>
        <location line="+32"/>
        <source>Change:</source>
        <translation type="unfinished"></translation>
    </message>
    <message>
        <location line="+44"/>
        <source>If this is activated, but the change address is empty or invalid, change will be sent to a newly generated address.</source>
        <translation type="unfinished"></translation>
    </message>
    <message>
        <location line="+3"/>
        <source>Custom change address</source>
        <translation type="unfinished"></translation>
    </message>
    <message>
        <location line="+206"/>
        <source>Transaction Fee:</source>
        <translation type="unfinished"></translation>
    </message>
    <message>
        <location line="+38"/>
        <source>Using the fallbackfee can result in sending a transaction that will take several hours or days (or never) to confirm. Consider choosing your fee manually or wait until you have validated the complete chain.</source>
        <translation type="unfinished"></translation>
    </message>
    <message>
        <location line="+9"/>
        <source>Warning: Fee estimation is currently not possible.</source>
        <translation type="unfinished"></translation>
    </message>
    <message>
        <location line="+82"/>
        <source>per kilobyte</source>
        <translation type="unfinished"></translation>
    </message>
    <message>
        <location line="-53"/>
        <source>Hide</source>
        <translation type="unfinished"></translation>
    </message>
    <message>
        <location line="+112"/>
        <source>Recommended:</source>
        <translation type="unfinished"></translation>
    </message>
    <message>
        <location line="+30"/>
        <source>Custom:</source>
        <translation type="unfinished"></translation>
    </message>
    <message>
        <location line="+215"/>
        <source>Send to multiple recipients at once</source>
        <translation>Send to multiple recipients at once</translation>
    </message>
    <message>
        <location line="+3"/>
        <source>Add &amp;Recipient</source>
        <translation>Add &amp;Recipient</translation>
    </message>
    <message>
        <location line="-20"/>
        <source>Clear all fields of the form.</source>
        <translation type="unfinished"></translation>
    </message>
    <message>
        <location line="-1010"/>
        <source>Inputs…</source>
        <translation type="unfinished"></translation>
    </message>
    <message>
        <location line="+608"/>
        <source>Choose…</source>
        <translation type="unfinished"></translation>
    </message>
    <message>
        <location line="+59"/>
        <source>Hide transaction fee settings</source>
        <translation type="unfinished"></translation>
    </message>
    <message>
        <location line="+51"/>
        <source>Specify a custom fee per kB (1,000 bytes) of the transaction&apos;s virtual size.

Note:  Since the fee is calculated on a per-byte basis, a fee rate of &quot;100 satoshis per kvB&quot; for a transaction size of 500 virtual bytes (half of 1 kvB) would ultimately yield a fee of only 50 satoshis.</source>
        <translation type="unfinished"></translation>
    </message>
    <message>
        <location line="+35"/>
        <source>When there is less transaction volume than space in the blocks, miners as well as relaying nodes may enforce a minimum fee. Paying only this minimum fee is just fine, but be aware that this can result in a never confirming transaction once there is more demand for bitcoin transactions than the network can process.</source>
        <translation>When there is less transaction volume than space in the blocks, miners as well as relaying nodes may enforce a minimum fee. Paying only this minimum fee is just fine, but be aware that this can result in a never confirming transaction once there is more demand for blackcoin transactions than the network can process.</translation>
    </message>
    <message>
        <location line="+3"/>
        <source>A too low fee might result in a never confirming transaction (read the tooltip)</source>
        <translation type="unfinished"></translation>
    </message>
    <message>
        <location line="+105"/>
        <source>(Smart fee not initialized yet. This usually takes a few blocks…)</source>
        <translation type="unfinished"></translation>
    </message>
    <message>
        <location line="+26"/>
        <source>Confirmation time target:</source>
        <translation type="unfinished"></translation>
    </message>
    <message>
        <location line="+58"/>
        <source>Enable Replace-By-Fee</source>
        <translation type="unfinished"></translation>
    </message>
    <message>
        <location line="+3"/>
        <source>With Replace-By-Fee (BIP-125) you can increase a transaction&apos;s fee after it is sent. Without this, a higher fee may be recommended to compensate for increased transaction delay risk.</source>
        <translation type="unfinished"></translation>
    </message>
    <message>
        <location line="+65"/>
        <source>Clear &amp;All</source>
        <translation>Clear &amp;All</translation>
    </message>
    <message>
        <location line="+55"/>
        <source>Balance:</source>
        <translation>Balance:</translation>
    </message>
    <message>
        <location line="-84"/>
        <source>Confirm the send action</source>
        <translation>Confirm the send action</translation>
    </message>
    <message>
        <location line="+3"/>
        <source>S&amp;end</source>
        <translation>S&amp;end</translation>
    </message>
    <message>
        <location filename="../sendcoinsdialog.cpp" line="-667"/>
        <source>Copy quantity</source>
        <translation type="unfinished"></translation>
    </message>
    <message>
        <location line="+1"/>
        <source>Copy amount</source>
        <translation type="unfinished"></translation>
    </message>
    <message>
        <location line="+1"/>
        <source>Copy fee</source>
        <translation type="unfinished"></translation>
    </message>
    <message>
        <location line="+1"/>
        <source>Copy after fee</source>
        <translation type="unfinished"></translation>
    </message>
    <message>
        <location line="+1"/>
        <source>Copy bytes</source>
        <translation type="unfinished"></translation>
    </message>
    <message>
        <location line="+1"/>
        <source>Copy change</source>
        <translation type="unfinished"></translation>
    </message>
    <message>
        <location line="+72"/>
        <source>%1 (%2 blocks)</source>
        <translation type="unfinished"></translation>
    </message>
    <message>
        <location line="+30"/>
        <source>Sign on device</source>
        <extracomment>&quot;device&quot; usually means a hardware wallet.</extracomment>
        <translation type="unfinished"></translation>
    </message>
    <message>
        <location line="+3"/>
        <source>Connect your hardware wallet first.</source>
        <translation type="unfinished"></translation>
    </message>
    <message>
        <location line="+4"/>
        <source>Set external signer script path in Options -&gt; Wallet</source>
        <extracomment>&quot;External signer&quot; means using devices such as hardware wallets.</extracomment>
        <translation type="unfinished"></translation>
    </message>
    <message>
        <location line="+3"/>
        <source>Cr&amp;eate Unsigned</source>
        <translation type="unfinished"></translation>
    </message>
    <message>
        <location line="+1"/>
        <source>Creates a Partially Signed Bitcoin Transaction (PSBT) for use with e.g. an offline %1 wallet, or a PSBT-compatible hardware wallet.</source>
        <translation>Creates a Partially Signed Blackcoin Transaction (PSBT) for use with e.g. an offline %1 wallet, or a PSBT-compatible hardware wallet.</translation>
    </message>
    <message>
        <location line="+92"/>
        <source> from wallet &apos;%1&apos;</source>
        <translation type="unfinished"></translation>
    </message>
    <message>
        <location line="+11"/>
        <source>%1 to &apos;%2&apos;</source>
        <translation type="unfinished"></translation>
    </message>
    <message>
        <location line="+5"/>
        <source>%1 to %2</source>
        <translation type="unfinished"></translation>
    </message>
    <message>
        <location line="+67"/>
        <source>To review recipient list click &quot;Show Details…&quot;</source>
        <translation type="unfinished"></translation>
    </message>
    <message>
        <location line="+62"/>
        <source>Sign failed</source>
        <translation type="unfinished"></translation>
    </message>
    <message>
        <location line="+5"/>
        <source>External signer not found</source>
        <extracomment>&quot;External signer&quot; means using devices such as hardware wallets.</extracomment>
        <translation type="unfinished"></translation>
    </message>
    <message>
        <location line="+6"/>
        <source>External signer failure</source>
        <extracomment>&quot;External signer&quot; means using devices such as hardware wallets.</extracomment>
        <translation type="unfinished"></translation>
    </message>
    <message>
        <location line="-36"/>
        <source>Save Transaction Data</source>
        <translation type="unfinished"></translation>
    </message>
    <message>
        <location line="+2"/>
        <source>Partially Signed Transaction (Binary)</source>
        <extracomment>Expanded name of the binary PSBT file format. See: BIP 174.</extracomment>
        <translation type="unfinished"></translation>
    </message>
    <message>
        <location line="+8"/>
        <source>PSBT saved</source>
        <extracomment>Popup message when a PSBT has been saved to a file</extracomment>
        <translation type="unfinished"></translation>
    </message>
    <message>
        <location line="+273"/>
        <source>External balance:</source>
        <translation type="unfinished"></translation>
    </message>
    <message>
        <location line="-324"/>
        <source>or</source>
        <translation type="unfinished"></translation>
    </message>
    <message>
        <location line="-18"/>
        <source>You can increase the fee later (signals Replace-By-Fee, BIP-125).</source>
        <translation type="unfinished"></translation>
    </message>
    <message>
        <location line="-31"/>
        <source>Please, review your transaction proposal. This will produce a Partially Signed Bitcoin Transaction (PSBT) which you can save or copy and then sign with e.g. an offline %1 wallet, or a PSBT-compatible hardware wallet.</source>
        <extracomment>Text to inform a user attempting to create a transaction of their current options. At this stage, a user can only create a PSBT. This string is displayed when private keys are disabled and an external signer is not available.</extracomment>
        <translation>Please, review your transaction proposal. This will produce a Partially Signed Blackcoin Transaction (PSBT) which you can save or copy and then sign with e.g. an offline %1 wallet, or a PSBT-compatible hardware wallet.</translation>
    </message>
    <message>
        <location line="-6"/>
        <source>Do you want to create this transaction?</source>
        <extracomment>Message displayed when attempting to create a transaction. Cautionary text to prompt the user to verify that the displayed transaction details represent the transaction the user intends to create.</extracomment>
        <translation type="unfinished"></translation>
    </message>
    <message>
        <location line="+11"/>
        <source>Please, review your transaction. You can create and send this transaction or create a Partially Signed Bitcoin Transaction (PSBT), which you can save or copy and then sign with, e.g., an offline %1 wallet, or a PSBT-compatible hardware wallet.</source>
        <extracomment>Text to inform a user attempting to create a transaction of their current options. At this stage, a user can send their transaction or create a PSBT. This string is displayed when both private keys and PSBT controls are enabled.</extracomment>
        <translation>Please, review your transaction. You can create and send this transaction or create a Partially Signed Blackcoin Transaction (PSBT), which you can save or copy and then sign with, e.g., an offline %1 wallet, or a PSBT-compatible hardware wallet.</translation>
    </message>
    <message>
        <location line="+3"/>
        <source>Please, review your transaction.</source>
        <extracomment>Text to prompt a user to review the details of the transaction they are attempting to send.</extracomment>
        <translation type="unfinished"></translation>
    </message>
    <message>
        <location line="+8"/>
        <source>Transaction fee</source>
        <translation type="unfinished"></translation>
    </message>
    <message>
        <location line="+5"/>
        <source>%1 kvB</source>
        <comment>PSBT transaction creation</comment>
        <extracomment>When reviewing a newly created PSBT (via Send flow), the transaction fee is shown, with &quot;virtual size&quot; of the transaction displayed for context</extracomment>
        <translation type="unfinished"></translation>
    </message>
    <message>
        <location line="+12"/>
        <source>Not signalling Replace-By-Fee, BIP-125.</source>
        <translation type="unfinished"></translation>
    </message>
    <message>
        <location line="+13"/>
        <source>Total Amount</source>
        <translation type="unfinished"></translation>
    </message>
    <message>
        <location line="+24"/>
        <source>Unsigned Transaction</source>
        <comment>PSBT copied</comment>
        <extracomment>Caption of &quot;PSBT has been copied&quot; messagebox</extracomment>
        <translation type="unfinished"></translation>
    </message>
    <message>
        <location line="+1"/>
        <source>The PSBT has been copied to the clipboard. You can also save it.</source>
        <translation type="unfinished"></translation>
    </message>
    <message>
        <location line="+29"/>
        <source>PSBT saved to disk</source>
        <translation type="unfinished"></translation>
    </message>
    <message>
        <location line="+49"/>
        <source>Confirm send coins</source>
        <translation type="unfinished"></translation>
    </message>
    <message>
        <location line="+227"/>
        <source>Watch-only balance:</source>
        <translation type="unfinished"></translation>
    </message>
    <message>
        <location line="+24"/>
        <source>The recipient address is not valid. Please recheck.</source>
        <translation type="unfinished"></translation>
    </message>
    <message>
        <location line="+3"/>
        <source>The amount to pay must be larger than 0.</source>
        <translation type="unfinished"></translation>
    </message>
    <message>
        <location line="+3"/>
        <source>The amount exceeds your balance.</source>
        <translation type="unfinished"></translation>
    </message>
    <message>
        <location line="+3"/>
        <source>The total exceeds your balance when the %1 transaction fee is included.</source>
        <translation type="unfinished"></translation>
    </message>
    <message>
        <location line="+3"/>
        <source>Duplicate address found: addresses should only be used once each.</source>
        <translation type="unfinished"></translation>
    </message>
    <message>
        <location line="+3"/>
        <source>Transaction creation failed!</source>
        <translation type="unfinished"></translation>
    </message>
    <message>
        <location line="+4"/>
        <source>A fee higher than %1 is considered an absurdly high fee.</source>
        <translation type="unfinished"></translation>
    </message>
    <message>
        <location line="+79"/>
        <location line="+35"/>
        <source>%1/kvB</source>
        <translation type="unfinished"></translation>
    </message>
    <message numerus="yes">
        <location line="+14"/>
        <source>Estimated to begin confirmation within %n block(s).</source>
        <translation>
            <numerusform>Estimated to begin confirmation within %n block.</numerusform>
            <numerusform>Estimated to begin confirmation within %n blocks.</numerusform>
        </translation>
    </message>
    <message>
<<<<<<< HEAD
        <location line="+95"/>
=======
        <location line="+101"/>
>>>>>>> fdf4084a
        <source>Warning: Invalid Bitcoin address</source>
        <translation>Warning: Invalid Blackcoin address</translation>
    </message>
    <message>
        <location line="+5"/>
        <source>Warning: Unknown change address</source>
        <translation type="unfinished"></translation>
    </message>
    <message>
        <location line="+3"/>
        <source>Confirm custom change address</source>
        <translation type="unfinished"></translation>
    </message>
    <message>
        <location line="+0"/>
        <source>The address you selected for change is not part of this wallet. Any or all funds in your wallet may be sent to this address. Are you sure?</source>
        <translation type="unfinished"></translation>
    </message>
    <message>
        <location line="+21"/>
        <source>(no label)</source>
        <translation type="unfinished"></translation>
    </message>
</context>
<context>
    <name>SendCoinsEntry</name>
    <message>
        <location filename="../forms/sendcoinsentry.ui" line="+151"/>
        <source>A&amp;mount:</source>
        <translation>A&amp;mount:</translation>
    </message>
    <message>
        <location line="-116"/>
        <source>Pay &amp;To:</source>
        <translation>Pay &amp;To:</translation>
    </message>
    <message>
        <location line="+93"/>
        <source>&amp;Label:</source>
        <translation>&amp;Label:</translation>
    </message>
    <message>
        <location line="-68"/>
        <source>Choose previously used address</source>
        <translation type="unfinished"></translation>
    </message>
    <message>
        <location line="-7"/>
        <source>The Bitcoin address to send the payment to</source>
        <translation>The Blackcoin address to send the payment to</translation>
    </message>
    <message>
        <location line="+23"/>
        <source>Alt+A</source>
        <translation>Alt+A</translation>
    </message>
    <message>
        <location line="+7"/>
        <source>Paste address from clipboard</source>
        <translation>Paste address from clipboard</translation>
    </message>
    <message>
        <location line="+16"/>
        <source>Alt+P</source>
        <translation>Alt+P</translation>
    </message>
    <message>
        <location line="+7"/>
        <source>Remove this entry</source>
        <translation type="unfinished"></translation>
    </message>
    <message>
        <location line="+60"/>
        <source>The amount to send in the selected unit</source>
        <translation type="unfinished"></translation>
    </message>
    <message>
        <location line="+7"/>
        <source>The fee will be deducted from the amount being sent. The recipient will receive less bitcoins than you enter in the amount field. If multiple recipients are selected, the fee is split equally.</source>
        <translation>The fee will be deducted from the amount being sent. The recipient will receive less blackcoins than you enter in the amount field. If multiple recipients are selected, the fee is split equally.</translation>
    </message>
    <message>
        <location line="+3"/>
        <source>S&amp;ubtract fee from amount</source>
        <translation type="unfinished"></translation>
    </message>
    <message>
        <location line="+7"/>
        <source>Use available balance</source>
        <translation type="unfinished"></translation>
    </message>
    <message>
        <location line="+9"/>
        <source>Message:</source>
        <translation type="unfinished"></translation>
    </message>
    <message>
        <location line="-51"/>
        <location line="+3"/>
        <source>Enter a label for this address to add it to the list of used addresses</source>
        <translation type="unfinished"></translation>
    </message>
    <message>
        <location line="+58"/>
        <source>A message that was attached to the bitcoin: URI which will be stored with the transaction for your reference. Note: This message will not be sent over the Bitcoin network.</source>
        <translation>A message that was attached to the blackcoin: URI which will be stored with the transaction for your reference. Note: This message will not be sent over the Blackcoin network.</translation>
    </message>
</context>
<context>
    <name>SendConfirmationDialog</name>
    <message>
        <location filename="../sendcoinsdialog.h" line="+146"/>
        <source>Send</source>
        <translation type="unfinished"></translation>
    </message>
    <message>
        <location line="+2"/>
        <source>Create Unsigned</source>
        <translation type="unfinished"></translation>
    </message>
</context>
<context>
    <name>ShutdownWindow</name>
    <message>
        <location filename="../utilitydialog.cpp" line="+85"/>
        <source>%1 is shutting down…</source>
        <translation type="unfinished"></translation>
    </message>
    <message>
        <location line="+1"/>
        <source>Do not shut down the computer until this window disappears.</source>
        <translation type="unfinished"></translation>
    </message>
</context>
<context>
    <name>SignVerifyMessageDialog</name>
    <message>
        <location filename="../forms/signverifymessagedialog.ui" line="+14"/>
        <source>Signatures - Sign / Verify a Message</source>
        <translation>Signatures - Sign / Verify a Message</translation>
    </message>
    <message>
        <location line="+13"/>
        <source>&amp;Sign Message</source>
        <translation>&amp;Sign Message</translation>
    </message>
    <message>
        <location line="+6"/>
        <source>You can sign messages/agreements with your addresses to prove you can receive bitcoins sent to them. Be careful not to sign anything vague or random, as phishing attacks may try to trick you into signing your identity over to them. Only sign fully-detailed statements you agree to.</source>
        <translation>You can sign messages/agreements with your addresses to prove you can receive blackcoins sent to them. Be careful not to sign anything vague or random, as phishing attacks may try to trick you into signing your identity over to them. Only sign fully-detailed statements you agree to.</translation>
    </message>
    <message>
        <location line="+18"/>
        <source>The Bitcoin address to sign the message with</source>
        <translation>The Blackcoin address to sign the message with</translation>
    </message>
    <message>
        <location line="+7"/>
        <location line="+216"/>
        <source>Choose previously used address</source>
        <translation type="unfinished"></translation>
    </message>
    <message>
        <location line="-206"/>
        <location line="+216"/>
        <source>Alt+A</source>
        <translation>Alt+A</translation>
    </message>
    <message>
        <location line="-206"/>
        <source>Paste address from clipboard</source>
        <translation>Paste address from clipboard</translation>
    </message>
    <message>
        <location line="+10"/>
        <source>Alt+P</source>
        <translation>Alt+P</translation>
    </message>
    <message>
        <location line="+12"/>
        <location line="+3"/>
        <source>Enter the message you want to sign here</source>
        <translation>Enter the message you want to sign here</translation>
    </message>
    <message>
        <location line="+7"/>
        <source>Signature</source>
        <translation>Signature</translation>
    </message>
    <message>
        <location line="+30"/>
        <source>Copy the current signature to the system clipboard</source>
        <translation>Copy the current signature to the system clipboard</translation>
    </message>
    <message>
        <location line="+21"/>
        <source>Sign the message to prove you own this Bitcoin address</source>
        <translation>Sign the message to prove you own this Blackcoin address</translation>
    </message>
    <message>
        <location line="+3"/>
        <source>Sign &amp;Message</source>
        <translation>Sign &amp;Message</translation>
    </message>
    <message>
        <location line="+14"/>
        <source>Reset all sign message fields</source>
        <translation>Reset all sign message fields</translation>
    </message>
    <message>
        <location line="+3"/>
        <location line="+157"/>
        <source>Clear &amp;All</source>
        <translation>Clear &amp;All</translation>
    </message>
    <message>
        <location line="-98"/>
        <source>&amp;Verify Message</source>
        <translation>&amp;Verify Message</translation>
    </message>
    <message>
        <location line="+6"/>
        <source>Enter the receiver&apos;s address, message (ensure you copy line breaks, spaces, tabs, etc. exactly) and signature below to verify the message. Be careful not to read more into the signature than what is in the signed message itself, to avoid being tricked by a man-in-the-middle attack. Note that this only proves the signing party receives with the address, it cannot prove sendership of any transaction!</source>
        <translation type="unfinished"></translation>
    </message>
    <message>
        <location line="+21"/>
        <source>The Bitcoin address the message was signed with</source>
        <translation>The Blackcoin address the message was signed with</translation>
    </message>
    <message>
        <location line="+29"/>
        <location line="+3"/>
        <source>The signed message to verify</source>
        <translation type="unfinished"></translation>
    </message>
    <message>
        <location line="+7"/>
        <location line="+3"/>
        <source>The signature given when the message was signed</source>
        <translation type="unfinished"></translation>
    </message>
    <message>
        <location line="+9"/>
        <source>Verify the message to ensure it was signed with the specified Bitcoin address</source>
        <translation>Verify the message to ensure it was signed with the specified Blackcoin address</translation>
    </message>
    <message>
        <location line="+3"/>
        <source>Verify &amp;Message</source>
        <translation>Verify &amp;Message</translation>
    </message>
    <message>
        <location line="+14"/>
        <source>Reset all verify message fields</source>
        <translation>Reset all verify message fields</translation>
    </message>
    <message>
        <location line="-210"/>
        <source>Click &quot;Sign Message&quot; to generate signature</source>
        <translation type="unfinished"></translation>
    </message>
    <message>
        <location filename="../signverifymessagedialog.cpp" line="+119"/>
        <location line="+99"/>
        <source>The entered address is invalid.</source>
        <translation type="unfinished"></translation>
    </message>
    <message>
        <location line="-99"/>
        <location line="+7"/>
        <location line="+93"/>
        <location line="+7"/>
        <source>Please check the address and try again.</source>
        <translation type="unfinished"></translation>
    </message>
    <message>
        <location line="-100"/>
        <location line="+99"/>
        <source>The entered address does not refer to a key.</source>
        <translation type="unfinished"></translation>
    </message>
    <message>
        <location line="-91"/>
        <source>Wallet unlock was cancelled.</source>
        <translation type="unfinished"></translation>
    </message>
    <message>
        <location line="+11"/>
        <source>No error</source>
        <translation type="unfinished"></translation>
    </message>
    <message>
        <location line="+3"/>
        <source>Private key for the entered address is not available.</source>
        <translation type="unfinished"></translation>
    </message>
    <message>
        <location line="+3"/>
        <source>Message signing failed.</source>
        <translation type="unfinished"></translation>
    </message>
    <message>
        <location line="+12"/>
        <source>Message signed.</source>
        <translation type="unfinished"></translation>
    </message>
    <message>
        <location line="+69"/>
        <source>The signature could not be decoded.</source>
        <translation type="unfinished"></translation>
    </message>
    <message>
        <location line="+1"/>
        <location line="+7"/>
        <source>Please check the signature and try again.</source>
        <translation type="unfinished"></translation>
    </message>
    <message>
        <location line="-1"/>
        <source>The signature did not match the message digest.</source>
        <translation type="unfinished"></translation>
    </message>
    <message>
        <location line="+6"/>
        <source>Message verification failed.</source>
        <translation type="unfinished"></translation>
    </message>
    <message>
        <location line="-32"/>
        <source>Message verified.</source>
        <translation type="unfinished"></translation>
    </message>
</context>
<context>
    <name>SplashScreen</name>
    <message>
        <location filename="../splashscreen.cpp" line="+177"/>
        <source>(press q to shutdown and continue later)</source>
        <translation type="unfinished"></translation>
    </message>
    <message>
        <location line="+1"/>
        <source>press q to shutdown</source>
        <translation type="unfinished"></translation>
    </message>
</context>
<context>
    <name>TrafficGraphWidget</name>
    <message>
        <location filename="../trafficgraphwidget.cpp" line="+74"/>
        <source>kB/s</source>
        <translation type="unfinished"></translation>
    </message>
</context>
<context>
    <name>TransactionDesc</name>
    <message>
        <location filename="../transactiondesc.cpp" line="+44"/>
        <source>conflicted with a transaction with %1 confirmations</source>
        <extracomment>Text explaining the current status of a transaction, shown in the status field of the details window for this transaction. This status represents an unconfirmed transaction that conflicts with a confirmed transaction.</extracomment>
        <translation type="unfinished"></translation>
    </message>
    <message>
        <location line="+7"/>
        <source>0/unconfirmed, in memory pool</source>
        <extracomment>Text explaining the current status of a transaction, shown in the status field of the details window for this transaction. This status represents an unconfirmed transaction that is in the memory pool.</extracomment>
        <translation type="unfinished"></translation>
    </message>
    <message>
        <location line="+5"/>
        <source>0/unconfirmed, not in memory pool</source>
        <extracomment>Text explaining the current status of a transaction, shown in the status field of the details window for this transaction. This status represents an unconfirmed transaction that is not in the memory pool.</extracomment>
        <translation type="unfinished"></translation>
    </message>
    <message>
        <location line="+6"/>
        <source>abandoned</source>
        <extracomment>Text explaining the current status of a transaction, shown in the status field of the details window for this transaction. This status represents an abandoned transaction.</extracomment>
        <translation type="unfinished"></translation>
    </message>
    <message>
        <location line="+8"/>
        <source>%1/unconfirmed</source>
        <extracomment>Text explaining the current status of a transaction, shown in the status field of the details window for this transaction. This status represents a transaction confirmed in at least one block, but less than 6 blocks.</extracomment>
        <translation type="unfinished"></translation>
    </message>
    <message>
        <location line="+5"/>
        <source>%1 confirmations</source>
        <extracomment>Text explaining the current status of a transaction, shown in the status field of the details window for this transaction. This status represents a transaction confirmed in 6 or more blocks.</extracomment>
        <translation type="unfinished"></translation>
    </message>
    <message>
        <location line="+50"/>
        <source>Status</source>
        <translation type="unfinished"></translation>
    </message>
    <message>
        <location line="+3"/>
        <source>Date</source>
        <translation type="unfinished">Date</translation>
    </message>
    <message>
        <location line="+7"/>
        <source>Source</source>
        <translation type="unfinished"></translation>
    </message>
    <message>
        <location line="+0"/>
        <source>Generated</source>
        <translation type="unfinished"></translation>
    </message>
    <message>
        <location line="+5"/>
        <location line="+14"/>
        <location line="+72"/>
        <source>From</source>
        <translation type="unfinished"></translation>
    </message>
    <message>
        <location line="-72"/>
        <source>unknown</source>
        <translation type="unfinished"></translation>
    </message>
    <message>
        <location line="+1"/>
        <location line="+20"/>
        <location line="+70"/>
        <source>To</source>
        <translation type="unfinished"></translation>
    </message>
    <message>
        <location line="-88"/>
        <location line="+95"/>
        <source>own address</source>
        <translation type="unfinished"></translation>
    </message>
    <message>
        <location line="-95"/>
        <location line="+69"/>
        <location line="+28"/>
        <source>watch-only</source>
        <translation type="unfinished"></translation>
    </message>
    <message>
        <location line="-95"/>
        <source>label</source>
        <translation type="unfinished"></translation>
    </message>
    <message>
        <location line="+36"/>
        <location line="+12"/>
        <location line="+54"/>
        <location line="+30"/>
        <location line="+60"/>
        <source>Credit</source>
        <translation type="unfinished"></translation>
    </message>
    <message numerus="yes">
        <location line="-154"/>
        <source>matures in %n more block(s)</source>
        <translation>
            <numerusform>matures in %n more block</numerusform>
            <numerusform>matures in %n more blocks</numerusform>
        </translation>
    </message>
    <message>
        <location line="+2"/>
        <source>not accepted</source>
        <translation type="unfinished"></translation>
    </message>
    <message>
        <location line="+60"/>
        <location line="+26"/>
        <location line="+63"/>
        <source>Debit</source>
        <translation type="unfinished"></translation>
    </message>
    <message>
        <location line="-79"/>
        <source>Total debit</source>
        <translation type="unfinished"></translation>
    </message>
    <message>
        <location line="+1"/>
        <source>Total credit</source>
        <translation type="unfinished"></translation>
    </message>
    <message>
        <location line="+5"/>
        <source>Transaction fee</source>
        <translation type="unfinished"></translation>
    </message>
    <message>
        <location line="+22"/>
        <source>Net amount</source>
        <translation type="unfinished"></translation>
    </message>
    <message>
        <location line="+6"/>
        <location line="+12"/>
        <source>Message</source>
        <translation type="unfinished"></translation>
    </message>
    <message>
        <location line="-10"/>
        <source>Comment</source>
        <translation type="unfinished"></translation>
    </message>
    <message>
        <location line="+2"/>
        <source>Transaction ID</source>
        <translation type="unfinished"></translation>
    </message>
    <message>
        <location line="+1"/>
        <source>Transaction total size</source>
        <translation type="unfinished"></translation>
    </message>
    <message>
        <location line="+1"/>
        <source>Transaction virtual size</source>
        <translation type="unfinished"></translation>
    </message>
    <message>
        <location line="+1"/>
        <source>Output index</source>
        <translation type="unfinished"></translation>
    </message>
    <message>
        <location line="+16"/>
        <source> (Certificate was not verified)</source>
        <translation type="unfinished"></translation>
    </message>
    <message>
        <location line="+3"/>
        <source>Merchant</source>
        <translation type="unfinished"></translation>
    </message>
    <message>
        <location line="+8"/>
        <source>Generated coins must mature %1 blocks before they can be spent. When you generated this block, it was broadcast to the network to be added to the block chain. If it fails to get into the chain, its state will change to &quot;not accepted&quot; and it won&apos;t be spendable. This may occasionally happen if another node generates a block within a few seconds of yours.</source>
        <translation type="unfinished"></translation>
    </message>
    <message>
        <location line="+8"/>
        <source>Debug information</source>
        <translation type="unfinished"></translation>
    </message>
    <message>
        <location line="+8"/>
        <source>Transaction</source>
        <translation type="unfinished"></translation>
    </message>
    <message>
        <location line="+3"/>
        <source>Inputs</source>
        <translation type="unfinished"></translation>
    </message>
    <message>
        <location line="+21"/>
        <source>Amount</source>
        <translation type="unfinished">Amount</translation>
    </message>
    <message>
        <location line="+1"/>
        <location line="+1"/>
        <source>true</source>
        <translation type="unfinished"></translation>
    </message>
    <message>
        <location line="-1"/>
        <location line="+1"/>
        <source>false</source>
        <translation type="unfinished"></translation>
    </message>
</context>
<context>
    <name>TransactionDescDialog</name>
    <message>
        <location filename="../forms/transactiondescdialog.ui" line="+20"/>
        <source>This pane shows a detailed description of the transaction</source>
        <translation>This pane shows a detailed description of the transaction</translation>
    </message>
    <message>
        <location filename="../transactiondescdialog.cpp" line="+18"/>
        <source>Details for %1</source>
        <translation type="unfinished"></translation>
    </message>
</context>
<context>
    <name>TransactionTableModel</name>
    <message>
        <location filename="../transactiontablemodel.cpp" line="+258"/>
        <source>Date</source>
        <translation type="unfinished">Date</translation>
    </message>
    <message>
        <location line="+0"/>
        <source>Type</source>
        <translation type="unfinished"></translation>
    </message>
    <message>
        <location line="+0"/>
        <source>Label</source>
        <translation type="unfinished"></translation>
    </message>
    <message>
        <location line="+60"/>
        <source>Unconfirmed</source>
        <translation type="unfinished"></translation>
    </message>
    <message>
        <location line="+3"/>
        <source>Abandoned</source>
        <translation type="unfinished"></translation>
    </message>
    <message>
        <location line="+3"/>
        <source>Confirming (%1 of %2 recommended confirmations)</source>
        <translation type="unfinished"></translation>
    </message>
    <message>
        <location line="+3"/>
        <source>Confirmed (%1 confirmations)</source>
        <translation type="unfinished"></translation>
    </message>
    <message>
        <location line="+3"/>
        <source>Conflicted</source>
        <translation type="unfinished"></translation>
    </message>
    <message>
        <location line="+3"/>
        <source>Immature (%1 confirmations, will be available after %2)</source>
        <translation type="unfinished"></translation>
    </message>
    <message>
        <location line="+3"/>
        <source>Generated but not accepted</source>
        <translation type="unfinished"></translation>
    </message>
    <message>
        <location line="+39"/>
        <source>Received with</source>
        <translation type="unfinished"></translation>
    </message>
    <message>
        <location line="+2"/>
        <source>Received from</source>
        <translation type="unfinished"></translation>
    </message>
    <message>
        <location line="+3"/>
        <source>Sent to</source>
        <translation type="unfinished"></translation>
    </message>
    <message>
        <location line="+2"/>
        <source>Mined</source>
        <translation type="unfinished"></translation>
    </message>
    <message>
        <location line="+28"/>
        <source>watch-only</source>
        <translation type="unfinished"></translation>
    </message>
    <message>
        <location line="+14"/>
        <source>(n/a)</source>
        <translation type="unfinished"></translation>
    </message>
    <message>
        <location line="+205"/>
        <source>(no label)</source>
        <translation type="unfinished"></translation>
    </message>
    <message>
        <location line="+39"/>
        <source>Transaction status. Hover over this field to show number of confirmations.</source>
        <translation type="unfinished"></translation>
    </message>
    <message>
        <location line="+2"/>
        <source>Date and time that the transaction was received.</source>
        <translation type="unfinished"></translation>
    </message>
    <message>
        <location line="+2"/>
        <source>Type of transaction.</source>
        <translation type="unfinished"></translation>
    </message>
    <message>
        <location line="+2"/>
        <source>Whether or not a watch-only address is involved in this transaction.</source>
        <translation type="unfinished"></translation>
    </message>
    <message>
        <location line="+2"/>
        <source>User-defined intent/purpose of the transaction.</source>
        <translation type="unfinished"></translation>
    </message>
    <message>
        <location line="+2"/>
        <source>Amount removed from or added to balance.</source>
        <translation type="unfinished"></translation>
    </message>
</context>
<context>
    <name>TransactionView</name>
    <message>
        <location filename="../transactionview.cpp" line="+73"/>
        <location line="+16"/>
        <source>All</source>
        <translation type="unfinished"></translation>
    </message>
    <message>
        <location line="-15"/>
        <source>Today</source>
        <translation type="unfinished"></translation>
    </message>
    <message>
        <location line="+1"/>
        <source>This week</source>
        <translation type="unfinished"></translation>
    </message>
    <message>
        <location line="+1"/>
        <source>This month</source>
        <translation type="unfinished"></translation>
    </message>
    <message>
        <location line="+1"/>
        <source>Last month</source>
        <translation type="unfinished"></translation>
    </message>
    <message>
        <location line="+1"/>
        <source>This year</source>
        <translation type="unfinished"></translation>
    </message>
    <message>
        <location line="+12"/>
        <source>Received with</source>
        <translation type="unfinished"></translation>
    </message>
    <message>
        <location line="+2"/>
        <source>Sent to</source>
        <translation type="unfinished"></translation>
    </message>
    <message>
        <location line="+2"/>
        <source>Mined</source>
        <translation type="unfinished"></translation>
    </message>
    <message>
        <location line="+1"/>
        <source>Other</source>
        <translation type="unfinished"></translation>
    </message>
    <message>
        <location line="+5"/>
        <source>Enter address, transaction id, or label to search</source>
        <translation type="unfinished"></translation>
    </message>
    <message>
        <location line="+4"/>
        <source>Min amount</source>
        <translation type="unfinished"></translation>
    </message>
    <message>
        <location line="-25"/>
        <source>Range…</source>
        <translation type="unfinished"></translation>
    </message>
    <message>
        <location line="+89"/>
        <source>&amp;Copy address</source>
        <translation type="unfinished"></translation>
    </message>
    <message>
        <location line="+1"/>
        <source>Copy &amp;label</source>
        <translation type="unfinished"></translation>
    </message>
    <message>
        <location line="+1"/>
        <source>Copy &amp;amount</source>
        <translation type="unfinished"></translation>
    </message>
    <message>
        <location line="+1"/>
        <source>Copy transaction &amp;ID</source>
        <translation type="unfinished"></translation>
    </message>
    <message>
        <location line="+1"/>
        <source>Copy &amp;raw transaction</source>
        <translation type="unfinished"></translation>
    </message>
    <message>
        <location line="+1"/>
        <source>Copy full transaction &amp;details</source>
        <translation type="unfinished"></translation>
    </message>
    <message>
        <location line="+1"/>
        <source>&amp;Show transaction details</source>
        <translation type="unfinished"></translation>
    </message>
    <message>
        <location line="+2"/>
        <source>Increase transaction &amp;fee</source>
        <translation type="unfinished"></translation>
    </message>
    <message>
        <location line="+3"/>
        <source>A&amp;bandon transaction</source>
        <translation type="unfinished"></translation>
    </message>
    <message>
        <location line="+1"/>
        <source>&amp;Edit address label</source>
        <translation type="unfinished"></translation>
    </message>
    <message>
        <location line="+59"/>
        <source>Show in %1</source>
        <extracomment>Transactions table context menu action to show the selected transaction in a third-party block explorer. %1 is a stand-in argument for the URL of the explorer.</extracomment>
        <translation type="unfinished"></translation>
    </message>
    <message>
        <location line="+119"/>
        <source>Export Transaction History</source>
        <translation type="unfinished"></translation>
    </message>
    <message>
        <location line="+3"/>
        <source>Comma separated file</source>
        <extracomment>Expanded name of the CSV file format. See: https://en.wikipedia.org/wiki/Comma-separated_values.</extracomment>
        <translation type="unfinished"></translation>
    </message>
    <message>
        <location line="+9"/>
        <source>Confirmed</source>
        <translation type="unfinished">Confirmed</translation>
    </message>
    <message>
        <location line="+2"/>
        <source>Watch-only</source>
        <translation type="unfinished"></translation>
    </message>
    <message>
        <location line="+1"/>
        <source>Date</source>
        <translation type="unfinished">Date</translation>
    </message>
    <message>
        <location line="+1"/>
        <source>Type</source>
        <translation type="unfinished"></translation>
    </message>
    <message>
        <location line="+1"/>
        <source>Label</source>
        <translation type="unfinished"></translation>
    </message>
    <message>
        <location line="+1"/>
        <source>Address</source>
        <translation type="unfinished"></translation>
    </message>
    <message>
        <location line="+2"/>
        <source>ID</source>
        <translation type="unfinished"></translation>
    </message>
    <message>
        <location line="+3"/>
        <source>Exporting Failed</source>
        <translation type="unfinished"></translation>
    </message>
    <message>
        <location line="+0"/>
        <source>There was an error trying to save the transaction history to %1.</source>
        <translation type="unfinished"></translation>
    </message>
    <message>
        <location line="+4"/>
        <source>Exporting Successful</source>
        <translation type="unfinished"></translation>
    </message>
    <message>
        <location line="+0"/>
        <source>The transaction history was successfully saved to %1.</source>
        <translation type="unfinished"></translation>
    </message>
    <message>
        <location line="+170"/>
        <source>Range:</source>
        <translation type="unfinished"></translation>
    </message>
    <message>
        <location line="+8"/>
        <source>to</source>
        <translation type="unfinished"></translation>
    </message>
</context>
<context>
    <name>UnitDisplayStatusBarControl</name>
    <message>
        <location filename="../bitcoingui.cpp" line="+39"/>
        <source>Unit to show amounts in. Click to select another unit.</source>
        <translation type="unfinished"></translation>
    </message>
</context>
<context>
    <name>WalletController</name>
    <message>
        <location filename="../walletcontroller.cpp" line="-346"/>
        <source>Close wallet</source>
        <translation type="unfinished"></translation>
    </message>
    <message>
        <location line="+1"/>
        <source>Are you sure you wish to close the wallet &lt;i&gt;%1&lt;/i&gt;?</source>
        <translation type="unfinished"></translation>
    </message>
    <message>
        <location line="+1"/>
        <source>Closing the wallet for too long can result in having to resync the entire chain if pruning is enabled.</source>
        <translation type="unfinished"></translation>
    </message>
    <message>
        <location line="+13"/>
        <source>Close all wallets</source>
        <translation type="unfinished"></translation>
    </message>
    <message>
        <location line="+1"/>
        <source>Are you sure you wish to close all wallets?</source>
        <translation type="unfinished"></translation>
    </message>
</context>
<context>
    <name>WalletFrame</name>
    <message>
        <location filename="../walletframe.cpp" line="+45"/>
        <source>No wallet has been loaded.
Go to File &gt; Open Wallet to load a wallet.
- OR -</source>
        <translation type="unfinished"></translation>
    </message>
    <message>
        <location line="+5"/>
        <source>Create a new wallet</source>
        <translation type="unfinished"></translation>
    </message>
    <message>
        <location line="+151"/>
        <location line="+10"/>
        <location line="+18"/>
        <source>Error</source>
        <translation type="unfinished">Error</translation>
    </message>
    <message>
        <location line="-28"/>
        <source>Unable to decode PSBT from clipboard (invalid base64)</source>
        <translation type="unfinished"></translation>
    </message>
    <message>
        <location line="+6"/>
        <source>Load Transaction Data</source>
        <translation type="unfinished"></translation>
    </message>
    <message>
        <location line="+1"/>
        <source>Partially Signed Transaction (*.psbt)</source>
        <translation type="unfinished"></translation>
    </message>
    <message>
        <location line="+3"/>
        <source>PSBT file must be smaller than 100 MiB</source>
        <translation type="unfinished"></translation>
    </message>
    <message>
        <location line="+18"/>
        <source>Unable to decode PSBT</source>
        <translation type="unfinished"></translation>
    </message>
</context>
<context>
    <name>WalletModel</name>
    <message>
        <location filename="../walletmodel.cpp" line="+228"/>
        <location line="+13"/>
        <source>Send Coins</source>
        <translation type="unfinished">Send Coins</translation>
    </message>
    <message>
        <location line="+247"/>
        <location line="+55"/>
        <location line="+15"/>
        <location line="+5"/>
        <source>Fee bump error</source>
        <translation type="unfinished"></translation>
    </message>
    <message>
        <location line="-75"/>
        <source>Increasing transaction fee failed</source>
        <translation type="unfinished"></translation>
    </message>
    <message>
        <location line="+7"/>
        <source>Do you want to increase the fee?</source>
        <extracomment>Asks a user if they would like to manually increase the fee of a transaction that has already been created.</extracomment>
        <translation type="unfinished"></translation>
    </message>
    <message>
        <location line="+4"/>
        <source>Current fee:</source>
        <translation type="unfinished"></translation>
    </message>
    <message>
        <location line="+4"/>
        <source>Increase:</source>
        <translation type="unfinished"></translation>
    </message>
    <message>
        <location line="+4"/>
        <source>New fee:</source>
        <translation type="unfinished"></translation>
    </message>
    <message>
        <location line="+8"/>
        <source>Warning: This may pay the additional fee by reducing change outputs or adding inputs, when necessary. It may add a new change output if one does not already exist. These changes may potentially leak privacy.</source>
        <translation type="unfinished"></translation>
    </message>
    <message>
        <location line="+5"/>
        <source>Confirm fee bump</source>
        <translation type="unfinished"></translation>
    </message>
    <message>
        <location line="+23"/>
        <source>Can&apos;t draft transaction.</source>
        <translation type="unfinished"></translation>
    </message>
    <message>
        <location line="+7"/>
        <source>PSBT copied</source>
        <translation type="unfinished"></translation>
    </message>
    <message>
        <location line="+0"/>
        <source>Copied to clipboard</source>
        <comment>Fee-bump PSBT saved</comment>
        <translation type="unfinished"></translation>
    </message>
    <message>
        <location line="+8"/>
        <source>Can&apos;t sign transaction.</source>
        <translation type="unfinished"></translation>
    </message>
    <message>
        <location line="+5"/>
        <source>Could not commit transaction</source>
        <translation type="unfinished"></translation>
    </message>
    <message>
        <location line="+14"/>
        <source>Can&apos;t display address</source>
        <translation type="unfinished"></translation>
    </message>
    <message>
        <location line="+18"/>
        <source>default wallet</source>
        <translation type="unfinished"></translation>
    </message>
</context>
<context>
    <name>WalletView</name>
    <message>
        <location filename="../walletview.cpp" line="+50"/>
        <source>&amp;Export</source>
        <translation type="unfinished">&amp;Export</translation>
    </message>
    <message>
        <location line="+1"/>
        <source>Export the data in the current tab to a file</source>
        <translation type="unfinished">Export the data in the current tab to a file</translation>
    </message>
    <message>
        <location line="+163"/>
        <source>Backup Wallet</source>
        <translation type="unfinished"></translation>
    </message>
    <message>
        <location line="+2"/>
        <source>Wallet Data</source>
        <extracomment>Name of the wallet data file format.</extracomment>
        <translation type="unfinished"></translation>
    </message>
    <message>
        <location line="+6"/>
        <source>Backup Failed</source>
        <translation type="unfinished"></translation>
    </message>
    <message>
        <location line="+0"/>
        <source>There was an error trying to save the wallet data to %1.</source>
        <translation type="unfinished"></translation>
    </message>
    <message>
        <location line="+4"/>
        <source>Backup Successful</source>
        <translation type="unfinished"></translation>
    </message>
    <message>
        <location line="+0"/>
        <source>The wallet data was successfully saved to %1.</source>
        <translation type="unfinished"></translation>
    </message>
    <message>
        <location line="+37"/>
        <source>Cancel</source>
        <translation type="unfinished"></translation>
    </message>
</context>
<context>
    <name>bitcoin-core</name>
    <message>
        <location filename="../bitcoinstrings.cpp" line="+12"/>
        <source>The %s developers</source>
        <translation type="unfinished"></translation>
    </message>
    <message>
        <location line="+1"/>
        <source>%s corrupt. Try using the wallet tool bitcoin-wallet to salvage or restoring a backup.</source>
        <translation>%s corrupt. Try using the wallet tool blackcoin-wallet to salvage or restoring a backup.</translation>
    </message>
    <message>
        <location line="+3"/>
        <source>%s failed to validate the -assumeutxo snapshot state. This indicates a hardware problem, or a bug in the software, or a bad software modification that allowed an invalid snapshot to be loaded. As a result of this, the node will shut down and stop using any state that was built on the snapshot, resetting the chain height from %d to %d. On the next restart, the node will resume syncing from %d without using any snapshot data. Please report this incident to %s, including how you obtained the snapshot. The invalid snapshot chainstate will be left on disk in case it is helpful in diagnosing the issue that caused this error.</source>
        <translation type="unfinished"></translation>
    </message>
    <message>
        <location line="+12"/>
        <source>%s request to listen on port %u. This port is considered &quot;bad&quot; and thus it is unlikely that any peer will connect to it. See doc/p2p-bad-ports.md for details and a full list.</source>
        <translation type="unfinished"></translation>
    </message>
    <message>
        <location line="+4"/>
        <source>Cannot downgrade wallet from version %i to version %i. Wallet version unchanged.</source>
        <translation type="unfinished"></translation>
    </message>
    <message>
        <location line="+3"/>
        <source>Cannot obtain a lock on data directory %s. %s is probably already running.</source>
        <translation type="unfinished"></translation>
    </message>
    <message>
        <location line="+5"/>
        <source>Cannot upgrade a non HD split wallet from version %i to version %i without upgrading to support pre-split keypool. Please use version %i or no version specified.</source>
        <translation type="unfinished"></translation>
    </message>
    <message>
        <location line="+4"/>
        <source>Disk space for %s may not accommodate the block files. Approximately %u GB of data will be stored in this directory.</source>
        <translation type="unfinished"></translation>
    </message>
    <message>
        <location line="+3"/>
        <source>Distributed under the MIT software license, see the accompanying file %s or %s</source>
        <translation type="unfinished"></translation>
    </message>
    <message>
        <location line="+6"/>
        <source>Error loading wallet. Wallet requires blocks to be downloaded, and software does not currently support loading wallets while blocks are being downloaded out of order when using assumeutxo snapshots. Wallet should be able to load successfully after node sync reaches height %s</source>
        <translation type="unfinished"></translation>
    </message>
    <message>
        <location line="+8"/>
        <source>Error reading %s! Transaction data may be missing or incorrect. Rescanning wallet.</source>
        <translation type="unfinished"></translation>
    </message>
    <message>
        <location line="+6"/>
        <source>Error: Dumpfile format record is incorrect. Got &quot;%s&quot;, expected &quot;format&quot;.</source>
        <translation type="unfinished"></translation>
    </message>
    <message>
        <location line="+2"/>
        <source>Error: Dumpfile identifier record is incorrect. Got &quot;%s&quot;, expected &quot;%s&quot;.</source>
        <translation type="unfinished"></translation>
    </message>
    <message>
        <location line="+2"/>
        <source>Error: Dumpfile version is not supported. This version of bitcoin-wallet only supports version 1 dumpfiles. Got dumpfile with version %s</source>
        <translation>Error: Dumpfile version is not supported. This version of blackcoin-wallet only supports version 1 dumpfiles. Got dumpfile with version %s</translation>
    </message>
    <message>
        <location line="+6"/>
        <source>Error: Legacy wallets only support the &quot;legacy&quot;, &quot;p2sh-segwit&quot;, and &quot;bech32&quot; address types</source>
        <translation type="unfinished"></translation>
    </message>
    <message>
        <location line="+6"/>
        <source>Error: Unable to produce descriptors for this legacy wallet. Make sure to provide the wallet&apos;s passphrase if it is encrypted.</source>
        <translation type="unfinished"></translation>
    </message>
    <message>
        <location line="+12"/>
        <source>File %s already exists. If you are sure this is what you want, move it out of the way first.</source>
        <translation type="unfinished"></translation>
    </message>
    <message>
        <location line="+9"/>
        <source>Invalid or corrupt peers.dat (%s). If you believe this is a bug, please report it to %s. As a workaround, you can move the file (%s) out of the way (rename, move, or delete) to have a new one created on the next start.</source>
        <translation type="unfinished"></translation>
    </message>
    <message>
        <location line="+4"/>
        <source>More than one onion bind address is provided. Using %s for the automatically created Tor onion service.</source>
        <translation type="unfinished"></translation>
    </message>
    <message>
        <location line="+3"/>
        <source>No dump file provided. To use createfromdump, -dumpfile=&lt;filename&gt; must be provided.</source>
        <translation type="unfinished"></translation>
    </message>
    <message>
        <location line="+3"/>
        <source>No dump file provided. To use dump, -dumpfile=&lt;filename&gt; must be provided.</source>
        <translation type="unfinished"></translation>
    </message>
    <message>
        <location line="+2"/>
        <source>No wallet file format provided. To use createfromdump, -format=&lt;format&gt; must be provided.</source>
        <translation type="unfinished"></translation>
    </message>
    <message>
        <location line="+16"/>
        <source>Please check that your computer&apos;s date and time are correct! If your clock is wrong, %s will not work properly.</source>
        <translation type="unfinished"></translation>
    </message>
    <message>
        <location line="+3"/>
        <source>Please contribute if you find %s useful. Visit %s for further information about the software.</source>
        <translation type="unfinished"></translation>
    </message>
    <message>
        <location line="+3"/>
        <source>Prune configured below the minimum of %d MiB.  Please use a higher number.</source>
        <translation type="unfinished"></translation>
    </message>
    <message>
        <location line="+2"/>
        <source>Prune mode is incompatible with -reindex-chainstate. Use full -reindex instead.</source>
        <translation type="unfinished"></translation>
    </message>
    <message>
        <location line="+3"/>
        <source>Prune: last wallet synchronisation goes beyond pruned data. You need to -reindex (download the whole blockchain again in case of pruned node)</source>
        <translation type="unfinished"></translation>
    </message>
    <message>
        <location line="+3"/>
        <source>Rename of &apos;%s&apos; -&gt; &apos;%s&apos; failed. You should resolve this by manually moving or deleting the invalid snapshot directory %s, otherwise you will encounter the same error again on the next startup.</source>
        <translation type="unfinished"></translation>
    </message>
    <message>
        <location line="+4"/>
        <source>SQLiteDatabase: Unknown sqlite wallet schema version %d. Only version %d is supported</source>
        <translation type="unfinished"></translation>
    </message>
    <message>
        <location line="+3"/>
        <source>The block database contains a block which appears to be from the future. This may be due to your computer&apos;s date and time being set incorrectly. Only rebuild the block database if you are sure that your computer&apos;s date and time are correct</source>
        <translation type="unfinished"></translation>
    </message>
    <message>
        <location line="+12"/>
        <source>The transaction amount is too small to send after the fee has been deducted</source>
        <translation type="unfinished"></translation>
    </message>
    <message>
        <location line="+2"/>
        <source>This error could occur if this wallet was not shutdown cleanly and was last loaded using a build with a newer version of Berkeley DB. If so, please use the software that last loaded this wallet</source>
        <translation type="unfinished"></translation>
    </message>
    <message>
        <location line="+4"/>
        <source>This is a pre-release test build - use at your own risk - do not use for mining or merchant applications</source>
        <translation type="unfinished"></translation>
    </message>
    <message>
        <location line="+3"/>
        <source>This is the maximum transaction fee you pay (in addition to the normal fee) to prioritize partial spend avoidance over regular coin selection.</source>
        <translation type="unfinished"></translation>
    </message>
    <message>
        <location line="+3"/>
        <source>This is the transaction fee you may discard if change is smaller than dust at this level</source>
        <translation type="unfinished"></translation>
    </message>
    <message>
        <location line="+3"/>
        <source>This is the transaction fee you may pay when fee estimates are not available.</source>
        <translation type="unfinished"></translation>
    </message>
    <message>
        <location line="+2"/>
        <source>Total length of network version string (%i) exceeds maximum length (%i). Reduce the number or size of uacomments.</source>
        <translation type="unfinished"></translation>
    </message>
    <message>
        <location line="+9"/>
        <source>Unable to replay blocks. You will need to rebuild the database using -reindex-chainstate.</source>
        <translation type="unfinished"></translation>
    </message>
    <message>
        <location line="+10"/>
        <source>Unknown wallet file format &quot;%s&quot; provided. Please provide one of &quot;bdb&quot; or &quot;sqlite&quot;.</source>
        <translation type="unfinished"></translation>
    </message>
    <message>
        <location line="+8"/>
        <source>Unsupported category-specific logging level %1$s=%2$s. Expected %1$s=&lt;category&gt;:&lt;loglevel&gt;. Valid categories: %3$s. Valid loglevels: %4$s.</source>
        <translation type="unfinished"></translation>
    </message>
    <message>
        <location line="+3"/>
        <source>Unsupported chainstate database format found. Please restart with -reindex-chainstate. This will rebuild the chainstate database.</source>
        <translation type="unfinished"></translation>
    </message>
    <message>
        <location line="+3"/>
        <source>Wallet created successfully. The legacy wallet type is being deprecated and support for creating and opening legacy wallets will be removed in the future.</source>
        <translation type="unfinished"></translation>
    </message>
    <message>
        <location line="+4"/>
        <source>Wallet loaded successfully. The legacy wallet type is being deprecated and support for creating and opening legacy wallets will be removed in the future. Legacy wallets can be migrated to a descriptor wallet with migratewallet.</source>
        <translation type="unfinished"></translation>
    </message>
    <message>
        <location line="+5"/>
        <source>Warning: Dumpfile wallet format &quot;%s&quot; does not match command line specified format &quot;%s&quot;.</source>
        <translation type="unfinished"></translation>
    </message>
    <message>
        <location line="+3"/>
        <source>Warning: Private keys detected in wallet {%s} with disabled private keys</source>
        <translation type="unfinished"></translation>
    </message>
    <message>
        <location line="+2"/>
        <source>Warning: We do not appear to fully agree with our peers! You may need to upgrade, or other nodes may need to upgrade.</source>
        <translation type="unfinished"></translation>
    </message>
    <message>
        <location line="+3"/>
        <source>Witness data for blocks after height %d requires validation. Please restart with -reindex.</source>
        <translation type="unfinished"></translation>
    </message>
    <message>
        <location line="+3"/>
        <source>You need to rebuild the database using -reindex to go back to unpruned mode.  This will redownload the entire blockchain</source>
        <translation type="unfinished"></translation>
    </message>
    <message>
        <location line="+9"/>
        <source>%s is set very high!</source>
        <translation type="unfinished"></translation>
    </message>
    <message>
        <location line="+1"/>
        <source>-maxmempool must be at least %d MB</source>
        <translation type="unfinished"></translation>
    </message>
    <message>
        <location line="+1"/>
        <source>A fatal internal error occurred, see debug.log for details</source>
        <translation type="unfinished"></translation>
    </message>
    <message>
        <location line="+2"/>
        <source>Cannot resolve -%s address: &apos;%s&apos;</source>
        <translation type="unfinished"></translation>
    </message>
    <message>
        <location line="+1"/>
        <source>Cannot set -forcednsseed to true when setting -dnsseed to false.</source>
        <translation type="unfinished"></translation>
    </message>
    <message>
        <location line="+1"/>
        <source>Cannot set -peerblockfilters without -blockfilterindex.</source>
        <translation type="unfinished"></translation>
    </message>
    <message>
        <location line="+1"/>
        <source>Cannot write to data directory &apos;%s&apos;; check permissions.</source>
        <translation type="unfinished"></translation>
    </message>
    <message>
        <location line="-225"/>
        <source>%s is set very high! Fees this large could be paid on a single transaction.</source>
        <translation type="unfinished"></translation>
    </message>
    <message>
        <location line="+11"/>
        <source>Cannot provide specific connections and have addrman find outgoing connections at the same time.</source>
        <translation type="unfinished"></translation>
    </message>
    <message>
        <location line="+13"/>
        <source>Error loading %s: External signer wallet being loaded without external signer support compiled</source>
        <translation type="unfinished"></translation>
    </message>
    <message>
        <location line="+8"/>
        <source>Error reading %s! All keys read correctly, but transaction data or address metadata may be missing or incorrect.</source>
        <translation type="unfinished"></translation>
    </message>
    <message>
        <location line="+6"/>
        <source>Error: Address book data in wallet cannot be identified to belong to migrated wallets</source>
        <translation type="unfinished"></translation>
    </message>
    <message>
        <location line="+10"/>
        <source>Error: Duplicate descriptors created during migration. Your wallet may be corrupted.</source>
        <translation type="unfinished"></translation>
    </message>
    <message>
        <location line="+6"/>
        <source>Error: Transaction %s in wallet cannot be identified to belong to migrated wallets</source>
        <translation type="unfinished"></translation>
    </message>
    <message>
        <location line="+6"/>
        <source>Failed to calculate bump fees, because unconfirmed UTXOs depend on enormous cluster of unconfirmed transactions.</source>
        <translation type="unfinished"></translation>
    </message>
    <message>
        <location line="+3"/>
        <source>Failed to rename invalid peers.dat file. Please move or delete it and try again.</source>
        <translation type="unfinished"></translation>
    </message>
    <message>
        <location line="+3"/>
        <source>Fee estimation failed. Fallbackfee is disabled. Wait a few blocks or enable %s.</source>
        <translation type="unfinished"></translation>
    </message>
    <message>
        <location line="+6"/>
        <source>Incompatible options: -dnsseed=1 was explicitly specified, but -onlynet forbids connections to IPv4/IPv6</source>
        <translation type="unfinished"></translation>
    </message>
    <message>
        <location line="+3"/>
        <source>Invalid amount for %s=&lt;amount&gt;: &apos;%s&apos; (must be at least the minrelay fee of %s to prevent stuck transactions)</source>
        <translation type="unfinished"></translation>
    </message>
    <message>
        <location line="+18"/>
        <source>Outbound connections restricted to CJDNS (-onlynet=cjdns) but -cjdnsreachable is not provided</source>
        <translation type="unfinished"></translation>
    </message>
    <message>
        <location line="+3"/>
        <source>Outbound connections restricted to Tor (-onlynet=onion) but the proxy for reaching the Tor network is explicitly forbidden: -onion=0</source>
        <translation type="unfinished"></translation>
    </message>
    <message>
        <location line="+3"/>
        <source>Outbound connections restricted to Tor (-onlynet=onion) but the proxy for reaching the Tor network is not provided: none of -proxy, -onion or -listenonion is given</source>
        <translation type="unfinished"></translation>
    </message>
    <message>
        <location line="+4"/>
        <source>Outbound connections restricted to i2p (-onlynet=i2p) but -i2psam is not provided</source>
        <translation type="unfinished"></translation>
    </message>
    <message>
        <location line="+29"/>
        <source>The inputs size exceeds the maximum weight. Please try sending a smaller amount or manually consolidating your wallet&apos;s UTXOs</source>
        <translation type="unfinished"></translation>
    </message>
    <message>
        <location line="+3"/>
        <source>The preselected coins total amount does not cover the transaction target. Please allow other inputs to be automatically selected or include more coins manually</source>
        <translation type="unfinished"></translation>
    </message>
    <message>
        <location line="+24"/>
        <source>Transaction requires one destination of non-0 value, a non-0 feerate, or a pre-selected input</source>
        <translation type="unfinished"></translation>
    </message>
    <message>
        <location line="+3"/>
        <source>UTXO snapshot failed to validate. Restart to resume normal initial block download, or try loading a different snapshot.</source>
        <translation type="unfinished"></translation>
    </message>
    <message>
        <location line="+6"/>
        <source>Unconfirmed UTXOs are available, but spending them creates a chain of transactions that will be rejected by the mempool</source>
        <translation type="unfinished"></translation>
    </message>
    <message>
        <location line="+3"/>
        <source>Unexpected legacy entry in descriptor wallet found. Loading wallet %s

The wallet might have been tampered with or created with malicious intent.
</source>
        <translation type="unfinished"></translation>
    </message>
    <message>
        <location line="+7"/>
        <source>Unrecognized descriptor found. Loading wallet %s

The wallet might had been created on a newer version.
Please try running the latest software version.
</source>
        <translation type="unfinished"></translation>
    </message>
    <message>
        <location line="+34"/>
        <source>
Unable to cleanup failed migration</source>
        <translation type="unfinished"></translation>
    </message>
    <message>
        <location line="+3"/>
        <source>
Unable to restore backup of wallet.</source>
        <translation type="unfinished"></translation>
    </message>
    <message>
        <location line="+6"/>
        <source>Block verification was interrupted</source>
        <translation type="unfinished"></translation>
    </message>
    <message>
        <location line="+5"/>
        <source>Config setting for %s only applied on %s network when in [%s] section.</source>
        <translation type="unfinished"></translation>
    </message>
    <message>
        <location line="+1"/>
        <source>Copyright (C) %i-%i</source>
        <translation type="unfinished"></translation>
    </message>
    <message>
        <location line="+1"/>
        <source>Corrupted block database detected</source>
        <translation type="unfinished"></translation>
    </message>
    <message>
        <location line="+1"/>
        <source>Could not find asmap file %s</source>
        <translation type="unfinished"></translation>
    </message>
    <message>
        <location line="+1"/>
        <source>Could not parse asmap file %s</source>
        <translation type="unfinished"></translation>
    </message>
    <message>
        <location line="+1"/>
        <source>Disk space is too low!</source>
        <translation type="unfinished"></translation>
    </message>
    <message>
        <location line="+1"/>
        <source>Do you want to rebuild the block database now?</source>
        <translation type="unfinished"></translation>
    </message>
    <message>
        <location line="+1"/>
        <source>Done loading</source>
        <translation type="unfinished"></translation>
    </message>
    <message>
        <location line="+1"/>
        <source>Dump file %s does not exist.</source>
        <translation type="unfinished"></translation>
    </message>
    <message>
        <location line="+1"/>
        <source>Error creating %s</source>
        <translation type="unfinished"></translation>
    </message>
    <message>
        <location line="+1"/>
        <source>Error initializing block database</source>
        <translation type="unfinished"></translation>
    </message>
    <message>
        <location line="+1"/>
        <source>Error initializing wallet database environment %s!</source>
        <translation type="unfinished"></translation>
    </message>
    <message>
        <location line="+1"/>
        <source>Error loading %s</source>
        <translation type="unfinished"></translation>
    </message>
    <message>
        <location line="+1"/>
        <source>Error loading %s: Private keys can only be disabled during creation</source>
        <translation type="unfinished"></translation>
    </message>
    <message>
        <location line="+1"/>
        <source>Error loading %s: Wallet corrupted</source>
        <translation type="unfinished"></translation>
    </message>
    <message>
        <location line="+1"/>
        <source>Error loading %s: Wallet requires newer version of %s</source>
        <translation type="unfinished"></translation>
    </message>
    <message>
        <location line="+1"/>
        <source>Error loading block database</source>
        <translation type="unfinished"></translation>
    </message>
    <message>
        <location line="+1"/>
        <source>Error opening block database</source>
        <translation type="unfinished"></translation>
    </message>
    <message>
        <location line="+1"/>
        <source>Error reading configuration file: %s</source>
        <translation type="unfinished"></translation>
    </message>
    <message>
        <location line="+1"/>
        <source>Error reading from database, shutting down.</source>
        <translation type="unfinished"></translation>
    </message>
    <message>
        <location line="+1"/>
        <source>Error reading next record from wallet database</source>
        <translation type="unfinished"></translation>
    </message>
    <message>
        <location line="+1"/>
        <source>Error: Cannot extract destination from the generated scriptpubkey</source>
        <translation type="unfinished"></translation>
    </message>
    <message>
        <location line="+1"/>
        <source>Error: Could not add watchonly tx to watchonly wallet</source>
        <translation type="unfinished"></translation>
    </message>
    <message>
        <location line="+1"/>
        <source>Error: Could not delete watchonly transactions</source>
        <translation type="unfinished"></translation>
    </message>
    <message>
        <location line="+1"/>
        <source>Error: Couldn&apos;t create cursor into database</source>
        <translation type="unfinished"></translation>
    </message>
    <message>
        <location line="+1"/>
        <source>Error: Disk space is low for %s</source>
        <translation type="unfinished"></translation>
    </message>
    <message>
        <location line="+1"/>
        <source>Error: Dumpfile checksum does not match. Computed %s, expected %s</source>
        <translation type="unfinished"></translation>
    </message>
    <message>
        <location line="+1"/>
        <source>Error: Failed to create new watchonly wallet</source>
        <translation type="unfinished"></translation>
    </message>
    <message>
        <location line="+1"/>
        <source>Error: Got key that was not hex: %s</source>
        <translation type="unfinished"></translation>
    </message>
    <message>
        <location line="+1"/>
        <source>Error: Got value that was not hex: %s</source>
        <translation type="unfinished"></translation>
    </message>
    <message>
        <location line="+1"/>
        <source>Error: Keypool ran out, please call keypoolrefill first</source>
        <translation type="unfinished"></translation>
    </message>
    <message>
        <location line="+1"/>
        <source>Error: Missing checksum</source>
        <translation type="unfinished"></translation>
    </message>
    <message>
        <location line="+1"/>
        <source>Error: No %s addresses available.</source>
        <translation type="unfinished"></translation>
    </message>
    <message>
        <location line="+1"/>
        <source>Error: Not all watchonly txs could be deleted</source>
        <translation type="unfinished"></translation>
    </message>
    <message>
        <location line="+1"/>
        <source>Error: This wallet already uses SQLite</source>
        <translation type="unfinished"></translation>
    </message>
    <message>
        <location line="+1"/>
        <source>Error: This wallet is already a descriptor wallet</source>
        <translation type="unfinished"></translation>
    </message>
    <message>
        <location line="+1"/>
        <source>Error: Unable to begin reading all records in the database</source>
        <translation type="unfinished"></translation>
    </message>
    <message>
        <location line="+1"/>
        <source>Error: Unable to make a backup of your wallet</source>
        <translation type="unfinished"></translation>
    </message>
    <message>
        <location line="+1"/>
        <source>Error: Unable to parse version %u as a uint32_t</source>
        <translation type="unfinished"></translation>
    </message>
    <message>
        <location line="+1"/>
        <source>Error: Unable to read all records in the database</source>
        <translation type="unfinished"></translation>
    </message>
    <message>
        <location line="+1"/>
        <source>Error: Unable to remove watchonly address book data</source>
        <translation type="unfinished"></translation>
    </message>
    <message>
        <location line="+1"/>
        <source>Error: Unable to write record to new wallet</source>
        <translation type="unfinished"></translation>
    </message>
    <message>
        <location line="+1"/>
        <source>Failed to listen on any port. Use -listen=0 if you want this.</source>
        <translation type="unfinished"></translation>
    </message>
    <message>
        <location line="+1"/>
        <source>Failed to rescan the wallet during initialization</source>
        <translation type="unfinished"></translation>
    </message>
    <message>
        <location line="+1"/>
        <source>Failed to start indexes, shutting down..</source>
        <translation type="unfinished"></translation>
    </message>
    <message>
        <location line="+1"/>
        <source>Failed to verify database</source>
        <translation type="unfinished"></translation>
    </message>
    <message>
        <location line="+1"/>
        <source>Fee rate (%s) is lower than the minimum fee rate setting (%s)</source>
        <translation type="unfinished"></translation>
    </message>
    <message>
        <location line="+1"/>
        <source>Ignoring duplicate -wallet %s.</source>
        <translation type="unfinished"></translation>
    </message>
    <message>
        <location line="+1"/>
        <source>Importing…</source>
        <translation type="unfinished"></translation>
    </message>
    <message>
        <location line="+1"/>
        <source>Incorrect or no genesis block found. Wrong datadir for network?</source>
        <translation type="unfinished"></translation>
    </message>
    <message>
        <location line="+1"/>
        <source>Initialization sanity check failed. %s is shutting down.</source>
        <translation type="unfinished"></translation>
    </message>
    <message>
        <location line="+1"/>
        <source>Input not found or already spent</source>
        <translation type="unfinished"></translation>
    </message>
    <message>
        <location line="+1"/>
        <source>Insufficient dbcache for block verification</source>
        <translation type="unfinished"></translation>
    </message>
    <message>
        <location line="+1"/>
        <source>Insufficient funds</source>
        <translation type="unfinished"></translation>
    </message>
    <message>
        <location line="+1"/>
        <source>Invalid -i2psam address or hostname: &apos;%s&apos;</source>
        <translation type="unfinished"></translation>
    </message>
    <message>
        <location line="+1"/>
        <source>Invalid -onion address or hostname: &apos;%s&apos;</source>
        <translation type="unfinished"></translation>
    </message>
    <message>
        <location line="+1"/>
        <source>Invalid -proxy address or hostname: &apos;%s&apos;</source>
        <translation type="unfinished"></translation>
    </message>
    <message>
        <location line="+1"/>
        <source>Invalid P2P permission: &apos;%s&apos;</source>
        <translation type="unfinished"></translation>
    </message>
    <message>
        <location line="+1"/>
        <source>Invalid amount for %s=&lt;amount&gt;: &apos;%s&apos; (must be at least %s)</source>
        <translation type="unfinished"></translation>
    </message>
    <message>
        <location line="+1"/>
        <source>Invalid amount for %s=&lt;amount&gt;: &apos;%s&apos;</source>
        <translation type="unfinished"></translation>
    </message>
    <message>
        <location line="+1"/>
        <source>Invalid amount for -%s=&lt;amount&gt;: &apos;%s&apos;</source>
        <translation type="unfinished"></translation>
    </message>
    <message>
        <location line="+1"/>
        <source>Invalid netmask specified in -whitelist: &apos;%s&apos;</source>
        <translation type="unfinished"></translation>
    </message>
    <message>
        <location line="+1"/>
        <source>Invalid port specified in %s: &apos;%s&apos;</source>
        <translation type="unfinished"></translation>
    </message>
    <message>
        <location line="+1"/>
        <source>Invalid pre-selected input %s</source>
        <translation type="unfinished"></translation>
    </message>
    <message>
        <location line="+1"/>
        <source>Listening for incoming connections failed (listen returned error %s)</source>
        <translation type="unfinished"></translation>
    </message>
    <message>
        <location line="+1"/>
        <source>Loading P2P addresses…</source>
        <translation type="unfinished"></translation>
    </message>
    <message>
        <location line="+1"/>
        <source>Loading banlist…</source>
        <translation type="unfinished"></translation>
    </message>
    <message>
        <location line="+1"/>
        <source>Loading block index…</source>
        <translation type="unfinished"></translation>
    </message>
    <message>
        <location line="+1"/>
        <source>Loading wallet…</source>
        <translation type="unfinished"></translation>
    </message>
    <message>
        <location line="+1"/>
        <source>Missing amount</source>
        <translation type="unfinished"></translation>
    </message>
    <message>
        <location line="+1"/>
        <source>Missing solving data for estimating transaction size</source>
        <translation type="unfinished"></translation>
    </message>
    <message>
        <location line="+1"/>
        <source>Need to specify a port with -whitebind: &apos;%s&apos;</source>
        <translation type="unfinished"></translation>
    </message>
    <message>
        <location line="+1"/>
        <source>No addresses available</source>
        <translation type="unfinished"></translation>
    </message>
    <message>
        <location line="+1"/>
        <source>Not enough file descriptors available.</source>
        <translation type="unfinished"></translation>
    </message>
    <message>
        <location line="+1"/>
        <source>Not found pre-selected input %s</source>
        <translation type="unfinished"></translation>
    </message>
    <message>
        <location line="+1"/>
        <source>Not solvable pre-selected input %s</source>
        <translation type="unfinished"></translation>
    </message>
    <message>
        <location line="+1"/>
        <source>Prune cannot be configured with a negative value.</source>
        <translation type="unfinished"></translation>
    </message>
    <message>
        <location line="+1"/>
        <source>Prune mode is incompatible with -txindex.</source>
        <translation type="unfinished"></translation>
    </message>
    <message>
        <location line="+1"/>
        <source>Pruning blockstore…</source>
        <translation type="unfinished"></translation>
    </message>
    <message>
        <location line="+1"/>
        <source>Reducing -maxconnections from %d to %d, because of system limitations.</source>
        <translation type="unfinished"></translation>
    </message>
    <message>
        <location line="+1"/>
        <source>Replaying blocks…</source>
        <translation type="unfinished"></translation>
    </message>
    <message>
        <location line="+1"/>
        <source>Rescanning…</source>
        <translation type="unfinished"></translation>
    </message>
    <message>
        <location line="+1"/>
        <source>SQLiteDatabase: Failed to execute statement to verify database: %s</source>
        <translation type="unfinished"></translation>
    </message>
    <message>
        <location line="+1"/>
        <source>SQLiteDatabase: Failed to prepare statement to verify database: %s</source>
        <translation type="unfinished"></translation>
    </message>
    <message>
        <location line="+1"/>
        <source>SQLiteDatabase: Failed to read database verification error: %s</source>
        <translation type="unfinished"></translation>
    </message>
    <message>
        <location line="+1"/>
        <source>SQLiteDatabase: Unexpected application id. Expected %u, got %u</source>
        <translation type="unfinished"></translation>
    </message>
    <message>
        <location line="+1"/>
        <source>Section [%s] is not recognized.</source>
        <translation type="unfinished"></translation>
    </message>
    <message>
        <location line="+3"/>
        <source>Signing transaction failed</source>
        <translation type="unfinished"></translation>
    </message>
    <message>
        <location line="+1"/>
        <source>Specified -walletdir &quot;%s&quot; does not exist</source>
        <translation type="unfinished"></translation>
    </message>
    <message>
        <location line="+1"/>
        <source>Specified -walletdir &quot;%s&quot; is a relative path</source>
        <translation type="unfinished"></translation>
    </message>
    <message>
        <location line="+1"/>
        <source>Specified -walletdir &quot;%s&quot; is not a directory</source>
        <translation type="unfinished"></translation>
    </message>
    <message>
        <location line="+1"/>
        <source>Specified blocks directory &quot;%s&quot; does not exist.</source>
        <translation type="unfinished"></translation>
    </message>
    <message>
        <location line="+1"/>
        <source>Specified data directory &quot;%s&quot; does not exist.</source>
        <translation type="unfinished"></translation>
    </message>
    <message>
        <location line="+1"/>
        <source>Starting network threads…</source>
        <translation type="unfinished"></translation>
    </message>
    <message>
        <location line="+1"/>
        <source>The source code is available from %s.</source>
        <translation type="unfinished"></translation>
    </message>
    <message>
        <location line="+1"/>
        <source>The specified config file %s does not exist</source>
        <translation type="unfinished"></translation>
    </message>
    <message>
        <location line="+1"/>
        <source>The transaction amount is too small to pay the fee</source>
        <translation type="unfinished"></translation>
    </message>
    <message>
        <location line="+1"/>
        <source>The wallet will avoid paying less than the minimum relay fee.</source>
        <translation type="unfinished"></translation>
    </message>
    <message>
        <location line="+1"/>
        <source>This is experimental software.</source>
        <translation type="unfinished"></translation>
    </message>
    <message>
        <location line="+1"/>
        <source>This is the minimum transaction fee you pay on every transaction.</source>
        <translation type="unfinished"></translation>
    </message>
    <message>
        <location line="+1"/>
        <source>This is the transaction fee you will pay if you send a transaction.</source>
        <translation type="unfinished"></translation>
    </message>
    <message>
        <location line="+1"/>
        <source>Transaction amount too small</source>
        <translation type="unfinished"></translation>
    </message>
    <message>
        <location line="+1"/>
        <source>Transaction amounts must not be negative</source>
        <translation type="unfinished"></translation>
    </message>
    <message>
        <location line="+1"/>
        <source>Transaction change output index out of range</source>
        <translation type="unfinished"></translation>
    </message>
    <message>
        <location line="+1"/>
        <source>Transaction has too long of a mempool chain</source>
        <translation type="unfinished"></translation>
    </message>
    <message>
        <location line="+1"/>
        <source>Transaction must have at least one recipient</source>
        <translation type="unfinished"></translation>
    </message>
    <message>
        <location line="+1"/>
        <source>Transaction needs a change address, but we can&apos;t generate it.</source>
        <translation type="unfinished"></translation>
    </message>
    <message>
        <location line="+1"/>
        <source>Transaction too large</source>
        <translation type="unfinished"></translation>
    </message>
    <message>
        <location line="+1"/>
        <source>Unable to allocate memory for -maxsigcachesize: &apos;%s&apos; MiB</source>
        <translation type="unfinished"></translation>
    </message>
    <message>
        <location line="+1"/>
        <source>Unable to bind to %s on this computer (bind returned error %s)</source>
        <translation type="unfinished"></translation>
    </message>
    <message>
        <location line="+1"/>
        <source>Unable to bind to %s on this computer. %s is probably already running.</source>
        <translation type="unfinished"></translation>
    </message>
    <message>
        <location line="+1"/>
        <source>Unable to create the PID file &apos;%s&apos;: %s</source>
        <translation type="unfinished"></translation>
    </message>
    <message>
        <location line="+1"/>
        <source>Unable to find UTXO for external input</source>
        <translation type="unfinished"></translation>
    </message>
    <message>
        <location line="+1"/>
        <source>Unable to generate initial keys</source>
        <translation type="unfinished"></translation>
    </message>
    <message>
        <location line="+1"/>
        <source>Unable to generate keys</source>
        <translation type="unfinished"></translation>
    </message>
    <message>
        <location line="+1"/>
        <source>Unable to open %s for writing</source>
        <translation type="unfinished"></translation>
    </message>
    <message>
        <location line="+1"/>
        <source>Unable to parse -maxuploadtarget: &apos;%s&apos;</source>
        <translation type="unfinished"></translation>
    </message>
    <message>
        <location line="+1"/>
        <source>Unable to start HTTP server. See debug log for details.</source>
        <translation type="unfinished"></translation>
    </message>
    <message>
        <location line="+1"/>
        <source>Unable to unload the wallet before migrating</source>
        <translation type="unfinished"></translation>
    </message>
    <message>
        <location line="+1"/>
        <source>Unknown -blockfilterindex value %s.</source>
        <translation type="unfinished"></translation>
    </message>
    <message>
        <location line="+1"/>
        <source>Unknown address type &apos;%s&apos;</source>
        <translation type="unfinished"></translation>
    </message>
    <message>
        <location line="+1"/>
        <source>Unknown change type &apos;%s&apos;</source>
        <translation type="unfinished"></translation>
    </message>
    <message>
        <location line="+1"/>
        <source>Unknown network specified in -onlynet: &apos;%s&apos;</source>
        <translation type="unfinished"></translation>
    </message>
    <message>
        <location line="+1"/>
        <source>Unknown new rules activated (versionbit %i)</source>
        <translation type="unfinished"></translation>
    </message>
    <message>
        <location line="+1"/>
        <source>Unsupported global logging level %s=%s. Valid values: %s.</source>
        <translation type="unfinished"></translation>
    </message>
    <message>
        <location line="+6"/>
        <source>acceptstalefeeestimates is not supported on %s chain.</source>
        <translation type="unfinished"></translation>
    </message>
    <message>
        <location line="-5"/>
        <source>Unsupported logging category %s=%s.</source>
        <translation type="unfinished"></translation>
    </message>
    <message>
        <location line="+1"/>
        <source>User Agent comment (%s) contains unsafe characters.</source>
        <translation type="unfinished"></translation>
    </message>
    <message>
        <location line="+1"/>
        <source>Verifying blocks…</source>
        <translation type="unfinished"></translation>
    </message>
    <message>
        <location line="+1"/>
        <source>Verifying wallet(s)…</source>
        <translation type="unfinished"></translation>
    </message>
    <message>
        <location line="+1"/>
        <source>Wallet needed to be rewritten: restart %s to complete</source>
        <translation type="unfinished"></translation>
    </message>
    <message>
        <location line="-44"/>
        <source>Settings file could not be read</source>
        <translation type="unfinished"></translation>
    </message>
    <message>
        <location line="+1"/>
        <source>Settings file could not be written</source>
        <translation type="unfinished"></translation>
    </message>
</context>
</TS><|MERGE_RESOLUTION|>--- conflicted
+++ resolved
@@ -4238,11 +4238,7 @@
         </translation>
     </message>
     <message>
-<<<<<<< HEAD
         <location line="+95"/>
-=======
-        <location line="+101"/>
->>>>>>> fdf4084a
         <source>Warning: Invalid Bitcoin address</source>
         <translation>Warning: Invalid Blackcoin address</translation>
     </message>
