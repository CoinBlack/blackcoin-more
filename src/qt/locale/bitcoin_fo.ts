--- conflicted
+++ resolved
@@ -1306,11 +1306,7 @@
     </message>
     <message>
         <source>Error: Got value that was not hex: %s</source>
-<<<<<<< HEAD
         <translation type="unfinished">Villa: Fekk virði ið ikki er sekstandatal: %s</translation>
-=======
-        <translation type="unfinished">Villa: Læs virði ið ikki er sekstandatal: %s</translation>
->>>>>>> 353efd3f
     </message>
     <message>
         <source>Error: No %s addresses available.</source>
@@ -1318,11 +1314,7 @@
     </message>
     <message>
         <source>Error: Unable to begin reading all records in the database</source>
-<<<<<<< HEAD
         <translation type="unfinished">Villa: Bar ikki til at byrja at innlesa skrásetingar í dátugrunninum</translation>
-=======
-        <translation type="unfinished">Villa: Bar ikki til at byrja at lesa allar skrásetingar í dátugrunninum</translation>
->>>>>>> 353efd3f
     </message>
     <message>
         <source>Error: Unable to parse version %u as a uint32_t</source>
@@ -1330,11 +1322,7 @@
     </message>
     <message>
         <source>Error: Unable to read all records in the database</source>
-<<<<<<< HEAD
         <translation type="unfinished">Villa: Bar ikki til at innlesa allar skrásetingar í dátugrunninum</translation>
-=======
-        <translation type="unfinished">Villa: Bar ikki til at lesa allar skrásetingar í dátugrunninum</translation>
->>>>>>> 353efd3f
     </message>
     <message>
         <source>Failed to listen on any port. Use -listen=0 if you want this.</source>
