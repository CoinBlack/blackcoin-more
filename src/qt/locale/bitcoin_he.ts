--- conflicted
+++ resolved
@@ -563,21 +563,11 @@
     </message>
     <message>
         <source>Indexing blocks on disk…</source>
-<<<<<<< HEAD
-        <translation type="unfinished">מעביר לאינדקס בלוקים בדיסק...
-</translation>
-    </message>
-    <message>
-        <source>Processing blocks on disk…</source>
-        <translation type="unfinished">מעבד בלוקים בדיסק...
-</translation>
-=======
         <translation type="unfinished">מעביר לאינדקס בלוקים בדיסק...</translation>
     </message>
     <message>
         <source>Processing blocks on disk…</source>
         <translation type="unfinished">מעבד בלוקים בדיסק...</translation>
->>>>>>> 44d8b13c
     </message>
     <message>
         <source>Connecting to peers…</source>
@@ -760,7 +750,6 @@
     <message>
         <source>S&amp;how</source>
         <translation type="unfinished">ה&amp;צגה</translation>
-<<<<<<< HEAD
     </message>
     <message numerus="yes">
         <source>%n active connection(s) to Bitcoin network.</source>
@@ -788,7 +777,7 @@
     <message>
         <source>Enable network activity</source>
         <extracomment>A context menu item. The network activity was disabled previously.</extracomment>
-        <translation type="unfinished">הפעלת הרשת</translation>
+        <translation type="unfinished">הפעלת פעילות רשת</translation>
     </message>
     <message>
         <source>Pre-syncing Headers (%1%)…</source>
@@ -861,120 +850,10 @@
     <message>
         <source>Wallet is &lt;b&gt;encrypted&lt;/b&gt; and currently &lt;b&gt;locked&lt;/b&gt;</source>
         <translation type="unfinished">הארנק &lt;b&gt;מוצפן&lt;/b&gt; ו&lt;b&gt;נעול&lt;/b&gt; כרגע</translation>
-=======
-    </message>
-    <message numerus="yes">
-        <source>%n active connection(s) to Bitcoin network.</source>
-        <extracomment>A substring of the tooltip.</extracomment>
-        <translation type="unfinished">
-            <numerusform />
-            <numerusform />
-        </translation>
-    </message>
-    <message>
-        <source>Click for more actions.</source>
-        <extracomment>A substring of the tooltip. "More actions" are available via the context menu.</extracomment>
-        <translation type="unfinished">נא ללחוץ כאן לפעולות נוספות.</translation>
-    </message>
-    <message>
-        <source>Show Peers tab</source>
-        <extracomment>A context menu item. The "Peers tab" is an element of the "Node window".</extracomment>
-        <translation type="unfinished">הצגת לשונית עמיתים</translation>
-    </message>
-    <message>
-        <source>Disable network activity</source>
-        <extracomment>A context menu item.</extracomment>
-        <translation type="unfinished">השבתת פעילות רשת</translation>
-    </message>
-    <message>
-        <source>Enable network activity</source>
-        <extracomment>A context menu item. The network activity was disabled previously.</extracomment>
-        <translation type="unfinished">הפעלת פעילות רשת</translation>
-    </message>
-    <message>
-        <source>Pre-syncing Headers (%1%)…</source>
-        <translation type="unfinished">הכותרות בקדם סנכרון (%1%)…</translation>
-    </message>
-    <message>
-        <source>Error: %1</source>
-        <translation type="unfinished">שגיאה: %1</translation>
-    </message>
-    <message>
-        <source>Date: %1
-</source>
-        <translation type="unfinished">תאריך: %1
-</translation>
-    </message>
-    <message>
-        <source>Amount: %1
-</source>
-        <translation type="unfinished">סכום: %1
-</translation>
-    </message>
-    <message>
-        <source>Wallet: %1
-</source>
-        <translation type="unfinished">ארנק: %1
-</translation>
-    </message>
-    <message>
-        <source>Type: %1
-</source>
-        <translation type="unfinished">סוג: %1
-</translation>
-    </message>
-    <message>
-        <source>Label: %1
-</source>
-        <translation type="unfinished">תווית: %1
-</translation>
-    </message>
-    <message>
-        <source>Address: %1
-</source>
-        <translation type="unfinished">כתובת: %1
-</translation>
-    </message>
-    <message>
-        <source>Sent transaction</source>
-        <translation type="unfinished">העברת שליחה</translation>
-    </message>
-    <message>
-        <source>Incoming transaction</source>
-        <translation type="unfinished">העברת קבלה</translation>
-    </message>
-    <message>
-        <source>HD key generation is &lt;b&gt;enabled&lt;/b&gt;</source>
-        <translation type="unfinished">ייצור מפתחות HD &lt;b&gt;מופעל&lt;/b&gt;</translation>
-    </message>
-    <message>
-        <source>HD key generation is &lt;b&gt;disabled&lt;/b&gt;</source>
-        <translation type="unfinished">ייצור מפתחות HD &lt;b&gt;כבוי&lt;/b&gt;</translation>
-    </message>
-    <message>
-        <source>Private key &lt;b&gt;disabled&lt;/b&gt;</source>
-        <translation type="unfinished">מפתח פרטי &lt;b&gt;נוטרל&lt;/b&gt;</translation>
-    </message>
-    <message>
-        <source>Wallet is &lt;b&gt;encrypted&lt;/b&gt; and currently &lt;b&gt;unlocked&lt;/b&gt;</source>
-        <translation type="unfinished">הארנק &lt;b&gt;מוצפן&lt;/b&gt; ו&lt;b&gt;פתוח&lt;/b&gt; כרגע</translation>
-    </message>
-    <message>
-        <source>Wallet is &lt;b&gt;encrypted&lt;/b&gt; and currently &lt;b&gt;locked&lt;/b&gt;</source>
-        <translation type="unfinished">הארנק &lt;b&gt;מוצפן&lt;/b&gt; ו&lt;b&gt;נעול&lt;/b&gt; כרגע</translation>
     </message>
     <message>
         <source>Original message:</source>
         <translation type="unfinished">הודעה מקורית:</translation>
->>>>>>> 44d8b13c
-    </message>
-</context>
-<context>
-    <name>UnitDisplayStatusBarControl</name>
-    <message>
-<<<<<<< HEAD
-        <source>Original message:</source>
-        <translation type="unfinished">הודעה מקורית:</translation>
     </message>
 </context>
 <context>
@@ -982,9 +861,6 @@
     <message>
         <source>Unit to show amounts in. Click to select another unit.</source>
         <translation type="unfinished">יחידת המידה להצגת הסכומים. יש ללחוץ כדי לבחור ביחידת מידה אחרת.</translation>
-=======
-        <source>Unit to show amounts in. Click to select another unit.</source>
-        <translation type="unfinished">יחידת המידה להצגת הסכומים. יש ללחוץ כדי לבחור ביחידת מידה אחרת.</translation>
     </message>
 </context>
 <context>
@@ -992,15 +868,6 @@
     <message>
         <source>Coin Selection</source>
         <translation type="unfinished">בחירת מטבע</translation>
->>>>>>> 44d8b13c
-    </message>
-</context>
-<context>
-    <name>CoinControlDialog</name>
-    <message>
-<<<<<<< HEAD
-        <source>Coin Selection</source>
-        <translation type="unfinished">בחירת מטבע</translation>
     </message>
     <message>
         <source>Quantity:</source>
@@ -1019,10 +886,6 @@
         <translation type="unfinished">עמלה:</translation>
     </message>
     <message>
-        <source>Dust:</source>
-        <translation type="unfinished">אבק:</translation>
-    </message>
-    <message>
         <source>After Fee:</source>
         <translation type="unfinished">לאחר עמלה:</translation>
     </message>
@@ -1099,10 +962,6 @@
         <translation type="unfinished">העתקת בתים</translation>
     </message>
     <message>
-        <source>Copy dust</source>
-        <translation type="unfinished">העתקת אבק</translation>
-    </message>
-    <message>
         <source>Copy change</source>
         <translation type="unfinished">העתקת השינוי</translation>
     </message>
@@ -1111,109 +970,6 @@
         <translation type="unfinished">(%1 נעולים)</translation>
     </message>
     <message>
-        <source>yes</source>
-        <translation type="unfinished">כן</translation>
-=======
-        <source>Quantity:</source>
-        <translation type="unfinished">כמות:</translation>
-    </message>
-    <message>
-        <source>Bytes:</source>
-        <translation type="unfinished">בתים:</translation>
-    </message>
-    <message>
-        <source>Amount:</source>
-        <translation type="unfinished">סכום:</translation>
-    </message>
-    <message>
-        <source>Fee:</source>
-        <translation type="unfinished">עמלה:</translation>
-    </message>
-    <message>
-        <source>After Fee:</source>
-        <translation type="unfinished">לאחר עמלה:</translation>
-    </message>
-    <message>
-        <source>Change:</source>
-        <translation type="unfinished">עודף:</translation>
-    </message>
-    <message>
-        <source>(un)select all</source>
-        <translation type="unfinished">ביטול/אישור הבחירה</translation>
-    </message>
-    <message>
-        <source>Tree mode</source>
-        <translation type="unfinished">מצב עץ</translation>
-    </message>
-    <message>
-        <source>List mode</source>
-        <translation type="unfinished">מצב רשימה</translation>
-    </message>
-    <message>
-        <source>Amount</source>
-        <translation type="unfinished">סכום</translation>
-    </message>
-    <message>
-        <source>Received with label</source>
-        <translation type="unfinished">התקבל עם תווית</translation>
-    </message>
-    <message>
-        <source>Received with address</source>
-        <translation type="unfinished">התקבל עם כתובת</translation>
-    </message>
-    <message>
-        <source>Date</source>
-        <translation type="unfinished">תאריך</translation>
-    </message>
-    <message>
-        <source>Confirmations</source>
-        <translation type="unfinished">אישורים</translation>
-    </message>
-    <message>
-        <source>Confirmed</source>
-        <translation type="unfinished">מאושרת</translation>
-    </message>
-    <message>
-        <source>Copy amount</source>
-        <translation type="unfinished">העתקת הסכום</translation>
-    </message>
-    <message>
-        <source>&amp;Copy address</source>
-        <translation type="unfinished">ה&amp;עתקת כתובת</translation>
-    </message>
-    <message>
-        <source>Copy &amp;label</source>
-        <translation type="unfinished">העתקת &amp;תווית</translation>
-    </message>
-    <message>
-        <source>Copy &amp;amount</source>
-        <translation type="unfinished">העתקת &amp;סכום</translation>
-    </message>
-    <message>
-        <source>Copy quantity</source>
-        <translation type="unfinished">העתקת הכמות</translation>
-    </message>
-    <message>
-        <source>Copy fee</source>
-        <translation type="unfinished">העתקת העמלה</translation>
-    </message>
-    <message>
-        <source>Copy after fee</source>
-        <translation type="unfinished">העתקה אחרי העמלה</translation>
-    </message>
-    <message>
-        <source>Copy bytes</source>
-        <translation type="unfinished">העתקת בתים</translation>
-    </message>
-    <message>
-        <source>Copy change</source>
-        <translation type="unfinished">העתקת השינוי</translation>
-    </message>
-    <message>
-        <source>(%1 locked)</source>
-        <translation type="unfinished">(%1 נעולים)</translation>
-    </message>
-    <message>
         <source>Can vary +/- %1 satoshi(s) per input.</source>
         <translation type="unfinished">יכול להשתנות במגמה של +/- %1 סנטושי לקלט.</translation>
     </message>
@@ -1228,24 +984,11 @@
     <message>
         <source>(change)</source>
         <translation type="unfinished">(עודף)</translation>
->>>>>>> 44d8b13c
     </message>
 </context>
 <context>
     <name>CreateWalletActivity</name>
     <message>
-<<<<<<< HEAD
-        <source>no</source>
-        <translation type="unfinished">לא</translation>
-    </message>
-    <message>
-        <source>This label turns red if any recipient receives an amount smaller than the current dust threshold.</source>
-        <translation type="unfinished">תווית זו הופכת לאדומה אם מישהו מהנמענים מקבל סכום נמוך יותר מסף האבק הנוכחי.</translation>
-    </message>
-    <message>
-        <source>Can vary +/- %1 satoshi(s) per input.</source>
-        <translation type="unfinished">יכול להשתנות במגמה של +/- %1 סנטושי לקלט.</translation>
-=======
         <source>Create Wallet</source>
         <extracomment>Title of window indicating the progress of creation of a new wallet.</extracomment>
         <translation type="unfinished">יצירת ארנק</translation>
@@ -1257,56 +1000,19 @@
     <message>
         <source>Create wallet warning</source>
         <translation type="unfinished">אזהרה לגבי יצירת הארנק</translation>
->>>>>>> 44d8b13c
     </message>
     </context>
 <context>
     <name>OpenWalletActivity</name>
     <message>
-<<<<<<< HEAD
-        <source>(no label)</source>
-        <translation type="unfinished">(ללא תוית)</translation>
-    </message>
-    <message>
-        <source>change from %1 (%2)</source>
-        <translation type="unfinished">עודף מ־%1 (%2)</translation>
-    </message>
-    <message>
-        <source>(change)</source>
-        <translation type="unfinished">(עודף)</translation>
-=======
         <source>Open wallet failed</source>
         <translation type="unfinished">פתיחת ארנק נכשלה</translation>
     </message>
     <message>
         <source>Open wallet warning</source>
         <translation type="unfinished">אזהרת פתיחת ארנק</translation>
->>>>>>> 44d8b13c
-    </message>
-</context>
-<context>
-    <name>CreateWalletActivity</name>
-    <message>
-<<<<<<< HEAD
-        <source>Create Wallet</source>
-        <extracomment>Title of window indicating the progress of creation of a new wallet.</extracomment>
-        <translation type="unfinished">יצירת ארנק</translation>
-    </message>
-    <message>
-        <source>Create wallet failed</source>
-        <translation type="unfinished">יצירת הארנק נכשלה</translation>
-    </message>
-    <message>
-        <source>Create wallet warning</source>
-        <translation type="unfinished">אזהרה לגבי יצירת הארנק</translation>
-    </message>
-    </context>
-<context>
-    <name>OpenWalletActivity</name>
-    <message>
-        <source>Open wallet failed</source>
-        <translation type="unfinished">פתיחת ארנק נכשלה</translation>
-=======
+    </message>
+    <message>
         <source>default wallet</source>
         <translation type="unfinished">ארנק בררת מחדל</translation>
     </message>
@@ -1327,30 +1033,11 @@
         <source>Restore Wallet</source>
         <extracomment>Title of progress window which is displayed when wallets are being restored.</extracomment>
         <translation type="unfinished">שחזור ארנק</translation>
->>>>>>> 44d8b13c
     </message>
     </context>
 <context>
     <name>WalletController</name>
     <message>
-<<<<<<< HEAD
-        <source>Open wallet warning</source>
-        <translation type="unfinished">אזהרת פתיחת ארנק</translation>
-    </message>
-    <message>
-        <source>default wallet</source>
-        <translation type="unfinished">ארנק בררת מחדל</translation>
-    </message>
-    <message>
-        <source>Open Wallet</source>
-        <extracomment>Title of window indicating the progress of opening of a wallet.</extracomment>
-        <translation type="unfinished">פתיחת ארנק</translation>
-    </message>
-    <message>
-        <source>Opening Wallet &lt;b&gt;%1&lt;/b&gt;…</source>
-        <extracomment>Descriptive text of the open wallet progress window which indicates to the user which wallet is currently being opened.</extracomment>
-        <translation type="unfinished">פותח ארנק&lt;b&gt;%1&lt;/b&gt;...</translation>
-=======
         <source>Close wallet</source>
         <translation type="unfinished">סגירת ארנק</translation>
     </message>
@@ -1365,42 +1052,10 @@
     <message>
         <source>Close all wallets</source>
         <translation type="unfinished">סגירת כל הארנקים</translation>
->>>>>>> 44d8b13c
-    </message>
-</context>
-<context>
-    <name>RestoreWalletActivity</name>
-    <message>
-<<<<<<< HEAD
-        <source>Restore Wallet</source>
-        <extracomment>Title of progress window which is displayed when wallets are being restored.</extracomment>
-        <translation type="unfinished">שחזור ארנק</translation>
-    </message>
-    </context>
-<context>
-    <name>WalletController</name>
-    <message>
-        <source>Close wallet</source>
-        <translation type="unfinished">סגירת ארנק</translation>
-    </message>
-    <message>
-        <source>Are you sure you wish to close the wallet &lt;i&gt;%1&lt;/i&gt;?</source>
-        <translation type="unfinished">האם אכן ברצונך לסגור את הארנק &lt;i&gt;%1&lt;/i&gt;?</translation>
-    </message>
-    <message>
-        <source>Closing the wallet for too long can result in having to resync the entire chain if pruning is enabled.</source>
-        <translation type="unfinished">סגירת הארנק למשך זמן רב מדי יכול לגרור את הצורך לסינכרון מחדש של כל השרשרת אם אופצית הגיזום אקטיבית.</translation>
-    </message>
-    <message>
-        <source>Close all wallets</source>
-        <translation type="unfinished">סגירת כל הארנקים</translation>
     </message>
     <message>
         <source>Are you sure you wish to close all wallets?</source>
         <translation type="unfinished">האם אכן ברצונך לסגור את כל הארנקים?</translation>
-=======
-        <source>Are you sure you wish to close all wallets?</source>
-        <translation type="unfinished">האם אכן ברצונך לסגור את כל הארנקים?</translation>
     </message>
 </context>
 <context>
@@ -1424,38 +1079,10 @@
     <message>
         <source>Encrypt Wallet</source>
         <translation type="unfinished">הצפנת ארנק</translation>
->>>>>>> 44d8b13c
-    </message>
-</context>
-<context>
-    <name>CreateWalletDialog</name>
-    <message>
-<<<<<<< HEAD
-        <source>Create Wallet</source>
-        <translation type="unfinished">יצירת ארנק</translation>
-    </message>
-    <message>
-        <source>Wallet Name</source>
-        <translation type="unfinished">שם הארנק</translation>
-    </message>
-    <message>
-        <source>Wallet</source>
-        <translation type="unfinished">ארנק</translation>
-    </message>
-    <message>
-        <source>Encrypt the wallet. The wallet will be encrypted with a passphrase of your choice.</source>
-        <translation type="unfinished">הצפנת הארנק. הארנק יהיה מוצפן באמצעות סיסמה לבחירתך.</translation>
-    </message>
-    <message>
-        <source>Encrypt Wallet</source>
-        <translation type="unfinished">הצפנת ארנק</translation>
     </message>
     <message>
         <source>Advanced Options</source>
         <translation type="unfinished">אפשרויות מתקדמות</translation>
-=======
-        <source>Advanced Options</source>
-        <translation type="unfinished">אפשרויות מתקדמות</translation>
     </message>
     <message>
         <source>Disable private keys for this wallet. Wallets with private keys disabled will have no private keys and cannot have an HD seed or imported private keys. This is ideal for watch-only wallets.</source>
@@ -1476,44 +1103,11 @@
     <message>
         <source>Create</source>
         <translation type="unfinished">יצירה</translation>
->>>>>>> 44d8b13c
     </message>
     </context>
 <context>
     <name>EditAddressDialog</name>
     <message>
-<<<<<<< HEAD
-        <source>Disable private keys for this wallet. Wallets with private keys disabled will have no private keys and cannot have an HD seed or imported private keys. This is ideal for watch-only wallets.</source>
-        <translation type="unfinished">נטרלו מפתחות פרטיים לארנק זה. ארנקים עם מפתחות פרטיים מנוטרלים יהיו מחוסרי מפתחות פרטיים וללא מקור HD או מפתחות מיובאים. זהו אידאלי לארנקי צפייה בלבד.</translation>
-    </message>
-    <message>
-        <source>Disable Private Keys</source>
-        <translation type="unfinished">השבתת מפתחות פרטיים</translation>
-    </message>
-    <message>
-        <source>Make a blank wallet. Blank wallets do not initially have private keys or scripts. Private keys and addresses can be imported, or an HD seed can be set, at a later time.</source>
-        <translation type="unfinished">הכינו ארנק ריק. ארנקים ריקים הנם ללא מפתחות פרטיים ראשוניים או סקריפטים. מפתחות פרטיים או כתובות ניתנים לייבוא, או שניתן להגדיר מקור HD במועד מאוחר יותר. </translation>
-    </message>
-    <message>
-        <source>Make Blank Wallet</source>
-        <translation type="unfinished">יצירת ארנק ריק</translation>
-    </message>
-    <message>
-        <source>Use descriptors for scriptPubKey management</source>
-        <translation type="unfinished">השתמש ב descriptors לניהול scriptPubKey </translation>
-    </message>
-    <message>
-        <source>Descriptor Wallet</source>
-        <translation type="unfinished">ארנק Descriptor </translation>
-    </message>
-    <message>
-        <source>Create</source>
-        <translation type="unfinished">יצירה</translation>
-    </message>
-    <message>
-        <source>Compiled without sqlite support (required for descriptor wallets)</source>
-        <translation type="unfinished">מהודר ללא תמיכת sqlite (נחוץ לארנקי דסקריפטור)</translation>
-=======
         <source>Edit Address</source>
         <translation type="unfinished">עריכת כתובת</translation>
     </message>
@@ -1544,32 +1138,8 @@
     <message>
         <source>Edit sending address</source>
         <translation type="unfinished">עריכת כתובת השליחה</translation>
->>>>>>> 44d8b13c
-    </message>
-    </context>
-<context>
-    <name>EditAddressDialog</name>
-    <message>
-<<<<<<< HEAD
-        <source>Edit Address</source>
-        <translation type="unfinished">עריכת כתובת</translation>
-    </message>
-    <message>
-        <source>&amp;Label</source>
-        <translation type="unfinished">ת&amp;ווית</translation>
-    </message>
-    <message>
-        <source>The label associated with this address list entry</source>
-        <translation type="unfinished">התווית המשויכת לרשומה הזו ברשימת הכתובות</translation>
-    </message>
-    <message>
-        <source>The address associated with this address list entry. This can only be modified for sending addresses.</source>
-        <translation type="unfinished">הכתובת המשויכת עם רשומה זו ברשימת הכתובות. ניתן לשנות זאת רק עבור כתובות לשליחה.</translation>
-    </message>
-    <message>
-        <source>&amp;Address</source>
-        <translation type="unfinished">&amp;כתובת</translation>
-=======
+    </message>
+    <message>
         <source>The entered address "%1" is not a valid Bitcoin address.</source>
         <translation type="unfinished">הכתובת שסיפקת "%1" אינה כתובת ביטקוין תקנית.</translation>
     </message>
@@ -1588,32 +1158,11 @@
     <message>
         <source>New key generation failed.</source>
         <translation type="unfinished">יצירת המפתח החדש נכשלה.</translation>
->>>>>>> 44d8b13c
     </message>
 </context>
 <context>
     <name>FreespaceChecker</name>
     <message>
-<<<<<<< HEAD
-        <source>New sending address</source>
-        <translation type="unfinished">כתובת שליחה חדשה</translation>
-    </message>
-    <message>
-        <source>Edit receiving address</source>
-        <translation type="unfinished">עריכת כתובת הקבלה</translation>
-    </message>
-    <message>
-        <source>Edit sending address</source>
-        <translation type="unfinished">עריכת כתובת השליחה</translation>
-    </message>
-    <message>
-        <source>The entered address "%1" is not a valid Bitcoin address.</source>
-        <translation type="unfinished">הכתובת שסיפקת "%1" אינה כתובת ביטקוין תקנית.</translation>
-    </message>
-    <message>
-        <source>Address "%1" already exists as a receiving address with label "%2" and so cannot be added as a sending address.</source>
-        <translation type="unfinished">כתובת "%1" כבר קיימת ככתובת מקבלת עם תווית "%2" ולכן לא ניתן להוסיף אותה ככתובת שולחת</translation>
-=======
         <source>A new data directory will be created.</source>
         <translation type="unfinished">תיקיית נתונים חדשה תיווצר.</translation>
     </message>
@@ -1632,24 +1181,11 @@
     <message>
         <source>Cannot create data directory here.</source>
         <translation type="unfinished">לא ניתן ליצור כאן תיקיית נתונים.</translation>
->>>>>>> 44d8b13c
     </message>
 </context>
 <context>
     <name>Intro</name>
     <message>
-<<<<<<< HEAD
-        <source>The entered address "%1" is already in the address book with label "%2".</source>
-        <translation type="unfinished">הכתובת שסיפקת "%1" כבר נמצאת בפנקס הכתובות עם התווית "%2".</translation>
-    </message>
-    <message>
-        <source>Could not unlock wallet.</source>
-        <translation type="unfinished">לא ניתן לשחרר את הארנק.</translation>
-    </message>
-    <message>
-        <source>New key generation failed.</source>
-        <translation type="unfinished">יצירת המפתח החדש נכשלה.</translation>
-=======
         <source>Bitcoin</source>
         <translation type="unfinished">ביטקוין</translation>
     </message>
@@ -1689,32 +1225,8 @@
             <numerusform />
             <numerusform />
         </translation>
->>>>>>> 44d8b13c
-    </message>
-</context>
-<context>
-    <name>FreespaceChecker</name>
-    <message>
-<<<<<<< HEAD
-        <source>A new data directory will be created.</source>
-        <translation type="unfinished">תיקיית נתונים חדשה תיווצר.</translation>
-    </message>
-    <message>
-        <source>name</source>
-        <translation type="unfinished">שם</translation>
-    </message>
-    <message>
-        <source>Directory already exists. Add %1 if you intend to create a new directory here.</source>
-        <translation type="unfinished">התיקייה כבר קיימת. ניתן להוסיף %1 אם יש ליצור תיקייה חדשה כאן.</translation>
-    </message>
-    <message>
-        <source>Path already exists, and is not a directory.</source>
-        <translation type="unfinished">הנתיב כבר קיים ואינו מצביע על תיקיה.</translation>
-    </message>
-    <message>
-        <source>Cannot create data directory here.</source>
-        <translation type="unfinished">לא ניתן ליצור כאן תיקיית נתונים.</translation>
-=======
+    </message>
+    <message>
         <source>%1 will download and store a copy of the Bitcoin block chain.</source>
         <translation type="unfinished">%1 תוריד ותאחסן עותק של שרשרת הבלוקים של ביטקוין.</translation>
     </message>
@@ -1733,72 +1245,6 @@
     <message>
         <source>Welcome</source>
         <translation type="unfinished">ברוך בואך</translation>
->>>>>>> 44d8b13c
-    </message>
-</context>
-<context>
-    <name>Intro</name>
-    <message>
-<<<<<<< HEAD
-        <source>Bitcoin</source>
-        <translation type="unfinished">ביטקוין</translation>
-    </message>
-    <message numerus="yes">
-        <source>%n GB of space available</source>
-        <translation type="unfinished">
-            <numerusform />
-            <numerusform />
-        </translation>
-    </message>
-    <message numerus="yes">
-        <source>(of %n GB needed)</source>
-        <translation type="unfinished">
-            <numerusform>(מתוך %n ג׳יגה-בייט נדרשים)</numerusform>
-            <numerusform>(מתוך %n ג׳יגה-בייט נדרשים)</numerusform>
-        </translation>
-    </message>
-    <message numerus="yes">
-        <source>(%n GB needed for full chain)</source>
-        <translation type="unfinished">
-            <numerusform>(ג׳יגה-בייט %n נדרש לשרשרת המלאה)</numerusform>
-            <numerusform>(%n ג׳יגה-בייט נדרשים לשרשרת המלאה)</numerusform>
-        </translation>
-    </message>
-    <message>
-        <source>At least %1 GB of data will be stored in this directory, and it will grow over time.</source>
-        <translation type="unfinished">לפחות %1 ג״ב של נתונים יאוחסנו בתיקייה זו, והם יגדלו עם הזמן.</translation>
-    </message>
-    <message>
-        <source>Approximately %1 GB of data will be stored in this directory.</source>
-        <translation type="unfinished">מידע בנפח של כ-%1 ג׳יגה-בייט יאוחסן בתיקייה זו.</translation>
-    </message>
-    <message numerus="yes">
-        <source>(sufficient to restore backups %n day(s) old)</source>
-        <extracomment>Explanatory text on the capability of the current prune target.</extracomment>
-        <translation type="unfinished">
-            <numerusform />
-            <numerusform />
-        </translation>
-    </message>
-    <message>
-        <source>%1 will download and store a copy of the Bitcoin block chain.</source>
-        <translation type="unfinished">%1 תוריד ותאחסן עותק של שרשרת הבלוקים של ביטקוין.</translation>
-    </message>
-    <message>
-        <source>The wallet will also be stored in this directory.</source>
-        <translation type="unfinished">הארנק גם מאוחסן בתיקייה הזו.</translation>
-    </message>
-    <message>
-        <source>Error: Specified data directory "%1" cannot be created.</source>
-        <translation type="unfinished">שגיאה: לא ניתן ליצור את תיקיית הנתונים שצוינה „%1“.</translation>
-    </message>
-    <message>
-        <source>Error</source>
-        <translation type="unfinished">שגיאה</translation>
-    </message>
-    <message>
-        <source>Welcome</source>
-        <translation type="unfinished">ברוך בואך</translation>
     </message>
     <message>
         <source>Welcome to %1.</source>
@@ -1857,87 +1303,23 @@
     <message>
         <source>Do not shut down the computer until this window disappears.</source>
         <translation type="unfinished">אין לכבות את המחשב עד שחלון זה נעלם.</translation>
-=======
-        <source>Welcome to %1.</source>
-        <translation type="unfinished">ברוך בואך אל %1.</translation>
-    </message>
-    <message>
-        <source>As this is the first time the program is launched, you can choose where %1 will store its data.</source>
-        <translation type="unfinished">כיוון שזו ההפעלה הראשונה של התכנית, ניתן לבחור היכן יאוחסן המידע של %1.</translation>
-    </message>
-    <message>
-        <source>Limit block chain storage to</source>
-        <translation type="unfinished">הגבלת אחסון בלוקצ'יין ל</translation>
-    </message>
-    <message>
-        <source>Reverting this setting requires re-downloading the entire blockchain. It is faster to download the full chain first and prune it later. Disables some advanced features.</source>
-        <translation type="unfinished">חזרה לאחור מהגדרות אלו מחייב הורדה מחדש של כל שרשרת הבלוקים. מהיר יותר להוריד את השרשרת המלאה ולקטום אותה מאוחר יותר. הדבר מנטרל כמה תכונות מתקדמות.</translation>
-    </message>
-    <message>
-        <source> GB</source>
-        <translation type="unfinished">ג״ב</translation>
-    </message>
-    <message>
-        <source>This initial synchronisation is very demanding, and may expose hardware problems with your computer that had previously gone unnoticed. Each time you run %1, it will continue downloading where it left off.</source>
-        <translation type="unfinished">הסינכרון הראשוני הוא תובעני ועלול לחשוף בעיות חומרה במחשב שהיו חבויות עד כה. כל פעם שתריץ %1 התהליך ימשיך בהורדה מהנקודה שבה הוא עצר לאחרונה.</translation>
-    </message>
-    <message>
-        <source>If you have chosen to limit block chain storage (pruning), the historical data must still be downloaded and processed, but will be deleted afterward to keep your disk usage low.</source>
-        <translation type="unfinished">אם בחרת להגביל את שטח האחרון לשרשרת, עדיין נדרש מידע היסטורי להורדה ועיבוד אך המידע ההיסטורי יימחק לאחר מכן כדי לשמור על צריכת שטח האחסון בדיסק נמוכה.</translation>
-    </message>
-    <message>
-        <source>Use the default data directory</source>
-        <translation type="unfinished">שימוש בתיקיית ברירת־המחדל</translation>
-    </message>
-    <message>
-        <source>Use a custom data directory:</source>
-        <translation type="unfinished">שימוש בתיקיית נתונים מותאמת אישית:</translation>
-    </message>
-</context>
-<context>
-    <name>HelpMessageDialog</name>
-    <message>
-        <source>version</source>
-        <translation type="unfinished">גרסה</translation>
->>>>>>> 44d8b13c
     </message>
 </context>
 <context>
     <name>ModalOverlay</name>
     <message>
-<<<<<<< HEAD
         <source>Form</source>
         <translation type="unfinished">טופס</translation>
     </message>
     <message>
         <source>Recent transactions may not yet be visible, and therefore your wallet's balance might be incorrect. This information will be correct once your wallet has finished synchronizing with the bitcoin network, as detailed below.</source>
         <translation type="unfinished">ייתכן שהעברות שבוצעו לאחרונה לא יופיעו עדיין, ולכן המאזן בארנק שלך יהיה שגוי. המידע הנכון יוצג במלואו כאשר הארנק שלך יסיים להסתנכרן עם רשת הביטקוין, כמפורט למטה.</translation>
-=======
-        <source>About %1</source>
-        <translation type="unfinished">על אודות %1</translation>
-    </message>
-    <message>
-        <source>Command-line options</source>
-        <translation type="unfinished">אפשרויות שורת פקודה</translation>
->>>>>>> 44d8b13c
-    </message>
-</context>
-<context>
-    <name>ShutdownWindow</name>
-    <message>
-<<<<<<< HEAD
+    </message>
+    <message>
         <source>Attempting to spend bitcoins that are affected by not-yet-displayed transactions will not be accepted by the network.</source>
         <translation type="unfinished">הרשת תסרב לקבל הוצאת ביטקוינים במידה והם כבר נמצאים בהעברות אשר לא מוצגות עדיין.</translation>
-=======
-        <source>Do not shut down the computer until this window disappears.</source>
-        <translation type="unfinished">אין לכבות את המחשב עד שחלון זה נעלם.</translation>
->>>>>>> 44d8b13c
-    </message>
-</context>
-<context>
-    <name>ModalOverlay</name>
-    <message>
-<<<<<<< HEAD
+    </message>
+    <message>
         <source>Number of blocks left</source>
         <translation type="unfinished">מספר מקטעים שנותרו</translation>
     </message>
@@ -1968,44 +1350,11 @@
     <message>
         <source>%1 is currently syncing.  It will download headers and blocks from peers and validate them until reaching the tip of the block chain.</source>
         <translation type="unfinished">%1 מסתנכנים כרגע.  תתבצע הורדת כותרות ובלוקים מעמיתים תוך אימותם עד הגעה לראש שרשרת הבלוקים .</translation>
-=======
-        <source>Form</source>
-        <translation type="unfinished">טופס</translation>
-    </message>
-    <message>
-        <source>Recent transactions may not yet be visible, and therefore your wallet's balance might be incorrect. This information will be correct once your wallet has finished synchronizing with the bitcoin network, as detailed below.</source>
-        <translation type="unfinished">ייתכן שהעברות שבוצעו לאחרונה לא יופיעו עדיין, ולכן המאזן בארנק שלך יהיה שגוי. המידע הנכון יוצג במלואו כאשר הארנק שלך יסיים להסתנכרן עם רשת הביטקוין, כמפורט למטה.</translation>
-    </message>
-    <message>
-        <source>Attempting to spend bitcoins that are affected by not-yet-displayed transactions will not be accepted by the network.</source>
-        <translation type="unfinished">הרשת תסרב לקבל הוצאת ביטקוינים במידה והם כבר נמצאים בהעברות אשר לא מוצגות עדיין.</translation>
-    </message>
-    <message>
-        <source>Number of blocks left</source>
-        <translation type="unfinished">מספר מקטעים שנותרו</translation>
-    </message>
-    <message>
-        <source>calculating…</source>
-        <translation type="unfinished">בתהליך חישוב...</translation>
-    </message>
-    <message>
-        <source>Last block time</source>
-        <translation type="unfinished">זמן המקטע האחרון</translation>
-    </message>
-    <message>
-        <source>Progress</source>
-        <translation type="unfinished">התקדמות</translation>
-    </message>
-    <message>
-        <source>Progress increase per hour</source>
-        <translation type="unfinished">התקדמות לפי שעה</translation>
->>>>>>> 44d8b13c
     </message>
     </context>
 <context>
     <name>OpenURIDialog</name>
     <message>
-<<<<<<< HEAD
         <source>Open bitcoin URI</source>
         <translation type="unfinished">פתיחת כתובת משאב ביטקוין</translation>
     </message>
@@ -2032,40 +1381,8 @@
     <message>
         <source>Automatically start %1 after logging in to the system.</source>
         <translation type="unfinished">להפעיל את %1 אוטומטית לאחר הכניסה למערכת.</translation>
-=======
-        <source>Estimated time left until synced</source>
-        <translation type="unfinished">הזמן המוערך שנותר עד הסנכרון</translation>
-    </message>
-    <message>
-        <source>Hide</source>
-        <translation type="unfinished">הסתרה</translation>
-    </message>
-    <message>
-        <source>%1 is currently syncing.  It will download headers and blocks from peers and validate them until reaching the tip of the block chain.</source>
-        <translation type="unfinished">%1 מסתנכנים כרגע.  תתבצע הורדת כותרות ובלוקים מעמיתים תוך אימותם עד הגעה לראש שרשרת הבלוקים .</translation>
-    </message>
-    </context>
-<context>
-    <name>OpenURIDialog</name>
-    <message>
-        <source>Open bitcoin URI</source>
-        <translation type="unfinished">פתיחת כתובת משאב ביטקוין</translation>
-    </message>
-    <message>
-        <source>URI:</source>
-        <translation type="unfinished">כתובת משאב:</translation>
-    </message>
-    <message>
-        <source>Paste address from clipboard</source>
-        <extracomment>Tooltip text for button that allows you to paste an address that is in your clipboard.</extracomment>
-        <translation type="unfinished">הדבקת כתובת מלוח הגזירים</translation>
->>>>>>> 44d8b13c
-    </message>
-</context>
-<context>
-    <name>OptionsDialog</name>
-    <message>
-<<<<<<< HEAD
+    </message>
+    <message>
         <source>&amp;Start %1 on system login</source>
         <translation type="unfinished">ה&amp;פעלת %1 עם הכניסה למערכת</translation>
     </message>
@@ -2372,316 +1689,11 @@
     <message>
         <source>Privacy mode activated for the Overview tab. To unmask the values, uncheck Settings-&gt;Mask values.</source>
         <translation type="unfinished">מצב הפרטיות הופעל עבור לשונית התאור הכללי. כדי להסיר את הסוואת הערכים, בטל את ההגדרות, -&gt;הסוואת ערכים.</translation>
-=======
-        <source>Options</source>
-        <translation type="unfinished">אפשרויות</translation>
-    </message>
-    <message>
-        <source>&amp;Main</source>
-        <translation type="unfinished">&amp;ראשי</translation>
-    </message>
-    <message>
-        <source>Automatically start %1 after logging in to the system.</source>
-        <translation type="unfinished">להפעיל את %1 אוטומטית לאחר הכניסה למערכת.</translation>
-    </message>
-    <message>
-        <source>&amp;Start %1 on system login</source>
-        <translation type="unfinished">ה&amp;פעלת %1 עם הכניסה למערכת</translation>
-    </message>
-    <message>
-        <source>Size of &amp;database cache</source>
-        <translation type="unfinished">גודל מ&amp;טמון מסד הנתונים</translation>
-    </message>
-    <message>
-        <source>Number of script &amp;verification threads</source>
-        <translation type="unfinished">מספר תהליכי ה&amp;אימות של הסקריפט</translation>
-    </message>
-    <message>
-        <source>IP address of the proxy (e.g. IPv4: 127.0.0.1 / IPv6: ::1)</source>
-        <translation type="unfinished">כתובת ה־IP של הפרוקסי (לדוגמה IPv4: 127.0.0.1‏ / IPv6: ::1)</translation>
-    </message>
-    <message>
-        <source>Shows if the supplied default SOCKS5 proxy is used to reach peers via this network type.</source>
-        <translation type="unfinished">מראה אם פרוקסי SOCKS5 המסופק כבררת מחדל משמש להתקשרות עם עמיתים באמצעות סוג רשת זה.</translation>
-    </message>
-    <message>
-        <source>Minimize instead of exit the application when the window is closed. When this option is enabled, the application will be closed only after selecting Exit in the menu.</source>
-        <translation type="unfinished">מזער ואל תצא מהאפליקציה עם סגירת החלון. כאשר אפשרות זו דלוקה, האפליקציה תיסגר רק בבחירת ״יציאה״ בתפריט.</translation>
-    </message>
-    <message>
-        <source>Open the %1 configuration file from the working directory.</source>
-        <translation type="unfinished">פתיחת קובץ התצורה של %1 מתיקיית העבודה.</translation>
-    </message>
-    <message>
-        <source>Open Configuration File</source>
-        <translation type="unfinished">פתיחת קובץ ההגדרות</translation>
-    </message>
-    <message>
-        <source>Reset all client options to default.</source>
-        <translation type="unfinished">איפוס כל אפשרויות התכנית לבררת המחדל.</translation>
-    </message>
-    <message>
-        <source>&amp;Reset Options</source>
-        <translation type="unfinished">&amp;איפוס אפשרויות</translation>
-    </message>
-    <message>
-        <source>&amp;Network</source>
-        <translation type="unfinished">&amp;רשת</translation>
-    </message>
-    <message>
-        <source>Prune &amp;block storage to</source>
-        <translation type="unfinished">יש לגזום את &amp;מאגר הבלוקים אל</translation>
-    </message>
-    <message>
-        <source>GB</source>
-        <translation type="unfinished">ג״ב</translation>
-    </message>
-    <message>
-        <source>Reverting this setting requires re-downloading the entire blockchain.</source>
-        <translation type="unfinished">שינוי הגדרה זו מצריך הורדה מחדש של הבלוקצ'יין</translation>
-    </message>
-    <message>
-        <source>(0 = auto, &lt;0 = leave that many cores free)</source>
-        <translation type="unfinished">(0 = אוטומטי, &lt;0 = להשאיר כזאת כמות של ליבות חופשיות)</translation>
-    </message>
-    <message>
-        <source>W&amp;allet</source>
-        <translation type="unfinished">&amp;ארנק</translation>
-    </message>
-    <message>
-        <source>Expert</source>
-        <translation type="unfinished">מומחה</translation>
-    </message>
-    <message>
-        <source>Enable coin &amp;control features</source>
-        <translation type="unfinished">הפעלת תכונות &amp;בקרת מטבעות</translation>
-    </message>
-    <message>
-        <source>If you disable the spending of unconfirmed change, the change from a transaction cannot be used until that transaction has at least one confirmation. This also affects how your balance is computed.</source>
-        <translation type="unfinished">אם אפשרות ההשקעה של עודף בלתי מאושר תנוטרל, לא ניתן יהיה להשתמש בעודף מההעברה עד שלהעברה יהיה לפחות אישור אחד. פעולה זו גם משפיעה על חישוב המאזן שלך.</translation>
-    </message>
-    <message>
-        <source>&amp;Spend unconfirmed change</source>
-        <translation type="unfinished">עודף &amp;בלתי מאושר מההשקעה</translation>
-    </message>
-    <message>
-        <source>Automatically open the Bitcoin client port on the router. This only works when your router supports UPnP and it is enabled.</source>
-        <translation type="unfinished">פתיחת הפתחה של ביטקוין בנתב באופן אוטומטי. עובד רק אם UPnP מופעל ונתמך בנתב.</translation>
-    </message>
-    <message>
-        <source>Map port using &amp;UPnP</source>
-        <translation type="unfinished">מיפוי פתחה באמצעות UPnP</translation>
-    </message>
-    <message>
-        <source>Accept connections from outside.</source>
-        <translation type="unfinished">אשר חיבורים חיצוניים</translation>
-    </message>
-    <message>
-        <source>Allow incomin&amp;g connections</source>
-        <translation type="unfinished">לאפשר חיבורים &amp;נכנסים</translation>
-    </message>
-    <message>
-        <source>Connect to the Bitcoin network through a SOCKS5 proxy.</source>
-        <translation type="unfinished">התחבר לרשת הביטקוין דרך פרוקסי SOCKS5.</translation>
-    </message>
-    <message>
-        <source>&amp;Connect through SOCKS5 proxy (default proxy):</source>
-        <translation type="unfinished">להתחבר &amp;דרך מתווך SOCKS5 (מתווך בררת מחדל):</translation>
-    </message>
-    <message>
-        <source>Proxy &amp;IP:</source>
-        <translation type="unfinished">כתובת ה־&amp;IP של הפרוקסי:</translation>
-    </message>
-    <message>
-        <source>&amp;Port:</source>
-        <translation type="unfinished">&amp;פתחה:</translation>
-    </message>
-    <message>
-        <source>Port of the proxy (e.g. 9050)</source>
-        <translation type="unfinished">הפתחה של הפרוקסי (למשל 9050)</translation>
-    </message>
-    <message>
-        <source>Used for reaching peers via:</source>
-        <translation type="unfinished">עבור הגעה לעמיתים דרך:</translation>
-    </message>
-    <message>
-        <source>&amp;Window</source>
-        <translation type="unfinished">&amp;חלון</translation>
-    </message>
-    <message>
-        <source>Show only a tray icon after minimizing the window.</source>
-        <translation type="unfinished">הצג סמל מגש בלבד לאחר מזעור החלון.</translation>
-    </message>
-    <message>
-        <source>&amp;Minimize to the tray instead of the taskbar</source>
-        <translation type="unfinished">מ&amp;זעור למגש במקום לשורת המשימות</translation>
-    </message>
-    <message>
-        <source>M&amp;inimize on close</source>
-        <translation type="unfinished">מ&amp;זעור עם סגירה</translation>
-    </message>
-    <message>
-        <source>&amp;Display</source>
-        <translation type="unfinished">ת&amp;צוגה</translation>
-    </message>
-    <message>
-        <source>User Interface &amp;language:</source>
-        <translation type="unfinished">&amp;שפת מנשק המשתמש:</translation>
-    </message>
-    <message>
-        <source>The user interface language can be set here. This setting will take effect after restarting %1.</source>
-        <translation type="unfinished">ניתן להגדיר כאן את שפת מנשק המשתמש. הגדרה זו תיכנס לתוקף לאחר הפעלה של %1 מחדש.</translation>
-    </message>
-    <message>
-        <source>&amp;Unit to show amounts in:</source>
-        <translation type="unfinished">י&amp;חידת מידה להצגת סכומים:</translation>
-    </message>
-    <message>
-        <source>Choose the default subdivision unit to show in the interface and when sending coins.</source>
-        <translation type="unfinished">ניתן לבחור את בררת המחדל ליחידת החלוקה שתוצג במנשק ובעת שליחת מטבעות.</translation>
-    </message>
-    <message>
-        <source>Whether to show coin control features or not.</source>
-        <translation type="unfinished">האם להציג תכונות שליטת מטבע או לא.</translation>
-    </message>
-    <message>
-        <source>Connect to the Bitcoin network through a separate SOCKS5 proxy for Tor onion services.</source>
-        <translation type="unfinished">התחבר לרשת ביטקוין דרך פרוקסי נפרד SOCKS5 proxy לשרותי שכבות בצל (onion services).</translation>
-    </message>
-    <message>
-        <source>Use separate SOCKS&amp;5 proxy to reach peers via Tor onion services:</source>
-        <translation type="unfinished">השתמש בפרוקסי נפרד  SOCKS&amp;5 להגעה לעמיתים דרך שרותי השכבות של  Tor :</translation>
-    </message>
-    <message>
-        <source>&amp;OK</source>
-        <translation type="unfinished">&amp;אישור</translation>
-    </message>
-    <message>
-        <source>&amp;Cancel</source>
-        <translation type="unfinished">&amp;ביטול</translation>
-    </message>
-    <message>
-        <source>default</source>
-        <translation type="unfinished">בררת מחדל</translation>
-    </message>
-    <message>
-        <source>none</source>
-        <translation type="unfinished">ללא</translation>
-    </message>
-    <message>
-        <source>Confirm options reset</source>
-        <extracomment>Window title text of pop-up window shown when the user has chosen to reset options.</extracomment>
-        <translation type="unfinished">אישור איפוס האפשרויות</translation>
-    </message>
-    <message>
-        <source>Client restart required to activate changes.</source>
-        <extracomment>Text explaining that the settings changed will not come into effect until the client is restarted.</extracomment>
-        <translation type="unfinished">נדרשת הפעלה מחדש של הלקוח כדי להפעיל את השינויים.</translation>
-    </message>
-    <message>
-        <source>Client will be shut down. Do you want to proceed?</source>
-        <extracomment>Text asking the user to confirm if they would like to proceed with a client shutdown.</extracomment>
-        <translation type="unfinished">הלקוח יכבה. להמשיך?</translation>
-    </message>
-    <message>
-        <source>Configuration options</source>
-        <extracomment>Window title text of pop-up box that allows opening up of configuration file.</extracomment>
-        <translation type="unfinished">אפשרויות להגדרה</translation>
-    </message>
-    <message>
-        <source>The configuration file is used to specify advanced user options which override GUI settings. Additionally, any command-line options will override this configuration file.</source>
-        <extracomment>Explanatory text about the priority order of instructions considered by client. The order from high to low being: command-line, configuration file, GUI settings.</extracomment>
-        <translation type="unfinished">בקובץ ההגדרות ניתן לציין אפשרויות מתקדמות אשר יקבלו עדיפות על ההגדרות בממשק הגרפי. כמו כן, אפשרויות בשורת הפקודה יקבלו עדיפות על קובץ ההגדרות.</translation>
-    </message>
-    <message>
-        <source>Cancel</source>
-        <translation type="unfinished">ביטול</translation>
-    </message>
-    <message>
-        <source>Error</source>
-        <translation type="unfinished">שגיאה</translation>
-    </message>
-    <message>
-        <source>The configuration file could not be opened.</source>
-        <translation type="unfinished">לא ניתן לפתוח את קובץ ההגדרות</translation>
-    </message>
-    <message>
-        <source>This change would require a client restart.</source>
-        <translation type="unfinished">שינוי זה ידרוש הפעלה מחדש של תכנית הלקוח.</translation>
-    </message>
-    <message>
-        <source>The supplied proxy address is invalid.</source>
-        <translation type="unfinished">כתובת המתווך שסופקה אינה תקינה.</translation>
-    </message>
-</context>
-<context>
-    <name>OverviewPage</name>
-    <message>
-        <source>Form</source>
-        <translation type="unfinished">טופס</translation>
-    </message>
-    <message>
-        <source>The displayed information may be out of date. Your wallet automatically synchronizes with the Bitcoin network after a connection is established, but this process has not completed yet.</source>
-        <translation type="unfinished">המידע המוצג עשוי להיות מיושן. הארנק שלך מסתנכרן באופן אוטומטי עם רשת הביטקוין לאחר יצירת החיבור, אך התהליך טרם הסתיים.</translation>
-    </message>
-    <message>
-        <source>Watch-only:</source>
-        <translation type="unfinished">צפייה בלבד:</translation>
-    </message>
-    <message>
-        <source>Available:</source>
-        <translation type="unfinished">זמין:</translation>
-    </message>
-    <message>
-        <source>Your current spendable balance</source>
-        <translation type="unfinished">היתרה הזמינה הנוכחית</translation>
-    </message>
-    <message>
-        <source>Pending:</source>
-        <translation type="unfinished">בהמתנה:</translation>
-    </message>
-    <message>
-        <source>Total of transactions that have yet to be confirmed, and do not yet count toward the spendable balance</source>
-        <translation type="unfinished">הסכום הכולל של העברות שטרם אושרו ועדיין אינן נספרות בחישוב היתרה הזמינה</translation>
-    </message>
-    <message>
-        <source>Immature:</source>
-        <translation type="unfinished">לא בשל:</translation>
-    </message>
-    <message>
-        <source>Mined balance that has not yet matured</source>
-        <translation type="unfinished">מאזן שנכרה וטרם הבשיל</translation>
-    </message>
-    <message>
-        <source>Balances</source>
-        <translation type="unfinished">מאזנים</translation>
-    </message>
-    <message>
-        <source>Total:</source>
-        <translation type="unfinished">סך הכול:</translation>
-    </message>
-    <message>
-        <source>Your current total balance</source>
-        <translation type="unfinished">סך כל היתרה הנוכחית שלך</translation>
-    </message>
-    <message>
-        <source>Your current balance in watch-only addresses</source>
-        <translation type="unfinished">המאזן הנוכחי שלך בכתובות לקריאה בלבד</translation>
-    </message>
-    <message>
-        <source>Spendable:</source>
-        <translation type="unfinished">ניתנים לבזבוז:</translation>
-    </message>
-    <message>
-        <source>Recent transactions</source>
-        <translation type="unfinished">העברות אחרונות</translation>
->>>>>>> 44d8b13c
     </message>
 </context>
 <context>
     <name>PSBTOperationsDialog</name>
     <message>
-<<<<<<< HEAD
         <source>Sign Tx</source>
         <translation type="unfinished">חתימת עיסקה</translation>
     </message>
@@ -2750,6 +1762,10 @@
         <translation type="unfinished"> * שליחת %1 אל %2</translation>
     </message>
     <message>
+        <source>own address</source>
+        <translation type="unfinished">כתובת עצמית</translation>
+    </message>
+    <message>
         <source>Unable to calculate transaction fee or total transaction amount.</source>
         <translation type="unfinished">לא מצליח לחשב עמלת עיסקה או הערך הכולל של העיסקה.</translation>
     </message>
@@ -2792,131 +1808,11 @@
     <message>
         <source>Transaction status is unknown.</source>
         <translation type="unfinished">סטטוס העיסקה אינו ידוע.</translation>
-=======
-        <source>Unconfirmed transactions to watch-only addresses</source>
-        <translation type="unfinished">העברות בלתי מאושרות לכתובות לצפייה בלבד</translation>
-    </message>
-    <message>
-        <source>Mined balance in watch-only addresses that has not yet matured</source>
-        <translation type="unfinished">מאזן לאחר כרייה בכתובות לצפייה בלבד שעדיין לא הבשילו</translation>
-    </message>
-    <message>
-        <source>Current total balance in watch-only addresses</source>
-        <translation type="unfinished">המאזן הכולל הנוכחי בכתובות לצפייה בלבד</translation>
-    </message>
-    <message>
-        <source>Privacy mode activated for the Overview tab. To unmask the values, uncheck Settings-&gt;Mask values.</source>
-        <translation type="unfinished">מצב הפרטיות הופעל עבור לשונית התאור הכללי. כדי להסיר את הסוואת הערכים, בטל את ההגדרות, -&gt;הסוואת ערכים.</translation>
-    </message>
-</context>
-<context>
-    <name>PSBTOperationsDialog</name>
-    <message>
-        <source>Sign Tx</source>
-        <translation type="unfinished">חתימת עיסקה</translation>
-    </message>
-    <message>
-        <source>Broadcast Tx</source>
-        <translation type="unfinished">שידור עיסקה</translation>
-    </message>
-    <message>
-        <source>Copy to Clipboard</source>
-        <translation type="unfinished">העתקה ללוח הגזירים</translation>
-    </message>
-    <message>
-        <source>Save…</source>
-        <translation type="unfinished">שמירה…</translation>
-    </message>
-    <message>
-        <source>Close</source>
-        <translation type="unfinished">סגירה</translation>
-    </message>
-    <message>
-        <source>Failed to load transaction: %1</source>
-        <translation type="unfinished">כשלון בטעינת העיסקה: %1</translation>
-    </message>
-    <message>
-        <source>Failed to sign transaction: %1</source>
-        <translation type="unfinished">כשלון בחתימת העיסקה: %1</translation>
-    </message>
-    <message>
-        <source>Could not sign any more inputs.</source>
-        <translation type="unfinished">לא ניתן לחתום קלטים נוספים.</translation>
-    </message>
-    <message>
-        <source>Signed %1 inputs, but more signatures are still required.</source>
-        <translation type="unfinished">נחתם קלט  %1 אך יש צורך בחתימות נוספות.</translation>
-    </message>
-    <message>
-        <source>Signed transaction successfully. Transaction is ready to broadcast.</source>
-        <translation type="unfinished">העיסקה נחתמה בהצלחה. העיסקה מוכנה לשידור.</translation>
-    </message>
-    <message>
-        <source>Unknown error processing transaction.</source>
-        <translation type="unfinished">שגיאה לא מוכרת בעת עיבוד העיסקה.</translation>
-    </message>
-    <message>
-        <source>Transaction broadcast successfully! Transaction ID: %1</source>
-        <translation type="unfinished">העִסקה שודרה בהצלחה! מזהה העִסקה: %1</translation>
-    </message>
-    <message>
-        <source>Transaction broadcast failed: %1</source>
-        <translation type="unfinished">שידור העיסקה נכשל: %1</translation>
-    </message>
-    <message>
-        <source>PSBT copied to clipboard.</source>
-        <translation type="unfinished">PSBT הועתקה ללוח הגזירים.</translation>
-    </message>
-    <message>
-        <source>Save Transaction Data</source>
-        <translation type="unfinished">שמירת נתוני העיסקה</translation>
-    </message>
-    <message>
-        <source>PSBT saved to disk.</source>
-        <translation type="unfinished">PSBT נשמרה לדיסק.</translation>
-    </message>
-    <message>
-        <source> * Sends %1 to %2</source>
-        <translation type="unfinished"> * שליחת %1 אל %2</translation>
-    </message>
-    <message>
-        <source>own address</source>
-        <translation type="unfinished">כתובת עצמית</translation>
-    </message>
-    <message>
-        <source>Unable to calculate transaction fee or total transaction amount.</source>
-        <translation type="unfinished">לא מצליח לחשב עמלת עיסקה או הערך הכולל של העיסקה.</translation>
-    </message>
-    <message>
-        <source>Pays transaction fee: </source>
-        <translation type="unfinished">תשלום עמלת עיסקה:</translation>
-    </message>
-    <message>
-        <source>Total Amount</source>
-        <translation type="unfinished">סכום כולל</translation>
-    </message>
-    <message>
-        <source>or</source>
-        <translation type="unfinished">או</translation>
-    </message>
-    <message>
-        <source>Transaction has %1 unsigned inputs.</source>
-        <translation type="unfinished">לעיסקה יש  %1 קלטים לא חתומים.</translation>
-    </message>
-    <message>
-        <source>Transaction is missing some information about inputs.</source>
-        <translation type="unfinished">לעסקה חסר חלק מהמידע לגבי הקלט.</translation>
-    </message>
-    <message>
-        <source>Transaction still needs signature(s).</source>
-        <translation type="unfinished">העיסקה עדיין נזקקת לחתימה(ות).</translation>
->>>>>>> 44d8b13c
     </message>
 </context>
 <context>
     <name>PaymentServer</name>
     <message>
-<<<<<<< HEAD
         <source>Payment request error</source>
         <translation type="unfinished">שגיאת בקשת תשלום</translation>
     </message>
@@ -2931,48 +1827,19 @@
     <message>
         <source>'bitcoin://' is not a valid URI. Use 'bitcoin:' instead.</source>
         <translation type="unfinished">'//:bitcoin' אינה כתובת תקנית. נא להשתמש ב־"bitcoin:‎"‏ במקום.</translation>
-=======
-        <source>(But this wallet cannot sign transactions.)</source>
-        <translation type="unfinished">(אבל ארנק זה לא יכול לחתום על עיסקות.)</translation>
-    </message>
-    <message>
-        <source>(But this wallet does not have the right keys.)</source>
-        <translation type="unfinished">(אבל לארנק הזה אין את המפתחות המתאימים.)</translation>
-    </message>
-    <message>
-        <source>Transaction is fully signed and ready for broadcast.</source>
-        <translation type="unfinished">העיסקה חתומה במלואה ומוכנה לשידור.</translation>
-    </message>
-    <message>
-        <source>Transaction status is unknown.</source>
-        <translation type="unfinished">סטטוס העיסקה אינו ידוע.</translation>
->>>>>>> 44d8b13c
-    </message>
-</context>
-<context>
-    <name>PaymentServer</name>
-    <message>
-<<<<<<< HEAD
+    </message>
+    <message>
         <source>URI cannot be parsed! This can be caused by an invalid Bitcoin address or malformed URI parameters.</source>
         <translation type="unfinished">לא ניתן לנתח את כתובת המשאב! מצב זה יכול לקרות עקב כתובת ביטקוין שגויה או פרמטרים שגויים בכתובת המשאב.</translation>
     </message>
     <message>
         <source>Payment request file handling</source>
         <translation type="unfinished">טיפול בקובצי בקשות תשלום</translation>
-=======
-        <source>Payment request error</source>
-        <translation type="unfinished">שגיאת בקשת תשלום</translation>
-    </message>
-    <message>
-        <source>Cannot start bitcoin: click-to-pay handler</source>
-        <translation type="unfinished">לא ניתן להפעיל את המקשר bitcoin: click-to-pay</translation>
->>>>>>> 44d8b13c
     </message>
 </context>
 <context>
     <name>PeerTableModel</name>
     <message>
-<<<<<<< HEAD
         <source>User Agent</source>
         <extracomment>Title of Peers Table column which contains the peer's User Agent string.</extracomment>
         <translation type="unfinished">סוכן משתמש</translation>
@@ -2991,28 +1858,8 @@
         <source>Sent</source>
         <extracomment>Title of Peers Table column which indicates the total amount of network information we have sent to the peer.</extracomment>
         <translation type="unfinished">נשלחו</translation>
-=======
-        <source>URI handling</source>
-        <translation type="unfinished">טיפול בכתובות</translation>
-    </message>
-    <message>
-        <source>'bitcoin://' is not a valid URI. Use 'bitcoin:' instead.</source>
-        <translation type="unfinished">'//:bitcoin' אינה כתובת תקנית. נא להשתמש ב־"bitcoin:‎"‏ במקום.</translation>
-    </message>
-    <message>
-        <source>URI cannot be parsed! This can be caused by an invalid Bitcoin address or malformed URI parameters.</source>
-        <translation type="unfinished">לא ניתן לנתח את כתובת המשאב! מצב זה יכול לקרות עקב כתובת ביטקוין שגויה או פרמטרים שגויים בכתובת המשאב.</translation>
-    </message>
-    <message>
-        <source>Payment request file handling</source>
-        <translation type="unfinished">טיפול בקובצי בקשות תשלום</translation>
->>>>>>> 44d8b13c
-    </message>
-</context>
-<context>
-    <name>PeerTableModel</name>
-    <message>
-<<<<<<< HEAD
+    </message>
+    <message>
         <source>Received</source>
         <extracomment>Title of Peers Table column which indicates the total amount of network information we have received from the peer.</extracomment>
         <translation type="unfinished">התקבלו</translation>
@@ -3041,42 +1888,11 @@
         <source>Outbound</source>
         <extracomment>An Outbound Connection to a Peer.</extracomment>
         <translation type="unfinished">תעבורה יוצאת</translation>
-=======
-        <source>User Agent</source>
-        <extracomment>Title of Peers Table column which contains the peer's User Agent string.</extracomment>
-        <translation type="unfinished">סוכן משתמש</translation>
-    </message>
-    <message>
-        <source>Ping</source>
-        <extracomment>Title of Peers Table column which indicates the current latency of the connection with the peer.</extracomment>
-        <translation type="unfinished">פינג</translation>
-    </message>
-    <message>
-        <source>Direction</source>
-        <extracomment>Title of Peers Table column which indicates the direction the peer connection was initiated from.</extracomment>
-        <translation type="unfinished">כיוון</translation>
-    </message>
-    <message>
-        <source>Sent</source>
-        <extracomment>Title of Peers Table column which indicates the total amount of network information we have sent to the peer.</extracomment>
-        <translation type="unfinished">נשלחו</translation>
-    </message>
-    <message>
-        <source>Received</source>
-        <extracomment>Title of Peers Table column which indicates the total amount of network information we have received from the peer.</extracomment>
-        <translation type="unfinished">התקבלו</translation>
-    </message>
-    <message>
-        <source>Address</source>
-        <extracomment>Title of Peers Table column which contains the IP/Onion/I2P address of the connected peer.</extracomment>
-        <translation type="unfinished">כתובת</translation>
->>>>>>> 44d8b13c
     </message>
 </context>
 <context>
     <name>QRImageWidget</name>
     <message>
-<<<<<<< HEAD
         <source>&amp;Copy Image</source>
         <translation type="unfinished">העתקת ת&amp;מונה</translation>
     </message>
@@ -3091,44 +1907,15 @@
     <message>
         <source>QR code support not available.</source>
         <translation type="unfinished">קוד QR אינו נתמך.</translation>
-=======
-        <source>Type</source>
-        <extracomment>Title of Peers Table column which describes the type of peer connection. The "type" describes why the connection exists.</extracomment>
-        <translation type="unfinished">סוג</translation>
-    </message>
-    <message>
-        <source>Network</source>
-        <extracomment>Title of Peers Table column which states the network the peer connected through.</extracomment>
-        <translation type="unfinished">רשת</translation>
-    </message>
-    <message>
-        <source>Inbound</source>
-        <extracomment>An Inbound Connection from a Peer.</extracomment>
-        <translation type="unfinished">תעבורה נכנסת</translation>
-    </message>
-    <message>
-        <source>Outbound</source>
-        <extracomment>An Outbound Connection to a Peer.</extracomment>
-        <translation type="unfinished">תעבורה יוצאת</translation>
->>>>>>> 44d8b13c
-    </message>
-</context>
-<context>
-    <name>QRImageWidget</name>
-    <message>
-<<<<<<< HEAD
+    </message>
+    <message>
         <source>Save QR Code</source>
         <translation type="unfinished">שמירת קוד QR</translation>
-=======
-        <source>&amp;Copy Image</source>
-        <translation type="unfinished">העתקת ת&amp;מונה</translation>
->>>>>>> 44d8b13c
     </message>
     </context>
 <context>
     <name>RPCConsole</name>
     <message>
-<<<<<<< HEAD
         <source>N/A</source>
         <translation type="unfinished">לא זמין</translation>
     </message>
@@ -3143,28 +1930,8 @@
     <message>
         <source>General</source>
         <translation type="unfinished">כללי</translation>
-=======
-        <source>Resulting URI too long, try to reduce the text for label / message.</source>
-        <translation type="unfinished">הכתובת שנוצרה ארוכה מדי, כדאי לנסות לקצר את הטקסט של התווית / הודעה.</translation>
-    </message>
-    <message>
-        <source>Error encoding URI into QR Code.</source>
-        <translation type="unfinished">שגיאה בקידוד ה URI לברקוד.</translation>
-    </message>
-    <message>
-        <source>QR code support not available.</source>
-        <translation type="unfinished">קוד QR אינו נתמך.</translation>
-    </message>
-    <message>
-        <source>Save QR Code</source>
-        <translation type="unfinished">שמירת קוד QR</translation>
->>>>>>> 44d8b13c
-    </message>
-    </context>
-<context>
-    <name>RPCConsole</name>
-    <message>
-<<<<<<< HEAD
+    </message>
+    <message>
         <source>To specify a non-default location of the data directory use the '%1' option.</source>
         <translation type="unfinished">כדי לציין מיקום שאינו ברירת המחדל לתיקיית הבלוקים יש להשתמש באפשרות "%1"</translation>
     </message>
@@ -3424,273 +2191,11 @@
     <message>
         <source>Unknown</source>
         <translation type="unfinished">לא ידוע</translation>
-=======
-        <source>N/A</source>
-        <translation type="unfinished">לא זמין</translation>
-    </message>
-    <message>
-        <source>Client version</source>
-        <translation type="unfinished">גרסה</translation>
-    </message>
-    <message>
-        <source>&amp;Information</source>
-        <translation type="unfinished">מי&amp;דע</translation>
-    </message>
-    <message>
-        <source>General</source>
-        <translation type="unfinished">כללי</translation>
-    </message>
-    <message>
-        <source>To specify a non-default location of the data directory use the '%1' option.</source>
-        <translation type="unfinished">כדי לציין מיקום שאינו ברירת המחדל לתיקיית הבלוקים יש להשתמש באפשרות "%1"</translation>
-    </message>
-    <message>
-        <source>To specify a non-default location of the blocks directory use the '%1' option.</source>
-        <translation type="unfinished">כדי לציין מיקום שאינו ברירת המחדל לתיקיית הבלוקים יש להשתמש באפשרות "%1"</translation>
-    </message>
-    <message>
-        <source>Startup time</source>
-        <translation type="unfinished">זמן עלייה</translation>
-    </message>
-    <message>
-        <source>Network</source>
-        <translation type="unfinished">רשת</translation>
-    </message>
-    <message>
-        <source>Name</source>
-        <translation type="unfinished">שם</translation>
-    </message>
-    <message>
-        <source>Number of connections</source>
-        <translation type="unfinished">מספר חיבורים</translation>
-    </message>
-    <message>
-        <source>Block chain</source>
-        <translation type="unfinished">שרשרת מקטעים</translation>
-    </message>
-    <message>
-        <source>Memory Pool</source>
-        <translation type="unfinished">מאגר זכרון</translation>
-    </message>
-    <message>
-        <source>Current number of transactions</source>
-        <translation type="unfinished">מספר עסקאות נוכחי</translation>
-    </message>
-    <message>
-        <source>Memory usage</source>
-        <translation type="unfinished">ניצול זכרון</translation>
-    </message>
-    <message>
-        <source>Wallet: </source>
-        <translation type="unfinished">ארנק:</translation>
-    </message>
-    <message>
-        <source>(none)</source>
-        <translation type="unfinished">(אין)</translation>
-    </message>
-    <message>
-        <source>&amp;Reset</source>
-        <translation type="unfinished">&amp;איפוס</translation>
-    </message>
-    <message>
-        <source>Received</source>
-        <translation type="unfinished">התקבלו</translation>
-    </message>
-    <message>
-        <source>Sent</source>
-        <translation type="unfinished">נשלחו</translation>
-    </message>
-    <message>
-        <source>&amp;Peers</source>
-        <translation type="unfinished">&amp;עמיתים</translation>
-    </message>
-    <message>
-        <source>Banned peers</source>
-        <translation type="unfinished">משתמשים חסומים</translation>
-    </message>
-    <message>
-        <source>Select a peer to view detailed information.</source>
-        <translation type="unfinished">נא לבחור בעמית כדי להציג מידע מפורט.</translation>
-    </message>
-    <message>
-        <source>Version</source>
-        <translation type="unfinished">גרסה</translation>
-    </message>
-    <message>
-        <source>Starting Block</source>
-        <translation type="unfinished">בלוק התחלה</translation>
-    </message>
-    <message>
-        <source>Synced Headers</source>
-        <translation type="unfinished">כותרות עדכניות</translation>
-    </message>
-    <message>
-        <source>Synced Blocks</source>
-        <translation type="unfinished">בלוקים מסונכרנים</translation>
-    </message>
-    <message>
-        <source>The mapped Autonomous System used for diversifying peer selection.</source>
-        <translation type="unfinished">המערכת האוטונומית הממופה משמשת לגיוון בחירת עמיתים.</translation>
-    </message>
-    <message>
-        <source>Mapped AS</source>
-        <translation type="unfinished">מופה בתור</translation>
-    </message>
-    <message>
-        <source>User Agent</source>
-        <translation type="unfinished">סוכן משתמש</translation>
-    </message>
-    <message>
-        <source>Node window</source>
-        <translation type="unfinished">חלון צומת</translation>
-    </message>
-    <message>
-        <source>Current block height</source>
-        <translation type="unfinished">גובה הבלוק הנוכחי</translation>
-    </message>
-    <message>
-        <source>Open the %1 debug log file from the current data directory. This can take a few seconds for large log files.</source>
-        <translation type="unfinished">פתיחת יומן ניפוי הבאגים %1 מתיקיית הנתונים הנוכחית. עבור קובצי יומן גדולים ייתכן זמן המתנה של מספר שניות.</translation>
-    </message>
-    <message>
-        <source>Decrease font size</source>
-        <translation type="unfinished">הקטן גודל גופן</translation>
-    </message>
-    <message>
-        <source>Increase font size</source>
-        <translation type="unfinished">הגדל גודל גופן</translation>
-    </message>
-    <message>
-        <source>Permissions</source>
-        <translation type="unfinished">הרשאות</translation>
-    </message>
-    <message>
-        <source>Services</source>
-        <translation type="unfinished">שירותים</translation>
-    </message>
-    <message>
-        <source>Connection Time</source>
-        <translation type="unfinished">זמן החיבור</translation>
-    </message>
-    <message>
-        <source>Last Send</source>
-        <translation type="unfinished">שליחה אחרונה</translation>
-    </message>
-    <message>
-        <source>Last Receive</source>
-        <translation type="unfinished">קבלה אחרונה</translation>
-    </message>
-    <message>
-        <source>Ping Time</source>
-        <translation type="unfinished">זמן המענה</translation>
-    </message>
-    <message>
-        <source>The duration of a currently outstanding ping.</source>
-        <translation type="unfinished">משך הפינג הבולט הנוכחי</translation>
-    </message>
-    <message>
-        <source>Ping Wait</source>
-        <translation type="unfinished">פינג</translation>
-    </message>
-    <message>
-        <source>Min Ping</source>
-        <translation type="unfinished">פינג מינימלי</translation>
-    </message>
-    <message>
-        <source>Time Offset</source>
-        <translation type="unfinished">הפרש זמן</translation>
-    </message>
-    <message>
-        <source>Last block time</source>
-        <translation type="unfinished">זמן המקטע האחרון</translation>
-    </message>
-    <message>
-        <source>&amp;Open</source>
-        <translation type="unfinished">&amp;פתיחה</translation>
-    </message>
-    <message>
-        <source>&amp;Console</source>
-        <translation type="unfinished">מ&amp;סוף בקרה</translation>
-    </message>
-    <message>
-        <source>&amp;Network Traffic</source>
-        <translation type="unfinished">&amp;תעבורת רשת</translation>
-    </message>
-    <message>
-        <source>Totals</source>
-        <translation type="unfinished">סכומים</translation>
-    </message>
-    <message>
-        <source>Debug log file</source>
-        <translation type="unfinished">קובץ יומן ניפוי</translation>
-    </message>
-    <message>
-        <source>Clear console</source>
-        <translation type="unfinished">ניקוי מסוף הבקרה</translation>
-    </message>
-    <message>
-        <source>In:</source>
-        <translation type="unfinished">נכנס:</translation>
-    </message>
-    <message>
-        <source>Out:</source>
-        <translation type="unfinished">יוצא:</translation>
-    </message>
-    <message>
-        <source>&amp;Copy address</source>
-        <extracomment>Context menu action to copy the address of a peer.</extracomment>
-        <translation type="unfinished">ה&amp;עתקת כתובת</translation>
-    </message>
-    <message>
-        <source>&amp;Disconnect</source>
-        <translation type="unfinished">&amp;ניתוק</translation>
-    </message>
-    <message>
-        <source>1 &amp;hour</source>
-        <translation type="unfinished">&amp;שעה אחת</translation>
-    </message>
-    <message>
-        <source>1 &amp;week</source>
-        <translation type="unfinished">ש&amp;בוע אחד</translation>
-    </message>
-    <message>
-        <source>1 &amp;year</source>
-        <translation type="unfinished">ש&amp;נה אחת</translation>
-    </message>
-    <message>
-        <source>&amp;Unban</source>
-        <translation type="unfinished">&amp;שחרור חסימה</translation>
-    </message>
-    <message>
-        <source>Network activity disabled</source>
-        <translation type="unfinished">פעילות הרשת נוטרלה</translation>
-    </message>
-    <message>
-        <source>Executing command without any wallet</source>
-        <translation type="unfinished">מבצע פקודה ללא כל ארנק</translation>
-    </message>
-    <message>
-        <source>Executing command using "%1" wallet</source>
-        <translation type="unfinished">מבצע פקודה באמצעות ארנק "%1" </translation>
-    </message>
-    <message>
-        <source>via %1</source>
-        <translation type="unfinished">דרך %1</translation>
-    </message>
-    <message>
-        <source>Yes</source>
-        <translation type="unfinished">כן</translation>
-    </message>
-    <message>
-        <source>No</source>
-        <translation type="unfinished">לא</translation>
->>>>>>> 44d8b13c
     </message>
 </context>
 <context>
     <name>ReceiveCoinsDialog</name>
     <message>
-<<<<<<< HEAD
         <source>&amp;Amount:</source>
         <translation type="unfinished">&amp;סכום:</translation>
     </message>
@@ -3705,28 +2210,8 @@
     <message>
         <source>An optional message to attach to the payment request, which will be displayed when the request is opened. Note: The message will not be sent with the payment over the Bitcoin network.</source>
         <translation type="unfinished">הודעת רשות לצירוף לבקשת התשלום שתוצג בעת פתיחת הבקשה. לתשומת לבך: ההודעה לא תישלח עם התשלום ברשת ביטקוין.</translation>
-=======
-        <source>To</source>
-        <translation type="unfinished">אל</translation>
-    </message>
-    <message>
-        <source>From</source>
-        <translation type="unfinished">מאת</translation>
-    </message>
-    <message>
-        <source>Ban for</source>
-        <translation type="unfinished">חסימה למשך</translation>
-    </message>
-    <message>
-        <source>Unknown</source>
-        <translation type="unfinished">לא ידוע</translation>
->>>>>>> 44d8b13c
-    </message>
-</context>
-<context>
-    <name>ReceiveCoinsDialog</name>
-    <message>
-<<<<<<< HEAD
+    </message>
+    <message>
         <source>An optional label to associate with the new receiving address.</source>
         <translation type="unfinished">תווית רשות לשיוך עם כתובת הקבלה החדשה.</translation>
     </message>
@@ -3801,342 +2286,169 @@
     <message>
         <source>Could not generate new %1 address</source>
         <translation type="unfinished">לא ניתן לייצר כתובת %1 חדשה</translation>
-=======
-        <source>&amp;Amount:</source>
-        <translation type="unfinished">&amp;סכום:</translation>
-    </message>
-    <message>
-        <source>&amp;Label:</source>
-        <translation type="unfinished">ת&amp;ווית:</translation>
-    </message>
-    <message>
-        <source>&amp;Message:</source>
-        <translation type="unfinished">הו&amp;דעה:</translation>
-    </message>
-    <message>
-        <source>An optional message to attach to the payment request, which will be displayed when the request is opened. Note: The message will not be sent with the payment over the Bitcoin network.</source>
-        <translation type="unfinished">הודעת רשות לצירוף לבקשת התשלום שתוצג בעת פתיחת הבקשה. לתשומת לבך: ההודעה לא תישלח עם התשלום ברשת ביטקוין.</translation>
-    </message>
-    <message>
-        <source>An optional label to associate with the new receiving address.</source>
-        <translation type="unfinished">תווית רשות לשיוך עם כתובת הקבלה החדשה.</translation>
-    </message>
-    <message>
-        <source>Use this form to request payments. All fields are &lt;b&gt;optional&lt;/b&gt;.</source>
-        <translation type="unfinished">יש להשתמש בטופס זה כדי לבקש תשלומים. כל השדות הם בגדר &lt;b&gt;רשות&lt;/b&gt;.</translation>
-    </message>
-    <message>
-        <source>An optional amount to request. Leave this empty or zero to not request a specific amount.</source>
-        <translation type="unfinished">סכום כרשות לבקשה. ניתן להשאיר זאת ריק כדי לא לבקש סכום מסוים.</translation>
-    </message>
-    <message>
-        <source>An optional label to associate with the new receiving address (used by you to identify an invoice).  It is also attached to the payment request.</source>
-        <translation type="unfinished">תווית אופצינלית לצירוף לכתובת קבלה חדשה (לשימושך לזיהוי חשבונות). היא גם מצורפת לבקשת התשלום.</translation>
-    </message>
-    <message>
-        <source>An optional message that is attached to the payment request and may be displayed to the sender.</source>
-        <translation type="unfinished">הודעה אוצפציונלית מצורפת לבקשת התשלום אשר ניתן להציגה לשולח.</translation>
-    </message>
-    <message>
-        <source>&amp;Create new receiving address</source>
-        <translation type="unfinished">&amp;יצירת כתובת קבלה חדשה</translation>
+    </message>
+</context>
+<context>
+    <name>ReceiveRequestDialog</name>
+    <message>
+        <source>Address:</source>
+        <translation type="unfinished">כתובת:</translation>
+    </message>
+    <message>
+        <source>Amount:</source>
+        <translation type="unfinished">סכום:</translation>
+    </message>
+    <message>
+        <source>Label:</source>
+        <translation type="unfinished">תוית:</translation>
+    </message>
+    <message>
+        <source>Message:</source>
+        <translation type="unfinished">הודעה:</translation>
+    </message>
+    <message>
+        <source>Wallet:</source>
+        <translation type="unfinished">ארנק:</translation>
+    </message>
+    <message>
+        <source>Copy &amp;URI</source>
+        <translation type="unfinished">העתקת &amp;כתובת משאב</translation>
+    </message>
+    <message>
+        <source>Copy &amp;Address</source>
+        <translation type="unfinished">העתקת &amp;כתובת</translation>
+    </message>
+    <message>
+        <source>Payment information</source>
+        <translation type="unfinished">פרטי תשלום</translation>
+    </message>
+    <message>
+        <source>Request payment to %1</source>
+        <translation type="unfinished">בקשת תשלום אל %1</translation>
+    </message>
+</context>
+<context>
+    <name>RecentRequestsTableModel</name>
+    <message>
+        <source>Date</source>
+        <translation type="unfinished">תאריך</translation>
+    </message>
+    <message>
+        <source>Label</source>
+        <translation type="unfinished">תוית</translation>
+    </message>
+    <message>
+        <source>Message</source>
+        <translation type="unfinished">הודעה</translation>
+    </message>
+    <message>
+        <source>(no label)</source>
+        <translation type="unfinished">(ללא תוית)</translation>
+    </message>
+    <message>
+        <source>(no message)</source>
+        <translation type="unfinished">(אין הודעה)</translation>
+    </message>
+    <message>
+        <source>(no amount requested)</source>
+        <translation type="unfinished">(לא התבקש סכום)</translation>
+    </message>
+    <message>
+        <source>Requested</source>
+        <translation type="unfinished">בקשה</translation>
+    </message>
+</context>
+<context>
+    <name>SendCoinsDialog</name>
+    <message>
+        <source>Send Coins</source>
+        <translation type="unfinished">שליחת מטבעות</translation>
+    </message>
+    <message>
+        <source>Coin Control Features</source>
+        <translation type="unfinished">תכונות בקרת מטבעות</translation>
+    </message>
+    <message>
+        <source>automatically selected</source>
+        <translation type="unfinished">בבחירה אוטומטית</translation>
+    </message>
+    <message>
+        <source>Insufficient funds!</source>
+        <translation type="unfinished">אין מספיק כספים!</translation>
+    </message>
+    <message>
+        <source>Quantity:</source>
+        <translation type="unfinished">כמות:</translation>
+    </message>
+    <message>
+        <source>Bytes:</source>
+        <translation type="unfinished">בתים:</translation>
+    </message>
+    <message>
+        <source>Amount:</source>
+        <translation type="unfinished">סכום:</translation>
+    </message>
+    <message>
+        <source>Fee:</source>
+        <translation type="unfinished">עמלה:</translation>
+    </message>
+    <message>
+        <source>After Fee:</source>
+        <translation type="unfinished">לאחר עמלה:</translation>
+    </message>
+    <message>
+        <source>Change:</source>
+        <translation type="unfinished">עודף:</translation>
+    </message>
+    <message>
+        <source>If this is activated, but the change address is empty or invalid, change will be sent to a newly generated address.</source>
+        <translation type="unfinished">אם אפשרות זו מופעלת אך כתובת העודף ריקה או שגויה, העודף יישלח לכתובת חדשה שתיווצר.</translation>
+    </message>
+    <message>
+        <source>Custom change address</source>
+        <translation type="unfinished">כתובת לעודף מותאמת אישית</translation>
+    </message>
+    <message>
+        <source>Transaction Fee:</source>
+        <translation type="unfinished">עמלת העברה:</translation>
+    </message>
+    <message>
+        <source>Using the fallbackfee can result in sending a transaction that will take several hours or days (or never) to confirm. Consider choosing your fee manually or wait until you have validated the complete chain.</source>
+        <translation type="unfinished">שימוש בעמלת בררת המחדל עלול לגרום לשליחת עסקה שתכלל בבלוק עוד מספר שעות או ימים (או לעולם לא). נא שקלו בחירה ידנית של העמלה או המתינו לאימות מלא של הבלוקצ'יין.</translation>
+    </message>
+    <message>
+        <source>Warning: Fee estimation is currently not possible.</source>
+        <translation type="unfinished">אזהרה: שערוך העמלה לא אפשרי כעת.</translation>
+    </message>
+    <message>
+        <source>per kilobyte</source>
+        <translation type="unfinished">עבור קילו-בית</translation>
+    </message>
+    <message>
+        <source>Hide</source>
+        <translation type="unfinished">הסתרה</translation>
+    </message>
+    <message>
+        <source>Recommended:</source>
+        <translation type="unfinished">מומלץ:</translation>
+    </message>
+    <message>
+        <source>Custom:</source>
+        <translation type="unfinished">מותאם אישית:</translation>
+    </message>
+    <message>
+        <source>Send to multiple recipients at once</source>
+        <translation type="unfinished">שליחה למספר מוטבים בו־זמנית</translation>
+    </message>
+    <message>
+        <source>Add &amp;Recipient</source>
+        <translation type="unfinished">הוספת &amp;מוטב</translation>
     </message>
     <message>
         <source>Clear all fields of the form.</source>
         <translation type="unfinished">ניקוי של כל השדות בטופס.</translation>
     </message>
     <message>
-        <source>Clear</source>
-        <translation type="unfinished">ניקוי</translation>
-    </message>
-    <message>
-        <source>Requested payments history</source>
-        <translation type="unfinished">היסטוריית בקשות תשלום</translation>
-    </message>
-    <message>
-        <source>Show the selected request (does the same as double clicking an entry)</source>
-        <translation type="unfinished">הצגת בקשות נבחרות (דומה ללחיצה כפולה על רשומה)</translation>
-    </message>
-    <message>
-        <source>Show</source>
-        <translation type="unfinished">הצגה</translation>
-    </message>
-    <message>
-        <source>Remove the selected entries from the list</source>
-        <translation type="unfinished">הסרת הרשומות הנבחרות מהרשימה</translation>
-    </message>
-    <message>
-        <source>Remove</source>
-        <translation type="unfinished">הסרה</translation>
-    </message>
-    <message>
-        <source>Copy &amp;URI</source>
-        <translation type="unfinished">העתקת &amp;כתובת משאב</translation>
-    </message>
-    <message>
-        <source>&amp;Copy address</source>
-        <translation type="unfinished">ה&amp;עתקת כתובת</translation>
->>>>>>> 44d8b13c
-    </message>
-</context>
-<context>
-    <name>ReceiveRequestDialog</name>
-    <message>
-<<<<<<< HEAD
-        <source>Address:</source>
-        <translation type="unfinished">כתובת:</translation>
-    </message>
-    <message>
-        <source>Amount:</source>
-        <translation type="unfinished">סכום:</translation>
-    </message>
-    <message>
-        <source>Label:</source>
-        <translation type="unfinished">תוית:</translation>
-    </message>
-    <message>
-        <source>Message:</source>
-        <translation type="unfinished">הודעה:</translation>
-    </message>
-    <message>
-        <source>Wallet:</source>
-        <translation type="unfinished">ארנק:</translation>
-    </message>
-    <message>
-        <source>Copy &amp;URI</source>
-        <translation type="unfinished">העתקת &amp;כתובת משאב</translation>
-    </message>
-    <message>
-        <source>Copy &amp;Address</source>
-        <translation type="unfinished">העתקת &amp;כתובת</translation>
-    </message>
-    <message>
-        <source>Payment information</source>
-        <translation type="unfinished">פרטי תשלום</translation>
-    </message>
-    <message>
-        <source>Request payment to %1</source>
-        <translation type="unfinished">בקשת תשלום אל %1</translation>
-    </message>
-</context>
-<context>
-    <name>RecentRequestsTableModel</name>
-    <message>
-        <source>Date</source>
-        <translation type="unfinished">תאריך</translation>
-    </message>
-    <message>
-        <source>Label</source>
-        <translation type="unfinished">תוית</translation>
-    </message>
-    <message>
-        <source>Message</source>
-        <translation type="unfinished">הודעה</translation>
-    </message>
-    <message>
-        <source>(no label)</source>
-        <translation type="unfinished">(ללא תוית)</translation>
-=======
-        <source>Copy &amp;label</source>
-        <translation type="unfinished">העתקת &amp;תווית</translation>
-    </message>
-    <message>
-        <source>Copy &amp;amount</source>
-        <translation type="unfinished">העתקת &amp;סכום</translation>
-    </message>
-    <message>
-        <source>Could not unlock wallet.</source>
-        <translation type="unfinished">לא ניתן לשחרר את הארנק.</translation>
-    </message>
-    <message>
-        <source>Could not generate new %1 address</source>
-        <translation type="unfinished">לא ניתן לייצר כתובת %1 חדשה</translation>
-    </message>
-</context>
-<context>
-    <name>ReceiveRequestDialog</name>
-    <message>
-        <source>Address:</source>
-        <translation type="unfinished">כתובת:</translation>
-    </message>
-    <message>
-        <source>Amount:</source>
-        <translation type="unfinished">סכום:</translation>
-    </message>
-    <message>
-        <source>Label:</source>
-        <translation type="unfinished">תוית:</translation>
-    </message>
-    <message>
-        <source>Message:</source>
-        <translation type="unfinished">הודעה:</translation>
-    </message>
-    <message>
-        <source>Wallet:</source>
-        <translation type="unfinished">ארנק:</translation>
-    </message>
-    <message>
-        <source>Copy &amp;URI</source>
-        <translation type="unfinished">העתקת &amp;כתובת משאב</translation>
-    </message>
-    <message>
-        <source>Copy &amp;Address</source>
-        <translation type="unfinished">העתקת &amp;כתובת</translation>
-    </message>
-    <message>
-        <source>Payment information</source>
-        <translation type="unfinished">פרטי תשלום</translation>
-    </message>
-    <message>
-        <source>Request payment to %1</source>
-        <translation type="unfinished">בקשת תשלום אל %1</translation>
->>>>>>> 44d8b13c
-    </message>
-</context>
-<context>
-    <name>RecentRequestsTableModel</name>
-    <message>
-<<<<<<< HEAD
-        <source>(no message)</source>
-        <translation type="unfinished">(אין הודעה)</translation>
-    </message>
-    <message>
-        <source>(no amount requested)</source>
-        <translation type="unfinished">(לא התבקש סכום)</translation>
-    </message>
-    <message>
-        <source>Requested</source>
-        <translation type="unfinished">בקשה</translation>
-=======
-        <source>Date</source>
-        <translation type="unfinished">תאריך</translation>
-    </message>
-    <message>
-        <source>Label</source>
-        <translation type="unfinished">תוית</translation>
-    </message>
-    <message>
-        <source>Message</source>
-        <translation type="unfinished">הודעה</translation>
->>>>>>> 44d8b13c
-    </message>
-</context>
-<context>
-    <name>SendCoinsDialog</name>
-    <message>
-<<<<<<< HEAD
-        <source>Send Coins</source>
-        <translation type="unfinished">שליחת מטבעות</translation>
-    </message>
-    <message>
-        <source>Coin Control Features</source>
-        <translation type="unfinished">תכונות בקרת מטבעות</translation>
-    </message>
-    <message>
-        <source>automatically selected</source>
-        <translation type="unfinished">בבחירה אוטומטית</translation>
-    </message>
-    <message>
-        <source>Insufficient funds!</source>
-        <translation type="unfinished">אין מספיק כספים!</translation>
-=======
-        <source>(no label)</source>
-        <translation type="unfinished">(ללא תוית)</translation>
-    </message>
-    <message>
-        <source>(no message)</source>
-        <translation type="unfinished">(אין הודעה)</translation>
-    </message>
-    <message>
-        <source>(no amount requested)</source>
-        <translation type="unfinished">(לא התבקש סכום)</translation>
-    </message>
-    <message>
-        <source>Requested</source>
-        <translation type="unfinished">בקשה</translation>
->>>>>>> 44d8b13c
-    </message>
-</context>
-<context>
-    <name>SendCoinsDialog</name>
-    <message>
-<<<<<<< HEAD
-        <source>Quantity:</source>
-        <translation type="unfinished">כמות:</translation>
-    </message>
-    <message>
-        <source>Bytes:</source>
-        <translation type="unfinished">בתים:</translation>
-    </message>
-    <message>
-        <source>Amount:</source>
-        <translation type="unfinished">סכום:</translation>
-    </message>
-    <message>
-        <source>Fee:</source>
-        <translation type="unfinished">עמלה:</translation>
-    </message>
-    <message>
-        <source>After Fee:</source>
-        <translation type="unfinished">לאחר עמלה:</translation>
-    </message>
-    <message>
-        <source>Change:</source>
-        <translation type="unfinished">עודף:</translation>
-    </message>
-    <message>
-        <source>If this is activated, but the change address is empty or invalid, change will be sent to a newly generated address.</source>
-        <translation type="unfinished">אם אפשרות זו מופעלת אך כתובת העודף ריקה או שגויה, העודף יישלח לכתובת חדשה שתיווצר.</translation>
-    </message>
-    <message>
-        <source>Custom change address</source>
-        <translation type="unfinished">כתובת לעודף מותאמת אישית</translation>
-    </message>
-    <message>
-        <source>Transaction Fee:</source>
-        <translation type="unfinished">עמלת העברה:</translation>
-    </message>
-    <message>
-        <source>Using the fallbackfee can result in sending a transaction that will take several hours or days (or never) to confirm. Consider choosing your fee manually or wait until you have validated the complete chain.</source>
-        <translation type="unfinished">שימוש בעמלת בררת המחדל עלול לגרום לשליחת עסקה שתכלל בבלוק עוד מספר שעות או ימים (או לעולם לא). נא שקלו בחירה ידנית של העמלה או המתינו לאימות מלא של הבלוקצ'יין.</translation>
-    </message>
-    <message>
-        <source>Warning: Fee estimation is currently not possible.</source>
-        <translation type="unfinished">אזהרה: שערוך העמלה לא אפשרי כעת.</translation>
-    </message>
-    <message>
-        <source>per kilobyte</source>
-        <translation type="unfinished">עבור קילו-בית</translation>
-    </message>
-    <message>
-        <source>Hide</source>
-        <translation type="unfinished">הסתרה</translation>
-    </message>
-    <message>
-        <source>Recommended:</source>
-        <translation type="unfinished">מומלץ:</translation>
-    </message>
-    <message>
-        <source>Custom:</source>
-        <translation type="unfinished">מותאם אישית:</translation>
-    </message>
-    <message>
-        <source>Send to multiple recipients at once</source>
-        <translation type="unfinished">שליחה למספר מוטבים בו־זמנית</translation>
-    </message>
-    <message>
-        <source>Add &amp;Recipient</source>
-        <translation type="unfinished">הוספת &amp;מוטב</translation>
-    </message>
-    <message>
-        <source>Clear all fields of the form.</source>
-        <translation type="unfinished">ניקוי של כל השדות בטופס.</translation>
-    </message>
-    <message>
-        <source>Dust:</source>
-        <translation type="unfinished">אבק:</translation>
-    </message>
-    <message>
         <source>Hide transaction fee settings</source>
         <translation type="unfinished">הסתרת הגדרות עמלת עסקה</translation>
     </message>
@@ -4195,10 +2507,6 @@
     <message>
         <source>Copy bytes</source>
         <translation type="unfinished">העתקת בתים</translation>
-    </message>
-    <message>
-        <source>Copy dust</source>
-        <translation type="unfinished">העתקת אבק</translation>
     </message>
     <message>
         <source>Copy change</source>
@@ -4333,477 +2641,133 @@
     <message>
         <source>(no label)</source>
         <translation type="unfinished">(ללא תוית)</translation>
-=======
-        <source>Send Coins</source>
-        <translation type="unfinished">שליחת מטבעות</translation>
-    </message>
-    <message>
-        <source>Coin Control Features</source>
-        <translation type="unfinished">תכונות בקרת מטבעות</translation>
-    </message>
-    <message>
-        <source>automatically selected</source>
-        <translation type="unfinished">בבחירה אוטומטית</translation>
-    </message>
-    <message>
-        <source>Insufficient funds!</source>
-        <translation type="unfinished">אין מספיק כספים!</translation>
-    </message>
-    <message>
-        <source>Quantity:</source>
-        <translation type="unfinished">כמות:</translation>
-    </message>
-    <message>
-        <source>Bytes:</source>
-        <translation type="unfinished">בתים:</translation>
-    </message>
-    <message>
-        <source>Amount:</source>
-        <translation type="unfinished">סכום:</translation>
-    </message>
-    <message>
-        <source>Fee:</source>
-        <translation type="unfinished">עמלה:</translation>
-    </message>
-    <message>
-        <source>After Fee:</source>
-        <translation type="unfinished">לאחר עמלה:</translation>
-    </message>
-    <message>
-        <source>Change:</source>
-        <translation type="unfinished">עודף:</translation>
-    </message>
-    <message>
-        <source>If this is activated, but the change address is empty or invalid, change will be sent to a newly generated address.</source>
-        <translation type="unfinished">אם אפשרות זו מופעלת אך כתובת העודף ריקה או שגויה, העודף יישלח לכתובת חדשה שתיווצר.</translation>
-    </message>
-    <message>
-        <source>Custom change address</source>
-        <translation type="unfinished">כתובת לעודף מותאמת אישית</translation>
-    </message>
-    <message>
-        <source>Transaction Fee:</source>
-        <translation type="unfinished">עמלת העברה:</translation>
-    </message>
-    <message>
-        <source>Using the fallbackfee can result in sending a transaction that will take several hours or days (or never) to confirm. Consider choosing your fee manually or wait until you have validated the complete chain.</source>
-        <translation type="unfinished">שימוש בעמלת בררת המחדל עלול לגרום לשליחת עסקה שתכלל בבלוק עוד מספר שעות או ימים (או לעולם לא). נא שקלו בחירה ידנית של העמלה או המתינו לאימות מלא של הבלוקצ'יין.</translation>
-    </message>
-    <message>
-        <source>Warning: Fee estimation is currently not possible.</source>
-        <translation type="unfinished">אזהרה: שערוך העמלה לא אפשרי כעת.</translation>
-    </message>
-    <message>
-        <source>per kilobyte</source>
-        <translation type="unfinished">עבור קילו-בית</translation>
-    </message>
-    <message>
-        <source>Hide</source>
-        <translation type="unfinished">הסתרה</translation>
-    </message>
-    <message>
-        <source>Recommended:</source>
-        <translation type="unfinished">מומלץ:</translation>
-    </message>
-    <message>
-        <source>Custom:</source>
-        <translation type="unfinished">מותאם אישית:</translation>
-    </message>
-    <message>
-        <source>Send to multiple recipients at once</source>
-        <translation type="unfinished">שליחה למספר מוטבים בו־זמנית</translation>
-    </message>
-    <message>
-        <source>Add &amp;Recipient</source>
-        <translation type="unfinished">הוספת &amp;מוטב</translation>
-    </message>
-    <message>
-        <source>Clear all fields of the form.</source>
-        <translation type="unfinished">ניקוי של כל השדות בטופס.</translation>
-    </message>
-    <message>
-        <source>Hide transaction fee settings</source>
-        <translation type="unfinished">הסתרת הגדרות עמלת עסקה</translation>
-    </message>
-    <message>
-        <source>When there is less transaction volume than space in the blocks, miners as well as relaying nodes may enforce a minimum fee. Paying only this minimum fee is just fine, but be aware that this can result in a never confirming transaction once there is more demand for bitcoin transactions than the network can process.</source>
-        <translation type="unfinished">כאשר יש פחות נפח עסקאות מאשר מקום בבלוק, כורים וכן צמתות מקשרות יכולות להכתיב עמלות מינימום. התשלום של עמלת מינימום הנו תקין, אך יש לקחת בחשבון שהדבר יכול לגרום לעסקה שלא תאושר ברגע שיש יותר ביקוש לעסקאות ביטקוין מאשר הרשת יכולה לעבד.</translation>
-    </message>
-    <message>
-        <source>A too low fee might result in a never confirming transaction (read the tooltip)</source>
-        <translation type="unfinished">עמלה נמוכה מדי עלולה לגרום לכך שהעסקה לעולם לא תאושר (ניתן לקרוא על כך ב tooltip)</translation>
-    </message>
-    <message>
-        <source>Confirmation time target:</source>
-        <translation type="unfinished">זמן לקבלת אישור:</translation>
-    </message>
-    <message>
-        <source>Enable Replace-By-Fee</source>
-        <translation type="unfinished">אפשר ״החלפה-על ידי עמלה״</translation>
-    </message>
-    <message>
-        <source>With Replace-By-Fee (BIP-125) you can increase a transaction's fee after it is sent. Without this, a higher fee may be recommended to compensate for increased transaction delay risk.</source>
-        <translation type="unfinished">באמצעות עמלה-ניתנת-לשינוי (BIP-125) תוכלו להגדיל עמלת עסקה גם לאחר שליחתה. ללא אפשרות זו, עמלה גבוהה יותר יכולה להיות מומלצת כדי להקטין את הסיכון בעיכוב אישור העסקה.</translation>
+    </message>
+</context>
+<context>
+    <name>SendCoinsEntry</name>
+    <message>
+        <source>A&amp;mount:</source>
+        <translation type="unfinished">&amp;כמות:</translation>
+    </message>
+    <message>
+        <source>Pay &amp;To:</source>
+        <translation type="unfinished">לשלם ל&amp;טובת:</translation>
+    </message>
+    <message>
+        <source>&amp;Label:</source>
+        <translation type="unfinished">ת&amp;ווית:</translation>
+    </message>
+    <message>
+        <source>Choose previously used address</source>
+        <translation type="unfinished">בחירת כתובת שהייתה בשימוש</translation>
+    </message>
+    <message>
+        <source>The Bitcoin address to send the payment to</source>
+        <translation type="unfinished">כתובת הביטקוין של המוטב</translation>
+    </message>
+    <message>
+        <source>Paste address from clipboard</source>
+        <translation type="unfinished">הדבקת כתובת מלוח הגזירים</translation>
+    </message>
+    <message>
+        <source>Remove this entry</source>
+        <translation type="unfinished">הסרת רשומה זו</translation>
+    </message>
+    <message>
+        <source>The amount to send in the selected unit</source>
+        <translation type="unfinished">הסכום לשליחה במטבע הנבחר</translation>
+    </message>
+    <message>
+        <source>The fee will be deducted from the amount being sent. The recipient will receive less bitcoins than you enter in the amount field. If multiple recipients are selected, the fee is split equally.</source>
+        <translation type="unfinished">העמלה תנוכה מהסכום שנשלח. הנמען יקבל פחות ביטקוינים ממה שסיפקת בשדה הסכום. אם נבחרו מספר נמענים, העמלה תחולק באופן שווה.</translation>
+    </message>
+    <message>
+        <source>S&amp;ubtract fee from amount</source>
+        <translation type="unfinished">ה&amp;חסרת העמלה מהסכום</translation>
+    </message>
+    <message>
+        <source>Use available balance</source>
+        <translation type="unfinished">השתמש בכלל היתרה</translation>
+    </message>
+    <message>
+        <source>Message:</source>
+        <translation type="unfinished">הודעה:</translation>
+    </message>
+    <message>
+        <source>Enter a label for this address to add it to the list of used addresses</source>
+        <translation type="unfinished">יש לתת תווית לכתובת זו כדי להוסיף אותה לרשימת הכתובות בשימוש</translation>
+    </message>
+    <message>
+        <source>A message that was attached to the bitcoin: URI which will be stored with the transaction for your reference. Note: This message will not be sent over the Bitcoin network.</source>
+        <translation type="unfinished">הודעה שצורפה לביטקוין: כתובת שתאוחסן בהעברה לצורך מעקב מצדך. לתשומת לבך: הודעה זו לא תישלח ברשת הביטקוין.</translation>
+    </message>
+</context>
+<context>
+    <name>SendConfirmationDialog</name>
+    <message>
+        <source>Send</source>
+        <translation type="unfinished">שליחה</translation>
+    </message>
+    <message>
+        <source>Create Unsigned</source>
+        <translation type="unfinished">יצירת לא חתומה</translation>
+    </message>
+</context>
+<context>
+    <name>SignVerifyMessageDialog</name>
+    <message>
+        <source>Signatures - Sign / Verify a Message</source>
+        <translation type="unfinished">חתימות - חתימה או אימות של הודעה</translation>
+    </message>
+    <message>
+        <source>&amp;Sign Message</source>
+        <translation type="unfinished">חתימה על הו&amp;דעה</translation>
+    </message>
+    <message>
+        <source>You can sign messages/agreements with your addresses to prove you can receive bitcoins sent to them. Be careful not to sign anything vague or random, as phishing attacks may try to trick you into signing your identity over to them. Only sign fully-detailed statements you agree to.</source>
+        <translation type="unfinished">אפשר לחתום על הודעות/הסכמים באמצעות הכתובות שלך, כדי להוכיח שבאפשרותך לקבל את הביטקוינים הנשלחים אליהן. יש להיזהר ולא לחתום על תוכן עמום או אקראי, מכיוון שתקיפות דיוג עשויות לנסות לגנוב את זהותך. יש לחתום רק על הצהרות מפורטות שהנך מסכים/ה להן.</translation>
+    </message>
+    <message>
+        <source>The Bitcoin address to sign the message with</source>
+        <translation type="unfinished">כתובת הביטקוין איתה לחתום את ההודעה</translation>
+    </message>
+    <message>
+        <source>Choose previously used address</source>
+        <translation type="unfinished">בחירת כתובת שהייתה בשימוש</translation>
+    </message>
+    <message>
+        <source>Paste address from clipboard</source>
+        <translation type="unfinished">הדבקת כתובת מלוח הגזירים</translation>
+    </message>
+    <message>
+        <source>Enter the message you want to sign here</source>
+        <translation type="unfinished">נא לספק את ההודעה עליה ברצונך לחתום כאן</translation>
+    </message>
+    <message>
+        <source>Signature</source>
+        <translation type="unfinished">חתימה</translation>
+    </message>
+    <message>
+        <source>Copy the current signature to the system clipboard</source>
+        <translation type="unfinished">העתקת החתימה הנוכחית ללוח הגזירים</translation>
+    </message>
+    <message>
+        <source>Sign the message to prove you own this Bitcoin address</source>
+        <translation type="unfinished">ניתן לחתום על ההודעה כדי להוכיח שכתובת ביטקוין זו בבעלותך</translation>
+    </message>
+    <message>
+        <source>Sign &amp;Message</source>
+        <translation type="unfinished">&amp;חתימה על הודעה</translation>
+    </message>
+    <message>
+        <source>Reset all sign message fields</source>
+        <translation type="unfinished">איפוס כל שדות החתימה על הודעה</translation>
     </message>
     <message>
         <source>Clear &amp;All</source>
         <translation type="unfinished">&amp;ניקוי הכול</translation>
     </message>
     <message>
-        <source>Balance:</source>
-        <translation type="unfinished">מאזן:</translation>
-    </message>
-    <message>
-        <source>Confirm the send action</source>
-        <translation type="unfinished">אישור פעולת השליחה</translation>
-    </message>
-    <message>
-        <source>S&amp;end</source>
-        <translation type="unfinished">&amp;שליחה</translation>
-    </message>
-    <message>
-        <source>Copy quantity</source>
-        <translation type="unfinished">העתקת הכמות</translation>
-    </message>
-    <message>
-        <source>Copy amount</source>
-        <translation type="unfinished">העתקת הסכום</translation>
-    </message>
-    <message>
-        <source>Copy fee</source>
-        <translation type="unfinished">העתקת העמלה</translation>
-    </message>
-    <message>
-        <source>Copy after fee</source>
-        <translation type="unfinished">העתקה אחרי העמלה</translation>
-    </message>
-    <message>
-        <source>Copy bytes</source>
-        <translation type="unfinished">העתקת בתים</translation>
-    </message>
-    <message>
-        <source>Copy change</source>
-        <translation type="unfinished">העתקת השינוי</translation>
-    </message>
-    <message>
-        <source>%1 (%2 blocks)</source>
-        <translation type="unfinished">%1 (%2 בלוקים)</translation>
-    </message>
-    <message>
-        <source>Cr&amp;eate Unsigned</source>
-        <translation type="unfinished">י&amp;צירת לא חתומה</translation>
-    </message>
-    <message>
-        <source>Creates a Partially Signed Bitcoin Transaction (PSBT) for use with e.g. an offline %1 wallet, or a PSBT-compatible hardware wallet.</source>
-        <translation type="unfinished">יוצר עסקת ביטקוין חתומה חלקית (PSBT) לשימוש עם ארנק %1 לא מחובר למשל, או עם PSBT ארנק חומרה תואם.</translation>
-    </message>
-    <message>
-        <source> from wallet '%1'</source>
-        <translation type="unfinished">מתוך ארנק "%1"</translation>
-    </message>
-    <message>
-        <source>%1 to '%2'</source>
-        <translation type="unfinished">%1 אל "%2"</translation>
-    </message>
-    <message>
-        <source>%1 to %2</source>
-        <translation type="unfinished">%1 ל %2</translation>
-    </message>
-    <message>
-        <source>Sign failed</source>
-        <translation type="unfinished">החתימה נכשלה</translation>
-    </message>
-    <message>
-        <source>Save Transaction Data</source>
-        <translation type="unfinished">שמירת נתוני העיסקה</translation>
-    </message>
-    <message>
-        <source>PSBT saved</source>
-        <extracomment>Popup message when a PSBT has been saved to a file</extracomment>
-        <translation type="unfinished">PSBT נשמרה</translation>
-    </message>
-    <message>
-        <source>or</source>
-        <translation type="unfinished">או</translation>
-    </message>
-    <message>
-        <source>You can increase the fee later (signals Replace-By-Fee, BIP-125).</source>
-        <translation type="unfinished">תוכלו להגדיל את העמלה מאוחר יותר (איתות Replace-By-Fee, BIP-125).</translation>
-    </message>
-    <message>
-        <source>Please, review your transaction proposal. This will produce a Partially Signed Bitcoin Transaction (PSBT) which you can save or copy and then sign with e.g. an offline %1 wallet, or a PSBT-compatible hardware wallet.</source>
-        <extracomment>Text to inform a user attempting to create a transaction of their current options. At this stage, a user can only create a PSBT. This string is displayed when private keys are disabled and an external signer is not available.</extracomment>
-        <translation type="unfinished">בבקשה לסקור את העיסקה המוצעת. הדבר יצור עיסקת ביטקוין חתומה חלקית (PSBT) אשר ניתן לשמור או להעתיק ואז לחתום עם למשל ארנק לא מקוון %1, או עם ארנק חומרה תואם-PSBT.</translation>
-    </message>
-    <message>
-        <source>Please, review your transaction.</source>
-        <extracomment>Text to prompt a user to review the details of the transaction they are attempting to send.</extracomment>
-        <translation type="unfinished">נא לעבור על העסקה שלך, בבקשה.</translation>
-    </message>
-    <message>
-        <source>Transaction fee</source>
-        <translation type="unfinished">עמלת העברה</translation>
-    </message>
-    <message>
-        <source>Not signalling Replace-By-Fee, BIP-125.</source>
-        <translation type="unfinished">לא משדר Replace-By-Fee, BIP-125.</translation>
-    </message>
-    <message>
-        <source>Total Amount</source>
-        <translation type="unfinished">סכום כולל</translation>
-    </message>
-    <message>
-        <source>Confirm send coins</source>
-        <translation type="unfinished">אימות שליחת מטבעות</translation>
-    </message>
-    <message>
-        <source>Watch-only balance:</source>
-        <translation type="unfinished">יתרת צפייה-בלבד</translation>
-    </message>
-    <message>
-        <source>The recipient address is not valid. Please recheck.</source>
-        <translation type="unfinished">כתובת הנמען שגויה. נא לבדוק שוב.</translation>
-    </message>
-    <message>
-        <source>The amount to pay must be larger than 0.</source>
-        <translation type="unfinished">הסכום לתשלום צריך להיות גדול מ־0.</translation>
-    </message>
-    <message>
-        <source>The amount exceeds your balance.</source>
-        <translation type="unfinished">הסכום חורג מהמאזן שלך.</translation>
-    </message>
-    <message>
-        <source>The total exceeds your balance when the %1 transaction fee is included.</source>
-        <translation type="unfinished">הסכום גבוה מהמאזן שלכם לאחר כלילת עמלת עסקה  %1.</translation>
-    </message>
-    <message>
-        <source>Duplicate address found: addresses should only be used once each.</source>
-        <translation type="unfinished">נמצאה כתובת כפולה: יש להשתמש בכל כתובת פעם אחת בלבד.</translation>
-    </message>
-    <message>
-        <source>Transaction creation failed!</source>
-        <translation type="unfinished">יצירת ההעברה נכשלה!</translation>
-    </message>
-    <message>
-        <source>A fee higher than %1 is considered an absurdly high fee.</source>
-        <translation type="unfinished">עמלה מעל לסכום של %1 נחשבת לעמלה גבוהה באופן מוגזם.</translation>
-    </message>
-    <message numerus="yes">
-        <source>Estimated to begin confirmation within %n block(s).</source>
-        <translation type="unfinished">
-            <numerusform />
-            <numerusform />
-        </translation>
-    </message>
-    <message>
-        <source>Warning: Invalid Bitcoin address</source>
-        <translation type="unfinished">אזהרה: כתובת ביטקיון שגויה</translation>
-    </message>
-    <message>
-        <source>Warning: Unknown change address</source>
-        <translation type="unfinished">אזהרה: כתובת החלפה בלתי ידועה</translation>
->>>>>>> 44d8b13c
-    </message>
-</context>
-<context>
-    <name>SendCoinsEntry</name>
-    <message>
-<<<<<<< HEAD
-        <source>A&amp;mount:</source>
-        <translation type="unfinished">&amp;כמות:</translation>
-    </message>
-    <message>
-        <source>Pay &amp;To:</source>
-        <translation type="unfinished">לשלם ל&amp;טובת:</translation>
-    </message>
-    <message>
-        <source>&amp;Label:</source>
-        <translation type="unfinished">ת&amp;ווית:</translation>
-=======
-        <source>Confirm custom change address</source>
-        <translation type="unfinished">אימות כתובת החלפה בהתאמה אישית</translation>
-    </message>
-    <message>
-        <source>The address you selected for change is not part of this wallet. Any or all funds in your wallet may be sent to this address. Are you sure?</source>
-        <translation type="unfinished">הכתובת שבחרת עבור ההחלפה אינה חלק מארנק זה. כל הסכום שבארנק שלך עשוי להישלח לכתובת זו. האם אכן זהו רצונך?</translation>
-    </message>
-    <message>
-        <source>(no label)</source>
-        <translation type="unfinished">(ללא תוית)</translation>
->>>>>>> 44d8b13c
-    </message>
-</context>
-<context>
-    <name>SendCoinsEntry</name>
-    <message>
-<<<<<<< HEAD
-        <source>Choose previously used address</source>
-        <translation type="unfinished">בחירת כתובת שהייתה בשימוש</translation>
-    </message>
-    <message>
-        <source>The Bitcoin address to send the payment to</source>
-        <translation type="unfinished">כתובת הביטקוין של המוטב</translation>
-    </message>
-    <message>
-        <source>Paste address from clipboard</source>
-        <translation type="unfinished">הדבקת כתובת מלוח הגזירים</translation>
-    </message>
-    <message>
-        <source>Remove this entry</source>
-        <translation type="unfinished">הסרת רשומה זו</translation>
-    </message>
-    <message>
-        <source>The amount to send in the selected unit</source>
-        <translation type="unfinished">הסכום לשליחה במטבע הנבחר</translation>
-    </message>
-    <message>
-        <source>The fee will be deducted from the amount being sent. The recipient will receive less bitcoins than you enter in the amount field. If multiple recipients are selected, the fee is split equally.</source>
-        <translation type="unfinished">העמלה תנוכה מהסכום שנשלח. הנמען יקבל פחות ביטקוינים ממה שסיפקת בשדה הסכום. אם נבחרו מספר נמענים, העמלה תחולק באופן שווה.</translation>
-    </message>
-    <message>
-        <source>S&amp;ubtract fee from amount</source>
-        <translation type="unfinished">ה&amp;חסרת העמלה מהסכום</translation>
-    </message>
-    <message>
-        <source>Use available balance</source>
-        <translation type="unfinished">השתמש בכלל היתרה</translation>
-    </message>
-    <message>
-        <source>Message:</source>
-        <translation type="unfinished">הודעה:</translation>
-    </message>
-    <message>
-        <source>Enter a label for this address to add it to the list of used addresses</source>
-        <translation type="unfinished">יש לתת תווית לכתובת זו כדי להוסיף אותה לרשימת הכתובות בשימוש</translation>
-    </message>
-    <message>
-        <source>A message that was attached to the bitcoin: URI which will be stored with the transaction for your reference. Note: This message will not be sent over the Bitcoin network.</source>
-        <translation type="unfinished">הודעה שצורפה לביטקוין: כתובת שתאוחסן בהעברה לצורך מעקב מצדך. לתשומת לבך: הודעה זו לא תישלח ברשת הביטקוין.</translation>
-=======
-        <source>A&amp;mount:</source>
-        <translation type="unfinished">&amp;כמות:</translation>
-    </message>
-    <message>
-        <source>Pay &amp;To:</source>
-        <translation type="unfinished">לשלם ל&amp;טובת:</translation>
-    </message>
-    <message>
-        <source>&amp;Label:</source>
-        <translation type="unfinished">ת&amp;ווית:</translation>
-    </message>
-    <message>
-        <source>Choose previously used address</source>
-        <translation type="unfinished">בחירת כתובת שהייתה בשימוש</translation>
-    </message>
-    <message>
-        <source>The Bitcoin address to send the payment to</source>
-        <translation type="unfinished">כתובת הביטקוין של המוטב</translation>
-    </message>
-    <message>
-        <source>Paste address from clipboard</source>
-        <translation type="unfinished">הדבקת כתובת מלוח הגזירים</translation>
-    </message>
-    <message>
-        <source>Remove this entry</source>
-        <translation type="unfinished">הסרת רשומה זו</translation>
-    </message>
-    <message>
-        <source>The amount to send in the selected unit</source>
-        <translation type="unfinished">הסכום לשליחה במטבע הנבחר</translation>
-    </message>
-    <message>
-        <source>The fee will be deducted from the amount being sent. The recipient will receive less bitcoins than you enter in the amount field. If multiple recipients are selected, the fee is split equally.</source>
-        <translation type="unfinished">העמלה תנוכה מהסכום שנשלח. הנמען יקבל פחות ביטקוינים ממה שסיפקת בשדה הסכום. אם נבחרו מספר נמענים, העמלה תחולק באופן שווה.</translation>
-    </message>
-    <message>
-        <source>S&amp;ubtract fee from amount</source>
-        <translation type="unfinished">ה&amp;חסרת העמלה מהסכום</translation>
-    </message>
-    <message>
-        <source>Use available balance</source>
-        <translation type="unfinished">השתמש בכלל היתרה</translation>
->>>>>>> 44d8b13c
-    </message>
-</context>
-<context>
-    <name>SendConfirmationDialog</name>
-    <message>
-        <source>Send</source>
-        <translation type="unfinished">שליחה</translation>
-    </message>
-    <message>
-<<<<<<< HEAD
-        <source>Create Unsigned</source>
-        <translation type="unfinished">יצירת לא חתומה</translation>
-    </message>
-</context>
-<context>
-    <name>SignVerifyMessageDialog</name>
-    <message>
-        <source>Signatures - Sign / Verify a Message</source>
-        <translation type="unfinished">חתימות - חתימה או אימות של הודעה</translation>
-    </message>
-    <message>
-        <source>&amp;Sign Message</source>
-        <translation type="unfinished">חתימה על הו&amp;דעה</translation>
-=======
-        <source>Enter a label for this address to add it to the list of used addresses</source>
-        <translation type="unfinished">יש לתת תווית לכתובת זו כדי להוסיף אותה לרשימת הכתובות בשימוש</translation>
-    </message>
-    <message>
-        <source>A message that was attached to the bitcoin: URI which will be stored with the transaction for your reference. Note: This message will not be sent over the Bitcoin network.</source>
-        <translation type="unfinished">הודעה שצורפה לביטקוין: כתובת שתאוחסן בהעברה לצורך מעקב מצדך. לתשומת לבך: הודעה זו לא תישלח ברשת הביטקוין.</translation>
->>>>>>> 44d8b13c
-    </message>
-</context>
-<context>
-    <name>SendConfirmationDialog</name>
-    <message>
-<<<<<<< HEAD
-        <source>You can sign messages/agreements with your addresses to prove you can receive bitcoins sent to them. Be careful not to sign anything vague or random, as phishing attacks may try to trick you into signing your identity over to them. Only sign fully-detailed statements you agree to.</source>
-        <translation type="unfinished">אפשר לחתום על הודעות/הסכמים באמצעות הכתובות שלך, כדי להוכיח שבאפשרותך לקבל את הביטקוינים הנשלחים אליהן. יש להיזהר ולא לחתום על תוכן עמום או אקראי, מכיוון שתקיפות דיוג עשויות לנסות לגנוב את זהותך. יש לחתום רק על הצהרות מפורטות שהנך מסכים/ה להן.</translation>
-    </message>
-    <message>
-        <source>The Bitcoin address to sign the message with</source>
-        <translation type="unfinished">כתובת הביטקוין איתה לחתום את ההודעה</translation>
-    </message>
-    <message>
-        <source>Choose previously used address</source>
-        <translation type="unfinished">בחירת כתובת שהייתה בשימוש</translation>
-    </message>
-    <message>
-        <source>Paste address from clipboard</source>
-        <translation type="unfinished">הדבקת כתובת מלוח הגזירים</translation>
-    </message>
-    <message>
-        <source>Enter the message you want to sign here</source>
-        <translation type="unfinished">נא לספק את ההודעה עליה ברצונך לחתום כאן</translation>
-    </message>
-    <message>
-        <source>Signature</source>
-        <translation type="unfinished">חתימה</translation>
-    </message>
-    <message>
-        <source>Copy the current signature to the system clipboard</source>
-        <translation type="unfinished">העתקת החתימה הנוכחית ללוח הגזירים</translation>
-    </message>
-    <message>
-        <source>Sign the message to prove you own this Bitcoin address</source>
-        <translation type="unfinished">ניתן לחתום על ההודעה כדי להוכיח שכתובת ביטקוין זו בבעלותך</translation>
-    </message>
-    <message>
-        <source>Sign &amp;Message</source>
-        <translation type="unfinished">&amp;חתימה על הודעה</translation>
-    </message>
-    <message>
-        <source>Reset all sign message fields</source>
-        <translation type="unfinished">איפוס כל שדות החתימה על הודעה</translation>
-    </message>
-    <message>
-        <source>Clear &amp;All</source>
-        <translation type="unfinished">&amp;ניקוי הכול</translation>
-    </message>
-    <message>
         <source>&amp;Verify Message</source>
         <translation type="unfinished">&amp;אימות הודעה</translation>
     </message>
@@ -4890,147 +2854,11 @@
     <message>
         <source>Message verified.</source>
         <translation type="unfinished">ההודעה עברה וידוא.</translation>
-=======
-        <source>Send</source>
-        <translation type="unfinished">שליחה</translation>
-    </message>
-    <message>
-        <source>Create Unsigned</source>
-        <translation type="unfinished">יצירת לא חתומה</translation>
-    </message>
-</context>
-<context>
-    <name>SignVerifyMessageDialog</name>
-    <message>
-        <source>Signatures - Sign / Verify a Message</source>
-        <translation type="unfinished">חתימות - חתימה או אימות של הודעה</translation>
-    </message>
-    <message>
-        <source>&amp;Sign Message</source>
-        <translation type="unfinished">חתימה על הו&amp;דעה</translation>
-    </message>
-    <message>
-        <source>You can sign messages/agreements with your addresses to prove you can receive bitcoins sent to them. Be careful not to sign anything vague or random, as phishing attacks may try to trick you into signing your identity over to them. Only sign fully-detailed statements you agree to.</source>
-        <translation type="unfinished">אפשר לחתום על הודעות/הסכמים באמצעות הכתובות שלך, כדי להוכיח שבאפשרותך לקבל את הביטקוינים הנשלחים אליהן. יש להיזהר ולא לחתום על תוכן עמום או אקראי, מכיוון שתקיפות דיוג עשויות לנסות לגנוב את זהותך. יש לחתום רק על הצהרות מפורטות שהנך מסכים/ה להן.</translation>
-    </message>
-    <message>
-        <source>The Bitcoin address to sign the message with</source>
-        <translation type="unfinished">כתובת הביטקוין איתה לחתום את ההודעה</translation>
-    </message>
-    <message>
-        <source>Choose previously used address</source>
-        <translation type="unfinished">בחירת כתובת שהייתה בשימוש</translation>
-    </message>
-    <message>
-        <source>Paste address from clipboard</source>
-        <translation type="unfinished">הדבקת כתובת מלוח הגזירים</translation>
-    </message>
-    <message>
-        <source>Enter the message you want to sign here</source>
-        <translation type="unfinished">נא לספק את ההודעה עליה ברצונך לחתום כאן</translation>
-    </message>
-    <message>
-        <source>Signature</source>
-        <translation type="unfinished">חתימה</translation>
-    </message>
-    <message>
-        <source>Copy the current signature to the system clipboard</source>
-        <translation type="unfinished">העתקת החתימה הנוכחית ללוח הגזירים</translation>
-    </message>
-    <message>
-        <source>Sign the message to prove you own this Bitcoin address</source>
-        <translation type="unfinished">ניתן לחתום על ההודעה כדי להוכיח שכתובת ביטקוין זו בבעלותך</translation>
-    </message>
-    <message>
-        <source>Sign &amp;Message</source>
-        <translation type="unfinished">&amp;חתימה על הודעה</translation>
-    </message>
-    <message>
-        <source>Reset all sign message fields</source>
-        <translation type="unfinished">איפוס כל שדות החתימה על הודעה</translation>
-    </message>
-    <message>
-        <source>Clear &amp;All</source>
-        <translation type="unfinished">&amp;ניקוי הכול</translation>
-    </message>
-    <message>
-        <source>&amp;Verify Message</source>
-        <translation type="unfinished">&amp;אימות הודעה</translation>
-    </message>
-    <message>
-        <source>Enter the receiver's address, message (ensure you copy line breaks, spaces, tabs, etc. exactly) and signature below to verify the message. Be careful not to read more into the signature than what is in the signed message itself, to avoid being tricked by a man-in-the-middle attack. Note that this only proves the signing party receives with the address, it cannot prove sendership of any transaction!</source>
-        <translation type="unfinished">יש להזין את כתובת הנמען, ההודעה (נא לוודא שהעתקת במדויק את תווי קפיצות השורה, רווחים, טאבים וכדומה). והחתימה מתחת אשר מאמתת את ההודעה. יש להיזהר שלא לקרוא לתוך החתימה יותר מאשר בהודעה החתומה עצמה, כדי להימנע מניצול לרעה של המתווך שבדרך. יש לשים לב שהדבר רק מוכיח שהצד החותם מקבל עם הכתובת. הדבר אינו מוכיח משלוח כלשהו של עסקה!</translation>
-    </message>
-    <message>
-        <source>The Bitcoin address the message was signed with</source>
-        <translation type="unfinished">כתובת הביטקוין שאיתה נחתמה ההודעה</translation>
-    </message>
-    <message>
-        <source>The signed message to verify</source>
-        <translation type="unfinished">ההודעה החתומה לאימות</translation>
-    </message>
-    <message>
-        <source>The signature given when the message was signed</source>
-        <translation type="unfinished">החתימה שניתנת כאשר ההודעה נחתמה</translation>
-    </message>
-    <message>
-        <source>Verify the message to ensure it was signed with the specified Bitcoin address</source>
-        <translation type="unfinished">ניתן לאמת את ההודעה כדי להבטיח שהיא נחתמה עם כתובת הביטקוין הנתונה</translation>
-    </message>
-    <message>
-        <source>Verify &amp;Message</source>
-        <translation type="unfinished">&amp;אימות הודעה</translation>
-    </message>
-    <message>
-        <source>Reset all verify message fields</source>
-        <translation type="unfinished">איפוס כל שדות אימות ההודעה</translation>
-    </message>
-    <message>
-        <source>Click "Sign Message" to generate signature</source>
-        <translation type="unfinished">יש ללחוץ על „חתימת ההודעה“ כדי לייצר חתימה</translation>
-    </message>
-    <message>
-        <source>The entered address is invalid.</source>
-        <translation type="unfinished">הכתובת שסיפקת שגויה.</translation>
-    </message>
-    <message>
-        <source>Please check the address and try again.</source>
-        <translation type="unfinished">נא לבדוק את הכתובת ולנסות שוב.</translation>
-    </message>
-    <message>
-        <source>The entered address does not refer to a key.</source>
-        <translation type="unfinished">הכתובת שסיפקת לא מתייחסת למפתח.</translation>
-    </message>
-    <message>
-        <source>Wallet unlock was cancelled.</source>
-        <translation type="unfinished">שחרור הארנק בוטל.</translation>
-    </message>
-    <message>
-        <source>No error</source>
-        <translation type="unfinished">אין שגיאה</translation>
-    </message>
-    <message>
-        <source>Private key for the entered address is not available.</source>
-        <translation type="unfinished">המפתח הפרטי לכתובת שסיפקת אינו זמין.</translation>
-    </message>
-    <message>
-        <source>Message signing failed.</source>
-        <translation type="unfinished">חתימת ההודעה נכשלה.</translation>
-    </message>
-    <message>
-        <source>Message signed.</source>
-        <translation type="unfinished">ההודעה נחתמה.</translation>
-    </message>
-    <message>
-        <source>The signature could not be decoded.</source>
-        <translation type="unfinished">לא ניתן לפענח את החתימה.</translation>
->>>>>>> 44d8b13c
     </message>
 </context>
 <context>
     <name>TransactionDesc</name>
     <message>
-<<<<<<< HEAD
         <source>conflicted with a transaction with %1 confirmations</source>
         <extracomment>Text explaining the current status of a transaction, shown in the status field of the details window for this transaction. This status represents an unconfirmed transaction that conflicts with a confirmed transaction.</extracomment>
         <translation type="unfinished">ישנה סתירה עם עסקה שעברה %1 אימותים</translation>
@@ -5049,28 +2877,8 @@
         <source>%1 confirmations</source>
         <extracomment>Text explaining the current status of a transaction, shown in the status field of the details window for this transaction. This status represents a transaction confirmed in 6 or more blocks.</extracomment>
         <translation type="unfinished">%1 אימותים</translation>
-=======
-        <source>Please check the signature and try again.</source>
-        <translation type="unfinished">נא לבדוק את החתימה ולנסות שוב.</translation>
-    </message>
-    <message>
-        <source>The signature did not match the message digest.</source>
-        <translation type="unfinished">החתימה לא תואמת את תקציר ההודעה.</translation>
-    </message>
-    <message>
-        <source>Message verification failed.</source>
-        <translation type="unfinished">וידוא ההודעה נכשל.</translation>
-    </message>
-    <message>
-        <source>Message verified.</source>
-        <translation type="unfinished">ההודעה עברה וידוא.</translation>
->>>>>>> 44d8b13c
-    </message>
-</context>
-<context>
-    <name>TransactionDesc</name>
-    <message>
-<<<<<<< HEAD
+    </message>
+    <message>
         <source>Status</source>
         <translation type="unfinished">מצב</translation>
     </message>
@@ -5204,423 +3012,147 @@
     <message>
         <source>false</source>
         <translation type="unfinished">שקר</translation>
-=======
-        <source>conflicted with a transaction with %1 confirmations</source>
-        <extracomment>Text explaining the current status of a transaction, shown in the status field of the details window for this transaction. This status represents an unconfirmed transaction that conflicts with a confirmed transaction.</extracomment>
-        <translation type="unfinished">ישנה סתירה עם עסקה שעברה %1 אימותים</translation>
-    </message>
-    <message>
-        <source>abandoned</source>
-        <extracomment>Text explaining the current status of a transaction, shown in the status field of the details window for this transaction. This status represents an abandoned transaction.</extracomment>
-        <translation type="unfinished">ננטש</translation>
-    </message>
-    <message>
-        <source>%1/unconfirmed</source>
-        <extracomment>Text explaining the current status of a transaction, shown in the status field of the details window for this transaction. This status represents a transaction confirmed in at least one block, but less than 6 blocks.</extracomment>
-        <translation type="unfinished">%1/לא מאומתים</translation>
-    </message>
-    <message>
-        <source>%1 confirmations</source>
-        <extracomment>Text explaining the current status of a transaction, shown in the status field of the details window for this transaction. This status represents a transaction confirmed in 6 or more blocks.</extracomment>
-        <translation type="unfinished">%1 אימותים</translation>
-    </message>
-    <message>
-        <source>Status</source>
-        <translation type="unfinished">מצב</translation>
-    </message>
+    </message>
+</context>
+<context>
+    <name>TransactionDescDialog</name>
+    <message>
+        <source>This pane shows a detailed description of the transaction</source>
+        <translation type="unfinished">חלונית זו מציגה תיאור מפורט של ההעברה</translation>
+    </message>
+    <message>
+        <source>Details for %1</source>
+        <translation type="unfinished">פרטים עבור %1</translation>
+    </message>
+</context>
+<context>
+    <name>TransactionTableModel</name>
     <message>
         <source>Date</source>
         <translation type="unfinished">תאריך</translation>
     </message>
     <message>
-        <source>Source</source>
-        <translation type="unfinished">מקור</translation>
-    </message>
-    <message>
-        <source>Generated</source>
-        <translation type="unfinished">נוצר</translation>
-    </message>
-    <message>
-        <source>From</source>
-        <translation type="unfinished">מאת</translation>
-    </message>
-    <message>
-        <source>unknown</source>
-        <translation type="unfinished">לא ידוע</translation>
-    </message>
-    <message>
-        <source>To</source>
-        <translation type="unfinished">אל</translation>
-    </message>
-    <message>
-        <source>own address</source>
-        <translation type="unfinished">כתובת עצמית</translation>
+        <source>Type</source>
+        <translation type="unfinished">סוג</translation>
+    </message>
+    <message>
+        <source>Label</source>
+        <translation type="unfinished">תוית</translation>
+    </message>
+    <message>
+        <source>Unconfirmed</source>
+        <translation type="unfinished">לא מאושרת</translation>
+    </message>
+    <message>
+        <source>Abandoned</source>
+        <translation type="unfinished">ננטש</translation>
+    </message>
+    <message>
+        <source>Confirming (%1 of %2 recommended confirmations)</source>
+        <translation type="unfinished">באישור (%1 מתוך %2 אישורים מומלצים)</translation>
+    </message>
+    <message>
+        <source>Confirmed (%1 confirmations)</source>
+        <translation type="unfinished">מאושרת (%1 אישורים)</translation>
+    </message>
+    <message>
+        <source>Conflicted</source>
+        <translation type="unfinished">מתנגשת</translation>
+    </message>
+    <message>
+        <source>Immature (%1 confirmations, will be available after %2)</source>
+        <translation type="unfinished">צעירה (%1 אישורים, תהיה זמינה לאחר %2)</translation>
+    </message>
+    <message>
+        <source>Generated but not accepted</source>
+        <translation type="unfinished">הבלוק יוצר אך לא אושר</translation>
+    </message>
+    <message>
+        <source>Received with</source>
+        <translation type="unfinished">התקבל עם</translation>
+    </message>
+    <message>
+        <source>Received from</source>
+        <translation type="unfinished">התקבל מאת</translation>
+    </message>
+    <message>
+        <source>Sent to</source>
+        <translation type="unfinished">נשלח אל</translation>
+    </message>
+    <message>
+        <source>Mined</source>
+        <translation type="unfinished">נכרו</translation>
     </message>
     <message>
         <source>watch-only</source>
         <translation type="unfinished">צפייה בלבד</translation>
     </message>
     <message>
-        <source>label</source>
-        <translation type="unfinished">תווית</translation>
-    </message>
-    <message>
-        <source>Credit</source>
-        <translation type="unfinished">אשראי</translation>
-    </message>
-    <message numerus="yes">
-        <source>matures in %n more block(s)</source>
-        <translation type="unfinished">
-            <numerusform />
-            <numerusform />
-        </translation>
-    </message>
-    <message>
-        <source>not accepted</source>
-        <translation type="unfinished">לא התקבל</translation>
-    </message>
-    <message>
-        <source>Debit</source>
-        <translation type="unfinished">חיוב</translation>
-    </message>
-    <message>
-        <source>Total debit</source>
-        <translation type="unfinished">חיוב כולל</translation>
-    </message>
-    <message>
-        <source>Total credit</source>
-        <translation type="unfinished">אשראי כול</translation>
-    </message>
-    <message>
-        <source>Transaction fee</source>
-        <translation type="unfinished">עמלת העברה</translation>
-    </message>
-    <message>
-        <source>Net amount</source>
-        <translation type="unfinished">סכום נטו</translation>
-    </message>
-    <message>
-        <source>Message</source>
-        <translation type="unfinished">הודעה</translation>
-    </message>
-    <message>
-        <source>Comment</source>
-        <translation type="unfinished">הערה</translation>
-    </message>
-    <message>
-        <source>Transaction ID</source>
-        <translation type="unfinished">מזהה העברה</translation>
-    </message>
-    <message>
-        <source>Transaction total size</source>
-        <translation type="unfinished">גודל ההעברה הכללי</translation>
-    </message>
-    <message>
-        <source>Transaction virtual size</source>
-        <translation type="unfinished">גודל וירטואלי של עסקה</translation>
-    </message>
-    <message>
-        <source>Output index</source>
-        <translation type="unfinished">מפתח פלט</translation>
-    </message>
-    <message>
-        <source> (Certificate was not verified)</source>
-        <translation type="unfinished">(האישור לא אומת)</translation>
-    </message>
-    <message>
-        <source>Merchant</source>
-        <translation type="unfinished">סוחר</translation>
-    </message>
-    <message>
-        <source>Generated coins must mature %1 blocks before they can be spent. When you generated this block, it was broadcast to the network to be added to the block chain. If it fails to get into the chain, its state will change to "not accepted" and it won't be spendable. This may occasionally happen if another node generates a block within a few seconds of yours.</source>
-        <translation type="unfinished">מטבעות מופקים חייבים להבשיל במשך %1 בלוקים לפני שניתן לבזבזם. כשהפקתם בלוק זה, הבלוק שודר לרשת לצורך הוספה לבלוקצ'יין. אם הבלוק לא יתווסף לבלוקצ'יין, מצב הבלוק ישונה ל"לא התקבל" ולא יהיה ניתן לבזבזו. מצב זה עלול לקרות כאשר צומת אחרת מפיקה בלוק בהפרש של כמה שניות משלכם.</translation>
-    </message>
-    <message>
-        <source>Debug information</source>
-        <translation type="unfinished">פרטי ניפוי שגיאות</translation>
-    </message>
-    <message>
-        <source>Transaction</source>
-        <translation type="unfinished">העברה</translation>
->>>>>>> 44d8b13c
-    </message>
-</context>
-<context>
-    <name>TransactionDescDialog</name>
-    <message>
-<<<<<<< HEAD
-        <source>This pane shows a detailed description of the transaction</source>
-        <translation type="unfinished">חלונית זו מציגה תיאור מפורט של ההעברה</translation>
-    </message>
-    <message>
-        <source>Details for %1</source>
-        <translation type="unfinished">פרטים עבור %1</translation>
-=======
-        <source>Inputs</source>
-        <translation type="unfinished">אמצעי קלט</translation>
-    </message>
-    <message>
-        <source>Amount</source>
-        <translation type="unfinished">סכום</translation>
->>>>>>> 44d8b13c
-    </message>
-</context>
-<context>
-    <name>TransactionTableModel</name>
-    <message>
-<<<<<<< HEAD
-        <source>Date</source>
-        <translation type="unfinished">תאריך</translation>
-    </message>
-    <message>
-        <source>Type</source>
-        <translation type="unfinished">סוג</translation>
-    </message>
-    <message>
-        <source>Label</source>
-        <translation type="unfinished">תוית</translation>
-    </message>
-    <message>
-        <source>Unconfirmed</source>
-        <translation type="unfinished">לא מאושרת</translation>
-=======
-        <source>true</source>
-        <translation type="unfinished">אמת</translation>
-    </message>
-    <message>
-        <source>false</source>
-        <translation type="unfinished">שקר</translation>
-    </message>
-</context>
-<context>
-    <name>TransactionDescDialog</name>
-    <message>
-        <source>This pane shows a detailed description of the transaction</source>
-        <translation type="unfinished">חלונית זו מציגה תיאור מפורט של ההעברה</translation>
-    </message>
-    <message>
-        <source>Details for %1</source>
-        <translation type="unfinished">פרטים עבור %1</translation>
->>>>>>> 44d8b13c
-    </message>
-</context>
-<context>
-    <name>TransactionTableModel</name>
-    <message>
-<<<<<<< HEAD
-        <source>Abandoned</source>
-        <translation type="unfinished">ננטש</translation>
-    </message>
-    <message>
-        <source>Confirming (%1 of %2 recommended confirmations)</source>
-        <translation type="unfinished">באישור (%1 מתוך %2 אישורים מומלצים)</translation>
-    </message>
-    <message>
-        <source>Confirmed (%1 confirmations)</source>
-        <translation type="unfinished">מאושרת (%1 אישורים)</translation>
-    </message>
-    <message>
-        <source>Conflicted</source>
-        <translation type="unfinished">מתנגשת</translation>
-    </message>
-    <message>
-        <source>Immature (%1 confirmations, will be available after %2)</source>
-        <translation type="unfinished">צעירה (%1 אישורים, תהיה זמינה לאחר %2)</translation>
-    </message>
-    <message>
-        <source>Generated but not accepted</source>
-        <translation type="unfinished">הבלוק יוצר אך לא אושר</translation>
+        <source>(n/a)</source>
+        <translation type="unfinished">(לא זמין)</translation>
+    </message>
+    <message>
+        <source>(no label)</source>
+        <translation type="unfinished">(ללא תוית)</translation>
+    </message>
+    <message>
+        <source>Transaction status. Hover over this field to show number of confirmations.</source>
+        <translation type="unfinished">מצב ההעברה. יש להמתין עם הסמן מעל שדה זה כדי לראות את מספר האישורים.</translation>
+    </message>
+    <message>
+        <source>Date and time that the transaction was received.</source>
+        <translation type="unfinished">התאריך והשעה בהם העברה זו התקבלה.</translation>
+    </message>
+    <message>
+        <source>Type of transaction.</source>
+        <translation type="unfinished">סוג ההעברה.</translation>
+    </message>
+    <message>
+        <source>Whether or not a watch-only address is involved in this transaction.</source>
+        <translation type="unfinished">האם כתובת לצפייה בלבד כלולה בעסקה זו.</translation>
+    </message>
+    <message>
+        <source>User-defined intent/purpose of the transaction.</source>
+        <translation type="unfinished">ייעוד/תכלית מגדר ע"י המשתמש של העסקה.</translation>
+    </message>
+    <message>
+        <source>Amount removed from or added to balance.</source>
+        <translation type="unfinished">סכום ירד או התווסף למאזן</translation>
+    </message>
+</context>
+<context>
+    <name>TransactionView</name>
+    <message>
+        <source>All</source>
+        <translation type="unfinished">הכול</translation>
+    </message>
+    <message>
+        <source>Today</source>
+        <translation type="unfinished">היום</translation>
+    </message>
+    <message>
+        <source>This week</source>
+        <translation type="unfinished">השבוע</translation>
+    </message>
+    <message>
+        <source>This month</source>
+        <translation type="unfinished">החודש</translation>
+    </message>
+    <message>
+        <source>Last month</source>
+        <translation type="unfinished">חודש שעבר</translation>
+    </message>
+    <message>
+        <source>This year</source>
+        <translation type="unfinished">השנה הזאת</translation>
     </message>
     <message>
         <source>Received with</source>
         <translation type="unfinished">התקבל עם</translation>
     </message>
     <message>
-        <source>Received from</source>
-        <translation type="unfinished">התקבל מאת</translation>
-    </message>
-    <message>
         <source>Sent to</source>
         <translation type="unfinished">נשלח אל</translation>
-    </message>
-    <message>
-        <source>Payment to yourself</source>
-        <translation type="unfinished">תשלום לעצמך</translation>
-    </message>
-    <message>
-        <source>Mined</source>
-        <translation type="unfinished">נכרו</translation>
-    </message>
-    <message>
-        <source>watch-only</source>
-        <translation type="unfinished">צפייה בלבד</translation>
-    </message>
-    <message>
-        <source>(n/a)</source>
-        <translation type="unfinished">(לא זמין)</translation>
-    </message>
-    <message>
-        <source>(no label)</source>
-        <translation type="unfinished">(ללא תוית)</translation>
-    </message>
-    <message>
-        <source>Transaction status. Hover over this field to show number of confirmations.</source>
-        <translation type="unfinished">מצב ההעברה. יש להמתין עם הסמן מעל שדה זה כדי לראות את מספר האישורים.</translation>
-    </message>
-    <message>
-        <source>Date and time that the transaction was received.</source>
-        <translation type="unfinished">התאריך והשעה בהם העברה זו התקבלה.</translation>
-    </message>
-    <message>
-        <source>Type of transaction.</source>
-        <translation type="unfinished">סוג ההעברה.</translation>
-    </message>
-    <message>
-        <source>Whether or not a watch-only address is involved in this transaction.</source>
-        <translation type="unfinished">האם כתובת לצפייה בלבד כלולה בעסקה זו.</translation>
-    </message>
-    <message>
-        <source>User-defined intent/purpose of the transaction.</source>
-        <translation type="unfinished">ייעוד/תכלית מגדר ע"י המשתמש של העסקה.</translation>
-    </message>
-    <message>
-        <source>Amount removed from or added to balance.</source>
-        <translation type="unfinished">סכום ירד או התווסף למאזן</translation>
-    </message>
-</context>
-<context>
-    <name>TransactionView</name>
-    <message>
-        <source>All</source>
-        <translation type="unfinished">הכול</translation>
-    </message>
-    <message>
-        <source>Today</source>
-        <translation type="unfinished">היום</translation>
-    </message>
-    <message>
-        <source>This week</source>
-        <translation type="unfinished">השבוע</translation>
-=======
-        <source>Date</source>
-        <translation type="unfinished">תאריך</translation>
-    </message>
-    <message>
-        <source>Type</source>
-        <translation type="unfinished">סוג</translation>
-    </message>
-    <message>
-        <source>Label</source>
-        <translation type="unfinished">תוית</translation>
-    </message>
-    <message>
-        <source>Unconfirmed</source>
-        <translation type="unfinished">לא מאושרת</translation>
-    </message>
-    <message>
-        <source>Abandoned</source>
-        <translation type="unfinished">ננטש</translation>
-    </message>
-    <message>
-        <source>Confirming (%1 of %2 recommended confirmations)</source>
-        <translation type="unfinished">באישור (%1 מתוך %2 אישורים מומלצים)</translation>
-    </message>
-    <message>
-        <source>Confirmed (%1 confirmations)</source>
-        <translation type="unfinished">מאושרת (%1 אישורים)</translation>
-    </message>
-    <message>
-        <source>Conflicted</source>
-        <translation type="unfinished">מתנגשת</translation>
-    </message>
-    <message>
-        <source>Immature (%1 confirmations, will be available after %2)</source>
-        <translation type="unfinished">צעירה (%1 אישורים, תהיה זמינה לאחר %2)</translation>
-    </message>
-    <message>
-        <source>Generated but not accepted</source>
-        <translation type="unfinished">הבלוק יוצר אך לא אושר</translation>
-    </message>
-    <message>
-        <source>Received with</source>
-        <translation type="unfinished">התקבל עם</translation>
-    </message>
-    <message>
-        <source>Received from</source>
-        <translation type="unfinished">התקבל מאת</translation>
-    </message>
-    <message>
-        <source>Sent to</source>
-        <translation type="unfinished">נשלח אל</translation>
-    </message>
-    <message>
-        <source>Mined</source>
-        <translation type="unfinished">נכרו</translation>
-    </message>
-    <message>
-        <source>watch-only</source>
-        <translation type="unfinished">צפייה בלבד</translation>
-    </message>
-    <message>
-        <source>(n/a)</source>
-        <translation type="unfinished">(לא זמין)</translation>
-    </message>
-    <message>
-        <source>(no label)</source>
-        <translation type="unfinished">(ללא תוית)</translation>
-    </message>
-    <message>
-        <source>Transaction status. Hover over this field to show number of confirmations.</source>
-        <translation type="unfinished">מצב ההעברה. יש להמתין עם הסמן מעל שדה זה כדי לראות את מספר האישורים.</translation>
-    </message>
-    <message>
-        <source>Date and time that the transaction was received.</source>
-        <translation type="unfinished">התאריך והשעה בהם העברה זו התקבלה.</translation>
-    </message>
-    <message>
-        <source>Type of transaction.</source>
-        <translation type="unfinished">סוג ההעברה.</translation>
-    </message>
-    <message>
-        <source>Whether or not a watch-only address is involved in this transaction.</source>
-        <translation type="unfinished">האם כתובת לצפייה בלבד כלולה בעסקה זו.</translation>
-    </message>
-    <message>
-        <source>User-defined intent/purpose of the transaction.</source>
-        <translation type="unfinished">ייעוד/תכלית מגדר ע"י המשתמש של העסקה.</translation>
-    </message>
-    <message>
-        <source>Amount removed from or added to balance.</source>
-        <translation type="unfinished">סכום ירד או התווסף למאזן</translation>
->>>>>>> 44d8b13c
-    </message>
-</context>
-<context>
-    <name>TransactionView</name>
-    <message>
-<<<<<<< HEAD
-        <source>This month</source>
-        <translation type="unfinished">החודש</translation>
-    </message>
-    <message>
-        <source>Last month</source>
-        <translation type="unfinished">חודש שעבר</translation>
-    </message>
-    <message>
-        <source>This year</source>
-        <translation type="unfinished">השנה הזאת</translation>
-    </message>
-    <message>
-        <source>Received with</source>
-        <translation type="unfinished">התקבל עם</translation>
-    </message>
-    <message>
-        <source>Sent to</source>
-        <translation type="unfinished">נשלח אל</translation>
-    </message>
-    <message>
-        <source>To yourself</source>
-        <translation type="unfinished">לעצמך</translation>
     </message>
     <message>
         <source>Mined</source>
@@ -5710,125 +3242,11 @@
     <message>
         <source>to</source>
         <translation type="unfinished">עד</translation>
-=======
-        <source>All</source>
-        <translation type="unfinished">הכול</translation>
-    </message>
-    <message>
-        <source>Today</source>
-        <translation type="unfinished">היום</translation>
-    </message>
-    <message>
-        <source>This week</source>
-        <translation type="unfinished">השבוע</translation>
-    </message>
-    <message>
-        <source>This month</source>
-        <translation type="unfinished">החודש</translation>
-    </message>
-    <message>
-        <source>Last month</source>
-        <translation type="unfinished">חודש שעבר</translation>
-    </message>
-    <message>
-        <source>This year</source>
-        <translation type="unfinished">השנה הזאת</translation>
-    </message>
-    <message>
-        <source>Received with</source>
-        <translation type="unfinished">התקבל עם</translation>
-    </message>
-    <message>
-        <source>Sent to</source>
-        <translation type="unfinished">נשלח אל</translation>
-    </message>
-    <message>
-        <source>Mined</source>
-        <translation type="unfinished">נכרו</translation>
-    </message>
-    <message>
-        <source>Other</source>
-        <translation type="unfinished">אחר</translation>
-    </message>
-    <message>
-        <source>Enter address, transaction id, or label to search</source>
-        <translation type="unfinished">נא לספק כתובת, מזהה העברה, או תווית לחיפוש</translation>
-    </message>
-    <message>
-        <source>Min amount</source>
-        <translation type="unfinished">סכום מזערי</translation>
-    </message>
-    <message>
-        <source>&amp;Copy address</source>
-        <translation type="unfinished">ה&amp;עתקת כתובת</translation>
-    </message>
-    <message>
-        <source>Copy &amp;label</source>
-        <translation type="unfinished">העתקת &amp;תווית</translation>
-    </message>
-    <message>
-        <source>Copy &amp;amount</source>
-        <translation type="unfinished">העתקת &amp;סכום</translation>
-    </message>
-    <message>
-        <source>Export Transaction History</source>
-        <translation type="unfinished">יצוא היסטוריית העברה</translation>
-    </message>
-    <message>
-        <source>Comma separated file</source>
-        <extracomment>Expanded name of the CSV file format. See: https://en.wikipedia.org/wiki/Comma-separated_values.</extracomment>
-        <translation type="unfinished">קובץ מופרד בפסיקים</translation>
-    </message>
-    <message>
-        <source>Confirmed</source>
-        <translation type="unfinished">מאושרת</translation>
-    </message>
-    <message>
-        <source>Watch-only</source>
-        <translation type="unfinished">צפייה בלבד</translation>
-    </message>
-    <message>
-        <source>Date</source>
-        <translation type="unfinished">תאריך</translation>
-    </message>
-    <message>
-        <source>Type</source>
-        <translation type="unfinished">סוג</translation>
-    </message>
-    <message>
-        <source>Label</source>
-        <translation type="unfinished">תוית</translation>
-    </message>
-    <message>
-        <source>Address</source>
-        <translation type="unfinished">כתובת</translation>
-    </message>
-    <message>
-        <source>ID</source>
-        <translation type="unfinished">מזהה</translation>
-    </message>
-    <message>
-        <source>Exporting Failed</source>
-        <translation type="unfinished">הייצוא נכשל</translation>
-    </message>
-    <message>
-        <source>There was an error trying to save the transaction history to %1.</source>
-        <translation type="unfinished">הייתה שגיאה בניסיון לשמור את היסטוריית העסקאות אל %1.</translation>
-    </message>
-    <message>
-        <source>Exporting Successful</source>
-        <translation type="unfinished">הייצוא נכשל</translation>
-    </message>
-    <message>
-        <source>The transaction history was successfully saved to %1.</source>
-        <translation type="unfinished">היסטוריית העסקאות נשמרה בהצלחה אל %1.</translation>
->>>>>>> 44d8b13c
     </message>
 </context>
 <context>
     <name>WalletFrame</name>
     <message>
-<<<<<<< HEAD
         <source>No wallet has been loaded.
 Go to File &gt; Open Wallet to load a wallet.
 - OR -</source>
@@ -5839,20 +3257,8 @@
     <message>
         <source>Create a new wallet</source>
         <translation type="unfinished">יצירת ארנק חדש</translation>
-=======
-        <source>Range:</source>
-        <translation type="unfinished">טווח:</translation>
-    </message>
-    <message>
-        <source>to</source>
-        <translation type="unfinished">עד</translation>
->>>>>>> 44d8b13c
-    </message>
-</context>
-<context>
-    <name>WalletFrame</name>
-    <message>
-<<<<<<< HEAD
+    </message>
+    <message>
         <source>Error</source>
         <translation type="unfinished">שגיאה</translation>
     </message>
@@ -5875,56 +3281,15 @@
     <message>
         <source>Unable to decode PSBT</source>
         <translation type="unfinished">לא מצליח לפענח PSBT</translation>
-=======
-        <source>No wallet has been loaded.
-Go to File &gt; Open Wallet to load a wallet.
-- OR -</source>
-        <translation type="unfinished">לא נטען ארנק.
-עליך לגשת לקובץ &gt; פתיחת ארנק כדי לטעון ארנק.
-- או -</translation>
-    </message>
-    <message>
-        <source>Create a new wallet</source>
-        <translation type="unfinished">יצירת ארנק חדש</translation>
-    </message>
-    <message>
-        <source>Error</source>
-        <translation type="unfinished">שגיאה</translation>
-    </message>
-    <message>
-        <source>Unable to decode PSBT from clipboard (invalid base64)</source>
-        <translation type="unfinished">לא ניתן לפענח PSBT מתוך לוח הגזירים (base64 שגוי)  </translation>
-    </message>
-    <message>
-        <source>Load Transaction Data</source>
-        <translation type="unfinished">טעינת נתוני עיסקה</translation>
-    </message>
-    <message>
-        <source>Partially Signed Transaction (*.psbt)</source>
-        <translation type="unfinished">עיסקה חתומה חלקית  (*.psbt)</translation>
-    </message>
-    <message>
-        <source>PSBT file must be smaller than 100 MiB</source>
-        <translation type="unfinished">קובץ PSBT צריך להיות קטמן מ 100 MiB</translation>
->>>>>>> 44d8b13c
     </message>
 </context>
 <context>
     <name>WalletModel</name>
     <message>
-<<<<<<< HEAD
         <source>Send Coins</source>
         <translation type="unfinished">שליחת מטבעות</translation>
-=======
-        <source>Unable to decode PSBT</source>
-        <translation type="unfinished">לא מצליח לפענח PSBT</translation>
->>>>>>> 44d8b13c
-    </message>
-</context>
-<context>
-    <name>WalletModel</name>
-    <message>
-<<<<<<< HEAD
+    </message>
+    <message>
         <source>Fee bump error</source>
         <translation type="unfinished">נמצאה שגיאת סכום עמלה</translation>
     </message>
@@ -5972,73 +3337,15 @@
     <message>
         <source>default wallet</source>
         <translation type="unfinished">ארנק בררת מחדל</translation>
-=======
-        <source>Send Coins</source>
-        <translation type="unfinished">שליחת מטבעות</translation>
-    </message>
-    <message>
-        <source>Fee bump error</source>
-        <translation type="unfinished">נמצאה שגיאת סכום עמלה</translation>
-    </message>
-    <message>
-        <source>Increasing transaction fee failed</source>
-        <translation type="unfinished">כשל בהעלאת עמלת עסקה</translation>
-    </message>
-    <message>
-        <source>Do you want to increase the fee?</source>
-        <extracomment>Asks a user if they would like to manually increase the fee of a transaction that has already been created.</extracomment>
-        <translation type="unfinished">האם ברצונך להגדיל את העמלה?</translation>
-    </message>
-    <message>
-        <source>Current fee:</source>
-        <translation type="unfinished">העמלה הנוכחית:</translation>
-    </message>
-    <message>
-        <source>Increase:</source>
-        <translation type="unfinished">הגדלה:</translation>
-    </message>
-    <message>
-        <source>New fee:</source>
-        <translation type="unfinished">עמלה חדשה:</translation>
-    </message>
-    <message>
-        <source>Confirm fee bump</source>
-        <translation type="unfinished">אישור הקפצת עמלה</translation>
-    </message>
-    <message>
-        <source>Can't draft transaction.</source>
-        <translation type="unfinished">לא ניתן לשמור את העסקה כטיוטה.</translation>
-    </message>
-    <message>
-        <source>PSBT copied</source>
-        <translation type="unfinished">PSBT הועתקה</translation>
-    </message>
-    <message>
-        <source>Can't sign transaction.</source>
-        <translation type="unfinished">אי אפשר לחתום על ההעברה.</translation>
-    </message>
-    <message>
-        <source>Could not commit transaction</source>
-        <translation type="unfinished">שילוב העסקה נכשל</translation>
->>>>>>> 44d8b13c
     </message>
 </context>
 <context>
     <name>WalletView</name>
     <message>
-<<<<<<< HEAD
         <source>&amp;Export</source>
         <translation type="unfinished">&amp;יצוא</translation>
-=======
-        <source>default wallet</source>
-        <translation type="unfinished">ארנק בררת מחדל</translation>
->>>>>>> 44d8b13c
-    </message>
-</context>
-<context>
-    <name>WalletView</name>
-    <message>
-<<<<<<< HEAD
+    </message>
+    <message>
         <source>Export the data in the current tab to a file</source>
         <translation type="unfinished">יצוא הנתונים בלשונית הנוכחית לקובץ</translation>
     </message>
@@ -6070,57 +3377,15 @@
     <message>
         <source>Cancel</source>
         <translation type="unfinished">ביטול</translation>
-=======
-        <source>&amp;Export</source>
-        <translation type="unfinished">&amp;יצוא</translation>
-    </message>
-    <message>
-        <source>Export the data in the current tab to a file</source>
-        <translation type="unfinished">יצוא הנתונים בלשונית הנוכחית לקובץ</translation>
-    </message>
-    <message>
-        <source>Backup Wallet</source>
-        <translation type="unfinished">גיבוי הארנק</translation>
-    </message>
-    <message>
-        <source>Wallet Data</source>
-        <extracomment>Name of the wallet data file format.</extracomment>
-        <translation type="unfinished">נתוני ארנק</translation>
-    </message>
-    <message>
-        <source>Backup Failed</source>
-        <translation type="unfinished">הגיבוי נכשל</translation>
-    </message>
-    <message>
-        <source>There was an error trying to save the wallet data to %1.</source>
-        <translation type="unfinished">אירעה שגיאה בעת הניסיון לשמור את נתוני הארנק אל %1.</translation>
-    </message>
-    <message>
-        <source>Backup Successful</source>
-        <translation type="unfinished">הגיבוי הצליח</translation>
-    </message>
-    <message>
-        <source>The wallet data was successfully saved to %1.</source>
-        <translation type="unfinished">נתוני הארנק נשמרו בהצלחה אל %1.</translation>
->>>>>>> 44d8b13c
     </message>
 </context>
 <context>
     <name>bitcoin-core</name>
     <message>
-<<<<<<< HEAD
         <source>The %s developers</source>
         <translation type="unfinished">ה %s מפתחים</translation>
-=======
-        <source>Cancel</source>
-        <translation type="unfinished">ביטול</translation>
->>>>>>> 44d8b13c
-    </message>
-</context>
-<context>
-    <name>bitcoin-core</name>
-    <message>
-<<<<<<< HEAD
+    </message>
+    <message>
         <source>%s corrupt. Try using the wallet tool bitcoin-wallet to salvage or restoring a backup.</source>
         <translation type="unfinished">%s משובש. נסו להשתמש בכלי הארנק bitcoin-wallet כדי להציל או לשחזר מגיבוי..</translation>
     </message>
@@ -6129,22 +3394,6 @@
         <translation type="unfinished">מופץ תחת רשיון התוכנה של MIT, ראה קובץ מלווה  %s או %s</translation>
     </message>
     <message>
-        <source>Error reading %s! All keys read correctly, but transaction data or address book entries might be missing or incorrect.</source>
-        <translation type="unfinished">שגיאה בנסיון לקרוא את %s! כל המפתחות נקראו נכונה, אך נתוני העסקה או הכתובות יתכן שחסרו או שגויים.</translation>
-=======
-        <source>The %s developers</source>
-        <translation type="unfinished">ה %s מפתחים</translation>
-    </message>
-    <message>
-        <source>%s corrupt. Try using the wallet tool bitcoin-wallet to salvage or restoring a backup.</source>
-        <translation type="unfinished">%s משובש. נסו להשתמש בכלי הארנק bitcoin-wallet כדי להציל או לשחזר מגיבוי..</translation>
-    </message>
-    <message>
-        <source>Distributed under the MIT software license, see the accompanying file %s or %s</source>
-        <translation type="unfinished">מופץ תחת רשיון התוכנה של MIT, ראה קובץ מלווה  %s או %s</translation>
->>>>>>> 44d8b13c
-    </message>
-    <message>
         <source>Please check that your computer's date and time are correct! If your clock is wrong, %s will not work properly.</source>
         <translation type="unfinished">נא בדקו שהתאריך והשעה במחשב שלכם נכונים! אם השעון שלכם לא מסונכרן, %s לא יעבוד כהלכה.</translation>
     </message>
