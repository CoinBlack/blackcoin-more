<TS version="2.1" language="te">
<context>
    <name>AddressBookPage</name>
    <message>
        <source>Right-click to edit address or label</source>
        <translation type="unfinished">చిరునామా లేదా లేబుల్ సావరించుటకు రైట్-క్లిక్ చేయండి</translation>
    </message>
    <message>
        <source>Create a new address</source>
        <translation type="unfinished">క్రొత్త చిరునామా సృష్టించుము</translation>
    </message>
    <message>
        <source>&amp;New</source>
        <translation type="unfinished">&amp;క్రొత్త</translation>
    </message>
    <message>
        <source>Copy the currently selected address to the system clipboard</source>
        <translation type="unfinished">ప్రస్తుతం ఎంచుకున్న చిరునామాను సిస్టం క్లిప్ బోర్డుకు కాపీ చేయండి</translation>
    </message>
    <message>
        <source>&amp;Copy</source>
        <translation type="unfinished">&amp;కాపి</translation>
    </message>
    <message>
        <source>C&amp;lose</source>
        <translation type="unfinished">క్లో&amp;జ్</translation>
    </message>
    <message>
        <source>Delete the currently selected address from the list</source>
        <translation type="unfinished">ప్రస్తుతం ఎంచుకున్న చిరునామా ను జాబితా నుండి తీసివేయండి</translation>
    </message>
    <message>
        <source>Enter address or label to search</source>
        <translation type="unfinished">చిరునామా లేదా ఏదైనా పేరును వెతకండి</translation>
    </message>
    <message>
        <source>Export the data in the current tab to a file</source>
        <translation type="unfinished">ప్రస్తుతం ఉన్న సమాచారాన్ని ఫైల్ లోనికి ఎగుమతి చేసుకోండి</translation>
    </message>
    <message>
        <source>&amp;Export</source>
        <translation type="unfinished">ఎగుమతి చేయండి</translation>
    </message>
    <message>
        <source>&amp;Delete</source>
        <translation type="unfinished">తొలగించండి</translation>
    </message>
    <message>
        <source>Choose the address to send coins to</source>
        <translation type="unfinished">కోయిన్స్ పంపుటకు చిరునామా ను ఎంచుకోండి</translation>
    </message>
    <message>
        <source>Choose the address to receive coins with</source>
        <translation type="unfinished">నాణెం అందుకోవటానికి చిరునామాను ఎంచుకోండి</translation>
    </message>
    <message>
        <source>C&amp;hoose</source>
        <translation type="unfinished">ఎం&amp;చుకోండి</translation>
<<<<<<< HEAD
    </message>
    <message>
        <source>Sending addresses</source>
        <translation type="unfinished">పంపించే చిరునామాలు</translation>
    </message>
    <message>
        <source>Receiving addresses</source>
        <translation type="unfinished">అందుకునే చిరునామాలు</translation>
=======
>>>>>>> 44d8b13c
    </message>
    <message>
        <source>These are your Bitcoin addresses for sending payments. Always check the amount and the receiving address before sending coins.</source>
        <translation type="unfinished">ఇవి మీరు పంపే చెల్లింపుల బిట్‌కాయిన్ చిరునామాలు. నాణేలు పంపే ముందు ప్రతిసారి అందుకునే చిరునామా మరియు చెల్లింపు మొత్తం సరిచూసుకోండి.</translation>
    </message>
    <message>
        <source>These are your Bitcoin addresses for receiving payments. Use the 'Create new receiving address' button in the receive tab to create new addresses.
Signing is only possible with addresses of the type 'legacy'.</source>
        <translation type="unfinished">చెల్లింపులను స్వీకరించడానికి ఇవి మీ బిట్‌కాయిన్ చిరునామాలు. కొత్త చిరునామాలను సృష్టించడానికి స్వీకరించే ట్యాబ్‌లోని 'కొత్త స్వీకరించే చిరునామాను సృష్టించు' బటన్‌ను ఉపయోగించండి. 
'లెగసీ' రకం చిరునామాలతో మాత్రమే సంతకం చేయడం సాధ్యమవుతుంది.</translation>
    </message>
    <message>
        <source>&amp;Copy Address</source>
        <translation type="unfinished">చిరునామాను కాపీ చెయ్యండి</translation>
    </message>
    <message>
        <source>Copy &amp;Label</source>
        <translation type="unfinished">కాపీ &amp; ఉల్లాకు</translation>
    </message>
    <message>
        <source>&amp;Edit</source>
        <translation type="unfinished">సవరించు</translation>
    </message>
    <message>
        <source>Export Address List</source>
        <translation type="unfinished">చిరునామా జాబితాను ఎగుమతి చేయండి</translation>
    </message>
    <message>
        <source>Comma separated file</source>
        <extracomment>Expanded name of the CSV file format. See: https://en.wikipedia.org/wiki/Comma-separated_values.</extracomment>
        <translation type="unfinished">కామాతో వేరు చేయబడిన ఫైల్</translation>
    </message>
    <message>
        <source>There was an error trying to save the address list to %1. Please try again.</source>
        <extracomment>An error message. %1 is a stand-in argument for the name of the file we attempted to save to.</extracomment>
        <translation type="unfinished">చిరునామా పట్టికను %1 లోనికి ప్రోదుపరుచుటలో లోపము. మరుల ప్రయత్నించి చుడండి.</translation>
    </message>
    <message>
        <source>Exporting Failed</source>
        <translation type="unfinished">ఎగుమతి విఫలమయ్యింది</translation>
    </message>
</context>
<context>
    <name>AddressTableModel</name>
    <message>
        <source>Label</source>
        <translation type="unfinished">ఉల్లాకు</translation>
    </message>
    <message>
        <source>Address</source>
        <translation type="unfinished">చిరునామా</translation>
    </message>
    <message>
        <source>(no label)</source>
        <translation type="unfinished">( ఉల్లాకు లేదు )</translation>
    </message>
</context>
<context>
    <name>AskPassphraseDialog</name>
    <message>
        <source>Passphrase Dialog</source>
        <translation type="unfinished">సంకేతపదము డైలాగ్</translation>
    </message>
    <message>
        <source>Enter passphrase</source>
        <translation type="unfinished">సంకేతపదము చేర్చండి</translation>
    </message>
    <message>
        <source>New passphrase</source>
        <translation type="unfinished">క్రొత్త సంకేతపదము</translation>
    </message>
    <message>
        <source>Repeat new passphrase</source>
        <translation type="unfinished">క్రొత్త సంకేతపదము మరలా ఇవ్వండి</translation>
    </message>
    <message>
        <source>Show passphrase</source>
        <translation type="unfinished">సంకేతపదమును చూపించు</translation>
    </message>
    <message>
        <source>Encrypt wallet</source>
        <translation type="unfinished">వాలెట్‌ను గుప్తీకరించండి</translation>
    </message>
    <message>
        <source>This operation needs your wallet passphrase to unlock the wallet.</source>
        <translation type="unfinished">ఈ ఆపరేషన్‌కు వాలెట్‌ను అన్‌లాక్ చేయడానికి మీ వాలెట్ పాస్‌ఫ్రేజ్ అవసరం.</translation>
    </message>
    <message>
        <source>Unlock wallet</source>
        <translation type="unfinished">వాలెట్ అన్లాక్</translation>
    </message>
    <message>
        <source>Change passphrase</source>
        <translation type="unfinished">పాస్‌ఫ్రేజ్‌ని మార్చండి</translation>
    </message>
    <message>
        <source>Confirm wallet encryption</source>
        <translation type="unfinished">వాలెట్ గుప్తీకరణను నిర్ధారించండి</translation>
    </message>
    <message>
        <source>Warning: If you encrypt your wallet and lose your passphrase, you will &lt;b&gt;LOSE ALL OF YOUR BITCOINS&lt;/b&gt;!</source>
        <translation type="unfinished">హెచ్చరిక: మీ జోలెని సంకేతపరిచి మీ సంకేతపదము కోల్పోతే, &lt;b&gt;మీ బిట్‌కాయిన్లు అన్నీ కోల్పోతారు&lt;/b&gt;</translation>
    </message>
    <message>
        <source>Are you sure you wish to encrypt your wallet?</source>
        <translation type="unfinished">మీరు ఖచ్చితంగా మీ జోలెని సంకేతపరచాలని కోరుకుంటున్నారా?</translation>
    </message>
    <message>
        <source>Wallet encrypted</source>
        <translation type="unfinished">జోలె సంకేతపరబడింది</translation>
    </message>
    <message>
        <source>Enter the new passphrase for the wallet.&lt;br/&gt;Please use a passphrase of &lt;b&gt;ten or more random characters&lt;/b&gt;, or &lt;b&gt;eight or more words&lt;/b&gt;.</source>
        <translation type="unfinished">వాలెట్ కోసం క్రొత్త పాస్‌ఫ్రేజ్‌ని నమోదు చేయండి.&lt;br/&gt; దయచేసి &lt;b&gt;పది లేదా అంతకంటే ఎక్కువ యాదృచ్ఛిక అక్షరాల&lt;/b&gt; పాస్‌ఫ్రేజ్‌ని లేదా &lt;b&gt;ఎనిమిది లేదా అంతకంటే ఎక్కువ పదాలను ఉపయోగించండి.&lt;/b&gt;</translation>
    </message>
    <message>
        <source>Remember that encrypting your wallet cannot fully protect your bitcoins from being stolen by malware infecting your computer.</source>
        <translation type="unfinished">మీ వాలెట్‌ను గుప్తీకరించడం వల్ల మీ కంప్యూటర్‌కు హాని కలిగించే మాల్వేర్ దొంగిలించకుండా మీ బిట్‌కాయిన్‌లను పూర్తిగా రక్షించలేమని గుర్తుంచుకోండి.</translation>
    </message>
    <message>
        <source>Wallet to be encrypted</source>
        <translation type="unfinished">ఎన్క్రిప్ట్ చేయవలసిన వాలెట్</translation>
    </message>
    <message>
        <source>Your wallet is about to be encrypted. </source>
        <translation type="unfinished">మీ వాలెట్ గుప్తీకరించబోతోంది.</translation>
    </message>
    <message>
        <source>Your wallet is now encrypted. </source>
        <translation type="unfinished">cheraveyu chirunama</translation>
    </message>
    <message>
        <source>IMPORTANT: Any previous backups you have made of your wallet file should be replaced with the newly generated, encrypted wallet file. For security reasons, previous backups of the unencrypted wallet file will become useless as soon as you start using the new, encrypted wallet.</source>
        <translation type="unfinished">ముఖ్యమైనది: మీరు మీ వాలెట్ ఫైల్‌తో చేసిన మునుపటి బ్యాకప్‌లను కొత్తగా రూపొందించిన, గుప్తీకరించిన వాలెట్ ఫైల్‌తో భర్తీ చేయాలి. భద్రతా కారణాల దృష్ట్యా, మీరు క్రొత్త, గుప్తీకరించిన వాలెట్ ఉపయోగించడం ప్రారంభించిన వెంటనే గుప్తీకరించని వాలెట్ ఫైల్ యొక్క మునుపటి బ్యాకప్‌లు నిరుపయోగంగా మారతాయి.</translation>
    </message>
    <message>
        <source>Your wallet is now encrypted. </source>
        <translation>mee yokka wallet encryption ayinadi</translation>
    </message>
    <message>
        <source>IMPORTANT: Any previous backups you have made of your wallet file should be replaced with the newly generated, encrypted wallet file. For security reasons, previous backups of the unencrypted wallet file will become useless as soon as you start using the new, encrypted wallet.</source>
        <translation>ముఖ్యమైనది: మీరు మీ వాలెట్ ఫైల్‌తో చేసిన మునుపటి బ్యాకప్‌లను కొత్తగా రూపొందించిన, గుప్తీకరించిన వాలెట్ ఫైల్‌తో భర్తీ చేయాలి. భద్రతా కారణాల దృష్ట్యా, మీరు క్రొత్త, గుప్తీకరించిన వాలెట్ ఉపయోగించడం ప్రారంభించిన వెంటనే గుప్తీకరించని వాలెట్ ఫైల్ యొక్క మునుపటి బ్యాకప్‌లు నిరుపయోగంగా మారతాయి.</translation>
    </message>
    <message>
        <source>Wallet encryption failed</source>
        <translation type="unfinished">జోలె సంకేతపరచడం విఫలమయ్యింది</translation>
    </message>
    <message>
        <source>Wallet encryption failed due to an internal error. Your wallet was not encrypted.</source>
        <translation type="unfinished">lopali tappidam valla mee yokka wallet encryption samapthamu avaledu</translation>
    </message>
    <message>
        <source>The supplied passphrases do not match.</source>
        <translation type="unfinished">సరఫరా చేసిన పాస్‌ఫ్రేజ్‌లు సరిపోలడం లేదు.</translation>
    </message>
    <message>
        <source>Wallet unlock failed</source>
        <translation type="unfinished">వాలెట్ అన్‌లాక్ విఫలమైంది</translation>
    </message>
    <message>
        <source>The passphrase entered for the wallet decryption was incorrect.</source>
        <translation type="unfinished">వాలెట్ డిక్రిప్షన్ కోసం నమోదు చేసిన పాస్‌ఫ్రేజ్ తప్పు.</translation>
    </message>
    <message>
        <source>Wallet passphrase was successfully changed.</source>
        <translation type="unfinished">వాలెట్ పాస్‌ఫ్రేజ్ విజయవంతంగా మార్చబడింది.</translation>
    </message>
    <message>
        <source>Warning: The Caps Lock key is on!</source>
        <translation type="unfinished">హెచ్చరిక: క్యాప్స్ లాక్ కీ ఆన్‌లో ఉంది!</translation>
    </message>
</context>
<context>
    <name>BanTableModel</name>
    <message>
        <source>IP/Netmask</source>
        <translation type="unfinished">ఐపి/నెట్‌మాస్క్</translation>
    </message>
    <message>
        <source>Banned Until</source>
        <translation type="unfinished">వరకు నిషేధించబడింది</translation>
    </message>
</context>
<context>
    <name>BitcoinApplication</name>
    <message>
        <source>Settings file %1 might be corrupt or invalid.</source>
        <translation type="unfinished">సెట్టింగ్‌ల ఫైల్ 1 %1 పాడై ఉండవచ్చు లేదా చెల్లదు</translation>
    </message>
    <message>
        <source>Runaway exception</source>
        <translation type="unfinished">రన్అవే మినహాయింపు</translation>
    </message>
    <message>
        <source>A fatal error occurred. %1 can no longer continue safely and will quit.</source>
        <translation type="unfinished">ఘోరమైన లోపం సంభవించింది. %1 ఇకపై సురక్షితంగా కొనసాగదు మరియు నిష్క్రమిస్తుంది.</translation>
    </message>
    <message>
        <source>Internal error</source>
        <translation type="unfinished">అంతర్గత లోపం</translation>
    </message>
    <message>
        <source>An internal error occurred. %1 will attempt to continue safely. This is an unexpected bug which can be reported as described below.</source>
        <translation type="unfinished">అంతర్గత లోపం సంభవించింది. %1 సురక్షితంగా కొనసాగించడానికి ప్రయత్నిస్తుంది. ఇది ఊహించని బగ్, దీనిని దిగువ వివరించిన విధంగా నివేదించవచ్చు.</translation>
    </message>
</context>
<context>
    <name>QObject</name>
    <message>
        <source>Do you want to reset settings to default values, or to abort without making changes?</source>
        <extracomment>Explanatory text shown on startup when the settings file cannot be read. Prompts user to make a choice between resetting or aborting.</extracomment>
        <translation type="unfinished">మీరు సెట్టింగ్‌లను డిఫాల్ట్ విలువలకు రీసెట్ చేయాలనుకుంటున్నారా లేదా మార్పులు చేయకుండానే నిలిపివేయాలనుకుంటున్నారా?</translation>
    </message>
    <message>
        <source>A fatal error occurred. Check that settings file is writable, or try running with -nosettings.</source>
        <extracomment>Explanatory text shown on startup when the settings file could not be written. Prompts user to check that we have the ability to write to the file. Explains that the user has the option of running without a settings file.</extracomment>
        <translation type="unfinished">ఘోరమైన లోపం సంభవించింది. సెట్టింగుల ఫైల్ వ్రాయదగినదో లేదో తనిఖీ చేయండి లేదా - నోసెట్టింగ్స్ తో అమలు చేయడానికి ప్రయత్నించండి.</translation>
    </message>
    <message>
        <source>Error: %1</source>
        <translation type="unfinished">లోపం: %1</translation>
    </message>
    <message>
        <source>%1 didn't yet exit safely…</source>
        <translation type="unfinished">%1 ఇంకా సురక్షితంగా బయటకు రాలేదు...</translation>
    </message>
    <message>
        <source>unknown</source>
        <translation type="unfinished">తెలియదు</translation>
    </message>
    <message>
        <source>Amount</source>
        <translation type="unfinished">మొత్తం</translation>
    </message>
    <message>
        <source>Enter a Bitcoin address (e.g. %1)</source>
        <translation type="unfinished">బిట్‌కాయిన్ చిరునామాను నమోదు చేయండి (ఉదా. %1)</translation>
    </message>
    <message>
        <source>Unroutable</source>
        <translation type="unfinished">రూట్ చేయలేనిది</translation>
    </message>
    <message>
        <source>Inbound</source>
        <extracomment>An inbound connection from a peer. An inbound connection is a connection initiated by a peer.</extracomment>
        <translation type="unfinished">ఇన్‌బౌండ్</translation>
    </message>
    <message>
        <source>Outbound</source>
        <extracomment>An outbound connection to a peer. An outbound connection is a connection initiated by us.</extracomment>
        <translation type="unfinished">అవుట్ బౌండ్</translation>
    </message>
    <message>
        <source>Full Relay</source>
        <extracomment>Peer connection type that relays all network information.</extracomment>
        <translation type="unfinished">పూర్తిగా  ఏర్పరచుట</translation>
    </message>
    <message>
        <source>Block Relay</source>
        <extracomment>Peer connection type that relays network information about blocks and not transactions or addresses.</extracomment>
        <translation type="unfinished">ఏర్పాటు చేయుటను నిరోధించండి</translation>
    </message>
    <message>
        <source>Manual</source>
        <extracomment>Peer connection type established manually through one of several methods.</extracomment>
        <translation type="unfinished">మానవీయంగా</translation>
    </message>
    <message>
        <source>Feeler</source>
        <extracomment>Short-lived peer connection type that tests the aliveness of known addresses.</extracomment>
        <translation type="unfinished">అనుభూతి</translation>
    </message>
    <message>
        <source>Address Fetch</source>
        <extracomment>Short-lived peer connection type that solicits known addresses from a peer.</extracomment>
        <translation type="unfinished">చిరునామా పొందండి</translation>
    </message>
    <message>
        <source>None</source>
        <translation type="unfinished">ఏదీ లేదు</translation>
    </message>
    <message>
        <source>N/A</source>
        <translation type="unfinished">వర్తించదు</translation>
    </message>
    <message numerus="yes">
        <source>%n second(s)</source>
        <translation type="unfinished">
            <numerusform>%n సెకను(లు)</numerusform>
            <numerusform>%n సెకను(లు)</numerusform>
        </translation>
    </message>
    <message numerus="yes">
        <source>%n minute(s)</source>
        <translation type="unfinished">
            <numerusform>%n నిమిషం(లు)</numerusform>
            <numerusform>%n నిమిషం(లు)</numerusform>
        </translation>
    </message>
    <message numerus="yes">
        <source>%n hour(s)</source>
        <translation type="unfinished">
            <numerusform>%n గంట(లు)</numerusform>
            <numerusform>%n గంట(లు)</numerusform>
        </translation>
    </message>
    <message numerus="yes">
        <source>%n day(s)</source>
        <translation type="unfinished">
            <numerusform>%n రోజు(లు)</numerusform>
            <numerusform>%n రోజు(లు)</numerusform>
        </translation>
    </message>
    <message numerus="yes">
        <source>%n week(s)</source>
        <translation type="unfinished">
            <numerusform>%n వారం(లు)</numerusform>
            <numerusform>%n వారం(లు)</numerusform>
        </translation>
    </message>
    <message>
        <source>%1 and %2</source>
        <translation type="unfinished">%1 మరియు %2</translation>
    </message>
    <message numerus="yes">
        <source>%n year(s)</source>
        <translation type="unfinished">
            <numerusform>%n సంవత్సరం(లు)</numerusform>
            <numerusform>%n సంవత్సరం(లు)</numerusform>
        </translation>
    </message>
    </context>
<context>
    <name>BitcoinGUI</name>
    <message>
        <source>&amp;Overview</source>
        <translation type="unfinished">&amp;అవలోకనం</translation>
    </message>
    <message>
        <source>Show general overview of wallet</source>
        <translation type="unfinished">జోలె యొక్క సాధారణ అవలోకనాన్ని చూపించు</translation>
    </message>
    <message>
        <source>&amp;Transactions</source>
        <translation type="unfinished">&amp;లావాదేవీలు</translation>
    </message>
    <message>
        <source>Browse transaction history</source>
        <translation type="unfinished">లావాదేవీ చరిత్రను బ్రౌజ్ చేయండి</translation>
    </message>
    <message>
        <source>E&amp;xit</source>
        <translation type="unfinished">నిష్క్రమించు</translation>
    </message>
    <message>
        <source>Quit application</source>
        <translation type="unfinished">అప్లికేషన్ నిష్క్రమణ </translation>
    </message>
    <message>
        <source>&amp;About %1</source>
        <translation type="unfinished">&amp;గురించి %1</translation>
    </message>
    <message>
        <source>Show information about %1</source>
        <translation type="unfinished">%1 గురించి సమాచారాన్ని చూపించు</translation>
    </message>
    <message>
        <source>About &amp;Qt</source>
        <translation type="unfinished">గురించి &amp; Qt</translation>
    </message>
    <message>
        <source>Show information about Qt</source>
        <translation type="unfinished">Qt గురించి సమాచారాన్ని చూపించు</translation>
    </message>
    <message>
        <source>Modify configuration options for %1</source>
        <translation type="unfinished">%1 కోసం కాన్ఫిగరేషన్ ఎంపికలను సవరించండి</translation>
    </message>
    <message>
        <source>Create a new wallet</source>
        <translation type="unfinished">&lt;div&gt;&lt;/div&gt;</translation>
    </message>
    <message>
        <source>&amp;Minimize</source>
        <translation type="unfinished">&amp;తగ్గించడానికి</translation>
    </message>
    <message>
        <source>Wallet:</source>
        <translation type="unfinished">ధనమును తీసుకొనిపోవు సంచి</translation>
    </message>
    <message>
        <source>Network activity disabled.</source>
        <extracomment>A substring of the tooltip.</extracomment>
        <translation type="unfinished">నెట్‌వర్క్ కార్యాచరణ నిలిపివేయబడింది.</translation>
    </message>
    <message>
        <source>Proxy is &lt;b&gt;enabled&lt;/b&gt;: %1</source>
        <translation type="unfinished">ప్రాక్సీ &lt;b&gt;ప్రారంభించబడింది&lt;/b&gt;: %1</translation>
    </message>
    <message>
        <source>Send coins to a Bitcoin address</source>
        <translation type="unfinished">బిట్‌కాయిన్ చిరునామాకు నాణేలను పంపండి</translation>
    </message>
    <message>
        <source>Backup wallet to another location</source>
        <translation type="unfinished">మరొక ప్రదేశానికి జోలెను బ్యాకప్ చెయండి</translation>
    </message>
    <message>
        <source>Change the passphrase used for wallet encryption</source>
        <translation type="unfinished">వాలెట్ గుప్తీకరణకు ఉపయోగించే పాస్‌ఫ్రేజ్‌ని మార్చండి</translation>
    </message>
    <message>
        <source>Quit application</source>
        <translation>అప్లికేషన్ నిష్క్రమణ </translation>
    </message>
    <message>
        <source>&amp;About %1</source>
        <translation type="unfinished">&amp;గురించి %1</translation>
    </message>
    <message>
        <source>Show information about %1</source>
        <translation type="unfinished">%1 గురించి సమాచారాన్ని చూపించు</translation>
    </message>
    <message>
        <source>About &amp;Qt</source>
        <translation>గురించి &amp; Qt</translation>
    </message>
    <message>
        <source>Show information about Qt</source>
        <translation>Qt గురించి సమాచారాన్ని చూపించు</translation>
    </message>
    <message>
        <source>Modify configuration options for %1</source>
        <translation type="unfinished">%1 కోసం కాన్ఫిగరేషన్ ఎంపికలను సవరించండి</translation>
    </message>
    <message>
        <source>Create a new wallet</source>
        <translation type="unfinished">&lt;div&gt;&lt;/div&gt;</translation>
    </message>
    <message>
        <source>Wallet:</source>
        <translation type="unfinished">ధనమును తీసుకొనిపోవు సంచి</translation>
    </message>
    <message>
        <source>Network activity disabled.</source>
        <extracomment>A substring of the tooltip.</extracomment>
        <translation type="unfinished">నెట్‌వర్క్ కార్యాచరణ నిలిపివేయబడింది.</translation>
    </message>
    <message>
        <source>Send coins to a Bitcoin address</source>
        <translation>బిట్‌కాయిన్ చిరునామాకు నాణేలను పంపండి</translation>
    </message>
    <message>
        <source>Backup wallet to another location</source>
        <translation>మరొక ప్రదేశానికి జోలెను బ్యాకప్ చెయండి</translation>
    </message>
    <message>
        <source>Change the passphrase used for wallet encryption</source>
        <translation>వాలెట్ గుప్తీకరణకు ఉపయోగించే పాస్‌ఫ్రేజ్‌ని మార్చండి</translation>
    </message>
    <message>
        <source>&amp;Send</source>
        <translation type="unfinished">పంపు</translation>
    </message>
    <message>
        <source>&amp;Receive</source>
        <translation type="unfinished">స్వీకరించండి</translation>
    </message>
    <message>
        <source>&amp;Options…</source>
        <translation type="unfinished">&amp;ఎంపికలు...</translation>
    </message>
    <message>
        <source>&amp;Encrypt Wallet…</source>
        <translation type="unfinished">&amp;వాలెట్‌ని ఎన్‌క్రిప్ట్ చేయండి...</translation>
    </message>
    <message>
        <source>Encrypt the private keys that belong to your wallet</source>
        <translation type="unfinished">మీ వాలెట్‌కు చెందిన ప్రైవేట్ కీలను గుప్తీకరించండి</translation>
    </message>
    <message>
        <source>&amp;Backup Wallet…</source>
        <translation type="unfinished">&amp;బ్యాకప్ వాలెట్...</translation>
    </message>
    <message>
        <source>&amp;Change Passphrase…</source>
        <translation type="unfinished">&amp;సంకేతపదం మార్చండి</translation>
    </message>
    <message>
        <source>Sign &amp;message…</source>
        <translation type="unfinished">సంతకం &amp;సందేశం...</translation>
    </message>
    <message>
        <source>Sign messages with your Bitcoin addresses to prove you own them</source>
        <translation type="unfinished">మీ బిట్‌కాయిన్ చిరునామాలు మీ స్వంతమని నిరూపించుకోవడానికి వాటితో సందేశాలను సంతకం చేయండి</translation>
    </message>
    <message>
        <source>&amp;Verify message…</source>
        <translation type="unfinished">&amp;సందేశాన్ని ధృవీకరించండి...</translation>
    </message>
    <message>
        <source>Verify messages to ensure they were signed with specified Bitcoin addresses</source>
        <translation type="unfinished">సందేశాలు పేర్కొన్న బిట్‌కాయిన్ చిరునామాలతో సంతకం చేసినట్లు నిర్ధారించుకోవడానికి వాటిని ధృవీకరించండి</translation>
    </message>
    <message>
        <source>&amp;Load PSBT from file…</source>
        <translation type="unfinished">&amp;ఫైల్ నుండి PSBTని లోడ్ చేయండి...</translation>
    </message>
    <message>
        <source>Open &amp;URI…</source>
        <translation type="unfinished">&amp;URI ని తెరవండి...</translation>
    </message>
    <message>
        <source>Close Wallet…</source>
        <translation type="unfinished">వాలెట్ ని మూసివేయి...</translation>
    </message>
    <message>
        <source>Create Wallet…</source>
        <translation type="unfinished">వాలెట్ ని సృష్టించండి...</translation>
    </message>
    <message>
        <source>Close All Wallets…</source>
        <translation type="unfinished">అన్ని వాలెట్లను మూసివేయి…</translation>
    </message>
    <message>
        <source>&amp;File</source>
        <translation type="unfinished">&amp;ఫైల్</translation>
    </message>
    <message>
        <source>&amp;Settings</source>
        <translation type="unfinished">&amp;సెట్టింగ్‌లు</translation>
    </message>
    <message>
        <source>&amp;Help</source>
        <translation type="unfinished">&amp;సహాయం</translation>
    </message>
    <message>
        <source>Tabs toolbar</source>
        <translation type="unfinished">ట్యాబ్‌ల టూల్‌బార్</translation>
    </message>
    <message>
        <source>Syncing Headers (%1%)…</source>
        <translation type="unfinished">శీర్షికలను సమకాలీకరించడం (%1%)...</translation>
    </message>
    <message>
        <source>Synchronizing with network…</source>
        <translation type="unfinished">నెట్‌వర్క్‌తో సమకాలీకరించబడుతోంది...</translation>
    </message>
    <message>
        <source>Indexing blocks on disk…</source>
        <translation type="unfinished">డిస్క్‌లో బ్లాక్‌లను సూచిక చేస్తోంది…</translation>
    </message>
    <message>
        <source>Processing blocks on disk…</source>
        <translation type="unfinished">డిస్క్‌లో బ్లాక్‌లను ప్రాసెస్ చేస్తోంది...</translation>
    </message>
    <message>
        <source>Connecting to peers…</source>
        <translation type="unfinished">తోటివారితో కలుస్తుంది…</translation>
    </message>
    <message>
        <source>Request payments (generates QR codes and bitcoin: URIs)</source>
        <translation type="unfinished">చెల్లింపులను అభ్యర్థించండి (QR కోడ్‌లు మరియు బిట్‌కాయిన్‌లను ఉత్పత్తి చేస్తుంది: URIలు)</translation>
    </message>
    <message>
        <source>Show the list of used sending addresses and labels</source>
        <translation type="unfinished">ఉపయోగించిన పంపే చిరునామాలు మరియు లేబుల్‌ల జాబితాను చూపండి</translation>
    </message>
    <message>
        <source>Show the list of used receiving addresses and labels</source>
        <translation type="unfinished">ఉపయోగించిన స్వీకరించే చిరునామాలు మరియు లేబుల్‌ల జాబితాను చూపండి</translation>
    </message>
    <message>
        <source>&amp;Command-line options</source>
        <translation type="unfinished">&amp;కమాండ్-లైన్ ఎంపికలు</translation>
    </message>
    <message numerus="yes">
        <source>Processed %n block(s) of transaction history.</source>
        <translation type="unfinished">
            <numerusform>లావాదేవీ చరిత్ర యొక్క %n బ్లాక్(లు) ప్రాసెస్ చేయబడింది.</numerusform>
            <numerusform>లావాదేవీ చరిత్ర యొక్క %n బ్లాక్(లు) ప్రాసెస్ చేయబడింది.</numerusform>
        </translation>
    </message>
    <message>
        <source>%1 behind</source>
        <translation type="unfinished">%1 వెనుక</translation>
    </message>
    <message>
        <source>Catching up…</source>
        <translation type="unfinished">పట్టుకోవడం...</translation>
    </message>
    <message>
        <source>Last received block was generated %1 ago.</source>
        <translation type="unfinished">చివరిగా అందుకున్న బ్లాక్ రూపొందించబడింది %1 క్రితం</translation>
    </message>
    <message>
        <source>Transactions after this will not yet be visible.</source>
        <translation type="unfinished">దీని తర్వాత లావాదేవీలు ఇంకా కనిపించవు.</translation>
    </message>
    <message>
        <source>Error</source>
        <translation type="unfinished">లోపం</translation>
    </message>
    <message>
        <source>Warning</source>
        <translation type="unfinished">హెచ్చరిక</translation>
    </message>
    <message>
        <source>Information</source>
        <translation type="unfinished">వర్తమానము</translation>
    </message>
    <message>
        <source>Up to date</source>
        <translation type="unfinished">తాజాగా ఉంది</translation>
    </message>
    <message>
        <source>Load Partially Signed Bitcoin Transaction</source>
        <translation type="unfinished">పాక్షికంగా సంతకం చేసిన బిట్‌కాయిన్ లావాదేవీని లోడ్ చేయండి</translation>
    </message>
    <message>
        <source>Load PSBT from &amp;clipboard…</source>
        <translation type="unfinished">&amp;క్లిప్‌బోర్డ్ నుండి PSBTని లోడ్ చేయండి...</translation>
    </message>
    <message>
        <source>Load Partially Signed Bitcoin Transaction from clipboard</source>
        <translation type="unfinished">క్లిప్‌బోర్డ్ నుండి పాక్షికంగా సంతకం చేసిన బిట్‌కాయిన్ లావాదేవీని లోడ్ చేయండి</translation>
    </message>
    <message>
        <source>Node window</source>
        <translation type="unfinished">నోడ్ విండో</translation>
    </message>
    <message>
        <source>Open node debugging and diagnostic console</source>
        <translation type="unfinished">నోడ్ డీబగ్గింగ్ మరియు డయాగ్నస్టిక్ కన్సోల్ తెరవండి</translation>
    </message>
    <message>
        <source>&amp;Sending addresses</source>
        <translation type="unfinished">&amp;చిరునామా పంపుతోంది</translation>
    </message>
    <message>
        <source>&amp;Receiving addresses</source>
        <translation type="unfinished">&amp;చిరునామాలను స్వీకరిస్తోంది</translation>
    </message>
    <message>
        <source>Open a bitcoin: URI</source>
        <translation type="unfinished">బిట్‌కాయిన్‌ను తెరవండి: URI</translation>
    </message>
    <message>
        <source>Open Wallet</source>
        <translation type="unfinished">వాలెట్ తెరవండి</translation>
    </message>
    <message>
        <source>Open a wallet</source>
        <translation type="unfinished">ఒక వాలెట్ తెరవండి</translation>
    </message>
    <message>
        <source>Close wallet</source>
        <translation type="unfinished">వాలెట్‌ని మూసివేయండి</translation>
    </message>
    <message>
        <source>Restore Wallet…</source>
        <extracomment>Name of the menu item that restores wallet from a backup file.</extracomment>
        <translation type="unfinished">వాలెట్‌ని పునరుద్ధరించు…</translation>
    </message>
    <message>
        <source>Restore a wallet from a backup file</source>
        <extracomment>Status tip for Restore Wallet menu item</extracomment>
        <translation type="unfinished">బ్యాకప్ ఫైల్ నుండి వాలెట్‌ను పునరుద్ధరించండి</translation>
    </message>
    <message>
        <source>Close all wallets</source>
        <translation type="unfinished">అన్ని వాలెట్లను మూసివేయండి</translation>
    </message>
    <message>
        <source>Show the %1 help message to get a list with possible Bitcoin command-line options</source>
        <translation type="unfinished">%1 సాధ్యమయ్యే బిట్‌కాయిన్ కమాండ్-లైన్ ఎంపికలతో జాబితాను పొందడానికి సహాయ సందేశాన్ని చూపండి</translation>
    </message>
    <message>
        <source>&amp;Mask values</source>
        <translation type="unfinished">&amp;విలువలను కప్పిపుచ్చు</translation>
    </message>
    <message>
        <source>Mask the values in the Overview tab</source>
        <translation type="unfinished">ఓవర్‌వ్యూ ట్యాబ్‌లోని విలువలను కప్పిపుచ్చడం చేయండి</translation>
    </message>
    <message>
        <source>default wallet</source>
        <translation type="unfinished">డిఫాల్ట్ వాలెట్</translation>
    </message>
    <message>
        <source>No wallets available</source>
        <translation type="unfinished">వాలెట్లు అందుబాటులో లేవు</translation>
    </message>
    <message>
        <source>Wallet Data</source>
        <extracomment>Name of the wallet data file format.</extracomment>
        <translation type="unfinished">వాలెట్ సమాచారం</translation>
    </message>
    <message>
        <source>Load Wallet Backup</source>
        <extracomment>The title for Restore Wallet File Windows</extracomment>
        <translation type="unfinished">వాలెట్ బ్యాకప్ లోడ్ చేయండి</translation>
    </message>
    <message>
        <source>Restore Wallet</source>
        <extracomment>Title of pop-up window shown when the user is attempting to restore a wallet.</extracomment>
        <translation type="unfinished">వాలెట్‌ని పునరుద్ధరించండి</translation>
    </message>
    <message>
        <source>Wallet Name</source>
        <extracomment>Label of the input field where the name of the wallet is entered.</extracomment>
        <translation type="unfinished">వాలెట్ పేరు</translation>
    </message>
    <message>
        <source>&amp;Window</source>
        <translation type="unfinished">&amp;విండో</translation>
    </message>
    <message>
        <source>Zoom</source>
        <translation type="unfinished">జూమ్ చేయండి</translation>
    </message>
    <message>
        <source>Main Window</source>
        <translation type="unfinished">ప్రధాన విండో</translation>
    </message>
    <message>
        <source>%1 client</source>
        <translation type="unfinished">%1 క్లయింట్</translation>
    </message>
    <message>
        <source>&amp;Hide</source>
        <translation type="unfinished">&amp;దాచు</translation>
    </message>
    <message>
        <source>S&amp;how</source>
        <translation type="unfinished">&amp;చూపించు</translation>
    </message>
    <message numerus="yes">
        <source>%n active connection(s) to Bitcoin network.</source>
        <extracomment>A substring of the tooltip.</extracomment>
        <translation type="unfinished">
            <numerusform>%n బిట్‌కాయిన్ నెట్‌వర్క్‌కు క్రియాశీల కనెక్షన్(లు).</numerusform>
            <numerusform>%n బిట్‌కాయిన్ నెట్‌వర్క్‌కు క్రియాశీల కనెక్షన్(లు).</numerusform>
        </translation>
    </message>
    <message>
        <source>Click for more actions.</source>
        <extracomment>A substring of the tooltip. "More actions" are available via the context menu.</extracomment>
        <translation type="unfinished">మరిన్ని చర్యల కోసం క్లిక్ చేయండి.</translation>
    </message>
    <message>
        <source>Show Peers tab</source>
        <extracomment>A context menu item. The "Peers tab" is an element of the "Node window".</extracomment>
        <translation type="unfinished">పీర్స్ ట్యాబ్‌ని చూపించు</translation>
    </message>
    <message>
        <source>Disable network activity</source>
        <extracomment>A context menu item.</extracomment>
        <translation type="unfinished">నెట్‌వర్క్ కార్యాచరణను నిలిపివేయండి</translation>
    </message>
    <message>
        <source>Enable network activity</source>
        <extracomment>A context menu item. The network activity was disabled previously.</extracomment>
        <translation type="unfinished">నెట్‌వర్క్ కార్యాచరణను ప్రారంభించండి</translation>
    </message>
    <message>
        <source>Pre-syncing Headers (%1%)…</source>
        <translation type="unfinished">హెడ్‌లను ప్రీ-సింక్ చేస్తోంది (%1%)...</translation>
    </message>
    <message>
        <source>Error: %1</source>
        <translation type="unfinished">లోపం: %1</translation>
    </message>
    <message>
        <source>Warning: %1</source>
        <translation type="unfinished">హెచ్చరిక: %1</translation>
    </message>
    <message>
        <source>Date: %1
</source>
        <translation type="unfinished">తేదీ: %1
</translation>
    </message>
    <message>
        <source>Amount: %1
</source>
        <translation type="unfinished">మొత్తం: %1
</translation>
    </message>
    <message>
        <source>Wallet: %1
</source>
        <translation type="unfinished">వాలెట్: %1
</translation>
    </message>
    <message>
        <source>Type: %1
</source>
        <translation type="unfinished">రకం: %1
</translation>
    </message>
    <message>
        <source>Label: %1
</source>
        <translation type="unfinished">లేబుల్: %1
</translation>
    </message>
    <message>
        <source>Address: %1
</source>
        <translation type="unfinished">చిరునామా: %1
</translation>
    </message>
    <message>
        <source>Sent transaction</source>
        <translation type="unfinished">పంపిన లావాదేవీ</translation>
    </message>
    <message>
        <source>Incoming transaction</source>
        <translation type="unfinished">కొత్తగా వచ్చిన లావాదేవీ</translation>
    </message>
    <message>
        <source>HD key generation is &lt;b&gt;enabled&lt;/b&gt;</source>
        <translation type="unfinished">HD కీ ఉత్పత్తి &lt;b&gt;ప్రారంభించబడింది&lt;/b&gt;</translation>
    </message>
    <message>
        <source>HD key generation is &lt;b&gt;disabled&lt;/b&gt;</source>
        <translation type="unfinished">HD కీ ఉత్పత్తి &lt;b&gt;నిలిపివేయబడింది&lt;/b&gt;</translation>
    </message>
    <message>
        <source>Private key &lt;b&gt;disabled&lt;/b&gt;</source>
        <translation type="unfinished">ప్రైవేట్ కీ &lt;b&gt;నిలిపివేయబడింది&lt;/b&gt;</translation>
    </message>
    <message>
        <source>Wallet is &lt;b&gt;encrypted&lt;/b&gt; and currently &lt;b&gt;unlocked&lt;/b&gt;</source>
        <translation type="unfinished">వాలెట్ &lt;b&gt;ఎన్‌క్రిప్ట్ చేయబడింది&lt;/b&gt; మరియు ప్రస్తుతం &lt;b&gt;అన్‌లాక్ చేయబడింది&lt;/b&gt;</translation>
    </message>
    <message>
        <source>Wallet is &lt;b&gt;encrypted&lt;/b&gt; and currently &lt;b&gt;locked&lt;/b&gt;</source>
        <translation type="unfinished">వాలెట్ &lt;b&gt;ఎన్‌క్రిప్ట్ చేయబడింది&lt;/b&gt; మరియు ప్రస్తుతం &lt;b&gt;లాక్ చేయబడింది&lt;/b&gt;</translation>
    </message>
    <message>
        <source>Original message:</source>
        <translation type="unfinished">అసలు సందేశం:</translation>
    </message>
</context>
<context>
    <name>UnitDisplayStatusBarControl</name>
    <message>
        <source>Unit to show amounts in. Click to select another unit.</source>
        <translation type="unfinished">అమౌంట్ ని చూపించడానికి యూనిట్. మరొక యూనిట్‌ని ఎంచుకోవడానికి క్లిక్ చేయండి.</translation>
    </message>
</context>
<context>
    <name>CoinControlDialog</name>
    <message>
        <source>Coin Selection</source>
        <translation type="unfinished">నాణెం ఎంపిక</translation>
    </message>
    <message>
        <source>Quantity:</source>
        <translation type="unfinished">పరిమాణం</translation>
    </message>
    <message>
        <source>Bytes:</source>
        <translation type="unfinished">బైట్‌లు:</translation>
    </message>
    <message>
        <source>Amount:</source>
        <translation type="unfinished">మొత్తం:</translation>
    </message>
    <message>
        <source>Fee:</source>
        <translation type="unfinished">రుసుము:</translation>
    </message>
    <message>
        <source>After Fee:</source>
        <translation type="unfinished">రుసుము తర్వాత:</translation>
    </message>
    <message>
        <source>Change:</source>
        <translation type="unfinished">మార్చు:</translation>
    </message>
    <message>
        <source>(un)select all</source>
        <translation type="unfinished">ఎంచుకున్నవన్నీ తొలగించు</translation>
    </message>
    <message>
        <source>Tree mode</source>
        <translation type="unfinished">చెట్టు విధానం</translation>
    </message>
    <message>
        <source>List mode</source>
        <translation type="unfinished">జాబితా విధానం</translation>
    </message>
    <message>
        <source>Amount</source>
        <translation type="unfinished">మొత్తం</translation>
    </message>
    <message>
        <source>Received with label</source>
        <translation type="unfinished">లేబుల్‌తో స్వీకరించబడింది</translation>
    </message>
    <message>
        <source>Received with address</source>
        <translation type="unfinished">చిరునామాతో స్వీకరించబడింది</translation>
    </message>
    <message>
        <source>Date</source>
        <translation type="unfinished">తేదీ</translation>
    </message>
    <message>
        <source>Confirmations</source>
        <translation type="unfinished">నిర్ధారణలు</translation>
    </message>
    <message>
        <source>Confirmed</source>
        <translation type="unfinished">నిర్ధారించబడినది</translation>
    </message>
    <message>
        <source>Copy amount</source>
        <translation type="unfinished">కాపీ అమౌంట్</translation>
    </message>
    <message>
        <source>&amp;Copy address</source>
        <translation type="unfinished">&amp;కాపీ చిరునామా</translation>
    </message>
    <message>
        <source>Copy &amp;label</source>
        <translation type="unfinished">కాపీ &amp;లేబుల్</translation>
    </message>
    <message>
        <source>Copy &amp;amount</source>
        <translation type="unfinished">కాపీ &amp;అమౌంట్</translation>
    </message>
    <message>
        <source>Copy transaction &amp;ID and output index</source>
        <translation type="unfinished">లావాదేవీ &amp;ID మరియు అవుట్‌పుట్ సూచికను కాపీ చేయండి</translation>
    </message>
    <message>
        <source>L&amp;ock unspent</source>
        <translation type="unfinished">ఖర్చు చేయనిది లాక్ చేయండి</translation>
    </message>
    <message>
        <source>&amp;Unlock unspent</source>
        <translation type="unfinished">&amp;ఖర్చు చేయనిది విడిపించండి</translation>
    </message>
    <message>
        <source>Copy quantity</source>
        <translation type="unfinished">కాపీ పరిమాణం</translation>
    </message>
    <message>
        <source>Copy fee</source>
        <translation type="unfinished">రుసుము కాపీ</translation>
    </message>
    <message>
        <source>Copy after fee</source>
        <translation type="unfinished">రుసుము తర్వాత కాపీ చేయండి</translation>
    </message>
    <message>
        <source>Copy bytes</source>
        <translation type="unfinished">బైట్‌లను కాపీ చేయండి</translation>
    </message>
    <message>
        <source>Copy change</source>
        <translation type="unfinished">మార్పుని కాపీ చేయండి</translation>
    </message>
    <message>
        <source>(%1 locked)</source>
        <translation type="unfinished">(%1 లాక్ చేయబడింది)</translation>
    </message>
    <message>
        <source>Can vary +/- %1 satoshi(s) per input.</source>
        <translation type="unfinished">ఒక్కో ఇన్‌పుట్‌కు +/- %1 సతోషి(లు) మారవచ్చు.</translation>
    </message>
    <message>
        <source>(no label)</source>
        <translation type="unfinished">( ఉల్లాకు లేదు )</translation>
    </message>
    <message>
        <source>change from %1 (%2)</source>
        <translation type="unfinished">నుండి మార్చండి %1 (%2)</translation>
    </message>
    <message>
        <source>(change)</source>
        <translation type="unfinished">(మార్పు)</translation>
    </message>
</context>
<context>
    <name>CreateWalletActivity</name>
    <message>
        <source>Create Wallet</source>
        <extracomment>Title of window indicating the progress of creation of a new wallet.</extracomment>
        <translation type="unfinished">వాలెట్‌ని సృష్టించండి</translation>
    </message>
    <message>
        <source>Creating Wallet &lt;b&gt;%1&lt;/b&gt;…</source>
        <extracomment>Descriptive text of the create wallet progress window which indicates to the user which wallet is currently being created.</extracomment>
        <translation type="unfinished">వాలెట్‌ని సృష్టించండి &lt;b&gt;%1&lt;/b&gt;...</translation>
    </message>
    <message>
        <source>Create wallet failed</source>
        <translation type="unfinished">వాలెట్‌ని సృష్టించడం విఫలమైంది</translation>
    </message>
    <message>
        <source>Create wallet warning</source>
        <translation type="unfinished">వాలెట్ హెచ్చరికను సృష్టించండి</translation>
    </message>
    <message>
        <source>Can't list signers</source>
        <translation type="unfinished">సంతకం చేసేవారిని జాబితా చేయలేరు</translation>
    </message>
    <message>
        <source>Too many external signers found</source>
        <translation type="unfinished">చాలా ఎక్కువ బాహ్య సంతకాలు కనుగొనబడ్డాయి</translation>
    </message>
</context>
<context>
    <name>LoadWalletsActivity</name>
    <message>
        <source>Load Wallets</source>
        <extracomment>Title of progress window which is displayed when wallets are being loaded.</extracomment>
        <translation type="unfinished">వాలెట్లను లోడ్ చేయండి</translation>
    </message>
    <message>
        <source>Loading wallets…</source>
        <extracomment>Descriptive text of the load wallets progress window which indicates to the user that wallets are currently being loaded.</extracomment>
        <translation type="unfinished">వాలెట్లను లోడ్ చేస్తోంది…</translation>
    </message>
</context>
<context>
    <name>OpenWalletActivity</name>
    <message>
        <source>Open wallet failed</source>
        <translation type="unfinished">ఓపెన్ వాలెట్ విఫలమైంది</translation>
    </message>
    <message>
        <source>Open wallet warning</source>
        <translation type="unfinished">ఓపెన్ వాలెట్ హెచ్చరిక</translation>
    </message>
    <message>
        <source>default wallet</source>
        <translation type="unfinished">డిఫాల్ట్ వాలెట్</translation>
    </message>
    <message>
        <source>Open Wallet</source>
        <extracomment>Title of window indicating the progress of opening of a wallet.</extracomment>
        <translation type="unfinished">వాలెట్ తెరవండి</translation>
    </message>
    <message>
        <source>Opening Wallet &lt;b&gt;%1&lt;/b&gt;…</source>
        <extracomment>Descriptive text of the open wallet progress window which indicates to the user which wallet is currently being opened.</extracomment>
        <translation type="unfinished">వాలెట్‌ని తెరుస్తోంది &lt;b&gt;%1&lt;/b&gt;...</translation>
    </message>
</context>
<context>
    <name>RestoreWalletActivity</name>
    <message>
        <source>Restore Wallet</source>
        <extracomment>Title of progress window which is displayed when wallets are being restored.</extracomment>
        <translation type="unfinished">వాలెట్‌ని పునరుద్ధరించండి</translation>
    </message>
    <message>
        <source>Restoring Wallet &lt;b&gt;%1&lt;/b&gt;…</source>
        <extracomment>Descriptive text of the restore wallets progress window which indicates to the user that wallets are currently being restored.</extracomment>
        <translation type="unfinished">వాలెట్‌ని పునరుద్ధరిస్తోంది &lt;b&gt;%1&lt;/b&gt;...</translation>
    </message>
    <message>
        <source>Restore wallet failed</source>
        <extracomment>Title of message box which is displayed when the wallet could not be restored.</extracomment>
        <translation type="unfinished">వాలెట్‌ని పునరుద్ధరించడం విఫలమైంది</translation>
    </message>
    <message>
        <source>Restore wallet warning</source>
        <extracomment>Title of message box which is displayed when the wallet is restored with some warning.</extracomment>
        <translation type="unfinished">వాలెట్ హెచ్చరికను పునరుద్ధరించండి</translation>
    </message>
    <message>
        <source>Restore wallet message</source>
        <extracomment>Title of message box which is displayed when the wallet is successfully restored.</extracomment>
        <translation type="unfinished">వాలెట్ సందేశాన్ని పునరుద్ధరించండి</translation>
    </message>
</context>
<context>
    <name>WalletController</name>
    <message>
        <source>Close wallet</source>
        <translation type="unfinished">వాలెట్‌ని మూసివేయండి</translation>
    </message>
    <message>
        <source>Are you sure you wish to close the wallet &lt;i&gt;%1&lt;/i&gt;?</source>
        <translation type="unfinished">మీరు ఖచ్చితంగా వాలెట్‌ని మూసివేయాలనుకుంటున్నారా &lt;i&gt;%1&lt;/i&gt;?</translation>
    </message>
    <message>
        <source>Closing the wallet for too long can result in having to resync the entire chain if pruning is enabled.</source>
        <translation type="unfinished">కత్తిరింపు ప్రారంభించబడితే, వాలెట్‌ను ఎక్కువసేపు మూసివేయడం వలన మొత్తం గొలుసును మళ్లీ సమకాలీకరించవలసి ఉంటుంది.</translation>
    </message>
    <message>
        <source>Close all wallets</source>
        <translation type="unfinished">అన్ని వాలెట్లను మూసివేయండి</translation>
    </message>
    <message>
        <source>Are you sure you wish to close all wallets?</source>
        <translation type="unfinished">మీరు ఖచ్చితంగా అన్ని వాలెట్లను మూసివేయాలనుకుంటున్నారా?</translation>
    </message>
</context>
<context>
    <name>CreateWalletDialog</name>
    <message>
        <source>Create Wallet</source>
        <translation type="unfinished">వాలెట్‌ని సృష్టించండి</translation>
    </message>
    <message>
        <source>Wallet Name</source>
        <translation type="unfinished">వాలెట్ పేరు</translation>
    </message>
    <message>
        <source>Wallet</source>
        <translation type="unfinished">వాలెట్</translation>
    </message>
    <message>
        <source>Encrypt the wallet. The wallet will be encrypted with a passphrase of your choice.</source>
        <translation type="unfinished">వాలెట్‌ని ఎన్‌క్రిప్ట్ చేయండి. వాలెట్ మీకు నచ్చిన పాస్‌ఫ్రేజ్‌తో ఎన్‌క్రిప్ట్ చేయబడుతుంది.</translation>
    </message>
    <message>
        <source>Encrypt Wallet</source>
        <translation type="unfinished">వాలెట్‌ని గుప్తీకరించండి</translation>
    </message>
    <message>
        <source>Advanced Options</source>
        <translation type="unfinished">అధునాతన ఎంపికలు</translation>
    </message>
    <message>
        <source>Disable Private Keys</source>
        <translation type="unfinished">ప్రైవేట్ కీలను నిలిపివేయండి</translation>
    </message>
    <message>
        <source>Make Blank Wallet</source>
        <translation type="unfinished">ఖాళీ వాలెట్‌ని తయారు చేయండి</translation>
    </message>
    <message>
        <source>External signer</source>
        <translation type="unfinished">బాహ్య సంతకందారు</translation>
    </message>
    <message>
        <source>Create</source>
        <translation type="unfinished">సృష్టించు</translation>
    </message>
    <message>
        <source>Compiled without external signing support (required for external signing)</source>
        <extracomment>"External signing" means using devices such as hardware wallets.</extracomment>
        <translation type="unfinished">బాహ్య సంతకం మద్దతు లేకుండా సంకలనం చేయబడింది (బాహ్య సంతకం కోసం అవసరం)</translation>
    </message>
</context>
<context>
    <name>EditAddressDialog</name>
    <message>
        <source>Edit Address</source>
        <translation type="unfinished">చిరునామాను సవరించండి</translation>
    </message>
    <message>
        <source>&amp;Label</source>
        <translation type="unfinished">&amp;లేబుల్</translation>
    </message>
    <message>
        <source>The label associated with this address list entry</source>
        <translation type="unfinished">ఈ చిరునామా జాబితా నమోదుతో అనుబంధించబడిన లేబుల్</translation>
    </message>
    <message>
        <source>&amp;Address</source>
        <translation type="unfinished">&amp;చిరునామా</translation>
    </message>
    <message>
        <source>New sending address</source>
        <translation type="unfinished">కొత్త పంపే చిరునామా</translation>
    </message>
    <message>
        <source>Edit receiving address</source>
        <translation type="unfinished">స్వీకరించే చిరునామాను సవరించండి</translation>
    </message>
    <message>
        <source>Edit sending address</source>
        <translation type="unfinished">పంపే చిరునామాను సవరించండి</translation>
    </message>
    <message>
        <source>The entered address "%1" is not a valid Bitcoin address.</source>
        <translation type="unfinished">నమోదు చేసిన చిరునామా "%1" చెల్లుబాటు అయ్యే బిట్‌కాయిన్ చిరునామా కాదు.</translation>
    </message>
    <message>
        <source>Address "%1" already exists as a receiving address with label "%2" and so cannot be added as a sending address.</source>
        <translation type="unfinished">చిరునామా "%1" ఇప్పటికే "%2" లేబుల్‌తో స్వీకరించే చిరునామాగా ఉంది మరియు పంపే చిరునామాగా జోడించబడదు.</translation>
    </message>
    <message>
        <source>The entered address "%1" is already in the address book with label "%2".</source>
        <translation type="unfinished">నమోదు చేసిన చిరునామా "%1" ఇప్పటికే చిరునామా పుస్తకంలో "%2" లేబుల్‌తో ఉంది.</translation>
    </message>
    <message>
        <source>Could not unlock wallet.</source>
        <translation type="unfinished">వాలెట్‌ని అన్‌లాక్ చేయడం సాధ్యపడలేదు.</translation>
    </message>
    <message>
        <source>New key generation failed.</source>
        <translation type="unfinished">కొత్త కీ జనరేషన్ విఫలమైంది.</translation>
    </message>
</context>
<context>
    <name>FreespaceChecker</name>
    <message>
        <source>A new data directory will be created.</source>
        <translation type="unfinished">కొత్త డేటా డైరెక్టరీ సృష్టించబడుతుంది.</translation>
    </message>
    <message>
        <source>name</source>
        <translation type="unfinished">పేరు</translation>
    </message>
    <message>
        <source>Directory already exists. Add %1 if you intend to create a new directory here.</source>
        <translation type="unfinished">డైరెక్టరీ ఇప్పటికే ఉంది. %1 మీరు ఇక్కడ కొత్త డైరెక్టరీని సృష్టించాలనుకుంటే జోడించండి.</translation>
    </message>
    <message>
        <source>Path already exists, and is not a directory.</source>
        <translation type="unfinished">మార్గం ఇప్పటికే ఉంది మరియు ఇది డైరెక్టరీ కాదు.</translation>
    </message>
    <message>
        <source>Cannot create data directory here.</source>
        <translation type="unfinished">ఇక్కడ డేటా డైరెక్టరీని సృష్టించలేరు.</translation>
    </message>
</context>
<context>
    <name>Intro</name>
    <message>
        <source>Bitcoin</source>
        <translation type="unfinished">బిట్కోయిన్</translation>
    </message>
    <message>
        <source>%1 GB of space available</source>
        <translation type="unfinished">%1 GB స్థలం అందుబాటులో ఉంది</translation>
    </message>
    <message>
        <source>(of %1 GB needed)</source>
        <translation type="unfinished">(అవసరమైన %1 GB)</translation>
    </message>
    <message>
        <source>(%1 GB needed for full chain)</source>
        <translation type="unfinished">(పూర్తి గొలుసు కోసం %1 GB అవసరం)</translation>
    </message>
    <message>
        <source>At least %1 GB of data will be stored in this directory, and it will grow over time.</source>
        <translation type="unfinished">ఈ డైరెక్టరీలో కనీసం %1 GB డేటా నిల్వ చేయబడుతుంది మరియు ఇది కాలక్రమేణా పెరుగుతుంది.</translation>
    </message>
    <message>
        <source>Approximately %1 GB of data will be stored in this directory.</source>
        <translation type="unfinished">ఈ డైరెక్టరీలో సుమారు %1 GB డేటా నిల్వ చేయబడుతుంది.</translation>
    </message>
    <message numerus="yes">
        <source>%n GB of space available</source>
        <translation type="unfinished">
            <numerusform>%n GB స్థలం అందుబాటులో ఉంది</numerusform>
            <numerusform>%n GB స్థలం అందుబాటులో ఉంది</numerusform>
        </translation>
    </message>
    <message numerus="yes">
        <source>(of %n GB needed)</source>
        <translation type="unfinished">
            <numerusform>(అవసరమైన %n GB)</numerusform>
            <numerusform>(అవసరమైన %n GB)</numerusform>
        </translation>
    </message>
    <message numerus="yes">
        <source>(%n GB needed for full chain)</source>
        <translation type="unfinished">
            <numerusform>(పూర్తి గొలుసు కోసం %n GB అవసరం)</numerusform>
            <numerusform>(పూర్తి గొలుసు కోసం %n GB అవసరం)</numerusform>
        </translation>
    </message>
    <message>
        <source>At least %1 GB of data will be stored in this directory, and it will grow over time.</source>
        <translation type="unfinished">ఈ డైరెక్టరీలో కనీసం %1 GB డేటా నిల్వ చేయబడుతుంది మరియు ఇది కాలక్రమేణా పెరుగుతుంది.</translation>
    </message>
    <message>
        <source>Approximately %1 GB of data will be stored in this directory.</source>
        <translation type="unfinished">ఈ డైరెక్టరీలో సుమారు %1 GB డేటా నిల్వ చేయబడుతుంది.</translation>
    </message>
    <message numerus="yes">
        <source>%n GB of space available</source>
        <translation type="unfinished">
            <numerusform>%n GB స్థలం అందుబాటులో ఉంది</numerusform>
            <numerusform>%n GB స్థలం అందుబాటులో ఉంది</numerusform>
        </translation>
    </message>
    <message numerus="yes">
        <source>(of %n GB needed)</source>
        <translation type="unfinished">
            <numerusform>(అవసరమైన %n GB)</numerusform>
            <numerusform>(అవసరమైన %n GB)</numerusform>
        </translation>
    </message>
    <message numerus="yes">
        <source>(%n GB needed for full chain)</source>
        <translation type="unfinished">
            <numerusform>(పూర్తి గొలుసు కోసం %n GB అవసరం)</numerusform>
            <numerusform>(పూర్తి గొలుసు కోసం %n GB అవసరం)</numerusform>
        </translation>
    </message>
    <message>
        <source>At least %1 GB of data will be stored in this directory, and it will grow over time.</source>
        <translation type="unfinished">ఈ డైరెక్టరీలో కనీసం %1 GB డేటా నిల్వ చేయబడుతుంది మరియు ఇది కాలక్రమేణా పెరుగుతుంది.</translation>
    </message>
    <message>
        <source>Approximately %1 GB of data will be stored in this directory.</source>
        <translation type="unfinished">ఈ డైరెక్టరీలో సుమారు %1 GB డేటా నిల్వ చేయబడుతుంది.</translation>
    </message>
    <message numerus="yes">
        <source>(sufficient to restore backups %n day(s) old)</source>
        <extracomment>Explanatory text on the capability of the current prune target.</extracomment>
        <translation type="unfinished">
            <numerusform>(బ్యాకప్ %n రోజులను పునరుద్ధరించడానికి సరిపోతుంది) పాతది)</numerusform>
            <numerusform>(బ్యాకప్ %n రోజులను పునరుద్ధరించడానికి సరిపోతుంది) పాతది)</numerusform>
        </translation>
    </message>
    <message>
        <source>%1 will download and store a copy of the Bitcoin block chain.</source>
        <translation type="unfinished">%1 బిట్‌కాయిన్ బ్లాక్ చైన్ కాపీని డౌన్‌లోడ్ చేసి నిల్వ చేస్తుంది.</translation>
    </message>
    <message>
        <source>The wallet will also be stored in this directory.</source>
        <translation type="unfinished">వాలెట్ కూడా ఈ డైరెక్టరీలో నిల్వ చేయబడుతుంది.</translation>
    </message>
    <message>
        <source>Error: Specified data directory "%1" cannot be created.</source>
        <translation type="unfinished">లోపం: పేర్కొన్న డేటా డైరెక్టరీ "%1" సృష్టించబడదు.</translation>
    </message>
    <message>
        <source>Error</source>
        <translation type="unfinished">లోపం</translation>
    </message>
    <message>
        <source>Welcome</source>
        <translation type="unfinished">స్వాగతం</translation>
    </message>
    <message>
        <source>Welcome to %1.</source>
        <translation type="unfinished">%1 కు స్వాగతం</translation>
    </message>
    <message>
        <source>As this is the first time the program is launched, you can choose where %1 will store its data.</source>
        <translation type="unfinished">ప్రోగ్రామ్ ప్రారంభించబడటం ఇదే మొదటిసారి కాబట్టి, %1 దాని డేటాను ఎక్కడ నిల్వ చేయాలో మీరు ఎంచుకోవచ్చు.</translation>
    </message>
    <message>
        <source>Limit block chain storage to</source>
        <translation type="unfinished">బ్లాక్ చైన్ నిల్వను పరిమితం చేయండి</translation>
    </message>
    <message>
        <source> GB</source>
        <translation type="unfinished">GB</translation>
    </message>
    <message>
        <source>Use the default data directory</source>
        <translation type="unfinished">డిఫాల్ట్ డేటా డైరెక్టరీని ఉపయోగించండి</translation>
    </message>
    <message>
        <source>Use a custom data directory:</source>
        <translation type="unfinished">అనుకూల డేటా డైరెక్టరీని ఉపయోగించండి:</translation>
    </message>
</context>
<context>
    <name>HelpMessageDialog</name>
    <message>
        <source>version</source>
        <translation type="unfinished">సంస్కరణ</translation>
    </message>
    <message>
        <source>About %1</source>
        <translation type="unfinished">గురించి %1</translation>
    </message>
    <message>
        <source>Command-line options</source>
        <translation type="unfinished">కమాండ్ లైన్ ఎంపికలు</translation>
    </message>
</context>
<context>
    <name>ShutdownWindow</name>
    <message>
        <source>%1 is shutting down…</source>
        <translation type="unfinished">%1 షట్ డౌన్ అవుతోంది…</translation>
    </message>
    <message>
        <source>Do not shut down the computer until this window disappears.</source>
        <translation type="unfinished">ఈ విండో అదృశ్యమయ్యే వరకు కంప్యూటర్‌ను ఆపివేయవద్దు.</translation>
    </message>
</context>
<context>
    <name>ModalOverlay</name>
    <message>
        <source>Form</source>
        <translation type="unfinished">రూపం</translation>
    </message>
    <message>
        <source>Number of blocks left</source>
        <translation type="unfinished">మిగిలి ఉన్న బ్లాక్‌ల సంఖ్య</translation>
    </message>
    <message>
        <source>Unknown…</source>
        <translation type="unfinished">తెలియని…</translation>
    </message>
    <message>
        <source>calculating…</source>
        <translation type="unfinished">లెక్కిస్తోంది...</translation>
    </message>
    <message>
        <source>Last block time</source>
        <translation type="unfinished">చివరి బ్లాక్ సమయం</translation>
    </message>
    <message>
        <source>Progress</source>
        <translation type="unfinished">పురోగతి</translation>
    </message>
    <message>
        <source>Progress increase per hour</source>
        <translation type="unfinished">గంటకు పురోగతి పెరుగుతుంది</translation>
    </message>
    <message>
        <source>Estimated time left until synced</source>
        <translation type="unfinished">సమకాలీకరించబడే వరకు అంచనా సమయం మిగిలి ఉంది</translation>
    </message>
    <message>
        <source>Hide</source>
        <translation type="unfinished">దాచు</translation>
    </message>
    <message>
        <source>Unknown. Syncing Headers (%1, %2%)…</source>
        <translation type="unfinished">తెలియదు. శీర్షికలను సమకాలీకరించడం (%1, %2%)...</translation>
    </message>
    <message>
        <source>Unknown. Pre-syncing Headers (%1, %2%)…</source>
        <translation type="unfinished">తెలియదు. ముందస్తు సమకాలీకరణ శీర్షికలు (%1, %2%)...</translation>
    </message>
</context>
<context>
    <name>OpenURIDialog</name>
    <message>
        <source>Open bitcoin URI</source>
        <translation type="unfinished">బిట్‌కాయిన్ URIని తెరవండి</translation>
    </message>
    <message>
        <source>Paste address from clipboard</source>
        <extracomment>Tooltip text for button that allows you to paste an address that is in your clipboard.</extracomment>
        <translation type="unfinished">క్లిప్‌బోర్డ్ నుండి చిరునామాను అతికించండి</translation>
    </message>
</context>
<context>
    <name>OptionsDialog</name>
    <message>
        <source>Options</source>
        <translation type="unfinished">ఎంపికలు</translation>
    </message>
    <message>
        <source>&amp;Main</source>
        <translation type="unfinished">&amp;ప్రధాన</translation>
    </message>
    <message>
        <source>Automatically start %1 after logging in to the system.</source>
        <translation type="unfinished">సిస్టమ్‌కు లాగిన్ అయిన తర్వాత స్వయంచాలకంగా "%1" ని ప్రారంభించండి.</translation>
    </message>
    <message>
        <source>&amp;Start %1 on system login</source>
        <translation type="unfinished">సిస్టమ్ లాగిన్‌లో "%1" ని &amp;ప్రారంభించండి</translation>
    </message>
    <message>
        <source>Size of &amp;database cache</source>
        <translation type="unfinished">డేటాబేస్ కాష్ యొక్క పరిమాణం</translation>
    </message>
    <message>
        <source>Number of script &amp;verification threads</source>
        <translation type="unfinished">స్క్రిప్ట్ &amp; ధృవీకరణ థ్రెడ్‌ల సంఖ్య</translation>
    </message>
    <message>
        <source>IP address of the proxy (e.g. IPv4: 127.0.0.1 / IPv6: ::1)</source>
        <translation type="unfinished">ప్రాక్సీ యొక్క IP చిరునామా (ఉదా. IPv4: 127.0.0.1 / IPv6: ::1)</translation>
    </message>
    <message>
        <source>Open Configuration File</source>
        <translation type="unfinished">కాన్ఫిగరేషన్ ఫైల్‌ని తెరవండి</translation>
    </message>
    <message>
        <source>Reset all client options to default.</source>
        <translation type="unfinished">అన్ని క్లయింట్ ఎంపికలను డిఫాల్ట్‌గా రీసెట్ చేయండి.</translation>
    </message>
    <message>
        <source>&amp;Reset Options</source>
        <translation type="unfinished">&amp;రీసెట్ ఎంపికలు</translation>
    </message>
    <message>
        <source>&amp;Network</source>
        <translation type="unfinished">&amp;నెట్‌వర్క్</translation>
    </message>
    <message>
        <source>Prune &amp;block storage to</source>
        <translation type="unfinished">స్టోరేజ్‌ను కత్తిరించు &amp; బ్లాక్ చేయండి</translation>
    </message>
    <message>
        <source>Reverting this setting requires re-downloading the entire blockchain.</source>
        <translation type="unfinished">ఈ సెట్టింగ్‌ని తిరిగి మార్చడానికి మొత్తం బ్లాక్‌చెయిన్‌ను మళ్లీ డౌన్‌లోడ్ చేయడం అవసరం.</translation>
    </message>
    <message>
        <source>(0 = auto, &lt;0 = leave that many cores free)</source>
        <translation type="unfinished">(0 = ఆటో, &lt;0 = చాలా కోర్లను ఉచితంగా వదిలివేయండి)</translation>
    </message>
    <message>
        <source>This allows you or a third party tool to communicate with the node through command-line and JSON-RPC commands.</source>
        <extracomment>Tooltip text for Options window setting that enables the RPC server.</extracomment>
        <translation type="unfinished">కమాండ్-లైన్ మరియు JSON-RPC ఆదేశాల ద్వారా నోడ్‌తో కమ్యూనికేట్ చేయడానికి ఇది మిమ్మల్ని లేదా మూడవ పక్షం సాధనాన్ని అనుమతిస్తుంది.</translation>
    </message>
    <message>
        <source>Enable R&amp;PC server</source>
        <extracomment>An Options window setting to enable the RPC server.</extracomment>
        <translation type="unfinished">R&amp;PC సర్వర్‌ని ప్రారంభించండి</translation>
    </message>
    <message>
        <source>W&amp;allet</source>
        <translation type="unfinished">వా&amp;లెట్</translation>
    </message>
    <message>
        <source>Whether to set subtract fee from amount as default or not.</source>
        <extracomment>Tooltip text for Options window setting that sets subtracting the fee from a sending amount as default.</extracomment>
        <translation type="unfinished">డిఫాల్ట్‌గా మొత్తం నుండి రుసుమును తీసివేయాలా లేదా అని సెట్ చేయాలా.</translation>
    </message>
    <message>
        <source>Subtract &amp;fee from amount by default</source>
        <extracomment>An Options window setting to set subtracting the fee from a sending amount as default.</extracomment>
        <translation type="unfinished">డిఫాల్ట్‌గా మొత్తం నుండి &amp;ఫీజును తీసివేయండి</translation>
    </message>
    <message>
        <source>Expert</source>
        <translation type="unfinished">నిపుణుడు</translation>
    </message>
    <message>
        <source>Enable coin &amp;control features</source>
        <translation type="unfinished">నాణెం &amp;నియంత్రణ లక్షణాలను ప్రారంభించండి</translation>
    </message>
    <message>
        <source>&amp;Spend unconfirmed change</source>
        <translation type="unfinished">&amp;ధృవీకరించబడని మార్పును ఖర్చు చేయండి</translation>
    </message>
    <message>
        <source>Enable &amp;PSBT controls</source>
        <extracomment>An options window setting to enable PSBT controls.</extracomment>
        <translation type="unfinished">&amp;PSBT నియంత్రణలను ప్రారంభించండి</translation>
    </message>
    <message>
        <source>Whether to show PSBT controls.</source>
        <extracomment>Tooltip text for options window setting that enables PSBT controls.</extracomment>
        <translation type="unfinished">PSBT నియంత్రణలను చూపాలా వద్దా.</translation>
    </message>
    <message>
        <source>External Signer (e.g. hardware wallet)</source>
        <translation type="unfinished">బాహ్య సంతకం (ఉదా. హార్డ్‌వేర్ వాలెట్)</translation>
    </message>
    <message>
        <source>&amp;External signer script path</source>
        <translation type="unfinished">&amp;బాహ్య సంతకం స్క్రిప్ట్ మార్గం</translation>
    </message>
    <message>
        <source>Automatically open the Bitcoin client port on the router. This only works when your router supports UPnP and it is enabled.</source>
        <translation type="unfinished">రౌటర్‌లో బిట్‌కాయిన్ క్లయింట్ పోర్ట్‌ను స్వయంచాలకంగా తెరవండి. ఇది మీ రూటర్ UPnPకి మద్దతు ఇచ్చినప్పుడు మరియు అది ప్రారంభించబడినప్పుడు మాత్రమే పని చేస్తుంది.</translation>
    </message>
    <message>
        <source>Map port using &amp;UPnP</source>
        <translation type="unfinished">&amp;UPnPని ఉపయోగించి మ్యాప్ పోర్ట్</translation>
    </message>
    <message>
        <source>Map port using NA&amp;T-PMP</source>
        <translation type="unfinished">NA&amp;T-PMPని ఉపయోగించి మ్యాప్ పోర్ట్</translation>
    </message>
    <message>
        <source>Accept connections from outside.</source>
        <translation type="unfinished">బయటి నుండి కనెక్షన్లను అంగీకరించండి.</translation>
    </message>
    <message>
        <source>Allow incomin&amp;g connections</source>
        <translation type="unfinished">&amp;ఇన్‌కమింగ్ కనెక్షన్‌లను అనుమతించండి</translation>
    </message>
    <message>
        <source>Connect to the Bitcoin network through a SOCKS5 proxy.</source>
        <translation type="unfinished">SOCKS5 ప్రాక్సీ ద్వారా బిట్‌కాయిన్ నెట్‌వర్క్‌కు కనెక్ట్ చేయండి.</translation>
    </message>
    <message>
        <source>&amp;Connect through SOCKS5 proxy (default proxy):</source>
        <translation type="unfinished">&amp;SOCKS5 ప్రాక్సీ ద్వారా కనెక్ట్ చేయండి (డిఫాల్ట్ ప్రాక్సీ):</translation>
    </message>
    <message>
        <source>Proxy &amp;IP:</source>
        <translation type="unfinished">ప్రాక్సీ &amp;IP:</translation>
    </message>
    <message>
        <source>&amp;Port:</source>
        <translation type="unfinished">&amp;పోర్ట్:</translation>
    </message>
    <message>
        <source>Port of the proxy (e.g. 9050)</source>
        <translation type="unfinished">ప్రాక్సీ పోర్ట్ (ఉదా. 9050)</translation>
    </message>
    <message>
        <source>Used for reaching peers via:</source>
        <translation type="unfinished">దీని ద్వారా సహచరులను చేరుకోవడానికి ఉపయోగించబడుతుంది:</translation>
    </message>
    <message>
        <source>&amp;Window</source>
        <translation type="unfinished">&amp;విండో</translation>
    </message>
    <message>
        <source>Show the icon in the system tray.</source>
        <translation type="unfinished">సిస్టమ్ ట్రేలో చిహ్నాన్ని చూపించు.</translation>
    </message>
    <message>
        <source>&amp;Show tray icon</source>
        <translation type="unfinished">&amp;ట్రే చిహ్నాన్ని చూపు</translation>
    </message>
    <message>
        <source>Show only a tray icon after minimizing the window.</source>
        <translation type="unfinished">విండోను కనిష్టీకరించిన తర్వాత ట్రే చిహ్నాన్ని మాత్రమే చూపించు.</translation>
    </message>
    <message>
        <source>&amp;Minimize to the tray instead of the taskbar</source>
        <translation type="unfinished">&amp;టాస్క్‌బార్‌కు బదులుగా ట్రేకి కనిష్టీకరించండి</translation>
    </message>
    <message>
        <source>M&amp;inimize on close</source>
        <translation type="unfinished">ద&amp;గ్గరగా కనిష్టీకరించండి</translation>
    </message>
    <message>
        <source>&amp;Display</source>
        <translation type="unfinished">&amp;ప్రదర్శన</translation>
    </message>
    <message>
        <source>User Interface &amp;language:</source>
        <translation type="unfinished">వినియోగదారు ఇంటర్‌ఫేస్ &amp;భాష:</translation>
    </message>
    <message>
        <source>The user interface language can be set here. This setting will take effect after restarting %1.</source>
        <translation type="unfinished">వినియోగదారు ఇంటర్‌ఫేస్ భాషను ఇక్కడ సెట్ చేయవచ్చు. %1 ని పునఃప్రారంభించిన తర్వాత ఈ సెట్టింగ్ ప్రభావం చూపుతుంది.</translation>
    </message>
    <message>
        <source>&amp;Unit to show amounts in:</source>
        <translation type="unfinished">&amp;యూనిట్‌లో మొత్తాలను చూపడానికి:</translation>
    </message>
    <message>
        <source>Choose the default subdivision unit to show in the interface and when sending coins.</source>
        <translation type="unfinished">ఇంటర్‌ఫేస్‌లో మరియు నాణేలను పంపేటప్పుడు చూపించడానికి డిఫాల్ట్ సబ్‌డివిజన్ యూనిట్‌ని ఎంచుకోండి.</translation>
    </message>
    <message>
        <source>&amp;Third-party transaction URLs</source>
        <translation type="unfinished">&amp;మూడవ పక్షం లావాదేవీ URLలు</translation>
    </message>
    <message>
        <source>Whether to show coin control features or not.</source>
        <translation type="unfinished">కాయిన్ కంట్రోల్ ఫీచర్‌లను చూపించాలా వద్దా.</translation>
    </message>
    <message>
        <source>Connect to the Bitcoin network through a separate SOCKS5 proxy for Tor onion services.</source>
        <translation type="unfinished">Tor onion సేవల కోసం ప్రత్యేక SOCKS5 ప్రాక్సీ ద్వారా బిట్‌కాయిన్ నెట్‌వర్క్‌కు కనెక్ట్ చేయండి.</translation>
    </message>
    <message>
        <source>Use separate SOCKS&amp;5 proxy to reach peers via Tor onion services:</source>
        <translation type="unfinished">Tor onion సేవల ద్వారా సహచరులను చేరుకోవడానికి ప్రత్యేక SOCKS&amp;5 ప్రాక్సీని ఉపయోగించండి:</translation>
    </message>
    <message>
        <source>Monospaced font in the Overview tab:</source>
        <translation type="unfinished">ఓవర్‌వ్యూ ట్యాబ్‌లో మోనోస్పేస్డ్ ఫాంట్:</translation>
    </message>
    <message>
        <source>embedded "%1"</source>
        <translation type="unfinished">పొందుపరిచారు "%1"</translation>
    </message>
    <message>
        <source>closest matching "%1"</source>
        <translation type="unfinished">సన్నిహిత సరిపోలిక "%1"</translation>
    </message>
    <message>
        <source>&amp;OK</source>
        <translation type="unfinished">&amp;అలాగే</translation>
    </message>
    <message>
        <source>&amp;Cancel</source>
        <translation type="unfinished">&amp;రద్దు చేయండి</translation>
    </message>
    <message>
        <source>Compiled without external signing support (required for external signing)</source>
        <extracomment>"External signing" means using devices such as hardware wallets.</extracomment>
        <translation type="unfinished">బాహ్య సంతకం మద్దతు లేకుండా సంకలనం చేయబడింది (బాహ్య సంతకం కోసం అవసరం)</translation>
    </message>
    <message>
        <source>default</source>
        <translation type="unfinished">డిఫాల్ట్</translation>
    </message>
    <message>
        <source>none</source>
        <translation type="unfinished">ఏదీ లేదు</translation>
    </message>
    <message>
        <source>Confirm options reset</source>
        <extracomment>Window title text of pop-up window shown when the user has chosen to reset options.</extracomment>
        <translation type="unfinished">ఎంపికల రీసెట్‌ని నిర్ధారించండి</translation>
    </message>
    <message>
        <source>Client restart required to activate changes.</source>
        <extracomment>Text explaining that the settings changed will not come into effect until the client is restarted.</extracomment>
        <translation type="unfinished">మార్పులను సక్రియం చేయడానికి క్లయింట్ పునఃప్రారంభించాల్సిన అవసరం ఉంది.</translation>
    </message>
    <message>
        <source>Current settings will be backed up at "%1".</source>
        <extracomment>Text explaining to the user that the client's current settings will be backed up at a specific location. %1 is a stand-in argument for the backup location's path.</extracomment>
        <translation type="unfinished">ప్రస్తుత సెట్టింగ్‌లు "%1" వద్ద బ్యాకప్ చేయబడతాయి.</translation>
    </message>
    <message>
        <source>Client will be shut down. Do you want to proceed?</source>
        <extracomment>Text asking the user to confirm if they would like to proceed with a client shutdown.</extracomment>
        <translation type="unfinished">క్లయింట్ మూసివేయబడుతుంది. మీరు కొనసాగించాలనుకుంటున్నారా?</translation>
    </message>
    <message>
        <source>Configuration options</source>
        <extracomment>Window title text of pop-up box that allows opening up of configuration file.</extracomment>
        <translation type="unfinished">కాన్ఫిగరేషన్ ఎంపికలు</translation>
    </message>
    <message>
        <source>The configuration file is used to specify advanced user options which override GUI settings. Additionally, any command-line options will override this configuration file.</source>
        <extracomment>Explanatory text about the priority order of instructions considered by client. The order from high to low being: command-line, configuration file, GUI settings.</extracomment>
        <translation type="unfinished">GUI సెట్టింగ్‌లను భర్తీ చేసే అధునాతన వినియోగదారు ఎంపికలను పేర్కొనడానికి కాన్ఫిగరేషన్ ఫైల్ ఉపయోగించబడుతుంది. అదనంగా, ఏదైనా కమాండ్-లైన్ ఎంపికలు ఈ కాన్ఫిగరేషన్ ఫైల్‌ను భర్తీ చేస్తాయి.</translation>
    </message>
    <message>
        <source>Continue</source>
        <translation type="unfinished">కొనసాగించు</translation>
    </message>
    <message>
        <source>Cancel</source>
        <translation type="unfinished">రద్దు చేయండి</translation>
    </message>
    <message>
        <source>Error</source>
        <translation type="unfinished">లోపం</translation>
    </message>
    <message>
        <source>The configuration file could not be opened.</source>
        <translation type="unfinished">కాన్ఫిగరేషన్ ఫైల్ తెరవబడలేదు.</translation>
    </message>
    <message>
        <source>This change would require a client restart.</source>
        <translation type="unfinished">ఈ మార్పుకు క్లయింట్ పునఃప్రారంభం అవసరం.</translation>
    </message>
    <message>
        <source>The supplied proxy address is invalid.</source>
        <translation type="unfinished">సరఫరా చేయబడిన ప్రాక్సీ చిరునామా చెల్లదు.</translation>
    </message>
</context>
<context>
    <name>OptionsModel</name>
    <message>
        <source>Could not read setting "%1", %2.</source>
        <translation type="unfinished">సెట్టింగ్ "%1", %2 చదవడం సాధ్యపడలేదు, .</translation>
    </message>
</context>
<context>
    <name>OverviewPage</name>
    <message>
        <source>Form</source>
        <translation type="unfinished">రూపం</translation>
    </message>
    <message>
        <source>The displayed information may be out of date. Your wallet automatically synchronizes with the Bitcoin network after a connection is established, but this process has not completed yet.</source>
        <translation type="unfinished">ప్రదర్శించబడిన సమాచారం పాతది కావచ్చు. కనెక్షన్ స్థాపించబడిన తర్వాత మీ వాలెట్ స్వయంచాలకంగా బిట్‌కాయిన్ నెట్‌వర్క్‌తో సమకాలీకరించబడుతుంది, కానీ ఈ ప్రక్రియ ఇంకా పూర్తి కాలేదు.</translation>
    </message>
    <message>
        <source>Watch-only:</source>
        <translation type="unfinished">చూడటానికి మాత్రమే:</translation>
    </message>
    <message>
        <source>Available:</source>
        <translation type="unfinished">అందుబాటులో ఉంది:</translation>
    </message>
    <message>
        <source>Your current spendable balance</source>
        <translation type="unfinished">మీ ప్రస్తుత ఖర్చు చేయదగిన బ్యాలెన్స్</translation>
    </message>
    <message>
        <source>Pending:</source>
        <translation type="unfinished">పెండింగ్‌లో ఉంది:</translation>
    </message>
    <message>
        <source>Total of transactions that have yet to be confirmed, and do not yet count toward the spendable balance</source>
        <translation type="unfinished">ఇంకా ధృవీకరించబడని లావాదేవీల మొత్తం మరియు ఇంకా ఖర్చు చేయదగిన బ్యాలెన్స్‌లో లెక్కించబడదు</translation>
    </message>
    <message>
        <source>Immature:</source>
        <translation type="unfinished">పరిపక్వత లేని:</translation>
    </message>
    <message>
        <source>Mined balance that has not yet matured</source>
        <translation type="unfinished">ఇంకా పరిపక్వం చెందని సంతులనం తవ్వబడింది</translation>
    </message>
    <message>
        <source>Balances</source>
        <translation type="unfinished">బ్యాలెన్స్‌లు</translation>
    </message>
    <message>
        <source>Total:</source>
        <translation type="unfinished">మొత్తం:</translation>
    </message>
    <message>
        <source>Your current total balance</source>
        <translation type="unfinished">మీ ప్రస్తుత మొత్తం బ్యాలెన్స్</translation>
    </message>
    <message>
        <source>Your current balance in watch-only addresses</source>
        <translation type="unfinished">వీక్షణ-మాత్రమే చిరునామాలలో మీ ప్రస్తుత బ్యాలెన్స్</translation>
    </message>
    <message>
        <source>Spendable:</source>
        <translation type="unfinished">ఖర్చు చేయదగినది:</translation>
    </message>
    <message>
        <source>Recent transactions</source>
        <translation type="unfinished">ఇటీవలి లావాదేవీలు</translation>
    </message>
    <message>
        <source>Unconfirmed transactions to watch-only addresses</source>
        <translation type="unfinished">వీక్షణ-మాత్రమే చిరునామాలకు ధృవీకరించబడని లావాదేవీలు</translation>
    </message>
    <message>
        <source>Mined balance in watch-only addresses that has not yet matured</source>
        <translation type="unfinished">ఇంకా మెచ్యూర్ కాని వాచ్-ఓన్లీ అడ్రస్‌లలో మైన్ చేయబడిన బ్యాలెన్స్</translation>
    </message>
    <message>
        <source>Current total balance in watch-only addresses</source>
        <translation type="unfinished">వీక్షణ-మాత్రమే చిరునామాలలో ప్రస్తుత మొత్తం బ్యాలెన్స్</translation>
    </message>
    <message>
        <source>Privacy mode activated for the Overview tab. To unmask the values, uncheck Settings-&gt;Mask values.</source>
        <translation type="unfinished">అవలోకనం ట్యాబ్ కోసం గోప్యతా మోడ్ సక్రియం చేయబడింది. విలువలను అన్‌మాస్క్ చేయడానికి, సెట్టింగ్‌లు-&gt;మాస్క్ విలువల ఎంపికను తీసివేయండి.</translation>
    </message>
</context>
<context>
    <name>PSBTOperationsDialog</name>
    <message>
        <source>Sign Tx</source>
        <translation type="unfinished">లావాదేవీ పై సంతకం చేయండి</translation>
    </message>
    <message>
        <source>Broadcast Tx</source>
        <translation type="unfinished">ప్రసారం చేయు లావాదేవీ</translation>
    </message>
    <message>
        <source>Copy to Clipboard</source>
        <translation type="unfinished">క్లిప్‌బోర్డ్‌కి కాపీ చేయండి</translation>
    </message>
    <message>
        <source>Save…</source>
        <translation type="unfinished">సేవ్ చేయి...</translation>
    </message>
    <message>
        <source>Close</source>
        <translation type="unfinished">మూసివేయి</translation>
    </message>
    <message>
        <source>Failed to load transaction: %1</source>
        <translation type="unfinished">లావాదేవీని లోడ్ చేయడంలో విఫలమైంది: %1</translation>
    </message>
    <message>
        <source>Failed to sign transaction: %1</source>
        <translation type="unfinished">లావాదేవీపై సంతకం చేయడంలో విఫలమైంది: %1</translation>
    </message>
    <message>
        <source>Cannot sign inputs while wallet is locked.</source>
        <translation type="unfinished">వాలెట్ లాక్ చేయబడినప్పుడు ఇన్‌పుట్‌లపై సంతకం చేయలేరు.</translation>
    </message>
    <message>
        <source>Could not sign any more inputs.</source>
        <translation type="unfinished">మరిన్ని ఇన్‌పుట్‌లపై సంతకం చేయడం సాధ్యపడలేదు.</translation>
    </message>
    <message>
        <source>Signed %1 inputs, but more signatures are still required.</source>
        <translation type="unfinished">సంతకం చేయబడిన %1 ఇన్‌పుట్‌లు, కానీ మరిన్ని సంతకాలు ఇంకా అవసరం.</translation>
    </message>
    <message>
        <source>Signed transaction successfully. Transaction is ready to broadcast.</source>
        <translation type="unfinished">లావాదేవీ విజయవంతంగా సంతకం చేయబడింది. లావాదేవీ ప్రసారానికి సిద్ధంగా ఉంది.</translation>
    </message>
    <message>
        <source>Unknown error processing transaction.</source>
        <translation type="unfinished">లావాదేవీని ప్రాసెస్ చేయడంలో తెలియని లోపం.</translation>
    </message>
    <message>
        <source>Transaction broadcast successfully! Transaction ID: %1</source>
        <translation type="unfinished">లావాదేవీ విజయవంతంగా ప్రసారం చేయబడింది! లావాదేవి ఐడి: %1</translation>
    </message>
    <message>
        <source>Transaction broadcast failed: %1</source>
        <translation type="unfinished">లావాదేవీ ప్రసారం విఫలమైంది: %1</translation>
    </message>
    <message>
        <source>PSBT copied to clipboard.</source>
        <translation type="unfinished">PSBT క్లిప్‌బోర్డ్‌కి కాపీ చేయబడింది.</translation>
    </message>
    <message>
        <source>Save Transaction Data</source>
        <translation type="unfinished">లావాదేవీ డేటాను సేవ్ చేయండి</translation>
    </message>
    <message>
        <source>Partially Signed Transaction (Binary)</source>
        <extracomment>Expanded name of the binary PSBT file format. See: BIP 174.</extracomment>
        <translation type="unfinished">పాక్షికంగా సంతకం చేసిన లావాదేవీ (బైనరీ)</translation>
    </message>
    <message>
        <source>PSBT saved to disk.</source>
        <translation type="unfinished">PSBT డిస్క్‌లో సేవ్ చేయబడింది.</translation>
    </message>
    <message>
        <source> * Sends %1 to %2</source>
        <translation type="unfinished">* %1 ని %2 కి పంపుతుంది</translation>
    </message>
    <message>
        <source>Unable to calculate transaction fee or total transaction amount.</source>
        <translation type="unfinished">లావాదేవీ రుసుము లేదా మొత్తం లావాదేవీ మొత్తాన్ని లెక్కించడం సాధ్యం కాలేదు.</translation>
    </message>
    <message>
        <source>Pays transaction fee: </source>
        <translation type="unfinished">లావాదేవీ రుసుము చెల్లిస్తుంది:</translation>
    </message>
    <message>
        <source>Total Amount</source>
        <translation type="unfinished">పూర్తి మొత్తము</translation>
    </message>
    <message>
        <source>or</source>
        <translation type="unfinished">లేదా</translation>
    </message>
    <message>
        <source>Transaction has %1 unsigned inputs.</source>
        <translation type="unfinished">లావాదేవీ %1 సంతకం చేయని ఇన్‌పుట్‌లను కలిగి ఉంది.</translation>
    </message>
    <message>
        <source>Transaction is missing some information about inputs.</source>
        <translation type="unfinished">లావాదేవీ ఇన్‌పుట్‌ల గురించి కొంత సమాచారం లేదు.</translation>
    </message>
    <message>
        <source>Transaction still needs signature(s).</source>
        <translation type="unfinished">లావాదేవీకి ఇంకా సంతకం(లు) అవసరం.</translation>
    </message>
    <message>
        <source>(But no wallet is loaded.)</source>
        <translation type="unfinished">(కానీ వాలెట్ లోడ్ చేయబడలేదు.)</translation>
    </message>
    <message>
        <source>(But this wallet cannot sign transactions.)</source>
        <translation type="unfinished">(కానీ ఈ వాలెట్ లావాదేవీలపై సంతకం చేయదు.)</translation>
    </message>
    <message>
        <source>(But this wallet does not have the right keys.)</source>
        <translation type="unfinished">(కానీ ఈ వాలెట్‌లో సరైన కీలు లేవు.)</translation>
    </message>
    <message>
        <source>Transaction is fully signed and ready for broadcast.</source>
        <translation type="unfinished">లావాదేవీ పూర్తిగా సంతకం చేయబడింది మరియు ప్రసారానికి సిద్ధంగా ఉంది.</translation>
    </message>
    <message>
        <source>Transaction status is unknown.</source>
        <translation type="unfinished">లావాదేవీ స్థితి తెలియదు.</translation>
    </message>
</context>
<context>
    <name>PaymentServer</name>
    <message>
        <source>Payment request error</source>
        <translation type="unfinished">చెల్లింపు అభ్యర్ధన లోపం</translation>
    </message>
    <message>
        <source>Cannot start bitcoin: click-to-pay handler</source>
        <translation type="unfinished">బిట్‌కాయిన్‌ను ప్రారంభించడం సాధ్యం కాదు: క్లిక్-టు-పే హ్యాండ్లర్</translation>
    </message>
    <message>
        <source>URI handling</source>
        <translation type="unfinished">URI నిర్వహణ</translation>
    </message>
    <message>
        <source>'bitcoin://' is not a valid URI. Use 'bitcoin:' instead.</source>
        <translation type="unfinished">'bitcoin://' చెల్లుబాటు అయ్యే URI కాదు. బదులుగా 'bitcoin:' ఉపయోగించండి.</translation>
    </message>
    <message>
        <source>URI cannot be parsed! This can be caused by an invalid Bitcoin address or malformed URI parameters.</source>
        <translation type="unfinished">URI అన్వయించబడదు! ఇది చెల్లని బిట్‌కాయిన్ చిరునామా లేదా తప్పుగా రూపొందించబడిన URI పారామీటర్‌ల వల్ల సంభవించవచ్చు.</translation>
    </message>
    <message>
        <source>Payment request file handling</source>
        <translation type="unfinished">చెల్లింపు అభ్యర్థన ఫైల్ నిర్వహణ</translation>
    </message>
</context>
<context>
    <name>PeerTableModel</name>
    <message>
        <source>User Agent</source>
        <extracomment>Title of Peers Table column which contains the peer's User Agent string.</extracomment>
        <translation type="unfinished">వినియోగదారు ఏజెంట్</translation>
    </message>
    <message>
        <source>Ping</source>
        <extracomment>Title of Peers Table column which indicates the current latency of the connection with the peer.</extracomment>
        <translation type="unfinished">పింగ్</translation>
    </message>
    <message>
        <source>Peer</source>
        <extracomment>Title of Peers Table column which contains a unique number used to identify a connection.</extracomment>
        <translation type="unfinished">పీర్</translation>
    </message>
    <message>
        <source>Age</source>
        <extracomment>Title of Peers Table column which indicates the duration (length of time) since the peer connection started.</extracomment>
        <translation type="unfinished">వయస్సు</translation>
    </message>
    <message>
        <source>Direction</source>
        <extracomment>Title of Peers Table column which indicates the direction the peer connection was initiated from.</extracomment>
        <translation type="unfinished">దిశ</translation>
    </message>
    <message>
        <source>Sent</source>
        <extracomment>Title of Peers Table column which indicates the total amount of network information we have sent to the peer.</extracomment>
        <translation type="unfinished">పంపారు</translation>
    </message>
    <message>
        <source>Received</source>
        <extracomment>Title of Peers Table column which indicates the total amount of network information we have received from the peer.</extracomment>
        <translation type="unfinished">స్వీకరించబడింది</translation>
    </message>
    <message>
        <source>Address</source>
        <extracomment>Title of Peers Table column which contains the IP/Onion/I2P address of the connected peer.</extracomment>
        <translation type="unfinished">చిరునామా</translation>
    </message>
    <message>
        <source>Type</source>
        <extracomment>Title of Peers Table column which describes the type of peer connection. The "type" describes why the connection exists.</extracomment>
        <translation type="unfinished">రకము</translation>
    </message>
    <message>
        <source>Network</source>
        <extracomment>Title of Peers Table column which states the network the peer connected through.</extracomment>
        <translation type="unfinished">నెట్‌వర్క్</translation>
    </message>
    <message>
        <source>Inbound</source>
        <extracomment>An Inbound Connection from a Peer.</extracomment>
        <translation type="unfinished">ఇన్‌బౌండ్</translation>
    </message>
    <message>
        <source>Outbound</source>
        <extracomment>An Outbound Connection to a Peer.</extracomment>
        <translation type="unfinished">అవుట్ బౌండ్</translation>
    </message>
</context>
<context>
    <name>QRImageWidget</name>
    <message>
        <source>&amp;Save Image…</source>
        <translation type="unfinished">&amp;చిత్రాన్ని సేవ్ చేయి...</translation>
    </message>
    <message>
        <source>&amp;Copy Image</source>
        <translation type="unfinished">&amp;ఇమేజ్ కాపీ చేయి</translation>
    </message>
    <message>
        <source>Resulting URI too long, try to reduce the text for label / message.</source>
        <translation type="unfinished">URI చాలా పొడవుగా ఉంది, లేబుల్ / సందేశం కోసం వచనాన్ని తగ్గించడానికి ప్రయత్నించండి.</translation>
    </message>
    <message>
        <source>Error encoding URI into QR Code.</source>
        <translation type="unfinished">URIని QR కోడ్‌లోకి ఎన్‌కోడ్ చేయడంలో లోపం.</translation>
    </message>
    <message>
        <source>QR code support not available.</source>
        <translation type="unfinished">QR కోడ్ మద్దతు అందుబాటులో లేదు.</translation>
    </message>
    <message>
        <source>Save QR Code</source>
        <translation type="unfinished">QR కోడ్‌ని సేవ్ చేయండి</translation>
    </message>
    <message>
        <source>PNG Image</source>
        <extracomment>Expanded name of the PNG file format. See: https://en.wikipedia.org/wiki/Portable_Network_Graphics.</extracomment>
        <translation type="unfinished">PNG చిత్రం</translation>
    </message>
</context>
<context>
    <name>RPCConsole</name>
    <message>
        <source>N/A</source>
        <translation type="unfinished">వర్తించదు</translation>
    </message>
    <message>
        <source>Client version</source>
        <translation type="unfinished">క్లయింట్ వెర్షన్</translation>
    </message>
    <message>
        <source>&amp;Information</source>
        <translation type="unfinished">&amp;సమాచారం</translation>
    </message>
    <message>
        <source>General</source>
        <translation type="unfinished">సాధారణ</translation>
    </message>
    <message>
        <source>Datadir</source>
        <translation type="unfinished">సమాచార డైరెక్టరీ</translation>
    </message>
    <message>
        <source>To specify a non-default location of the data directory use the '%1' option.</source>
        <translation type="unfinished">డేటా డైరెక్టరీ యొక్క నాన్-డిఫాల్ట్ స్థానాన్ని పేర్కొనడానికి '%1' ఎంపికను ఉపయోగించండి.</translation>
    </message>
    <message>
        <source>Blocksdir</source>
        <translation type="unfinished">బ్లాక్స్ డైరెక్టరీ</translation>
    </message>
    <message>
        <source>To specify a non-default location of the blocks directory use the '%1' option.</source>
        <translation type="unfinished">బ్లాక్స్ డైరెక్టరీ యొక్క నాన్-డిఫాల్ట్ స్థానాన్ని పేర్కొనడానికి '%1' ఎంపికను ఉపయోగించండి.</translation>
    </message>
    <message>
        <source>Startup time</source>
        <translation type="unfinished">ప్రారంభ సమయం</translation>
    </message>
    <message>
        <source>Network</source>
        <translation type="unfinished">నెట్‌వర్క్</translation>
    </message>
    <message>
        <source>Name</source>
        <translation type="unfinished">పేరు</translation>
    </message>
    <message>
        <source>Number of connections</source>
        <translation type="unfinished">కనెక్షన్ల సంఖ్య</translation>
    </message>
    <message>
        <source>Block chain</source>
        <translation type="unfinished">బ్లాక్ చైన్</translation>
    </message>
    <message>
        <source>Memory Pool</source>
        <translation type="unfinished">మెమరీ పూల్</translation>
    </message>
    <message>
        <source>Current number of transactions</source>
        <translation type="unfinished">ప్రస్తుత లావాదేవీల సంఖ్య</translation>
    </message>
    <message>
        <source>Memory usage</source>
        <translation type="unfinished">మెమరీ వినియోగం</translation>
    </message>
    <message>
        <source>(none)</source>
        <translation type="unfinished">(ఏదీ లేదు)</translation>
    </message>
    <message>
        <source>&amp;Reset</source>
        <translation type="unfinished">&amp;రీసెట్</translation>
    </message>
    <message>
        <source>Received</source>
        <translation type="unfinished">స్వీకరించబడింది</translation>
    </message>
    <message>
        <source>Sent</source>
        <translation type="unfinished">పంపారు</translation>
    </message>
    <message>
        <source>&amp;Peers</source>
        <translation type="unfinished">&amp;తోటివారి</translation>
    </message>
    <message>
        <source>Banned peers</source>
        <translation type="unfinished">సహచరులను నిషేధించారు</translation>
    </message>
    <message>
        <source>Select a peer to view detailed information.</source>
        <translation type="unfinished">వివరణాత్మక సమాచారాన్ని వీక్షించడానికి పీర్‌ని ఎంచుకోండి.</translation>
    </message>
    <message>
        <source>User Agent</source>
        <translation type="unfinished">వినియోగదారు ఏజెంట్</translation>
    </message>
    <message>
        <source>Node window</source>
        <translation type="unfinished">నోడ్ విండో</translation>
    </message>
    <message>
        <source>Last block time</source>
        <translation type="unfinished">చివరి బ్లాక్ సమయం</translation>
    </message>
    <message>
        <source>&amp;Copy address</source>
        <extracomment>Context menu action to copy the address of a peer.</extracomment>
        <translation type="unfinished">&amp;కాపీ చిరునామా</translation>
    </message>
    <message>
        <source>To</source>
        <translation type="unfinished">కు</translation>
    </message>
    <message>
        <source>From</source>
        <translation type="unfinished">నుండి</translation>
    </message>
    </context>
<context>
    <name>ReceiveCoinsDialog</name>
    <message>
        <source>Remove the selected entries from the list</source>
        <translation type="unfinished">జాబితా నుండి ఎంచుకున్న ఎంట్రీలను తీసివేయండి</translation>
    </message>
    <message>
        <source>Remove</source>
        <translation type="unfinished">తొలగించు</translation>
    </message>
    <message>
        <source>Copy &amp;URI</source>
        <translation type="unfinished">కాపీ &amp;URI</translation>
    </message>
    <message>
        <source>&amp;Copy address</source>
        <translation type="unfinished">&amp;కాపీ చిరునామా</translation>
    </message>
    <message>
        <source>Copy &amp;label</source>
        <translation type="unfinished">కాపీ &amp;లేబుల్</translation>
    </message>
    <message>
        <source>Copy &amp;message</source>
        <translation type="unfinished">కాపీ &amp;సందేశం</translation>
    </message>
    <message>
        <source>Copy &amp;amount</source>
        <translation type="unfinished">కాపీ &amp;అమౌంట్</translation>
    </message>
    <message>
        <source>Could not unlock wallet.</source>
        <translation type="unfinished">వాలెట్‌ని అన్‌లాక్ చేయడం సాధ్యపడలేదు.</translation>
    </message>
    <message>
        <source>Could not generate new %1 address</source>
        <translation type="unfinished">కొత్త %1 చిరునామాను రూపొందించడం సాధ్యం కాలేదు</translation>
    </message>
</context>
<context>
    <name>ReceiveRequestDialog</name>
    <message>
        <source>Request payment to …</source>
        <translation type="unfinished">దీనికి చెల్లింపును అభ్యర్థించండి…</translation>
    </message>
    <message>
        <source>Address:</source>
        <translation type="unfinished">చిరునామా:</translation>
    </message>
    <message>
        <source>Amount:</source>
        <translation type="unfinished">మొత్తం:</translation>
    </message>
    <message>
        <source>Label:</source>
        <translation type="unfinished">లేబుల్:</translation>
    </message>
    <message>
        <source>Message:</source>
        <translation type="unfinished">సందేశం:</translation>
    </message>
    <message>
        <source>Wallet:</source>
        <translation type="unfinished">ధనమును తీసుకొనిపోవు సంచి</translation>
    </message>
    <message>
        <source>Copy &amp;URI</source>
        <translation type="unfinished">కాపీ &amp;URI</translation>
    </message>
    <message>
        <source>Copy &amp;Address</source>
        <translation type="unfinished">కాపీ &amp;చిరునామా </translation>
    </message>
    <message>
        <source>&amp;Save Image…</source>
        <translation type="unfinished">&amp;చిత్రాన్ని సేవ్ చేయి...</translation>
    </message>
    </context>
<context>
    <name>RecentRequestsTableModel</name>
    <message>
        <source>Date</source>
        <translation type="unfinished">తేదీ</translation>
    </message>
    <message>
        <source>Label</source>
        <translation type="unfinished">ఉల్లాకు</translation>
    </message>
    <message>
        <source>Message</source>
        <translation type="unfinished">సందేశం</translation>
    </message>
    <message>
        <source>(no label)</source>
        <translation type="unfinished">( ఉల్లాకు లేదు )</translation>
    </message>
    </context>
<context>
    <name>SendCoinsDialog</name>
    <message>
        <source>Quantity:</source>
        <translation type="unfinished">పరిమాణం</translation>
    </message>
    <message>
        <source>Bytes:</source>
        <translation type="unfinished">బైట్‌లు:</translation>
    </message>
    <message>
        <source>Amount:</source>
        <translation type="unfinished">మొత్తం:</translation>
    </message>
    <message>
        <source>Fee:</source>
        <translation type="unfinished">రుసుము:</translation>
    </message>
    <message>
        <source>After Fee:</source>
        <translation type="unfinished">రుసుము తర్వాత:</translation>
    </message>
    <message>
        <source>Change:</source>
        <translation type="unfinished">మార్చు:</translation>
    </message>
    <message>
        <source>Using the fallbackfee can result in sending a transaction that will take several hours or days (or never) to confirm. Consider choosing your fee manually or wait until you have validated the complete chain.</source>
        <translation type="unfinished">ఫాల్‌బ్యాక్‌ఫీని ఉపయోగించడం వలన లావాదేవీని పంపడం ద్వారా నిర్ధారించడానికి చాలా గంటలు లేదా రోజులు (లేదా ఎప్పుడూ) పట్టవచ్చు. మీ రుసుమును మాన్యువల్‌గా ఎంచుకోవడాన్ని పరిగణించండి లేదా మీరు పూర్తి గొలుసును ధృవీకరించే వరకు వేచి ఉండండి.</translation>
    </message>
    <message>
        <source>Hide</source>
        <translation type="unfinished">దాచు</translation>
    </message>
    <message>
        <source>Copy quantity</source>
        <translation type="unfinished">కాపీ పరిమాణం</translation>
    </message>
    <message>
        <source>Copy amount</source>
        <translation type="unfinished">కాపీ అమౌంట్</translation>
    </message>
    <message>
        <source>Copy fee</source>
        <translation type="unfinished">రుసుము కాపీ</translation>
    </message>
    <message>
        <source>Copy after fee</source>
        <translation type="unfinished">రుసుము తర్వాత కాపీ చేయండి</translation>
    </message>
    <message>
        <source>Copy bytes</source>
        <translation type="unfinished">బైట్‌లను కాపీ చేయండి</translation>
    </message>
    <message>
        <source>Copy change</source>
        <translation type="unfinished">మార్పుని కాపీ చేయండి</translation>
    </message>
    <message>
        <source>%1 (%2 blocks)</source>
        <translation type="unfinished">%1 (%2 బ్లాక్‌లు)</translation>
    </message>
    <message>
        <source> from wallet '%1'</source>
        <translation type="unfinished">వాలెట్ నుండి '%1'</translation>
    </message>
    <message>
        <source>%1 to '%2'</source>
        <translation type="unfinished">%1 కు '%2'</translation>
    </message>
    <message>
        <source>%1 to %2</source>
        <translation type="unfinished">%1 కు %2</translation>
    </message>
    <message>
        <source>Save Transaction Data</source>
        <translation type="unfinished">లావాదేవీ డేటాను సేవ్ చేయండి</translation>
    </message>
    <message>
        <source>Partially Signed Transaction (Binary)</source>
        <extracomment>Expanded name of the binary PSBT file format. See: BIP 174.</extracomment>
        <translation type="unfinished">పాక్షికంగా సంతకం చేసిన లావాదేవీ (బైనరీ)</translation>
    </message>
    <message>
        <source>or</source>
        <translation type="unfinished">లేదా</translation>
    </message>
    <message>
        <source>Total Amount</source>
        <translation type="unfinished">పూర్తి మొత్తము</translation>
    </message>
    <message numerus="yes">
        <source>Estimated to begin confirmation within %n block(s).</source>
        <translation type="unfinished">
            <numerusform>%n బ్లాక్(ల)లో నిర్ధారణ ప్రారంభమవుతుందని అంచనా వేయబడింది.</numerusform>
            <numerusform>%n బ్లాక్(ల)లో నిర్ధారణ ప్రారంభమవుతుందని అంచనా వేయబడింది.</numerusform>
        </translation>
    </message>
    <message>
        <source>(no label)</source>
        <translation type="unfinished">( ఉల్లాకు లేదు )</translation>
    </message>
</context>
<context>
    <name>SendCoinsEntry</name>
    <message>
        <source>Paste address from clipboard</source>
        <translation type="unfinished">క్లిప్‌బోర్డ్ నుండి చిరునామాను అతికించండి</translation>
    </message>
    <message>
        <source>Message:</source>
        <translation type="unfinished">సందేశం:</translation>
    </message>
    </context>
<context>
    <name>SignVerifyMessageDialog</name>
    <message>
        <source>Paste address from clipboard</source>
        <translation type="unfinished">క్లిప్‌బోర్డ్ నుండి చిరునామాను అతికించండి</translation>
    </message>
    <message>
        <source>Enter the message you want to sign here</source>
        <translation type="unfinished">మీరు సంతకం చేయాలనుకుంటున్న సందేశాన్ని ఇక్కడ నమోదు చేయండి</translation>
    </message>
    <message>
        <source>Signature</source>
        <translation type="unfinished">సంతకం</translation>
    </message>
    </context>
<context>
    <name>SplashScreen</name>
    <message>
        <source>press q to shutdown</source>
        <translation type="unfinished">షట్‌డౌన్ చేయడానికి q నొక్కండి</translation>
    </message>
</context>
<context>
    <name>TransactionDesc</name>
    <message numerus="yes">
        <source>Open for %n more block(s)</source>
        <translation>
            <numerusform />
            <numerusform />
        </translation>
    </message>
    <message>
        <source>Status</source>
        <translation type="unfinished">స్థితి</translation>
    </message>
    <message>
        <source>Date</source>
        <translation type="unfinished">తేదీ</translation>
    </message>
    <message>
        <source>From</source>
        <translation type="unfinished">నుండి</translation>
    </message>
    <message>
        <source>unknown</source>
        <translation type="unfinished">తెలియదు</translation>
    </message>
    <message>
        <source>To</source>
        <translation type="unfinished">కు</translation>
    </message>
    <message numerus="yes">
        <source>matures in %n more block(s)</source>
        <translation type="unfinished">
            <numerusform>%n మరిన్ని బ్లాక్(లు)లో మెచ్యూర్ అవుతుంది</numerusform>
            <numerusform>%n మరిన్ని బ్లాక్(లు)లో మెచ్యూర్ అవుతుంది</numerusform>
        </translation>
    </message>
    <message>
        <source>Message</source>
        <translation type="unfinished">సందేశం</translation>
    </message>
    <message>
        <source>Merchant</source>
        <translation type="unfinished">వర్తకుడు</translation>
    </message>
    <message>
        <source>Amount</source>
        <translation type="unfinished">మొత్తం</translation>
    </message>
    </context>
<context>
    <name>TransactionTableModel</name>
    <message>
        <source>Date</source>
        <translation type="unfinished">తేదీ</translation>
    </message>
    <message>
        <source>Type</source>
        <translation type="unfinished">రకము</translation>
    </message>
    <message>
        <source>Label</source>
        <translation type="unfinished">ఉల్లాకు</translation>
    </message>
    <message>
        <source>(no label)</source>
        <translation type="unfinished">( ఉల్లాకు లేదు )</translation>
    </message>
    </context>
<context>
    <name>TransactionView</name>
    <message>
        <source>&amp;Copy address</source>
        <translation type="unfinished">&amp;కాపీ చిరునామా</translation>
    </message>
    <message>
        <source>Copy &amp;label</source>
        <translation type="unfinished">కాపీ &amp;లేబుల్</translation>
    </message>
    <message>
        <source>Copy &amp;amount</source>
        <translation type="unfinished">కాపీ &amp;అమౌంట్</translation>
    </message>
    <message>
        <source>Comma separated file</source>
        <extracomment>Expanded name of the CSV file format. See: https://en.wikipedia.org/wiki/Comma-separated_values.</extracomment>
        <translation type="unfinished">కామాతో వేరు చేయబడిన ఫైల్</translation>
    </message>
    <message>
        <source>Confirmed</source>
        <translation type="unfinished">నిర్ధారించబడినది</translation>
    </message>
    <message>
        <source>Date</source>
        <translation type="unfinished">తేదీ</translation>
    </message>
    <message>
        <source>Type</source>
        <translation type="unfinished">రకము</translation>
    </message>
    <message>
        <source>Label</source>
        <translation type="unfinished">ఉల్లాకు</translation>
    </message>
    <message>
        <source>Address</source>
        <translation type="unfinished">చిరునామా</translation>
    </message>
    <message>
        <source>ID</source>
        <translation type="unfinished">గుర్తింపు</translation>
    </message>
    <message>
        <source>Exporting Failed</source>
        <translation type="unfinished">ఎగుమతి విఫలమయ్యింది</translation>
    </message>
    </context>
<context>
    <name>WalletFrame</name>
    <message>
        <source>Create a new wallet</source>
        <translation type="unfinished">&lt;div&gt;&lt;/div&gt;</translation>
    </message>
    <message>
        <source>Error</source>
        <translation type="unfinished">లోపం</translation>
    </message>
    </context>
<context>
    <name>WalletModel</name>
    <message>
        <source>default wallet</source>
        <translation type="unfinished">డిఫాల్ట్ వాలెట్</translation>
    </message>
</context>
<context>
    <name>WalletView</name>
    <message>
        <source>&amp;Export</source>
        <translation type="unfinished">ఎగుమతి చేయండి</translation>
    </message>
    <message>
        <source>Export the data in the current tab to a file</source>
        <translation type="unfinished">ప్రస్తుతం ఉన్న సమాచారాన్ని ఫైల్ లోనికి ఎగుమతి చేసుకోండి</translation>
    </message>
    <message>
        <source>Backup Wallet</source>
        <translation type="unfinished">బ్యాకప్ వాలెట్</translation>
    </message>
    <message>
        <source>Wallet Data</source>
        <extracomment>Name of the wallet data file format.</extracomment>
        <translation type="unfinished">వాలెట్ సమాచారం</translation>
    </message>
    <message>
        <source>Cancel</source>
        <translation type="unfinished">రద్దు చేయండి</translation>
    </message>
</context>
<context>
    <name>bitcoin-core</name>
    <message>
        <source>Cannot set -peerblockfilters without -blockfilterindex.</source>
        <translation type="unfinished">-blockfilterindex లేకుండా -peerblockfilters సెట్ చేయలేము.</translation>
    </message>
    <message>
        <source>Error reading from database, shutting down.</source>
        <translation type="unfinished">డేటాబేస్ నుండి చదవడంలో లోపం, షట్ డౌన్.</translation>
    </message>
    <message>
        <source>Missing solving data for estimating transaction size</source>
        <translation type="unfinished">లావాదేవీ పరిమాణాన్ని అంచనా వేయడానికి పరిష్కార డేటా లేదు</translation>
    </message>
    <message>
        <source>Prune cannot be configured with a negative value.</source>
        <translation type="unfinished">ప్రూనే ప్రతికూల విలువతో కాన్ఫిగర్ చేయబడదు.</translation>
    </message>
    <message>
        <source>Prune mode is incompatible with -txindex.</source>
        <translation type="unfinished">ప్రూన్ మోడ్ -txindexకి అనుకూలంగా లేదు.</translation>
    </message>
    <message>
        <source>Section [%s] is not recognized.</source>
        <translation type="unfinished">విభాగం [%s] గుర్తించబడలేదు.</translation>
    </message>
    <message>
        <source>Specified blocks directory "%s" does not exist.</source>
        <translation type="unfinished">పేర్కొన్న బ్లాక్‌ల డైరెక్టరీ "%s" ఉనికిలో లేదు.</translation>
    </message>
    <message>
        <source>Starting network threads…</source>
        <translation type="unfinished">నెట్‌వర్క్ థ్రెడ్‌లను ప్రారంభిస్తోంది…</translation>
    </message>
    <message>
        <source>The source code is available from %s.</source>
        <translation type="unfinished">%s నుండి సోర్స్ కోడ్ అందుబాటులో ఉంది.</translation>
    </message>
    <message>
        <source>The specified config file %s does not exist</source>
        <translation type="unfinished">పేర్కొన్న కాన్ఫిగర్ ఫైల్ %s ఉనికిలో లేదు</translation>
    </message>
    <message>
        <source>The transaction amount is too small to pay the fee</source>
        <translation type="unfinished">రుసుము చెల్లించడానికి లావాదేవీ మొత్తం చాలా చిన్నది</translation>
    </message>
    <message>
        <source>The wallet will avoid paying less than the minimum relay fee.</source>
        <translation type="unfinished">వాలెట్ కనీస రిలే రుసుము కంటే తక్కువ చెల్లించడాన్ని నివారిస్తుంది.</translation>
    </message>
    <message>
        <source>This is experimental software.</source>
        <translation type="unfinished">ఇది ప్రయోగాత్మక సాఫ్ట్‌వేర్.</translation>
    </message>
    <message>
        <source>This is the minimum transaction fee you pay on every transaction.</source>
        <translation type="unfinished">ఇది ప్రతి లావాదేవీకి మీరు చెల్లించే కనీస లావాదేవీ రుసుము.</translation>
    </message>
    <message>
        <source>This is the transaction fee you will pay if you send a transaction.</source>
        <translation type="unfinished">మీరు లావాదేవీని పంపితే మీరు చెల్లించే లావాదేవీ రుసుము ఇది.</translation>
    </message>
    <message>
        <source>Transaction amount too small</source>
        <translation type="unfinished">లావాదేవీ మొత్తం చాలా చిన్నది</translation>
    </message>
    <message>
        <source>Transaction amounts must not be negative</source>
        <translation type="unfinished">లావాదేవీ మొత్తాలు ప్రతికూలంగా ఉండకూడదు</translation>
    </message>
    <message>
        <source>Transaction change output index out of range</source>
        <translation type="unfinished">లావాదేవీ మార్పు అవుట్‌పుట్ సూచిక పరిధి వెలుపల ఉంది</translation>
    </message>
    <message>
        <source>Transaction has too long of a mempool chain</source>
        <translation type="unfinished">లావాదేవీ మెంపూల్ చైన్‌లో చాలా పొడవుగా ఉంది</translation>
    </message>
    <message>
        <source>Transaction must have at least one recipient</source>
        <translation type="unfinished">లావాదేవీకి కనీసం ఒక గ్రహీత ఉండాలి</translation>
    </message>
    <message>
        <source>Transaction needs a change address, but we can't generate it.</source>
        <translation type="unfinished">లావాదేవీకి చిరునామా మార్పు అవసరం, కానీ మేము దానిని రూపొందించలేము.</translation>
    </message>
    <message>
        <source>Transaction too large</source>
        <translation type="unfinished">లావాదేవీ చాలా పెద్దది</translation>
    </message>
    <message>
        <source>Unable to allocate memory for -maxsigcachesize: '%s' MiB</source>
        <translation type="unfinished">-maxsigcacheize కోసం మెమరీని కేటాయించడం సాధ్యం కాలేదు: '%s' MiB</translation>
    </message>
    <message>
        <source>Unable to bind to %s on this computer (bind returned error %s)</source>
        <translation type="unfinished">బైండ్ చేయడం సాధ్యపడలేదు %s ఈ కంప్యూటర్‌లో  (బైండ్ రిటర్న్ ఎర్రర్ %s)</translation>
    </message>
    <message>
        <source>Unable to bind to %s on this computer. %s is probably already running.</source>
        <translation type="unfinished">బైండ్ చేయడం సాధ్యపడలేదు %s ఈ కంప్యూటర్‌లో. %s బహుశా ఇప్పటికే అమలులో ఉంది.</translation>
    </message>
    <message>
        <source>Unable to create the PID file '%s': %s</source>
        <translation type="unfinished">PID ఫైల్‌ని సృష్టించడం సాధ్యం కాలేదు '%s': %s</translation>
    </message>
    <message>
        <source>Unable to find UTXO for external input</source>
        <translation type="unfinished">బాహ్య ఇన్‌పుట్ కోసం UTXOని కనుగొనడం సాధ్యం కాలేదు</translation>
    </message>
    <message>
        <source>Unable to generate initial keys</source>
        <translation type="unfinished">ప్రారంభ కీలను రూపొందించడం సాధ్యం కాలేదు</translation>
    </message>
    <message>
        <source>Unable to generate keys</source>
        <translation type="unfinished">కీలను రూపొందించడం సాధ్యం కాలేదు</translation>
    </message>
    <message>
        <source>Unable to open %s for writing</source>
        <translation type="unfinished">వ్రాయుటకు %s తెరవుట కుదరలేదు</translation>
    </message>
    <message>
        <source>Unable to parse -maxuploadtarget: '%s'</source>
        <translation type="unfinished">-maxuploadtarget అన్వయించడం సాధ్యం కాలేదు: '%s'</translation>
    </message>
    <message>
        <source>Unable to start HTTP server. See debug log for details.</source>
        <translation type="unfinished">HTTP సర్వర్‌ని ప్రారంభించడం సాధ్యం కాలేదు. వివరాల కోసం డీబగ్ లాగ్ చూడండి.</translation>
    </message>
    <message>
        <source>Unable to unload the wallet before migrating</source>
        <translation type="unfinished">తరలించడానికి ముందు వాలెట్‌ని అన్‌లోడ్ చేయడం సాధ్యపడలేదు</translation>
    </message>
    <message>
        <source>Unknown -blockfilterindex value %s.</source>
        <translation type="unfinished">తెలియని -blockfilterindex విలువ %s.</translation>
    </message>
    <message>
        <source>Unknown address type '%s'</source>
        <translation type="unfinished">తెలియని చిరునామా రకం '%s'</translation>
    </message>
    <message>
        <source>Unknown change type '%s'</source>
        <translation type="unfinished">తెలియని మార్పు రకం '%s'</translation>
    </message>
    <message>
        <source>Unknown network specified in -onlynet: '%s'</source>
        <translation type="unfinished">తెలియని నెట్‌వర్క్ -onlynetలో పేర్కొనబడింది: '%s'</translation>
    </message>
    <message>
        <source>Unknown new rules activated (versionbit %i)</source>
        <translation type="unfinished">తెలియని కొత్త నియమాలు (వెర్షన్‌బిట్‌ %i)ని యాక్టివేట్ చేశాయి</translation>
    </message>
    <message>
<<<<<<< HEAD
        <source>Unsupported global logging level -loglevel=%s. Valid values: %s.</source>
        <translation type="unfinished">మద్దతు లేని గ్లోబల్ లాగింగ్ స్థాయి -లాగ్‌లెవెల్=%s. చెల్లుబాటు అయ్యే విలువలు: %s.</translation>
    </message>
    <message>
=======
>>>>>>> 44d8b13c
        <source>Unsupported logging category %s=%s.</source>
        <translation type="unfinished">మద్దతు లేని లాగింగ్ వర్గం %s=%s</translation>
    </message>
    <message>
        <source>User Agent comment (%s) contains unsafe characters.</source>
        <translation type="unfinished">వినియోగదారు ఏజెంట్ వ్యాఖ్య (%s)లో అసురక్షిత అక్షరాలు ఉన్నాయి.</translation>
    </message>
    <message>
        <source>Verifying blocks…</source>
        <translation type="unfinished">బ్లాక్‌లను ధృవీకరిపబచున్నవి…</translation>
    </message>
    <message>
        <source>Verifying wallet(s)…</source>
        <translation type="unfinished">వాలెట్(ల)ని ధృవీకరిస్తోంది...</translation>
    </message>
    <message>
        <source>Wallet needed to be rewritten: restart %s to complete</source>
        <translation type="unfinished">వాలెట్‌ని మళ్లీ వ్రాయాలి: పూర్తి చేయడానికి పునఃప్రారంభించండి %s</translation>
    </message>
    <message>
        <source>Settings file could not be read</source>
        <translation type="unfinished">సెట్టింగ్‌ల ఫైల్ చదవడం సాధ్యం కాలేదు</translation>
    </message>
    <message>
        <source>Settings file could not be written</source>
        <translation type="unfinished">సెట్టింగుల ఫైల్ వ్రాయబడదు</translation>
    </message>
</context>
</TS><|MERGE_RESOLUTION|>--- conflicted
+++ resolved
@@ -56,17 +56,6 @@
     <message>
         <source>C&amp;hoose</source>
         <translation type="unfinished">ఎం&amp;చుకోండి</translation>
-<<<<<<< HEAD
-    </message>
-    <message>
-        <source>Sending addresses</source>
-        <translation type="unfinished">పంపించే చిరునామాలు</translation>
-    </message>
-    <message>
-        <source>Receiving addresses</source>
-        <translation type="unfinished">అందుకునే చిరునామాలు</translation>
-=======
->>>>>>> 44d8b13c
     </message>
     <message>
         <source>These are your Bitcoin addresses for sending payments. Always check the amount and the receiving address before sending coins.</source>
@@ -2823,13 +2812,6 @@
         <translation type="unfinished">తెలియని కొత్త నియమాలు (వెర్షన్‌బిట్‌ %i)ని యాక్టివేట్ చేశాయి</translation>
     </message>
     <message>
-<<<<<<< HEAD
-        <source>Unsupported global logging level -loglevel=%s. Valid values: %s.</source>
-        <translation type="unfinished">మద్దతు లేని గ్లోబల్ లాగింగ్ స్థాయి -లాగ్‌లెవెల్=%s. చెల్లుబాటు అయ్యే విలువలు: %s.</translation>
-    </message>
-    <message>
-=======
->>>>>>> 44d8b13c
         <source>Unsupported logging category %s=%s.</source>
         <translation type="unfinished">మద్దతు లేని లాగింగ్ వర్గం %s=%s</translation>
     </message>
