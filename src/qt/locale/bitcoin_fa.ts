--- conflicted
+++ resolved
@@ -471,21 +471,6 @@
  </translation>
     </message>
     <message>
-<<<<<<< HEAD
-        <source>Create Wallet...</source>
-        <translation>ایجاد کیف پول</translation>
-    </message>
-    <message>
-        <source>Create a new wallet</source>
-        <translation>ساخت کیف پول جدید</translation>
-    </message>
-    <message>
-        <source>Wallet:</source>
-        <translation type="unfinished">کیف پول:</translation>
-    </message>
-    <message>
-=======
->>>>>>> 6fd35e2c
         <source>Network activity disabled.</source>
         <extracomment>A substring of the tooltip.</extracomment>
         <translation type="unfinished">فعالیت شبکه غیرفعال شد.</translation>
@@ -1431,13 +1416,8 @@
         <translation type="unfinished">اجرای خودکار %1 بعد زمان ورود به سیستم.</translation>
     </message>
     <message>
-<<<<<<< HEAD
-        <source>&amp;Start %1 on system login</source>
-        <translation>&amp;Start %1 on system login</translation>
-=======
         <source>Enabling pruning significantly reduces the disk space required to store transactions. All blocks are still fully validated. Reverting this setting requires re-downloading the entire blockchain.</source>
         <translation type="unfinished">فعال کردن هرس به طور قابل توجهی فضای دیسک مورد نیاز برای ذخیره تراکنش ها را کاهش می دهد.  همه بلوک ها هنوز به طور کامل تأیید شده اند.  برای برگرداندن این تنظیم نیاز به بارگیری مجدد کل بلاک چین است.</translation>
->>>>>>> 6fd35e2c
     </message>
     <message>
         <source>Size of &amp;database cache</source>
@@ -1517,22 +1497,9 @@
         <translation type="unfinished">مسیر اسکریپت امضاکنندهٔ جانبی</translation>
     </message>
     <message>
-<<<<<<< HEAD
-        <source>Enable coin &amp;control features</source>
-        <translation>فعال کردن قابلیت سکه و کنترل</translation>
-    </message>
-    <message>
-        <source>If you disable the spending of unconfirmed change, the change from a transaction cannot be used until that transaction has at least one confirmation. This also affects how your balance is computed.</source>
-        <translation>If you disable the spending of unconfirmed change, the change from a transaction cannot be used until that transaction has at least one confirmation. This also affects how your balance is computed.</translation>
-    </message>
-    <message>
-        <source>&amp;Spend unconfirmed change</source>
-        <translation>&amp;Spend unconfirmed change</translation>
-=======
         <source>Full path to a Bitcoin Core compatible script (e.g. C:\Downloads\hwi.exe or /Users/you/Downloads/hwi.py). Beware: malware can steal your coins!</source>
         <translation type="unfinished">نشانی کامل اسکریپ تطابق پذیر هسته بیتکوین
  (مثال: C:\Downloads\hwi.exe or /Users/you/Downloads/hwi.py). آگاه باش: بدافزار میتواند سکه های شما را بدزد!</translation>
->>>>>>> 6fd35e2c
     </message>
     <message>
         <source>Automatically open the Bitcoin client port on the router. This only works when your router supports UPnP and it is enabled.</source>
@@ -1643,10 +1610,6 @@
         <translation type="unfinished">URLهای تراکنش شخص ثالث</translation>
     </message>
     <message>
-<<<<<<< HEAD
-        <source>Options set in this dialog are overridden by the command line or in the configuration file:</source>
-        <translation>Options set in this dialog are overridden by the command line or in the configuration file:</translation>
-=======
         <source>Monospaced font in the Overview tab:</source>
         <translation type="unfinished">فونت تک فضا(منو اسپیس) در برگه مرور کلی </translation>
     </message>
@@ -1657,7 +1620,6 @@
     <message>
         <source>closest matching "%1"</source>
         <translation type="unfinished">%1نزدیک ترین تطابق</translation>
->>>>>>> 6fd35e2c
     </message>
     <message>
         <source>&amp;OK</source>
@@ -2135,10 +2097,6 @@
         <translation type="unfinished">خدمات</translation>
     </message>
     <message>
-<<<<<<< HEAD
-        <source>Ban Score</source>
-        <translation>Ban Score</translation>
-=======
         <source>Whether the peer requested us to relay transactions.</source>
         <translation type="unfinished">اینکه آیا همتا از ما درخواست کرده است که تراکنش‌ها را رله کنیم.</translation>
     </message>
@@ -2153,7 +2111,6 @@
     <message>
         <source>High Bandwidth</source>
         <translation type="unfinished">پهنای باند بالا</translation>
->>>>>>> 6fd35e2c
     </message>
     <message>
         <source>Connection Time</source>
@@ -2682,18 +2639,6 @@
         <translation type="unfinished">تنظیمات مخفی کردن کارمزد عملیات</translation>
     </message>
     <message>
-<<<<<<< HEAD
-        <source>Hide transaction fee settings</source>
-        <translation>تنظیمات مخفی کردن کارمزد عملیات</translation>
-    </message>
-    <message>
-        <source>When there is less transaction volume than space in the blocks, miners as well as relaying nodes may enforce a minimum fee. Paying only this minimum fee is just fine, but be aware that this can result in a never confirming transaction once there is more demand for bitcoin transactions than the network can process.</source>
-        <translation>When there is less transaction volume than space in the blocks, miners as well as relaying nodes may enforce a minimum fee. Paying only this minimum fee is just fine, but be aware that this can result in a never confirming transaction once there is more demand for bitcoin transactions than the network can process.</translation>
-    </message>
-    <message>
-        <source>A too low fee might result in a never confirming transaction (read the tooltip)</source>
-        <translation>A too low fee might result in a never confirming transaction (read the tooltip)</translation>
-=======
         <source>Specify a custom fee per kB (1,000 bytes) of the transaction's virtual size.
 
 Note:  Since the fee is calculated on a per-byte basis, a fee rate of "100 satoshis per kvB" for a transaction size of 500 virtual bytes (half of 1 kvB) would ultimately yield a fee of only 50 satoshis.</source>
@@ -2704,7 +2649,6 @@
     <message>
         <source>(Smart fee not initialized yet. This usually takes a few blocks…)</source>
         <translation type="unfinished">(مقداردهی کارمزد هوشمند هنوز شروع نشده است.این کارمزد معمولا به اندازه چند بلاک طول میکشد...)</translation>
->>>>>>> 6fd35e2c
     </message>
     <message>
         <source>Confirmation time target:</source>
@@ -2772,22 +2716,6 @@
         <translation type="unfinished">%1(%2 بلاک ها)</translation>
     </message>
     <message>
-<<<<<<< HEAD
-        <source>Cr&amp;eate Unsigned</source>
-        <translation>Cr&amp;eate Unsigned</translation>
-    </message>
-    <message>
-        <source>Creates a Partially Signed Bitcoin Transaction (PSBT) for use with e.g. an offline %1 wallet, or a PSBT-compatible hardware wallet.</source>
-        <translation>Creates a Partially Signed Bitcoin Transaction (PSBT) for use with e.g. an offline %1 wallet, or a PSBT-compatible hardware wallet.</translation>
-    </message>
-    <message>
-        <source> from wallet '%1'</source>
-        <translation> from wallet '%1'</translation>
-    </message>
-    <message>
-        <source>%1 to '%2'</source>
-        <translation>%1 to '%2'</translation>
-=======
         <source>Sign on device</source>
         <extracomment>"device" usually means a hardware wallet</extracomment>
         <translation type="unfinished">امضا کردن در دستگاه</translation>
@@ -2800,7 +2728,6 @@
         <source>Set external signer script path in Options -&gt; Wallet</source>
         <extracomment>"External signer" means using devices such as hardware wallets.</extracomment>
         <translation type="unfinished">مسیر اسکریپت امضاکننده خارجی را در Options -&gt; Wallet تنظیم کنید</translation>
->>>>>>> 6fd35e2c
     </message>
     <message>
         <source>%1 to %2</source>
@@ -2841,10 +2768,6 @@
         <translation type="unfinished">ذخیره اطلاعات عملیات</translation>
     </message>
     <message>
-<<<<<<< HEAD
-        <source>Please, review your transaction proposal. This will produce a Partially Signed Bitcoin Transaction (PSBT) which you can copy and then sign with e.g. an offline %1 wallet, or a PSBT-compatible hardware wallet.</source>
-        <translation>Please, review your transaction proposal. This will produce a Partially Signed Bitcoin Transaction (PSBT) which you can copy and then sign with e.g. an offline %1 wallet, or a PSBT-compatible hardware wallet.</translation>
-=======
         <source>Partially Signed Transaction (Binary)</source>
         <extracomment>Expanded name of the binary PSBT file format. See: BIP 174.</extracomment>
         <translation type="unfinished">تراکنش نسبتا امضا شده (باینری)</translation>
@@ -2852,7 +2775,6 @@
     <message>
         <source>External balance:</source>
         <translation type="unfinished">تعادل خارجی </translation>
->>>>>>> 6fd35e2c
     </message>
     <message>
         <source>or</source>
@@ -3748,13 +3670,8 @@
         <translation type="unfinished">نمیتوان تراکنش را ثبت کرد</translation>
     </message>
     <message>
-<<<<<<< HEAD
-        <source>Could not commit transaction</source>
-        <translation>Could not commit transaction</translation>
-=======
         <source>Can't display address</source>
         <translation type="unfinished">نمی توان آدرس را نشان داد</translation>
->>>>>>> 6fd35e2c
     </message>
     <message>
         <source>default wallet</source>
