--- conflicted
+++ resolved
@@ -2,17 +2,12 @@
 <context>
     <name>AddressBookPage</name>
     <message>
-<<<<<<< HEAD
-        <source>Create a new address</source>
-        <translation type="unfinished">یک آدرس جدید ایجاد کنید</translation>
-=======
         <source>Right-click to edit address or label</source>
         <translation type="unfinished">برای اصلاح آدرس و یا لیبل رایت کلیک کنید </translation>
     </message>
     <message>
         <source>Create a new address</source>
         <translation type="unfinished">یک آدرس جدید بسازید </translation>
->>>>>>> 88259837
     </message>
     <message>
         <source>&amp;New</source>
@@ -44,11 +39,7 @@
     </message>
     <message>
         <source>&amp;Export</source>
-<<<<<<< HEAD
-        <translation type="unfinished">&amp;صدور</translation>
-=======
         <translation type="unfinished">و صدور</translation>
->>>>>>> 88259837
     </message>
     <message>
         <source>&amp;Delete</source>
@@ -184,12 +175,7 @@
     </message>
     <message>
         <source>Warning: If you encrypt your wallet and lose your passphrase, you will &lt;b&gt;LOSE ALL OF YOUR BITCOINS&lt;/b&gt;!</source>
-<<<<<<< HEAD
-        <translation type="unfinished">هشدار: اگر کیف پول خود را رمزگذاری کنید و عبارت خود را گم کنید ، &lt;b&gt;تمام کویت های خود را از دست &lt;/b&gt;خواهید داد!
-</translation>
-=======
         <translation type="unfinished">هشدار: اگر کیف پول خود را رمزگذاری کرده و رمز خود را گم کنید ، &lt;b&gt;تمام بیتکوین های خود را از دست خواهید داد&lt;/b&gt;!</translation>
->>>>>>> 88259837
     </message>
     <message>
         <source>Are you sure you wish to encrypt your wallet?</source>
@@ -569,6 +555,11 @@
     <message>
         <source>&amp;Verify message…</source>
         <translation type="unfinished">پیام تایید</translation>
+    </message>
+    <message>
+        <source>Verify messages to ensure they were signed with specified Bitcoin addresses</source>
+        <translation type="unfinished">پیام ها را تأیید کنید تا مطمئن شوید با آدرس های مشخص شده بیت کوین امضا شده اند
+ </translation>
     </message>
     <message>
         <source>&amp;Load PSBT from file…</source>
@@ -1031,6 +1022,10 @@
         <translation type="unfinished">اگر هر گیرنده مقداری کمتر آستانه فعلی دریافت کند از این لیبل قرمز می‌شود.</translation>
     </message>
     <message>
+        <source>Can vary +/- %1 satoshi(s) per input.</source>
+        <translation>Can vary +/- %1 satoshi(s) per input.</translation>
+    </message>
+    <message>
         <source>(no label)</source>
         <translation type="unfinished">(بدون لیبل)</translation>
     </message>
@@ -1071,19 +1066,8 @@
         <translation type="unfinished">نمی‌توان امضاکنندگان را فهرست کرد</translation>
     </message>
     <message>
-<<<<<<< HEAD
-        <source>&amp;Command-line options</source>
-        <translation type="unfinished">گزینه های خط فرمان</translation>
-    </message>
-    <message numerus="yes">
-        <source>Processed %n block(s) of transaction history.</source>
-        <translation type="unfinished">
-            <numerusform>Processed %n block(s) of transaction history.</numerusform>
-        </translation>
-=======
         <source>Too many external signers found</source>
         <translation type="unfinished">تعداد زیادی امضاکننده خارجی پیدا شد</translation>
->>>>>>> 88259837
     </message>
 </context>
 <context>
@@ -1209,20 +1193,8 @@
         <translation type="unfinished">یک کیف پول خالی درست کنید. کیف پول های خالی در ابتدا کلید یا اسکریپت خصوصی ندارند. کلیدها و آدرسهای خصوصی می توانند وارد شوند یا بذر HD را می توان بعداً تنظیم نمود.</translation>
     </message>
     <message>
-<<<<<<< HEAD
-        <source>&amp;Hide</source>
-        <translation type="unfinished">مخفی کن</translation>
-    </message>
-    <message numerus="yes">
-        <source>%n active connection(s) to Bitcoin network.</source>
-        <extracomment>A substring of the tooltip.</extracomment>
-        <translation type="unfinished">
-            <numerusform>%n active connection(s) to Bitcoin network.</numerusform>
-        </translation>
-=======
         <source>Make Blank Wallet</source>
         <translation type="unfinished">ساخت کیف پول خالی</translation>
->>>>>>> 88259837
     </message>
     <message>
         <source>Use an external signing device such as a hardware wallet. Configure the external signer script in wallet preferences first.</source>
@@ -1545,6 +1517,14 @@
         <translation type="unfinished">شبکه</translation>
     </message>
     <message>
+        <source>Disables some advanced features but all blocks will still be fully validated. Reverting this setting requires re-downloading the entire blockchain. Actual disk usage may be somewhat higher.</source>
+        <translation>Disables some advanced features but all blocks will still be fully validated. Reverting this setting requires re-downloading the entire blockchain. Actual disk usage may be somewhat higher.</translation>
+    </message>
+    <message>
+        <source>Prune &amp;block storage to</source>
+        <translation>Prune &amp;block storage to</translation>
+    </message>
+    <message>
         <source>GB</source>
         <translation type="unfinished">گیگابایت</translation>
     </message>
@@ -1558,18 +1538,9 @@
         <translation type="unfinished">حداکثر اندازه کش پایگاه داده  حافظه پنهان بزرگتر می‌تواند به همگام‌سازی سریع‌تر کمک کند، پس از آن مزیت برای بیشتر موارد استفاده کمتر مشخص می‌شود.  کاهش اندازه حافظه نهان باعث کاهش مصرف حافظه می شود.  حافظه mempool استفاده نشده برای این حافظه پنهان مشترک است.</translation>
     </message>
     <message>
-<<<<<<< HEAD
-        <source>Can vary +/- %1 satoshi(s) per input.</source>
-        <translation>Can vary +/- %1 satoshi(s) per input.</translation>
-    </message>
-    <message>
-        <source>(no label)</source>
-        <translation type="unfinished">(برچسبی ندارد)</translation>
-=======
         <source>Set the number of script verification threads. Negative values correspond to the number of cores you want to leave free to the system.</source>
         <extracomment>Tooltip text for Options window setting that sets the number of script verification threads. Explains that negative values mean to leave these many cores free to the system.</extracomment>
         <translation type="unfinished">تعداد رشته های تأیید اسکریپت را تنظیم کنید.  مقادیر منفی مربوط به تعداد هسته هایی است که می خواهید برای سیستم آزاد بگذارید.</translation>
->>>>>>> 88259837
     </message>
     <message>
         <source>This allows you or a third party tool to communicate with the node through command-line and JSON-RPC commands.</source>
@@ -1582,6 +1553,10 @@
         <translation type="unfinished">سرور R&amp;PC را فعال کنید</translation>
     </message>
     <message>
+        <source>(0 = auto, &lt;0 = leave that many cores free)</source>
+        <translation>(0 = auto, &lt;0 = leave that many cores free)</translation>
+    </message>
+    <message>
         <source>W&amp;allet</source>
         <translation type="unfinished">کیف پول</translation>
     </message>
@@ -1638,6 +1613,14 @@
         <translation type="unfinished">درگاه نقشه با استفاده از NA&amp;T-PMP</translation>
     </message>
     <message>
+        <source>Automatically open the Bitcoin client port on the router. This only works when your router supports NAT-PMP and it is enabled. The external port could be random.</source>
+        <translation type="unfinished">باز کردن خودکار درگاه شبکهٔ بیت‌کوین روی روتر. این پروسه تنها زمانی کار می‌کند که روتر از پروتکل NAT-PMP  پشتیبانی کند و این پروتکل فعال باشد. پورت خارجی میتواند تصادفی باشد </translation>
+    </message>
+    <message>
+        <source>Map port using NA&amp;T-PMP</source>
+        <translation type="unfinished">درگاه نقشه با استفاده از NA&amp;T-PMP</translation>
+    </message>
+    <message>
         <source>Accept connections from outside.</source>
         <translation type="unfinished">پذیرفتن اتصال شدن از بیرون</translation>
     </message>
@@ -1676,19 +1659,22 @@
         <translation type="unfinished">پنجره</translation>
     </message>
     <message>
-<<<<<<< HEAD
-        <source>Encrypt the wallet. The wallet will be encrypted with a passphrase of your choice.</source>
-        <translation type="unfinished">کیف پول را رمز نگاری نمائید. کیف پول با کلمات رمز دلخواه شما رمز نگاری خواهد شد</translation>
-=======
         <source>Show the icon in the system tray.</source>
         <translation type="unfinished">نمایش نمادک در سینی سامانه.</translation>
->>>>>>> 88259837
     </message>
     <message>
         <source>&amp;Show tray icon</source>
         <translation type="unfinished">نمایش نمادک سینی</translation>
     </message>
     <message>
+        <source>Show the icon in the system tray.</source>
+        <translation type="unfinished">نمایش نمادک در سینی سامانه.</translation>
+    </message>
+    <message>
+        <source>&amp;Show tray icon</source>
+        <translation type="unfinished">نمایش نمادک سینی</translation>
+    </message>
+    <message>
         <source>Show only a tray icon after minimizing the window.</source>
         <translation type="unfinished">تنها بعد از کوچک کردن پنجره، tray icon را نشان بده.</translation>
     </message>
@@ -1709,6 +1695,10 @@
         <translation type="unfinished">زبان واسط کاربری:</translation>
     </message>
     <message>
+        <source>The user interface language can be set here. This setting will take effect after restarting %1.</source>
+        <translation>The user interface language can be set here. This setting will take effect after restarting %1.</translation>
+    </message>
+    <message>
         <source>&amp;Unit to show amounts in:</source>
         <translation type="unfinished">واحد نمایشگر مقادیر:</translation>
     </message>
@@ -1749,6 +1739,11 @@
     <message>
         <source>&amp;Cancel</source>
         <translation type="unfinished">لغو</translation>
+    </message>
+    <message>
+        <source>Compiled without external signing support (required for external signing)</source>
+        <extracomment>"External signing" means using devices such as hardware wallets.</extracomment>
+        <translation type="unfinished">تدوین شده بدون حمایت از امضای خارجی (نیازمند امضای خارجی)</translation>
     </message>
     <message>
         <source>Compiled without external signing support (required for external signing)</source>
@@ -1820,21 +1815,12 @@
         <source>The supplied proxy address is invalid.</source>
         <translation type="unfinished">آدرس پراکسی ارائه شده نامعتبر است.</translation>
     </message>
-<<<<<<< HEAD
-    <message numerus="yes">
-        <source>(sufficient to restore backups %n day(s) old)</source>
-        <extracomment>Explanatory text on the capability of the current prune target.</extracomment>
-        <translation type="unfinished">
-            <numerusform>(sufficient to restore backups %n day(s) old)</numerusform>
-        </translation>
-=======
 </context>
 <context>
     <name>OptionsModel</name>
     <message>
         <source>Could not read setting "%1", %2.</source>
         <translation type="unfinished">نمی توان تنظیم "%1"، %2 را خواند.</translation>
->>>>>>> 88259837
     </message>
 </context>
 <context>
@@ -1908,7 +1894,11 @@
         <source>Mined balance in watch-only addresses that has not yet matured</source>
         <translation type="unfinished">موجودی استخراج شده در آدرس های فقط قابل مشاهده هنوز کامل نشده است</translation>
     </message>
-    </context>
+    <message>
+        <source>Current total balance in watch-only addresses</source>
+        <translation>Current total balance in watch-only addresses</translation>
+    </message>
+</context>
 <context>
     <name>PSBTOperationsDialog</name>
     <message>
@@ -2019,22 +2009,9 @@
         <translation type="unfinished">سن</translation>
     </message>
     <message>
-<<<<<<< HEAD
-        <source>Disables some advanced features but all blocks will still be fully validated. Reverting this setting requires re-downloading the entire blockchain. Actual disk usage may be somewhat higher.</source>
-        <translation>Disables some advanced features but all blocks will still be fully validated. Reverting this setting requires re-downloading the entire blockchain. Actual disk usage may be somewhat higher.</translation>
-    </message>
-    <message>
-        <source>Prune &amp;block storage to</source>
-        <translation>Prune &amp;block storage to</translation>
-    </message>
-    <message>
-        <source>GB</source>
-        <translation type="unfinished">گیگابایت</translation>
-=======
         <source>Direction</source>
         <extracomment>Title of Peers Table column which indicates the direction the peer connection was initiated from.</extracomment>
         <translation type="unfinished">مسیر</translation>
->>>>>>> 88259837
     </message>
     <message>
         <source>Sent</source>
@@ -2065,17 +2042,8 @@
 <context>
     <name>QRImageWidget</name>
     <message>
-<<<<<<< HEAD
-        <source>(0 = auto, &lt;0 = leave that many cores free)</source>
-        <translation>(0 = auto, &lt;0 = leave that many cores free)</translation>
-    </message>
-    <message>
-        <source>W&amp;allet</source>
-        <translation type="unfinished">کیف پول</translation>
-=======
         <source>&amp;Save Image…</source>
         <translation type="unfinished">&amp;ذخیره کردن تصویر...</translation>
->>>>>>> 88259837
     </message>
     <message>
         <source>&amp;Copy Image</source>
@@ -2130,6 +2098,10 @@
         <translation type="unfinished">فولدر بلاکها</translation>
     </message>
     <message>
+        <source>To specify a non-default location of the blocks directory use the '%1' option.</source>
+        <translation>To specify a non-default location of the blocks directory use the '%1' option.</translation>
+    </message>
+    <message>
         <source>Startup time</source>
         <translation type="unfinished">زمان آغاز به کار</translation>
     </message>
@@ -2138,21 +2110,8 @@
         <translation type="unfinished">شبکه</translation>
     </message>
     <message>
-<<<<<<< HEAD
-        <source>Automatically open the Bitcoin client port on the router. This only works when your router supports NAT-PMP and it is enabled. The external port could be random.</source>
-        <translation type="unfinished">باز کردن خودکار درگاه شبکهٔ بیت‌کوین روی روتر. این پروسه تنها زمانی کار می‌کند که روتر از پروتکل NAT-PMP  پشتیبانی کند و این پروتکل فعال باشد. پورت خارجی میتواند تصادفی باشد </translation>
-    </message>
-    <message>
-        <source>Map port using NA&amp;T-PMP</source>
-        <translation type="unfinished">درگاه نقشه با استفاده از NA&amp;T-PMP</translation>
-    </message>
-    <message>
-        <source>Accept connections from outside.</source>
-        <translation type="unfinished">پذیرفتن اتصال شدن از بیرون</translation>
-=======
         <source>Name</source>
         <translation type="unfinished">نام</translation>
->>>>>>> 88259837
     </message>
     <message>
         <source>Number of connections</source>
@@ -2196,21 +2155,8 @@
         <translation type="unfinished">فرستاده شد</translation>
     </message>
     <message>
-<<<<<<< HEAD
-        <source>Show the icon in the system tray.</source>
-        <translation type="unfinished">نمایش نمادک در سینی سامانه.</translation>
-    </message>
-    <message>
-        <source>&amp;Show tray icon</source>
-        <translation type="unfinished">نمایش نمادک سینی</translation>
-    </message>
-    <message>
-        <source>Show only a tray icon after minimizing the window.</source>
-        <translation type="unfinished">تنها بعد از کوچک کردن پنجره، tray icon را نشان بده.</translation>
-=======
         <source>&amp;Peers</source>
         <translation type="unfinished">&amp;همتاها</translation>
->>>>>>> 88259837
     </message>
     <message>
         <source>Banned peers</source>
@@ -2229,17 +2175,8 @@
         <translation type="unfinished">اگرچه ما تراکنش ها را به این همتا بازپخش کنیم.</translation>
     </message>
     <message>
-<<<<<<< HEAD
-        <source>The user interface language can be set here. This setting will take effect after restarting %1.</source>
-        <translation>The user interface language can be set here. This setting will take effect after restarting %1.</translation>
-    </message>
-    <message>
-        <source>&amp;Unit to show amounts in:</source>
-        <translation type="unfinished">واحد نمایشگر مقادیر:</translation>
-=======
         <source>Transaction Relay</source>
         <translation type="unfinished">بازپخش تراکنش </translation>
->>>>>>> 88259837
     </message>
     <message>
         <source>Starting Block</source>
@@ -2287,18 +2224,8 @@
         <translation type="unfinished">پنجره گره</translation>
     </message>
     <message>
-<<<<<<< HEAD
-        <source>Compiled without external signing support (required for external signing)</source>
-        <extracomment>"External signing" means using devices such as hardware wallets.</extracomment>
-        <translation type="unfinished">تدوین شده بدون حمایت از امضای خارجی (نیازمند امضای خارجی)</translation>
-    </message>
-    <message>
-        <source>default</source>
-        <translation type="unfinished">پیش فرض</translation>
-=======
         <source>Current block height</source>
         <translation type="unfinished">ارتفاع فعلی بلوک</translation>
->>>>>>> 88259837
     </message>
     <message>
         <source>Decrease font size</source>
@@ -2421,16 +2348,6 @@
         <extracomment>Explanatory text for an outbound peer connection that was established manually through one of several methods. The numbered arguments are stand-ins for the methods available to establish manual connections.</extracomment>
         <translation type="unfinished">راهنمای خروجی: با استفاده از گزینه های پیکربندی RPC %1 یا %2/%3 اضافه شده است</translation>
     </message>
-<<<<<<< HEAD
-    <message>
-        <source>Current total balance in watch-only addresses</source>
-        <translation>Current total balance in watch-only addresses</translation>
-    </message>
-</context>
-<context>
-    <name>PSBTOperationsDialog</name>
-=======
->>>>>>> 88259837
     <message>
         <source>Outbound Feeler: short-lived, for testing addresses</source>
         <extracomment>Explanatory text for a short-lived outbound peer connection that is used to test the aliveness of known addresses.</extracomment>
@@ -2615,18 +2532,9 @@
         <translation type="unfinished">تاریخچه پرداخت های درخواست شده</translation>
     </message>
     <message>
-<<<<<<< HEAD
-        <source>To specify a non-default location of the blocks directory use the '%1' option.</source>
-        <translation>To specify a non-default location of the blocks directory use the '%1' option.</translation>
-    </message>
-    <message>
-        <source>Startup time</source>
-        <translation type="unfinished">زمان آغاز به کار</translation>
-=======
         <source>Show the selected request (does the same as double clicking an entry)</source>
         <translation type="unfinished">نمایش درخواست انتخاب شده (همانند دوبار کلیک کردن بر روی ورودی)
  </translation>
->>>>>>> 88259837
     </message>
     <message>
         <source>Show</source>
@@ -3014,6 +2922,14 @@
         <translation type="unfinished">تایید کردن ارسال کوین ها</translation>
     </message>
     <message>
+        <source>PSBT copied</source>
+        <translation>PSBT کپی شد</translation>
+    </message>
+    <message>
+        <source>Watch-only balance:</source>
+        <translation>Watch-only balance:</translation>
+    </message>
+    <message>
         <source>The recipient address is not valid. Please recheck.</source>
         <translation type="unfinished">آدرس گیرنده نامعتبر است.لطفا دوباره چک یا بررسی کنید.</translation>
     </message>
@@ -3128,6 +3044,10 @@
         <translation type="unfinished">&amp;ثبت پیام</translation>
     </message>
     <message>
+        <source>You can sign messages/agreements with your addresses to prove you can receive bitcoins sent to them. Be careful not to sign anything vague or random, as phishing attacks may try to trick you into signing your identity over to them. Only sign fully-detailed statements you agree to.</source>
+        <translation>You can sign messages/agreements with your addresses to prove you can receive bitcoins sent to them. Be careful not to sign anything vague or random, as phishing attacks may try to trick you into signing your identity over to them. Only sign fully-detailed statements you agree to.</translation>
+    </message>
+    <message>
         <source>The Bitcoin address to sign the message with</source>
         <translation type="unfinished">نشانی بیت‌کوین برای امضاء پیغام با آن</translation>
     </message>
@@ -3271,513 +3191,6 @@
     </message>
 </context>
 <context>
-    <name>TransactionDesc</name>
-    <message>
-        <source>abandoned</source>
-        <extracomment>Text explaining the current status of a transaction, shown in the status field of the details window for this transaction. This status represents an abandoned transaction.</extracomment>
-        <translation type="unfinished">رها شده</translation>
-    </message>
-    <message>
-        <source>%1/unconfirmed</source>
-        <extracomment>Text explaining the current status of a transaction, shown in the status field of the details window for this transaction. This status represents a transaction confirmed in at least one block, but less than 6 blocks.</extracomment>
-        <translation type="unfinished">%1/تأیید نشده</translation>
-    </message>
-    <message>
-        <source>%1 confirmations</source>
-        <extracomment>Text explaining the current status of a transaction, shown in the status field of the details window for this transaction. This status represents a transaction confirmed in 6 or more blocks.</extracomment>
-        <translation type="unfinished">%1 تأییدیه</translation>
-    </message>
-    <message>
-        <source>Status</source>
-        <translation type="unfinished">وضعیت</translation>
-    </message>
-    <message>
-        <source>Date</source>
-        <translation type="unfinished">تاریخ</translation>
-    </message>
-    <message>
-        <source>Source</source>
-        <translation type="unfinished">منبع</translation>
-    </message>
-    <message>
-        <source>Generated</source>
-        <translation type="unfinished">تولید شده</translation>
-    </message>
-    <message>
-        <source>From</source>
-        <translation type="unfinished">از</translation>
-    </message>
-    <message>
-        <source>unknown</source>
-        <translation type="unfinished">ناشناس</translation>
-    </message>
-    <message>
-        <source>To</source>
-        <translation type="unfinished">به</translation>
-    </message>
-    <message>
-        <source>own address</source>
-        <translation type="unfinished">آدرس خود</translation>
-    </message>
-    <message>
-        <source>watch-only</source>
-        <translation type="unfinished">فقط-با قابلیت دیدن</translation>
-    </message>
-    <message>
-        <source>label</source>
-        <translation type="unfinished">برچسب</translation>
-    </message>
-    <message>
-        <source>Credit</source>
-        <translation type="unfinished">اعتبار</translation>
-    </message>
-    <message numerus="yes">
-        <source>matures in %n more block(s)</source>
-        <translation type="unfinished">
-            <numerusform>matures in %n more block(s)</numerusform>
-        </translation>
-    </message>
-    <message>
-        <source>not accepted</source>
-        <translation type="unfinished">قبول نشده</translation>
-    </message>
-    <message>
-        <source>Debit</source>
-        <translation type="unfinished">اعتبار</translation>
-    </message>
-    <message>
-        <source>Total credit</source>
-        <translation type="unfinished">تمامی اعتبار</translation>
-    </message>
-    <message>
-        <source>Transaction fee</source>
-        <translation type="unfinished">کارمزد تراکنش</translation>
-    </message>
-    <message>
-        <source>Net amount</source>
-        <translation type="unfinished">میزان وجه دقیق</translation>
-    </message>
-    <message>
-        <source>Message</source>
-        <translation type="unfinished">پیام</translation>
-    </message>
-    <message>
-        <source>Comment</source>
-        <translation type="unfinished">کامنت</translation>
-    </message>
-    <message>
-        <source>Transaction ID</source>
-        <translation type="unfinished">شناسه تراکنش</translation>
-    </message>
-    <message>
-        <source>Transaction total size</source>
-        <translation type="unfinished">حجم کل تراکنش</translation>
-    </message>
-    <message>
-        <source>Transaction virtual size</source>
-        <translation type="unfinished">اندازه مجازی تراکنش</translation>
-    </message>
-    <message>
-        <source>Merchant</source>
-        <translation type="unfinished">بازرگان</translation>
-    </message>
-    <message>
-        <source>Debug information</source>
-        <translation type="unfinished">اطلاعات اشکال زدایی
-  </translation>
-    </message>
-    <message>
-        <source>Transaction</source>
-        <translation type="unfinished">تراکنش</translation>
-    </message>
-    <message>
-        <source>Inputs</source>
-        <translation type="unfinished">ورودی ها</translation>
-    </message>
-    <message>
-        <source>Amount</source>
-        <translation type="unfinished">میزان وجه:</translation>
-    </message>
-    <message>
-        <source>true</source>
-        <translation type="unfinished">درست</translation>
-    </message>
-    <message>
-        <source>false</source>
-        <translation type="unfinished">نادرست</translation>
-    </message>
-</context>
-<context>
-    <name>TransactionDescDialog</name>
-    <message>
-        <source>This pane shows a detailed description of the transaction</source>
-        <translation type="unfinished">این بخش جزئیات تراکنش را نشان می دهد</translation>
-    </message>
-    <message>
-        <source>Details for %1</source>
-        <translation type="unfinished">جزییات %1</translation>
-    </message>
-</context>
-<context>
-    <name>TransactionTableModel</name>
-    <message>
-        <source>Date</source>
-        <translation type="unfinished">تاریخ</translation>
-    </message>
-    <message>
-        <source>Type</source>
-        <translation type="unfinished">نوع</translation>
-    </message>
-    <message>
-        <source>Label</source>
-        <translation type="unfinished">لیبل</translation>
-    </message>
-    <message>
-        <source>Unconfirmed</source>
-        <translation type="unfinished">تایید نشده</translation>
-    </message>
-    <message>
-        <source>Abandoned</source>
-        <translation type="unfinished">رهاشده</translation>
-    </message>
-    <message>
-        <source>Confirmed (%1 confirmations)</source>
-        <translation type="unfinished">تأیید شده (%1 تأییدیه)</translation>
-    </message>
-    <message>
-        <source>Generated but not accepted</source>
-        <translation type="unfinished">تولید شده ولی هنوز قبول نشده است</translation>
-    </message>
-    <message>
-        <source>Received with</source>
-        <translation type="unfinished">گرفته شده با</translation>
-    </message>
-    <message>
-        <source>Received from</source>
-        <translation type="unfinished">دریافت شده از</translation>
-    </message>
-    <message>
-        <source>Sent to</source>
-        <translation type="unfinished">ارسال شده به</translation>
-    </message>
-    <message>
-        <source>Payment to yourself</source>
-        <translation type="unfinished">پرداخت به خود</translation>
-    </message>
-    <message>
-        <source>Mined</source>
-        <translation type="unfinished">استخراج شده</translation>
-    </message>
-    <message>
-        <source>watch-only</source>
-        <translation type="unfinished">فقط-با قابلیت دیدن</translation>
-    </message>
-    <message>
-<<<<<<< HEAD
-        <source>PSBT copied</source>
-        <translation>PSBT کپی شد</translation>
-    </message>
-    <message>
-        <source>Watch-only balance:</source>
-        <translation>Watch-only balance:</translation>
-    </message>
-    <message>
-        <source>The recipient address is not valid. Please recheck.</source>
-        <translation type="unfinished">آدرس گیرنده نامعتبر است.لطفا دوباره چک یا بررسی کنید.</translation>
-=======
-        <source>(n/a)</source>
-        <translation type="unfinished">(موجود نیست)</translation>
->>>>>>> 88259837
-    </message>
-    <message>
-        <source>(no label)</source>
-        <translation type="unfinished">(بدون لیبل)</translation>
-    </message>
-    <message>
-        <source>Transaction status. Hover over this field to show number of confirmations.</source>
-        <translation type="unfinished">وضعیت تراکنش. نشانگر را روی این فیلد نگه دارید تا تعداد تأییدیه‌ها نشان داده شود.</translation>
-    </message>
-    <message>
-        <source>Date and time that the transaction was received.</source>
-        <translation type="unfinished">تاریخ و زمان تراکنش دریافت شده است</translation>
-    </message>
-    <message>
-        <source>Type of transaction.</source>
-        <translation type="unfinished">نوع تراکنش.</translation>
-    </message>
-    <message>
-        <source>Amount removed from or added to balance.</source>
-        <translation type="unfinished">میزان وجه کم شده یا اضافه شده به حساب</translation>
-    </message>
-</context>
-<context>
-    <name>TransactionView</name>
-    <message>
-        <source>All</source>
-        <translation type="unfinished">همه</translation>
-    </message>
-    <message>
-        <source>Today</source>
-        <translation type="unfinished">امروز</translation>
-    </message>
-<<<<<<< HEAD
-    <message numerus="yes">
-        <source>Estimated to begin confirmation within %n block(s).</source>
-        <translation type="unfinished">
-            <numerusform>Estimated to begin confirmation within %n block(s).</numerusform>
-        </translation>
-=======
-    <message>
-        <source>This week</source>
-        <translation type="unfinished">این هفته</translation>
->>>>>>> 88259837
-    </message>
-    <message>
-        <source>This month</source>
-        <translation type="unfinished">این ماه</translation>
-    </message>
-    <message>
-        <source>Last month</source>
-        <translation type="unfinished">ماه گذشته</translation>
-    </message>
-    <message>
-        <source>This year</source>
-        <translation type="unfinished">امسال</translation>
-    </message>
-    <message>
-        <source>Received with</source>
-        <translation type="unfinished">گرفته شده با</translation>
-    </message>
-    <message>
-        <source>Sent to</source>
-        <translation type="unfinished">ارسال شده به</translation>
-    </message>
-    <message>
-        <source>To yourself</source>
-        <translation type="unfinished">به خودت</translation>
-    </message>
-    <message>
-        <source>Mined</source>
-        <translation type="unfinished">استخراج شده</translation>
-    </message>
-    <message>
-        <source>Enter address, transaction id, or label to search</source>
-        <translation type="unfinished">وارد کردن آدرس,شناسه تراکنش, یا برچسب برای جست و جو</translation>
-    </message>
-    <message>
-        <source>Min amount</source>
-        <translation type="unfinished">حداقل میزان وجه</translation>
-    </message>
-    <message>
-        <source>Range…</source>
-        <translation type="unfinished">بازه:</translation>
-    </message>
-    <message>
-        <source>&amp;Copy address</source>
-        <translation type="unfinished">تکثیر نشانی</translation>
-    </message>
-    <message>
-        <source>Copy &amp;label</source>
-        <translation type="unfinished">تکثیر برچسب</translation>
-    </message>
-    <message>
-        <source>Copy &amp;amount</source>
-        <translation type="unfinished">روگرفت م&amp;قدار</translation>
-    </message>
-    <message>
-        <source>Copy transaction &amp;ID</source>
-        <translation type="unfinished">کپی شناسه تراکنش </translation>
-    </message>
-    <message>
-        <source>Copy &amp;raw transaction</source>
-        <translation type="unfinished">معامله اولیه را کپی نمائید.</translation>
-    </message>
-    <message>
-        <source>Copy full transaction &amp;details</source>
-        <translation type="unfinished">کپی کردن تمامی اطلاعات تراکنش</translation>
-    </message>
-    <message>
-        <source>&amp;Show transaction details</source>
-        <translation type="unfinished">نمایش جزئیات تراکنش</translation>
-    </message>
-    <message>
-        <source>Increase transaction &amp;fee</source>
-        <translation type="unfinished">افزایش کارمزد تراکنش</translation>
-    </message>
-    <message>
-        <source>A&amp;bandon transaction</source>
-        <translation type="unfinished">ترک معامله</translation>
-    </message>
-    <message>
-        <source>&amp;Edit address label</source>
-        <translation type="unfinished">&amp;ویرایش برچسب آدرس</translation>
-    </message>
-    <message>
-        <source>Show in %1</source>
-        <extracomment>Transactions table context menu action to show the selected transaction in a third-party block explorer. %1 is a stand-in argument for the URL of the explorer.</extracomment>
-        <translation type="unfinished">نمایش در %1</translation>
-    </message>
-    <message>
-<<<<<<< HEAD
-        <source>You can sign messages/agreements with your addresses to prove you can receive bitcoins sent to them. Be careful not to sign anything vague or random, as phishing attacks may try to trick you into signing your identity over to them. Only sign fully-detailed statements you agree to.</source>
-        <translation>You can sign messages/agreements with your addresses to prove you can receive bitcoins sent to them. Be careful not to sign anything vague or random, as phishing attacks may try to trick you into signing your identity over to them. Only sign fully-detailed statements you agree to.</translation>
-    </message>
-    <message>
-        <source>The Bitcoin address to sign the message with</source>
-        <translation type="unfinished">نشانی بیت‌کوین برای امضاء پیغام با آن</translation>
-=======
-        <source>Export Transaction History</source>
-        <translation type="unfinished">خارج کردن یا بالا بردن سابقه تراکنش ها</translation>
->>>>>>> 88259837
-    </message>
-    <message>
-        <source>Comma separated file</source>
-        <extracomment>Expanded name of the CSV file format. See: https://en.wikipedia.org/wiki/Comma-separated_values.</extracomment>
-        <translation type="unfinished">فایل جدا شده با ویرگول</translation>
-    </message>
-    <message>
-        <source>Confirmed</source>
-        <translation type="unfinished">تایید شده</translation>
-    </message>
-    <message>
-        <source>Watch-only</source>
-        <translation type="unfinished">فقط برای تماشا</translation>
-    </message>
-    <message>
-        <source>Date</source>
-        <translation type="unfinished">تاریخ</translation>
-    </message>
-    <message>
-        <source>Type</source>
-        <translation type="unfinished">نوع</translation>
-    </message>
-    <message>
-        <source>Label</source>
-        <translation type="unfinished">لیبل</translation>
-    </message>
-    <message>
-        <source>Address</source>
-        <translation type="unfinished">آدرس</translation>
-    </message>
-    <message>
-        <source>ID</source>
-        <translation type="unfinished">شناسه</translation>
-    </message>
-    <message>
-        <source>Exporting Failed</source>
-        <translation type="unfinished">اجرای خروجی ناموفق بود</translation>
-    </message>
-    <message>
-        <source>Exporting Successful</source>
-        <translation type="unfinished">خارج کردن موفقیت آمیز بود Exporting</translation>
-    </message>
-    <message>
-        <source>Range:</source>
-        <translation type="unfinished">دامنه:</translation>
-    </message>
-    <message>
-        <source>to</source>
-        <translation type="unfinished">به</translation>
-    </message>
-</context>
-<context>
-    <name>WalletFrame</name>
-    <message>
-        <source>Create a new wallet</source>
-        <translation type="unfinished">کیف پول جدیدی ایجاد کنید
- </translation>
-    </message>
-    <message>
-        <source>Error</source>
-        <translation type="unfinished">خطا</translation>
-    </message>
-    </context>
-<context>
-    <name>WalletModel</name>
-    <message>
-        <source>Send Coins</source>
-        <translation type="unfinished">سکه های ارسالی</translation>
-    </message>
-    <message>
-        <source>Increasing transaction fee failed</source>
-        <translation type="unfinished">افزایش کارمزد تراکنش با خطا مواجه شد</translation>
-    </message>
-    <message>
-        <source>Do you want to increase the fee?</source>
-        <extracomment>Asks a user if they would like to manually increase the fee of a transaction that has already been created.</extracomment>
-        <translation type="unfinished">آیا میخواهید اندازه کارمزد را افزایش دهید؟</translation>
-    </message>
-    <message>
-        <source>Current fee:</source>
-        <translation type="unfinished">کارمزد الان:</translation>
-    </message>
-    <message>
-        <source>Increase:</source>
-        <translation type="unfinished">افزایش دادن:</translation>
-    </message>
-    <message>
-        <source>New fee:</source>
-        <translation type="unfinished">کارمزد جدید:</translation>
-    </message>
-    <message>
-        <source>Warning: This may pay the additional fee by reducing change outputs or adding inputs, when necessary. It may add a new change output if one does not already exist. These changes may potentially leak privacy.</source>
-        <translation type="unfinished">هشدار: ممکن است در صورت لزوم، با کاهش خروجی تغییر یا افزودن ورودی‌ها، هزینه اضافی را پرداخت کنید.  اگر از قبل وجود نداشته باشد، ممکن است یک خروجی تغییر جدید اضافه کند.  این تغییرات ممکن است به طور بالقوه حریم خصوصی را درز کند.</translation>
-    </message>
-    <message>
-        <source>PSBT copied</source>
-        <translation type="unfinished">PSBT کپی شد</translation>
-    </message>
-    <message>
-        <source>Can't sign transaction.</source>
-        <translation type="unfinished">نمیتوان تراکنش را ثبت کرد</translation>
-    </message>
-    <message>
-        <source>Can't display address</source>
-        <translation type="unfinished">نمی توان آدرس را نشان داد</translation>
-    </message>
-    <message>
-        <source>default wallet</source>
-        <translation type="unfinished">کیف پول پیش فرض
- </translation>
-    </message>
-</context>
-<context>
-    <name>WalletView</name>
-    <message>
-        <source>&amp;Export</source>
-        <translation type="unfinished">و صدور</translation>
-    </message>
-    <message>
-        <source>Export the data in the current tab to a file</source>
-        <translation type="unfinished">خروجی گرفتن داده‌ها از صفحه کنونی در یک فایل</translation>
-    </message>
-    <message>
-        <source>Backup Wallet</source>
-        <translation type="unfinished">کیف پول پشتیبان
- </translation>
-    </message>
-    <message>
-        <source>Wallet Data</source>
-        <extracomment>Name of the wallet data file format.</extracomment>
-        <translation type="unfinished">داده های کیف پول</translation>
-    </message>
-    <message>
-        <source>Backup Failed</source>
-        <translation type="unfinished">پشتیبان گیری انجام نشد
- </translation>
-    </message>
-    <message>
-        <source>Backup Successful</source>
-        <translation type="unfinished">پشتیبان گیری موفقیت آمیز است
- </translation>
-    </message>
-    <message>
-        <source>Cancel</source>
-        <translation type="unfinished">لغو</translation>
-    </message>
-</context>
-<context>
-<<<<<<< HEAD
     <name>TransactionDesc</name>
     <message numerus="yes">
         <source>Open for %n more block(s)</source>
@@ -3785,63 +3198,62 @@
             <numerusform>برای %n بلوک های بیشتر باز کنید</numerusform>
         </translation>
     </message>
-=======
-    <name>bitcoin-core</name>
->>>>>>> 88259837
-    <message>
-        <source>The %s developers</source>
-        <translation type="unfinished">%s توسعه دهندگان</translation>
-    </message>
-    <message>
-        <source>%s request to listen on port %u. This port is considered "bad" and thus it is unlikely that any peer will connect to it. See doc/p2p-bad-ports.md for details and a full list.</source>
-        <translation type="unfinished">%sدرخواست گوش دادن به پورت %u. این پورت به عنوان پورت "بد" در نظر  گرفته شده بنابراین بعید است که یک همتا به آن متصل شود. برای مشاهده جزییات و دیدن فهرست کامل فایل doc/p2p-bad-ports.md را مشاهده کنید.</translation>
-    </message>
-    <message>
-        <source>Cannot downgrade wallet from version %i to version %i. Wallet version unchanged.</source>
-        <translation type="unfinished">نمی توان کیف پول را از نسخه %i به نسخه %i کاهش داد.  نسخه کیف پول بدون تغییر</translation>
-    </message>
-    <message>
-        <source>Cannot upgrade a non HD split wallet from version %i to version %i without upgrading to support pre-split keypool. Please use version %i or no version specified.</source>
-        <translation type="unfinished">نمی توان یک کیف پول تقسیم غیر HD را از نسخه %i به نسخه %i بدون ارتقا برای پشتیبانی از دسته کلید از پیش تقسیم ارتقا داد.  لطفا از نسخه %i یا بدون نسخه مشخص شده استفاده کنید.</translation>
-    </message>
-    <message>
-        <source>Disk space for %s may not accommodate the block files. Approximately %u GB of data will be stored in this directory.</source>
-        <translation type="unfinished">فضای دیسک برای %s ممکن است فایل های بلوک را در خود جای ندهد.  تقریبا %u گیگابایت داده در این فهرست ذخیره خواهد شد</translation>
-    </message>
-    <message>
-        <source>Error loading wallet. Wallet requires blocks to be downloaded, and software does not currently support loading wallets while blocks are being downloaded out of order when using assumeutxo snapshots. Wallet should be able to load successfully after node sync reaches height %s</source>
-        <translation type="unfinished">خطا در بارگیری کیف پول. کیف پول برای بارگیری به بلوک‌ها نیاز دارد، و نرم‌افزار در حال حاضر از بارگیری کیف پول‌ها پشتیبانی نمی‌کند،  استفاده از تصاویر گره ( نود ) های کامل جدیدی که تأیید های قدیمی را به تعویق می اندازند، باعث می‌شود بلوک ها بدون نظم دانلود شود. بارگیری کامل اطلاعات کیف پول فقط پس از اینکه همگام‌سازی گره به ارتفاع %s رسید، امکان پذیر است.</translation>
-    </message>
-    <message>
-        <source>Error reading %s! Transaction data may be missing or incorrect. Rescanning wallet.</source>
-        <translation type="unfinished">خطا در خواندن %s!  داده‌های تراکنش ممکن است گم یا نادرست باشد.  در حال اسکن مجدد کیف پول</translation>
-    </message>
-    <message>
-        <source>Error: Dumpfile format record is incorrect. Got "%s", expected "format".</source>
-        <translation type="unfinished">خطا: رکورد قالب Dumpfile نادرست است.  دریافت شده، "%s" "مورد انتظار".</translation>
-    </message>
-    <message>
-        <source>Error: Dumpfile identifier record is incorrect. Got "%s", expected "%s".</source>
-        <translation type="unfinished">خطا: رکورد شناسه Dumpfile نادرست است. دریافت "%s"، انتظار می رود "%s".</translation>
-    </message>
-    <message>
-        <source>Error: Dumpfile version is not supported. This version of bitcoin-wallet only supports version 1 dumpfiles. Got dumpfile with version %s</source>
-        <translation type="unfinished">خطا: نسخه Dumpfile پشتیبانی نمی شود.  این نسخه کیف پول بیت کوین فقط از فایل های dumpfiles نسخه 1 پشتیبانی می کند.  Dumpfile با نسخه %s دریافت شد</translation>
-    </message>
-    <message>
-        <source>Error: Legacy wallets only support the "legacy", "p2sh-segwit", and "bech32" address types</source>
-        <translation type="unfinished">خطا: کیف پول های قدیمی فقط از انواع آدرس "legacy"، "p2sh-segwit" و "bech32" پشتیبانی می کنند.</translation>
-    </message>
-    <message>
-        <source>Error: Unable to produce descriptors for this legacy wallet. Make sure to provide the wallet's passphrase if it is encrypted.</source>
-        <translation type="unfinished">خطا: امکان تولید جزئیات برای این کیف پول نوع legacy وجود ندارد. در صورتی که کیف پول رمزگذاری شده است،  مطمئن شوید که عبارت عبور آن را درست وارد کرده‌اید.</translation>
-    </message>
-    <message>
-        <source>File %s already exists. If you are sure this is what you want, move it out of the way first.</source>
-        <translation type="unfinished">فایل %s از قبل موجود میباشد.  اگر مطمئن هستید که این همان چیزی است که می خواهید، ابتدا آن را از مسیر خارج کنید.</translation>
-    </message>
-    <message>
-<<<<<<< HEAD
+    <message>
+        <source>abandoned</source>
+        <extracomment>Text explaining the current status of a transaction, shown in the status field of the details window for this transaction. This status represents an abandoned transaction.</extracomment>
+        <translation type="unfinished">رها شده</translation>
+    </message>
+    <message>
+        <source>%1/unconfirmed</source>
+        <extracomment>Text explaining the current status of a transaction, shown in the status field of the details window for this transaction. This status represents a transaction confirmed in at least one block, but less than 6 blocks.</extracomment>
+        <translation type="unfinished">%1/تأیید نشده</translation>
+    </message>
+    <message>
+        <source>%1 confirmations</source>
+        <extracomment>Text explaining the current status of a transaction, shown in the status field of the details window for this transaction. This status represents a transaction confirmed in 6 or more blocks.</extracomment>
+        <translation type="unfinished">%1 تأییدیه</translation>
+    </message>
+    <message>
+        <source>Status</source>
+        <translation type="unfinished">وضعیت</translation>
+    </message>
+    <message>
+        <source>Date</source>
+        <translation type="unfinished">تاریخ</translation>
+    </message>
+    <message>
+        <source>Source</source>
+        <translation type="unfinished">منبع</translation>
+    </message>
+    <message>
+        <source>Generated</source>
+        <translation type="unfinished">تولید شده</translation>
+    </message>
+    <message>
+        <source>From</source>
+        <translation type="unfinished">از</translation>
+    </message>
+    <message>
+        <source>unknown</source>
+        <translation type="unfinished">ناشناس</translation>
+    </message>
+    <message>
+        <source>To</source>
+        <translation type="unfinished">به</translation>
+    </message>
+    <message>
+        <source>own address</source>
+        <translation type="unfinished">آدرس خود</translation>
+    </message>
+    <message>
+        <source>watch-only</source>
+        <translation type="unfinished">فقط-با قابلیت دیدن</translation>
+    </message>
+    <message>
+        <source>label</source>
+        <translation type="unfinished">برچسب</translation>
+    </message>
+    <message>
         <source>Credit</source>
         <translation type="unfinished">اعتبار</translation>
     </message>
@@ -3850,59 +3262,52 @@
         <translation type="unfinished">
             <numerusform>matures in %n more block(s)</numerusform>
         </translation>
-=======
-        <source>Invalid or corrupt peers.dat (%s). If you believe this is a bug, please report it to %s. As a workaround, you can move the file (%s) out of the way (rename, move, or delete) to have a new one created on the next start.</source>
-        <translation type="unfinished">peers.dat نامعتبر یا فاسد (%s).  اگر فکر می کنید این یک اشکال است، لطفاً آن را به %s گزارش دهید.  به عنوان یک راه حل، می توانید فایل (%s) را از مسیر خود خارج کنید (تغییر نام، انتقال یا حذف کنید) تا در شروع بعدی یک فایل جدید ایجاد شود.</translation>
->>>>>>> 88259837
-    </message>
-    <message>
-        <source>No dump file provided. To use createfromdump, -dumpfile=&lt;filename&gt; must be provided.</source>
-        <translation type="unfinished">هیچ فایل دامپی ارائه نشده است.  برای استفاده از createfromdump، باید -dumpfile=&lt;filename&gt; ارائه شود.</translation>
-    </message>
-    <message>
-        <source>No dump file provided. To use dump, -dumpfile=&lt;filename&gt; must be provided.</source>
-        <translation type="unfinished">هیچ فایل دامپی ارائه نشده است.  برای استفاده از dump، -dumpfile=&lt;filename&gt; باید ارائه شود.</translation>
-    </message>
-    <message>
-        <source>No wallet file format provided. To use createfromdump, -format=&lt;format&gt; must be provided.</source>
-        <translation type="unfinished">هیچ فرمت فایل کیف پول ارائه نشده است. برای استفاده از createfromdump باید -format=&lt;format&gt; ارائه شود.</translation>
-    </message>
-    <message>
-        <source>Prune: last wallet synchronisation goes beyond pruned data. You need to -reindex (download the whole blockchain again in case of pruned node)</source>
-        <translation type="unfinished">هرس: آخرین هماهنگی کیف پول فراتر از داده های هرس شده است. شما باید دوباره -exe کنید (در صورت گره هرس شده دوباره کل بلاکچین را بارگیری کنید)
- </translation>
-    </message>
-    <message>
-        <source>The block index db contains a legacy 'txindex'. To clear the occupied disk space, run a full -reindex, otherwise ignore this error. This error message will not be displayed again.</source>
-        <translation type="unfinished">نمایه بلوک db حاوی یک «txindex» است.  برای پاک کردن فضای اشغال شده دیسک، یک -reindex کامل را اجرا کنید، در غیر این صورت این خطا را نادیده بگیرید.  این پیغام خطا دیگر نمایش داده نخواهد شد.</translation>
-    </message>
-    <message>
-        <source>The transaction amount is too small to send after the fee has been deducted</source>
-        <translation type="unfinished">مبلغ معامله برای ارسال پس از کسر هزینه بسیار ناچیز است
- </translation>
-    </message>
-    <message>
-        <source>This is a pre-release test build - use at your own risk - do not use for mining or merchant applications</source>
-        <translation type="unfinished">این یک نسخه ی آزمایشی است - با مسئولیت خودتان از آن استفاده کنید -  آن را در معدن و بازرگانی بکار نگیرید.</translation>
-    </message>
-    <message>
-        <source>This is the transaction fee you may pay when fee estimates are not available.</source>
-        <translation type="unfinished">این است هزینه معامله ممکن است پرداخت چه زمانی هزینه تخمین در دسترس نیست</translation>
-    </message>
-    <message>
-        <source>Unknown wallet file format "%s" provided. Please provide one of "bdb" or "sqlite".</source>
-        <translation type="unfinished">فرمت فایل کیف پول ناشناخته "%s" ارائه شده است.  لطفا یکی از "bdb" یا "sqlite" را ارائه دهید.</translation>
-    </message>
-    <message>
-        <source>Warning: Dumpfile wallet format "%s" does not match command line specified format "%s".</source>
-        <translation type="unfinished">هشدار: قالب کیف پول Dumpfile "%s" با فرمت مشخص شده خط فرمان %s مطابقت ندارد.</translation>
-    </message>
-    <message>
-        <source>Warning: Private keys detected in wallet {%s} with disabled private keys</source>
-        <translation type="unfinished">هشدار: کلید های خصوصی در کیف پول شما شناسایی شده است { %s} به همراه کلید های خصوصی غیر فعال</translation>
-    </message>
-    <message>
-<<<<<<< HEAD
+    </message>
+    <message>
+        <source>not accepted</source>
+        <translation type="unfinished">قبول نشده</translation>
+    </message>
+    <message>
+        <source>Debit</source>
+        <translation type="unfinished">اعتبار</translation>
+    </message>
+    <message>
+        <source>Total credit</source>
+        <translation type="unfinished">تمامی اعتبار</translation>
+    </message>
+    <message>
+        <source>Transaction fee</source>
+        <translation type="unfinished">کارمزد تراکنش</translation>
+    </message>
+    <message>
+        <source>Net amount</source>
+        <translation type="unfinished">میزان وجه دقیق</translation>
+    </message>
+    <message>
+        <source>Message</source>
+        <translation type="unfinished">پیام</translation>
+    </message>
+    <message>
+        <source>Comment</source>
+        <translation type="unfinished">کامنت</translation>
+    </message>
+    <message>
+        <source>Transaction ID</source>
+        <translation type="unfinished">شناسه تراکنش</translation>
+    </message>
+    <message>
+        <source>Transaction total size</source>
+        <translation type="unfinished">حجم کل تراکنش</translation>
+    </message>
+    <message>
+        <source>Transaction virtual size</source>
+        <translation type="unfinished">اندازه مجازی تراکنش</translation>
+    </message>
+    <message>
+        <source>Merchant</source>
+        <translation type="unfinished">بازرگان</translation>
+    </message>
+    <message>
         <source>Generated coins must mature %1 blocks before they can be spent. When you generated this block, it was broadcast to the network to be added to the block chain. If it fails to get into the chain, its state will change to "not accepted" and it won't be spendable. This may occasionally happen if another node generates a block within a few seconds of yours.</source>
         <translation>Generated coins must mature %1 blocks before they can be spent. When you generated this block, it was broadcast to the network to be added to the block chain. If it fails to get into the chain, its state will change to "not accepted" and it won't be spendable. This may occasionally happen if another node generates a block within a few seconds of yours.</translation>
     </message>
@@ -3910,11 +3315,479 @@
         <source>Debug information</source>
         <translation type="unfinished">اطلاعات اشکال زدایی
   </translation>
-=======
+    </message>
+    <message>
+        <source>Transaction</source>
+        <translation type="unfinished">تراکنش</translation>
+    </message>
+    <message>
+        <source>Inputs</source>
+        <translation type="unfinished">ورودی ها</translation>
+    </message>
+    <message>
+        <source>Amount</source>
+        <translation type="unfinished">میزان وجه:</translation>
+    </message>
+    <message>
+        <source>true</source>
+        <translation type="unfinished">درست</translation>
+    </message>
+    <message>
+        <source>false</source>
+        <translation type="unfinished">نادرست</translation>
+    </message>
+</context>
+<context>
+    <name>TransactionDescDialog</name>
+    <message>
+        <source>This pane shows a detailed description of the transaction</source>
+        <translation type="unfinished">این بخش جزئیات تراکنش را نشان می دهد</translation>
+    </message>
+    <message>
+        <source>Details for %1</source>
+        <translation type="unfinished">جزییات %1</translation>
+    </message>
+</context>
+<context>
+    <name>TransactionTableModel</name>
+    <message>
+        <source>Date</source>
+        <translation type="unfinished">تاریخ</translation>
+    </message>
+    <message>
+        <source>Type</source>
+        <translation type="unfinished">نوع</translation>
+    </message>
+    <message>
+        <source>Label</source>
+        <translation type="unfinished">لیبل</translation>
+    </message>
+    <message>
+        <source>Unconfirmed</source>
+        <translation type="unfinished">تایید نشده</translation>
+    </message>
+    <message>
+        <source>Abandoned</source>
+        <translation type="unfinished">رهاشده</translation>
+    </message>
+    <message>
+        <source>Confirming (%1 of %2 recommended confirmations)</source>
+        <translation>Confirming (%1 of %2 recommended confirmations)</translation>
+    </message>
+    <message>
+        <source>Confirmed (%1 confirmations)</source>
+        <translation type="unfinished">تأیید شده (%1 تأییدیه)</translation>
+    </message>
+    <message>
+        <source>Generated but not accepted</source>
+        <translation type="unfinished">تولید شده ولی هنوز قبول نشده است</translation>
+    </message>
+    <message>
+        <source>Received with</source>
+        <translation type="unfinished">گرفته شده با</translation>
+    </message>
+    <message>
+        <source>Received from</source>
+        <translation type="unfinished">دریافت شده از</translation>
+    </message>
+    <message>
+        <source>Sent to</source>
+        <translation type="unfinished">ارسال شده به</translation>
+    </message>
+    <message>
+        <source>Payment to yourself</source>
+        <translation type="unfinished">پرداخت به خود</translation>
+    </message>
+    <message>
+        <source>Mined</source>
+        <translation type="unfinished">استخراج شده</translation>
+    </message>
+    <message>
+        <source>watch-only</source>
+        <translation type="unfinished">فقط-با قابلیت دیدن</translation>
+    </message>
+    <message>
+        <source>(n/a)</source>
+        <translation type="unfinished">(موجود نیست)</translation>
+    </message>
+    <message>
+        <source>(no label)</source>
+        <translation type="unfinished">(بدون لیبل)</translation>
+    </message>
+    <message>
+        <source>Transaction status. Hover over this field to show number of confirmations.</source>
+        <translation type="unfinished">وضعیت تراکنش. نشانگر را روی این فیلد نگه دارید تا تعداد تأییدیه‌ها نشان داده شود.</translation>
+    </message>
+    <message>
+        <source>Date and time that the transaction was received.</source>
+        <translation type="unfinished">تاریخ و زمان تراکنش دریافت شده است</translation>
+    </message>
+    <message>
+        <source>Type of transaction.</source>
+        <translation type="unfinished">نوع تراکنش.</translation>
+    </message>
+    <message>
+        <source>Amount removed from or added to balance.</source>
+        <translation type="unfinished">میزان وجه کم شده یا اضافه شده به حساب</translation>
+    </message>
+</context>
+<context>
+    <name>TransactionView</name>
+    <message>
+        <source>All</source>
+        <translation type="unfinished">همه</translation>
+    </message>
+    <message>
+        <source>Today</source>
+        <translation type="unfinished">امروز</translation>
+    </message>
+    <message>
+        <source>This week</source>
+        <translation type="unfinished">این هفته</translation>
+    </message>
+    <message>
+        <source>This month</source>
+        <translation type="unfinished">این ماه</translation>
+    </message>
+    <message>
+        <source>Last month</source>
+        <translation type="unfinished">ماه گذشته</translation>
+    </message>
+    <message>
+        <source>This year</source>
+        <translation type="unfinished">امسال</translation>
+    </message>
+    <message>
+        <source>Received with</source>
+        <translation type="unfinished">گرفته شده با</translation>
+    </message>
+    <message>
+        <source>Sent to</source>
+        <translation type="unfinished">ارسال شده به</translation>
+    </message>
+    <message>
+        <source>To yourself</source>
+        <translation type="unfinished">به خودت</translation>
+    </message>
+    <message>
+        <source>Mined</source>
+        <translation type="unfinished">استخراج شده</translation>
+    </message>
+    <message>
+        <source>Enter address, transaction id, or label to search</source>
+        <translation type="unfinished">وارد کردن آدرس,شناسه تراکنش, یا برچسب برای جست و جو</translation>
+    </message>
+    <message>
+        <source>Min amount</source>
+        <translation type="unfinished">حداقل میزان وجه</translation>
+    </message>
+    <message>
+        <source>Range…</source>
+        <translation type="unfinished">بازه:</translation>
+    </message>
+    <message>
+        <source>&amp;Copy address</source>
+        <translation type="unfinished">تکثیر نشانی</translation>
+    </message>
+    <message>
+        <source>Copy &amp;label</source>
+        <translation type="unfinished">تکثیر برچسب</translation>
+    </message>
+    <message>
+        <source>Copy &amp;amount</source>
+        <translation type="unfinished">روگرفت م&amp;قدار</translation>
+    </message>
+    <message>
+        <source>Copy transaction &amp;ID</source>
+        <translation type="unfinished">کپی شناسه تراکنش </translation>
+    </message>
+    <message>
+        <source>Copy &amp;raw transaction</source>
+        <translation type="unfinished">معامله اولیه را کپی نمائید.</translation>
+    </message>
+    <message>
+        <source>Copy full transaction &amp;details</source>
+        <translation type="unfinished">کپی کردن تمامی اطلاعات تراکنش</translation>
+    </message>
+    <message>
+        <source>&amp;Show transaction details</source>
+        <translation type="unfinished">نمایش جزئیات تراکنش</translation>
+    </message>
+    <message>
+        <source>Increase transaction &amp;fee</source>
+        <translation type="unfinished">افزایش کارمزد تراکنش</translation>
+    </message>
+    <message>
+        <source>A&amp;bandon transaction</source>
+        <translation type="unfinished">ترک معامله</translation>
+    </message>
+    <message>
+        <source>&amp;Edit address label</source>
+        <translation type="unfinished">&amp;ویرایش برچسب آدرس</translation>
+    </message>
+    <message>
+        <source>Show in %1</source>
+        <extracomment>Transactions table context menu action to show the selected transaction in a third-party block explorer. %1 is a stand-in argument for the URL of the explorer.</extracomment>
+        <translation type="unfinished">نمایش در %1</translation>
+    </message>
+    <message>
+        <source>Export Transaction History</source>
+        <translation type="unfinished">خارج کردن یا بالا بردن سابقه تراکنش ها</translation>
+    </message>
+    <message>
+        <source>Comma separated file</source>
+        <extracomment>Expanded name of the CSV file format. See: https://en.wikipedia.org/wiki/Comma-separated_values.</extracomment>
+        <translation type="unfinished">فایل جدا شده با ویرگول</translation>
+    </message>
+    <message>
+        <source>Confirmed</source>
+        <translation type="unfinished">تایید شده</translation>
+    </message>
+    <message>
+        <source>Watch-only</source>
+        <translation type="unfinished">فقط برای تماشا</translation>
+    </message>
+    <message>
+        <source>Date</source>
+        <translation type="unfinished">تاریخ</translation>
+    </message>
+    <message>
+        <source>Type</source>
+        <translation type="unfinished">نوع</translation>
+    </message>
+    <message>
+        <source>Label</source>
+        <translation type="unfinished">لیبل</translation>
+    </message>
+    <message>
+        <source>Address</source>
+        <translation type="unfinished">آدرس</translation>
+    </message>
+    <message>
+        <source>ID</source>
+        <translation type="unfinished">شناسه</translation>
+    </message>
+    <message>
+        <source>Exporting Failed</source>
+        <translation type="unfinished">اجرای خروجی ناموفق بود</translation>
+    </message>
+    <message>
+        <source>Exporting Successful</source>
+        <translation type="unfinished">خارج کردن موفقیت آمیز بود Exporting</translation>
+    </message>
+    <message>
+        <source>Range:</source>
+        <translation type="unfinished">دامنه:</translation>
+    </message>
+    <message>
+        <source>to</source>
+        <translation type="unfinished">به</translation>
+    </message>
+</context>
+<context>
+    <name>WalletFrame</name>
+    <message>
+        <source>Create a new wallet</source>
+        <translation type="unfinished">کیف پول جدیدی ایجاد کنید
+ </translation>
+    </message>
+    <message>
+        <source>Error</source>
+        <translation type="unfinished">خطا</translation>
+    </message>
+    </context>
+<context>
+    <name>WalletModel</name>
+    <message>
+        <source>Send Coins</source>
+        <translation type="unfinished">سکه های ارسالی</translation>
+    </message>
+    <message>
+        <source>Increasing transaction fee failed</source>
+        <translation type="unfinished">افزایش کارمزد تراکنش با خطا مواجه شد</translation>
+    </message>
+    <message>
+        <source>Do you want to increase the fee?</source>
+        <extracomment>Asks a user if they would like to manually increase the fee of a transaction that has already been created.</extracomment>
+        <translation type="unfinished">آیا میخواهید اندازه کارمزد را افزایش دهید؟</translation>
+    </message>
+    <message>
+        <source>Current fee:</source>
+        <translation type="unfinished">کارمزد الان:</translation>
+    </message>
+    <message>
+        <source>Increase:</source>
+        <translation type="unfinished">افزایش دادن:</translation>
+    </message>
+    <message>
+        <source>New fee:</source>
+        <translation type="unfinished">کارمزد جدید:</translation>
+    </message>
+    <message>
+        <source>Warning: This may pay the additional fee by reducing change outputs or adding inputs, when necessary. It may add a new change output if one does not already exist. These changes may potentially leak privacy.</source>
+        <translation type="unfinished">هشدار: ممکن است در صورت لزوم، با کاهش خروجی تغییر یا افزودن ورودی‌ها، هزینه اضافی را پرداخت کنید.  اگر از قبل وجود نداشته باشد، ممکن است یک خروجی تغییر جدید اضافه کند.  این تغییرات ممکن است به طور بالقوه حریم خصوصی را درز کند.</translation>
+    </message>
+    <message>
+        <source>PSBT copied</source>
+        <translation type="unfinished">PSBT کپی شد</translation>
+    </message>
+    <message>
+        <source>Can't sign transaction.</source>
+        <translation type="unfinished">نمیتوان تراکنش را ثبت کرد</translation>
+    </message>
+    <message>
+        <source>Can't display address</source>
+        <translation type="unfinished">نمی توان آدرس را نشان داد</translation>
+    </message>
+    <message>
+        <source>default wallet</source>
+        <translation type="unfinished">کیف پول پیش فرض
+ </translation>
+    </message>
+</context>
+<context>
+    <name>WalletView</name>
+    <message>
+        <source>&amp;Export</source>
+        <translation type="unfinished">و صدور</translation>
+    </message>
+    <message>
+        <source>Export the data in the current tab to a file</source>
+        <translation type="unfinished">خروجی گرفتن داده‌ها از صفحه کنونی در یک فایل</translation>
+    </message>
+    <message>
+        <source>Backup Wallet</source>
+        <translation type="unfinished">کیف پول پشتیبان
+ </translation>
+    </message>
+    <message>
+        <source>Wallet Data</source>
+        <extracomment>Name of the wallet data file format.</extracomment>
+        <translation type="unfinished">داده های کیف پول</translation>
+    </message>
+    <message>
+        <source>Backup Failed</source>
+        <translation type="unfinished">پشتیبان گیری انجام نشد
+ </translation>
+    </message>
+    <message>
+        <source>Backup Successful</source>
+        <translation type="unfinished">پشتیبان گیری موفقیت آمیز است
+ </translation>
+    </message>
+    <message>
+        <source>Cancel</source>
+        <translation type="unfinished">لغو</translation>
+    </message>
+</context>
+<context>
+    <name>bitcoin-core</name>
+    <message>
+        <source>The %s developers</source>
+        <translation type="unfinished">%s توسعه دهندگان</translation>
+    </message>
+    <message>
+        <source>%s request to listen on port %u. This port is considered "bad" and thus it is unlikely that any peer will connect to it. See doc/p2p-bad-ports.md for details and a full list.</source>
+        <translation type="unfinished">%sدرخواست گوش دادن به پورت %u. این پورت به عنوان پورت "بد" در نظر  گرفته شده بنابراین بعید است که یک همتا به آن متصل شود. برای مشاهده جزییات و دیدن فهرست کامل فایل doc/p2p-bad-ports.md را مشاهده کنید.</translation>
+    </message>
+    <message>
+        <source>Cannot downgrade wallet from version %i to version %i. Wallet version unchanged.</source>
+        <translation type="unfinished">نمی توان کیف پول را از نسخه %i به نسخه %i کاهش داد.  نسخه کیف پول بدون تغییر</translation>
+    </message>
+    <message>
+        <source>Cannot upgrade a non HD split wallet from version %i to version %i without upgrading to support pre-split keypool. Please use version %i or no version specified.</source>
+        <translation type="unfinished">نمی توان یک کیف پول تقسیم غیر HD را از نسخه %i به نسخه %i بدون ارتقا برای پشتیبانی از دسته کلید از پیش تقسیم ارتقا داد.  لطفا از نسخه %i یا بدون نسخه مشخص شده استفاده کنید.</translation>
+    </message>
+    <message>
+        <source>Disk space for %s may not accommodate the block files. Approximately %u GB of data will be stored in this directory.</source>
+        <translation type="unfinished">فضای دیسک برای %s ممکن است فایل های بلوک را در خود جای ندهد.  تقریبا %u گیگابایت داده در این فهرست ذخیره خواهد شد</translation>
+    </message>
+    <message>
+        <source>Error loading wallet. Wallet requires blocks to be downloaded, and software does not currently support loading wallets while blocks are being downloaded out of order when using assumeutxo snapshots. Wallet should be able to load successfully after node sync reaches height %s</source>
+        <translation type="unfinished">خطا در بارگیری کیف پول. کیف پول برای بارگیری به بلوک‌ها نیاز دارد، و نرم‌افزار در حال حاضر از بارگیری کیف پول‌ها پشتیبانی نمی‌کند،  استفاده از تصاویر گره ( نود ) های کامل جدیدی که تأیید های قدیمی را به تعویق می اندازند، باعث می‌شود بلوک ها بدون نظم دانلود شود. بارگیری کامل اطلاعات کیف پول فقط پس از اینکه همگام‌سازی گره به ارتفاع %s رسید، امکان پذیر است.</translation>
+    </message>
+    <message>
+        <source>Error reading %s! Transaction data may be missing or incorrect. Rescanning wallet.</source>
+        <translation type="unfinished">خطا در خواندن %s!  داده‌های تراکنش ممکن است گم یا نادرست باشد.  در حال اسکن مجدد کیف پول</translation>
+    </message>
+    <message>
+        <source>Error: Dumpfile format record is incorrect. Got "%s", expected "format".</source>
+        <translation type="unfinished">خطا: رکورد قالب Dumpfile نادرست است.  دریافت شده، "%s" "مورد انتظار".</translation>
+    </message>
+    <message>
+        <source>Error: Dumpfile identifier record is incorrect. Got "%s", expected "%s".</source>
+        <translation type="unfinished">خطا: رکورد شناسه Dumpfile نادرست است. دریافت "%s"، انتظار می رود "%s".</translation>
+    </message>
+    <message>
+        <source>Error: Dumpfile version is not supported. This version of bitcoin-wallet only supports version 1 dumpfiles. Got dumpfile with version %s</source>
+        <translation type="unfinished">خطا: نسخه Dumpfile پشتیبانی نمی شود.  این نسخه کیف پول بیت کوین فقط از فایل های dumpfiles نسخه 1 پشتیبانی می کند.  Dumpfile با نسخه %s دریافت شد</translation>
+    </message>
+    <message>
+        <source>Error: Legacy wallets only support the "legacy", "p2sh-segwit", and "bech32" address types</source>
+        <translation type="unfinished">خطا: کیف پول های قدیمی فقط از انواع آدرس "legacy"، "p2sh-segwit" و "bech32" پشتیبانی می کنند.</translation>
+    </message>
+    <message>
+        <source>Error: Unable to produce descriptors for this legacy wallet. Make sure to provide the wallet's passphrase if it is encrypted.</source>
+        <translation type="unfinished">خطا: امکان تولید جزئیات برای این کیف پول نوع legacy وجود ندارد. در صورتی که کیف پول رمزگذاری شده است،  مطمئن شوید که عبارت عبور آن را درست وارد کرده‌اید.</translation>
+    </message>
+    <message>
+        <source>File %s already exists. If you are sure this is what you want, move it out of the way first.</source>
+        <translation type="unfinished">فایل %s از قبل موجود میباشد.  اگر مطمئن هستید که این همان چیزی است که می خواهید، ابتدا آن را از مسیر خارج کنید.</translation>
+    </message>
+    <message>
+        <source>Invalid or corrupt peers.dat (%s). If you believe this is a bug, please report it to %s. As a workaround, you can move the file (%s) out of the way (rename, move, or delete) to have a new one created on the next start.</source>
+        <translation type="unfinished">peers.dat نامعتبر یا فاسد (%s).  اگر فکر می کنید این یک اشکال است، لطفاً آن را به %s گزارش دهید.  به عنوان یک راه حل، می توانید فایل (%s) را از مسیر خود خارج کنید (تغییر نام، انتقال یا حذف کنید) تا در شروع بعدی یک فایل جدید ایجاد شود.</translation>
+    </message>
+    <message>
+        <source>No dump file provided. To use createfromdump, -dumpfile=&lt;filename&gt; must be provided.</source>
+        <translation type="unfinished">هیچ فایل دامپی ارائه نشده است.  برای استفاده از createfromdump، باید -dumpfile=&lt;filename&gt; ارائه شود.</translation>
+    </message>
+    <message>
+        <source>No dump file provided. To use dump, -dumpfile=&lt;filename&gt; must be provided.</source>
+        <translation type="unfinished">هیچ فایل دامپی ارائه نشده است.  برای استفاده از dump، -dumpfile=&lt;filename&gt; باید ارائه شود.</translation>
+    </message>
+    <message>
+        <source>No wallet file format provided. To use createfromdump, -format=&lt;format&gt; must be provided.</source>
+        <translation type="unfinished">هیچ فرمت فایل کیف پول ارائه نشده است. برای استفاده از createfromdump باید -format=&lt;format&gt; ارائه شود.</translation>
+    </message>
+    <message>
+        <source>Prune: last wallet synchronisation goes beyond pruned data. You need to -reindex (download the whole blockchain again in case of pruned node)</source>
+        <translation type="unfinished">هرس: آخرین هماهنگی کیف پول فراتر از داده های هرس شده است. شما باید دوباره -exe کنید (در صورت گره هرس شده دوباره کل بلاکچین را بارگیری کنید)
+ </translation>
+    </message>
+    <message>
+        <source>The block index db contains a legacy 'txindex'. To clear the occupied disk space, run a full -reindex, otherwise ignore this error. This error message will not be displayed again.</source>
+        <translation type="unfinished">نمایه بلوک db حاوی یک «txindex» است.  برای پاک کردن فضای اشغال شده دیسک، یک -reindex کامل را اجرا کنید، در غیر این صورت این خطا را نادیده بگیرید.  این پیغام خطا دیگر نمایش داده نخواهد شد.</translation>
+    </message>
+    <message>
+        <source>The transaction amount is too small to send after the fee has been deducted</source>
+        <translation type="unfinished">مبلغ معامله برای ارسال پس از کسر هزینه بسیار ناچیز است
+ </translation>
+    </message>
+    <message>
+        <source>This is a pre-release test build - use at your own risk - do not use for mining or merchant applications</source>
+        <translation type="unfinished">این یک نسخه ی آزمایشی است - با مسئولیت خودتان از آن استفاده کنید -  آن را در معدن و بازرگانی بکار نگیرید.</translation>
+    </message>
+    <message>
+        <source>This is the transaction fee you may pay when fee estimates are not available.</source>
+        <translation type="unfinished">این است هزینه معامله ممکن است پرداخت چه زمانی هزینه تخمین در دسترس نیست</translation>
+    </message>
+    <message>
+        <source>Unknown wallet file format "%s" provided. Please provide one of "bdb" or "sqlite".</source>
+        <translation type="unfinished">فرمت فایل کیف پول ناشناخته "%s" ارائه شده است.  لطفا یکی از "bdb" یا "sqlite" را ارائه دهید.</translation>
+    </message>
+    <message>
+        <source>Warning: Dumpfile wallet format "%s" does not match command line specified format "%s".</source>
+        <translation type="unfinished">هشدار: قالب کیف پول Dumpfile "%s" با فرمت مشخص شده خط فرمان %s مطابقت ندارد.</translation>
+    </message>
+    <message>
+        <source>Warning: Private keys detected in wallet {%s} with disabled private keys</source>
+        <translation type="unfinished">هشدار: کلید های خصوصی در کیف پول شما شناسایی شده است { %s} به همراه کلید های خصوصی غیر فعال</translation>
+    </message>
+    <message>
         <source>Warning: We do not appear to fully agree with our peers! You may need to upgrade, or other nodes may need to upgrade.</source>
         <translation type="unfinished">هشدار: به نظر نمی رسد ما کاملاً با همسالان خود موافق هستیم! ممکن است به ارتقا نیاز داشته باشید یا گره های دیگر به ارتقا نیاز دارند.
  </translation>
->>>>>>> 88259837
     </message>
     <message>
         <source>Witness data for blocks after height %d requires validation. Please restart with -reindex.</source>
@@ -3970,17 +3843,8 @@
         <translation type="unfinished">یک پایگاه داده ی بلوک خراب یافت شد</translation>
     </message>
     <message>
-<<<<<<< HEAD
-        <source>Confirming (%1 of %2 recommended confirmations)</source>
-        <translation>Confirming (%1 of %2 recommended confirmations)</translation>
-    </message>
-    <message>
-        <source>Confirmed (%1 confirmations)</source>
-        <translation type="unfinished">تأیید شده (%1 تأییدیه)</translation>
-=======
         <source>Do you want to rebuild the block database now?</source>
         <translation type="unfinished">آیا میخواهید الان پایگاه داده بلاک را بازسازی کنید؟</translation>
->>>>>>> 88259837
     </message>
     <message>
         <source>Done loading</source>
@@ -4265,248 +4129,5 @@
         <source>Settings file could not be written</source>
         <translation type="unfinished">فایل تنظیمات نوشته نشد</translation>
     </message>
-    <message>
-        <source>Dump file %s does not exist.</source>
-        <translation type="unfinished">فایل زبالهٔ %s وجود ندارد.</translation>
-    </message>
-    <message>
-        <source>Error creating %s</source>
-        <translation type="unfinished">خطا در ایجاد %s</translation>
-    </message>
-    <message>
-        <source>Error initializing block database</source>
-        <translation type="unfinished">خطا در آماده سازی پایگاه داده ی بلوک</translation>
-    </message>
-    <message>
-        <source>Error loading %s</source>
-        <translation type="unfinished">خطا بازگذاری %s</translation>
-    </message>
-    <message>
-        <source>Error loading block database</source>
-        <translation type="unfinished">خطا در بارگذاری پایگاه داده بلاک block</translation>
-    </message>
-    <message>
-        <source>Error opening block database</source>
-        <translation type="unfinished">خطا در بازکردن پایگاه داده بلاک block</translation>
-    </message>
-    <message>
-        <source>Error reading from database, shutting down.</source>
-        <translation type="unfinished">خواندن از پایگاه داده با خطا مواجه شد,در حال خاموش شدن.</translation>
-    </message>
-    <message>
-        <source>Error reading next record from wallet database</source>
-        <translation type="unfinished">خطا در خواندن رکورد بعدی از پایگاه داده کیف پول</translation>
-    </message>
-    <message>
-        <source>Error upgrading chainstate database</source>
-        <translation type="unfinished">خطا در بارگذاری پایگاه داده ها</translation>
-    </message>
-    <message>
-        <source>Error: Couldn't create cursor into database</source>
-        <translation type="unfinished">خطا: مکان نما در پایگاه داده ایجاد نشد</translation>
-    </message>
-    <message>
-        <source>Error: Dumpfile checksum does not match. Computed %s, expected %s</source>
-        <translation type="unfinished">خطا: جمع چکی Dumpfile مطابقت ندارد.  محاسبه شده %s، مورد انتظار %s.</translation>
-    </message>
-    <message>
-        <source>Error: Got key that was not hex: %s</source>
-        <translation type="unfinished">خطا: کلیدی دریافت کردم که هگز نبود: %s</translation>
-    </message>
-    <message>
-        <source>Error: Got value that was not hex: %s</source>
-        <translation type="unfinished">خطا: مقداری دریافت کردم که هگز نبود: %s</translation>
-    </message>
-    <message>
-        <source>Error: Missing checksum</source>
-        <translation type="unfinished">خطا: جمع چک وجود ندارد</translation>
-    </message>
-    <message>
-        <source>Error: No %s addresses available.</source>
-        <translation type="unfinished">خطا : هیچ آدرس %s وجود ندارد.</translation>
-    </message>
-    <message>
-        <source>Error: Unable to parse version %u as a uint32_t</source>
-        <translation type="unfinished">خطا: تجزیه نسخه %u به عنوان uint32_t ممکن نیست</translation>
-    </message>
-    <message>
-        <source>Error: Unable to write record to new wallet</source>
-        <translation type="unfinished">خطا: نوشتن رکورد در کیف پول جدید امکان پذیر نیست</translation>
-    </message>
-    <message>
-        <source>Failed to listen on any port. Use -listen=0 if you want this.</source>
-        <translation type="unfinished">شنیدن هر گونه درگاه انجام پذیر نیست. ازlisten=0  برای اینکار استفاده کیند.</translation>
-    </message>
-    <message>
-        <source>Failed to rescan the wallet during initialization</source>
-        <translation type="unfinished">در هنگام مقداردهی اولیه ، مجدداً اسکن کیف پول انجام نشد
- </translation>
-    </message>
-    <message>
-        <source>Importing…</source>
-        <translation type="unfinished">در حال واردات…</translation>
-    </message>
-    <message>
-        <source>Insufficient funds</source>
-        <translation type="unfinished">وجوه ناکافی</translation>
-    </message>
-    <message>
-        <source>Invalid -i2psam address or hostname: '%s'</source>
-        <translation type="unfinished">آدرس -i2psam یا نام میزبان نامعتبر است: '%s'</translation>
-    </message>
-    <message>
-        <source>Invalid -proxy address or hostname: '%s'</source>
-        <translation type="unfinished">آدرس پراکسی یا هاست نامعتبر: ' %s'</translation>
-    </message>
-    <message>
-        <source>Invalid amount for -%s=&lt;amount&gt;: '%s'</source>
-        <translation type="unfinished">میزان نامعتبر برای  -%s=&lt;amount&gt;: '%s'</translation>
-    </message>
-    <message>
-        <source>Loading P2P addresses…</source>
-        <translation type="unfinished">در حال بارگیری آدرس‌های P2P…</translation>
-    </message>
-    <message>
-        <source>Loading banlist…</source>
-        <translation type="unfinished">در حال بارگیری فهرست ممنوعه…</translation>
-    </message>
-    <message>
-        <source>Loading block index…</source>
-        <translation type="unfinished">در حال بارگیری فهرست بلوک…</translation>
-    </message>
-    <message>
-        <source>Loading wallet…</source>
-        <translation type="unfinished">در حال بارگیری کیف پول…</translation>
-    </message>
-    <message>
-        <source>Not enough file descriptors available.</source>
-        <translation type="unfinished">توصیفگرهای فایل به اندازه کافی در دسترس نیست</translation>
-    </message>
-    <message>
-        <source>Prune mode is incompatible with -coinstatsindex.</source>
-        <translation type="unfinished">حالت Prune با -coinstatsindex ناسازگار است.</translation>
-    </message>
-    <message>
-        <source>Pruning blockstore…</source>
-        <translation type="unfinished">هرس بلوک فروشی…</translation>
-    </message>
-    <message>
-        <source>Replaying blocks…</source>
-        <translation type="unfinished">در حال پخش مجدد بلوک ها…</translation>
-    </message>
-    <message>
-        <source>Rescanning…</source>
-        <translation type="unfinished">در حال اسکن مجدد…</translation>
-    </message>
-    <message>
-        <source>Signing transaction failed</source>
-        <translation type="unfinished">ثبت تراکنش با خطا مواجه شد</translation>
-    </message>
-    <message>
-        <source>Starting network threads…</source>
-        <translation type="unfinished">شروع رشته های شبکه…</translation>
-    </message>
-    <message>
-        <source>The source code is available from %s.</source>
-        <translation type="unfinished">سورس کد موجود است از %s.</translation>
-    </message>
-    <message>
-        <source>The specified config file %s does not exist</source>
-        <translation type="unfinished">فایل پیکربندی مشخص شده %s وجود ندارد</translation>
-    </message>
-    <message>
-        <source>The transaction amount is too small to pay the fee</source>
-        <translation type="unfinished">مبلغ معامله برای پرداخت هزینه بسیار ناچیز است
- </translation>
-    </message>
-    <message>
-        <source>The wallet will avoid paying less than the minimum relay fee.</source>
-        <translation type="unfinished">کیف پول از پرداخت کمتر از حداقل هزینه رله جلوگیری خواهد کرد.
- </translation>
-    </message>
-    <message>
-        <source>This is experimental software.</source>
-        <translation type="unfinished">این یک نرم افزار تجربی است.</translation>
-    </message>
-    <message>
-        <source>This is the minimum transaction fee you pay on every transaction.</source>
-        <translation type="unfinished">این حداقل هزینه معامله ای است که شما در هر معامله پرداخت می کنید.
- </translation>
-    </message>
-    <message>
-        <source>This is the transaction fee you will pay if you send a transaction.</source>
-        <translation type="unfinished">این هزینه تراکنش است که در صورت ارسال معامله پرداخت خواهید کرد.
- </translation>
-    </message>
-    <message>
-        <source>Transaction amount too small</source>
-        <translation type="unfinished">حجم تراکنش خیلی کم است</translation>
-    </message>
-    <message>
-        <source>This is the transaction fee you will pay if you send a transaction.</source>
-        <translation>این میزان کارمزد پرداختی شما در صورت ایجاد تراکنش انتقال میباشد.</translation>
-    </message>
-    <message>
-        <source>Transaction amounts must not be negative</source>
-        <translation type="unfinished">مقدار تراکنش نمی‌تواند منفی باشد.</translation>
-    </message>
-    <message>
-        <source>Transaction has too long of a mempool chain</source>
-        <translation type="unfinished">معاملات بسیار طولانی از یک زنجیره ممپول است
- </translation>
-    </message>
-    <message>
-        <source>Transaction must have at least one recipient</source>
-        <translation type="unfinished">تراکنش باید حداقل یک دریافت کننده داشته باشد</translation>
-    </message>
-    <message>
-        <source>Transaction needs a change address, but we can't generate it. %s</source>
-        <translation type="unfinished">تراکنش به آدرس تغییر نیاز دارد، اما ما نمی‌توانیم آن را ایجاد کنیم. %s</translation>
-    </message>
-    <message>
-        <source>Transaction too large</source>
-        <translation type="unfinished">حجم تراکنش خیلی زیاد است</translation>
-    </message>
-    <message>
-        <source>Unable to generate initial keys</source>
-        <translation type="unfinished">نمیتوان کلید های اولیه را تولید کرد.</translation>
-    </message>
-    <message>
-        <source>Unable to generate keys</source>
-        <translation type="unfinished">نمیتوان کلید ها را تولید کرد</translation>
-    </message>
-    <message>
-        <source>Unable to open %s for writing</source>
-        <translation type="unfinished">برای نوشتن %s باز نمی شود</translation>
-    </message>
-    <message>
-        <source>Unable to start HTTP server. See debug log for details.</source>
-        <translation type="unfinished">سرور HTTP راه اندازی نمی شود. برای جزئیات به گزارش اشکال زدایی مراجعه کنید.
- </translation>
-    </message>
-    <message>
-        <source>Unknown network specified in -onlynet: '%s'</source>
-        <translation type="unfinished">شبکه مشخص شده غیرقابل شناسایی در onlynet: '%s'</translation>
-    </message>
-    <message>
-        <source>Unknown new rules activated (versionbit %i)</source>
-        <translation type="unfinished">قوانین جدید ناشناخته فعال شد (‌%iversionbit)</translation>
-    </message>
-    <message>
-        <source>Upgrading UTXO database</source>
-        <translation type="unfinished">ارتقا دادن پایگاه داده UTXO</translation>
-    </message>
-    <message>
-        <source>Upgrading txindex database</source>
-        <translation type="unfinished">ارتقا دادن پایگاه داده اندیس تراکنش ها یا txindex</translation>
-    </message>
-    <message>
-        <source>Verifying blocks…</source>
-        <translation type="unfinished">در حال تأیید بلوک‌ها…</translation>
-    </message>
-    <message>
-        <source>Verifying wallet(s)…</source>
-        <translation type="unfinished">در حال تأیید کیف ها…</translation>
-    </message>
-    </context>
+</context>
 </TS>