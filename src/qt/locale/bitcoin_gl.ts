<TS version="2.1" language="gl">
<context>
    <name>AddressBookPage</name>
    <message>
        <source>Create a new address</source>
        <translation>Crear un novo enderezo</translation>
    </message>
    <message>
        <source>&amp;New</source>
        <translation type="unfinished">&amp;Novo</translation>
    </message>
    <message>
        <source>Copy the currently selected address to the system clipboard</source>
        <translation>Copiar o enderezo seleccionado ao cartafol</translation>
    </message>
    <message>
        <source>&amp;Copy</source>
        <translation type="unfinished">&amp;Copiar</translation>
    </message>
    <message>
        <source>C&amp;lose</source>
        <translation type="unfinished">&amp;Pechar</translation>
    </message>
    <message>
        <source>Delete the currently selected address from the list</source>
        <translation>Borrar o enderezo actualmente seleccionado da listaxe</translation>
    </message>
    <message>
        <source>Enter address or label to search</source>
        <translation type="unfinished">Introduce enderezo ou etiqueta para buscar</translation>
    </message>
    <message>
        <source>Export the data in the current tab to a file</source>
        <translation>Exportar os datos da pestaña actual a un arquivo.</translation>
    </message>
    <message>
        <source>&amp;Export</source>
        <translation>&amp;Exportar</translation>
    </message>
    <message>
        <source>&amp;Delete</source>
        <translation>&amp;Borrar</translation>
    </message>
<<<<<<< HEAD
    </context>
<context>
    <name>AddressTableModel</name>
    </context>
=======
    <message>
        <source>Choose the address to send coins to</source>
        <translation type="unfinished">Escolle a dirección á que enviar moedas</translation>
    </message>
    <message>
        <source>Choose the address to receive coins with</source>
        <translation type="unfinished">Escolle a dirección da que recibir moedas</translation>
    </message>
    <message>
        <source>C&amp;hoose</source>
        <translation type="unfinished">&amp;Escoller</translation>
    </message>
    <message>
        <source>Sending addresses</source>
        <translation type="unfinished">Enviando enderezos</translation>
    </message>
    <message>
        <source>Receiving addresses</source>
        <translation type="unfinished">Recibindo enderezos</translation>
    </message>
    <message>
        <source>These are your Bitcoin addresses for sending payments. Always check the amount and the receiving address before sending coins.</source>
        <translation type="unfinished">Estas son as túas direccións Bitcoin para enviar pagos. Revisa sempre a cantidade e a dirección receptora antes de enviar moedas.</translation>
    </message>
    <message>
        <source>&amp;Copy Address</source>
        <translation type="unfinished">&amp;Copiar Enderezo</translation>
    </message>
    <message>
        <source>Copy &amp;Label</source>
        <translation type="unfinished">Copiar &amp;Etiqueta</translation>
    </message>
    <message>
        <source>&amp;Edit</source>
        <translation type="unfinished">&amp;Editar</translation>
    </message>
    <message>
        <source>Export Address List</source>
        <translation type="unfinished">Exportar Lista de Enderezos</translation>
    </message>
    <message>
        <source>Exporting Failed</source>
        <translation type="unfinished">Exportación falida</translation>
    </message>
</context>
<context>
    <name>AddressTableModel</name>
    <message>
        <source>Label</source>
        <translation type="unfinished">Etiqueta</translation>
    </message>
    <message>
        <source>Address</source>
        <translation type="unfinished">Enderezo</translation>
    </message>
    <message>
        <source>(no label)</source>
        <translation type="unfinished">(sen etiqueta)</translation>
    </message>
</context>
>>>>>>> 61646189
<context>
    <name>AskPassphraseDialog</name>
    <message>
        <source>Passphrase Dialog</source>
        <translation>Diálogo de Contrasinal</translation>
    </message>
    <message>
        <source>Enter passphrase</source>
        <translation>Introduce contrasinal</translation>
    </message>
    <message>
        <source>New passphrase</source>
        <translation>Novo contrasinal</translation>
    </message>
    <message>
        <source>Repeat new passphrase</source>
        <translation>Repite novo contrasinal</translation>
    </message>
<<<<<<< HEAD
    </context>
=======
    <message>
        <source>Encrypt wallet</source>
        <translation type="unfinished">Encriptar moedeiro</translation>
    </message>
    <message>
        <source>This operation needs your wallet passphrase to unlock the wallet.</source>
        <translation type="unfinished">Esta operación precisa o contrasinal do teu moedeiro para desbloquear o moedeiro.</translation>
    </message>
    <message>
        <source>Unlock wallet</source>
        <translation type="unfinished">Desbloquear moedeiro</translation>
    </message>
    <message>
        <source>Change passphrase</source>
        <translation type="unfinished">Cambiar contrasinal</translation>
    </message>
    <message>
        <source>Confirm wallet encryption</source>
        <translation type="unfinished">Confirmar encriptación de moedeiro</translation>
    </message>
    <message>
        <source>Warning: If you encrypt your wallet and lose your passphrase, you will &lt;b&gt;LOSE ALL OF YOUR BITCOINS&lt;/b&gt;!</source>
        <translation type="unfinished">Precaución: Se encriptas o teu moedeiro e perdes o teu contrasinal, ti &lt;b&gt;PERDERÁS TÓDOLOS TEUS BITCOINS&lt;/b&gt;!</translation>
    </message>
    <message>
        <source>Are you sure you wish to encrypt your wallet?</source>
        <translation type="unfinished">Estás seguro de que desexas encriptar o teu moedeiro?</translation>
    </message>
    <message>
        <source>Wallet encrypted</source>
        <translation type="unfinished">Moedeiro encriptado</translation>
    </message>
    <message>
        <source>IMPORTANT: Any previous backups you have made of your wallet file should be replaced with the newly generated, encrypted wallet file. For security reasons, previous backups of the unencrypted wallet file will become useless as soon as you start using the new, encrypted wallet.</source>
        <translation type="unfinished">IMPORTANTE: Calquera copia de seguridade previa que fixeses do teu arquivo de moedeiro debería ser substituída polo recén xerado arquivo encriptado de moedeiro. Por razóns de seguridade, as copias de seguridade previas de un arquivo de moedeiro desencriptado tornaránse inútiles no momento no que comeces a emprega-lo novo, encriptado, moedeiro.</translation>
    </message>
    <message>
        <source>Wallet encryption failed</source>
        <translation type="unfinished">Encriptación de moedeiro fallida</translation>
    </message>
    <message>
        <source>Wallet encryption failed due to an internal error. Your wallet was not encrypted.</source>
        <translation type="unfinished">A encriptación do moedeiro fallou por mor dun erro interno. O teu moedeiro non foi encriptado.</translation>
    </message>
    <message>
        <source>The supplied passphrases do not match.</source>
        <translation type="unfinished">Os contrasinais suministrados non coinciden.</translation>
    </message>
    <message>
        <source>Wallet unlock failed</source>
        <translation type="unfinished">Desbloqueo de moedeiro fallido</translation>
    </message>
    <message>
        <source>The passphrase entered for the wallet decryption was incorrect.</source>
        <translation type="unfinished">O contrasinal introducido para a desencriptación do moedeiro foi incorrecto.</translation>
    </message>
    <message>
        <source>Wallet passphrase was successfully changed.</source>
        <translation type="unfinished">Cambiouse con éxito o contrasinal do moedeiro.</translation>
    </message>
    <message>
        <source>Warning: The Caps Lock key is on!</source>
        <translation type="unfinished">Aviso: O Bloqueo de Maiúsculas está activo!</translation>
    </message>
</context>
>>>>>>> 61646189
<context>
    <name>QObject</name>
    <message>
        <source>Error: Specified data directory "%1" does not exist.</source>
        <translation type="unfinished">Erro: O directorio de datos especificado "%1" non existe.</translation>
    </message>
    <message>
        <source>unknown</source>
        <translation type="unfinished">descoñecido</translation>
    </message>
    <message>
        <source>Amount</source>
        <translation type="unfinished">Cantidade</translation>
    </message>
    <message numerus="yes">
        <source>%n second(s)</source>
        <translation>
            <numerusform />
            <numerusform />
        </translation>
    </message>
    <message numerus="yes">
        <source>%n minute(s)</source>
        <translation>
            <numerusform />
            <numerusform />
        </translation>
    </message>
    <message numerus="yes">
        <source>%n hour(s)</source>
        <translation type="unfinished">
            <numerusform />
            <numerusform />
        </translation>
    </message>
    <message numerus="yes">
        <source>%n day(s)</source>
        <translation type="unfinished">
            <numerusform />
            <numerusform />
        </translation>
    </message>
    <message numerus="yes">
        <source>%n week(s)</source>
        <translation type="unfinished">
            <numerusform />
            <numerusform />
        </translation>
    </message>
    <message numerus="yes">
        <source>%n year(s)</source>
        <translation type="unfinished">
            <numerusform />
            <numerusform />
        </translation>
    </message>
    </context>
<context>
    <name>BitcoinGUI</name>
    <message>
        <source>&amp;Overview</source>
        <translation>&amp;Vista xeral</translation>
    </message>
    <message>
        <source>Show general overview of wallet</source>
        <translation>Amosar vista xeral do moedeiro</translation>
    </message>
    <message>
        <source>&amp;Transactions</source>
        <translation>&amp;Transaccións</translation>
    </message>
    <message>
        <source>Browse transaction history</source>
        <translation>Navegar historial de transaccións</translation>
    </message>
    <message>
        <source>E&amp;xit</source>
        <translation>&amp;Saír</translation>
    </message>
    <message>
        <source>Quit application</source>
        <translation>Saír da aplicación</translation>
    </message>
    <message>
        <source>About &amp;Qt</source>
        <translation>Acerca de &amp;Qt</translation>
    </message>
    <message>
        <source>Show information about Qt</source>
        <translation>Amosar información acerca de Qt</translation>
    </message>
    <message>
        <source>Wallet:</source>
        <translation type="unfinished">Moedeiro:</translation>
    </message>
    <message>
        <source>Send coins to a Bitcoin address</source>
        <translation>Enviar moedas a unha dirección Blackcoin</translation>
    </message>
    <message>
        <source>Backup wallet to another location</source>
        <translation>Facer copia de seguridade do moedeiro noutra localización</translation>
    </message>
    <message>
        <source>Change the passphrase used for wallet encryption</source>
        <translation>Cambiar o contrasinal empregado para a encriptación do moedeiro</translation>
    </message>
    <message>
<<<<<<< HEAD
        <source>&amp;Debug window</source>
        <translation>Ventana de &amp;Depuración</translation>
    </message>
    <message>
        <source>Open debugging and diagnostic console</source>
        <translation>Abrir consola de depuración e diagnóstico</translation>
    </message>
    <message>
        <source>&amp;Verify message...</source>
        <translation>&amp;Verificar mensaxe...</translation>
    </message>
    <message>
        <source>Bitcoin</source>
        <translation>Blackcoin</translation>
    </message>
    <message>
        <source>Wallet</source>
        <translation>Moedeiro</translation>
    </message>
    <message>
=======
>>>>>>> 61646189
        <source>&amp;Send</source>
        <translation>&amp;Enviar</translation>
    </message>
    <message>
        <source>&amp;Receive</source>
        <translation>&amp;Recibir</translation>
    </message>
    <message>
        <source>&amp;Show / Hide</source>
        <translation>&amp;Amosar/Agachar</translation>
    </message>
    <message>
        <source>Show or hide the main Window</source>
        <translation>Amosar ou agachar a xanela principal</translation>
    </message>
    <message>
        <source>Encrypt the private keys that belong to your wallet</source>
        <translation>Encriptar as claves privadas que pertencen ao teu moedeiro</translation>
    </message>
    <message>
        <source>Sign messages with your Bitcoin addresses to prove you own them</source>
<<<<<<< HEAD
        <translation>Asina mensaxes coas túas direccións Blackcoin para probar que te pertencen</translation>
    </message>
    <message>
        <source>Verify messages to ensure they were signed with specified Bitcoin addresses</source>
        <translation>Verificar mensaxes para asegurar que foron asinados con direccións Blackcoin dadas.</translation>
=======
        <translation>Asina mensaxes cos teus enderezos Bitcoin para probar que che pertencen</translation>
    </message>
    <message>
        <source>Verify messages to ensure they were signed with specified Bitcoin addresses</source>
        <translation>Verifica mensaxes para asegurar que foron asinados con enderezos Bitcoin específicos.</translation>
>>>>>>> 61646189
    </message>
    <message>
        <source>&amp;File</source>
        <translation>&amp;Arquivo</translation>
    </message>
    <message>
        <source>&amp;Settings</source>
        <translation>Axus&amp;tes</translation>
    </message>
    <message>
        <source>&amp;Help</source>
        <translation>A&amp;xuda</translation>
    </message>
    <message>
        <source>Tabs toolbar</source>
        <translation>Barra de ferramentas</translation>
    </message>
    <message>
        <source>Request payments (generates QR codes and bitcoin: URIs)</source>
<<<<<<< HEAD
        <translation>Solicitar pagos (xenera códigos QR e blackcoin: URIs)</translation>
=======
        <translation type="unfinished">Solicitar pagamentos (xera códigos QR e bitcoin: URIs)</translation>
>>>>>>> 61646189
    </message>
    <message>
        <source>Show the list of used sending addresses and labels</source>
        <translation type="unfinished">Amosar a listaxe de enderezos e etiquetas usadas para enviar</translation>
    </message>
    <message>
        <source>Show the list of used receiving addresses and labels</source>
<<<<<<< HEAD
        <translation>Amosar a listaxe de etiquetas e direccións para recibir empregadas</translation>
    </message>
    <message>
        <source>Open a bitcoin: URI or payment request</source>
        <translation>Abrir un blackcoin: URI ou solicitude de pago</translation>
=======
        <translation type="unfinished">Amosar a listaxe de etiquetas e enderezos usadas para recibir</translation>
>>>>>>> 61646189
    </message>
    <message>
        <source>&amp;Command-line options</source>
        <translation type="unfinished">Opcións da liña de comandos</translation>
    </message>
<<<<<<< HEAD
=======
    <message numerus="yes">
        <source>Processed %n block(s) of transaction history.</source>
        <translation>
            <numerusform />
            <numerusform />
        </translation>
    </message>
>>>>>>> 61646189
    <message>
        <source>%1 behind</source>
        <translation>%1 detrás</translation>
    </message>
    <message>
        <source>Last received block was generated %1 ago.</source>
        <translation>O último bloque recibido foi xerado fai %1.</translation>
    </message>
    <message>
        <source>Transactions after this will not yet be visible.</source>
        <translation>As transaccións despois desta non serán aínda visibles.</translation>
    </message>
    <message>
        <source>Error</source>
        <translation>Erro</translation>
    </message>
    <message>
        <source>Warning</source>
        <translation>Aviso</translation>
    </message>
    <message>
        <source>Information</source>
        <translation>Información</translation>
    </message>
    <message>
        <source>Up to date</source>
        <translation>Actualizado</translation>
    </message>
    <message>
        <source>Open Wallet</source>
        <translation type="unfinished">Abrir Moedeiro</translation>
    </message>
    <message>
        <source>Open a wallet</source>
        <translation type="unfinished">Abrir un moedeiro</translation>
    </message>
    <message>
        <source>Close wallet</source>
        <translation type="unfinished">Pechar moedeiro</translation>
    </message>
    <message>
        <source>default wallet</source>
        <translation type="unfinished">moedeiro por defecto</translation>
    </message>
    <message>
        <source>No wallets available</source>
        <translation type="unfinished">Non hai moedeiros dispoñíbeis</translation>
    </message>
    <message>
        <source>&amp;Window</source>
        <translation type="unfinished">&amp;Xanela</translation>
    </message>
    <message>
        <source>Minimize</source>
        <translation type="unfinished">Minimizar</translation>
    </message>
    <message>
        <source>Main Window</source>
        <translation type="unfinished">Xanela Principal</translation>
    </message>
    <message>
        <source>%1 client</source>
        <translation type="unfinished">%1 cliente</translation>
    </message>
    <message numerus="yes">
        <source>%n active connection(s) to Bitcoin network.</source>
        <extracomment>A substring of the tooltip.</extracomment>
        <translation type="unfinished">
            <numerusform />
            <numerusform />
        </translation>
    </message>
    <message>
        <source>Sent transaction</source>
        <translation>Transacción enviada</translation>
    </message>
    <message>
        <source>Incoming transaction</source>
        <translation>Transacción entrante</translation>
    </message>
    <message>
        <source>Wallet is &lt;b&gt;encrypted&lt;/b&gt; and currently &lt;b&gt;unlocked&lt;/b&gt;</source>
        <translation>O moedeiro está &lt;b&gt;encriptado&lt;/b&gt; e actualmente &lt;b&gt;desbloqueado&lt;/b&gt;</translation>
    </message>
    <message>
        <source>Wallet is &lt;b&gt;encrypted&lt;/b&gt; and currently &lt;b&gt;locked&lt;/b&gt;</source>
        <translation>O moedeiro está &lt;b&gt;encriptado&lt;/b&gt; e actualmente &lt;b&gt;bloqueado&lt;/b&gt;</translation>
    </message>
    </context>
<context>
    <name>CoinControlDialog</name>
    <message>
        <source>Quantity:</source>
        <translation type="unfinished">Cantidade:</translation>
    </message>
    <message>
        <source>Amount:</source>
<<<<<<< HEAD
        <translation>Importe:</translation>
=======
        <translation type="unfinished">Importe:</translation>
>>>>>>> 61646189
    </message>
    <message>
        <source>Fee:</source>
        <translation type="unfinished">Taxa:</translation>
    </message>
    <message>
        <source>Change:</source>
        <translation type="unfinished">Cambiar:</translation>
    </message>
    <message>
        <source>(un)select all</source>
        <translation type="unfinished">(des)selecciona todo</translation>
    </message>
    <message>
        <source>Tree mode</source>
        <translation type="unfinished">Modo árbore</translation>
    </message>
    <message>
        <source>List mode</source>
        <translation type="unfinished">Modo lista</translation>
    </message>
    <message>
        <source>Amount</source>
        <translation type="unfinished">Cantidade</translation>
    </message>
    <message>
        <source>Date</source>
        <translation type="unfinished">Data</translation>
    </message>
    <message>
        <source>Confirmations</source>
        <translation type="unfinished">Confirmacións</translation>
    </message>
    <message>
        <source>Confirmed</source>
        <translation type="unfinished">Confirmado</translation>
    </message>
    <message>
        <source>Copy amount</source>
        <translation type="unfinished">Copiar cantidade</translation>
    </message>
    <message>
        <source>Copy quantity</source>
        <translation type="unfinished">Copiar cantidade</translation>
    </message>
    <message>
        <source>Copy fee</source>
        <translation type="unfinished">Copiar pago</translation>
    </message>
    <message>
        <source>Copy after fee</source>
        <translation type="unfinished">Copiar despóis do pago</translation>
    </message>
    <message>
        <source>Copy bytes</source>
        <translation type="unfinished">Copiar bytes</translation>
    </message>
    <message>
        <source>Copy change</source>
        <translation type="unfinished">Copiar cambio</translation>
    </message>
    <message>
        <source>(%1 locked)</source>
        <translation type="unfinished">(%1 bloqueado)</translation>
    </message>
    <message>
        <source>yes</source>
        <translation type="unfinished">si</translation>
    </message>
    <message>
        <source>no</source>
        <translation type="unfinished">non</translation>
    </message>
    <message>
        <source>(no label)</source>
        <translation type="unfinished">(sen etiqueta)</translation>
    </message>
<<<<<<< HEAD
    </context>
=======
    <message>
        <source>(change)</source>
        <translation type="unfinished">(cambio)</translation>
    </message>
</context>
>>>>>>> 61646189
<context>
    <name>OpenWalletActivity</name>
    <message>
        <source>default wallet</source>
        <translation type="unfinished">moedeiro por defecto</translation>
    </message>
    </context>
<context>
    <name>WalletController</name>
    <message>
        <source>Close wallet</source>
        <translation type="unfinished">Pechar moedeiro</translation>
    </message>
    </context>
<context>
    <name>CreateWalletDialog</name>
    <message>
        <source>Wallet</source>
        <translation type="unfinished">Moedeiro</translation>
    </message>
    </context>
<context>
    <name>EditAddressDialog</name>
    <message>
        <source>Edit Address</source>
        <translation>Modificar Enderezo</translation>
    </message>
    <message>
        <source>&amp;Label</source>
        <translation>&amp;Etiqueta</translation>
    </message>
    <message>
        <source>The label associated with this address list entry</source>
        <translation type="unfinished">A etiqueta asociada con esta entrada da listaxe de enderezos</translation>
    </message>
    <message>
        <source>The address associated with this address list entry. This can only be modified for sending addresses.</source>
        <translation type="unfinished">O enderezo asociado con esta entrada na listaxe de enderezos. Esta so pode ser modificada por enderezos para enviar.</translation>
    </message>
    <message>
        <source>&amp;Address</source>
        <translation>&amp;Enderezo</translation>
    </message>
    <message>
        <source>New sending address</source>
        <translation type="unfinished">Nova dirección para enviar</translation>
    </message>
    <message>
        <source>Edit receiving address</source>
        <translation type="unfinished">Modificar dirección para recibir</translation>
    </message>
    <message>
        <source>Edit sending address</source>
        <translation type="unfinished">Modificar dirección para enviar</translation>
    </message>
    <message>
        <source>The entered address "%1" is not a valid Bitcoin address.</source>
        <translation type="unfinished">A dirección introducida '%1' non é unha dirección Bitcoin válida.</translation>
    </message>
    <message>
        <source>Could not unlock wallet.</source>
        <translation type="unfinished">Non se puido desbloquear o moedeiro.</translation>
    </message>
    <message>
        <source>New key generation failed.</source>
        <translation type="unfinished">A xeración de nova clave fallou.</translation>
    </message>
    </context>
<context>
    <name>FreespaceChecker</name>
    <message>
        <source>A new data directory will be created.</source>
        <translation>Crearáse un novo directorio de datos.</translation>
    </message>
    <message>
        <source>name</source>
        <translation>nome</translation>
    </message>
    <message>
        <source>Directory already exists. Add %1 if you intend to create a new directory here.</source>
        <translation>O directorio xa existe. Engade %1 se queres crear un novo directorio aquí.</translation>
    </message>
    <message>
        <source>Path already exists, and is not a directory.</source>
        <translation>A ruta xa existe e non é un directorio.</translation>
    </message>
    <message>
        <source>Cannot create data directory here.</source>
        <translation>Non se pode crear directorio de datos aquí</translation>
    </message>
</context>
<context>
    <name>Intro</name>
    <message numerus="yes">
        <source>(sufficient to restore backups %n day(s) old)</source>
        <extracomment>Explanatory text on the capability of the current prune target.</extracomment>
        <translation type="unfinished">
            <numerusform />
            <numerusform />
        </translation>
    </message>
    <message>
        <source>Error</source>
        <translation>Erro</translation>
    </message>
    <message>
        <source>Welcome</source>
        <translation>Benvido</translation>
    </message>
    <message>
        <source>Welcome to %1.</source>
        <translation type="unfinished">Benvido a %1.</translation>
    </message>
    <message>
        <source>Use the default data directory</source>
        <translation>Empregar o directorio de datos por defecto</translation>
    </message>
    <message>
        <source>Use a custom data directory:</source>
        <translation>Empregar un directorio de datos personalizado</translation>
    </message>
</context>
<context>
<<<<<<< HEAD
    <name>ModalOverlay</name>
    <message>
        <source>Form</source>
        <translation>Formulario</translation>
    </message>
    <message>
        <source>Last block time</source>
        <translation>Hora do último bloque</translation>
    </message>
    </context>
<context>
    <name>OpenURIDialog</name>
=======
    <name>HelpMessageDialog</name>
>>>>>>> 61646189
    <message>
        <source>version</source>
        <translation type="unfinished">versión</translation>
    </message>
    <message>
        <source>Command-line options</source>
        <translation type="unfinished">Opcións da liña de comandos</translation>
    </message>
</context>
<context>
    <name>ModalOverlay</name>
    <message>
        <source>Form</source>
        <translation type="unfinished">Formulario</translation>
    </message>
    <message>
        <source>Last block time</source>
        <translation type="unfinished">Hora do último bloque</translation>
    </message>
    </context>
<context>
    <name>OptionsDialog</name>
    <message>
        <source>Options</source>
        <translation>Opcións</translation>
    </message>
    <message>
        <source>&amp;Main</source>
        <translation>&amp;Principal</translation>
    </message>
    <message>
        <source>Reset all client options to default.</source>
        <translation>Restaurar todas as opcións de cliente ás por defecto</translation>
    </message>
    <message>
        <source>&amp;Reset Options</source>
        <translation>Opcións de &amp;Restaurar</translation>
    </message>
    <message>
        <source>&amp;Network</source>
        <translation>&amp;Rede</translation>
    </message>
    <message>
        <source>W&amp;allet</source>
        <translation type="unfinished">Moedeiro</translation>
    </message>
    <message>
        <source>Expert</source>
        <translation type="unfinished">Experto</translation>
    </message>
    <message>
        <source>Automatically open the Bitcoin client port on the router. This only works when your router supports UPnP and it is enabled.</source>
        <translation>Abrir automáticamente o porto do cliente Blackcoin no router. Esto so funciona se o teu router soporta UPnP e está habilitado.</translation>
    </message>
    <message>
        <source>Map port using &amp;UPnP</source>
        <translation>Mapear porto empregando &amp;UPnP</translation>
    </message>
    <message>
        <source>Proxy &amp;IP:</source>
        <translation>&amp;IP do Proxy:</translation>
    </message>
    <message>
        <source>&amp;Port:</source>
        <translation>&amp;Porto:</translation>
    </message>
    <message>
        <source>Port of the proxy (e.g. 9050)</source>
        <translation>Porto do proxy (exemplo: 9050)</translation>
    </message>
    <message>
        <source>&amp;Window</source>
        <translation>&amp;Xanela</translation>
    </message>
    <message>
        <source>Show only a tray icon after minimizing the window.</source>
        <translation>Amosar so unha icona na bandexa tras minimizar a xanela.</translation>
    </message>
    <message>
        <source>&amp;Minimize to the tray instead of the taskbar</source>
        <translation>&amp;Minimizar á bandexa en lugar de á barra de tarefas.</translation>
    </message>
    <message>
        <source>M&amp;inimize on close</source>
        <translation>M&amp;inimizar ao pechar</translation>
    </message>
    <message>
        <source>&amp;Display</source>
        <translation>&amp;Visualización</translation>
    </message>
    <message>
        <source>User Interface &amp;language:</source>
        <translation>&amp;Linguaxe de interface de usuario:</translation>
    </message>
    <message>
        <source>&amp;Unit to show amounts in:</source>
        <translation>&amp;Unidade na que amosar as cantidades:</translation>
    </message>
    <message>
        <source>Choose the default subdivision unit to show in the interface and when sending coins.</source>
        <translation>Escolle a unidade de subdivisión por defecto para amosar na interface e ao enviar moedas.</translation>
    </message>
    <message>
        <source>&amp;Cancel</source>
        <translation>&amp;Cancelar</translation>
    </message>
    <message>
        <source>default</source>
        <translation>por defecto</translation>
    </message>
    <message>
        <source>Confirm options reset</source>
        <translation>Confirmar opcións de restaurar</translation>
    </message>
    <message>
        <source>Configuration options</source>
        <translation type="unfinished">Opcións de configuración</translation>
    </message>
    <message>
        <source>Error</source>
        <translation type="unfinished">Erro</translation>
    </message>
    <message>
        <source>The configuration file could not be opened.</source>
        <translation type="unfinished">O arquivo de configuración non puido ser aberto.</translation>
    </message>
    <message>
        <source>This change would require a client restart.</source>
        <translation type="unfinished">Este cambio requeriría un reinicio do cliente.</translation>
    </message>
    <message>
        <source>The supplied proxy address is invalid.</source>
        <translation>O enderezo de proxy suministrado é inválido.</translation>
    </message>
</context>
<context>
    <name>OverviewPage</name>
    <message>
        <source>Form</source>
        <translation>Formulario</translation>
    </message>
    <message>
        <source>The displayed information may be out of date. Your wallet automatically synchronizes with the Bitcoin network after a connection is established, but this process has not completed yet.</source>
<<<<<<< HEAD
        <translation>A información amosada por estar desactualizada. O teu moedeiro sincronízase automáticamente coa rede Blackcoin despois de que se estableza unha conexión, pero este proceso non está todavía rematado.</translation>
=======
        <translation>A información amosada por estar desactualizada. O teu moedeiro sincronízase automáticamente coa rede Bitcoin despois de que se estableza unha conexión, mais este proceso non está todavía rematado.</translation>
>>>>>>> 61646189
    </message>
    <message>
        <source>Your current spendable balance</source>
        <translation>O teu balance actualmente dispoñible</translation>
    </message>
    <message>
        <source>Total of transactions that have yet to be confirmed, and do not yet count toward the spendable balance</source>
        <translation>Total de transaccións que aínda teñen que ser confirmadas, e non contan todavía dentro do balance gastable</translation>
    </message>
    <message>
        <source>Immature:</source>
        <translation>Inmaduro:</translation>
    </message>
    <message>
        <source>Mined balance that has not yet matured</source>
        <translation>O balance minado todavía non madurou</translation>
    </message>
    <message>
        <source>Your current total balance</source>
        <translation>O teu balance actual total</translation>
    </message>
    <message>
        <source>Recent transactions</source>
        <translation type="unfinished">Transaccións recentes</translation>
    </message>
    </context>
<context>
    <name>PaymentServer</name>
<<<<<<< HEAD
    </context>
<context>
    <name>PeerTableModel</name>
=======
    <message>
        <source>Payment request error</source>
        <translation type="unfinished">Erro na solicitude de pagamento</translation>
    </message>
    <message>
        <source>URI handling</source>
        <translation type="unfinished">Manexo de URI</translation>
    </message>
>>>>>>> 61646189
    </context>
<context>
    <name>PeerTableModel</name>
    <message>
        <source>Address</source>
        <extracomment>Title of Peers Table column which contains the IP/Onion/I2P address of the connected peer.</extracomment>
        <translation type="unfinished">Enderezo</translation>
    </message>
    <message>
        <source>Type</source>
        <extracomment>Title of Peers Table column which describes the type of peer connection. The "type" describes why the connection exists.</extracomment>
        <translation type="unfinished">Tipo</translation>
    </message>
    <message>
        <source>Network</source>
        <extracomment>Title of Peers Table column which states the network the peer connected through.</extracomment>
        <translation type="unfinished">Rede</translation>
    </message>
</context>
<context>
    <name>QRImageWidget</name>
    <message>
        <source>&amp;Copy Image</source>
        <translation type="unfinished">&amp;Copiar Imaxe</translation>
    </message>
    <message>
        <source>Resulting URI too long, try to reduce the text for label / message.</source>
        <translation type="unfinished">A URI resultante é demasiado larga, tenta reducir o texto para a etiqueta / mensaxe.</translation>
    </message>
    <message>
        <source>Error encoding URI into QR Code.</source>
        <translation type="unfinished">Erro codificando URI nun Código QR.</translation>
    </message>
    <message>
        <source>Save QR Code</source>
        <translation type="unfinished">Gardar Código QR</translation>
    </message>
    </context>
<context>
    <name>QObject::QObject</name>
    </context>
<context>
    <name>QRImageWidget</name>
    </context>
<context>
    <name>RPCConsole</name>
    <message>
        <source>Client version</source>
        <translation>Versión do cliente</translation>
    </message>
    <message>
        <source>&amp;Information</source>
        <translation>&amp;Información</translation>
    </message>
    <message>
        <source>Startup time</source>
        <translation>Tempo de arranque</translation>
    </message>
    <message>
        <source>Network</source>
        <translation>Rede</translation>
    </message>
    <message>
        <source>Number of connections</source>
        <translation>Número de conexións</translation>
    </message>
    <message>
        <source>Block chain</source>
        <translation>Cadea de bloques</translation>
    </message>
    <message>
        <source>Last block time</source>
        <translation>Hora do último bloque</translation>
    </message>
    <message>
        <source>&amp;Open</source>
        <translation>&amp;Abrir</translation>
    </message>
    <message>
        <source>&amp;Console</source>
        <translation>&amp;Consola</translation>
    </message>
    <message>
        <source>&amp;Network Traffic</source>
        <translation type="unfinished">&amp;Tráfico de Rede</translation>
    </message>
    <message>
        <source>Totals</source>
        <translation type="unfinished">Totais</translation>
    </message>
    <message>
        <source>Debug log file</source>
        <translation>Arquivo de log de depuración</translation>
    </message>
    <message>
        <source>Clear console</source>
        <translation>Limpar consola</translation>
    </message>
    <message>
        <source>In:</source>
        <translation type="unfinished">Dentro:</translation>
    </message>
    <message>
        <source>Out:</source>
        <translation type="unfinished">Fóra:</translation>
    </message>
    <message>
        <source>To</source>
        <translation type="unfinished">A</translation>
    </message>
    <message>
        <source>From</source>
        <translation type="unfinished">Dende</translation>
    </message>
    </context>
<context>
    <name>ReceiveCoinsDialog</name>
    <message>
        <source>&amp;Amount:</source>
        <translation type="unfinished">&amp;Cantidade:</translation>
    </message>
    <message>
        <source>&amp;Label:</source>
        <translation type="unfinished">&amp;Etiqueta:</translation>
    </message>
    <message>
        <source>&amp;Message:</source>
        <translation type="unfinished">&amp;Mensaxe:</translation>
    </message>
    <message>
        <source>Clear all fields of the form.</source>
        <translation type="unfinished">Limpar tódolos campos do formulario</translation>
    </message>
    <message>
        <source>Clear</source>
        <translation type="unfinished">Limpar</translation>
    </message>
    <message>
        <source>Copy &amp;URI</source>
        <translation type="unfinished">Copiar &amp;URI</translation>
    </message>
    <message>
        <source>Could not unlock wallet.</source>
        <translation type="unfinished">Non se puido desbloquear o moedeiro.</translation>
    </message>
    </context>
<context>
    <name>ReceiveRequestDialog</name>
    <message>
        <source>Amount:</source>
        <translation type="unfinished">Importe:</translation>
    </message>
    <message>
        <source>Message:</source>
        <translation type="unfinished">Mensaxe:</translation>
    </message>
    <message>
        <source>Wallet:</source>
        <translation type="unfinished">Moedeiro:</translation>
    </message>
    <message>
        <source>Copy &amp;URI</source>
        <translation type="unfinished">Copiar &amp;URI</translation>
    </message>
    <message>
        <source>Copy &amp;Address</source>
        <translation type="unfinished">Copiar &amp;Enderezo</translation>
    </message>
    <message>
        <source>Payment information</source>
        <translation type="unfinished">Información de Pago</translation>
    </message>
    <message>
        <source>Request payment to %1</source>
        <translation type="unfinished">Solicitar pago a %1</translation>
    </message>
    </context>
<context>
    <name>RecentRequestsTableModel</name>
    </context>
<context>
    <name>RecentRequestsTableModel</name>
    <message>
        <source>Date</source>
        <translation type="unfinished">Data</translation>
    </message>
    <message>
        <source>Label</source>
        <translation type="unfinished">Etiqueta</translation>
    </message>
    <message>
        <source>Message</source>
        <translation type="unfinished">Mensaxe</translation>
    </message>
    <message>
        <source>(no label)</source>
        <translation type="unfinished">(sen etiqueta)</translation>
    </message>
    </context>
<context>
    <name>SendCoinsDialog</name>
    <message>
        <source>Send Coins</source>
        <translation>Moedas Enviadas</translation>
    </message>
    <message>
        <source>Insufficient funds!</source>
        <translation type="unfinished">Fondos insuficientes</translation>
    </message>
    <message>
        <source>Quantity:</source>
        <translation type="unfinished">Cantidade:</translation>
    </message>
    <message>
        <source>Amount:</source>
<<<<<<< HEAD
        <translation>Importe:</translation>
=======
        <translation type="unfinished">Importe:</translation>
>>>>>>> 61646189
    </message>
    <message>
        <source>Fee:</source>
        <translation type="unfinished">Taxa:</translation>
    </message>
    <message>
        <source>Change:</source>
        <translation type="unfinished">Cambiar:</translation>
    </message>
    <message>
        <source>Transaction Fee:</source>
        <translation type="unfinished">Tarifa de transacción:</translation>
    </message>
    <message>
        <source>Send to multiple recipients at once</source>
        <translation>Enviar a múltiples receptores á vez</translation>
    </message>
    <message>
        <source>Add &amp;Recipient</source>
        <translation>Engadir &amp;Receptor</translation>
    </message>
    <message>
        <source>Clear all fields of the form.</source>
        <translation type="unfinished">Limpar tódolos campos do formulario</translation>
    </message>
    <message>
        <source>Clear &amp;All</source>
        <translation>Limpar &amp;Todo</translation>
    </message>
    <message>
        <source>Confirm the send action</source>
        <translation>Confirmar a acción de envío</translation>
    </message>
    <message>
        <source>S&amp;end</source>
        <translation>&amp;Enviar</translation>
    </message>
<<<<<<< HEAD
    </context>
=======
    <message>
        <source>Copy quantity</source>
        <translation type="unfinished">Copiar cantidade</translation>
    </message>
    <message>
        <source>Copy amount</source>
        <translation type="unfinished">Copiar cantidade</translation>
    </message>
    <message>
        <source>Copy fee</source>
        <translation type="unfinished">Copiar pago</translation>
    </message>
    <message>
        <source>Copy after fee</source>
        <translation type="unfinished">Copiar despóis do pago</translation>
    </message>
    <message>
        <source>Copy bytes</source>
        <translation type="unfinished">Copiar bytes</translation>
    </message>
    <message>
        <source>Copy change</source>
        <translation type="unfinished">Copiar cambio</translation>
    </message>
    <message>
        <source>%1 to %2</source>
        <translation type="unfinished">%1 a %2</translation>
    </message>
    <message>
        <source>Are you sure you want to send?</source>
        <translation type="unfinished">Seguro que queres enviar?</translation>
    </message>
    <message>
        <source>Transaction fee</source>
        <translation type="unfinished">Tarifa de transacción</translation>
    </message>
    <message>
        <source>Confirm send coins</source>
        <translation type="unfinished">Confirmar envío de moedas</translation>
    </message>
    <message>
        <source>The amount to pay must be larger than 0.</source>
        <translation type="unfinished">A cantidade a pagar debe ser maior que 0.</translation>
    </message>
    <message>
        <source>The amount exceeds your balance.</source>
        <translation type="unfinished">A cantidade sobrepasa o teu balance.</translation>
    </message>
    <message>
        <source>The total exceeds your balance when the %1 transaction fee is included.</source>
        <translation type="unfinished">O total sobrepasa o teu balance cando se inclúe a tarifa de transacción %1.</translation>
    </message>
    <message>
        <source>Payment request expired.</source>
        <translation type="unfinished">Solicitude de pagamento expirada.</translation>
    </message>
    <message numerus="yes">
        <source>Estimated to begin confirmation within %n block(s).</source>
        <translation>
            <numerusform />
            <numerusform />
        </translation>
    </message>
    <message>
        <source>Warning: Invalid Bitcoin address</source>
        <translation type="unfinished">Atención:  Enderezo Bitcoin non válido</translation>
    </message>
    <message>
        <source>Warning: Unknown change address</source>
        <translation type="unfinished">Atención: Enderezo de cambio desconocido</translation>
    </message>
    <message>
        <source>(no label)</source>
        <translation type="unfinished">(sen etiqueta)</translation>
    </message>
</context>
>>>>>>> 61646189
<context>
    <name>SendCoinsEntry</name>
    <message>
        <source>A&amp;mount:</source>
        <translation>&amp;Cantidade:</translation>
    </message>
    <message>
        <source>Pay &amp;To:</source>
        <translation>Pagar &amp;A:</translation>
    </message>
    <message>
        <source>&amp;Label:</source>
        <translation>&amp;Etiqueta:</translation>
    </message>
    <message>
        <source>Choose previously used address</source>
        <translation type="unfinished">Escoller dirección previamente usada</translation>
    </message>
    <message>
        <source>Paste address from clipboard</source>
        <translation>Pegar enderezo dende portapapeis</translation>
    </message>
    <message>
        <source>Remove this entry</source>
        <translation type="unfinished">Eliminar esta entrada</translation>
    </message>
    <message>
        <source>Message:</source>
        <translation type="unfinished">Mensaxe:</translation>
    </message>
    <message>
        <source>Enter a label for this address to add it to the list of used addresses</source>
        <translation type="unfinished">Introduce unha etiqueta para esta dirección para engadila á listaxe de direccións empregadas</translation>
    </message>
    <message>
        <source>Pay To:</source>
        <translation type="unfinished">Pagar A:</translation>
    </message>
<<<<<<< HEAD
    </context>
<context>
    <name>SendConfirmationDialog</name>
    </context>
<context>
    <name>ShutdownWindow</name>
=======
>>>>>>> 61646189
    </context>
<context>
    <name>SignVerifyMessageDialog</name>
    <message>
        <source>Signatures - Sign / Verify a Message</source>
        <translation>Sinaturas - Asinar / Verificar unha Mensaxe</translation>
    </message>
    <message>
        <source>&amp;Sign Message</source>
        <translation>&amp;Asinar Mensaxe</translation>
    </message>
    <message>
        <source>Choose previously used address</source>
        <translation type="unfinished">Escoller dirección previamente usada</translation>
    </message>
    <message>
        <source>Paste address from clipboard</source>
        <translation>Pegar enderezo dende portapapeis</translation>
    </message>
    <message>
        <source>Enter the message you want to sign here</source>
        <translation>Introduce a mensaxe que queres asinar aquí</translation>
    </message>
    <message>
        <source>Signature</source>
        <translation>Sinatura</translation>
    </message>
    <message>
        <source>Copy the current signature to the system clipboard</source>
        <translation>Copiar a sinatura actual ao portapapeis do sistema</translation>
    </message>
    <message>
        <source>Sign the message to prove you own this Bitcoin address</source>
<<<<<<< HEAD
        <translation>Asina a mensaxe para probar que posees esta dirección Blackcoin</translation>
=======
        <translation>Asina a mensaxe para probar que posúes este enderezo Bitcoin</translation>
>>>>>>> 61646189
    </message>
    <message>
        <source>Sign &amp;Message</source>
        <translation>Asinar &amp;Mensaxe</translation>
    </message>
    <message>
        <source>Reset all sign message fields</source>
        <translation>Restaurar todos os campos de sinatura de mensaxe</translation>
    </message>
    <message>
        <source>Clear &amp;All</source>
        <translation>Limpar &amp;Todo</translation>
    </message>
    <message>
        <source>&amp;Verify Message</source>
        <translation>&amp;Verificar Mensaxe</translation>
    </message>
    <message>
        <source>Verify the message to ensure it was signed with the specified Bitcoin address</source>
        <translation>Verificar a mensaxe para asegurar que foi asinada coa dirección Blackcoin especificada</translation>
    </message>
    <message>
        <source>Verify &amp;Message</source>
        <translation>Verificar &amp;Mensaxe</translation>
    </message>
    <message>
        <source>Reset all verify message fields</source>
        <translation>Restaurar todos os campos de verificación de mensaxe</translation>
    </message>
<<<<<<< HEAD
    </context>
<context>
    <name>SplashScreen</name>
=======
>>>>>>> 61646189
    <message>
        <source>Click "Sign Message" to generate signature</source>
        <translation type="unfinished">Click en "Asinar Mensaxe" para xerar sinatura</translation>
    </message>
    <message>
        <source>The entered address is invalid.</source>
        <translation type="unfinished">A dirección introducida é inválida.</translation>
    </message>
    <message>
        <source>Please check the address and try again.</source>
        <translation type="unfinished">Por favor comproba a dirección e proba de novo.</translation>
    </message>
    <message>
        <source>The entered address does not refer to a key.</source>
        <translation type="unfinished">A dirección introducida non se refire a ninguna clave.</translation>
    </message>
    <message>
        <source>Wallet unlock was cancelled.</source>
        <translation type="unfinished">Cancelouse o desbloqueo do moedeiro.</translation>
    </message>
    <message>
        <source>Private key for the entered address is not available.</source>
        <translation type="unfinished">A clave privada da dirección introducida non está dispoñible.</translation>
    </message>
    <message>
        <source>Message signing failed.</source>
        <translation type="unfinished">Fallou a sinatura da mensaxe.</translation>
    </message>
    <message>
        <source>Message signed.</source>
        <translation type="unfinished">Mensaxe asinada.</translation>
    </message>
    <message>
        <source>The signature could not be decoded.</source>
        <translation type="unfinished">A sinatura non puido ser decodificada.</translation>
    </message>
    <message>
        <source>Please check the signature and try again.</source>
        <translation type="unfinished">Por favor revise a sinatura e probe de novo.</translation>
    </message>
    <message>
        <source>The signature did not match the message digest.</source>
        <translation type="unfinished">A sinatura non coincide co resumo da mensaxe.</translation>
    </message>
    <message>
        <source>Message verification failed.</source>
        <translation type="unfinished">A verificación da mensaxe fallou.</translation>
    </message>
    <message>
        <source>Message verified.</source>
        <translation type="unfinished">Mensaxe verificada.</translation>
    </message>
</context>
<context>
    <name>TransactionDesc</name>
    <message numerus="yes">
        <source>Open for %n more block(s)</source>
        <translation>
            <numerusform />
            <numerusform />
        </translation>
    </message>
    <message>
        <source>Open until %1</source>
        <translation type="unfinished">Aberto ata %1</translation>
    </message>
    <message>
        <source>%1/unconfirmed</source>
        <translation type="unfinished">%1/sen confirmar</translation>
    </message>
    <message>
        <source>%1 confirmations</source>
        <translation type="unfinished">%1 confirmacións</translation>
    </message>
    <message>
        <source>Status</source>
        <translation type="unfinished">Estado</translation>
    </message>
    <message>
        <source>Date</source>
        <translation type="unfinished">Data</translation>
    </message>
    <message>
        <source>Source</source>
        <translation type="unfinished">Orixe</translation>
    </message>
    <message>
        <source>Generated</source>
        <translation type="unfinished">Xerado</translation>
    </message>
    <message>
        <source>From</source>
        <translation type="unfinished">Dende</translation>
    </message>
    <message>
        <source>unknown</source>
        <translation type="unfinished">descoñecido</translation>
    </message>
    <message>
        <source>To</source>
        <translation type="unfinished">A</translation>
    </message>
    <message>
        <source>own address</source>
        <translation type="unfinished">dirección propia</translation>
    </message>
    <message>
        <source>label</source>
        <translation type="unfinished">etiqueta</translation>
    </message>
    <message>
        <source>Credit</source>
        <translation type="unfinished">Crédito</translation>
    </message>
    <message numerus="yes">
        <source>matures in %n more block(s)</source>
        <translation>
            <numerusform />
            <numerusform />
        </translation>
    </message>
    <message>
        <source>not accepted</source>
        <translation type="unfinished">non aceptado</translation>
    </message>
    <message>
        <source>Debit</source>
        <translation type="unfinished">Débito</translation>
    </message>
    <message>
        <source>Transaction fee</source>
        <translation type="unfinished">Tarifa de transacción</translation>
    </message>
    <message>
        <source>Net amount</source>
        <translation type="unfinished">Cantidade neta</translation>
    </message>
    <message>
        <source>Message</source>
        <translation type="unfinished">Mensaxe</translation>
    </message>
    <message>
        <source>Comment</source>
        <translation type="unfinished">Comentario</translation>
    </message>
    <message>
        <source>Transaction ID</source>
        <translation type="unfinished">ID de Transacción</translation>
    </message>
    <message>
        <source>Merchant</source>
        <translation type="unfinished">Comerciante</translation>
    </message>
    <message>
        <source>Generated coins must mature %1 blocks before they can be spent. When you generated this block, it was broadcast to the network to be added to the block chain. If it fails to get into the chain, its state will change to "not accepted" and it won't be spendable. This may occasionally happen if another node generates a block within a few seconds of yours.</source>
        <translation type="unfinished">As moedas xeradas deben madurar %1 bloques antes de que poidan ser gastadas. Cando xeraste este bloque, foi propagado á rede para ser engadido á cadeas de bloques. Se falla ao tentar meterse na cadea, o seu estado cambiará a "non aceptado" e non poderá ser gastado. Esto pode ocorrir ocasionalmente se outro nodo xera un bloque en poucos segundos de diferencia co teu.</translation>
    </message>
    <message>
        <source>Debug information</source>
        <translation type="unfinished">Información de depuración</translation>
    </message>
    <message>
        <source>Transaction</source>
        <translation type="unfinished">Transacción</translation>
    </message>
    <message>
        <source>Inputs</source>
        <translation type="unfinished">Entradas</translation>
    </message>
    <message>
        <source>Amount</source>
        <translation type="unfinished">Cantidade</translation>
    </message>
    <message>
        <source>true</source>
        <translation type="unfinished">verdadeiro</translation>
    </message>
    <message>
        <source>false</source>
        <translation type="unfinished">falso</translation>
    </message>
</context>
<context>
    <name>TransactionDesc</name>
    </context>
<context>
    <name>TransactionDescDialog</name>
    <message>
        <source>This pane shows a detailed description of the transaction</source>
        <translation>Este panel amosa unha descripción detallada da transacción</translation>
    </message>
<<<<<<< HEAD
    </context>
<context>
    <name>TransactionTableModel</name>
    </context>
<context>
    <name>TransactionView</name>
    </context>
<context>
    <name>UnitDisplayStatusBarControl</name>
    </context>
<context>
    <name>WalletFrame</name>
    </context>
<context>
    <name>WalletModel</name>
    </context>
<context>
    <name>WalletView</name>
    </context>
<context>
    <name>bitcoin-core</name>
=======
    </context>
<context>
    <name>TransactionTableModel</name>
>>>>>>> 61646189
    <message>
        <source>Date</source>
        <translation type="unfinished">Data</translation>
    </message>
    <message>
        <source>Type</source>
        <translation type="unfinished">Tipo</translation>
    </message>
    <message>
        <source>Label</source>
        <translation type="unfinished">Etiqueta</translation>
    </message>
    <message numerus="yes">
        <source>Open for %n more block(s)</source>
        <translation>
            <numerusform />
            <numerusform />
        </translation>
    </message>
    <message>
        <source>Open until %1</source>
        <translation type="unfinished">Aberto ata %1</translation>
    </message>
    <message>
        <source>Confirmed (%1 confirmations)</source>
        <translation type="unfinished">Confirmado (%1 confirmacións)</translation>
    </message>
    <message>
        <source>Generated but not accepted</source>
        <translation type="unfinished">Xerado pero non aceptado</translation>
    </message>
    <message>
<<<<<<< HEAD
        <source>Bitcoin Core</source>
        <translation>Blackcoin More</translation>
=======
        <source>Received with</source>
        <translation type="unfinished">Recibido con</translation>
    </message>
    <message>
        <source>Received from</source>
        <translation type="unfinished">Recibido de</translation>
>>>>>>> 61646189
    </message>
    <message>
        <source>Sent to</source>
        <translation type="unfinished">Enviado a</translation>
    </message>
    <message>
        <source>Payment to yourself</source>
        <translation type="unfinished">Pago a ti mesmo</translation>
    </message>
    <message>
<<<<<<< HEAD
        <source>&lt;category&gt; can be:</source>
        <translation>&lt;categoría&gt; pode ser:</translation>
=======
        <source>Mined</source>
        <translation type="unfinished">Minado</translation>
    </message>
    <message>
        <source>(no label)</source>
        <translation type="unfinished">(sen etiqueta)</translation>
    </message>
    <message>
        <source>Transaction status. Hover over this field to show number of confirmations.</source>
        <translation type="unfinished">Estado da transacción. Pasa por riba deste campo para amosar o número de confirmacións.</translation>
    </message>
    <message>
        <source>Date and time that the transaction was received.</source>
        <translation type="unfinished">Data e hora na que foi recibida a transacción.</translation>
>>>>>>> 61646189
    </message>
    <message>
        <source>Type of transaction.</source>
        <translation type="unfinished">Tipo de transacción.</translation>
    </message>
    <message>
<<<<<<< HEAD
        <source>Corrupted block database detected</source>
        <translation>Detectada base de datos de bloques corrupta.</translation>
=======
        <source>Amount removed from or added to balance.</source>
        <translation type="unfinished">Cantidade borrada ou engadida no balance.</translation>
    </message>
</context>
<context>
    <name>TransactionView</name>
    <message>
        <source>All</source>
        <translation type="unfinished">Todo</translation>
>>>>>>> 61646189
    </message>
    <message>
        <source>Today</source>
        <translation type="unfinished">Hoxe</translation>
    </message>
    <message>
        <source>This week</source>
        <translation type="unfinished">Esta semana</translation>
    </message>
    <message>
        <source>This month</source>
        <translation type="unfinished">Este mes</translation>
    </message>
    <message>
        <source>Last month</source>
        <translation type="unfinished">O último mes</translation>
    </message>
    <message>
        <source>This year</source>
        <translation type="unfinished">Este ano</translation>
    </message>
    <message>
        <source>Received with</source>
        <translation type="unfinished">Recibido con</translation>
    </message>
    <message>
        <source>Sent to</source>
        <translation type="unfinished">Enviado a</translation>
    </message>
    <message>
        <source>To yourself</source>
        <translation type="unfinished">A ti mesmo</translation>
    </message>
    <message>
        <source>Mined</source>
        <translation type="unfinished">Minado</translation>
    </message>
    <message>
        <source>Other</source>
        <translation type="unfinished">Outro</translation>
    </message>
    <message>
        <source>Min amount</source>
        <translation type="unfinished">Cantidade mínima</translation>
    </message>
    <message>
        <source>Export Transaction History</source>
        <translation type="unfinished">Exportar Historial de Transaccións</translation>
    </message>
    <message>
        <source>Confirmed</source>
        <translation type="unfinished">Confirmado</translation>
    </message>
    <message>
        <source>Date</source>
        <translation type="unfinished">Data</translation>
    </message>
    <message>
        <source>Type</source>
        <translation type="unfinished">Tipo</translation>
    </message>
    <message>
        <source>Label</source>
        <translation type="unfinished">Etiqueta</translation>
    </message>
    <message>
        <source>Address</source>
        <translation type="unfinished">Enderezo</translation>
    </message>
    <message>
        <source>Exporting Failed</source>
        <translation type="unfinished">Exportación falida</translation>
    </message>
    <message>
        <source>There was an error trying to save the transaction history to %1.</source>
        <translation type="unfinished">Houbo un erro intentando salvar o historial  de transaccións a %1.</translation>
    </message>
    <message>
        <source>Exporting Successful</source>
        <translation type="unfinished">Exportado correctamente</translation>
    </message>
    <message>
<<<<<<< HEAD
        <source>Transaction too large</source>
        <translation>A transacción é demasiado grande</translation>
=======
        <source>The transaction history was successfully saved to %1.</source>
        <translation type="unfinished">O historial de transaccións foi salvado correctamente en %1.</translation>
    </message>
    <message>
        <source>Range:</source>
        <translation type="unfinished">Periodo:</translation>
>>>>>>> 61646189
    </message>
    <message>
        <source>to</source>
        <translation type="unfinished">a</translation>
    </message>
</context>
<context>
    <name>WalletModel</name>
    <message>
        <source>Send Coins</source>
        <translation type="unfinished">Moedas Enviadas</translation>
    </message>
    <message>
        <source>default wallet</source>
        <translation type="unfinished">moedeiro por defecto</translation>
    </message>
</context>
<context>
    <name>WalletView</name>
    <message>
        <source>&amp;Export</source>
        <translation type="unfinished">&amp;Exportar</translation>
    </message>
    <message>
        <source>Export the data in the current tab to a file</source>
        <translation type="unfinished">Exportar os datos da pestaña actual a un arquivo.</translation>
    </message>
    <message>
        <source>Error</source>
        <translation type="unfinished">Erro</translation>
    </message>
    <message>
        <source>Backup Wallet</source>
        <translation type="unfinished">Copia de Seguridade de Moedeiro</translation>
    </message>
    <message>
        <source>Backup Failed</source>
        <translation type="unfinished">Copia de Seguridade Fallida</translation>
    </message>
    <message>
        <source>There was an error trying to save the wallet data to %1.</source>
        <translation type="unfinished">Houbo un erro intentando gardar os datos de moedeiro en %1.</translation>
    </message>
    <message>
        <source>Backup Successful</source>
        <translation type="unfinished">Copia de Seguridade Correcta</translation>
    </message>
    <message>
        <source>The wallet data was successfully saved to %1.</source>
        <translation type="unfinished">Os datos do moedeiro foron gardados correctamente en %1.</translation>
    </message>
    </context>
<context>
    <name>bitcoin-core</name>
    <message>
        <source>This is a pre-release test build - use at your own risk - do not use for mining or merchant applications</source>
        <translation type="unfinished">Esta é unha build de test pre-lanzamento - emprégaa baixo o teu propio risco - non empregar para minado ou aplicacións de comerciantes</translation>
    </message>
    <message>
        <source>Warning: We do not appear to fully agree with our peers! You may need to upgrade, or other nodes may need to upgrade.</source>
        <translation type="unfinished">Precaución: Non parece que esteamos totalmente de acordo cos nosos pares! Pode que precises actualizar, ou outros nodos poden precisar actualizarse.</translation>
    </message>
    <message>
        <source>Corrupted block database detected</source>
        <translation type="unfinished">Detectada base de datos de bloques corrupta.</translation>
    </message>
    <message>
        <source>Do you want to rebuild the block database now?</source>
        <translation type="unfinished">Queres reconstruír a base de datos de bloques agora?</translation>
    </message>
    <message>
        <source>Done loading</source>
        <translation type="unfinished">Carga completa</translation>
    </message>
    <message>
        <source>Error initializing block database</source>
        <translation type="unfinished">Erro inicializando a base de datos de bloques</translation>
    </message>
    <message>
        <source>Error initializing wallet database environment %s!</source>
        <translation type="unfinished">Erro inicializando entorno de base de datos de moedeiro %s!</translation>
    </message>
    <message>
        <source>Error loading block database</source>
        <translation type="unfinished">Erro cargando base de datos do bloque</translation>
    </message>
    <message>
        <source>Error opening block database</source>
        <translation type="unfinished">Erro abrindo base de datos de bloques</translation>
    </message>
    <message>
        <source>Failed to listen on any port. Use -listen=0 if you want this.</source>
        <translation type="unfinished">Fallou escoitar en calquera porto. Emprega -listen=0 se queres isto.</translation>
    </message>
    <message>
        <source>Incorrect or no genesis block found. Wrong datadir for network?</source>
        <translation type="unfinished">Bloque xénese incorrecto ou non existente. Datadir erróneo para a rede?</translation>
    </message>
    <message>
        <source>Insufficient funds</source>
        <translation type="unfinished">Fondos insuficientes</translation>
    </message>
    <message>
        <source>Not enough file descriptors available.</source>
        <translation type="unfinished">Non hai suficientes descritores de arquivo dispoñibles.</translation>
    </message>
    <message>
        <source>Signing transaction failed</source>
        <translation type="unfinished">Fallou a sinatura da transacción</translation>
    </message>
    <message>
        <source>Transaction amount too small</source>
        <translation type="unfinished">A cantidade da transacción é demasiado pequena</translation>
    </message>
    <message>
        <source>Transaction too large</source>
        <translation type="unfinished">A transacción é demasiado grande</translation>
    </message>
    <message>
        <source>Unknown network specified in -onlynet: '%s'</source>
        <translation type="unfinished">Rede descoñecida especificada en -onlynet: '%s'</translation>
    </message>
    </context>
</TS><|MERGE_RESOLUTION|>--- conflicted
+++ resolved
@@ -41,12 +41,6 @@
         <source>&amp;Delete</source>
         <translation>&amp;Borrar</translation>
     </message>
-<<<<<<< HEAD
-    </context>
-<context>
-    <name>AddressTableModel</name>
-    </context>
-=======
     <message>
         <source>Choose the address to send coins to</source>
         <translation type="unfinished">Escolle a dirección á que enviar moedas</translation>
@@ -107,7 +101,6 @@
         <translation type="unfinished">(sen etiqueta)</translation>
     </message>
 </context>
->>>>>>> 61646189
 <context>
     <name>AskPassphraseDialog</name>
     <message>
@@ -126,9 +119,6 @@
         <source>Repeat new passphrase</source>
         <translation>Repite novo contrasinal</translation>
     </message>
-<<<<<<< HEAD
-    </context>
-=======
     <message>
         <source>Encrypt wallet</source>
         <translation type="unfinished">Encriptar moedeiro</translation>
@@ -194,7 +184,6 @@
         <translation type="unfinished">Aviso: O Bloqueo de Maiúsculas está activo!</translation>
     </message>
 </context>
->>>>>>> 61646189
 <context>
     <name>QObject</name>
     <message>
@@ -292,7 +281,7 @@
     </message>
     <message>
         <source>Send coins to a Bitcoin address</source>
-        <translation>Enviar moedas a unha dirección Blackcoin</translation>
+        <translation>Enviar moedas a unha dirección Bitcoin</translation>
     </message>
     <message>
         <source>Backup wallet to another location</source>
@@ -303,29 +292,6 @@
         <translation>Cambiar o contrasinal empregado para a encriptación do moedeiro</translation>
     </message>
     <message>
-<<<<<<< HEAD
-        <source>&amp;Debug window</source>
-        <translation>Ventana de &amp;Depuración</translation>
-    </message>
-    <message>
-        <source>Open debugging and diagnostic console</source>
-        <translation>Abrir consola de depuración e diagnóstico</translation>
-    </message>
-    <message>
-        <source>&amp;Verify message...</source>
-        <translation>&amp;Verificar mensaxe...</translation>
-    </message>
-    <message>
-        <source>Bitcoin</source>
-        <translation>Blackcoin</translation>
-    </message>
-    <message>
-        <source>Wallet</source>
-        <translation>Moedeiro</translation>
-    </message>
-    <message>
-=======
->>>>>>> 61646189
         <source>&amp;Send</source>
         <translation>&amp;Enviar</translation>
     </message>
@@ -347,19 +313,11 @@
     </message>
     <message>
         <source>Sign messages with your Bitcoin addresses to prove you own them</source>
-<<<<<<< HEAD
-        <translation>Asina mensaxes coas túas direccións Blackcoin para probar que te pertencen</translation>
-    </message>
-    <message>
-        <source>Verify messages to ensure they were signed with specified Bitcoin addresses</source>
-        <translation>Verificar mensaxes para asegurar que foron asinados con direccións Blackcoin dadas.</translation>
-=======
         <translation>Asina mensaxes cos teus enderezos Bitcoin para probar que che pertencen</translation>
     </message>
     <message>
         <source>Verify messages to ensure they were signed with specified Bitcoin addresses</source>
         <translation>Verifica mensaxes para asegurar que foron asinados con enderezos Bitcoin específicos.</translation>
->>>>>>> 61646189
     </message>
     <message>
         <source>&amp;File</source>
@@ -379,11 +337,7 @@
     </message>
     <message>
         <source>Request payments (generates QR codes and bitcoin: URIs)</source>
-<<<<<<< HEAD
-        <translation>Solicitar pagos (xenera códigos QR e blackcoin: URIs)</translation>
-=======
         <translation type="unfinished">Solicitar pagamentos (xera códigos QR e bitcoin: URIs)</translation>
->>>>>>> 61646189
     </message>
     <message>
         <source>Show the list of used sending addresses and labels</source>
@@ -391,22 +345,12 @@
     </message>
     <message>
         <source>Show the list of used receiving addresses and labels</source>
-<<<<<<< HEAD
-        <translation>Amosar a listaxe de etiquetas e direccións para recibir empregadas</translation>
-    </message>
-    <message>
-        <source>Open a bitcoin: URI or payment request</source>
-        <translation>Abrir un blackcoin: URI ou solicitude de pago</translation>
-=======
         <translation type="unfinished">Amosar a listaxe de etiquetas e enderezos usadas para recibir</translation>
->>>>>>> 61646189
     </message>
     <message>
         <source>&amp;Command-line options</source>
         <translation type="unfinished">Opcións da liña de comandos</translation>
     </message>
-<<<<<<< HEAD
-=======
     <message numerus="yes">
         <source>Processed %n block(s) of transaction history.</source>
         <translation>
@@ -414,7 +358,6 @@
             <numerusform />
         </translation>
     </message>
->>>>>>> 61646189
     <message>
         <source>%1 behind</source>
         <translation>%1 detrás</translation>
@@ -512,11 +455,7 @@
     </message>
     <message>
         <source>Amount:</source>
-<<<<<<< HEAD
-        <translation>Importe:</translation>
-=======
         <translation type="unfinished">Importe:</translation>
->>>>>>> 61646189
     </message>
     <message>
         <source>Fee:</source>
@@ -594,15 +533,11 @@
         <source>(no label)</source>
         <translation type="unfinished">(sen etiqueta)</translation>
     </message>
-<<<<<<< HEAD
-    </context>
-=======
     <message>
         <source>(change)</source>
         <translation type="unfinished">(cambio)</translation>
     </message>
 </context>
->>>>>>> 61646189
 <context>
     <name>OpenWalletActivity</name>
     <message>
@@ -670,7 +605,7 @@
         <source>New key generation failed.</source>
         <translation type="unfinished">A xeración de nova clave fallou.</translation>
     </message>
-    </context>
+</context>
 <context>
     <name>FreespaceChecker</name>
     <message>
@@ -726,170 +661,151 @@
     </message>
 </context>
 <context>
-<<<<<<< HEAD
+    <name>HelpMessageDialog</name>
+    <message>
+        <source>version</source>
+        <translation type="unfinished">versión</translation>
+    </message>
+    <message>
+        <source>Command-line options</source>
+        <translation type="unfinished">Opcións da liña de comandos</translation>
+    </message>
+</context>
+<context>
     <name>ModalOverlay</name>
+    <message>
+        <source>Form</source>
+        <translation type="unfinished">Formulario</translation>
+    </message>
+    <message>
+        <source>Last block time</source>
+        <translation type="unfinished">Hora do último bloque</translation>
+    </message>
+    </context>
+<context>
+    <name>OptionsDialog</name>
+    <message>
+        <source>Options</source>
+        <translation>Opcións</translation>
+    </message>
+    <message>
+        <source>&amp;Main</source>
+        <translation>&amp;Principal</translation>
+    </message>
+    <message>
+        <source>Reset all client options to default.</source>
+        <translation>Restaurar todas as opcións de cliente ás por defecto</translation>
+    </message>
+    <message>
+        <source>&amp;Reset Options</source>
+        <translation>Opcións de &amp;Restaurar</translation>
+    </message>
+    <message>
+        <source>&amp;Network</source>
+        <translation>&amp;Rede</translation>
+    </message>
+    <message>
+        <source>W&amp;allet</source>
+        <translation type="unfinished">Moedeiro</translation>
+    </message>
+    <message>
+        <source>Expert</source>
+        <translation type="unfinished">Experto</translation>
+    </message>
+    <message>
+        <source>Automatically open the Bitcoin client port on the router. This only works when your router supports UPnP and it is enabled.</source>
+        <translation>Abrir automáticamente o porto do cliente Bitcoin no router. Esto so funciona se o teu router soporta UPnP e está habilitado.</translation>
+    </message>
+    <message>
+        <source>Map port using &amp;UPnP</source>
+        <translation>Mapear porto empregando &amp;UPnP</translation>
+    </message>
+    <message>
+        <source>Proxy &amp;IP:</source>
+        <translation>&amp;IP do Proxy:</translation>
+    </message>
+    <message>
+        <source>&amp;Port:</source>
+        <translation>&amp;Porto:</translation>
+    </message>
+    <message>
+        <source>Port of the proxy (e.g. 9050)</source>
+        <translation>Porto do proxy (exemplo: 9050)</translation>
+    </message>
+    <message>
+        <source>&amp;Window</source>
+        <translation>&amp;Xanela</translation>
+    </message>
+    <message>
+        <source>Show only a tray icon after minimizing the window.</source>
+        <translation>Amosar so unha icona na bandexa tras minimizar a xanela.</translation>
+    </message>
+    <message>
+        <source>&amp;Minimize to the tray instead of the taskbar</source>
+        <translation>&amp;Minimizar á bandexa en lugar de á barra de tarefas.</translation>
+    </message>
+    <message>
+        <source>M&amp;inimize on close</source>
+        <translation>M&amp;inimizar ao pechar</translation>
+    </message>
+    <message>
+        <source>&amp;Display</source>
+        <translation>&amp;Visualización</translation>
+    </message>
+    <message>
+        <source>User Interface &amp;language:</source>
+        <translation>&amp;Linguaxe de interface de usuario:</translation>
+    </message>
+    <message>
+        <source>&amp;Unit to show amounts in:</source>
+        <translation>&amp;Unidade na que amosar as cantidades:</translation>
+    </message>
+    <message>
+        <source>Choose the default subdivision unit to show in the interface and when sending coins.</source>
+        <translation>Escolle a unidade de subdivisión por defecto para amosar na interface e ao enviar moedas.</translation>
+    </message>
+    <message>
+        <source>&amp;Cancel</source>
+        <translation>&amp;Cancelar</translation>
+    </message>
+    <message>
+        <source>default</source>
+        <translation>por defecto</translation>
+    </message>
+    <message>
+        <source>Confirm options reset</source>
+        <translation>Confirmar opcións de restaurar</translation>
+    </message>
+    <message>
+        <source>Configuration options</source>
+        <translation type="unfinished">Opcións de configuración</translation>
+    </message>
+    <message>
+        <source>Error</source>
+        <translation type="unfinished">Erro</translation>
+    </message>
+    <message>
+        <source>The configuration file could not be opened.</source>
+        <translation type="unfinished">O arquivo de configuración non puido ser aberto.</translation>
+    </message>
+    <message>
+        <source>This change would require a client restart.</source>
+        <translation type="unfinished">Este cambio requeriría un reinicio do cliente.</translation>
+    </message>
+    <message>
+        <source>The supplied proxy address is invalid.</source>
+        <translation>O enderezo de proxy suministrado é inválido.</translation>
+    </message>
+</context>
+<context>
+    <name>OverviewPage</name>
     <message>
         <source>Form</source>
         <translation>Formulario</translation>
     </message>
     <message>
-        <source>Last block time</source>
-        <translation>Hora do último bloque</translation>
-    </message>
-    </context>
-<context>
-    <name>OpenURIDialog</name>
-=======
-    <name>HelpMessageDialog</name>
->>>>>>> 61646189
-    <message>
-        <source>version</source>
-        <translation type="unfinished">versión</translation>
-    </message>
-    <message>
-        <source>Command-line options</source>
-        <translation type="unfinished">Opcións da liña de comandos</translation>
-    </message>
-</context>
-<context>
-    <name>ModalOverlay</name>
-    <message>
-        <source>Form</source>
-        <translation type="unfinished">Formulario</translation>
-    </message>
-    <message>
-        <source>Last block time</source>
-        <translation type="unfinished">Hora do último bloque</translation>
-    </message>
-    </context>
-<context>
-    <name>OptionsDialog</name>
-    <message>
-        <source>Options</source>
-        <translation>Opcións</translation>
-    </message>
-    <message>
-        <source>&amp;Main</source>
-        <translation>&amp;Principal</translation>
-    </message>
-    <message>
-        <source>Reset all client options to default.</source>
-        <translation>Restaurar todas as opcións de cliente ás por defecto</translation>
-    </message>
-    <message>
-        <source>&amp;Reset Options</source>
-        <translation>Opcións de &amp;Restaurar</translation>
-    </message>
-    <message>
-        <source>&amp;Network</source>
-        <translation>&amp;Rede</translation>
-    </message>
-    <message>
-        <source>W&amp;allet</source>
-        <translation type="unfinished">Moedeiro</translation>
-    </message>
-    <message>
-        <source>Expert</source>
-        <translation type="unfinished">Experto</translation>
-    </message>
-    <message>
-        <source>Automatically open the Bitcoin client port on the router. This only works when your router supports UPnP and it is enabled.</source>
-        <translation>Abrir automáticamente o porto do cliente Blackcoin no router. Esto so funciona se o teu router soporta UPnP e está habilitado.</translation>
-    </message>
-    <message>
-        <source>Map port using &amp;UPnP</source>
-        <translation>Mapear porto empregando &amp;UPnP</translation>
-    </message>
-    <message>
-        <source>Proxy &amp;IP:</source>
-        <translation>&amp;IP do Proxy:</translation>
-    </message>
-    <message>
-        <source>&amp;Port:</source>
-        <translation>&amp;Porto:</translation>
-    </message>
-    <message>
-        <source>Port of the proxy (e.g. 9050)</source>
-        <translation>Porto do proxy (exemplo: 9050)</translation>
-    </message>
-    <message>
-        <source>&amp;Window</source>
-        <translation>&amp;Xanela</translation>
-    </message>
-    <message>
-        <source>Show only a tray icon after minimizing the window.</source>
-        <translation>Amosar so unha icona na bandexa tras minimizar a xanela.</translation>
-    </message>
-    <message>
-        <source>&amp;Minimize to the tray instead of the taskbar</source>
-        <translation>&amp;Minimizar á bandexa en lugar de á barra de tarefas.</translation>
-    </message>
-    <message>
-        <source>M&amp;inimize on close</source>
-        <translation>M&amp;inimizar ao pechar</translation>
-    </message>
-    <message>
-        <source>&amp;Display</source>
-        <translation>&amp;Visualización</translation>
-    </message>
-    <message>
-        <source>User Interface &amp;language:</source>
-        <translation>&amp;Linguaxe de interface de usuario:</translation>
-    </message>
-    <message>
-        <source>&amp;Unit to show amounts in:</source>
-        <translation>&amp;Unidade na que amosar as cantidades:</translation>
-    </message>
-    <message>
-        <source>Choose the default subdivision unit to show in the interface and when sending coins.</source>
-        <translation>Escolle a unidade de subdivisión por defecto para amosar na interface e ao enviar moedas.</translation>
-    </message>
-    <message>
-        <source>&amp;Cancel</source>
-        <translation>&amp;Cancelar</translation>
-    </message>
-    <message>
-        <source>default</source>
-        <translation>por defecto</translation>
-    </message>
-    <message>
-        <source>Confirm options reset</source>
-        <translation>Confirmar opcións de restaurar</translation>
-    </message>
-    <message>
-        <source>Configuration options</source>
-        <translation type="unfinished">Opcións de configuración</translation>
-    </message>
-    <message>
-        <source>Error</source>
-        <translation type="unfinished">Erro</translation>
-    </message>
-    <message>
-        <source>The configuration file could not be opened.</source>
-        <translation type="unfinished">O arquivo de configuración non puido ser aberto.</translation>
-    </message>
-    <message>
-        <source>This change would require a client restart.</source>
-        <translation type="unfinished">Este cambio requeriría un reinicio do cliente.</translation>
-    </message>
-    <message>
-        <source>The supplied proxy address is invalid.</source>
-        <translation>O enderezo de proxy suministrado é inválido.</translation>
-    </message>
-</context>
-<context>
-    <name>OverviewPage</name>
-    <message>
-        <source>Form</source>
-        <translation>Formulario</translation>
-    </message>
-    <message>
         <source>The displayed information may be out of date. Your wallet automatically synchronizes with the Bitcoin network after a connection is established, but this process has not completed yet.</source>
-<<<<<<< HEAD
-        <translation>A información amosada por estar desactualizada. O teu moedeiro sincronízase automáticamente coa rede Blackcoin despois de que se estableza unha conexión, pero este proceso non está todavía rematado.</translation>
-=======
         <translation>A información amosada por estar desactualizada. O teu moedeiro sincronízase automáticamente coa rede Bitcoin despois de que se estableza unha conexión, mais este proceso non está todavía rematado.</translation>
->>>>>>> 61646189
     </message>
     <message>
         <source>Your current spendable balance</source>
@@ -918,11 +834,6 @@
     </context>
 <context>
     <name>PaymentServer</name>
-<<<<<<< HEAD
-    </context>
-<context>
-    <name>PeerTableModel</name>
-=======
     <message>
         <source>Payment request error</source>
         <translation type="unfinished">Erro na solicitude de pagamento</translation>
@@ -931,7 +842,6 @@
         <source>URI handling</source>
         <translation type="unfinished">Manexo de URI</translation>
     </message>
->>>>>>> 61646189
     </context>
 <context>
     <name>PeerTableModel</name>
@@ -971,12 +881,6 @@
     </message>
     </context>
 <context>
-    <name>QObject::QObject</name>
-    </context>
-<context>
-    <name>QRImageWidget</name>
-    </context>
-<context>
     <name>RPCConsole</name>
     <message>
         <source>Client version</source>
@@ -1108,10 +1012,7 @@
         <source>Request payment to %1</source>
         <translation type="unfinished">Solicitar pago a %1</translation>
     </message>
-    </context>
-<context>
-    <name>RecentRequestsTableModel</name>
-    </context>
+</context>
 <context>
     <name>RecentRequestsTableModel</name>
     <message>
@@ -1147,11 +1048,7 @@
     </message>
     <message>
         <source>Amount:</source>
-<<<<<<< HEAD
-        <translation>Importe:</translation>
-=======
         <translation type="unfinished">Importe:</translation>
->>>>>>> 61646189
     </message>
     <message>
         <source>Fee:</source>
@@ -1189,9 +1086,6 @@
         <source>S&amp;end</source>
         <translation>&amp;Enviar</translation>
     </message>
-<<<<<<< HEAD
-    </context>
-=======
     <message>
         <source>Copy quantity</source>
         <translation type="unfinished">Copiar cantidade</translation>
@@ -1268,7 +1162,6 @@
         <translation type="unfinished">(sen etiqueta)</translation>
     </message>
 </context>
->>>>>>> 61646189
 <context>
     <name>SendCoinsEntry</name>
     <message>
@@ -1307,15 +1200,6 @@
         <source>Pay To:</source>
         <translation type="unfinished">Pagar A:</translation>
     </message>
-<<<<<<< HEAD
-    </context>
-<context>
-    <name>SendConfirmationDialog</name>
-    </context>
-<context>
-    <name>ShutdownWindow</name>
-=======
->>>>>>> 61646189
     </context>
 <context>
     <name>SignVerifyMessageDialog</name>
@@ -1349,11 +1233,7 @@
     </message>
     <message>
         <source>Sign the message to prove you own this Bitcoin address</source>
-<<<<<<< HEAD
-        <translation>Asina a mensaxe para probar que posees esta dirección Blackcoin</translation>
-=======
         <translation>Asina a mensaxe para probar que posúes este enderezo Bitcoin</translation>
->>>>>>> 61646189
     </message>
     <message>
         <source>Sign &amp;Message</source>
@@ -1373,7 +1253,7 @@
     </message>
     <message>
         <source>Verify the message to ensure it was signed with the specified Bitcoin address</source>
-        <translation>Verificar a mensaxe para asegurar que foi asinada coa dirección Blackcoin especificada</translation>
+        <translation>Verificar a mensaxe para asegurar que foi asinada coa dirección Bitcoin especificada</translation>
     </message>
     <message>
         <source>Verify &amp;Message</source>
@@ -1383,12 +1263,6 @@
         <source>Reset all verify message fields</source>
         <translation>Restaurar todos os campos de verificación de mensaxe</translation>
     </message>
-<<<<<<< HEAD
-    </context>
-<context>
-    <name>SplashScreen</name>
-=======
->>>>>>> 61646189
     <message>
         <source>Click "Sign Message" to generate signature</source>
         <translation type="unfinished">Click en "Asinar Mensaxe" para xerar sinatura</translation>
@@ -1572,41 +1446,14 @@
     </message>
 </context>
 <context>
-    <name>TransactionDesc</name>
-    </context>
-<context>
     <name>TransactionDescDialog</name>
     <message>
         <source>This pane shows a detailed description of the transaction</source>
         <translation>Este panel amosa unha descripción detallada da transacción</translation>
     </message>
-<<<<<<< HEAD
     </context>
 <context>
     <name>TransactionTableModel</name>
-    </context>
-<context>
-    <name>TransactionView</name>
-    </context>
-<context>
-    <name>UnitDisplayStatusBarControl</name>
-    </context>
-<context>
-    <name>WalletFrame</name>
-    </context>
-<context>
-    <name>WalletModel</name>
-    </context>
-<context>
-    <name>WalletView</name>
-    </context>
-<context>
-    <name>bitcoin-core</name>
-=======
-    </context>
-<context>
-    <name>TransactionTableModel</name>
->>>>>>> 61646189
     <message>
         <source>Date</source>
         <translation type="unfinished">Data</translation>
@@ -1639,17 +1486,12 @@
         <translation type="unfinished">Xerado pero non aceptado</translation>
     </message>
     <message>
-<<<<<<< HEAD
-        <source>Bitcoin Core</source>
-        <translation>Blackcoin More</translation>
-=======
         <source>Received with</source>
         <translation type="unfinished">Recibido con</translation>
     </message>
     <message>
         <source>Received from</source>
         <translation type="unfinished">Recibido de</translation>
->>>>>>> 61646189
     </message>
     <message>
         <source>Sent to</source>
@@ -1660,10 +1502,6 @@
         <translation type="unfinished">Pago a ti mesmo</translation>
     </message>
     <message>
-<<<<<<< HEAD
-        <source>&lt;category&gt; can be:</source>
-        <translation>&lt;categoría&gt; pode ser:</translation>
-=======
         <source>Mined</source>
         <translation type="unfinished">Minado</translation>
     </message>
@@ -1678,17 +1516,12 @@
     <message>
         <source>Date and time that the transaction was received.</source>
         <translation type="unfinished">Data e hora na que foi recibida a transacción.</translation>
->>>>>>> 61646189
     </message>
     <message>
         <source>Type of transaction.</source>
         <translation type="unfinished">Tipo de transacción.</translation>
     </message>
     <message>
-<<<<<<< HEAD
-        <source>Corrupted block database detected</source>
-        <translation>Detectada base de datos de bloques corrupta.</translation>
-=======
         <source>Amount removed from or added to balance.</source>
         <translation type="unfinished">Cantidade borrada ou engadida no balance.</translation>
     </message>
@@ -1698,7 +1531,6 @@
     <message>
         <source>All</source>
         <translation type="unfinished">Todo</translation>
->>>>>>> 61646189
     </message>
     <message>
         <source>Today</source>
@@ -1781,17 +1613,12 @@
         <translation type="unfinished">Exportado correctamente</translation>
     </message>
     <message>
-<<<<<<< HEAD
-        <source>Transaction too large</source>
-        <translation>A transacción é demasiado grande</translation>
-=======
         <source>The transaction history was successfully saved to %1.</source>
         <translation type="unfinished">O historial de transaccións foi salvado correctamente en %1.</translation>
     </message>
     <message>
         <source>Range:</source>
         <translation type="unfinished">Periodo:</translation>
->>>>>>> 61646189
     </message>
     <message>
         <source>to</source>
