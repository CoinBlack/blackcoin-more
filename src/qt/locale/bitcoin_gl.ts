<TS version="2.1" language="gl">
<context>
    <name>AddressBookPage</name>
    <message>
        <source>Right-click to edit address or label</source>
        <translation type="unfinished">Fai click co botón dereito para editar o enderezo ou etiqueta</translation>
    </message>
    <message>
        <source>Create a new address</source>
        <translation type="unfinished">Crear un novo enderezo</translation>
    </message>
    <message>
        <source>&amp;New</source>
        <translation type="unfinished">&amp;Novo</translation>
    </message>
    <message>
        <source>Copy the currently selected address to the system clipboard</source>
        <translation type="unfinished">Copiar o enderezo seleccionado ao cartafol</translation>
    </message>
    <message>
        <source>&amp;Copy</source>
        <translation type="unfinished">&amp;Copiar</translation>
    </message>
    <message>
        <source>C&amp;lose</source>
        <translation type="unfinished">&amp;Pechar</translation>
    </message>
    <message>
        <source>Delete the currently selected address from the list</source>
        <translation type="unfinished">Borrar o enderezo actualmente seleccionado da listaxe</translation>
    </message>
    <message>
        <source>Enter address or label to search</source>
        <translation type="unfinished">Introduce enderezo ou etiqueta para buscar</translation>
    </message>
    <message>
        <source>Export the data in the current tab to a file</source>
        <translation type="unfinished">Exportar os datos da pestaña actual a un arquivo.</translation>
    </message>
    <message>
        <source>&amp;Export</source>
        <translation type="unfinished">&amp;Exportar</translation>
    </message>
    <message>
        <source>&amp;Delete</source>
        <translation type="unfinished">&amp;Borrar</translation>
    </message>
    <message>
        <source>Choose the address to send coins to</source>
        <translation type="unfinished">Escolle a dirección á que enviar moedas</translation>
    </message>
    <message>
        <source>Choose the address to receive coins with</source>
        <translation type="unfinished">Escolle a dirección da que recibir moedas</translation>
    </message>
    <message>
        <source>C&amp;hoose</source>
        <translation type="unfinished">&amp;Escoller</translation>
    </message>
    <message>
        <source>These are your Bitcoin addresses for sending payments. Always check the amount and the receiving address before sending coins.</source>
        <translation type="unfinished">Estas son as túas direccións Bitcoin para enviar pagos. Revisa sempre a cantidade e a dirección receptora antes de enviar moedas.</translation>
    </message>
    <message>
        <source>These are your Bitcoin addresses for receiving payments. Use the 'Create new receiving address' button in the receive tab to create new addresses.
Signing is only possible with addresses of the type 'legacy'.</source>
        <translation type="unfinished">Estes son os teus enderezos de Bitcoin para recibir pagamentos. Emprega o botón 'Crear novo enderezo para recibir pagamentos' na solapa de recibir para crear novos enderezos.
Firmar é posible unicamente con enderezos de tipo 'legacy'.</translation>
    </message>
    <message>
        <source>&amp;Copy Address</source>
        <translation type="unfinished">&amp;Copiar Enderezo</translation>
    </message>
    <message>
        <source>Copy &amp;Label</source>
        <translation type="unfinished">Copiar &amp;Etiqueta</translation>
    </message>
    <message>
        <source>&amp;Edit</source>
        <translation type="unfinished">&amp;Editar</translation>
    </message>
    <message>
        <source>Export Address List</source>
        <translation type="unfinished">Exportar Lista de Enderezos</translation>
    </message>
    <message>
        <source>There was an error trying to save the address list to %1. Please try again.</source>
        <extracomment>An error message. %1 is a stand-in argument for the name of the file we attempted to save to.</extracomment>
        <translation type="unfinished">Houbo un erro tentando gardar a lista de enderezos en %1. Por favor proba de novo.</translation>
    </message>
    <message>
        <source>Exporting Failed</source>
        <translation type="unfinished">Exportación falida</translation>
    </message>
</context>
<context>
    <name>AddressTableModel</name>
    <message>
        <source>Label</source>
        <translation type="unfinished">Etiqueta</translation>
    </message>
    <message>
        <source>Address</source>
        <translation type="unfinished">Enderezo</translation>
    </message>
    <message>
        <source>(no label)</source>
        <translation type="unfinished">(sen etiqueta)</translation>
    </message>
</context>
<context>
    <name>AskPassphraseDialog</name>
    <message>
        <source>Passphrase Dialog</source>
        <translation type="unfinished">Diálogo de Contrasinal</translation>
    </message>
    <message>
        <source>Enter passphrase</source>
        <translation type="unfinished">Introduce contrasinal</translation>
    </message>
    <message>
        <source>New passphrase</source>
        <translation type="unfinished">Novo contrasinal</translation>
    </message>
    <message>
        <source>Repeat new passphrase</source>
        <translation type="unfinished">Repite novo contrasinal</translation>
    </message>
    <message>
        <source>Show passphrase</source>
        <translation type="unfinished">Mostra frase contrasinal</translation>
    </message>
    <message>
        <source>Encrypt wallet</source>
        <translation type="unfinished">Encriptar moedeiro</translation>
    </message>
    <message>
        <source>This operation needs your wallet passphrase to unlock the wallet.</source>
        <translation type="unfinished">Esta operación precisa o contrasinal do teu moedeiro para desbloquear o moedeiro.</translation>
    </message>
    <message>
        <source>Unlock wallet</source>
        <translation type="unfinished">Desbloquear moedeiro</translation>
    </message>
    <message>
        <source>Change passphrase</source>
        <translation type="unfinished">Cambiar contrasinal</translation>
    </message>
    <message>
        <source>Confirm wallet encryption</source>
        <translation type="unfinished">Confirmar encriptación de moedeiro</translation>
    </message>
    <message>
        <source>Warning: If you encrypt your wallet and lose your passphrase, you will &lt;b&gt;LOSE ALL OF YOUR BITCOINS&lt;/b&gt;!</source>
        <translation type="unfinished">Precaución: Se encriptas o teu moedeiro e perdes o teu contrasinal, ti &lt;b&gt;PERDERÁS TÓDOLOS TEUS BITCOINS&lt;/b&gt;!</translation>
    </message>
    <message>
        <source>Are you sure you wish to encrypt your wallet?</source>
        <translation type="unfinished">Estás seguro de que desexas encriptar o teu moedeiro?</translation>
    </message>
    <message>
        <source>Wallet encrypted</source>
        <translation type="unfinished">Moedeiro encriptado</translation>
    </message>
    <message>
        <source>Enter the new passphrase for the wallet.&lt;br/&gt;Please use a passphrase of &lt;b&gt;ten or more random characters&lt;/b&gt;, or &lt;b&gt;eight or more words&lt;/b&gt;.</source>
        <translation type="unfinished">Introduce unha nova frase contrasinal para a carteira.&lt;br/&gt;Por favor utiliza una frase contrasinal que &lt;b&gt;teña dez ou máis caracteres aleatorios&lt;/b&gt;, ou &lt;b&gt;oito ou máis palabras&lt;/b&gt;.</translation>
    </message>
    <message>
        <source>Enter the old passphrase and new passphrase for the wallet.</source>
        <translation type="unfinished">Introduce a frase contrasinal anterior mais a nova frase contrasinal para a carteira.</translation>
    </message>
    <message>
        <source>Remember that encrypting your wallet cannot fully protect your bitcoins from being stolen by malware infecting your computer.</source>
        <translation type="unfinished">Recorda que encriptar a tua carteira non protexe completamente que os teus bitcoins poidan ser roubados por malware que afecte ó teu computador.</translation>
    </message>
    <message>
        <source>Wallet to be encrypted</source>
        <translation type="unfinished">Carteira para ser encriptada</translation>
    </message>
    <message>
        <source>Your wallet is about to be encrypted. </source>
        <translation type="unfinished">A túa carteira vai a ser encriptada.</translation>
    </message>
    <message>
        <source>Your wallet is now encrypted. </source>
        <translation type="unfinished">A túa carteira está agora encriptada.</translation>
    </message>
    <message>
        <source>IMPORTANT: Any previous backups you have made of your wallet file should be replaced with the newly generated, encrypted wallet file. For security reasons, previous backups of the unencrypted wallet file will become useless as soon as you start using the new, encrypted wallet.</source>
        <translation type="unfinished">IMPORTANTE: Calquera copia de seguridade previa que fixeses do teu arquivo de moedeiro debería ser substituída polo recén xerado arquivo encriptado de moedeiro. Por razóns de seguridade, as copias de seguridade previas de un arquivo de moedeiro desencriptado tornaránse inútiles no momento no que comeces a emprega-lo novo, encriptado, moedeiro.</translation>
    </message>
    <message>
        <source>Wallet encryption failed</source>
        <translation type="unfinished">Encriptación de moedeiro fallida</translation>
    </message>
    <message>
        <source>Wallet encryption failed due to an internal error. Your wallet was not encrypted.</source>
        <translation type="unfinished">A encriptación do moedeiro fallou por mor dun erro interno. O teu moedeiro non foi encriptado.</translation>
    </message>
    <message>
        <source>The supplied passphrases do not match.</source>
        <translation type="unfinished">Os contrasinais suministrados non coinciden.</translation>
    </message>
    <message>
        <source>Wallet unlock failed</source>
        <translation type="unfinished">Desbloqueo de moedeiro fallido</translation>
    </message>
    <message>
        <source>The passphrase entered for the wallet decryption was incorrect.</source>
        <translation type="unfinished">O contrasinal introducido para a desencriptación do moedeiro foi incorrecto.</translation>
    </message>
    <message>
        <source>Wallet passphrase was successfully changed.</source>
        <translation type="unfinished">Cambiouse con éxito o contrasinal do moedeiro.</translation>
    </message>
    <message>
        <source>Warning: The Caps Lock key is on!</source>
        <translation type="unfinished">Aviso: O Bloqueo de Maiúsculas está activo!</translation>
    </message>
</context>
<context>
    <name>BanTableModel</name>
    <message>
        <source>IP/Netmask</source>
        <translation type="unfinished">IP/Máscara de rede</translation>
    </message>
    <message>
        <source>Banned Until</source>
        <translation type="unfinished">Vedado ata</translation>
    </message>
</context>
<context>
    <name>BitcoinApplication</name>
    <message>
        <source>Internal error</source>
        <translation type="unfinished">Erro interno</translation>
    </message>
    </context>
<context>
    <name>QObject</name>
    <message>
        <source>unknown</source>
        <translation type="unfinished">descoñecido</translation>
    </message>
    <message>
        <source>Amount</source>
        <translation type="unfinished">Cantidade</translation>
    </message>
    <message>
        <source>Internal</source>
        <translation type="unfinished">Interno</translation>
    </message>
    <message numerus="yes">
        <source>%n second(s)</source>
        <translation type="unfinished">
            <numerusform />
            <numerusform />
        </translation>
    </message>
    <message numerus="yes">
        <source>%n minute(s)</source>
        <translation type="unfinished">
            <numerusform />
            <numerusform />
        </translation>
    </message>
    <message numerus="yes">
        <source>%n hour(s)</source>
        <translation type="unfinished">
            <numerusform />
            <numerusform />
        </translation>
    </message>
    <message numerus="yes">
        <source>%n day(s)</source>
        <translation type="unfinished">
            <numerusform />
            <numerusform />
        </translation>
    </message>
    <message numerus="yes">
        <source>%n week(s)</source>
        <translation type="unfinished">
            <numerusform />
            <numerusform />
        </translation>
    </message>
    <message numerus="yes">
        <source>%n year(s)</source>
        <translation type="unfinished">
            <numerusform />
            <numerusform />
        </translation>
    </message>
    </context>
<context>
    <name>BitcoinGUI</name>
    <message>
        <source>&amp;Overview</source>
        <translation type="unfinished">&amp;Vista xeral</translation>
    </message>
    <message>
        <source>Show general overview of wallet</source>
        <translation type="unfinished">Amosar vista xeral do moedeiro</translation>
    </message>
    <message>
        <source>&amp;Transactions</source>
        <translation type="unfinished">&amp;Transaccións</translation>
    </message>
    <message>
        <source>Browse transaction history</source>
        <translation type="unfinished">Navegar historial de transaccións</translation>
    </message>
    <message>
        <source>E&amp;xit</source>
        <translation type="unfinished">&amp;Saír</translation>
    </message>
    <message>
        <source>Quit application</source>
        <translation type="unfinished">Saír da aplicación</translation>
    </message>
    <message>
        <source>&amp;About %1</source>
        <translation type="unfinished">&amp;A cerca de %1</translation>
    </message>
    <message>
        <source>Show information about %1</source>
        <translation type="unfinished">Mostra información acerca de %1</translation>
    </message>
    <message>
        <source>About &amp;Qt</source>
        <translation type="unfinished">Acerca de &amp;Qt</translation>
    </message>
    <message>
        <source>Show information about Qt</source>
        <translation type="unfinished">Amosar información acerca de Qt</translation>
    </message>
    <message>
        <source>Modify configuration options for %1</source>
        <translation type="unfinished">Modifica as opcións de configuración de %1</translation>
    </message>
    <message>
        <source>Create a new wallet</source>
        <translation type="unfinished">Crear unha nova carteira</translation>
    </message>
    <message>
        <source>&amp;Minimize</source>
        <translation type="unfinished">&amp;Minimizar</translation>
    </message>
    <message>
        <source>Wallet:</source>
        <translation type="unfinished">Moedeiro:</translation>
    </message>
    <message>
        <source>Network activity disabled.</source>
        <extracomment>A substring of the tooltip.</extracomment>
        <translation type="unfinished">Actividade da rede desactivada.</translation>
    </message>
    <message>
        <source>Proxy is &lt;b&gt;enabled&lt;/b&gt;: %1</source>
        <translation type="unfinished">Proxy &lt;b&gt;activado&lt;/b&gt;: %1</translation>
    </message>
    <message>
        <source>Send coins to a Bitcoin address</source>
        <translation type="unfinished">Enviar moedas a unha dirección Bitcoin</translation>
    </message>
    <message>
        <source>Backup wallet to another location</source>
        <translation type="unfinished">Facer copia de seguridade do moedeiro noutra localización</translation>
    </message>
    <message>
        <source>Change the passphrase used for wallet encryption</source>
        <translation type="unfinished">Cambiar o contrasinal empregado para a encriptación do moedeiro</translation>
    </message>
    <message>
        <source>&amp;Send</source>
        <translation type="unfinished">&amp;Enviar</translation>
    </message>
    <message>
        <source>&amp;Receive</source>
        <translation type="unfinished">&amp;Recibir</translation>
    </message>
    <message>
        <source>&amp;Options…</source>
        <translation type="unfinished">&amp;Opcións...</translation>
    </message>
    <message>
        <source>Encrypt the private keys that belong to your wallet</source>
        <translation type="unfinished">Encriptar as claves privadas que pertencen ao teu moedeiro</translation>
    </message>
    <message>
        <source>Sign messages with your Bitcoin addresses to prove you own them</source>
        <translation type="unfinished">Asina mensaxes cos teus enderezos Bitcoin para probar que che pertencen</translation>
    </message>
    <message>
        <source>&amp;Verify message…</source>
        <translation type="unfinished">&amp;Verifica a mensaxe...</translation>
    </message>
    <message>
        <source>Verify messages to ensure they were signed with specified Bitcoin addresses</source>
        <translation type="unfinished">Verifica mensaxes para asegurar que foron asinados con enderezos Bitcoin específicos.</translation>
    </message>
    <message>
        <source>&amp;File</source>
        <translation type="unfinished">&amp;Arquivo</translation>
    </message>
    <message>
        <source>&amp;Settings</source>
        <translation type="unfinished">Axus&amp;tes</translation>
    </message>
    <message>
        <source>&amp;Help</source>
        <translation type="unfinished">A&amp;xuda</translation>
    </message>
    <message>
        <source>Tabs toolbar</source>
        <translation type="unfinished">Barra de ferramentas</translation>
    </message>
    <message>
        <source>Request payments (generates QR codes and bitcoin: URIs)</source>
        <translation type="unfinished">Solicitar pagamentos (xera códigos QR e bitcoin: URIs)</translation>
    </message>
    <message>
        <source>Show the list of used sending addresses and labels</source>
        <translation type="unfinished">Amosar a listaxe de enderezos e etiquetas usadas para enviar</translation>
    </message>
    <message>
        <source>Show the list of used receiving addresses and labels</source>
        <translation type="unfinished">Amosar a listaxe de etiquetas e enderezos usadas para recibir</translation>
    </message>
    <message>
        <source>&amp;Command-line options</source>
        <translation type="unfinished">Opcións da liña de comandos</translation>
    </message>
    <message numerus="yes">
        <source>Processed %n block(s) of transaction history.</source>
        <translation type="unfinished">
            <numerusform />
            <numerusform />
        </translation>
    </message>
    <message>
        <source>%1 behind</source>
        <translation type="unfinished">%1 detrás</translation>
    </message>
    <message>
        <source>Last received block was generated %1 ago.</source>
        <translation type="unfinished">O último bloque recibido foi xerado fai %1.</translation>
    </message>
    <message>
        <source>Transactions after this will not yet be visible.</source>
        <translation type="unfinished">As transaccións despois desta non serán aínda visibles.</translation>
    </message>
    <message>
        <source>Error</source>
        <translation type="unfinished">Erro</translation>
    </message>
    <message>
        <source>Warning</source>
        <translation type="unfinished">Aviso</translation>
    </message>
    <message>
        <source>Information</source>
        <translation type="unfinished">Información</translation>
    </message>
    <message>
        <source>Up to date</source>
        <translation type="unfinished">Actualizado</translation>
    </message>
    <message>
        <source>Node window</source>
        <translation type="unfinished">Xanela de Nodo</translation>
    </message>
    <message>
        <source>Open node debugging and diagnostic console</source>
        <translation type="unfinished">Abre a consola de depuración e diagnostico do nodo</translation>
    </message>
    <message>
        <source>&amp;Sending addresses</source>
        <translation type="unfinished">&amp;Enderezos de envío</translation>
    </message>
    <message>
        <source>&amp;Receiving addresses</source>
        <translation type="unfinished">&amp;Enderezos de recepción</translation>
    </message>
    <message>
        <source>Open a bitcoin: URI</source>
        <translation type="unfinished">Abre una URI de Bitcoin</translation>
    </message>
    <message>
        <source>Open Wallet</source>
        <translation type="unfinished">Abrir Moedeiro</translation>
    </message>
    <message>
        <source>Open a wallet</source>
        <translation type="unfinished">Abrir un moedeiro</translation>
    </message>
    <message>
        <source>Close wallet</source>
        <translation type="unfinished">Pechar moedeiro</translation>
    </message>
    <message>
        <source>Show the %1 help message to get a list with possible Bitcoin command-line options</source>
        <translation type="unfinished">Mostra a %1 mensaxe de axuda para obter unha lista cas posibles opcións de línea de comando de Bitcoin </translation>
    </message>
    <message>
        <source>default wallet</source>
        <translation type="unfinished">moedeiro por defecto</translation>
    </message>
    <message>
        <source>No wallets available</source>
        <translation type="unfinished">Non hai moedeiros dispoñíbeis</translation>
    </message>
    <message>
        <source>Wallet Name</source>
        <extracomment>Label of the input field where the name of the wallet is entered.</extracomment>
        <translation type="unfinished">Nome da Carteira</translation>
    </message>
    <message>
        <source>&amp;Window</source>
        <translation type="unfinished">&amp;Xanela</translation>
    </message>
    <message>
        <source>Main Window</source>
        <translation type="unfinished">Xanela Principal</translation>
    </message>
    <message>
        <source>%1 client</source>
        <translation type="unfinished">%1 cliente</translation>
    </message>
    <message numerus="yes">
        <source>%n active connection(s) to Bitcoin network.</source>
        <extracomment>A substring of the tooltip.</extracomment>
        <translation type="unfinished">
            <numerusform />
            <numerusform />
        </translation>
    </message>
    <message>
        <source>Warning: %1</source>
        <translation type="unfinished">Aviso: %1</translation>
    </message>
    <message>
        <source>Date: %1
</source>
        <translation type="unfinished">Data: %1
</translation>
    </message>
    <message>
        <source>Amount: %1
</source>
        <translation type="unfinished">Cantidade: %1
</translation>
    </message>
    <message>
        <source>Wallet: %1
</source>
        <translation type="unfinished">Carteira: %1
</translation>
    </message>
    <message>
        <source>Type: %1
</source>
        <translation type="unfinished">Escribe: %1
</translation>
    </message>
    <message>
        <source>Label: %1
</source>
        <translation type="unfinished">Etiqueta: %1
</translation>
    </message>
    <message>
        <source>Address: %1
</source>
        <translation type="unfinished">Enderezo: %1
</translation>
    </message>
    <message>
        <source>Sent transaction</source>
        <translation type="unfinished">Transacción enviada</translation>
    </message>
    <message>
        <source>Incoming transaction</source>
        <translation type="unfinished">Transacción entrante</translation>
    </message>
    <message>
        <source>HD key generation is &lt;b&gt;enabled&lt;/b&gt;</source>
        <translation type="unfinished">A xeración de clave HD está &lt;b&gt;activada&lt;/b&gt;</translation>
    </message>
    <message>
        <source>HD key generation is &lt;b&gt;disabled&lt;/b&gt;</source>
        <translation type="unfinished">A xeración de clave HD está &lt;b&gt;desactivada&lt;/b&gt;</translation>
    </message>
    <message>
        <source>Private key &lt;b&gt;disabled&lt;/b&gt;</source>
        <translation type="unfinished">Clave privada &lt;b&gt;desactivada&lt;/b&gt;</translation>
    </message>
    <message>
        <source>Wallet is &lt;b&gt;encrypted&lt;/b&gt; and currently &lt;b&gt;unlocked&lt;/b&gt;</source>
        <translation type="unfinished">O moedeiro está &lt;b&gt;encriptado&lt;/b&gt; e actualmente &lt;b&gt;desbloqueado&lt;/b&gt;</translation>
    </message>
    <message>
        <source>Wallet is &lt;b&gt;encrypted&lt;/b&gt; and currently &lt;b&gt;locked&lt;/b&gt;</source>
        <translation type="unfinished">O moedeiro está &lt;b&gt;encriptado&lt;/b&gt; e actualmente &lt;b&gt;bloqueado&lt;/b&gt;</translation>
    </message>
    <message>
        <source>Original message:</source>
        <translation type="unfinished">Mensaxe orixinal:</translation>
    </message>
</context>
<context>
    <name>CoinControlDialog</name>
    <message>
        <source>Coin Selection</source>
        <translation type="unfinished">Selección de moeda</translation>
    </message>
    <message>
        <source>Quantity:</source>
        <translation type="unfinished">Cantidade:</translation>
    </message>
    <message>
        <source>Amount:</source>
        <translation type="unfinished">Importe:</translation>
    </message>
    <message>
        <source>Fee:</source>
        <translation type="unfinished">Taxa:</translation>
    </message>
    <message>
<<<<<<< HEAD
        <source>Dust:</source>
        <translation type="unfinished">po:</translation>
    </message>
    <message>
=======
>>>>>>> 44d8b13c
        <source>After Fee:</source>
        <translation type="unfinished">Despois de taxas:</translation>
    </message>
    <message>
        <source>Change:</source>
        <translation type="unfinished">Cambiar:</translation>
    </message>
    <message>
        <source>(un)select all</source>
        <translation type="unfinished">(des)selecciona todo</translation>
    </message>
    <message>
        <source>Tree mode</source>
        <translation type="unfinished">Modo árbore</translation>
    </message>
    <message>
        <source>List mode</source>
        <translation type="unfinished">Modo lista</translation>
    </message>
    <message>
        <source>Amount</source>
        <translation type="unfinished">Cantidade</translation>
    </message>
    <message>
        <source>Received with label</source>
        <translation type="unfinished">Recibida con etiqueta</translation>
    </message>
    <message>
        <source>Received with address</source>
        <translation type="unfinished">Recibida con enderezo</translation>
    </message>
    <message>
        <source>Date</source>
        <translation type="unfinished">Data</translation>
    </message>
    <message>
        <source>Confirmations</source>
        <translation type="unfinished">Confirmacións</translation>
    </message>
    <message>
        <source>Confirmed</source>
        <translation type="unfinished">Confirmado</translation>
    </message>
    <message>
        <source>Copy amount</source>
        <translation type="unfinished">Copiar cantidade</translation>
    </message>
    <message>
        <source>&amp;Copy address</source>
        <translation type="unfinished">&amp;Copiar enderezo</translation>
    </message>
    <message>
        <source>Copy quantity</source>
        <translation type="unfinished">Copiar cantidade</translation>
    </message>
    <message>
        <source>Copy fee</source>
        <translation type="unfinished">Copiar pago</translation>
    </message>
    <message>
        <source>Copy after fee</source>
        <translation type="unfinished">Copiar despóis do pago</translation>
    </message>
    <message>
        <source>Copy bytes</source>
        <translation type="unfinished">Copiar bytes</translation>
    </message>
    <message>
        <source>Copy dust</source>
        <translation type="unfinished">Copiar po</translation>
    </message>
    <message>
        <source>Copy change</source>
        <translation type="unfinished">Copiar cambio</translation>
    </message>
    <message>
        <source>(%1 locked)</source>
        <translation type="unfinished">(%1 bloqueado)</translation>
    </message>
    <message>
        <source>Can vary +/- %1 satoshi(s) per input.</source>
        <translation type="unfinished">Pode variar +/- %1 satoshi(s) por entrada.</translation>
    </message>
    <message>
        <source>This label turns red if any recipient receives an amount smaller than the current dust threshold.</source>
        <translation type="unfinished">Esta etiqueta tórnase vermella se algún receptor recibe unha cantidade máis pequena que o actual límite de po.</translation>
    </message>
    <message>
        <source>Can vary +/- %1 satoshi(s) per input.</source>
        <translation type="unfinished">Pode variar +/- %1 satoshi(s) por entrada.</translation>
    </message>
    <message>
        <source>(no label)</source>
        <translation type="unfinished">(sen etiqueta)</translation>
    </message>
    <message>
        <source>change from %1 (%2)</source>
        <translation type="unfinished">Cambia de %1 a (%2)</translation>
    </message>
    <message>
        <source>(change)</source>
        <translation type="unfinished">(cambio)</translation>
    </message>
</context>
<context>
    <name>CreateWalletActivity</name>
    <message>
        <source>Create Wallet</source>
        <extracomment>Title of window indicating the progress of creation of a new wallet.</extracomment>
        <translation type="unfinished">Crea unha Carteira</translation>
    </message>
    <message>
        <source>Create wallet failed</source>
        <translation type="unfinished">Creación de carteira fallida</translation>
    </message>
    <message>
        <source>Create wallet warning</source>
        <translation type="unfinished">Creación de carteira con aviso</translation>
    </message>
    </context>
<context>
    <name>OpenWalletActivity</name>
    <message>
        <source>default wallet</source>
        <translation type="unfinished">moedeiro por defecto</translation>
    </message>
    <message>
        <source>Open Wallet</source>
        <extracomment>Title of window indicating the progress of opening of a wallet.</extracomment>
        <translation type="unfinished">Abrir Moedeiro</translation>
    </message>
    </context>
<context>
    <name>WalletController</name>
    <message>
        <source>Close wallet</source>
        <translation type="unfinished">Pechar moedeiro</translation>
    </message>
    </context>
<context>
    <name>CreateWalletDialog</name>
    <message>
        <source>Create Wallet</source>
        <translation type="unfinished">Crea unha Carteira</translation>
    </message>
    <message>
        <source>Wallet Name</source>
        <translation type="unfinished">Nome da Carteira</translation>
    </message>
    <message>
        <source>Wallet</source>
        <translation type="unfinished">Moedeiro</translation>
    </message>
    <message>
        <source>Encrypt the wallet. The wallet will be encrypted with a passphrase of your choice.</source>
        <translation type="unfinished">Encripta a carteira. A carteira sera encriptada cunha frase contrasinal que tú elixas.</translation>
    </message>
    <message>
        <source>Encrypt Wallet</source>
        <translation type="unfinished">Encriptar Carteira</translation>
    </message>
    <message>
        <source>Advanced Options</source>
        <translation type="unfinished">Opcións avanzadas</translation>
    </message>
    <message>
        <source>Disable private keys for this wallet. Wallets with private keys disabled will have no private keys and cannot have an HD seed or imported private keys. This is ideal for watch-only wallets.</source>
        <translation type="unfinished">Desactiva as claves privadas para esta carteira. Carteiras con claves privadas desactivadas non terán claves privadas e polo tanto non poderan ter unha semente HD ou claves privadas importadas. Esto é ideal para carteiras de solo visualización.</translation>
    </message>
    <message>
        <source>Disable Private Keys</source>
        <translation type="unfinished">Desactivar Claves Privadas</translation>
    </message>
    <message>
        <source>Make a blank wallet. Blank wallets do not initially have private keys or scripts. Private keys and addresses can be imported, or an HD seed can be set, at a later time.</source>
        <translation type="unfinished">Crear unha Carteira en blanco. As carteiras en blanco non teñen inicialmente claves privadas ou scripts. As claves privadas poden ser importadas ou unha semente HD poder ser configurada, máis adiante.</translation>
    </message>
    <message>
        <source>Make Blank Wallet</source>
        <translation type="unfinished">Crea unha Carteira en Blanco</translation>
    </message>
    <message>
        <source>Create</source>
        <translation type="unfinished">Crea</translation>
    </message>
    </context>
<context>
    <name>EditAddressDialog</name>
    <message>
        <source>Edit Address</source>
        <translation type="unfinished">Modificar Enderezo</translation>
    </message>
    <message>
        <source>&amp;Label</source>
        <translation type="unfinished">&amp;Etiqueta</translation>
    </message>
    <message>
        <source>The label associated with this address list entry</source>
        <translation type="unfinished">A etiqueta asociada con esta entrada da listaxe de enderezos</translation>
    </message>
    <message>
        <source>The address associated with this address list entry. This can only be modified for sending addresses.</source>
        <translation type="unfinished">O enderezo asociado con esta entrada na listaxe de enderezos. Esta so pode ser modificada por enderezos para enviar.</translation>
    </message>
    <message>
        <source>&amp;Address</source>
        <translation type="unfinished">&amp;Enderezo</translation>
    </message>
    <message>
        <source>New sending address</source>
        <translation type="unfinished">Nova dirección para enviar</translation>
    </message>
    <message>
        <source>Edit receiving address</source>
        <translation type="unfinished">Modificar dirección para recibir</translation>
    </message>
    <message>
        <source>Edit sending address</source>
        <translation type="unfinished">Modificar dirección para enviar</translation>
    </message>
    <message>
        <source>The entered address "%1" is not a valid Bitcoin address.</source>
        <translation type="unfinished">A dirección introducida '%1' non é unha dirección Bitcoin válida.</translation>
    </message>
    <message>
        <source>Address "%1" already exists as a receiving address with label "%2" and so cannot be added as a sending address.</source>
        <translation type="unfinished">O enderezo "%1" xa existe como un enderezo de recepción ca etiqueta "%2" polo que non pode ser añadido como un enderezo de envío.</translation>
    </message>
    <message>
        <source>The entered address "%1" is already in the address book with label "%2".</source>
        <translation type="unfinished">O enderezo introducido "%1" xa existe na axenda de enderezos ca etiqueta "%2".</translation>
    </message>
    <message>
        <source>Could not unlock wallet.</source>
        <translation type="unfinished">Non se puido desbloquear o moedeiro.</translation>
    </message>
    <message>
        <source>New key generation failed.</source>
        <translation type="unfinished">A xeración de nova clave fallou.</translation>
    </message>
</context>
<context>
    <name>FreespaceChecker</name>
    <message>
        <source>A new data directory will be created.</source>
        <translation type="unfinished">Crearáse un novo directorio de datos.</translation>
    </message>
    <message>
        <source>name</source>
        <translation type="unfinished">nome</translation>
    </message>
    <message>
        <source>Directory already exists. Add %1 if you intend to create a new directory here.</source>
        <translation type="unfinished">O directorio xa existe. Engade %1 se queres crear un novo directorio aquí.</translation>
    </message>
    <message>
        <source>Path already exists, and is not a directory.</source>
        <translation type="unfinished">A ruta xa existe e non é un directorio.</translation>
    </message>
    <message>
        <source>Cannot create data directory here.</source>
        <translation type="unfinished">Non se pode crear directorio de datos aquí</translation>
    </message>
</context>
<context>
    <name>Intro</name>
    <message numerus="yes">
        <source>%n GB of space available</source>
        <translation type="unfinished">
            <numerusform />
            <numerusform />
        </translation>
    </message>
    <message numerus="yes">
        <source>(of %n GB needed)</source>
        <translation type="unfinished">
            <numerusform>(of %n GB needed)</numerusform>
            <numerusform>(of %n GB needed)</numerusform>
        </translation>
    </message>
    <message numerus="yes">
        <source>(%n GB needed for full chain)</source>
        <translation type="unfinished">
            <numerusform>(%n GB needed for full chain)</numerusform>
            <numerusform>(%n GB needed for full chain)</numerusform>
        </translation>
    </message>
    <message numerus="yes">
        <source>(sufficient to restore backups %n day(s) old)</source>
        <extracomment>Explanatory text on the capability of the current prune target.</extracomment>
        <translation type="unfinished">
            <numerusform />
            <numerusform />
        </translation>
    </message>
    <message>
        <source>Error</source>
        <translation type="unfinished">Erro</translation>
    </message>
    <message>
        <source>Welcome</source>
        <translation type="unfinished">Benvido</translation>
    </message>
    <message>
        <source>Welcome to %1.</source>
        <translation type="unfinished">Benvido a %1.</translation>
    </message>
    <message>
        <source>Use the default data directory</source>
        <translation type="unfinished">Empregar o directorio de datos por defecto</translation>
    </message>
    <message>
        <source>Use a custom data directory:</source>
        <translation type="unfinished">Empregar un directorio de datos personalizado</translation>
    </message>
</context>
<context>
    <name>HelpMessageDialog</name>
    <message>
        <source>version</source>
        <translation type="unfinished">versión</translation>
    </message>
    <message>
        <source>Command-line options</source>
        <translation type="unfinished">Opcións da liña de comandos</translation>
    </message>
</context>
<context>
    <name>ModalOverlay</name>
    <message>
        <source>Form</source>
        <translation type="unfinished">Formulario</translation>
    </message>
    <message>
        <source>Unknown…</source>
        <translation type="unfinished">Descoñecido...</translation>
    </message>
    <message>
        <source>Last block time</source>
        <translation type="unfinished">Hora do último bloque</translation>
    </message>
    </context>
<context>
    <name>OpenURIDialog</name>
    <message>
        <source>Paste address from clipboard</source>
        <extracomment>Tooltip text for button that allows you to paste an address that is in your clipboard.</extracomment>
        <translation type="unfinished">Pegar enderezo dende portapapeis</translation>
    </message>
</context>
<context>
    <name>OptionsDialog</name>
    <message>
        <source>Options</source>
        <translation type="unfinished">Opcións</translation>
    </message>
    <message>
        <source>&amp;Main</source>
        <translation type="unfinished">&amp;Principal</translation>
    </message>
    <message>
        <source>Reset all client options to default.</source>
        <translation type="unfinished">Restaurar todas as opcións de cliente ás por defecto</translation>
    </message>
    <message>
        <source>&amp;Reset Options</source>
        <translation type="unfinished">Opcións de &amp;Restaurar</translation>
    </message>
    <message>
        <source>&amp;Network</source>
        <translation type="unfinished">&amp;Rede</translation>
    </message>
    <message>
        <source>W&amp;allet</source>
        <translation type="unfinished">Moedeiro</translation>
    </message>
    <message>
        <source>Expert</source>
        <translation type="unfinished">Experto</translation>
    </message>
    <message>
        <source>Automatically open the Bitcoin client port on the router. This only works when your router supports UPnP and it is enabled.</source>
        <translation type="unfinished">Abrir automáticamente o porto do cliente Bitcoin no router. Esto so funciona se o teu router soporta UPnP e está habilitado.</translation>
    </message>
    <message>
        <source>Map port using &amp;UPnP</source>
        <translation type="unfinished">Mapear porto empregando &amp;UPnP</translation>
    </message>
    <message>
        <source>Proxy &amp;IP:</source>
        <translation type="unfinished">&amp;IP do Proxy:</translation>
    </message>
    <message>
        <source>&amp;Port:</source>
        <translation type="unfinished">&amp;Porto:</translation>
    </message>
    <message>
        <source>Port of the proxy (e.g. 9050)</source>
        <translation type="unfinished">Porto do proxy (exemplo: 9050)</translation>
    </message>
    <message>
        <source>&amp;Window</source>
        <translation type="unfinished">&amp;Xanela</translation>
    </message>
    <message>
        <source>Show only a tray icon after minimizing the window.</source>
        <translation type="unfinished">Amosar so unha icona na bandexa tras minimizar a xanela.</translation>
    </message>
    <message>
        <source>&amp;Minimize to the tray instead of the taskbar</source>
        <translation type="unfinished">&amp;Minimizar á bandexa en lugar de á barra de tarefas.</translation>
    </message>
    <message>
        <source>M&amp;inimize on close</source>
        <translation type="unfinished">M&amp;inimizar ao pechar</translation>
    </message>
    <message>
        <source>&amp;Display</source>
        <translation type="unfinished">&amp;Visualización</translation>
    </message>
    <message>
        <source>User Interface &amp;language:</source>
        <translation type="unfinished">&amp;Linguaxe de interface de usuario:</translation>
    </message>
    <message>
        <source>&amp;Unit to show amounts in:</source>
        <translation type="unfinished">&amp;Unidade na que amosar as cantidades:</translation>
    </message>
    <message>
        <source>Choose the default subdivision unit to show in the interface and when sending coins.</source>
        <translation type="unfinished">Escolle a unidade de subdivisión por defecto para amosar na interface e ao enviar moedas.</translation>
    </message>
    <message>
        <source>&amp;Cancel</source>
        <translation type="unfinished">&amp;Cancelar</translation>
    </message>
    <message>
        <source>default</source>
        <translation type="unfinished">por defecto</translation>
    </message>
    <message>
        <source>Confirm options reset</source>
        <extracomment>Window title text of pop-up window shown when the user has chosen to reset options.</extracomment>
        <translation type="unfinished">Confirmar opcións de restaurar</translation>
    </message>
    <message>
        <source>Configuration options</source>
        <extracomment>Window title text of pop-up box that allows opening up of configuration file.</extracomment>
        <translation type="unfinished">Opcións de configuración</translation>
    </message>
    <message>
        <source>Continue</source>
        <translation type="unfinished">Continuar</translation>
    </message>
    <message>
        <source>Error</source>
        <translation type="unfinished">Erro</translation>
    </message>
    <message>
        <source>The configuration file could not be opened.</source>
        <translation type="unfinished">O arquivo de configuración non puido ser aberto.</translation>
    </message>
    <message>
        <source>This change would require a client restart.</source>
        <translation type="unfinished">Este cambio requeriría un reinicio do cliente.</translation>
    </message>
    <message>
        <source>The supplied proxy address is invalid.</source>
        <translation type="unfinished">O enderezo de proxy suministrado é inválido.</translation>
    </message>
</context>
<context>
    <name>OverviewPage</name>
    <message>
        <source>Form</source>
        <translation type="unfinished">Formulario</translation>
    </message>
    <message>
        <source>The displayed information may be out of date. Your wallet automatically synchronizes with the Bitcoin network after a connection is established, but this process has not completed yet.</source>
        <translation type="unfinished">A información amosada por estar desactualizada. O teu moedeiro sincronízase automáticamente coa rede Bitcoin despois de que se estableza unha conexión, mais este proceso non está todavía rematado.</translation>
    </message>
    <message>
        <source>Your current spendable balance</source>
        <translation type="unfinished">O teu balance actualmente dispoñible</translation>
    </message>
    <message>
        <source>Total of transactions that have yet to be confirmed, and do not yet count toward the spendable balance</source>
        <translation type="unfinished">Total de transaccións que aínda teñen que ser confirmadas, e non contan todavía dentro do balance gastable</translation>
    </message>
    <message>
        <source>Immature:</source>
        <translation type="unfinished">Inmaduro:</translation>
    </message>
    <message>
        <source>Mined balance that has not yet matured</source>
        <translation type="unfinished">O balance minado todavía non madurou</translation>
    </message>
    <message>
        <source>Your current total balance</source>
        <translation type="unfinished">O teu balance actual total</translation>
    </message>
    <message>
        <source>Recent transactions</source>
        <translation type="unfinished">Transaccións recentes</translation>
    </message>
    </context>
<context>
    <name>PSBTOperationsDialog</name>
    <message>
        <source>Save…</source>
        <translation type="unfinished">Gardar...</translation>
    </message>
    <message>
        <source>Close</source>
        <translation type="unfinished">Pechar</translation>
    </message>
<<<<<<< HEAD
=======
    <message>
        <source>own address</source>
        <translation type="unfinished">dirección propia</translation>
    </message>
>>>>>>> 44d8b13c
    </context>
<context>
    <name>PaymentServer</name>
    <message>
        <source>Payment request error</source>
        <translation type="unfinished">Erro na solicitude de pagamento</translation>
    </message>
    <message>
        <source>URI handling</source>
        <translation type="unfinished">Manexo de URI</translation>
    </message>
    </context>
<context>
    <name>PeerTableModel</name>
    <message>
        <source>Address</source>
        <extracomment>Title of Peers Table column which contains the IP/Onion/I2P address of the connected peer.</extracomment>
        <translation type="unfinished">Enderezo</translation>
    </message>
    <message>
        <source>Type</source>
        <extracomment>Title of Peers Table column which describes the type of peer connection. The "type" describes why the connection exists.</extracomment>
        <translation type="unfinished">Tipo</translation>
    </message>
    <message>
        <source>Network</source>
        <extracomment>Title of Peers Table column which states the network the peer connected through.</extracomment>
        <translation type="unfinished">Rede</translation>
    </message>
    </context>
<context>
    <name>QRImageWidget</name>
    <message>
        <source>&amp;Save Image…</source>
        <translation type="unfinished">&amp;Gardar Imaxe...</translation>
    </message>
    <message>
        <source>&amp;Copy Image</source>
        <translation type="unfinished">&amp;Copiar Imaxe</translation>
    </message>
    <message>
        <source>Resulting URI too long, try to reduce the text for label / message.</source>
        <translation type="unfinished">A URI resultante é demasiado larga, tenta reducir o texto para a etiqueta / mensaxe.</translation>
    </message>
    <message>
        <source>Error encoding URI into QR Code.</source>
        <translation type="unfinished">Erro codificando URI nun Código QR.</translation>
    </message>
    <message>
        <source>Save QR Code</source>
        <translation type="unfinished">Gardar Código QR</translation>
    </message>
    </context>
<context>
    <name>RPCConsole</name>
    <message>
        <source>Client version</source>
        <translation type="unfinished">Versión do cliente</translation>
    </message>
    <message>
        <source>&amp;Information</source>
        <translation type="unfinished">&amp;Información</translation>
    </message>
    <message>
        <source>Startup time</source>
        <translation type="unfinished">Tempo de arranque</translation>
    </message>
    <message>
        <source>Network</source>
        <translation type="unfinished">Rede</translation>
    </message>
    <message>
        <source>Number of connections</source>
        <translation type="unfinished">Número de conexións</translation>
    </message>
    <message>
        <source>Block chain</source>
        <translation type="unfinished">Cadea de bloques</translation>
    </message>
    <message>
        <source>Node window</source>
        <translation type="unfinished">Xanela de Nodo</translation>
    </message>
    <message>
        <source>Last block time</source>
        <translation type="unfinished">Hora do último bloque</translation>
    </message>
    <message>
        <source>&amp;Open</source>
        <translation type="unfinished">&amp;Abrir</translation>
    </message>
    <message>
        <source>&amp;Console</source>
        <translation type="unfinished">&amp;Consola</translation>
    </message>
    <message>
        <source>&amp;Network Traffic</source>
        <translation type="unfinished">&amp;Tráfico de Rede</translation>
    </message>
    <message>
        <source>Totals</source>
        <translation type="unfinished">Totais</translation>
    </message>
    <message>
        <source>Debug log file</source>
        <translation type="unfinished">Arquivo de log de depuración</translation>
    </message>
    <message>
        <source>Clear console</source>
        <translation type="unfinished">Limpar consola</translation>
    </message>
    <message>
        <source>In:</source>
        <translation type="unfinished">Dentro:</translation>
    </message>
    <message>
        <source>Out:</source>
        <translation type="unfinished">Fóra:</translation>
    </message>
    <message>
        <source>&amp;Copy address</source>
        <extracomment>Context menu action to copy the address of a peer.</extracomment>
        <translation type="unfinished">&amp;Copiar enderezo</translation>
    </message>
    <message>
        <source>To</source>
        <translation type="unfinished">A</translation>
    </message>
    <message>
        <source>From</source>
        <translation type="unfinished">Dende</translation>
    </message>
    </context>
<context>
    <name>ReceiveCoinsDialog</name>
    <message>
        <source>&amp;Amount:</source>
        <translation type="unfinished">&amp;Cantidade:</translation>
    </message>
    <message>
        <source>&amp;Label:</source>
        <translation type="unfinished">&amp;Etiqueta:</translation>
    </message>
    <message>
        <source>&amp;Message:</source>
        <translation type="unfinished">&amp;Mensaxe:</translation>
    </message>
    <message>
        <source>&amp;Create new receiving address</source>
        <translation type="unfinished">&amp;Crear novo enderezo para recibir pagamentos</translation>
    </message>
    <message>
        <source>Clear all fields of the form.</source>
        <translation type="unfinished">Limpar tódolos campos do formulario</translation>
    </message>
    <message>
        <source>Clear</source>
        <translation type="unfinished">Limpar</translation>
    </message>
    <message>
        <source>Copy &amp;URI</source>
        <translation type="unfinished">Copiar &amp;URI</translation>
    </message>
    <message>
        <source>&amp;Copy address</source>
        <translation type="unfinished">&amp;Copiar enderezo</translation>
    </message>
    <message>
        <source>Could not unlock wallet.</source>
        <translation type="unfinished">Non se puido desbloquear o moedeiro.</translation>
    </message>
    </context>
<context>
    <name>ReceiveRequestDialog</name>
    <message>
        <source>Amount:</source>
        <translation type="unfinished">Importe:</translation>
    </message>
    <message>
        <source>Message:</source>
        <translation type="unfinished">Mensaxe:</translation>
    </message>
    <message>
        <source>Wallet:</source>
        <translation type="unfinished">Moedeiro:</translation>
    </message>
    <message>
        <source>Copy &amp;URI</source>
        <translation type="unfinished">Copiar &amp;URI</translation>
    </message>
    <message>
        <source>Copy &amp;Address</source>
        <translation type="unfinished">Copiar &amp;Enderezo</translation>
    </message>
    <message>
        <source>&amp;Save Image…</source>
        <translation type="unfinished">&amp;Gardar Imaxe...</translation>
    </message>
    <message>
        <source>Payment information</source>
        <translation type="unfinished">Información de Pago</translation>
    </message>
    <message>
        <source>Request payment to %1</source>
        <translation type="unfinished">Solicitar pago a %1</translation>
    </message>
</context>
<context>
    <name>RecentRequestsTableModel</name>
    <message>
        <source>Date</source>
        <translation type="unfinished">Data</translation>
    </message>
    <message>
        <source>Label</source>
        <translation type="unfinished">Etiqueta</translation>
    </message>
    <message>
        <source>Message</source>
        <translation type="unfinished">Mensaxe</translation>
    </message>
    <message>
        <source>(no label)</source>
        <translation type="unfinished">(sen etiqueta)</translation>
    </message>
    </context>
<context>
    <name>SendCoinsDialog</name>
    <message>
        <source>Send Coins</source>
        <translation type="unfinished">Moedas Enviadas</translation>
    </message>
    <message>
        <source>Insufficient funds!</source>
        <translation type="unfinished">Fondos insuficientes</translation>
    </message>
    <message>
        <source>Quantity:</source>
        <translation type="unfinished">Cantidade:</translation>
    </message>
    <message>
        <source>Amount:</source>
        <translation type="unfinished">Importe:</translation>
    </message>
    <message>
        <source>Fee:</source>
        <translation type="unfinished">Taxa:</translation>
    </message>
    <message>
        <source>After Fee:</source>
        <translation type="unfinished">Despois de taxas:</translation>
    </message>
    <message>
        <source>Change:</source>
        <translation type="unfinished">Cambiar:</translation>
    </message>
    <message>
        <source>Transaction Fee:</source>
        <translation type="unfinished">Tarifa de transacción:</translation>
    </message>
    <message>
        <source>Send to multiple recipients at once</source>
        <translation type="unfinished">Enviar a múltiples receptores á vez</translation>
    </message>
    <message>
        <source>Add &amp;Recipient</source>
        <translation type="unfinished">Engadir &amp;Receptor</translation>
    </message>
    <message>
        <source>Clear all fields of the form.</source>
        <translation type="unfinished">Limpar tódolos campos do formulario</translation>
    </message>
    <message>
        <source>Dust:</source>
        <translation type="unfinished">po:</translation>
    </message>
    <message>
        <source>Clear &amp;All</source>
        <translation type="unfinished">Limpar &amp;Todo</translation>
    </message>
    <message>
        <source>Confirm the send action</source>
        <translation type="unfinished">Confirmar a acción de envío</translation>
    </message>
    <message>
        <source>S&amp;end</source>
        <translation type="unfinished">&amp;Enviar</translation>
    </message>
    <message>
        <source>Copy quantity</source>
        <translation type="unfinished">Copiar cantidade</translation>
    </message>
    <message>
        <source>Copy amount</source>
        <translation type="unfinished">Copiar cantidade</translation>
    </message>
    <message>
        <source>Copy fee</source>
        <translation type="unfinished">Copiar pago</translation>
    </message>
    <message>
        <source>Copy after fee</source>
        <translation type="unfinished">Copiar despóis do pago</translation>
    </message>
    <message>
        <source>Copy bytes</source>
        <translation type="unfinished">Copiar bytes</translation>
    </message>
    <message>
        <source>Copy dust</source>
        <translation type="unfinished">Copiar po</translation>
    </message>
    <message>
        <source>Copy change</source>
        <translation type="unfinished">Copiar cambio</translation>
    </message>
    <message>
        <source>%1 to %2</source>
        <translation type="unfinished">%1 a %2</translation>
    </message>
    <message>
        <source>Transaction fee</source>
        <translation type="unfinished">Tarifa de transacción</translation>
    </message>
    <message>
        <source>Confirm send coins</source>
        <translation type="unfinished">Confirmar envío de moedas</translation>
    </message>
    <message>
        <source>The amount to pay must be larger than 0.</source>
        <translation type="unfinished">A cantidade a pagar debe ser maior que 0.</translation>
    </message>
    <message>
        <source>The amount exceeds your balance.</source>
        <translation type="unfinished">A cantidade sobrepasa o teu balance.</translation>
    </message>
    <message>
        <source>The total exceeds your balance when the %1 transaction fee is included.</source>
        <translation type="unfinished">O total sobrepasa o teu balance cando se inclúe a tarifa de transacción %1.</translation>
    </message>
    <message numerus="yes">
        <source>Estimated to begin confirmation within %n block(s).</source>
        <translation type="unfinished">
            <numerusform />
            <numerusform />
        </translation>
    </message>
    <message>
        <source>Warning: Invalid Bitcoin address</source>
        <translation type="unfinished">Atención:  Enderezo Bitcoin non válido</translation>
    </message>
    <message>
        <source>Warning: Unknown change address</source>
        <translation type="unfinished">Atención: Enderezo de cambio desconocido</translation>
    </message>
    <message>
        <source>(no label)</source>
        <translation type="unfinished">(sen etiqueta)</translation>
    </message>
</context>
<context>
    <name>SendCoinsEntry</name>
    <message>
        <source>A&amp;mount:</source>
        <translation type="unfinished">&amp;Cantidade:</translation>
    </message>
    <message>
        <source>Pay &amp;To:</source>
        <translation type="unfinished">Pagar &amp;A:</translation>
    </message>
    <message>
        <source>&amp;Label:</source>
        <translation type="unfinished">&amp;Etiqueta:</translation>
    </message>
    <message>
        <source>Choose previously used address</source>
        <translation type="unfinished">Escoller dirección previamente usada</translation>
    </message>
    <message>
        <source>Paste address from clipboard</source>
        <translation type="unfinished">Pegar enderezo dende portapapeis</translation>
    </message>
    <message>
        <source>Remove this entry</source>
        <translation type="unfinished">Eliminar esta entrada</translation>
    </message>
    <message>
        <source>Message:</source>
        <translation type="unfinished">Mensaxe:</translation>
    </message>
    <message>
        <source>Enter a label for this address to add it to the list of used addresses</source>
        <translation type="unfinished">Introduce unha etiqueta para esta dirección para engadila á listaxe de direccións empregadas</translation>
    </message>
    </context>
<context>
    <name>SignVerifyMessageDialog</name>
    <message>
        <source>Signatures - Sign / Verify a Message</source>
        <translation type="unfinished">Sinaturas - Asinar / Verificar unha Mensaxe</translation>
    </message>
    <message>
        <source>&amp;Sign Message</source>
        <translation type="unfinished">&amp;Asinar Mensaxe</translation>
    </message>
    <message>
        <source>Choose previously used address</source>
        <translation type="unfinished">Escoller dirección previamente usada</translation>
    </message>
    <message>
        <source>Paste address from clipboard</source>
        <translation type="unfinished">Pegar enderezo dende portapapeis</translation>
    </message>
    <message>
        <source>Enter the message you want to sign here</source>
        <translation type="unfinished">Introduce a mensaxe que queres asinar aquí</translation>
    </message>
    <message>
        <source>Signature</source>
        <translation type="unfinished">Sinatura</translation>
    </message>
    <message>
        <source>Copy the current signature to the system clipboard</source>
        <translation type="unfinished">Copiar a sinatura actual ao portapapeis do sistema</translation>
    </message>
    <message>
        <source>Sign the message to prove you own this Bitcoin address</source>
        <translation type="unfinished">Asina a mensaxe para probar que posúes este enderezo Bitcoin</translation>
    </message>
    <message>
        <source>Sign &amp;Message</source>
        <translation type="unfinished">Asinar &amp;Mensaxe</translation>
    </message>
    <message>
        <source>Reset all sign message fields</source>
        <translation type="unfinished">Restaurar todos os campos de sinatura de mensaxe</translation>
    </message>
    <message>
        <source>Clear &amp;All</source>
        <translation type="unfinished">Limpar &amp;Todo</translation>
    </message>
    <message>
        <source>&amp;Verify Message</source>
        <translation type="unfinished">&amp;Verificar Mensaxe</translation>
    </message>
    <message>
        <source>Verify the message to ensure it was signed with the specified Bitcoin address</source>
        <translation type="unfinished">Verificar a mensaxe para asegurar que foi asinada coa dirección Bitcoin especificada</translation>
    </message>
    <message>
        <source>Verify &amp;Message</source>
        <translation type="unfinished">Verificar &amp;Mensaxe</translation>
    </message>
    <message>
        <source>Reset all verify message fields</source>
        <translation type="unfinished">Restaurar todos os campos de verificación de mensaxe</translation>
    </message>
    <message>
        <source>Click "Sign Message" to generate signature</source>
        <translation type="unfinished">Click en "Asinar Mensaxe" para xerar sinatura</translation>
    </message>
    <message>
        <source>The entered address is invalid.</source>
        <translation type="unfinished">A dirección introducida é inválida.</translation>
    </message>
    <message>
        <source>Please check the address and try again.</source>
        <translation type="unfinished">Por favor comproba a dirección e proba de novo.</translation>
    </message>
    <message>
        <source>The entered address does not refer to a key.</source>
        <translation type="unfinished">A dirección introducida non se refire a ninguna clave.</translation>
    </message>
    <message>
        <source>Wallet unlock was cancelled.</source>
        <translation type="unfinished">Cancelouse o desbloqueo do moedeiro.</translation>
    </message>
    <message>
        <source>Private key for the entered address is not available.</source>
        <translation type="unfinished">A clave privada da dirección introducida non está dispoñible.</translation>
    </message>
    <message>
        <source>Message signing failed.</source>
        <translation type="unfinished">Fallou a sinatura da mensaxe.</translation>
    </message>
    <message>
        <source>Message signed.</source>
        <translation type="unfinished">Mensaxe asinada.</translation>
    </message>
    <message>
        <source>The signature could not be decoded.</source>
        <translation type="unfinished">A sinatura non puido ser decodificada.</translation>
    </message>
    <message>
        <source>Please check the signature and try again.</source>
        <translation type="unfinished">Por favor revise a sinatura e probe de novo.</translation>
    </message>
    <message>
        <source>The signature did not match the message digest.</source>
        <translation type="unfinished">A sinatura non coincide co resumo da mensaxe.</translation>
    </message>
    <message>
        <source>Message verification failed.</source>
        <translation type="unfinished">A verificación da mensaxe fallou.</translation>
    </message>
    <message>
        <source>Message verified.</source>
        <translation type="unfinished">Mensaxe verificada.</translation>
    </message>
</context>
<context>
    <name>TransactionDesc</name>
    <message>
        <source>%1/unconfirmed</source>
        <extracomment>Text explaining the current status of a transaction, shown in the status field of the details window for this transaction. This status represents a transaction confirmed in at least one block, but less than 6 blocks.</extracomment>
        <translation type="unfinished">%1/sen confirmar</translation>
    </message>
    <message>
        <source>%1 confirmations</source>
        <extracomment>Text explaining the current status of a transaction, shown in the status field of the details window for this transaction. This status represents a transaction confirmed in 6 or more blocks.</extracomment>
        <translation type="unfinished">%1 confirmacións</translation>
    </message>
    <message>
        <source>Status</source>
        <translation type="unfinished">Estado</translation>
    </message>
    <message>
        <source>Date</source>
        <translation type="unfinished">Data</translation>
    </message>
    <message>
        <source>Source</source>
        <translation type="unfinished">Orixe</translation>
    </message>
    <message>
        <source>Generated</source>
        <translation type="unfinished">Xerado</translation>
    </message>
    <message>
        <source>From</source>
        <translation type="unfinished">Dende</translation>
    </message>
    <message>
        <source>unknown</source>
        <translation type="unfinished">descoñecido</translation>
    </message>
    <message>
        <source>To</source>
        <translation type="unfinished">A</translation>
    </message>
    <message>
        <source>own address</source>
        <translation type="unfinished">dirección propia</translation>
    </message>
    <message>
        <source>label</source>
        <translation type="unfinished">etiqueta</translation>
    </message>
    <message>
        <source>Credit</source>
        <translation type="unfinished">Crédito</translation>
    </message>
    <message numerus="yes">
        <source>matures in %n more block(s)</source>
        <translation type="unfinished">
            <numerusform />
            <numerusform />
        </translation>
    </message>
    <message>
        <source>not accepted</source>
        <translation type="unfinished">non aceptado</translation>
    </message>
    <message>
        <source>Debit</source>
        <translation type="unfinished">Débito</translation>
    </message>
    <message>
        <source>Transaction fee</source>
        <translation type="unfinished">Tarifa de transacción</translation>
    </message>
    <message>
        <source>Net amount</source>
        <translation type="unfinished">Cantidade neta</translation>
    </message>
    <message>
        <source>Message</source>
        <translation type="unfinished">Mensaxe</translation>
    </message>
    <message>
        <source>Comment</source>
        <translation type="unfinished">Comentario</translation>
    </message>
    <message>
        <source>Transaction ID</source>
        <translation type="unfinished">ID de Transacción</translation>
    </message>
    <message>
        <source>Merchant</source>
        <translation type="unfinished">Comerciante</translation>
    </message>
    <message>
        <source>Generated coins must mature %1 blocks before they can be spent. When you generated this block, it was broadcast to the network to be added to the block chain. If it fails to get into the chain, its state will change to "not accepted" and it won't be spendable. This may occasionally happen if another node generates a block within a few seconds of yours.</source>
        <translation type="unfinished">As moedas xeradas deben madurar %1 bloques antes de que poidan ser gastadas. Cando xeraste este bloque, foi propagado á rede para ser engadido á cadeas de bloques. Se falla ao tentar meterse na cadea, o seu estado cambiará a "non aceptado" e non poderá ser gastado. Esto pode ocorrir ocasionalmente se outro nodo xera un bloque en poucos segundos de diferencia co teu.</translation>
    </message>
    <message>
        <source>Debug information</source>
        <translation type="unfinished">Información de depuración</translation>
    </message>
    <message>
        <source>Transaction</source>
        <translation type="unfinished">Transacción</translation>
    </message>
    <message>
        <source>Inputs</source>
        <translation type="unfinished">Entradas</translation>
    </message>
    <message>
        <source>Amount</source>
        <translation type="unfinished">Cantidade</translation>
    </message>
    <message>
        <source>true</source>
        <translation type="unfinished">verdadeiro</translation>
    </message>
    <message>
        <source>false</source>
        <translation type="unfinished">falso</translation>
    </message>
</context>
<context>
    <name>TransactionDescDialog</name>
    <message>
        <source>This pane shows a detailed description of the transaction</source>
        <translation type="unfinished">Este panel amosa unha descripción detallada da transacción</translation>
    </message>
    </context>
<context>
    <name>TransactionTableModel</name>
    <message>
        <source>Date</source>
        <translation type="unfinished">Data</translation>
    </message>
    <message>
        <source>Type</source>
        <translation type="unfinished">Tipo</translation>
    </message>
    <message>
        <source>Label</source>
        <translation type="unfinished">Etiqueta</translation>
    </message>
    <message>
        <source>Confirmed (%1 confirmations)</source>
        <translation type="unfinished">Confirmado (%1 confirmacións)</translation>
    </message>
    <message>
        <source>Generated but not accepted</source>
        <translation type="unfinished">Xerado pero non aceptado</translation>
    </message>
    <message>
        <source>Received with</source>
        <translation type="unfinished">Recibido con</translation>
    </message>
    <message>
        <source>Received from</source>
        <translation type="unfinished">Recibido de</translation>
    </message>
    <message>
        <source>Sent to</source>
        <translation type="unfinished">Enviado a</translation>
    </message>
    <message>
        <source>Mined</source>
        <translation type="unfinished">Minado</translation>
    </message>
    <message>
        <source>(no label)</source>
        <translation type="unfinished">(sen etiqueta)</translation>
    </message>
    <message>
        <source>Transaction status. Hover over this field to show number of confirmations.</source>
        <translation type="unfinished">Estado da transacción. Pasa por riba deste campo para amosar o número de confirmacións.</translation>
    </message>
    <message>
        <source>Date and time that the transaction was received.</source>
        <translation type="unfinished">Data e hora na que foi recibida a transacción.</translation>
    </message>
    <message>
        <source>Type of transaction.</source>
        <translation type="unfinished">Tipo de transacción.</translation>
    </message>
    <message>
        <source>Amount removed from or added to balance.</source>
        <translation type="unfinished">Cantidade borrada ou engadida no balance.</translation>
    </message>
</context>
<context>
    <name>TransactionView</name>
    <message>
        <source>All</source>
        <translation type="unfinished">Todo</translation>
    </message>
    <message>
        <source>Today</source>
        <translation type="unfinished">Hoxe</translation>
    </message>
    <message>
        <source>This week</source>
        <translation type="unfinished">Esta semana</translation>
    </message>
    <message>
        <source>This month</source>
        <translation type="unfinished">Este mes</translation>
    </message>
    <message>
        <source>Last month</source>
        <translation type="unfinished">O último mes</translation>
    </message>
    <message>
        <source>This year</source>
        <translation type="unfinished">Este ano</translation>
    </message>
    <message>
        <source>Received with</source>
        <translation type="unfinished">Recibido con</translation>
    </message>
    <message>
        <source>Sent to</source>
        <translation type="unfinished">Enviado a</translation>
    </message>
    <message>
        <source>Mined</source>
        <translation type="unfinished">Minado</translation>
    </message>
    <message>
        <source>Other</source>
        <translation type="unfinished">Outro</translation>
    </message>
    <message>
        <source>Min amount</source>
        <translation type="unfinished">Cantidade mínima</translation>
    </message>
    <message>
        <source>&amp;Copy address</source>
        <translation type="unfinished">&amp;Copiar enderezo</translation>
    </message>
    <message>
        <source>Export Transaction History</source>
        <translation type="unfinished">Exportar Historial de Transaccións</translation>
    </message>
    <message>
        <source>Confirmed</source>
        <translation type="unfinished">Confirmado</translation>
    </message>
    <message>
        <source>Date</source>
        <translation type="unfinished">Data</translation>
    </message>
    <message>
        <source>Type</source>
        <translation type="unfinished">Tipo</translation>
    </message>
    <message>
        <source>Label</source>
        <translation type="unfinished">Etiqueta</translation>
    </message>
    <message>
        <source>Address</source>
        <translation type="unfinished">Enderezo</translation>
    </message>
    <message>
        <source>Exporting Failed</source>
        <translation type="unfinished">Exportación falida</translation>
    </message>
    <message>
        <source>There was an error trying to save the transaction history to %1.</source>
        <translation type="unfinished">Houbo un erro intentando salvar o historial  de transaccións a %1.</translation>
    </message>
    <message>
        <source>Exporting Successful</source>
        <translation type="unfinished">Exportado correctamente</translation>
    </message>
    <message>
        <source>The transaction history was successfully saved to %1.</source>
        <translation type="unfinished">O historial de transaccións foi salvado correctamente en %1.</translation>
    </message>
    <message>
        <source>Range:</source>
        <translation type="unfinished">Periodo:</translation>
    </message>
    <message>
        <source>to</source>
        <translation type="unfinished">a</translation>
    </message>
</context>
<context>
    <name>WalletFrame</name>
    <message>
        <source>Create a new wallet</source>
        <translation type="unfinished">Crear unha nova carteira</translation>
    </message>
    <message>
        <source>Error</source>
        <translation type="unfinished">Erro</translation>
    </message>
    </context>
<context>
    <name>WalletModel</name>
    <message>
        <source>Send Coins</source>
        <translation type="unfinished">Moedas Enviadas</translation>
    </message>
    <message>
        <source>default wallet</source>
        <translation type="unfinished">moedeiro por defecto</translation>
    </message>
</context>
<context>
    <name>WalletView</name>
    <message>
        <source>&amp;Export</source>
        <translation type="unfinished">&amp;Exportar</translation>
    </message>
    <message>
        <source>Export the data in the current tab to a file</source>
        <translation type="unfinished">Exportar os datos da pestaña actual a un arquivo.</translation>
    </message>
    <message>
        <source>Backup Wallet</source>
        <translation type="unfinished">Copia de Seguridade de Moedeiro</translation>
    </message>
    <message>
        <source>Backup Failed</source>
        <translation type="unfinished">Copia de Seguridade Fallida</translation>
    </message>
    <message>
        <source>There was an error trying to save the wallet data to %1.</source>
        <translation type="unfinished">Houbo un erro intentando gardar os datos de moedeiro en %1.</translation>
    </message>
    <message>
        <source>Backup Successful</source>
        <translation type="unfinished">Copia de Seguridade Correcta</translation>
    </message>
    <message>
        <source>The wallet data was successfully saved to %1.</source>
        <translation type="unfinished">Os datos do moedeiro foron gardados correctamente en %1.</translation>
    </message>
    </context>
<context>
    <name>bitcoin-core</name>
    <message>
        <source>This is a pre-release test build - use at your own risk - do not use for mining or merchant applications</source>
        <translation type="unfinished">Esta é unha build de test pre-lanzamento - emprégaa baixo o teu propio risco - non empregar para minado ou aplicacións de comerciantes</translation>
    </message>
    <message>
        <source>Warning: We do not appear to fully agree with our peers! You may need to upgrade, or other nodes may need to upgrade.</source>
        <translation type="unfinished">Precaución: Non parece que esteamos totalmente de acordo cos nosos pares! Pode que precises actualizar, ou outros nodos poden precisar actualizarse.</translation>
    </message>
    <message>
        <source>Corrupted block database detected</source>
        <translation type="unfinished">Detectada base de datos de bloques corrupta.</translation>
    </message>
    <message>
        <source>Do you want to rebuild the block database now?</source>
        <translation type="unfinished">Queres reconstruír a base de datos de bloques agora?</translation>
    </message>
    <message>
        <source>Done loading</source>
        <translation type="unfinished">Carga completa</translation>
    </message>
    <message>
        <source>Error initializing block database</source>
        <translation type="unfinished">Erro inicializando a base de datos de bloques</translation>
    </message>
    <message>
        <source>Error initializing wallet database environment %s!</source>
        <translation type="unfinished">Erro inicializando entorno de base de datos de moedeiro %s!</translation>
    </message>
    <message>
        <source>Error loading block database</source>
        <translation type="unfinished">Erro cargando base de datos do bloque</translation>
    </message>
    <message>
        <source>Error opening block database</source>
        <translation type="unfinished">Erro abrindo base de datos de bloques</translation>
    </message>
    <message>
        <source>Failed to listen on any port. Use -listen=0 if you want this.</source>
        <translation type="unfinished">Fallou escoitar en calquera porto. Emprega -listen=0 se queres isto.</translation>
    </message>
    <message>
        <source>Incorrect or no genesis block found. Wrong datadir for network?</source>
        <translation type="unfinished">Bloque xénese incorrecto ou non existente. Datadir erróneo para a rede?</translation>
    </message>
    <message>
        <source>Insufficient funds</source>
        <translation type="unfinished">Fondos insuficientes</translation>
    </message>
    <message>
        <source>Not enough file descriptors available.</source>
        <translation type="unfinished">Non hai suficientes descritores de arquivo dispoñibles.</translation>
    </message>
    <message>
        <source>Signing transaction failed</source>
        <translation type="unfinished">Fallou a sinatura da transacción</translation>
    </message>
    <message>
        <source>Transaction amount too small</source>
        <translation type="unfinished">A cantidade da transacción é demasiado pequena</translation>
    </message>
    <message>
        <source>Transaction too large</source>
        <translation type="unfinished">A transacción é demasiado grande</translation>
    </message>
    <message>
        <source>Unknown network specified in -onlynet: '%s'</source>
        <translation type="unfinished">Rede descoñecida especificada en -onlynet: '%s'</translation>
    </message>
    </context>
</TS><|MERGE_RESOLUTION|>--- conflicted
+++ resolved
@@ -629,13 +629,6 @@
         <translation type="unfinished">Taxa:</translation>
     </message>
     <message>
-<<<<<<< HEAD
-        <source>Dust:</source>
-        <translation type="unfinished">po:</translation>
-    </message>
-    <message>
-=======
->>>>>>> 44d8b13c
         <source>After Fee:</source>
         <translation type="unfinished">Despois de taxas:</translation>
     </message>
@@ -1152,13 +1145,10 @@
         <source>Close</source>
         <translation type="unfinished">Pechar</translation>
     </message>
-<<<<<<< HEAD
-=======
     <message>
         <source>own address</source>
         <translation type="unfinished">dirección propia</translation>
     </message>
->>>>>>> 44d8b13c
     </context>
 <context>
     <name>PaymentServer</name>
