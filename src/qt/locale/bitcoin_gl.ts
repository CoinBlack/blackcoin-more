<TS version="2.1" language="gl">
<context>
    <name>AddressBookPage</name>
    <message>
        <source>Right-click to edit address or label</source>
        <translation type="unfinished">Fai click co botón dereito para editar o enderezo ou etiqueta</translation>
    </message>
    <message>
        <source>Create a new address</source>
        <translation type="unfinished">Crear un novo enderezo</translation>
    </message>
    <message>
        <source>&amp;New</source>
        <translation type="unfinished">&amp;Novo</translation>
    </message>
    <message>
        <source>Copy the currently selected address to the system clipboard</source>
        <translation type="unfinished">Copiar o enderezo seleccionado ao cartafol</translation>
    </message>
    <message>
        <source>&amp;Copy</source>
        <translation type="unfinished">&amp;Copiar</translation>
    </message>
    <message>
        <source>C&amp;lose</source>
        <translation type="unfinished">&amp;Pechar</translation>
    </message>
    <message>
        <source>Delete the currently selected address from the list</source>
        <translation type="unfinished">Borrar o enderezo actualmente seleccionado da listaxe</translation>
    </message>
    <message>
        <source>Enter address or label to search</source>
        <translation type="unfinished">Introduce enderezo ou etiqueta para buscar</translation>
    </message>
    <message>
        <source>Export the data in the current tab to a file</source>
        <translation type="unfinished">Exportar os datos da pestaña actual a un arquivo.</translation>
    </message>
    <message>
        <source>&amp;Export</source>
        <translation type="unfinished">&amp;Exportar</translation>
    </message>
    <message>
        <source>&amp;Delete</source>
        <translation type="unfinished">&amp;Borrar</translation>
    </message>
    <message>
        <source>Choose the address to send coins to</source>
        <translation type="unfinished">Escolle a dirección á que enviar moedas</translation>
    </message>
    <message>
        <source>Choose the address to receive coins with</source>
        <translation type="unfinished">Escolle a dirección da que recibir moedas</translation>
    </message>
    <message>
        <source>C&amp;hoose</source>
        <translation type="unfinished">&amp;Escoller</translation>
    </message>
    <message>
        <source>These are your Bitcoin addresses for sending payments. Always check the amount and the receiving address before sending coins.</source>
        <translation type="unfinished">Estas son as túas direccións Bitcoin para enviar pagos. Revisa sempre a cantidade e a dirección receptora antes de enviar moedas.</translation>
    </message>
    <message>
        <source>These are your Bitcoin addresses for receiving payments. Use the 'Create new receiving address' button in the receive tab to create new addresses.
Signing is only possible with addresses of the type 'legacy'.</source>
        <translation type="unfinished">Estes son os teus enderezos de Bitcoin para recibir pagamentos. Emprega o botón 'Crear novo enderezo para recibir pagamentos' na solapa de recibir para crear novos enderezos.
Firmar é posible unicamente con enderezos de tipo 'legacy'.</translation>
    </message>
    <message>
        <source>&amp;Copy Address</source>
        <translation type="unfinished">&amp;Copiar Enderezo</translation>
    </message>
    <message>
        <source>Copy &amp;Label</source>
        <translation type="unfinished">Copiar &amp;Etiqueta</translation>
    </message>
    <message>
        <source>&amp;Edit</source>
        <translation type="unfinished">&amp;Editar</translation>
    </message>
    <message>
        <source>Export Address List</source>
        <translation type="unfinished">Exportar Lista de Enderezos</translation>
    </message>
    <message>
        <source>There was an error trying to save the address list to %1. Please try again.</source>
        <extracomment>An error message. %1 is a stand-in argument for the name of the file we attempted to save to.</extracomment>
        <translation type="unfinished">Houbo un erro tentando gardar a lista de enderezos en %1. Por favor proba de novo.</translation>
    </message>
    <message>
        <source>Exporting Failed</source>
        <translation type="unfinished">Exportación falida</translation>
    </message>
</context>
<context>
    <name>AddressTableModel</name>
    <message>
        <source>Label</source>
        <translation type="unfinished">Etiqueta</translation>
    </message>
    <message>
        <source>Address</source>
        <translation type="unfinished">Enderezo</translation>
    </message>
    <message>
        <source>(no label)</source>
        <translation type="unfinished">(sen etiqueta)</translation>
    </message>
</context>
<context>
    <name>AskPassphraseDialog</name>
    <message>
        <source>Passphrase Dialog</source>
        <translation type="unfinished">Diálogo de Contrasinal</translation>
    </message>
    <message>
        <source>Enter passphrase</source>
        <translation type="unfinished">Introduce contrasinal</translation>
    </message>
    <message>
        <source>New passphrase</source>
        <translation type="unfinished">Novo contrasinal</translation>
    </message>
    <message>
        <source>Repeat new passphrase</source>
        <translation type="unfinished">Repite novo contrasinal</translation>
    </message>
    <message>
        <source>Show passphrase</source>
        <translation type="unfinished">Mostra frase contrasinal</translation>
    </message>
    <message>
        <source>Encrypt wallet</source>
        <translation type="unfinished">Encriptar moedeiro</translation>
    </message>
    <message>
        <source>This operation needs your wallet passphrase to unlock the wallet.</source>
        <translation type="unfinished">Esta operación precisa o contrasinal do teu moedeiro para desbloquear o moedeiro.</translation>
    </message>
    <message>
        <source>Unlock wallet</source>
        <translation type="unfinished">Desbloquear moedeiro</translation>
    </message>
    <message>
        <source>Change passphrase</source>
        <translation type="unfinished">Cambiar contrasinal</translation>
    </message>
    <message>
        <source>Confirm wallet encryption</source>
        <translation type="unfinished">Confirmar encriptación de moedeiro</translation>
    </message>
    <message>
        <source>Warning: If you encrypt your wallet and lose your passphrase, you will &lt;b&gt;LOSE ALL OF YOUR BITCOINS&lt;/b&gt;!</source>
        <translation type="unfinished">Precaución: Se encriptas o teu moedeiro e perdes o teu contrasinal, ti &lt;b&gt;PERDERÁS TÓDOLOS TEUS BITCOINS&lt;/b&gt;!</translation>
    </message>
    <message>
        <source>Are you sure you wish to encrypt your wallet?</source>
        <translation type="unfinished">Estás seguro de que desexas encriptar o teu moedeiro?</translation>
    </message>
    <message>
        <source>Wallet encrypted</source>
        <translation type="unfinished">Moedeiro encriptado</translation>
    </message>
    <message>
        <source>Enter the new passphrase for the wallet.&lt;br/&gt;Please use a passphrase of &lt;b&gt;ten or more random characters&lt;/b&gt;, or &lt;b&gt;eight or more words&lt;/b&gt;.</source>
        <translation type="unfinished">Introduce unha nova frase contrasinal para a carteira.&lt;br/&gt;Por favor utiliza una frase contrasinal que &lt;b&gt;teña dez ou máis caracteres aleatorios&lt;/b&gt;, ou &lt;b&gt;oito ou máis palabras&lt;/b&gt;.</translation>
    </message>
    <message>
        <source>Enter the old passphrase and new passphrase for the wallet.</source>
        <translation type="unfinished">Introduce a frase contrasinal anterior mais a nova frase contrasinal para a carteira.</translation>
    </message>
    <message>
        <source>Remember that encrypting your wallet cannot fully protect your bitcoins from being stolen by malware infecting your computer.</source>
        <translation type="unfinished">Recorda que encriptar a tua carteira non protexe completamente que os teus bitcoins poidan ser roubados por malware que afecte ó teu computador.</translation>
    </message>
    <message>
        <source>Wallet to be encrypted</source>
        <translation type="unfinished">Carteira para ser encriptada</translation>
    </message>
    <message>
        <source>Your wallet is about to be encrypted. </source>
        <translation type="unfinished">A túa carteira vai a ser encriptada.</translation>
    </message>
    <message>
        <source>Your wallet is now encrypted. </source>
        <translation type="unfinished">A túa carteira está agora encriptada.</translation>
    </message>
    <message>
        <source>IMPORTANT: Any previous backups you have made of your wallet file should be replaced with the newly generated, encrypted wallet file. For security reasons, previous backups of the unencrypted wallet file will become useless as soon as you start using the new, encrypted wallet.</source>
        <translation type="unfinished">IMPORTANTE: Calquera copia de seguridade previa que fixeses do teu arquivo de moedeiro debería ser substituída polo recén xerado arquivo encriptado de moedeiro. Por razóns de seguridade, as copias de seguridade previas de un arquivo de moedeiro desencriptado tornaránse inútiles no momento no que comeces a emprega-lo novo, encriptado, moedeiro.</translation>
    </message>
    <message>
        <source>Wallet encryption failed</source>
        <translation type="unfinished">Encriptación de moedeiro fallida</translation>
    </message>
    <message>
        <source>Wallet encryption failed due to an internal error. Your wallet was not encrypted.</source>
        <translation type="unfinished">A encriptación do moedeiro fallou por mor dun erro interno. O teu moedeiro non foi encriptado.</translation>
    </message>
    <message>
        <source>The supplied passphrases do not match.</source>
        <translation type="unfinished">Os contrasinais suministrados non coinciden.</translation>
    </message>
    <message>
        <source>Wallet unlock failed</source>
        <translation type="unfinished">Desbloqueo de moedeiro fallido</translation>
    </message>
    <message>
        <source>The passphrase entered for the wallet decryption was incorrect.</source>
        <translation type="unfinished">O contrasinal introducido para a desencriptación do moedeiro foi incorrecto.</translation>
    </message>
    <message>
        <source>Wallet passphrase was successfully changed.</source>
        <translation type="unfinished">Cambiouse con éxito o contrasinal do moedeiro.</translation>
    </message>
    <message>
        <source>Warning: The Caps Lock key is on!</source>
        <translation type="unfinished">Aviso: O Bloqueo de Maiúsculas está activo!</translation>
    </message>
</context>
<context>
    <name>BanTableModel</name>
    <message>
        <source>IP/Netmask</source>
        <translation type="unfinished">IP/Máscara de rede</translation>
    </message>
    <message>
        <source>Banned Until</source>
        <translation type="unfinished">Vedado ata</translation>
    </message>
</context>
<context>
    <name>BitcoinApplication</name>
    <message>
        <source>Internal error</source>
        <translation type="unfinished">Erro interno</translation>
    </message>
    </context>
<context>
    <name>QObject</name>
    <message>
        <source>unknown</source>
        <translation type="unfinished">descoñecido</translation>
    </message>
    <message>
        <source>Amount</source>
        <translation type="unfinished">Cantidade</translation>
    </message>
    <message numerus="yes">
        <source>%n second(s)</source>
        <translation type="unfinished">
            <numerusform />
            <numerusform />
        </translation>
    </message>
    <message numerus="yes">
        <source>%n minute(s)</source>
        <translation type="unfinished">
            <numerusform />
            <numerusform />
        </translation>
    </message>
    <message numerus="yes">
        <source>%n hour(s)</source>
        <translation type="unfinished">
            <numerusform />
            <numerusform />
        </translation>
    </message>
    <message numerus="yes">
        <source>%n day(s)</source>
        <translation type="unfinished">
            <numerusform />
            <numerusform />
        </translation>
    </message>
    <message numerus="yes">
        <source>%n week(s)</source>
        <translation type="unfinished">
            <numerusform />
            <numerusform />
        </translation>
    </message>
    <message numerus="yes">
        <source>%n year(s)</source>
        <translation type="unfinished">
            <numerusform />
            <numerusform />
        </translation>
    </message>
    </context>
<context>
    <name>BitcoinGUI</name>
    <message>
        <source>&amp;Overview</source>
        <translation type="unfinished">&amp;Vista xeral</translation>
    </message>
    <message>
        <source>Show general overview of wallet</source>
        <translation type="unfinished">Amosar vista xeral do moedeiro</translation>
    </message>
    <message>
        <source>&amp;Transactions</source>
        <translation type="unfinished">&amp;Transaccións</translation>
    </message>
    <message>
        <source>Browse transaction history</source>
        <translation type="unfinished">Navegar historial de transaccións</translation>
    </message>
    <message>
        <source>E&amp;xit</source>
        <translation type="unfinished">&amp;Saír</translation>
    </message>
    <message>
        <source>Quit application</source>
        <translation type="unfinished">Saír da aplicación</translation>
    </message>
    <message>
        <source>&amp;About %1</source>
        <translation type="unfinished">&amp;A cerca de %1</translation>
    </message>
    <message>
        <source>Show information about %1</source>
        <translation type="unfinished">Mostra información acerca de %1</translation>
    </message>
    <message>
        <source>About &amp;Qt</source>
        <translation type="unfinished">Acerca de &amp;Qt</translation>
    </message>
    <message>
        <source>Show information about Qt</source>
        <translation type="unfinished">Amosar información acerca de Qt</translation>
    </message>
    <message>
        <source>Modify configuration options for %1</source>
        <translation type="unfinished">Modifica as opcións de configuración de %1</translation>
    </message>
    <message>
        <source>Create a new wallet</source>
        <translation type="unfinished">Crear unha nova carteira</translation>
    </message>
    <message>
        <source>&amp;Minimize</source>
        <translation type="unfinished">&amp;Minimizar</translation>
    </message>
    <message>
        <source>Wallet:</source>
        <translation type="unfinished">Moedeiro:</translation>
    </message>
    <message>
        <source>Network activity disabled.</source>
        <extracomment>A substring of the tooltip.</extracomment>
        <translation type="unfinished">Actividade da rede desactivada.</translation>
    </message>
    <message>
        <source>Proxy is &lt;b&gt;enabled&lt;/b&gt;: %1</source>
        <translation type="unfinished">Proxy &lt;b&gt;activado&lt;/b&gt;: %1</translation>
    </message>
    <message>
        <source>Send coins to a Bitcoin address</source>
        <translation type="unfinished">Enviar moedas a unha dirección Bitcoin</translation>
    </message>
    <message>
        <source>Backup wallet to another location</source>
        <translation type="unfinished">Facer copia de seguridade do moedeiro noutra localización</translation>
    </message>
    <message>
        <source>Change the passphrase used for wallet encryption</source>
        <translation type="unfinished">Cambiar o contrasinal empregado para a encriptación do moedeiro</translation>
    </message>
    <message>
        <source>&amp;Send</source>
        <translation type="unfinished">&amp;Enviar</translation>
    </message>
    <message>
        <source>&amp;Receive</source>
        <translation type="unfinished">&amp;Recibir</translation>
    </message>
    <message>
        <source>&amp;Options…</source>
        <translation type="unfinished">&amp;Opcións...</translation>
    </message>
    <message>
        <source>Encrypt the private keys that belong to your wallet</source>
        <translation type="unfinished">Encriptar as claves privadas que pertencen ao teu moedeiro</translation>
    </message>
    <message>
        <source>Sign messages with your Bitcoin addresses to prove you own them</source>
        <translation type="unfinished">Asina mensaxes cos teus enderezos Bitcoin para probar que che pertencen</translation>
    </message>
    <message>
        <source>&amp;Verify message…</source>
        <translation type="unfinished">&amp;Verifica a mensaxe...</translation>
    </message>
    <message>
        <source>Verify messages to ensure they were signed with specified Bitcoin addresses</source>
        <translation type="unfinished">Verifica mensaxes para asegurar que foron asinados con enderezos Bitcoin específicos.</translation>
    </message>
    <message>
        <source>&amp;File</source>
        <translation type="unfinished">&amp;Arquivo</translation>
    </message>
    <message>
        <source>&amp;Settings</source>
        <translation type="unfinished">Axus&amp;tes</translation>
    </message>
    <message>
        <source>&amp;Help</source>
        <translation type="unfinished">A&amp;xuda</translation>
    </message>
    <message>
        <source>Tabs toolbar</source>
        <translation type="unfinished">Barra de ferramentas</translation>
    </message>
    <message>
        <source>Request payments (generates QR codes and bitcoin: URIs)</source>
        <translation type="unfinished">Solicitar pagamentos (xera códigos QR e bitcoin: URIs)</translation>
    </message>
    <message>
        <source>Show the list of used sending addresses and labels</source>
        <translation type="unfinished">Amosar a listaxe de enderezos e etiquetas usadas para enviar</translation>
    </message>
    <message>
        <source>Show the list of used receiving addresses and labels</source>
        <translation type="unfinished">Amosar a listaxe de etiquetas e enderezos usadas para recibir</translation>
    </message>
    <message>
        <source>&amp;Command-line options</source>
        <translation type="unfinished">Opcións da liña de comandos</translation>
    </message>
    <message numerus="yes">
        <source>Processed %n block(s) of transaction history.</source>
        <translation type="unfinished">
            <numerusform />
            <numerusform />
        </translation>
    </message>
    <message>
        <source>%1 behind</source>
        <translation type="unfinished">%1 detrás</translation>
    </message>
    <message>
        <source>Last received block was generated %1 ago.</source>
        <translation type="unfinished">O último bloque recibido foi xerado fai %1.</translation>
    </message>
    <message>
        <source>Transactions after this will not yet be visible.</source>
        <translation type="unfinished">As transaccións despois desta non serán aínda visibles.</translation>
    </message>
    <message>
        <source>Error</source>
        <translation type="unfinished">Erro</translation>
    </message>
    <message>
        <source>Warning</source>
        <translation type="unfinished">Aviso</translation>
    </message>
    <message>
        <source>Information</source>
        <translation type="unfinished">Información</translation>
    </message>
    <message>
        <source>Up to date</source>
        <translation type="unfinished">Actualizado</translation>
    </message>
    <message>
        <source>Node window</source>
        <translation type="unfinished">Xanela de Nodo</translation>
    </message>
    <message>
        <source>Open node debugging and diagnostic console</source>
        <translation type="unfinished">Abre a consola de depuración e diagnostico do nodo</translation>
    </message>
    <message>
        <source>&amp;Sending addresses</source>
        <translation type="unfinished">&amp;Enderezos de envío</translation>
    </message>
    <message>
        <source>&amp;Receiving addresses</source>
        <translation type="unfinished">&amp;Enderezos de recepción</translation>
    </message>
    <message>
        <source>Open a bitcoin: URI</source>
        <translation type="unfinished">Abre una URI de Bitcoin</translation>
    </message>
    <message>
        <source>Open Wallet</source>
        <translation type="unfinished">Abrir Moedeiro</translation>
    </message>
    <message>
        <source>Open a wallet</source>
        <translation type="unfinished">Abrir un moedeiro</translation>
    </message>
    <message>
        <source>Close wallet</source>
        <translation type="unfinished">Pechar moedeiro</translation>
    </message>
    <message>
        <source>Show the %1 help message to get a list with possible Bitcoin command-line options</source>
        <translation type="unfinished">Mostra a %1 mensaxe de axuda para obter unha lista cas posibles opcións de línea de comando de Bitcoin </translation>
    </message>
    <message>
        <source>default wallet</source>
        <translation type="unfinished">moedeiro por defecto</translation>
    </message>
    <message>
        <source>No wallets available</source>
        <translation type="unfinished">Non hai moedeiros dispoñíbeis</translation>
    </message>
    <message>
        <source>Wallet Name</source>
        <extracomment>Label of the input field where the name of the wallet is entered.</extracomment>
        <translation type="unfinished">Nome da Carteira</translation>
    </message>
    <message>
        <source>&amp;Window</source>
        <translation type="unfinished">&amp;Xanela</translation>
    </message>
    <message>
        <source>Main Window</source>
        <translation type="unfinished">Xanela Principal</translation>
    </message>
    <message>
        <source>%1 client</source>
        <translation type="unfinished">%1 cliente</translation>
    </message>
    <message numerus="yes">
        <source>%n active connection(s) to Bitcoin network.</source>
        <extracomment>A substring of the tooltip.</extracomment>
        <translation type="unfinished">
            <numerusform />
            <numerusform />
        </translation>
    </message>
    <message>
        <source>Warning: %1</source>
        <translation type="unfinished">Aviso: %1</translation>
    </message>
    <message>
        <source>Date: %1
</source>
        <translation type="unfinished">Data: %1
</translation>
    </message>
    <message>
        <source>Amount: %1
</source>
        <translation type="unfinished">Cantidade: %1
</translation>
    </message>
    <message>
        <source>Wallet: %1
</source>
        <translation type="unfinished">Carteira: %1
</translation>
    </message>
    <message>
        <source>Type: %1
</source>
        <translation type="unfinished">Escribe: %1
</translation>
    </message>
    <message>
        <source>Label: %1
</source>
        <translation type="unfinished">Etiqueta: %1
</translation>
    </message>
    <message>
        <source>Address: %1
</source>
        <translation type="unfinished">Enderezo: %1
</translation>
    </message>
    <message>
        <source>Sent transaction</source>
        <translation type="unfinished">Transacción enviada</translation>
    </message>
    <message>
        <source>Incoming transaction</source>
        <translation type="unfinished">Transacción entrante</translation>
    </message>
    <message>
        <source>HD key generation is &lt;b&gt;enabled&lt;/b&gt;</source>
        <translation type="unfinished">A xeración de clave HD está &lt;b&gt;activada&lt;/b&gt;</translation>
    </message>
    <message>
        <source>HD key generation is &lt;b&gt;disabled&lt;/b&gt;</source>
        <translation type="unfinished">A xeración de clave HD está &lt;b&gt;desactivada&lt;/b&gt;</translation>
    </message>
    <message>
        <source>Private key &lt;b&gt;disabled&lt;/b&gt;</source>
        <translation type="unfinished">Clave privada &lt;b&gt;desactivada&lt;/b&gt;</translation>
    </message>
    <message>
        <source>Wallet is &lt;b&gt;encrypted&lt;/b&gt; and currently &lt;b&gt;unlocked&lt;/b&gt;</source>
        <translation type="unfinished">O moedeiro está &lt;b&gt;encriptado&lt;/b&gt; e actualmente &lt;b&gt;desbloqueado&lt;/b&gt;</translation>
    </message>
    <message>
        <source>Wallet is &lt;b&gt;encrypted&lt;/b&gt; and currently &lt;b&gt;locked&lt;/b&gt;</source>
        <translation type="unfinished">O moedeiro está &lt;b&gt;encriptado&lt;/b&gt; e actualmente &lt;b&gt;bloqueado&lt;/b&gt;</translation>
    </message>
    <message>
        <source>Original message:</source>
        <translation type="unfinished">Mensaxe orixinal:</translation>
    </message>
</context>
<context>
    <name>CoinControlDialog</name>
    <message>
        <source>Coin Selection</source>
        <translation type="unfinished">Selección de moeda</translation>
    </message>
    <message>
        <source>Quantity:</source>
        <translation type="unfinished">Cantidade:</translation>
    </message>
    <message>
        <source>Amount:</source>
        <translation type="unfinished">Importe:</translation>
    </message>
    <message>
        <source>Fee:</source>
        <translation type="unfinished">Taxa:</translation>
    </message>
    <message>
        <source>After Fee:</source>
        <translation type="unfinished">Despois de taxas:</translation>
    </message>
    <message>
        <source>Change:</source>
        <translation type="unfinished">Cambiar:</translation>
    </message>
    <message>
        <source>(un)select all</source>
        <translation type="unfinished">(des)selecciona todo</translation>
    </message>
    <message>
        <source>Tree mode</source>
        <translation type="unfinished">Modo árbore</translation>
    </message>
    <message>
        <source>List mode</source>
        <translation type="unfinished">Modo lista</translation>
    </message>
    <message>
        <source>Amount</source>
        <translation type="unfinished">Cantidade</translation>
    </message>
    <message>
        <source>Received with label</source>
        <translation type="unfinished">Recibida con etiqueta</translation>
    </message>
    <message>
        <source>Received with address</source>
        <translation type="unfinished">Recibida con enderezo</translation>
    </message>
    <message>
        <source>Date</source>
        <translation type="unfinished">Data</translation>
    </message>
    <message>
        <source>Confirmations</source>
        <translation type="unfinished">Confirmacións</translation>
    </message>
    <message>
        <source>Confirmed</source>
        <translation type="unfinished">Confirmado</translation>
    </message>
    <message>
        <source>Copy amount</source>
        <translation type="unfinished">Copiar cantidade</translation>
    </message>
    <message>
        <source>&amp;Copy address</source>
        <translation type="unfinished">&amp;Copiar enderezo</translation>
    </message>
    <message>
        <source>Copy quantity</source>
        <translation type="unfinished">Copiar cantidade</translation>
    </message>
    <message>
        <source>Copy fee</source>
        <translation type="unfinished">Copiar pago</translation>
    </message>
    <message>
        <source>Copy after fee</source>
        <translation type="unfinished">Copiar despóis do pago</translation>
    </message>
    <message>
        <source>Copy bytes</source>
        <translation type="unfinished">Copiar bytes</translation>
    </message>
    <message>
        <source>Copy change</source>
        <translation type="unfinished">Copiar cambio</translation>
    </message>
    <message>
        <source>(%1 locked)</source>
        <translation type="unfinished">(%1 bloqueado)</translation>
    </message>
    <message>
<<<<<<< HEAD
        <source>Can vary +/- %1 satoshi(s) per input.</source>
        <translation type="unfinished">Pode variar +/- %1 satoshi(s) por entrada.</translation>
    </message>
    <message>
        <source>This label turns red if any recipient receives an amount smaller than the current dust threshold.</source>
        <translation type="unfinished">Esta etiqueta tórnase vermella se algún receptor recibe unha cantidade máis pequena que o actual límite de po.</translation>
    </message>
    <message>
=======
>>>>>>> c7885ecd
        <source>Can vary +/- %1 satoshi(s) per input.</source>
        <translation type="unfinished">Pode variar +/- %1 satoshi(s) por entrada.</translation>
    </message>
    <message>
        <source>(no label)</source>
        <translation type="unfinished">(sen etiqueta)</translation>
    </message>
    <message>
        <source>change from %1 (%2)</source>
        <translation type="unfinished">Cambia de %1 a (%2)</translation>
    </message>
    <message>
        <source>(change)</source>
        <translation type="unfinished">(cambio)</translation>
    </message>
</context>
<context>
    <name>CreateWalletActivity</name>
    <message>
        <source>Create Wallet</source>
        <extracomment>Title of window indicating the progress of creation of a new wallet.</extracomment>
        <translation type="unfinished">Crea unha Carteira</translation>
    </message>
    <message>
        <source>Create wallet failed</source>
        <translation type="unfinished">Creación de carteira fallida</translation>
    </message>
    <message>
        <source>Create wallet warning</source>
        <translation type="unfinished">Creación de carteira con aviso</translation>
    </message>
    </context>
<context>
    <name>OpenWalletActivity</name>
    <message>
        <source>default wallet</source>
        <translation type="unfinished">moedeiro por defecto</translation>
    </message>
    <message>
        <source>Open Wallet</source>
        <extracomment>Title of window indicating the progress of opening of a wallet.</extracomment>
        <translation type="unfinished">Abrir Moedeiro</translation>
    </message>
    </context>
<context>
    <name>WalletController</name>
    <message>
        <source>Close wallet</source>
        <translation type="unfinished">Pechar moedeiro</translation>
    </message>
    </context>
<context>
    <name>CreateWalletDialog</name>
    <message>
        <source>Create Wallet</source>
        <translation type="unfinished">Crea unha Carteira</translation>
    </message>
    <message>
        <source>Wallet Name</source>
        <translation type="unfinished">Nome da Carteira</translation>
    </message>
    <message>
        <source>Wallet</source>
        <translation type="unfinished">Moedeiro</translation>
    </message>
    <message>
        <source>Encrypt the wallet. The wallet will be encrypted with a passphrase of your choice.</source>
        <translation type="unfinished">Encripta a carteira. A carteira sera encriptada cunha frase contrasinal que tú elixas.</translation>
    </message>
    <message>
        <source>Encrypt Wallet</source>
        <translation type="unfinished">Encriptar Carteira</translation>
    </message>
    <message>
        <source>Advanced Options</source>
        <translation type="unfinished">Opcións avanzadas</translation>
    </message>
    <message>
        <source>Disable private keys for this wallet. Wallets with private keys disabled will have no private keys and cannot have an HD seed or imported private keys. This is ideal for watch-only wallets.</source>
        <translation type="unfinished">Desactiva as claves privadas para esta carteira. Carteiras con claves privadas desactivadas non terán claves privadas e polo tanto non poderan ter unha semente HD ou claves privadas importadas. Esto é ideal para carteiras de solo visualización.</translation>
    </message>
    <message>
        <source>Disable Private Keys</source>
        <translation type="unfinished">Desactivar Claves Privadas</translation>
    </message>
    <message>
        <source>Make a blank wallet. Blank wallets do not initially have private keys or scripts. Private keys and addresses can be imported, or an HD seed can be set, at a later time.</source>
        <translation type="unfinished">Crear unha Carteira en blanco. As carteiras en blanco non teñen inicialmente claves privadas ou scripts. As claves privadas poden ser importadas ou unha semente HD poder ser configurada, máis adiante.</translation>
    </message>
    <message>
        <source>Make Blank Wallet</source>
        <translation type="unfinished">Crea unha Carteira en Blanco</translation>
    </message>
    <message>
        <source>Create</source>
        <translation type="unfinished">Crea</translation>
    </message>
    </context>
<context>
    <name>EditAddressDialog</name>
    <message>
        <source>Edit Address</source>
        <translation type="unfinished">Modificar Enderezo</translation>
    </message>
    <message>
        <source>&amp;Label</source>
        <translation type="unfinished">&amp;Etiqueta</translation>
    </message>
    <message>
        <source>The label associated with this address list entry</source>
        <translation type="unfinished">A etiqueta asociada con esta entrada da listaxe de enderezos</translation>
    </message>
    <message>
        <source>The address associated with this address list entry. This can only be modified for sending addresses.</source>
        <translation type="unfinished">O enderezo asociado con esta entrada na listaxe de enderezos. Esta so pode ser modificada por enderezos para enviar.</translation>
    </message>
    <message>
        <source>&amp;Address</source>
        <translation type="unfinished">&amp;Enderezo</translation>
    </message>
    <message>
        <source>New sending address</source>
        <translation type="unfinished">Nova dirección para enviar</translation>
    </message>
    <message>
        <source>Edit receiving address</source>
        <translation type="unfinished">Modificar dirección para recibir</translation>
    </message>
    <message>
        <source>Edit sending address</source>
        <translation type="unfinished">Modificar dirección para enviar</translation>
    </message>
    <message>
        <source>The entered address "%1" is not a valid Bitcoin address.</source>
        <translation type="unfinished">A dirección introducida '%1' non é unha dirección Bitcoin válida.</translation>
    </message>
    <message>
        <source>Address "%1" already exists as a receiving address with label "%2" and so cannot be added as a sending address.</source>
        <translation type="unfinished">O enderezo "%1" xa existe como un enderezo de recepción ca etiqueta "%2" polo que non pode ser añadido como un enderezo de envío.</translation>
    </message>
    <message>
        <source>The entered address "%1" is already in the address book with label "%2".</source>
        <translation type="unfinished">O enderezo introducido "%1" xa existe na axenda de enderezos ca etiqueta "%2".</translation>
    </message>
    <message>
        <source>Could not unlock wallet.</source>
        <translation type="unfinished">Non se puido desbloquear o moedeiro.</translation>
    </message>
    <message>
        <source>New key generation failed.</source>
        <translation type="unfinished">A xeración de nova clave fallou.</translation>
    </message>
</context>
<context>
    <name>FreespaceChecker</name>
    <message>
        <source>A new data directory will be created.</source>
        <translation type="unfinished">Crearáse un novo directorio de datos.</translation>
    </message>
    <message>
        <source>name</source>
        <translation type="unfinished">nome</translation>
    </message>
    <message>
        <source>Directory already exists. Add %1 if you intend to create a new directory here.</source>
        <translation type="unfinished">O directorio xa existe. Engade %1 se queres crear un novo directorio aquí.</translation>
    </message>
    <message>
        <source>Path already exists, and is not a directory.</source>
        <translation type="unfinished">A ruta xa existe e non é un directorio.</translation>
    </message>
    <message>
        <source>Cannot create data directory here.</source>
        <translation type="unfinished">Non se pode crear directorio de datos aquí</translation>
    </message>
</context>
<context>
    <name>Intro</name>
    <message numerus="yes">
        <source>%n GB of space available</source>
        <translation type="unfinished">
            <numerusform />
            <numerusform />
        </translation>
    </message>
    <message numerus="yes">
        <source>(of %n GB needed)</source>
        <translation type="unfinished">
            <numerusform>(of %n GB needed)</numerusform>
            <numerusform>(of %n GB needed)</numerusform>
        </translation>
    </message>
    <message numerus="yes">
        <source>(%n GB needed for full chain)</source>
        <translation type="unfinished">
            <numerusform>(%n GB needed for full chain)</numerusform>
            <numerusform>(%n GB needed for full chain)</numerusform>
        </translation>
    </message>
    <message numerus="yes">
        <source>(sufficient to restore backups %n day(s) old)</source>
        <extracomment>Explanatory text on the capability of the current prune target.</extracomment>
        <translation type="unfinished">
            <numerusform />
            <numerusform />
        </translation>
    </message>
    <message>
        <source>Error</source>
        <translation type="unfinished">Erro</translation>
    </message>
    <message>
        <source>Welcome</source>
        <translation type="unfinished">Benvido</translation>
    </message>
    <message>
        <source>Welcome to %1.</source>
        <translation type="unfinished">Benvido a %1.</translation>
    </message>
    <message>
        <source>Use the default data directory</source>
        <translation type="unfinished">Empregar o directorio de datos por defecto</translation>
    </message>
    <message>
        <source>Use a custom data directory:</source>
        <translation type="unfinished">Empregar un directorio de datos personalizado</translation>
    </message>
</context>
<context>
    <name>HelpMessageDialog</name>
    <message>
        <source>version</source>
        <translation type="unfinished">versión</translation>
    </message>
    <message>
        <source>Command-line options</source>
        <translation type="unfinished">Opcións da liña de comandos</translation>
    </message>
</context>
<context>
    <name>ModalOverlay</name>
    <message>
        <source>Form</source>
        <translation type="unfinished">Formulario</translation>
    </message>
    <message>
        <source>Unknown…</source>
        <translation type="unfinished">Descoñecido...</translation>
    </message>
    <message>
        <source>Last block time</source>
        <translation type="unfinished">Hora do último bloque</translation>
    </message>
    </context>
<context>
    <name>OpenURIDialog</name>
    <message>
        <source>Paste address from clipboard</source>
        <extracomment>Tooltip text for button that allows you to paste an address that is in your clipboard.</extracomment>
        <translation type="unfinished">Pegar enderezo dende portapapeis</translation>
    </message>
</context>
<context>
    <name>OptionsDialog</name>
    <message>
        <source>Options</source>
        <translation type="unfinished">Opcións</translation>
    </message>
    <message>
        <source>&amp;Main</source>
        <translation type="unfinished">&amp;Principal</translation>
    </message>
    <message>
        <source>Reset all client options to default.</source>
        <translation type="unfinished">Restaurar todas as opcións de cliente ás por defecto</translation>
    </message>
    <message>
        <source>&amp;Reset Options</source>
        <translation type="unfinished">Opcións de &amp;Restaurar</translation>
    </message>
    <message>
        <source>&amp;Network</source>
        <translation type="unfinished">&amp;Rede</translation>
    </message>
    <message>
        <source>W&amp;allet</source>
        <translation type="unfinished">Moedeiro</translation>
    </message>
    <message>
        <source>Expert</source>
        <translation type="unfinished">Experto</translation>
    </message>
    <message>
        <source>Automatically open the Bitcoin client port on the router. This only works when your router supports UPnP and it is enabled.</source>
        <translation type="unfinished">Abrir automáticamente o porto do cliente Bitcoin no router. Esto so funciona se o teu router soporta UPnP e está habilitado.</translation>
    </message>
    <message>
        <source>Map port using &amp;UPnP</source>
        <translation type="unfinished">Mapear porto empregando &amp;UPnP</translation>
    </message>
    <message>
        <source>Proxy &amp;IP:</source>
        <translation type="unfinished">&amp;IP do Proxy:</translation>
    </message>
    <message>
        <source>&amp;Port:</source>
        <translation type="unfinished">&amp;Porto:</translation>
    </message>
    <message>
        <source>Port of the proxy (e.g. 9050)</source>
        <translation type="unfinished">Porto do proxy (exemplo: 9050)</translation>
    </message>
    <message>
        <source>&amp;Window</source>
        <translation type="unfinished">&amp;Xanela</translation>
    </message>
    <message>
        <source>Show only a tray icon after minimizing the window.</source>
        <translation type="unfinished">Amosar so unha icona na bandexa tras minimizar a xanela.</translation>
    </message>
    <message>
        <source>&amp;Minimize to the tray instead of the taskbar</source>
        <translation type="unfinished">&amp;Minimizar á bandexa en lugar de á barra de tarefas.</translation>
    </message>
    <message>
        <source>M&amp;inimize on close</source>
        <translation type="unfinished">M&amp;inimizar ao pechar</translation>
    </message>
    <message>
        <source>&amp;Display</source>
        <translation type="unfinished">&amp;Visualización</translation>
    </message>
    <message>
        <source>User Interface &amp;language:</source>
        <translation type="unfinished">&amp;Linguaxe de interface de usuario:</translation>
    </message>
    <message>
        <source>&amp;Unit to show amounts in:</source>
        <translation type="unfinished">&amp;Unidade na que amosar as cantidades:</translation>
    </message>
    <message>
        <source>Choose the default subdivision unit to show in the interface and when sending coins.</source>
        <translation type="unfinished">Escolle a unidade de subdivisión por defecto para amosar na interface e ao enviar moedas.</translation>
    </message>
    <message>
        <source>&amp;Cancel</source>
        <translation type="unfinished">&amp;Cancelar</translation>
    </message>
    <message>
        <source>default</source>
        <translation type="unfinished">por defecto</translation>
    </message>
    <message>
        <source>Confirm options reset</source>
        <extracomment>Window title text of pop-up window shown when the user has chosen to reset options.</extracomment>
        <translation type="unfinished">Confirmar opcións de restaurar</translation>
    </message>
    <message>
        <source>Configuration options</source>
        <extracomment>Window title text of pop-up box that allows opening up of configuration file.</extracomment>
        <translation type="unfinished">Opcións de configuración</translation>
    </message>
    <message>
        <source>Continue</source>
        <translation type="unfinished">Continuar</translation>
    </message>
    <message>
        <source>Error</source>
        <translation type="unfinished">Erro</translation>
    </message>
    <message>
        <source>The configuration file could not be opened.</source>
        <translation type="unfinished">O arquivo de configuración non puido ser aberto.</translation>
    </message>
    <message>
        <source>This change would require a client restart.</source>
        <translation type="unfinished">Este cambio requeriría un reinicio do cliente.</translation>
    </message>
    <message>
        <source>The supplied proxy address is invalid.</source>
        <translation type="unfinished">O enderezo de proxy suministrado é inválido.</translation>
    </message>
</context>
<context>
    <name>OverviewPage</name>
    <message>
        <source>Form</source>
        <translation type="unfinished">Formulario</translation>
    </message>
    <message>
        <source>The displayed information may be out of date. Your wallet automatically synchronizes with the Bitcoin network after a connection is established, but this process has not completed yet.</source>
        <translation type="unfinished">A información amosada por estar desactualizada. O teu moedeiro sincronízase automáticamente coa rede Bitcoin despois de que se estableza unha conexión, mais este proceso non está todavía rematado.</translation>
    </message>
    <message>
        <source>Your current spendable balance</source>
        <translation type="unfinished">O teu balance actualmente dispoñible</translation>
    </message>
    <message>
        <source>Total of transactions that have yet to be confirmed, and do not yet count toward the spendable balance</source>
        <translation type="unfinished">Total de transaccións que aínda teñen que ser confirmadas, e non contan todavía dentro do balance gastable</translation>
    </message>
    <message>
        <source>Immature:</source>
        <translation type="unfinished">Inmaduro:</translation>
    </message>
    <message>
        <source>Mined balance that has not yet matured</source>
        <translation type="unfinished">O balance minado todavía non madurou</translation>
    </message>
    <message>
        <source>Your current total balance</source>
        <translation type="unfinished">O teu balance actual total</translation>
    </message>
    <message>
        <source>Recent transactions</source>
        <translation type="unfinished">Transaccións recentes</translation>
    </message>
    </context>
<context>
    <name>PSBTOperationsDialog</name>
    <message>
        <source>Save…</source>
        <translation type="unfinished">Gardar...</translation>
    </message>
    <message>
        <source>Close</source>
        <translation type="unfinished">Pechar</translation>
    </message>
    <message>
        <source>own address</source>
        <translation type="unfinished">dirección propia</translation>
    </message>
    </context>
<context>
    <name>PaymentServer</name>
    <message>
        <source>Payment request error</source>
        <translation type="unfinished">Erro na solicitude de pagamento</translation>
    </message>
    <message>
        <source>URI handling</source>
        <translation type="unfinished">Manexo de URI</translation>
    </message>
    </context>
<context>
    <name>PeerTableModel</name>
    <message>
        <source>Address</source>
        <extracomment>Title of Peers Table column which contains the IP/Onion/I2P address of the connected peer.</extracomment>
        <translation type="unfinished">Enderezo</translation>
    </message>
    <message>
        <source>Type</source>
        <extracomment>Title of Peers Table column which describes the type of peer connection. The "type" describes why the connection exists.</extracomment>
        <translation type="unfinished">Tipo</translation>
    </message>
    <message>
        <source>Network</source>
        <extracomment>Title of Peers Table column which states the network the peer connected through.</extracomment>
        <translation type="unfinished">Rede</translation>
    </message>
    </context>
<context>
    <name>QRImageWidget</name>
    <message>
        <source>&amp;Save Image…</source>
        <translation type="unfinished">&amp;Gardar Imaxe...</translation>
    </message>
    <message>
        <source>&amp;Copy Image</source>
        <translation type="unfinished">&amp;Copiar Imaxe</translation>
    </message>
    <message>
        <source>Resulting URI too long, try to reduce the text for label / message.</source>
        <translation type="unfinished">A URI resultante é demasiado larga, tenta reducir o texto para a etiqueta / mensaxe.</translation>
    </message>
    <message>
        <source>Error encoding URI into QR Code.</source>
        <translation type="unfinished">Erro codificando URI nun Código QR.</translation>
    </message>
    <message>
        <source>Save QR Code</source>
        <translation type="unfinished">Gardar Código QR</translation>
    </message>
    </context>
<context>
    <name>RPCConsole</name>
    <message>
        <source>Client version</source>
        <translation type="unfinished">Versión do cliente</translation>
    </message>
    <message>
        <source>&amp;Information</source>
        <translation type="unfinished">&amp;Información</translation>
    </message>
    <message>
        <source>Startup time</source>
        <translation type="unfinished">Tempo de arranque</translation>
    </message>
    <message>
        <source>Network</source>
        <translation type="unfinished">Rede</translation>
    </message>
    <message>
        <source>Number of connections</source>
        <translation type="unfinished">Número de conexións</translation>
    </message>
    <message>
        <source>Block chain</source>
        <translation type="unfinished">Cadea de bloques</translation>
    </message>
    <message>
        <source>Node window</source>
        <translation type="unfinished">Xanela de Nodo</translation>
    </message>
    <message>
        <source>Last block time</source>
        <translation type="unfinished">Hora do último bloque</translation>
    </message>
    <message>
        <source>&amp;Open</source>
        <translation type="unfinished">&amp;Abrir</translation>
    </message>
    <message>
        <source>&amp;Console</source>
        <translation type="unfinished">&amp;Consola</translation>
    </message>
    <message>
        <source>&amp;Network Traffic</source>
        <translation type="unfinished">&amp;Tráfico de Rede</translation>
    </message>
    <message>
        <source>Totals</source>
        <translation type="unfinished">Totais</translation>
    </message>
    <message>
        <source>Debug log file</source>
        <translation type="unfinished">Arquivo de log de depuración</translation>
    </message>
    <message>
        <source>Clear console</source>
        <translation type="unfinished">Limpar consola</translation>
    </message>
    <message>
        <source>In:</source>
        <translation type="unfinished">Dentro:</translation>
    </message>
    <message>
        <source>Out:</source>
        <translation type="unfinished">Fóra:</translation>
    </message>
    <message>
        <source>&amp;Copy address</source>
        <extracomment>Context menu action to copy the address of a peer.</extracomment>
        <translation type="unfinished">&amp;Copiar enderezo</translation>
    </message>
    <message>
        <source>To</source>
        <translation type="unfinished">A</translation>
    </message>
    <message>
        <source>From</source>
        <translation type="unfinished">Dende</translation>
    </message>
    </context>
<context>
    <name>ReceiveCoinsDialog</name>
    <message>
        <source>&amp;Amount:</source>
        <translation type="unfinished">&amp;Cantidade:</translation>
    </message>
    <message>
        <source>&amp;Label:</source>
        <translation type="unfinished">&amp;Etiqueta:</translation>
    </message>
    <message>
        <source>&amp;Message:</source>
        <translation type="unfinished">&amp;Mensaxe:</translation>
    </message>
    <message>
        <source>&amp;Create new receiving address</source>
        <translation type="unfinished">&amp;Crear novo enderezo para recibir pagamentos</translation>
    </message>
    <message>
        <source>Clear all fields of the form.</source>
        <translation type="unfinished">Limpar tódolos campos do formulario</translation>
    </message>
    <message>
        <source>Clear</source>
        <translation type="unfinished">Limpar</translation>
    </message>
    <message>
        <source>Copy &amp;URI</source>
        <translation type="unfinished">Copiar &amp;URI</translation>
    </message>
    <message>
        <source>&amp;Copy address</source>
        <translation type="unfinished">&amp;Copiar enderezo</translation>
    </message>
    <message>
        <source>Could not unlock wallet.</source>
        <translation type="unfinished">Non se puido desbloquear o moedeiro.</translation>
    </message>
    </context>
<context>
    <name>ReceiveRequestDialog</name>
    <message>
        <source>Amount:</source>
        <translation type="unfinished">Importe:</translation>
    </message>
    <message>
        <source>Message:</source>
        <translation type="unfinished">Mensaxe:</translation>
    </message>
    <message>
        <source>Wallet:</source>
        <translation type="unfinished">Moedeiro:</translation>
    </message>
    <message>
        <source>Copy &amp;URI</source>
        <translation type="unfinished">Copiar &amp;URI</translation>
    </message>
    <message>
        <source>Copy &amp;Address</source>
        <translation type="unfinished">Copiar &amp;Enderezo</translation>
    </message>
    <message>
        <source>&amp;Save Image…</source>
        <translation type="unfinished">&amp;Gardar Imaxe...</translation>
    </message>
    <message>
        <source>Payment information</source>
        <translation type="unfinished">Información de Pago</translation>
    </message>
    <message>
        <source>Request payment to %1</source>
        <translation type="unfinished">Solicitar pago a %1</translation>
    </message>
</context>
<context>
    <name>RecentRequestsTableModel</name>
    <message>
        <source>Date</source>
        <translation type="unfinished">Data</translation>
    </message>
    <message>
        <source>Label</source>
        <translation type="unfinished">Etiqueta</translation>
    </message>
    <message>
        <source>Message</source>
        <translation type="unfinished">Mensaxe</translation>
    </message>
    <message>
        <source>(no label)</source>
        <translation type="unfinished">(sen etiqueta)</translation>
    </message>
    </context>
<context>
    <name>SendCoinsDialog</name>
    <message>
        <source>Send Coins</source>
        <translation type="unfinished">Moedas Enviadas</translation>
    </message>
    <message>
        <source>Insufficient funds!</source>
        <translation type="unfinished">Fondos insuficientes</translation>
    </message>
    <message>
        <source>Quantity:</source>
        <translation type="unfinished">Cantidade:</translation>
    </message>
    <message>
        <source>Amount:</source>
        <translation type="unfinished">Importe:</translation>
    </message>
    <message>
        <source>Fee:</source>
        <translation type="unfinished">Taxa:</translation>
    </message>
    <message>
        <source>After Fee:</source>
        <translation type="unfinished">Despois de taxas:</translation>
    </message>
    <message>
        <source>Change:</source>
        <translation type="unfinished">Cambiar:</translation>
    </message>
    <message>
        <source>Transaction Fee:</source>
        <translation type="unfinished">Tarifa de transacción:</translation>
    </message>
    <message>
        <source>Send to multiple recipients at once</source>
        <translation type="unfinished">Enviar a múltiples receptores á vez</translation>
    </message>
    <message>
        <source>Add &amp;Recipient</source>
        <translation type="unfinished">Engadir &amp;Receptor</translation>
    </message>
    <message>
        <source>Clear all fields of the form.</source>
        <translation type="unfinished">Limpar tódolos campos do formulario</translation>
    </message>
    <message>
        <source>Clear &amp;All</source>
        <translation type="unfinished">Limpar &amp;Todo</translation>
    </message>
    <message>
        <source>Confirm the send action</source>
        <translation type="unfinished">Confirmar a acción de envío</translation>
    </message>
    <message>
        <source>S&amp;end</source>
        <translation type="unfinished">&amp;Enviar</translation>
    </message>
    <message>
        <source>Copy quantity</source>
        <translation type="unfinished">Copiar cantidade</translation>
    </message>
    <message>
        <source>Copy amount</source>
        <translation type="unfinished">Copiar cantidade</translation>
    </message>
    <message>
        <source>Copy fee</source>
        <translation type="unfinished">Copiar pago</translation>
    </message>
    <message>
        <source>Copy after fee</source>
        <translation type="unfinished">Copiar despóis do pago</translation>
    </message>
    <message>
        <source>Copy bytes</source>
        <translation type="unfinished">Copiar bytes</translation>
    </message>
    <message>
        <source>Copy change</source>
        <translation type="unfinished">Copiar cambio</translation>
    </message>
    <message>
        <source>%1 to %2</source>
        <translation type="unfinished">%1 a %2</translation>
    </message>
    <message>
        <source>Transaction fee</source>
        <translation type="unfinished">Tarifa de transacción</translation>
    </message>
    <message>
        <source>Confirm send coins</source>
        <translation type="unfinished">Confirmar envío de moedas</translation>
    </message>
    <message>
        <source>The amount to pay must be larger than 0.</source>
        <translation type="unfinished">A cantidade a pagar debe ser maior que 0.</translation>
    </message>
    <message>
        <source>The amount exceeds your balance.</source>
        <translation type="unfinished">A cantidade sobrepasa o teu balance.</translation>
    </message>
    <message>
        <source>The total exceeds your balance when the %1 transaction fee is included.</source>
        <translation type="unfinished">O total sobrepasa o teu balance cando se inclúe a tarifa de transacción %1.</translation>
    </message>
    <message numerus="yes">
        <source>Estimated to begin confirmation within %n block(s).</source>
        <translation type="unfinished">
            <numerusform />
            <numerusform />
        </translation>
    </message>
    <message>
        <source>Warning: Invalid Bitcoin address</source>
        <translation type="unfinished">Atención:  Enderezo Bitcoin non válido</translation>
    </message>
    <message>
        <source>Warning: Unknown change address</source>
        <translation type="unfinished">Atención: Enderezo de cambio desconocido</translation>
    </message>
    <message>
        <source>(no label)</source>
        <translation type="unfinished">(sen etiqueta)</translation>
    </message>
</context>
<context>
    <name>SendCoinsEntry</name>
    <message>
        <source>A&amp;mount:</source>
        <translation type="unfinished">&amp;Cantidade:</translation>
    </message>
    <message>
        <source>Pay &amp;To:</source>
        <translation type="unfinished">Pagar &amp;A:</translation>
    </message>
    <message>
        <source>&amp;Label:</source>
        <translation type="unfinished">&amp;Etiqueta:</translation>
    </message>
    <message>
        <source>Choose previously used address</source>
        <translation type="unfinished">Escoller dirección previamente usada</translation>
    </message>
    <message>
        <source>Paste address from clipboard</source>
        <translation type="unfinished">Pegar enderezo dende portapapeis</translation>
    </message>
    <message>
        <source>Remove this entry</source>
        <translation type="unfinished">Eliminar esta entrada</translation>
    </message>
    <message>
        <source>Message:</source>
        <translation type="unfinished">Mensaxe:</translation>
    </message>
    <message>
        <source>Enter a label for this address to add it to the list of used addresses</source>
        <translation type="unfinished">Introduce unha etiqueta para esta dirección para engadila á listaxe de direccións empregadas</translation>
    </message>
    </context>
<context>
    <name>SignVerifyMessageDialog</name>
    <message>
        <source>Signatures - Sign / Verify a Message</source>
        <translation type="unfinished">Sinaturas - Asinar / Verificar unha Mensaxe</translation>
    </message>
    <message>
        <source>&amp;Sign Message</source>
        <translation type="unfinished">&amp;Asinar Mensaxe</translation>
    </message>
    <message>
        <source>Choose previously used address</source>
        <translation type="unfinished">Escoller dirección previamente usada</translation>
    </message>
    <message>
        <source>Paste address from clipboard</source>
        <translation type="unfinished">Pegar enderezo dende portapapeis</translation>
    </message>
    <message>
        <source>Enter the message you want to sign here</source>
        <translation type="unfinished">Introduce a mensaxe que queres asinar aquí</translation>
    </message>
    <message>
        <source>Signature</source>
        <translation type="unfinished">Sinatura</translation>
    </message>
    <message>
        <source>Copy the current signature to the system clipboard</source>
        <translation type="unfinished">Copiar a sinatura actual ao portapapeis do sistema</translation>
    </message>
    <message>
        <source>Sign the message to prove you own this Bitcoin address</source>
        <translation type="unfinished">Asina a mensaxe para probar que posúes este enderezo Bitcoin</translation>
    </message>
    <message>
        <source>Sign &amp;Message</source>
        <translation type="unfinished">Asinar &amp;Mensaxe</translation>
    </message>
    <message>
        <source>Reset all sign message fields</source>
        <translation type="unfinished">Restaurar todos os campos de sinatura de mensaxe</translation>
    </message>
    <message>
        <source>Clear &amp;All</source>
        <translation type="unfinished">Limpar &amp;Todo</translation>
    </message>
    <message>
        <source>&amp;Verify Message</source>
        <translation type="unfinished">&amp;Verificar Mensaxe</translation>
    </message>
    <message>
        <source>Verify the message to ensure it was signed with the specified Bitcoin address</source>
        <translation type="unfinished">Verificar a mensaxe para asegurar que foi asinada coa dirección Bitcoin especificada</translation>
    </message>
    <message>
        <source>Verify &amp;Message</source>
        <translation type="unfinished">Verificar &amp;Mensaxe</translation>
    </message>
    <message>
        <source>Reset all verify message fields</source>
        <translation type="unfinished">Restaurar todos os campos de verificación de mensaxe</translation>
    </message>
    <message>
        <source>Click "Sign Message" to generate signature</source>
        <translation type="unfinished">Click en "Asinar Mensaxe" para xerar sinatura</translation>
    </message>
    <message>
        <source>The entered address is invalid.</source>
        <translation type="unfinished">A dirección introducida é inválida.</translation>
    </message>
    <message>
        <source>Please check the address and try again.</source>
        <translation type="unfinished">Por favor comproba a dirección e proba de novo.</translation>
    </message>
    <message>
        <source>The entered address does not refer to a key.</source>
        <translation type="unfinished">A dirección introducida non se refire a ninguna clave.</translation>
    </message>
    <message>
        <source>Wallet unlock was cancelled.</source>
        <translation type="unfinished">Cancelouse o desbloqueo do moedeiro.</translation>
    </message>
    <message>
        <source>Private key for the entered address is not available.</source>
        <translation type="unfinished">A clave privada da dirección introducida non está dispoñible.</translation>
    </message>
    <message>
        <source>Message signing failed.</source>
        <translation type="unfinished">Fallou a sinatura da mensaxe.</translation>
    </message>
    <message>
        <source>Message signed.</source>
        <translation type="unfinished">Mensaxe asinada.</translation>
    </message>
    <message>
        <source>The signature could not be decoded.</source>
        <translation type="unfinished">A sinatura non puido ser decodificada.</translation>
    </message>
    <message>
        <source>Please check the signature and try again.</source>
        <translation type="unfinished">Por favor revise a sinatura e probe de novo.</translation>
    </message>
    <message>
        <source>The signature did not match the message digest.</source>
        <translation type="unfinished">A sinatura non coincide co resumo da mensaxe.</translation>
    </message>
    <message>
        <source>Message verification failed.</source>
        <translation type="unfinished">A verificación da mensaxe fallou.</translation>
    </message>
    <message>
        <source>Message verified.</source>
        <translation type="unfinished">Mensaxe verificada.</translation>
    </message>
</context>
<context>
    <name>TransactionDesc</name>
    <message>
        <source>%1/unconfirmed</source>
        <extracomment>Text explaining the current status of a transaction, shown in the status field of the details window for this transaction. This status represents a transaction confirmed in at least one block, but less than 6 blocks.</extracomment>
        <translation type="unfinished">%1/sen confirmar</translation>
    </message>
    <message>
        <source>%1 confirmations</source>
        <extracomment>Text explaining the current status of a transaction, shown in the status field of the details window for this transaction. This status represents a transaction confirmed in 6 or more blocks.</extracomment>
        <translation type="unfinished">%1 confirmacións</translation>
    </message>
    <message>
        <source>Status</source>
        <translation type="unfinished">Estado</translation>
    </message>
    <message>
        <source>Date</source>
        <translation type="unfinished">Data</translation>
    </message>
    <message>
        <source>Source</source>
        <translation type="unfinished">Orixe</translation>
    </message>
    <message>
        <source>Generated</source>
        <translation type="unfinished">Xerado</translation>
    </message>
    <message>
        <source>From</source>
        <translation type="unfinished">Dende</translation>
    </message>
    <message>
        <source>unknown</source>
        <translation type="unfinished">descoñecido</translation>
    </message>
    <message>
        <source>To</source>
        <translation type="unfinished">A</translation>
    </message>
    <message>
        <source>own address</source>
        <translation type="unfinished">dirección propia</translation>
    </message>
    <message>
        <source>label</source>
        <translation type="unfinished">etiqueta</translation>
    </message>
    <message>
        <source>Credit</source>
        <translation type="unfinished">Crédito</translation>
    </message>
    <message numerus="yes">
        <source>matures in %n more block(s)</source>
        <translation type="unfinished">
            <numerusform />
            <numerusform />
        </translation>
    </message>
    <message>
        <source>not accepted</source>
        <translation type="unfinished">non aceptado</translation>
    </message>
    <message>
        <source>Debit</source>
        <translation type="unfinished">Débito</translation>
    </message>
    <message>
        <source>Transaction fee</source>
        <translation type="unfinished">Tarifa de transacción</translation>
    </message>
    <message>
        <source>Net amount</source>
        <translation type="unfinished">Cantidade neta</translation>
    </message>
    <message>
        <source>Message</source>
        <translation type="unfinished">Mensaxe</translation>
    </message>
    <message>
        <source>Comment</source>
        <translation type="unfinished">Comentario</translation>
    </message>
    <message>
        <source>Transaction ID</source>
        <translation type="unfinished">ID de Transacción</translation>
    </message>
    <message>
        <source>Merchant</source>
        <translation type="unfinished">Comerciante</translation>
    </message>
    <message>
        <source>Generated coins must mature %1 blocks before they can be spent. When you generated this block, it was broadcast to the network to be added to the block chain. If it fails to get into the chain, its state will change to "not accepted" and it won't be spendable. This may occasionally happen if another node generates a block within a few seconds of yours.</source>
        <translation type="unfinished">As moedas xeradas deben madurar %1 bloques antes de que poidan ser gastadas. Cando xeraste este bloque, foi propagado á rede para ser engadido á cadeas de bloques. Se falla ao tentar meterse na cadea, o seu estado cambiará a "non aceptado" e non poderá ser gastado. Esto pode ocorrir ocasionalmente se outro nodo xera un bloque en poucos segundos de diferencia co teu.</translation>
    </message>
    <message>
        <source>Debug information</source>
        <translation type="unfinished">Información de depuración</translation>
    </message>
    <message>
        <source>Transaction</source>
        <translation type="unfinished">Transacción</translation>
    </message>
    <message>
        <source>Inputs</source>
        <translation type="unfinished">Entradas</translation>
    </message>
    <message>
        <source>Amount</source>
        <translation type="unfinished">Cantidade</translation>
    </message>
    <message>
        <source>true</source>
        <translation type="unfinished">verdadeiro</translation>
    </message>
    <message>
        <source>false</source>
        <translation type="unfinished">falso</translation>
    </message>
</context>
<context>
    <name>TransactionDescDialog</name>
    <message>
        <source>This pane shows a detailed description of the transaction</source>
        <translation type="unfinished">Este panel amosa unha descripción detallada da transacción</translation>
    </message>
    </context>
<context>
    <name>TransactionTableModel</name>
    <message>
        <source>Date</source>
        <translation type="unfinished">Data</translation>
    </message>
    <message>
        <source>Type</source>
        <translation type="unfinished">Tipo</translation>
    </message>
    <message>
        <source>Label</source>
        <translation type="unfinished">Etiqueta</translation>
    </message>
    <message>
        <source>Confirmed (%1 confirmations)</source>
        <translation type="unfinished">Confirmado (%1 confirmacións)</translation>
    </message>
    <message>
        <source>Generated but not accepted</source>
        <translation type="unfinished">Xerado pero non aceptado</translation>
    </message>
    <message>
        <source>Received with</source>
        <translation type="unfinished">Recibido con</translation>
    </message>
    <message>
        <source>Received from</source>
        <translation type="unfinished">Recibido de</translation>
    </message>
    <message>
        <source>Sent to</source>
        <translation type="unfinished">Enviado a</translation>
    </message>
    <message>
        <source>Mined</source>
        <translation type="unfinished">Minado</translation>
    </message>
    <message>
        <source>(no label)</source>
        <translation type="unfinished">(sen etiqueta)</translation>
    </message>
    <message>
        <source>Transaction status. Hover over this field to show number of confirmations.</source>
        <translation type="unfinished">Estado da transacción. Pasa por riba deste campo para amosar o número de confirmacións.</translation>
    </message>
    <message>
        <source>Date and time that the transaction was received.</source>
        <translation type="unfinished">Data e hora na que foi recibida a transacción.</translation>
    </message>
    <message>
        <source>Type of transaction.</source>
        <translation type="unfinished">Tipo de transacción.</translation>
    </message>
    <message>
        <source>Amount removed from or added to balance.</source>
        <translation type="unfinished">Cantidade borrada ou engadida no balance.</translation>
    </message>
</context>
<context>
    <name>TransactionView</name>
    <message>
        <source>All</source>
        <translation type="unfinished">Todo</translation>
    </message>
    <message>
        <source>Today</source>
        <translation type="unfinished">Hoxe</translation>
    </message>
    <message>
        <source>This week</source>
        <translation type="unfinished">Esta semana</translation>
    </message>
    <message>
        <source>This month</source>
        <translation type="unfinished">Este mes</translation>
    </message>
    <message>
        <source>Last month</source>
        <translation type="unfinished">O último mes</translation>
    </message>
    <message>
        <source>This year</source>
        <translation type="unfinished">Este ano</translation>
    </message>
    <message>
        <source>Received with</source>
        <translation type="unfinished">Recibido con</translation>
    </message>
    <message>
        <source>Sent to</source>
        <translation type="unfinished">Enviado a</translation>
    </message>
    <message>
        <source>Mined</source>
        <translation type="unfinished">Minado</translation>
    </message>
    <message>
        <source>Other</source>
        <translation type="unfinished">Outro</translation>
    </message>
    <message>
        <source>Min amount</source>
        <translation type="unfinished">Cantidade mínima</translation>
    </message>
    <message>
        <source>&amp;Copy address</source>
        <translation type="unfinished">&amp;Copiar enderezo</translation>
    </message>
    <message>
        <source>Export Transaction History</source>
        <translation type="unfinished">Exportar Historial de Transaccións</translation>
    </message>
    <message>
        <source>Confirmed</source>
        <translation type="unfinished">Confirmado</translation>
    </message>
    <message>
        <source>Date</source>
        <translation type="unfinished">Data</translation>
    </message>
    <message>
        <source>Type</source>
        <translation type="unfinished">Tipo</translation>
    </message>
    <message>
        <source>Label</source>
        <translation type="unfinished">Etiqueta</translation>
    </message>
    <message>
        <source>Address</source>
        <translation type="unfinished">Enderezo</translation>
    </message>
    <message>
        <source>Exporting Failed</source>
        <translation type="unfinished">Exportación falida</translation>
    </message>
    <message>
        <source>There was an error trying to save the transaction history to %1.</source>
        <translation type="unfinished">Houbo un erro intentando salvar o historial  de transaccións a %1.</translation>
    </message>
    <message>
        <source>Exporting Successful</source>
        <translation type="unfinished">Exportado correctamente</translation>
    </message>
    <message>
        <source>The transaction history was successfully saved to %1.</source>
        <translation type="unfinished">O historial de transaccións foi salvado correctamente en %1.</translation>
    </message>
    <message>
        <source>Range:</source>
        <translation type="unfinished">Periodo:</translation>
    </message>
    <message>
        <source>to</source>
        <translation type="unfinished">a</translation>
    </message>
</context>
<context>
    <name>WalletFrame</name>
    <message>
        <source>Create a new wallet</source>
        <translation type="unfinished">Crear unha nova carteira</translation>
    </message>
    <message>
        <source>Error</source>
        <translation type="unfinished">Erro</translation>
    </message>
    </context>
<context>
    <name>WalletModel</name>
    <message>
        <source>Send Coins</source>
        <translation type="unfinished">Moedas Enviadas</translation>
    </message>
    <message>
        <source>default wallet</source>
        <translation type="unfinished">moedeiro por defecto</translation>
    </message>
</context>
<context>
    <name>WalletView</name>
    <message>
        <source>&amp;Export</source>
        <translation type="unfinished">&amp;Exportar</translation>
    </message>
    <message>
        <source>Export the data in the current tab to a file</source>
        <translation type="unfinished">Exportar os datos da pestaña actual a un arquivo.</translation>
    </message>
    <message>
        <source>Backup Wallet</source>
        <translation type="unfinished">Copia de Seguridade de Moedeiro</translation>
    </message>
    <message>
        <source>Backup Failed</source>
        <translation type="unfinished">Copia de Seguridade Fallida</translation>
    </message>
    <message>
        <source>There was an error trying to save the wallet data to %1.</source>
        <translation type="unfinished">Houbo un erro intentando gardar os datos de moedeiro en %1.</translation>
    </message>
    <message>
        <source>Backup Successful</source>
        <translation type="unfinished">Copia de Seguridade Correcta</translation>
    </message>
    <message>
        <source>The wallet data was successfully saved to %1.</source>
        <translation type="unfinished">Os datos do moedeiro foron gardados correctamente en %1.</translation>
    </message>
    </context>
<context>
    <name>bitcoin-core</name>
    <message>
        <source>This is a pre-release test build - use at your own risk - do not use for mining or merchant applications</source>
        <translation type="unfinished">Esta é unha build de test pre-lanzamento - emprégaa baixo o teu propio risco - non empregar para minado ou aplicacións de comerciantes</translation>
    </message>
    <message>
        <source>Warning: We do not appear to fully agree with our peers! You may need to upgrade, or other nodes may need to upgrade.</source>
        <translation type="unfinished">Precaución: Non parece que esteamos totalmente de acordo cos nosos pares! Pode que precises actualizar, ou outros nodos poden precisar actualizarse.</translation>
    </message>
    <message>
        <source>Corrupted block database detected</source>
        <translation type="unfinished">Detectada base de datos de bloques corrupta.</translation>
    </message>
    <message>
        <source>Do you want to rebuild the block database now?</source>
        <translation type="unfinished">Queres reconstruír a base de datos de bloques agora?</translation>
    </message>
    <message>
        <source>Done loading</source>
        <translation type="unfinished">Carga completa</translation>
    </message>
    <message>
        <source>Error initializing block database</source>
        <translation type="unfinished">Erro inicializando a base de datos de bloques</translation>
    </message>
    <message>
        <source>Error initializing wallet database environment %s!</source>
        <translation type="unfinished">Erro inicializando entorno de base de datos de moedeiro %s!</translation>
    </message>
    <message>
        <source>Error loading block database</source>
        <translation type="unfinished">Erro cargando base de datos do bloque</translation>
    </message>
    <message>
        <source>Error opening block database</source>
        <translation type="unfinished">Erro abrindo base de datos de bloques</translation>
    </message>
    <message>
        <source>Failed to listen on any port. Use -listen=0 if you want this.</source>
        <translation type="unfinished">Fallou escoitar en calquera porto. Emprega -listen=0 se queres isto.</translation>
    </message>
    <message>
        <source>Incorrect or no genesis block found. Wrong datadir for network?</source>
        <translation type="unfinished">Bloque xénese incorrecto ou non existente. Datadir erróneo para a rede?</translation>
    </message>
    <message>
        <source>Insufficient funds</source>
        <translation type="unfinished">Fondos insuficientes</translation>
    </message>
    <message>
        <source>Not enough file descriptors available.</source>
        <translation type="unfinished">Non hai suficientes descritores de arquivo dispoñibles.</translation>
    </message>
    <message>
        <source>Signing transaction failed</source>
        <translation type="unfinished">Fallou a sinatura da transacción</translation>
    </message>
    <message>
        <source>Transaction amount too small</source>
        <translation type="unfinished">A cantidade da transacción é demasiado pequena</translation>
    </message>
    <message>
        <source>Transaction too large</source>
        <translation type="unfinished">A transacción é demasiado grande</translation>
    </message>
    <message>
        <source>Unknown network specified in -onlynet: '%s'</source>
        <translation type="unfinished">Rede descoñecida especificada en -onlynet: '%s'</translation>
    </message>
    </context>
</TS><|MERGE_RESOLUTION|>--- conflicted
+++ resolved
@@ -701,17 +701,6 @@
         <translation type="unfinished">(%1 bloqueado)</translation>
     </message>
     <message>
-<<<<<<< HEAD
-        <source>Can vary +/- %1 satoshi(s) per input.</source>
-        <translation type="unfinished">Pode variar +/- %1 satoshi(s) por entrada.</translation>
-    </message>
-    <message>
-        <source>This label turns red if any recipient receives an amount smaller than the current dust threshold.</source>
-        <translation type="unfinished">Esta etiqueta tórnase vermella se algún receptor recibe unha cantidade máis pequena que o actual límite de po.</translation>
-    </message>
-    <message>
-=======
->>>>>>> c7885ecd
         <source>Can vary +/- %1 satoshi(s) per input.</source>
         <translation type="unfinished">Pode variar +/- %1 satoshi(s) por entrada.</translation>
     </message>
