--- conflicted
+++ resolved
@@ -475,13 +475,10 @@
         <translation type="unfinished">&amp;Recibir</translation>
     </message>
     <message>
-<<<<<<< HEAD
         <source>&amp;Encrypt Wallet…</source>
         <translation type="unfinished">&amp;Encriptar billetera…</translation>
     </message>
     <message>
-=======
->>>>>>> fdf4084a
         <source>&amp;Encrypt Wallet…</source>
         <translation type="unfinished">&amp;Encriptar billetera…</translation>
     </message>
@@ -511,7 +508,6 @@
     </message>
     <message>
         <source>Verify messages to ensure they were signed with specified Bitcoin addresses</source>
-<<<<<<< HEAD
         <translation type="unfinished">Verifica mensajes para asegurarte de que estén firmados con direcciones de Bitcoin concretas</translation>
     </message>
     <message>
@@ -533,9 +529,6 @@
     <message>
         <source>Close All Wallets…</source>
         <translation type="unfinished">Cerrar todas las billeteras...</translation>
-=======
-        <translation type="unfinished">Verificar mensajes comprobando que están firmados con direcciones Bitcoin concretas</translation>
->>>>>>> fdf4084a
     </message>
     <message>
         <source>&amp;File</source>
@@ -551,7 +544,6 @@
     </message>
     <message>
         <source>Tabs toolbar</source>
-<<<<<<< HEAD
         <translation type="unfinished">Barra de herramientas de pestañas</translation>
     </message>
     <message>
@@ -573,9 +565,6 @@
     <message>
         <source>Connecting to peers…</source>
         <translation type="unfinished">Conectando a pares...</translation>
-=======
-        <translation type="unfinished">Barra de pestañas</translation>
->>>>>>> fdf4084a
     </message>
     <message>
         <source>Syncing Headers (%1%)…</source>
@@ -1187,11 +1176,7 @@
     </message>
     <message>
         <source>Are you sure you wish to close all wallets?</source>
-<<<<<<< HEAD
         <translation type="unfinished">¿Seguro quieres cerrar todas las billeteras?</translation>
-=======
-        <translation type="unfinished">¿Está seguro de que desea cerrar todas las billeteras?</translation>
->>>>>>> fdf4084a
     </message>
 </context>
 <context>
@@ -1230,11 +1215,7 @@
     </message>
     <message>
         <source>Disable private keys for this wallet. Wallets with private keys disabled will have no private keys and cannot have an HD seed or imported private keys. This is ideal for watch-only wallets.</source>
-<<<<<<< HEAD
         <translation type="unfinished">Desactivar las claves privadas para esta billetera. Las billeteras con claves privadas desactivadas no tendrán claves privadas y no podrán tener ninguna semilla HD ni claves privadas importadas. Esto es ideal para billeteras de solo lectura.</translation>
-=======
-        <translation type="unfinished">Desactivar las claves privadas para esta billetera. Las billeteras con claves privadas desactivadas no tendrán claves privadas y no podrán tener ninguna semilla HD o claves privadas importadas. Esto es ideal para billeteras de solo lectura.</translation>
->>>>>>> fdf4084a
     </message>
     <message>
         <source>Disable Private Keys</source>
@@ -1249,17 +1230,6 @@
         <translation type="unfinished">Crear billetera vacía</translation>
     </message>
     <message>
-<<<<<<< HEAD
-=======
-        <source>Use descriptors for scriptPubKey management</source>
-        <translation type="unfinished">Use descriptores para la gestión de scriptPubKey</translation>
-    </message>
-    <message>
-        <source>Descriptor Wallet</source>
-        <translation type="unfinished">Descriptor de la billetera</translation>
-    </message>
-    <message>
->>>>>>> fdf4084a
         <source>External signer</source>
         <translation type="unfinished">Firmante externo</translation>
     </message>
@@ -1309,11 +1279,7 @@
     </message>
     <message>
         <source>The entered address "%1" is not a valid Bitcoin address.</source>
-<<<<<<< HEAD
         <translation type="unfinished">La dirección ingresada "%1" no es una dirección de Bitcoin válida.</translation>
-=======
-        <translation type="unfinished">La dirección introducida "%1" no es una dirección Bitcoin valida.</translation>
->>>>>>> fdf4084a
     </message>
     <message>
         <source>Could not unlock wallet.</source>
