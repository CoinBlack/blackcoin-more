<TS version="2.1" language="es_CO">
<context>
    <name>AddressBookPage</name>
    <message>
        <source>Right-click to edit address or label</source>
        <translation type="unfinished">Hacer clic derecho para editar la dirección o etiqueta</translation>
    </message>
    <message>
        <source>Create a new address</source>
        <translation type="unfinished">Crear una nueva dirección</translation>
    </message>
    <message>
        <source>&amp;New</source>
        <translation type="unfinished">&amp;Nueva</translation>
    </message>
    <message>
        <source>Copy the currently selected address to the system clipboard</source>
        <translation type="unfinished">Copiar la dirección seleccionada actualmente al portapapeles del sistema</translation>
    </message>
    <message>
        <source>&amp;Copy</source>
        <translation type="unfinished">&amp;Copiar</translation>
    </message>
    <message>
        <source>C&amp;lose</source>
        <translation type="unfinished">&amp;Cerrar</translation>
    </message>
    <message>
        <source>Delete the currently selected address from the list</source>
        <translation type="unfinished">Eliminar la dirección seleccionada de la lista</translation>
    </message>
    <message>
        <source>Enter address or label to search</source>
        <translation type="unfinished">Ingresar una dirección o etiqueta para buscar</translation>
    </message>
    <message>
        <source>Export the data in the current tab to a file</source>
        <translation type="unfinished">Exportar los datos de la pestaña actual a un archivo</translation>
    </message>
    <message>
        <source>&amp;Export</source>
        <translation type="unfinished">&amp;Exportar</translation>
    </message>
    <message>
        <source>&amp;Delete</source>
        <translation type="unfinished">&amp;Borrar</translation>
    </message>
    <message>
        <source>Choose the address to send coins to</source>
        <translation type="unfinished">Elige la dirección a la que se enviarán monedas</translation>
    </message>
    <message>
        <source>Choose the address to receive coins with</source>
        <translation type="unfinished">Elige la dirección con la que se recibirán monedas</translation>
    </message>
    <message>
        <source>C&amp;hoose</source>
        <translation type="unfinished">&amp;Seleccionar</translation>
    </message>
    <message>
        <source>These are your Bitcoin addresses for sending payments. Always check the amount and the receiving address before sending coins.</source>
        <translation type="unfinished">Estas son tus direcciones de Bitcoin para enviar pagos. Revisa siempre el importe y la dirección de recepción antes de enviar monedas.</translation>
    </message>
    <message>
        <source>These are your Bitcoin addresses for receiving payments. Use the 'Create new receiving address' button in the receive tab to create new addresses.
Signing is only possible with addresses of the type 'legacy'.</source>
        <translation type="unfinished">Estas son tus direcciones de Bitcoin para recibir pagos. Usa el botón "Crear nueva dirección de recepción" en la pestaña "Recibir" para crear nuevas direcciones.
Solo es posible firmar con direcciones de tipo legacy.</translation>
    </message>
    <message>
        <source>&amp;Copy Address</source>
        <translation type="unfinished">&amp;Copiar dirección</translation>
    </message>
    <message>
        <source>Copy &amp;Label</source>
        <translation type="unfinished">Copiar &amp;etiqueta</translation>
    </message>
    <message>
        <source>&amp;Edit</source>
        <translation type="unfinished">&amp;Editar</translation>
    </message>
    <message>
        <source>Export Address List</source>
        <translation type="unfinished">Exportar lista de direcciones</translation>
    </message>
    <message>
        <source>Comma separated file</source>
        <extracomment>Expanded name of the CSV file format. See: https://en.wikipedia.org/wiki/Comma-separated_values.</extracomment>
        <translation type="unfinished">Archivo separado por comas</translation>
    </message>
    <message>
        <source>There was an error trying to save the address list to %1. Please try again.</source>
        <extracomment>An error message. %1 is a stand-in argument for the name of the file we attempted to save to.</extracomment>
        <translation type="unfinished">Ocurrió un error al intentar guardar la lista de direcciones en %1. Inténtalo de nuevo.</translation>
    </message>
    <message>
        <source>Sending addresses - %1</source>
        <translation type="unfinished">Direcciones de envío - %1</translation>
    </message>
    <message>
        <source>Receiving addresses - %1</source>
        <translation type="unfinished">Direcciones de recepción - %1</translation>
    </message>
    <message>
        <source>Exporting Failed</source>
        <translation type="unfinished">Error al exportar</translation>
    </message>
</context>
<context>
    <name>AddressTableModel</name>
    <message>
        <source>Label</source>
        <translation type="unfinished">Etiqueta</translation>
    </message>
    <message>
        <source>Address</source>
        <translation type="unfinished">Dirección</translation>
    </message>
    <message>
        <source>(no label)</source>
        <translation type="unfinished">(sin etiqueta)</translation>
    </message>
</context>
<context>
    <name>AskPassphraseDialog</name>
    <message>
        <source>Passphrase Dialog</source>
        <translation type="unfinished">Diálogo de frase de contraseña</translation>
    </message>
    <message>
        <source>Enter passphrase</source>
        <translation type="unfinished">Ingresar la frase de contraseña</translation>
    </message>
    <message>
        <source>New passphrase</source>
        <translation type="unfinished">Nueva frase de contraseña</translation>
    </message>
    <message>
        <source>Repeat new passphrase</source>
        <translation type="unfinished">Repetir la nueva frase de contraseña</translation>
    </message>
    <message>
        <source>Show passphrase</source>
        <translation type="unfinished">Mostrar la frase de contraseña</translation>
    </message>
    <message>
        <source>Encrypt wallet</source>
        <translation type="unfinished">Encriptar billetera</translation>
    </message>
    <message>
        <source>This operation needs your wallet passphrase to unlock the wallet.</source>
        <translation type="unfinished">Esta operación requiere la frase de contraseña de la billetera para desbloquearla.</translation>
    </message>
    <message>
        <source>Unlock wallet</source>
        <translation type="unfinished">Desbloquear billetera</translation>
    </message>
    <message>
        <source>Change passphrase</source>
        <translation type="unfinished">Cambiar frase de contraseña</translation>
    </message>
    <message>
        <source>Confirm wallet encryption</source>
        <translation type="unfinished">Confirmar el encriptado de la billetera</translation>
    </message>
    <message>
        <source>Warning: If you encrypt your wallet and lose your passphrase, you will &lt;b&gt;LOSE ALL OF YOUR BITCOINS&lt;/b&gt;!</source>
        <translation type="unfinished">Advertencia: Si encriptas la billetera y pierdes tu frase de contraseña, ¡&lt;b&gt;PERDERÁS TODOS TUS BITCOINS&lt;/b&gt;!</translation>
    </message>
    <message>
        <source>Are you sure you wish to encrypt your wallet?</source>
        <translation type="unfinished">¿Seguro quieres encriptar la billetera?</translation>
    </message>
    <message>
        <source>Wallet encrypted</source>
        <translation type="unfinished">Billetera encriptada</translation>
    </message>
    <message>
        <source>Enter the new passphrase for the wallet.&lt;br/&gt;Please use a passphrase of &lt;b&gt;ten or more random characters&lt;/b&gt;, or &lt;b&gt;eight or more words&lt;/b&gt;.</source>
        <translation type="unfinished">Ingresa la nueva frase de contraseña para la billetera. &lt;br/&gt;Usa una frase de contraseña de &lt;b&gt;diez o más caracteres aleatorios&lt;/b&gt;, u &lt;b&gt;ocho o más palabras&lt;/b&gt;.</translation>
    </message>
    <message>
        <source>Enter the old passphrase and new passphrase for the wallet.</source>
        <translation type="unfinished">Ingresa la antigua frase de contraseña y la nueva frase de contraseña para la billetera.</translation>
    </message>
    <message>
        <source>Remember that encrypting your wallet cannot fully protect your bitcoins from being stolen by malware infecting your computer.</source>
        <translation type="unfinished">Recuerda que encriptar tu billetera no garantiza la protección total contra el robo de tus bitcoins si la computadora está infectada con malware.</translation>
    </message>
    <message>
        <source>Wallet to be encrypted</source>
        <translation type="unfinished">Billetera para encriptar</translation>
    </message>
    <message>
        <source>Your wallet is about to be encrypted. </source>
        <translation type="unfinished">Tu billetera está a punto de encriptarse.</translation>
    </message>
    <message>
        <source>Your wallet is now encrypted. </source>
        <translation type="unfinished">Tu billetera ahora está encriptada.</translation>
    </message>
    <message>
        <source>IMPORTANT: Any previous backups you have made of your wallet file should be replaced with the newly generated, encrypted wallet file. For security reasons, previous backups of the unencrypted wallet file will become useless as soon as you start using the new, encrypted wallet.</source>
        <translation type="unfinished">IMPORTANTE: Cualquier copia de seguridad anterior que hayas hecho del archivo de la billetera se deberá reemplazar por el nuevo archivo encriptado que generaste. Por motivos de seguridad, las copias de seguridad realizadas anteriormente quedarán obsoletas en cuanto empieces a usar la nueva billetera encriptada.</translation>
    </message>
    <message>
        <source>Wallet encryption failed</source>
        <translation type="unfinished">Falló el encriptado de la billetera</translation>
    </message>
    <message>
        <source>Wallet encryption failed due to an internal error. Your wallet was not encrypted.</source>
        <translation type="unfinished">El encriptado de la billetera falló debido a un error interno. La billetera no se encriptó.</translation>
    </message>
    <message>
        <source>The supplied passphrases do not match.</source>
        <translation type="unfinished">Las frases de contraseña proporcionadas no coinciden.</translation>
    </message>
    <message>
        <source>Wallet unlock failed</source>
        <translation type="unfinished">Falló el desbloqueo de la billetera</translation>
    </message>
    <message>
        <source>The passphrase entered for the wallet decryption was incorrect.</source>
        <translation type="unfinished">La frase de contraseña introducida para el cifrado de la billetera es incorrecta.</translation>
    </message>
    <message>
        <source>The passphrase entered for the wallet decryption is incorrect. It contains a null character (ie - a zero byte). If the passphrase was set with a version of this software prior to 25.0, please try again with only the characters up to — but not including — the first null character. If this is successful, please set a new passphrase to avoid this issue in the future.</source>
        <translation type="unfinished">La frase de contraseña ingresada para el descifrado de la billetera es incorrecta. Contiene un carácter nulo (es decir, un byte cero). Si la frase de contraseña se configuró con una versión de este software anterior a la 25.0, vuelve a intentarlo solo con los caracteres hasta el primer carácter nulo, pero sin incluirlo . Si esto tiene éxito, establece una nueva frase de contraseña para evitar este problema en el futuro.</translation>
    </message>
    <message>
        <source>Wallet passphrase was successfully changed.</source>
        <translation type="unfinished">La frase de contraseña de la billetera se cambió correctamente.</translation>
    </message>
    <message>
        <source>Passphrase change failed</source>
        <translation type="unfinished">Error al cambiar la frase de contraseña</translation>
    </message>
    <message>
        <source>The old passphrase entered for the wallet decryption is incorrect. It contains a null character (ie - a zero byte). If the passphrase was set with a version of this software prior to 25.0, please try again with only the characters up to — but not including — the first null character.</source>
        <translation type="unfinished">La frase de contraseña que se ingresó para descifrar la billetera es incorrecta. Contiene un carácter nulo (es decir, un byte cero). Si la frase de contraseña se configuró con una versión de este software anterior a la 25.0, vuelve a intentarlo solo con los caracteres hasta el primer carácter nulo, pero sin incluirlo.</translation>
    </message>
    <message>
        <source>Warning: The Caps Lock key is on!</source>
        <translation type="unfinished">Advertencia: ¡Las mayúsculas están activadas!</translation>
    </message>
</context>
<context>
    <name>BanTableModel</name>
    <message>
        <source>IP/Netmask</source>
        <translation type="unfinished">IP/Máscara de red</translation>
    </message>
    <message>
        <source>Banned Until</source>
        <translation type="unfinished">Prohibido hasta</translation>
    </message>
</context>
<context>
    <name>BitcoinApplication</name>
    <message>
        <source>Settings file %1 might be corrupt or invalid.</source>
        <translation type="unfinished">El archivo de configuración %1 puede estar corrupto o no ser válido.</translation>
    </message>
    <message>
        <source>Runaway exception</source>
        <translation type="unfinished">Excepción fuera de control</translation>
    </message>
    <message>
        <source>A fatal error occurred. %1 can no longer continue safely and will quit.</source>
        <translation type="unfinished">Se produjo un error fatal. %1 ya no puede continuar de manera segura y se cerrará.</translation>
    </message>
    <message>
        <source>Internal error</source>
        <translation type="unfinished">Error interno</translation>
    </message>
    <message>
        <source>An internal error occurred. %1 will attempt to continue safely. This is an unexpected bug which can be reported as described below.</source>
        <translation type="unfinished">Se produjo un error interno. %1 intentará continuar de manera segura. Este es un error inesperado que se puede reportar como se describe a continuación.</translation>
    </message>
</context>
<context>
    <name>QObject</name>
    <message>
        <source>Do you want to reset settings to default values, or to abort without making changes?</source>
        <extracomment>Explanatory text shown on startup when the settings file cannot be read. Prompts user to make a choice between resetting or aborting.</extracomment>
        <translation type="unfinished">¿Deseas restablecer los valores a la configuración predeterminada o abortar sin realizar los cambios?</translation>
    </message>
    <message>
        <source>A fatal error occurred. Check that settings file is writable, or try running with -nosettings.</source>
        <extracomment>Explanatory text shown on startup when the settings file could not be written. Prompts user to check that we have the ability to write to the file. Explains that the user has the option of running without a settings file.</extracomment>
        <translation type="unfinished">Se produjo un error fatal. Comprueba que el archivo de configuración soporte escritura o intenta ejecutar el programa con -nosettings.</translation>
    </message>
    <message>
        <source>%1 didn't yet exit safely…</source>
        <translation type="unfinished">%1 aún no salió de forma segura...</translation>
    </message>
    <message>
        <source>unknown</source>
        <translation type="unfinished">desconocido</translation>
    </message>
    <message>
        <source>Amount</source>
        <translation type="unfinished">Importe</translation>
    </message>
    <message>
        <source>Enter a Bitcoin address (e.g. %1)</source>
        <translation type="unfinished">Ingresar una dirección de Bitcoin (por ejemplo, %1)</translation>
    </message>
    <message>
        <source>Unroutable</source>
        <translation type="unfinished">No enrutable</translation>
    </message>
    <message>
        <source>Inbound</source>
        <extracomment>An inbound connection from a peer. An inbound connection is a connection initiated by a peer.</extracomment>
        <translation type="unfinished">Entrante</translation>
    </message>
    <message>
        <source>Outbound</source>
        <extracomment>An outbound connection to a peer. An outbound connection is a connection initiated by us.</extracomment>
        <translation type="unfinished">Saliente</translation>
    </message>
    <message>
        <source>Full Relay</source>
        <extracomment>Peer connection type that relays all network information.</extracomment>
        <translation type="unfinished">Retransmisión completa</translation>
    </message>
    <message>
        <source>Block Relay</source>
        <extracomment>Peer connection type that relays network information about blocks and not transactions or addresses.</extracomment>
        <translation type="unfinished">Retransmisión de bloques</translation>
    </message>
    <message>
        <source>Address Fetch</source>
        <extracomment>Short-lived peer connection type that solicits known addresses from a peer.</extracomment>
        <translation type="unfinished">Recuperación de dirección</translation>
    </message>
    <message>
        <source>None</source>
        <translation type="unfinished">Ninguno</translation>
    </message>
    <message>
        <source>N/A</source>
        <translation type="unfinished">N/D</translation>
    </message>
    <message numerus="yes">
        <source>%n second(s)</source>
        <translation type="unfinished">
            <numerusform>%n segundo</numerusform>
            <numerusform>%n segundos</numerusform>
        </translation>
    </message>
    <message numerus="yes">
        <source>%n minute(s)</source>
        <translation type="unfinished">
            <numerusform>%n minuto</numerusform>
            <numerusform>%n minutos</numerusform>
        </translation>
    </message>
    <message numerus="yes">
        <source>%n hour(s)</source>
        <translation type="unfinished">
            <numerusform>%n hora</numerusform>
            <numerusform>%n horas</numerusform>
        </translation>
    </message>
    <message numerus="yes">
        <source>%n day(s)</source>
        <translation type="unfinished">
            <numerusform>%n día</numerusform>
            <numerusform>%n días</numerusform>
        </translation>
    </message>
    <message numerus="yes">
        <source>%n week(s)</source>
        <translation type="unfinished">
            <numerusform>%n semana</numerusform>
            <numerusform>%n semanas</numerusform>
        </translation>
    </message>
    <message>
        <source>%1 and %2</source>
        <translation type="unfinished">%1 y %2</translation>
    </message>
    <message numerus="yes">
        <source>%n year(s)</source>
        <translation type="unfinished">
            <numerusform>%n año</numerusform>
            <numerusform>%n años</numerusform>
        </translation>
    </message>
    </context>
<context>
    <name>BitcoinGUI</name>
    <message>
        <source>&amp;Overview</source>
        <translation type="unfinished">&amp;Vista general</translation>
    </message>
    <message>
        <source>Show general overview of wallet</source>
        <translation type="unfinished">Muestra una vista general de la billetera</translation>
    </message>
    <message>
        <source>&amp;Transactions</source>
        <translation type="unfinished">&amp;Transacciones</translation>
    </message>
    <message>
        <source>Browse transaction history</source>
        <translation type="unfinished">Explora el historial de transacciones</translation>
    </message>
    <message>
        <source>E&amp;xit</source>
        <translation type="unfinished">&amp;Salir</translation>
    </message>
    <message>
        <source>Quit application</source>
        <translation type="unfinished">Salir del programa</translation>
    </message>
    <message>
        <source>&amp;About %1</source>
        <translation type="unfinished">&amp;Acerca de %1</translation>
    </message>
    <message>
        <source>Show information about %1</source>
        <translation type="unfinished">Mostrar Información sobre %1</translation>
    </message>
    <message>
        <source>About &amp;Qt</source>
        <translation type="unfinished">Acerca de &amp;Qt</translation>
    </message>
    <message>
        <source>Show information about Qt</source>
        <translation type="unfinished">Mostrar Información sobre Qt</translation>
    </message>
    <message>
        <source>Modify configuration options for %1</source>
        <translation type="unfinished">Modificar las opciones de configuración para %1</translation>
    </message>
    <message>
        <source>Create a new wallet</source>
        <translation type="unfinished">Crear una nueva billetera</translation>
    </message>
    <message>
        <source>&amp;Minimize</source>
        <translation type="unfinished">&amp;Minimizar</translation>
    </message>
    <message>
        <source>Wallet:</source>
        <translation type="unfinished">Billetera:</translation>
    </message>
    <message>
        <source>Network activity disabled.</source>
        <extracomment>A substring of the tooltip.</extracomment>
        <translation type="unfinished">Actividad de red deshabilitada.</translation>
    </message>
    <message>
        <source>Proxy is &lt;b&gt;enabled&lt;/b&gt;: %1</source>
        <translation type="unfinished">Proxy &lt;b&gt;habilitado&lt;/b&gt;: %1</translation>
    </message>
    <message>
        <source>Send coins to a Bitcoin address</source>
        <translation type="unfinished">Enviar monedas a una dirección de Bitcoin</translation>
    </message>
    <message>
        <source>Backup wallet to another location</source>
        <translation type="unfinished">Realizar copia de seguridad de la billetera en otra ubicación</translation>
    </message>
    <message>
        <source>Change the passphrase used for wallet encryption</source>
        <translation type="unfinished">Cambiar la frase de contraseña utilizada para encriptar la billetera</translation>
    </message>
    <message>
        <source>&amp;Send</source>
        <translation type="unfinished">&amp;Enviar</translation>
    </message>
    <message>
        <source>&amp;Receive</source>
        <translation type="unfinished">&amp;Recibir</translation>
    </message>
    <message>
        <source>&amp;Encrypt Wallet…</source>
        <translation type="unfinished">&amp;Encriptar billetera…</translation>
    </message>
    <message>
        <source>&amp;Encrypt Wallet…</source>
        <translation type="unfinished">&amp;Encriptar billetera…</translation>
    </message>
    <message>
        <source>Encrypt the private keys that belong to your wallet</source>
        <translation type="unfinished">Encriptar las claves privadas que pertenecen a la billetera</translation>
    </message>
    <message>
        <source>&amp;Backup Wallet…</source>
        <translation type="unfinished">&amp;Realizar copia de seguridad de la billetera...</translation>
    </message>
    <message>
        <source>&amp;Change Passphrase…</source>
        <translation type="unfinished">&amp;Cambiar frase de contraseña...</translation>
    </message>
    <message>
        <source>Sign &amp;message…</source>
        <translation type="unfinished">Firmar &amp;mensaje...</translation>
    </message>
    <message>
        <source>Sign messages with your Bitcoin addresses to prove you own them</source>
        <translation type="unfinished">Firmar mensajes con tus direcciones de Bitcoin para demostrar que te pertenecen</translation>
    </message>
    <message>
        <source>&amp;Verify message…</source>
        <translation type="unfinished">&amp;Verificar mensaje...</translation>
    </message>
    <message>
        <source>Verify messages to ensure they were signed with specified Bitcoin addresses</source>
<<<<<<< HEAD
        <translation type="unfinished">Verifica mensajes para asegurarte de que estén firmados con direcciones de Bitcoin concretas</translation>
=======
        <translation type="unfinished">Verificar mensajes para asegurarte de que estén firmados con direcciones de Bitcoin concretas</translation>
>>>>>>> 0b4aa31c
    </message>
    <message>
        <source>&amp;Load PSBT from file…</source>
        <translation type="unfinished">&amp;Cargar PSBT desde archivo...</translation>
    </message>
    <message>
        <source>Open &amp;URI…</source>
        <translation type="unfinished">Abrir &amp;URI…</translation>
    </message>
    <message>
        <source>Close Wallet…</source>
        <translation type="unfinished">Cerrar billetera...</translation>
    </message>
    <message>
        <source>Create Wallet…</source>
        <translation type="unfinished">Crear billetera...</translation>
    </message>
    <message>
        <source>Close All Wallets…</source>
        <translation type="unfinished">Cerrar todas las billeteras...</translation>
    </message>
    <message>
        <source>&amp;File</source>
        <translation type="unfinished">&amp;Archivo</translation>
    </message>
    <message>
        <source>&amp;Settings</source>
        <translation type="unfinished">&amp;Configuración</translation>
    </message>
    <message>
        <source>&amp;Help</source>
        <translation type="unfinished">&amp;Ayuda</translation>
    </message>
    <message>
        <source>Tabs toolbar</source>
        <translation type="unfinished">Barra de herramientas de pestañas</translation>
    </message>
    <message>
        <source>Syncing Headers (%1%)…</source>
        <translation type="unfinished">Sincronizando encabezados (%1%)...</translation>
    </message>
    <message>
        <source>Synchronizing with network…</source>
        <translation type="unfinished">Sincronizando con la red...</translation>
    </message>
    <message>
        <source>Indexing blocks on disk…</source>
        <translation type="unfinished">Indexando bloques en disco...</translation>
    </message>
    <message>
        <source>Processing blocks on disk…</source>
        <translation type="unfinished">Procesando bloques en disco...</translation>
    </message>
    <message>
        <source>Connecting to peers…</source>
        <translation type="unfinished">Conectando a pares...</translation>
    </message>
    <message>
        <source>Syncing Headers (%1%)…</source>
        <translation type="unfinished">Sincronizando encabezados (%1%)...</translation>
    </message>
    <message>
        <source>Synchronizing with network…</source>
        <translation type="unfinished">Sincronizando con la red...</translation>
    </message>
    <message>
        <source>Indexing blocks on disk…</source>
        <translation type="unfinished">Indexando bloques en disco...</translation>
    </message>
    <message>
        <source>Processing blocks on disk…</source>
        <translation type="unfinished">Procesando bloques en disco...</translation>
    </message>
    <message>
        <source>Connecting to peers…</source>
        <translation type="unfinished">Conectando a pares...</translation>
    </message>
    <message>
        <source>Request payments (generates QR codes and bitcoin: URIs)</source>
        <translation type="unfinished">Solicitar pagos (genera códigos QR y URI de tipo "bitcoin:")</translation>
    </message>
    <message>
        <source>Show the list of used sending addresses and labels</source>
        <translation type="unfinished">Mostrar la lista de etiquetas y direcciones de envío usadas</translation>
    </message>
    <message>
        <source>Show the list of used receiving addresses and labels</source>
        <translation type="unfinished">Mostrar la lista de etiquetas y direcciones de recepción usadas</translation>
    </message>
    <message>
        <source>&amp;Command-line options</source>
        <translation type="unfinished">&amp;Opciones de línea de comando</translation>
    </message>
    <message numerus="yes">
        <source>Processed %n block(s) of transaction history.</source>
        <translation type="unfinished">
            <numerusform>Se procesó %n bloque del historial de transacciones.</numerusform>
            <numerusform>Se procesaron %n bloques del historial de transacciones.</numerusform>
        </translation>
    </message>
    <message>
        <source>%1 behind</source>
        <translation type="unfinished">%1 atrás</translation>
    </message>
    <message>
        <source>Catching up…</source>
        <translation type="unfinished">Poniéndose al día...</translation>
    </message>
    <message>
        <source>Last received block was generated %1 ago.</source>
        <translation type="unfinished">El último bloque recibido se generó hace %1.</translation>
    </message>
    <message>
        <source>Transactions after this will not yet be visible.</source>
        <translation type="unfinished">Las transacciones posteriores aún no están visibles.</translation>
    </message>
    <message>
        <source>Warning</source>
        <translation type="unfinished">Advertencia</translation>
    </message>
    <message>
        <source>Information</source>
        <translation type="unfinished">Información</translation>
    </message>
    <message>
        <source>Up to date</source>
        <translation type="unfinished">Actualizado</translation>
    </message>
    <message>
        <source>Load Partially Signed Bitcoin Transaction</source>
        <translation type="unfinished">Cargar transacción de Bitcoin parcialmente firmada</translation>
    </message>
    <message>
        <source>Load PSBT from &amp;clipboard…</source>
        <translation type="unfinished">Cargar PSBT desde el &amp;portapapeles...</translation>
    </message>
    <message>
        <source>Load Partially Signed Bitcoin Transaction from clipboard</source>
        <translation type="unfinished">Cargar una transacción de Bitcoin parcialmente firmada desde el portapapeles</translation>
    </message>
    <message>
        <source>Node window</source>
        <translation type="unfinished">Ventana del nodo</translation>
    </message>
    <message>
        <source>Open node debugging and diagnostic console</source>
        <translation type="unfinished">Abrir la consola de depuración y diagnóstico del nodo</translation>
    </message>
    <message>
        <source>&amp;Sending addresses</source>
        <translation type="unfinished">&amp;Direcciones de envío</translation>
    </message>
    <message>
        <source>&amp;Receiving addresses</source>
        <translation type="unfinished">&amp;Direcciones de destino</translation>
    </message>
    <message>
        <source>Open a bitcoin: URI</source>
        <translation type="unfinished">Abrir un URI de tipo "bitcoin:"</translation>
    </message>
    <message>
        <source>Open Wallet</source>
        <translation type="unfinished">Abrir billetera</translation>
    </message>
    <message>
        <source>Open a wallet</source>
        <translation type="unfinished">Abrir una billetera</translation>
    </message>
    <message>
        <source>Close wallet</source>
        <translation type="unfinished">Cerrar billetera</translation>
    </message>
    <message>
        <source>Restore Wallet…</source>
        <extracomment>Name of the menu item that restores wallet from a backup file.</extracomment>
        <translation type="unfinished">Restaurar billetera…</translation>
    </message>
    <message>
        <source>Restore a wallet from a backup file</source>
        <extracomment>Status tip for Restore Wallet menu item</extracomment>
        <translation type="unfinished">Restaurar una billetera desde un archivo de copia de seguridad</translation>
    </message>
    <message>
        <source>Close all wallets</source>
        <translation type="unfinished">Cerrar todas las billeteras</translation>
    </message>
    <message>
        <source>Migrate Wallet</source>
        <translation type="unfinished">Migrar billetera</translation>
    </message>
    <message>
        <source>Migrate a wallet</source>
        <translation type="unfinished">Migrar una billetera</translation>
    </message>
    <message>
        <source>Show the %1 help message to get a list with possible Bitcoin command-line options</source>
        <translation type="unfinished">Mostrar el mensaje de ayuda %1 para obtener una lista de los posibles comandos de Bitcoin</translation>
    </message>
    <message>
        <source>&amp;Mask values</source>
        <translation type="unfinished">&amp;Ocultar valores</translation>
    </message>
    <message>
        <source>default wallet</source>
        <translation type="unfinished">billetera predeterminada</translation>
    </message>
    <message>
        <source>No wallets available</source>
        <translation type="unfinished">No hay billeteras disponibles</translation>
    </message>
    <message>
        <source>Wallet Data</source>
        <extracomment>Name of the wallet data file format.</extracomment>
        <translation type="unfinished">Datos de la billetera</translation>
    </message>
    <message>
        <source>Load Wallet Backup</source>
        <extracomment>The title for Restore Wallet File Windows</extracomment>
        <translation type="unfinished">Cargar copia de seguridad de billetera</translation>
    </message>
    <message>
        <source>Restore Wallet</source>
        <extracomment>Title of pop-up window shown when the user is attempting to restore a wallet.</extracomment>
        <translation type="unfinished">Restaurar billetera</translation>
    </message>
    <message>
        <source>Wallet Name</source>
        <extracomment>Label of the input field where the name of the wallet is entered.</extracomment>
        <translation type="unfinished">Nombre de la billetera</translation>
    </message>
    <message>
        <source>&amp;Window</source>
        <translation type="unfinished">&amp;Ventana</translation>
    </message>
    <message>
        <source>Zoom</source>
        <translation type="unfinished">Acercar</translation>
    </message>
    <message>
        <source>Main Window</source>
        <translation type="unfinished">Ventana principal</translation>
    </message>
    <message>
        <source>%1 client</source>
        <translation type="unfinished">%1 cliente</translation>
    </message>
    <message>
        <source>&amp;Hide</source>
        <translation type="unfinished">&amp;Ocultar </translation>
    </message>
    <message>
        <source>S&amp;how</source>
        <translation type="unfinished">&amp;Mostrar</translation>
    </message>
    <message numerus="yes">
        <source>%n active connection(s) to Bitcoin network.</source>
        <extracomment>A substring of the tooltip.</extracomment>
        <translation type="unfinished">
            <numerusform>%n conexión activa con la red de Bitcoin.</numerusform>
            <numerusform>%n conexiones activas con la red de Bitcoin.</numerusform>
        </translation>
    </message>
    <message>
        <source>Click for more actions.</source>
        <extracomment>A substring of the tooltip. "More actions" are available via the context menu.</extracomment>
        <translation type="unfinished">Hacer clic para ver más acciones.</translation>
    </message>
    <message>
        <source>Show Peers tab</source>
        <extracomment>A context menu item. The "Peers tab" is an element of the "Node window".</extracomment>
        <translation type="unfinished">Mostrar pestaña de pares</translation>
    </message>
    <message>
        <source>Disable network activity</source>
        <extracomment>A context menu item.</extracomment>
        <translation type="unfinished">Deshabilitar actividad de red</translation>
    </message>
    <message>
        <source>Enable network activity</source>
        <extracomment>A context menu item. The network activity was disabled previously.</extracomment>
        <translation type="unfinished">Habilitar actividad de red</translation>
    </message>
    <message>
        <source>Pre-syncing Headers (%1%)…</source>
        <translation type="unfinished">Presincronizando encabezados (%1%)...</translation>
    </message>
    <message>
        <source>Error creating wallet</source>
        <translation type="unfinished">Error al crear billetera</translation>
    </message>
    <message>
        <source>Cannot create new wallet, the software was compiled without sqlite support (required for descriptor wallets)</source>
        <translation type="unfinished">No se puede crear una nueva billetera, el software se compiló sin soporte de sqlite (requerido para billeteras descriptivas)</translation>
    </message>
    <message>
        <source>Warning: %1</source>
        <translation type="unfinished">Advertencia: %1</translation>
    </message>
    <message>
        <source>Date: %1
</source>
        <translation type="unfinished">Fecha: %1
</translation>
    </message>
    <message>
        <source>Amount: %1
</source>
        <translation type="unfinished">Importe: %1
</translation>
    </message>
    <message>
        <source>Wallet: %1
</source>
        <translation type="unfinished">Billetera: %1
</translation>
    </message>
    <message>
        <source>Type: %1
</source>
        <translation type="unfinished">Tipo: %1
</translation>
    </message>
    <message>
        <source>Label: %1
</source>
        <translation type="unfinished">Etiqueta %1
</translation>
    </message>
    <message>
        <source>Address: %1
</source>
        <translation type="unfinished">Dirección: %1
</translation>
    </message>
    <message>
        <source>Sent transaction</source>
        <translation type="unfinished">Transacción enviada</translation>
    </message>
    <message>
        <source>Incoming transaction</source>
        <translation type="unfinished">Transacción entrante</translation>
    </message>
    <message>
        <source>HD key generation is &lt;b&gt;enabled&lt;/b&gt;</source>
        <translation type="unfinished">La generación de clave HD está &lt;b&gt;habilitada&lt;/b&gt;</translation>
    </message>
    <message>
        <source>HD key generation is &lt;b&gt;disabled&lt;/b&gt;</source>
        <translation type="unfinished">La generación de clave HD está &lt;b&gt;deshabilitada&lt;/b&gt;</translation>
    </message>
    <message>
        <source>Private key &lt;b&gt;disabled&lt;/b&gt;</source>
        <translation type="unfinished">Clave privada &lt;b&gt;deshabilitada&lt;/b&gt;</translation>
    </message>
    <message>
        <source>Wallet is &lt;b&gt;encrypted&lt;/b&gt; and currently &lt;b&gt;unlocked&lt;/b&gt;</source>
        <translation type="unfinished">La billetera está &lt;b&gt;encriptada&lt;/b&gt; y actualmente &lt;b&gt;desbloqueda&lt;/b&gt;</translation>
    </message>
    <message>
        <source>Wallet is &lt;b&gt;encrypted&lt;/b&gt; and currently &lt;b&gt;locked&lt;/b&gt;</source>
        <translation type="unfinished">La billetera está &lt;b&gt;encriptada&lt;/b&gt; y actualmente &lt;b&gt;bloqueda&lt;/b&gt;</translation>
    </message>
    <message>
        <source>Original message:</source>
        <translation type="unfinished">Mensaje original:</translation>
    </message>
</context>
<context>
    <name>UnitDisplayStatusBarControl</name>
    <message>
        <source>Unit to show amounts in. Click to select another unit.</source>
        <translation type="unfinished">Unidad en la que se muestran los importes. Haz clic para seleccionar otra unidad.</translation>
    </message>
</context>
<context>
    <name>CoinControlDialog</name>
    <message>
        <source>Coin Selection</source>
        <translation type="unfinished">Selección de monedas</translation>
    </message>
    <message>
        <source>Quantity:</source>
        <translation type="unfinished">Cantidad:</translation>
    </message>
    <message>
        <source>Amount:</source>
        <translation type="unfinished">Importe:</translation>
    </message>
    <message>
        <source>Fee:</source>
        <translation type="unfinished">Comisión:</translation>
    </message>
    <message>
        <source>After Fee:</source>
        <translation type="unfinished">Después de la comisión:</translation>
    </message>
    <message>
        <source>Change:</source>
        <translation type="unfinished">Cambio:</translation>
    </message>
    <message>
        <source>(un)select all</source>
        <translation type="unfinished">(des)marcar todos</translation>
    </message>
    <message>
        <source>Tree mode</source>
        <translation type="unfinished">Modo árbol</translation>
    </message>
    <message>
        <source>List mode</source>
        <translation type="unfinished">Modo lista</translation>
    </message>
    <message>
        <source>Amount</source>
        <translation type="unfinished">Importe</translation>
    </message>
    <message>
        <source>Received with label</source>
        <translation type="unfinished">Recibido con etiqueta</translation>
    </message>
    <message>
        <source>Received with address</source>
        <translation type="unfinished">Recibido con dirección</translation>
    </message>
    <message>
        <source>Date</source>
        <translation type="unfinished">Fecha</translation>
    </message>
    <message>
        <source>Confirmations</source>
        <translation type="unfinished">Confirmaciones</translation>
    </message>
    <message>
        <source>Confirmed</source>
        <translation type="unfinished">Confirmada</translation>
    </message>
    <message>
        <source>Copy amount</source>
        <translation type="unfinished">Copiar importe</translation>
    </message>
    <message>
        <source>&amp;Copy address</source>
        <translation type="unfinished">&amp;Copiar dirección</translation>
    </message>
    <message>
        <source>Copy &amp;label</source>
        <translation type="unfinished">Copiar &amp;etiqueta</translation>
    </message>
    <message>
        <source>Copy &amp;amount</source>
        <translation type="unfinished">Copiar &amp;importe</translation>
    </message>
    <message>
        <source>Copy transaction &amp;ID and output index</source>
        <translation type="unfinished">Copiar &amp;identificador de transacción e índice de salidas</translation>
    </message>
    <message>
        <source>L&amp;ock unspent</source>
        <translation type="unfinished">&amp;Bloquear importe no gastado</translation>
    </message>
    <message>
        <source>&amp;Unlock unspent</source>
        <translation type="unfinished">&amp;Desbloquear importe no gastado</translation>
    </message>
    <message>
        <source>Copy quantity</source>
        <translation type="unfinished">Copiar cantidad</translation>
    </message>
    <message>
        <source>Copy fee</source>
        <translation type="unfinished">Copiar comisión</translation>
    </message>
    <message>
        <source>Copy after fee</source>
        <translation type="unfinished">Copiar después de la comisión</translation>
    </message>
    <message>
        <source>Copy bytes</source>
        <translation type="unfinished">Copiar bytes</translation>
    </message>
    <message>
        <source>Copy change</source>
        <translation type="unfinished">Copiar cambio</translation>
    </message>
    <message>
        <source>(%1 locked)</source>
        <translation type="unfinished">(%1 bloqueado)</translation>
    </message>
    <message>
        <source>Can vary +/- %1 satoshi(s) per input.</source>
        <translation type="unfinished">Puede variar +/- %1 satoshi(s) por entrada.</translation>
    </message>
    <message>
        <source>(no label)</source>
        <translation type="unfinished">(sin etiqueta)</translation>
    </message>
    <message>
        <source>change from %1 (%2)</source>
        <translation type="unfinished">cambio desde %1 (%2)</translation>
    </message>
    <message>
        <source>(change)</source>
        <translation type="unfinished">(cambio)</translation>
    </message>
</context>
<context>
    <name>CreateWalletActivity</name>
    <message>
        <source>Create Wallet</source>
        <extracomment>Title of window indicating the progress of creation of a new wallet.</extracomment>
        <translation type="unfinished">Crear billetera</translation>
    </message>
    <message>
        <source>Creating Wallet &lt;b&gt;%1&lt;/b&gt;…</source>
        <extracomment>Descriptive text of the create wallet progress window which indicates to the user which wallet is currently being created.</extracomment>
        <translation type="unfinished">Creando billetera &lt;b&gt;%1&lt;/b&gt;…</translation>
    </message>
    <message>
        <source>Create wallet failed</source>
        <translation type="unfinished">Fallo al crear la billetera</translation>
    </message>
    <message>
        <source>Create wallet warning</source>
        <translation type="unfinished">Advertencia al crear la billetera</translation>
    </message>
    <message>
        <source>Can't list signers</source>
        <translation type="unfinished">No se puede hacer una lista de firmantes</translation>
    </message>
    <message>
        <source>Too many external signers found</source>
        <translation type="unfinished">Se encontraron demasiados firmantes externos</translation>
    </message>
</context>
<context>
    <name>LoadWalletsActivity</name>
    <message>
        <source>Load Wallets</source>
        <extracomment>Title of progress window which is displayed when wallets are being loaded.</extracomment>
        <translation type="unfinished">Cargar billeteras</translation>
    </message>
    <message>
        <source>Loading wallets…</source>
        <extracomment>Descriptive text of the load wallets progress window which indicates to the user that wallets are currently being loaded.</extracomment>
        <translation type="unfinished">Cargando billeteras...</translation>
    </message>
</context>
<context>
    <name>MigrateWalletActivity</name>
    <message>
        <source>Migrate wallet</source>
        <translation type="unfinished">Migrar billetera</translation>
    </message>
    <message>
        <source>Are you sure you wish to migrate the wallet &lt;i&gt;%1&lt;/i&gt;?</source>
        <translation type="unfinished">¿Seguro deseas migrar la billetera &lt;i&gt;%1&lt;/i&gt;?</translation>
    </message>
    <message>
        <source>Migrating the wallet will convert this wallet to one or more descriptor wallets. A new wallet backup will need to be made.
If this wallet contains any watchonly scripts, a new wallet will be created which contains those watchonly scripts.
If this wallet contains any solvable but not watched scripts, a different and new wallet will be created which contains those scripts.

The migration process will create a backup of the wallet before migrating. This backup file will be named &lt;wallet name&gt;-&lt;timestamp&gt;.legacy.bak and can be found in the directory for this wallet. In the event of an incorrect migration, the backup can be restored with the "Restore Wallet" functionality.</source>
        <translation type="unfinished">La migración de la billetera la convertirá en una o más billeteras basadas en descriptores. Será necesario realizar una nueva copia de seguridad de la billetera.
Si esta billetera contiene scripts solo de lectura, se creará una nueva billetera que los contenga.
Si esta billetera contiene scripts solucionables pero no de lectura, se creará una nueva billetera diferente que los contenga.

El proceso de migración creará una copia de seguridad de la billetera antes de proceder. Este archivo de copia de seguridad se llamará &lt;wallet name&gt;-&lt;timestamp&gt;.legacy.bak y se encontrará en el directorio de esta billetera. En caso de que la migración falle, se puede restaurar la copia de seguridad con la funcionalidad "Restore Wallet" (Restaurar billetera).</translation>
    </message>
    <message>
        <source>Migrate Wallet</source>
        <translation type="unfinished">Migrar billetera</translation>
    </message>
    <message>
        <source>Migrating Wallet &lt;b&gt;%1&lt;/b&gt;…</source>
        <translation type="unfinished">Migrando billetera &lt;b&gt;%1&lt;/b&gt;…</translation>
    </message>
    <message>
        <source>The wallet '%1' was migrated successfully.</source>
        <translation type="unfinished">La migración de la billetera "%1" se realizó correctamente.</translation>
    </message>
    <message>
        <source> Watchonly scripts have been migrated to a new wallet named '%1'.</source>
        <translation type="unfinished">Los scripts solo de lectura se migraron a una nueva billetera llamada "%1".</translation>
    </message>
    <message>
        <source> Solvable but not watched scripts have been migrated to a new wallet named '%1'.</source>
        <translation type="unfinished">Los scripts solucionables pero no de lectura se migraron a una nueva billetera llamada "%1".</translation>
    </message>
    <message>
        <source>Migration failed</source>
        <translation type="unfinished">Migración errónea</translation>
    </message>
    <message>
        <source>Migration Successful</source>
        <translation type="unfinished">Migración correcta</translation>
    </message>
</context>
<context>
    <name>OpenWalletActivity</name>
    <message>
        <source>Open wallet failed</source>
        <translation type="unfinished">Fallo al abrir billetera</translation>
    </message>
    <message>
        <source>Open wallet warning</source>
        <translation type="unfinished">Advertencia al abrir billetera</translation>
    </message>
    <message>
        <source>default wallet</source>
        <translation type="unfinished">billetera predeterminada</translation>
    </message>
    <message>
        <source>Open Wallet</source>
        <extracomment>Title of window indicating the progress of opening of a wallet.</extracomment>
        <translation type="unfinished">Abrir billetera</translation>
    </message>
    <message>
        <source>Opening Wallet &lt;b&gt;%1&lt;/b&gt;…</source>
        <extracomment>Descriptive text of the open wallet progress window which indicates to the user which wallet is currently being opened.</extracomment>
        <translation type="unfinished">Abriendo billetera &lt;b&gt;%1&lt;/b&gt;...</translation>
    </message>
</context>
<context>
    <name>RestoreWalletActivity</name>
    <message>
        <source>Restore Wallet</source>
        <extracomment>Title of progress window which is displayed when wallets are being restored.</extracomment>
        <translation type="unfinished">Restaurar billetera</translation>
    </message>
    <message>
        <source>Restoring Wallet &lt;b&gt;%1&lt;/b&gt;…</source>
        <extracomment>Descriptive text of the restore wallets progress window which indicates to the user that wallets are currently being restored.</extracomment>
        <translation type="unfinished">Restaurando billetera &lt;b&gt;%1&lt;/b&gt;…</translation>
    </message>
    <message>
        <source>Restore wallet failed</source>
        <extracomment>Title of message box which is displayed when the wallet could not be restored.</extracomment>
        <translation type="unfinished">Error al restaurar la billetera</translation>
    </message>
    <message>
        <source>Restore wallet warning</source>
        <extracomment>Title of message box which is displayed when the wallet is restored with some warning.</extracomment>
        <translation type="unfinished">Advertencia al restaurar billetera</translation>
    </message>
    <message>
        <source>Restore wallet message</source>
        <extracomment>Title of message box which is displayed when the wallet is successfully restored.</extracomment>
        <translation type="unfinished">Mensaje al restaurar billetera</translation>
    </message>
</context>
<context>
    <name>WalletController</name>
    <message>
        <source>Close wallet</source>
        <translation type="unfinished">Cerrar billetera</translation>
    </message>
    <message>
        <source>Are you sure you wish to close the wallet &lt;i&gt;%1&lt;/i&gt;?</source>
        <translation type="unfinished">¿Seguro deseas cerrar la billetera &lt;i&gt;%1&lt;/i&gt;?</translation>
    </message>
    <message>
        <source>Closing the wallet for too long can result in having to resync the entire chain if pruning is enabled.</source>
        <translation type="unfinished">Cerrar la billetera durante demasiado tiempo puede causar la resincronización de toda la cadena si el podado está habilitado.</translation>
    </message>
    <message>
        <source>Close all wallets</source>
        <translation type="unfinished">Cerrar todas las billeteras</translation>
    </message>
    <message>
        <source>Are you sure you wish to close all wallets?</source>
        <translation type="unfinished">¿Seguro quieres cerrar todas las billeteras?</translation>
    </message>
</context>
<context>
    <name>CreateWalletDialog</name>
    <message>
        <source>Create Wallet</source>
        <translation type="unfinished">Crear Billetera</translation>
    </message>
    <message>
        <source>You are one step away from creating your new wallet!</source>
        <translation type="unfinished">Estás a un paso de crear tu nueva billetera.</translation>
    </message>
    <message>
        <source>Please provide a name and, if desired, enable any advanced options</source>
        <translation type="unfinished">Escribe un nombre y, si quieres, activa las opciones avanzadas.</translation>
    </message>
    <message>
        <source>Wallet Name</source>
        <translation type="unfinished">Nombre de la billetera </translation>
    </message>
    <message>
        <source>Wallet</source>
        <translation type="unfinished">Billetera</translation>
    </message>
    <message>
        <source>Encrypt the wallet. The wallet will be encrypted with a passphrase of your choice.</source>
        <translation type="unfinished">Encriptar la billetera. La billetera será encriptada con una contraseña de tu elección.</translation>
    </message>
    <message>
        <source>Encrypt Wallet</source>
        <translation type="unfinished">Encriptar billetera</translation>
    </message>
    <message>
        <source>Advanced Options</source>
        <translation type="unfinished">Opciones avanzadas</translation>
    </message>
    <message>
        <source>Disable private keys for this wallet. Wallets with private keys disabled will have no private keys and cannot have an HD seed or imported private keys. This is ideal for watch-only wallets.</source>
        <translation type="unfinished">Desactivar las claves privadas para esta billetera. Las billeteras con claves privadas desactivadas no tendrán claves privadas y no podrán tener ninguna semilla HD ni claves privadas importadas. Esto es ideal para billeteras de solo lectura.</translation>
    </message>
    <message>
        <source>Disable Private Keys</source>
        <translation type="unfinished">Desactivar las claves privadas</translation>
    </message>
    <message>
        <source>Make a blank wallet. Blank wallets do not initially have private keys or scripts. Private keys and addresses can be imported, or an HD seed can be set, at a later time.</source>
        <translation type="unfinished">Crea una billetera en blanco. Las billeteras en blanco inicialmente no tienen llaves privadas ni scripts. Las llaves privadas y las direcciones pueden ser importadas o se puede establecer una semilla HD más tarde.</translation>
    </message>
    <message>
        <source>Make Blank Wallet</source>
        <translation type="unfinished">Crear billetera en blanco</translation>
    </message>
    <message>
        <source>Use an external signing device such as a hardware wallet. Configure the external signer script in wallet preferences first.</source>
        <translation type="unfinished">Usa un dispositivo de firma externo, por ejemplo, una billetera de hardware. Configura primero el script del firmante externo en las preferencias de la billetera.</translation>
    </message>
    <message>
        <source>External signer</source>
        <translation type="unfinished">Firmante externo</translation>
    </message>
    <message>
        <source>Create</source>
        <translation type="unfinished">Crear</translation>
    </message>
    <message>
        <source>Compiled without external signing support (required for external signing)</source>
        <extracomment>"External signing" means using devices such as hardware wallets.</extracomment>
        <translation type="unfinished">Compilado sin soporte de firma externa (requerido para la firma externa)</translation>
    </message>
</context>
<context>
    <name>EditAddressDialog</name>
    <message>
        <source>Edit Address</source>
        <translation type="unfinished">Editar dirección</translation>
    </message>
    <message>
        <source>&amp;Label</source>
        <translation type="unfinished">&amp;Etiqueta</translation>
    </message>
    <message>
        <source>The label associated with this address list entry</source>
        <translation type="unfinished">La etiqueta asociada con esta entrada en la lista de direcciones</translation>
    </message>
    <message>
        <source>The address associated with this address list entry. This can only be modified for sending addresses.</source>
        <translation type="unfinished">La dirección asociada con esta entrada en la lista de direcciones. Solo se puede modificar para las direcciones de envío.</translation>
    </message>
    <message>
        <source>&amp;Address</source>
        <translation type="unfinished">&amp;Dirección</translation>
    </message>
    <message>
        <source>New sending address</source>
        <translation type="unfinished">Nueva dirección de envío</translation>
    </message>
    <message>
        <source>Edit receiving address</source>
        <translation type="unfinished">Editar dirección de recepción</translation>
    </message>
    <message>
        <source>Edit sending address</source>
        <translation type="unfinished">Editar dirección de envío</translation>
    </message>
    <message>
        <source>The entered address "%1" is not a valid Bitcoin address.</source>
        <translation type="unfinished">La dirección ingresada "%1" no es una dirección de Bitcoin válida.</translation>
<<<<<<< HEAD
=======
    </message>
    <message>
        <source>Address "%1" already exists as a receiving address with label "%2" and so cannot be added as a sending address.</source>
        <translation type="unfinished">La dirección "%1" ya existe como dirección de recepción con la etiqueta "%2" y, por lo tanto, no se puede agregar como dirección de envío.</translation>
    </message>
    <message>
        <source>The entered address "%1" is already in the address book with label "%2".</source>
        <translation type="unfinished">La dirección ingresada "%1" ya está en la libreta de direcciones con la etiqueta "%2".</translation>
>>>>>>> 0b4aa31c
    </message>
    <message>
        <source>Could not unlock wallet.</source>
        <translation type="unfinished">No se pudo desbloquear la billetera.</translation>
    </message>
    <message>
        <source>New key generation failed.</source>
        <translation type="unfinished">Error al generar clave nueva.</translation>
    </message>
</context>
<context>
    <name>FreespaceChecker</name>
    <message>
        <source>A new data directory will be created.</source>
        <translation type="unfinished">Se creará un nuevo directorio de datos.</translation>
    </message>
    <message>
        <source>name</source>
        <translation type="unfinished">nombre</translation>
    </message>
    <message>
        <source>Directory already exists. Add %1 if you intend to create a new directory here.</source>
        <translation type="unfinished">El directorio ya existe. Agrega %1 si deseas crear un nuevo directorio aquí.</translation>
    </message>
    <message>
        <source>Path already exists, and is not a directory.</source>
        <translation type="unfinished">Ruta de acceso existente, pero no es un directorio.</translation>
    </message>
    <message>
        <source>Cannot create data directory here.</source>
        <translation type="unfinished">No se puede crear un directorio de datos aquí.</translation>
    </message>
</context>
<context>
    <name>Intro</name>
    <message numerus="yes">
        <source>%n GB of space available</source>
        <translation type="unfinished">
            <numerusform>%n GB de espacio disponible</numerusform>
            <numerusform>%n GB de espacio disponible</numerusform>
        </translation>
    </message>
    <message numerus="yes">
        <source>(of %n GB needed)</source>
        <translation type="unfinished">
            <numerusform>(de %n GB necesario)</numerusform>
            <numerusform>(de %n GB necesarios)</numerusform>
        </translation>
    </message>
    <message numerus="yes">
        <source>(%n GB needed for full chain)</source>
        <translation type="unfinished">
            <numerusform>(%n GB necesario para completar la cadena)</numerusform>
            <numerusform>(%n GB necesarios para completar la cadena)</numerusform>
        </translation>
    </message>
    <message>
        <source>Choose data directory</source>
        <translation type="unfinished">Elegir directorio de datos</translation>
    </message>
    <message>
        <source>At least %1 GB of data will be stored in this directory, and it will grow over time.</source>
        <translation type="unfinished">Se almacenará al menos %1 GB de información en este directorio, que aumentará con el tiempo.</translation>
    </message>
    <message>
        <source>Approximately %1 GB of data will be stored in this directory.</source>
        <translation type="unfinished">Se almacenará aproximadamente %1 GB de información en este directorio.</translation>
    </message>
    <message numerus="yes">
        <source>(sufficient to restore backups %n day(s) old)</source>
        <extracomment>Explanatory text on the capability of the current prune target.</extracomment>
        <translation type="unfinished">
            <numerusform>(suficiente para restaurar copias de seguridad de %n día de antigüedad)</numerusform>
            <numerusform>(suficiente para restaurar copias de seguridad de %n días de antigüedad)</numerusform>
        </translation>
    </message>
    <message>
        <source>%1 will download and store a copy of the Bitcoin block chain.</source>
        <translation type="unfinished">%1 descargará y almacenará una copia de la cadena de bloques de Bitcoin.</translation>
    </message>
    <message>
        <source>The wallet will also be stored in this directory.</source>
        <translation type="unfinished">La billetera también se almacenará en este directorio.</translation>
    </message>
    <message>
        <source>Error: Specified data directory "%1" cannot be created.</source>
        <translation type="unfinished">Error: No se puede crear el directorio de datos especificado "%1" .</translation>
    </message>
    <message>
        <source>Welcome</source>
        <translation type="unfinished">Te damos la bienvenida</translation>
    </message>
    <message>
        <source>Welcome to %1.</source>
        <translation type="unfinished">Te damos la bienvenida a %1.</translation>
    </message>
    <message>
        <source>As this is the first time the program is launched, you can choose where %1 will store its data.</source>
        <translation type="unfinished">Como es la primera vez que se ejecuta el programa, puedes elegir dónde %1 almacenará los datos.</translation>
    </message>
    <message>
        <source>Limit block chain storage to</source>
        <translation type="unfinished">Limitar el almacenamiento de la cadena de bloques a</translation>
    </message>
    <message>
        <source>Reverting this setting requires re-downloading the entire blockchain. It is faster to download the full chain first and prune it later. Disables some advanced features.</source>
        <translation type="unfinished">Para revertir esta configuración, se debe descargar de nuevo la cadena de bloques completa. Es más rápido descargar la cadena completa y podarla después. Desactiva algunas funciones avanzadas.</translation>
    </message>
    <message>
        <source>This initial synchronisation is very demanding, and may expose hardware problems with your computer that had previously gone unnoticed. Each time you run %1, it will continue downloading where it left off.</source>
        <translation type="unfinished">La sincronización inicial consume muchos recursos y es posible que exponga problemas de hardware en la computadora que anteriormente pasaron desapercibidos. Cada vez que ejecutes %1, seguirá descargando desde el punto en el que quedó.</translation>
    </message>
    <message>
        <source>When you click OK, %1 will begin to download and process the full %4 block chain (%2 GB) starting with the earliest transactions in %3 when %4 initially launched.</source>
        <translation type="unfinished">Al hacer clic en OK, %1 iniciará el proceso de descarga y procesará la cadena de bloques %4 completa (%2 GB), empezando con la transacción más antigua en %3 cuando %4 se ejecutó inicialmente.</translation>
    </message>
    <message>
        <source>If you have chosen to limit block chain storage (pruning), the historical data must still be downloaded and processed, but will be deleted afterward to keep your disk usage low.</source>
        <translation type="unfinished">Si elegiste la opción de limitar el almacenamiento de la cadena de bloques (podado), los datos históricos se deben descargar y procesar de igual manera, pero se eliminarán después para disminuir el uso del disco.</translation>
    </message>
    <message>
        <source>Use the default data directory</source>
        <translation type="unfinished">Usar el directorio de datos predeterminado</translation>
    </message>
    <message>
        <source>Use a custom data directory:</source>
        <translation type="unfinished">Usar un directorio de datos personalizado:</translation>
    </message>
</context>
<context>
    <name>HelpMessageDialog</name>
    <message>
        <source>version</source>
        <translation type="unfinished">versión</translation>
    </message>
    <message>
        <source>About %1</source>
        <translation type="unfinished">Acerca de %1</translation>
    </message>
    <message>
        <source>Command-line options</source>
        <translation type="unfinished">Opciones de línea de comando</translation>
    </message>
</context>
<context>
    <name>ShutdownWindow</name>
    <message>
        <source>%1 is shutting down…</source>
        <translation type="unfinished">%1 se está cerrando...</translation>
    </message>
    <message>
        <source>Do not shut down the computer until this window disappears.</source>
        <translation type="unfinished">No apagues el equipo hasta que desaparezca esta ventana.</translation>
    </message>
</context>
<context>
    <name>ModalOverlay</name>
    <message>
        <source>Form</source>
        <translation type="unfinished">Formulario</translation>
    </message>
    <message>
        <source>Recent transactions may not yet be visible, and therefore your wallet's balance might be incorrect. This information will be correct once your wallet has finished synchronizing with the bitcoin network, as detailed below.</source>
        <translation type="unfinished">Es posible que las transacciones recientes aún no sean visibles y, por lo tanto, el saldo de la billetera podría ser incorrecto. Esta información será correcta una vez que la billetera haya terminado de sincronizarse con la red de Bitcoin, como se detalla abajo.</translation>
    </message>
    <message>
        <source>Attempting to spend bitcoins that are affected by not-yet-displayed transactions will not be accepted by the network.</source>
        <translation type="unfinished">La red no aceptará si se intenta gastar bitcoins afectados por las transacciones que aún no se muestran.</translation>
    </message>
    <message>
        <source>Number of blocks left</source>
        <translation type="unfinished">Número de bloques restantes</translation>
    </message>
    <message>
        <source>Unknown…</source>
        <translation type="unfinished">Desconocido...</translation>
    </message>
    <message>
        <source>calculating…</source>
        <translation type="unfinished">calculando...</translation>
    </message>
    <message>
        <source>Last block time</source>
        <translation type="unfinished">Hora del último bloque</translation>
    </message>
    <message>
        <source>Progress</source>
        <translation type="unfinished">Progreso</translation>
    </message>
    <message>
        <source>Progress increase per hour</source>
        <translation type="unfinished">Avance del progreso por hora</translation>
    </message>
    <message>
        <source>Estimated time left until synced</source>
        <translation type="unfinished">Tiempo estimado restante hasta la sincronización</translation>
    </message>
    <message>
        <source>Hide</source>
        <translation type="unfinished">Ocultar</translation>
    </message>
    <message>
        <source>%1 is currently syncing.  It will download headers and blocks from peers and validate them until reaching the tip of the block chain.</source>
        <translation type="unfinished">%1 se está sincronizando actualmente. Descargará encabezados y bloques de pares, y los validará hasta alcanzar el extremo de la cadena de bloques.</translation>
    </message>
    <message>
        <source>Unknown. Syncing Headers (%1, %2%)…</source>
        <translation type="unfinished">Desconocido. Sincronizando encabezados (%1, %2%)…</translation>
    </message>
    <message>
        <source>Unknown. Pre-syncing Headers (%1, %2%)…</source>
        <translation type="unfinished">Desconocido. Presincronizando encabezados (%1, %2%)…</translation>
    </message>
</context>
<context>
    <name>OpenURIDialog</name>
    <message>
        <source>Open bitcoin URI</source>
        <translation type="unfinished">Abrir URI de bitcoin</translation>
    </message>
    <message>
        <source>Paste address from clipboard</source>
        <extracomment>Tooltip text for button that allows you to paste an address that is in your clipboard.</extracomment>
        <translation type="unfinished">Pegar dirección desde el portapapeles</translation>
    </message>
</context>
<context>
    <name>OptionsDialog</name>
    <message>
        <source>Options</source>
        <translation type="unfinished">Opciones</translation>
    </message>
    <message>
        <source>&amp;Main</source>
        <translation type="unfinished">&amp;Principal</translation>
    </message>
    <message>
        <source>Automatically start %1 after logging in to the system.</source>
        <translation type="unfinished">Iniciar automáticamente %1 después de iniciar sesión en el sistema.</translation>
    </message>
    <message>
        <source>&amp;Start %1 on system login</source>
        <translation type="unfinished">&amp;Iniciar %1 al iniciar sesión en el sistema</translation>
    </message>
    <message>
        <source>Enabling pruning significantly reduces the disk space required to store transactions. All blocks are still fully validated. Reverting this setting requires re-downloading the entire blockchain.</source>
        <translation type="unfinished">Al activar el podado, se reduce considerablemente el espacio de disco necesario para almacenar las transacciones. Todos los bloques aún se validan completamente. Para revertir esta opción, se requiere descargar de nuevo toda la cadena de bloques.</translation>
    </message>
    <message>
        <source>Size of &amp;database cache</source>
        <translation type="unfinished">Tamaño de la caché de la &amp;base de datos</translation>
    </message>
    <message>
        <source>Number of script &amp;verification threads</source>
        <translation type="unfinished">Número de subprocesos de &amp;verificación de scripts</translation>
    </message>
    <message>
        <source>Full path to a %1 compatible script (e.g. C:\Downloads\hwi.exe or /Users/you/Downloads/hwi.py). Beware: malware can steal your coins!</source>
        <translation type="unfinished">Ruta completa a un script compatible con %1 (p. ej., C:\Descargas\hwi.exe o /Usuarios/Tú/Descargas/hwi.py). Advertencia: ¡El malware podría robarte tus monedas!</translation>
    </message>
    <message>
        <source>IP address of the proxy (e.g. IPv4: 127.0.0.1 / IPv6: ::1)</source>
        <translation type="unfinished">Dirección IP del proxy (por ejemplo, IPv4: 127.0.0.1 / IPv6: ::1)</translation>
    </message>
    <message>
        <source>Shows if the supplied default SOCKS5 proxy is used to reach peers via this network type.</source>
        <translation type="unfinished">Muestra si el proxy SOCKS5 por defecto suministrado se utiliza para llegar a los pares a través de este tipo de red.</translation>
    </message>
    <message>
        <source>Minimize instead of exit the application when the window is closed. When this option is enabled, the application will be closed only after selecting Exit in the menu.</source>
        <translation type="unfinished">Minimizar en vez de salir de la aplicación cuando la ventana está cerrada. Cuando se activa esta opción, la aplicación solo se cerrará después de seleccionar "Salir" en el menú.</translation>
    </message>
    <message>
        <source>Options set in this dialog are overridden by the command line:</source>
        <translation type="unfinished">Las opciones establecidas en este diálogo serán anuladas por la línea de comandos:</translation>
    </message>
    <message>
        <source>Open the %1 configuration file from the working directory.</source>
        <translation type="unfinished">Abrir el archivo de configuración %1 en el directorio de trabajo.</translation>
    </message>
    <message>
        <source>Open Configuration File</source>
        <translation type="unfinished">Abrir archivo de configuración</translation>
    </message>
    <message>
        <source>Reset all client options to default.</source>
        <translation type="unfinished">Restablecer todas las opciones del cliente a los valores predeterminados.</translation>
    </message>
    <message>
        <source>&amp;Reset Options</source>
        <translation type="unfinished">&amp;Restablecer opciones</translation>
    </message>
    <message>
        <source>&amp;Network</source>
        <translation type="unfinished">&amp;Red</translation>
    </message>
    <message>
        <source>Prune &amp;block storage to</source>
        <translation type="unfinished">Podar el almacenamiento de &amp;bloques a</translation>
    </message>
    <message>
        <source>Reverting this setting requires re-downloading the entire blockchain.</source>
        <translation type="unfinished">Para revertir esta configuración, se debe descargar de nuevo la cadena de bloques completa.</translation>
    </message>
    <message>
        <source>Maximum database cache size. A larger cache can contribute to faster sync, after which the benefit is less pronounced for most use cases. Lowering the cache size will reduce memory usage. Unused mempool memory is shared for this cache.</source>
        <extracomment>Tooltip text for Options window setting that sets the size of the database cache. Explains the corresponding effects of increasing/decreasing this value.</extracomment>
        <translation type="unfinished">Tamaño máximo de la caché de la base de datos. Una caché más grande puede contribuir a una sincronización más rápida, después de lo cual el beneficio es menos pronunciado para la mayoría de los casos de uso. Disminuir el tamaño de la caché reducirá el uso de la memoria. La memoria mempool no utilizada se comparte para esta caché.</translation>
    </message>
    <message>
        <source>Set the number of script verification threads. Negative values correspond to the number of cores you want to leave free to the system.</source>
        <extracomment>Tooltip text for Options window setting that sets the number of script verification threads. Explains that negative values mean to leave these many cores free to the system.</extracomment>
        <translation type="unfinished">Establece el número de subprocesos de verificación de scripts. Los valores negativos corresponden al número de núcleos que se desea dejar libres al sistema.</translation>
    </message>
    <message>
        <source>(0 = auto, &lt;0 = leave that many cores free)</source>
        <translation type="unfinished">(0 = auto, &lt;0 = deja esta cantidad de núcleos libres)</translation>
    </message>
    <message>
        <source>This allows you or a third party tool to communicate with the node through command-line and JSON-RPC commands.</source>
        <extracomment>Tooltip text for Options window setting that enables the RPC server.</extracomment>
        <translation type="unfinished">Esto te permite a ti o a una herramienta de terceros comunicarse con el nodo a través de la línea de comandos y los comandos JSON-RPC.</translation>
    </message>
    <message>
        <source>Enable R&amp;PC server</source>
        <extracomment>An Options window setting to enable the RPC server.</extracomment>
        <translation type="unfinished">Activar servidor R&amp;PC</translation>
    </message>
    <message>
        <source>W&amp;allet</source>
        <translation type="unfinished">&amp;Billetera</translation>
    </message>
    <message>
        <source>Whether to set subtract fee from amount as default or not.</source>
        <extracomment>Tooltip text for Options window setting that sets subtracting the fee from a sending amount as default.</extracomment>
        <translation type="unfinished">Si se resta o no la comisión del importe por defecto.</translation>
    </message>
    <message>
        <source>Subtract &amp;fee from amount by default</source>
        <extracomment>An Options window setting to set subtracting the fee from a sending amount as default.</extracomment>
        <translation type="unfinished">Restar &amp;comisión del importe por defecto</translation>
    </message>
    <message>
        <source>Expert</source>
        <translation type="unfinished">Experto</translation>
    </message>
    <message>
        <source>Enable coin &amp;control features</source>
        <translation type="unfinished">Habilitar funciones de &amp;control de monedas</translation>
    </message>
    <message>
        <source>If you disable the spending of unconfirmed change, the change from a transaction cannot be used until that transaction has at least one confirmation. This also affects how your balance is computed.</source>
        <translation type="unfinished">Si deshabilitas el gasto del cambio sin confirmar, no se puede usar el cambio de una transacción hasta que esta tenga al menos una confirmación. Esto también afecta cómo se calcula el saldo.</translation>
    </message>
    <message>
        <source>&amp;Spend unconfirmed change</source>
        <translation type="unfinished">&amp;Gastar cambio sin confirmar</translation>
    </message>
    <message>
        <source>Enable &amp;PSBT controls</source>
        <extracomment>An options window setting to enable PSBT controls.</extracomment>
        <translation type="unfinished">Activar controles de &amp;PSBT</translation>
    </message>
    <message>
        <source>Whether to show PSBT controls.</source>
        <extracomment>Tooltip text for options window setting that enables PSBT controls.</extracomment>
        <translation type="unfinished">Si se muestran los controles de PSBT.</translation>
    </message>
    <message>
        <source>External Signer (e.g. hardware wallet)</source>
        <translation type="unfinished">Firmante externo (p. ej., billetera de hardware)</translation>
    </message>
    <message>
        <source>&amp;External signer script path</source>
        <translation type="unfinished">&amp;Ruta al script del firmante externo</translation>
    </message>
    <message>
        <source>Automatically open the Bitcoin client port on the router. This only works when your router supports UPnP and it is enabled.</source>
        <translation type="unfinished">Abrir automáticamente el puerto del cliente de Bitcoin en el router. Esto funciona solo cuando tu router es compatible con UPnP y está habilitado.</translation>
    </message>
    <message>
        <source>Map port using &amp;UPnP</source>
        <translation type="unfinished">Asignar puerto usando &amp;UPnP</translation>
    </message>
    <message>
        <source>Automatically open the Bitcoin client port on the router. This only works when your router supports NAT-PMP and it is enabled. The external port could be random.</source>
        <translation type="unfinished">Abrir automáticamente el puerto del cliente de Bitcoin en el router. Esto solo funciona cuando el router es compatible con NAT-PMP y está activo. El puerto externo podría ser aleatorio</translation>
    </message>
    <message>
        <source>Map port using NA&amp;T-PMP</source>
        <translation type="unfinished">Asignar puerto usando NA&amp;T-PMP</translation>
    </message>
    <message>
        <source>Accept connections from outside.</source>
        <translation type="unfinished">Aceptar conexiones externas.</translation>
    </message>
    <message>
        <source>Allow incomin&amp;g connections</source>
        <translation type="unfinished">&amp;Permitir conexiones entrantes</translation>
    </message>
    <message>
        <source>Connect to the Bitcoin network through a SOCKS5 proxy.</source>
        <translation type="unfinished">Conectarse a la red de Bitcoin a través de un proxy SOCKS5.</translation>
    </message>
    <message>
        <source>&amp;Connect through SOCKS5 proxy (default proxy):</source>
        <translation type="unfinished">&amp;Conectarse a través del proxy SOCKS5 (proxy predeterminado):</translation>
    </message>
    <message>
        <source>Proxy &amp;IP:</source>
        <translation type="unfinished">&amp;IP del proxy:</translation>
    </message>
    <message>
        <source>&amp;Port:</source>
        <translation type="unfinished">&amp;Puerto:</translation>
    </message>
    <message>
        <source>Port of the proxy (e.g. 9050)</source>
        <translation type="unfinished">Puerto del proxy (p. ej., 9050)</translation>
    </message>
    <message>
        <source>Used for reaching peers via:</source>
        <translation type="unfinished">Usado para conectarse con pares a través de:</translation>
    </message>
    <message>
        <source>&amp;Window</source>
        <translation type="unfinished">&amp;Ventana</translation>
    </message>
    <message>
        <source>Show the icon in the system tray.</source>
        <translation type="unfinished">Mostrar el ícono en la bandeja del sistema.</translation>
    </message>
    <message>
        <source>&amp;Show tray icon</source>
        <translation type="unfinished">&amp;Mostrar el ícono de la bandeja</translation>
    </message>
    <message>
        <source>Show only a tray icon after minimizing the window.</source>
        <translation type="unfinished">Mostrar solo un ícono de bandeja después de minimizar la ventana.</translation>
    </message>
    <message>
        <source>&amp;Minimize to the tray instead of the taskbar</source>
        <translation type="unfinished">&amp;Minimizar a la bandeja en vez de la barra de tareas</translation>
    </message>
    <message>
        <source>M&amp;inimize on close</source>
        <translation type="unfinished">&amp;Minimizar al cerrar</translation>
    </message>
    <message>
        <source>&amp;Display</source>
        <translation type="unfinished">&amp;Visualización</translation>
    </message>
    <message>
        <source>User Interface &amp;language:</source>
        <translation type="unfinished">&amp;Idioma de la interfaz de usuario:</translation>
    </message>
    <message>
        <source>The user interface language can be set here. This setting will take effect after restarting %1.</source>
        <translation type="unfinished">El idioma de la interfaz de usuario puede establecerse aquí. Esta configuración surtirá efecto después de reiniciar %1.</translation>
    </message>
    <message>
        <source>&amp;Unit to show amounts in:</source>
        <translation type="unfinished">&amp;Unidad en la que se muestran los importes:</translation>
    </message>
    <message>
        <source>Choose the default subdivision unit to show in the interface and when sending coins.</source>
        <translation type="unfinished">Elegir la unidad de subdivisión predeterminada para mostrar en la interfaz y al enviar monedas.</translation>
    </message>
    <message>
        <source>Third-party URLs (e.g. a block explorer) that appear in the transactions tab as context menu items. %s in the URL is replaced by transaction hash. Multiple URLs are separated by vertical bar |.</source>
        <translation type="unfinished">Las URL de terceros (por ejemplo, un explorador de bloques) que aparecen en la pestaña de transacciones como elementos del menú contextual. El hash de la transacción remplaza el valor %s en la URL. Varias URL se separan con una barra vertical (|).</translation>
    </message>
    <message>
        <source>&amp;Third-party transaction URLs</source>
        <translation type="unfinished">&amp;URL de transacciones de terceros</translation>
    </message>
    <message>
        <source>Whether to show coin control features or not.</source>
        <translation type="unfinished">Si se muestran o no las funcionalidades de control de monedas.</translation>
    </message>
    <message>
        <source>Connect to the Bitcoin network through a separate SOCKS5 proxy for Tor onion services.</source>
        <translation type="unfinished">Conectarse a la red de Bitcoin a través de un proxy SOCKS5 independiente para los servicios onion de Tor.</translation>
    </message>
    <message>
        <source>Use separate SOCKS&amp;5 proxy to reach peers via Tor onion services:</source>
        <translation type="unfinished">Usar un proxy SOCKS&amp;5 independiente para comunicarse con pares a través de los servicios onion de Tor:</translation>
    </message>
    <message>
        <source>Monospaced font in the Overview tab:</source>
        <translation type="unfinished">Fuente monoespaciada en la pestaña de vista general:</translation>
    </message>
    <message>
        <source>embedded "%1"</source>
        <translation type="unfinished">"%1" insertado</translation>
    </message>
    <message>
        <source>closest matching "%1"</source>
        <translation type="unfinished">"%1" con la coincidencia más aproximada</translation>
    </message>
    <message>
        <source>&amp;Cancel</source>
        <translation type="unfinished">&amp;Cancelar</translation>
    </message>
    <message>
        <source>Compiled without external signing support (required for external signing)</source>
        <extracomment>"External signing" means using devices such as hardware wallets.</extracomment>
        <translation type="unfinished">Compilado sin soporte de firma externa (requerido para la firma externa)</translation>
    </message>
    <message>
        <source>default</source>
        <translation type="unfinished">predeterminado</translation>
    </message>
    <message>
        <source>none</source>
        <translation type="unfinished">ninguno</translation>
    </message>
    <message>
        <source>Confirm options reset</source>
        <extracomment>Window title text of pop-up window shown when the user has chosen to reset options.</extracomment>
        <translation type="unfinished">Confirmar restablecimiento de opciones</translation>
    </message>
    <message>
        <source>Client restart required to activate changes.</source>
        <extracomment>Text explaining that the settings changed will not come into effect until the client is restarted.</extracomment>
        <translation type="unfinished">Es necesario reiniciar el cliente para activar los cambios.</translation>
    </message>
    <message>
        <source>Current settings will be backed up at "%1".</source>
        <extracomment>Text explaining to the user that the client's current settings will be backed up at a specific location. %1 is a stand-in argument for the backup location's path.</extracomment>
        <translation type="unfinished">Se realizará una copia de seguridad de la configuración actual en "%1".</translation>
    </message>
    <message>
        <source>Client will be shut down. Do you want to proceed?</source>
        <extracomment>Text asking the user to confirm if they would like to proceed with a client shutdown.</extracomment>
        <translation type="unfinished">El cliente se cerrará. ¿Quieres continuar?</translation>
    </message>
    <message>
        <source>Configuration options</source>
        <extracomment>Window title text of pop-up box that allows opening up of configuration file.</extracomment>
        <translation type="unfinished">Opciones de configuración</translation>
    </message>
    <message>
        <source>The configuration file is used to specify advanced user options which override GUI settings. Additionally, any command-line options will override this configuration file.</source>
        <extracomment>Explanatory text about the priority order of instructions considered by client. The order from high to low being: command-line, configuration file, GUI settings.</extracomment>
        <translation type="unfinished">El archivo de configuración se usa para especificar opciones avanzadas del usuario, que remplazan la configuración de la GUI. Además, las opciones de la línea de comandos remplazarán este archivo de configuración.</translation>
    </message>
    <message>
        <source>Continue</source>
        <translation type="unfinished">Continuar</translation>
    </message>
    <message>
        <source>Cancel</source>
        <translation type="unfinished">Cancelar</translation>
    </message>
    <message>
        <source>The configuration file could not be opened.</source>
        <translation type="unfinished">No se pudo abrir el archivo de configuración.</translation>
    </message>
    <message>
        <source>This change would require a client restart.</source>
        <translation type="unfinished">Estos cambios requieren reiniciar el cliente.</translation>
    </message>
    <message>
        <source>The supplied proxy address is invalid.</source>
        <translation type="unfinished">La dirección del proxy proporcionada es inválida.</translation>
    </message>
</context>
<context>
    <name>OptionsModel</name>
    <message>
        <source>Could not read setting "%1", %2.</source>
        <translation type="unfinished">No se puede leer la configuración "%1", %2.</translation>
    </message>
</context>
<context>
    <name>OverviewPage</name>
    <message>
        <source>Form</source>
        <translation type="unfinished">Formulario</translation>
    </message>
    <message>
        <source>The displayed information may be out of date. Your wallet automatically synchronizes with the Bitcoin network after a connection is established, but this process has not completed yet.</source>
        <translation type="unfinished">La información mostrada puede estar desactualizada. La billetera se sincroniza automáticamente con la red de Bitcoin después de establecer una conexión, pero este proceso aún no se ha completado.</translation>
    </message>
    <message>
        <source>Watch-only:</source>
        <translation type="unfinished">Solo lectura:</translation>
    </message>
    <message>
        <source>Available:</source>
        <translation type="unfinished">Disponible:</translation>
    </message>
    <message>
        <source>Your current spendable balance</source>
        <translation type="unfinished">Tu saldo disponible para gastar actualmente</translation>
    </message>
    <message>
        <source>Pending:</source>
        <translation type="unfinished">Pendiente:</translation>
    </message>
    <message>
        <source>Total of transactions that have yet to be confirmed, and do not yet count toward the spendable balance</source>
        <translation type="unfinished">Total de transacciones que aún se deben confirmar y que no se contabilizan dentro del saldo disponible para gastar</translation>
    </message>
    <message>
        <source>Immature:</source>
        <translation type="unfinished">Inmaduro:</translation>
    </message>
    <message>
        <source>Mined balance that has not yet matured</source>
        <translation type="unfinished">Saldo minado que aún no ha madurado</translation>
    </message>
    <message>
        <source>Balances</source>
        <translation type="unfinished">Saldos</translation>
    </message>
    <message>
        <source>Your current total balance</source>
        <translation type="unfinished">Tu saldo total actual</translation>
    </message>
    <message>
        <source>Your current balance in watch-only addresses</source>
        <translation type="unfinished">Tu saldo actual en direcciones de solo lectura</translation>
    </message>
    <message>
        <source>Spendable:</source>
        <translation type="unfinished">Gastable:</translation>
    </message>
    <message>
        <source>Recent transactions</source>
        <translation type="unfinished">Transacciones recientes</translation>
    </message>
    <message>
        <source>Unconfirmed transactions to watch-only addresses</source>
        <translation type="unfinished">Transacciones sin confirmar hacia direcciones de solo lectura</translation>
    </message>
    <message>
        <source>Mined balance in watch-only addresses that has not yet matured</source>
        <translation type="unfinished">Saldo minado en direcciones de solo lectura que aún no ha madurado</translation>
    </message>
    <message>
        <source>Current total balance in watch-only addresses</source>
        <translation type="unfinished">Saldo total actual en direcciones de solo lectura</translation>
    </message>
    <message>
        <source>Privacy mode activated for the Overview tab. To unmask the values, uncheck Settings-&gt;Mask values.</source>
        <translation type="unfinished">Modo de privacidad activado para la pestaña de vista general. Para mostrar los valores, anula la selección de Configuración-&gt;Ocultar valores.</translation>
    </message>
</context>
<context>
    <name>PSBTOperationsDialog</name>
    <message>
        <source>PSBT Operations</source>
        <translation type="unfinished">Operaciones PSBT</translation>
    </message>
    <message>
        <source>Sign Tx</source>
        <translation type="unfinished">Firmar transacción</translation>
    </message>
    <message>
        <source>Broadcast Tx</source>
        <translation type="unfinished">Transmitir transacción</translation>
    </message>
    <message>
        <source>Copy to Clipboard</source>
        <translation type="unfinished">Copiar al portapapeles</translation>
    </message>
    <message>
        <source>Save…</source>
        <translation type="unfinished">Guardar...</translation>
    </message>
    <message>
        <source>Close</source>
        <translation type="unfinished">Cerrar</translation>
    </message>
    <message>
        <source>Failed to load transaction: %1</source>
        <translation type="unfinished">Error al cargar la transacción: %1</translation>
    </message>
    <message>
        <source>Failed to sign transaction: %1</source>
        <translation type="unfinished">Error al firmar la transacción: %1</translation>
    </message>
    <message>
        <source>Cannot sign inputs while wallet is locked.</source>
        <translation type="unfinished">No se pueden firmar entradas mientras la billetera está bloqueada.</translation>
    </message>
    <message>
        <source>Could not sign any more inputs.</source>
        <translation type="unfinished">No se pudieron firmar más entradas.</translation>
    </message>
    <message>
        <source>Signed %1 inputs, but more signatures are still required.</source>
        <translation type="unfinished">Se firmaron %1 entradas, pero aún se requieren más firmas.</translation>
    </message>
    <message>
        <source>Signed transaction successfully. Transaction is ready to broadcast.</source>
        <translation type="unfinished">La transacción se firmó correctamente y está lista para transmitirse.</translation>
    </message>
    <message>
        <source>Unknown error processing transaction.</source>
        <translation type="unfinished">Error desconocido al procesar la transacción.</translation>
    </message>
    <message>
        <source>Transaction broadcast successfully! Transaction ID: %1</source>
        <translation type="unfinished">¡La transacción se transmitió correctamente! Identificador de transacción: %1</translation>
    </message>
    <message>
        <source>Transaction broadcast failed: %1</source>
        <translation type="unfinished">Error al transmitir la transacción: %1</translation>
    </message>
    <message>
        <source>PSBT copied to clipboard.</source>
        <translation type="unfinished">PSBT copiada al portapapeles.</translation>
    </message>
    <message>
        <source>Save Transaction Data</source>
        <translation type="unfinished">Guardar datos de la transacción</translation>
    </message>
    <message>
        <source>Partially Signed Transaction (Binary)</source>
        <extracomment>Expanded name of the binary PSBT file format. See: BIP 174.</extracomment>
        <translation type="unfinished">Transacción firmada parcialmente (binaria) </translation>
    </message>
    <message>
        <source>PSBT saved to disk.</source>
        <translation type="unfinished">PSBT guardada en en el disco.</translation>
    </message>
    <message>
        <source> * Sends %1 to %2</source>
        <translation type="unfinished">* Envía %1 a %2</translation>
    </message>
    <message>
        <source>own address</source>
        <translation type="unfinished">dirección propia</translation>
    </message>
    <message>
        <source>Unable to calculate transaction fee or total transaction amount.</source>
        <translation type="unfinished">No se puede calcular la comisión o el importe total de la transacción.</translation>
    </message>
    <message>
        <source>Pays transaction fee: </source>
        <translation type="unfinished">Paga comisión de transacción:</translation>
    </message>
    <message>
        <source>Total Amount</source>
        <translation type="unfinished">Importe total</translation>
    </message>
    <message>
        <source>or</source>
        <translation type="unfinished">o</translation>
    </message>
    <message>
        <source>Transaction has %1 unsigned inputs.</source>
        <translation type="unfinished">La transacción tiene %1 entradas sin firmar.</translation>
    </message>
    <message>
        <source>Transaction is missing some information about inputs.</source>
        <translation type="unfinished">Falta información sobre las entradas de la transacción.</translation>
    </message>
    <message>
        <source>Transaction still needs signature(s).</source>
        <translation type="unfinished">La transacción aún necesita firma(s).</translation>
    </message>
    <message>
        <source>(But no wallet is loaded.)</source>
        <translation type="unfinished">(Pero no se cargó ninguna billetera).</translation>
    </message>
    <message>
        <source>(But this wallet cannot sign transactions.)</source>
        <translation type="unfinished">(Pero esta billetera no puede firmar transacciones).</translation>
    </message>
    <message>
        <source>(But this wallet does not have the right keys.)</source>
        <translation type="unfinished">(Pero esta billetera no tiene las claves adecuadas).</translation>
    </message>
    <message>
        <source>Transaction is fully signed and ready for broadcast.</source>
        <translation type="unfinished">La transacción se firmó completamente y está lista para transmitirse.</translation>
    </message>
    <message>
        <source>Transaction status is unknown.</source>
        <translation type="unfinished">El estado de la transacción es desconocido.</translation>
    </message>
</context>
<context>
    <name>PaymentServer</name>
    <message>
        <source>Payment request error</source>
        <translation type="unfinished">Error en la solicitud de pago</translation>
    </message>
    <message>
        <source>Cannot start bitcoin: click-to-pay handler</source>
        <translation type="unfinished">No se puede iniciar Bitcoin: controlador de clic para pagar</translation>
    </message>
    <message>
        <source>URI handling</source>
        <translation type="unfinished">Gestión de URI</translation>
    </message>
    <message>
        <source>'bitcoin://' is not a valid URI. Use 'bitcoin:' instead.</source>
        <translation type="unfinished">"bitcoin://" no es un URI válido. Usa "bitcoin:" en su lugar.</translation>
    </message>
    <message>
        <source>Cannot process payment request because BIP70 is not supported.
Due to widespread security flaws in BIP70 it's strongly recommended that any merchant instructions to switch wallets be ignored.
If you are receiving this error you should request the merchant provide a BIP21 compatible URI.</source>
        <translation type="unfinished">No se puede procesar la solicitud de pago porque no existe compatibilidad con BIP70.
Debido a los fallos de seguridad generalizados en BIP70, se recomienda encarecidamente ignorar las instrucciones del comerciante para cambiar de billetera.
Si recibes este error, debes solicitar al comerciante que te proporcione un URI compatible con BIP21.</translation>
    </message>
    <message>
        <source>URI cannot be parsed! This can be caused by an invalid Bitcoin address or malformed URI parameters.</source>
        <translation type="unfinished">No se puede analizar el URI. Esto se puede deber a una dirección de Bitcoin inválida o a parámetros de URI con formato incorrecto.</translation>
    </message>
    <message>
        <source>Payment request file handling</source>
        <translation type="unfinished">Gestión del archivo de solicitud de pago</translation>
    </message>
</context>
<context>
    <name>PeerTableModel</name>
    <message>
        <source>User Agent</source>
        <extracomment>Title of Peers Table column which contains the peer's User Agent string.</extracomment>
        <translation type="unfinished">Agente de usuario</translation>
    </message>
    <message>
        <source>Peer</source>
        <extracomment>Title of Peers Table column which contains a unique number used to identify a connection.</extracomment>
        <translation type="unfinished">Par</translation>
    </message>
    <message>
        <source>Age</source>
        <extracomment>Title of Peers Table column which indicates the duration (length of time) since the peer connection started.</extracomment>
        <translation type="unfinished">Antigüedad</translation>
    </message>
    <message>
        <source>Direction</source>
        <extracomment>Title of Peers Table column which indicates the direction the peer connection was initiated from.</extracomment>
        <translation type="unfinished">Dirección</translation>
    </message>
    <message>
        <source>Sent</source>
        <extracomment>Title of Peers Table column which indicates the total amount of network information we have sent to the peer.</extracomment>
        <translation type="unfinished">Enviado</translation>
    </message>
    <message>
        <source>Received</source>
        <extracomment>Title of Peers Table column which indicates the total amount of network information we have received from the peer.</extracomment>
        <translation type="unfinished">Recibido</translation>
    </message>
    <message>
        <source>Address</source>
        <extracomment>Title of Peers Table column which contains the IP/Onion/I2P address of the connected peer.</extracomment>
        <translation type="unfinished">Dirección</translation>
    </message>
    <message>
        <source>Type</source>
        <extracomment>Title of Peers Table column which describes the type of peer connection. The "type" describes why the connection exists.</extracomment>
        <translation type="unfinished">Tipo</translation>
    </message>
    <message>
        <source>Network</source>
        <extracomment>Title of Peers Table column which states the network the peer connected through.</extracomment>
        <translation type="unfinished">Red</translation>
    </message>
    <message>
        <source>Inbound</source>
        <extracomment>An Inbound Connection from a Peer.</extracomment>
        <translation type="unfinished">Entrante</translation>
    </message>
    <message>
        <source>Outbound</source>
        <extracomment>An Outbound Connection to a Peer.</extracomment>
        <translation type="unfinished">Saliente</translation>
    </message>
</context>
<context>
    <name>QRImageWidget</name>
    <message>
        <source>&amp;Save Image…</source>
        <translation type="unfinished">&amp;Guardar imagen...</translation>
    </message>
    <message>
        <source>&amp;Copy Image</source>
        <translation type="unfinished">&amp;Copiar imagen</translation>
    </message>
    <message>
        <source>Resulting URI too long, try to reduce the text for label / message.</source>
        <translation type="unfinished">El URI resultante es demasiado largo, así que trata de reducir el texto de la etiqueta o el mensaje.</translation>
    </message>
    <message>
        <source>Error encoding URI into QR Code.</source>
        <translation type="unfinished">Fallo al codificar URI en código QR.</translation>
    </message>
    <message>
        <source>QR code support not available.</source>
        <translation type="unfinished">La compatibilidad con el código QR no está disponible.</translation>
    </message>
    <message>
        <source>Save QR Code</source>
        <translation type="unfinished">Guardar código QR</translation>
    </message>
    <message>
        <source>PNG Image</source>
        <extracomment>Expanded name of the PNG file format. See: https://en.wikipedia.org/wiki/Portable_Network_Graphics.</extracomment>
        <translation type="unfinished">Imagen PNG</translation>
    </message>
</context>
<context>
    <name>RPCConsole</name>
    <message>
        <source>N/A</source>
        <translation type="unfinished">N/D</translation>
    </message>
    <message>
        <source>Client version</source>
        <translation type="unfinished">Versión del Cliente</translation>
    </message>
    <message>
        <source>&amp;Information</source>
        <translation type="unfinished">&amp;Información</translation>
    </message>
    <message>
        <source>Datadir</source>
        <translation type="unfinished">Directorio de datos</translation>
    </message>
    <message>
        <source>To specify a non-default location of the data directory use the '%1' option.</source>
        <translation type="unfinished">Para especificar una ubicación no predeterminada del directorio de datos, usa la opción "%1".</translation>
    </message>
    <message>
        <source>Blocksdir</source>
        <translation type="unfinished">Directorio de bloques</translation>
    </message>
    <message>
        <source>To specify a non-default location of the blocks directory use the '%1' option.</source>
        <translation type="unfinished">Para especificar una ubicación no predeterminada del directorio de bloques, usa la opción "%1".</translation>
    </message>
    <message>
        <source>Startup time</source>
        <translation type="unfinished">Tiempo de inicio</translation>
    </message>
    <message>
        <source>Network</source>
        <translation type="unfinished">Red</translation>
    </message>
    <message>
        <source>Name</source>
        <translation type="unfinished">Nombre</translation>
    </message>
    <message>
        <source>Number of connections</source>
        <translation type="unfinished">Número de conexiones</translation>
    </message>
    <message>
        <source>Block chain</source>
        <translation type="unfinished">Cadena de bloques</translation>
    </message>
    <message>
        <source>Memory Pool</source>
        <translation type="unfinished">Pool de memoria</translation>
    </message>
    <message>
        <source>Current number of transactions</source>
        <translation type="unfinished">Número total de transacciones</translation>
    </message>
    <message>
        <source>Memory usage</source>
        <translation type="unfinished">Uso de memoria</translation>
    </message>
    <message>
        <source>Wallet: </source>
        <translation type="unfinished">Billetera:</translation>
    </message>
    <message>
        <source>(none)</source>
        <translation type="unfinished">(ninguna)</translation>
    </message>
    <message>
        <source>&amp;Reset</source>
        <translation type="unfinished">&amp;Restablecer</translation>
    </message>
    <message>
        <source>Received</source>
        <translation type="unfinished">Recibido</translation>
    </message>
    <message>
        <source>Sent</source>
        <translation type="unfinished">Enviado</translation>
    </message>
    <message>
        <source>&amp;Peers</source>
        <translation type="unfinished">&amp;Pares</translation>
    </message>
    <message>
        <source>Banned peers</source>
        <translation type="unfinished">Pares prohibidos</translation>
    </message>
    <message>
        <source>Select a peer to view detailed information.</source>
        <translation type="unfinished">Selecciona un par para ver la información detallada.</translation>
    </message>
    <message>
        <source>The transport layer version: %1</source>
        <translation type="unfinished">Versión de la capa de transporte: %1</translation>
    </message>
    <message>
        <source>Transport</source>
        <translation type="unfinished">Transporte</translation>
    </message>
    <message>
        <source>The BIP324 session ID string in hex, if any.</source>
        <translation type="unfinished">Cadena de identificación de la sesión BIP324 en formato hexadecimal, si existe.</translation>
    </message>
    <message>
        <source>Session ID</source>
        <translation type="unfinished">Identificación de la sesión</translation>
    </message>
    <message>
        <source>Version</source>
        <translation type="unfinished">Versión</translation>
    </message>
    <message>
        <source>Whether we relay transactions to this peer.</source>
        <translation type="unfinished">Si retransmitimos las transacciones a este par.</translation>
    </message>
    <message>
        <source>Transaction Relay</source>
        <translation type="unfinished">Retransmisión de transacción</translation>
    </message>
    <message>
        <source>Starting Block</source>
        <translation type="unfinished">Bloque de inicio</translation>
    </message>
    <message>
        <source>Synced Headers</source>
        <translation type="unfinished">Encabezados sincronizados</translation>
    </message>
    <message>
        <source>Synced Blocks</source>
        <translation type="unfinished">Bloques sincronizados</translation>
    </message>
    <message>
        <source>Last Transaction</source>
        <translation type="unfinished">Última transacción</translation>
    </message>
    <message>
        <source>The mapped Autonomous System used for diversifying peer selection.</source>
        <translation type="unfinished">El sistema autónomo asignado que se usó para diversificar la selección de pares.</translation>
    </message>
    <message>
        <source>Mapped AS</source>
        <translation type="unfinished">SA asignado</translation>
    </message>
    <message>
        <source>Whether we relay addresses to this peer.</source>
        <extracomment>Tooltip text for the Address Relay field in the peer details area, which displays whether we relay addresses to this peer (Yes/No).</extracomment>
        <translation type="unfinished">Si retransmitimos las direcciones a este par.</translation>
    </message>
    <message>
        <source>Address Relay</source>
        <extracomment>Text title for the Address Relay field in the peer details area, which displays whether we relay addresses to this peer (Yes/No).</extracomment>
        <translation type="unfinished">Retransmisión de dirección</translation>
    </message>
    <message>
        <source>The total number of addresses received from this peer that were processed (excludes addresses that were dropped due to rate-limiting).</source>
        <extracomment>Tooltip text for the Addresses Processed field in the peer details area, which displays the total number of addresses received from this peer that were processed (excludes addresses that were dropped due to rate-limiting).</extracomment>
        <translation type="unfinished">El número total de direcciones recibidas desde este par que se procesaron (excluye las direcciones omitidas debido a la limitación de volumen).</translation>
    </message>
    <message>
        <source>The total number of addresses received from this peer that were dropped (not processed) due to rate-limiting.</source>
        <extracomment>Tooltip text for the Addresses Rate-Limited field in the peer details area, which displays the total number of addresses received from this peer that were dropped (not processed) due to rate-limiting.</extracomment>
        <translation type="unfinished">El número total de direcciones recibidas desde este par que se omitieron (no se procesaron) debido a la limitación de volumen.</translation>
    </message>
    <message>
        <source>Addresses Processed</source>
        <extracomment>Text title for the Addresses Processed field in the peer details area, which displays the total number of addresses received from this peer that were processed (excludes addresses that were dropped due to rate-limiting).</extracomment>
        <translation type="unfinished">Direcciones procesadas</translation>
    </message>
    <message>
        <source>Addresses Rate-Limited</source>
        <extracomment>Text title for the Addresses Rate-Limited field in the peer details area, which displays the total number of addresses received from this peer that were dropped (not processed) due to rate-limiting.</extracomment>
        <translation type="unfinished">Direcciones omitidas por limitación de volumen</translation>
    </message>
    <message>
        <source>User Agent</source>
        <translation type="unfinished">Agente de usuario</translation>
    </message>
    <message>
        <source>Node window</source>
        <translation type="unfinished">Ventana del nodo</translation>
    </message>
    <message>
        <source>Current block height</source>
        <translation type="unfinished">Altura del bloque actual</translation>
    </message>
    <message>
        <source>Open the %1 debug log file from the current data directory. This can take a few seconds for large log files.</source>
        <translation type="unfinished">Abrir el archivo de registro de depuración %1 en el directorio de datos actual. Esto puede tardar unos segundos para los archivos de registro grandes.</translation>
    </message>
    <message>
        <source>Decrease font size</source>
        <translation type="unfinished">Disminuir tamaño de fuente</translation>
    </message>
    <message>
        <source>Increase font size</source>
        <translation type="unfinished">Aumentar tamaño de fuente</translation>
    </message>
    <message>
        <source>Permissions</source>
        <translation type="unfinished">Permisos</translation>
    </message>
    <message>
        <source>The direction and type of peer connection: %1</source>
        <translation type="unfinished">La dirección y el tipo de conexión entre pares: %1</translation>
    </message>
    <message>
        <source>Direction/Type</source>
        <translation type="unfinished">Dirección/Tipo</translation>
    </message>
    <message>
        <source>The network protocol this peer is connected through: IPv4, IPv6, Onion, I2P, or CJDNS.</source>
        <translation type="unfinished">El protocolo de red mediante el cual está conectado este par: IPv4, IPv6, Onion, I2P o CJDNS.</translation>
    </message>
    <message>
        <source>Services</source>
        <translation type="unfinished">Servicios</translation>
    </message>
    <message>
        <source>High bandwidth BIP152 compact block relay: %1</source>
        <translation type="unfinished">Retransmisión de bloque compacto BIP152 en modo de banda ancha: %1</translation>
    </message>
    <message>
        <source>High Bandwidth</source>
        <translation type="unfinished">Banda ancha</translation>
    </message>
    <message>
        <source>Connection Time</source>
        <translation type="unfinished">Tiempo de conexión</translation>
    </message>
    <message>
        <source>Elapsed time since a novel block passing initial validity checks was received from this peer.</source>
        <translation type="unfinished">Tiempo transcurrido desde que se recibió de este par un nuevo bloque que superó las comprobaciones de validez iniciales.</translation>
    </message>
    <message>
        <source>Last Block</source>
        <translation type="unfinished">Último bloque</translation>
    </message>
    <message>
        <source>Elapsed time since a novel transaction accepted into our mempool was received from this peer.</source>
        <extracomment>Tooltip text for the Last Transaction field in the peer details area.</extracomment>
        <translation type="unfinished">Tiempo transcurrido desde que se recibió de este par una nueva transacción aceptada en nuestra mempool.</translation>
    </message>
    <message>
        <source>Last Send</source>
        <translation type="unfinished">Último envío</translation>
    </message>
    <message>
        <source>Last Receive</source>
        <translation type="unfinished">Última recepción</translation>
    </message>
    <message>
        <source>Ping Time</source>
        <translation type="unfinished">Tiempo de ping</translation>
    </message>
    <message>
        <source>The duration of a currently outstanding ping.</source>
        <translation type="unfinished">La duración de un ping actualmente pendiente.</translation>
    </message>
    <message>
        <source>Ping Wait</source>
        <translation type="unfinished">Espera de ping</translation>
    </message>
    <message>
        <source>Min Ping</source>
        <translation type="unfinished">Ping mínimo</translation>
    </message>
    <message>
        <source>Time Offset</source>
        <translation type="unfinished">Desfase temporal</translation>
    </message>
    <message>
        <source>Last block time</source>
        <translation type="unfinished">Hora del último bloque</translation>
    </message>
    <message>
        <source>&amp;Open</source>
        <translation type="unfinished">&amp;Abrir</translation>
    </message>
    <message>
        <source>&amp;Console</source>
        <translation type="unfinished">&amp;Consola</translation>
    </message>
    <message>
        <source>&amp;Network Traffic</source>
        <translation type="unfinished">&amp;Tráfico de red</translation>
    </message>
    <message>
        <source>Totals</source>
        <translation type="unfinished">Totales</translation>
    </message>
    <message>
        <source>Debug log file</source>
        <translation type="unfinished">Archivo del registro de depuración</translation>
    </message>
    <message>
        <source>Clear console</source>
        <translation type="unfinished">Limpiar consola</translation>
    </message>
    <message>
        <source>In:</source>
        <translation type="unfinished">Entrada:</translation>
    </message>
    <message>
        <source>Out:</source>
        <translation type="unfinished">Salida:</translation>
    </message>
    <message>
        <source>Inbound: initiated by peer</source>
        <extracomment>Explanatory text for an inbound peer connection.</extracomment>
        <translation type="unfinished">Entrante: iniciada por el par</translation>
    </message>
    <message>
        <source>Outbound Full Relay: default</source>
        <extracomment>Explanatory text for an outbound peer connection that relays all network information. This is the default behavior for outbound connections.</extracomment>
        <translation type="unfinished">Retransmisión completa saliente: predeterminada</translation>
    </message>
    <message>
        <source>Outbound Block Relay: does not relay transactions or addresses</source>
        <extracomment>Explanatory text for an outbound peer connection that relays network information about blocks and not transactions or addresses.</extracomment>
        <translation type="unfinished">Retransmisión de bloque saliente: no retransmite transacciones o direcciones</translation>
    </message>
    <message>
        <source>Outbound Manual: added using RPC %1 or %2/%3 configuration options</source>
        <extracomment>Explanatory text for an outbound peer connection that was established manually through one of several methods. The numbered arguments are stand-ins for the methods available to establish manual connections.</extracomment>
        <translation type="unfinished">Manual saliente: agregada usando las opciones de configuración %1 o %2/%3 de RPC</translation>
    </message>
    <message>
        <source>Outbound Feeler: short-lived, for testing addresses</source>
        <extracomment>Explanatory text for a short-lived outbound peer connection that is used to test the aliveness of known addresses.</extracomment>
        <translation type="unfinished">Feeler saliente: de corta duración, para probar direcciones</translation>
    </message>
    <message>
        <source>Outbound Address Fetch: short-lived, for soliciting addresses</source>
        <extracomment>Explanatory text for a short-lived outbound peer connection that is used to request addresses from a peer.</extracomment>
        <translation type="unfinished">Recuperación de dirección saliente: de corta duración, para solicitar direcciones</translation>
    </message>
    <message>
        <source>detecting: peer could be v1 or v2</source>
        <extracomment>Explanatory text for "detecting" transport type.</extracomment>
        <translation type="unfinished">detectando: el par puede ser v1 o v2</translation>
    </message>
    <message>
        <source>v1: unencrypted, plaintext transport protocol</source>
        <extracomment>Explanatory text for v1 transport type.</extracomment>
        <translation type="unfinished">v1: protocolo de transporte de texto simple sin encriptar</translation>
    </message>
    <message>
        <source>v2: BIP324 encrypted transport protocol</source>
        <extracomment>Explanatory text for v2 transport type.</extracomment>
        <translation type="unfinished">v2: protocolo de transporte encriptado BIP324</translation>
    </message>
    <message>
        <source>we selected the peer for high bandwidth relay</source>
        <translation type="unfinished">Seleccionamos el par para la retransmisión de banda ancha</translation>
    </message>
    <message>
        <source>the peer selected us for high bandwidth relay</source>
        <translation type="unfinished">El par nos seleccionó para la retransmisión de banda ancha</translation>
    </message>
    <message>
        <source>no high bandwidth relay selected</source>
        <translation type="unfinished">No se seleccionó la retransmisión de banda ancha</translation>
    </message>
    <message>
        <source>&amp;Copy address</source>
        <extracomment>Context menu action to copy the address of a peer.</extracomment>
        <translation type="unfinished">&amp;Copiar dirección</translation>
    </message>
    <message>
        <source>&amp;Disconnect</source>
        <translation type="unfinished">&amp;Desconectar</translation>
    </message>
    <message>
        <source>1 &amp;hour</source>
        <translation type="unfinished">1 &amp;hora</translation>
    </message>
    <message>
        <source>1 d&amp;ay</source>
        <translation type="unfinished">1 &amp;día</translation>
    </message>
    <message>
        <source>1 &amp;week</source>
        <translation type="unfinished">1 &amp;semana</translation>
    </message>
    <message>
        <source>1 &amp;year</source>
        <translation type="unfinished">1 &amp;año</translation>
    </message>
    <message>
        <source>&amp;Copy IP/Netmask</source>
        <extracomment>Context menu action to copy the IP/Netmask of a banned peer. IP/Netmask is the combination of a peer's IP address and its Netmask. For IP address, see: https://en.wikipedia.org/wiki/IP_address.</extracomment>
        <translation type="unfinished">&amp;Copiar IP/Máscara de red</translation>
    </message>
    <message>
        <source>&amp;Unban</source>
        <translation type="unfinished">&amp;Desbloquear</translation>
    </message>
    <message>
        <source>Network activity disabled</source>
        <translation type="unfinished">Actividad de red desactivada</translation>
    </message>
    <message>
        <source>Executing command without any wallet</source>
        <translation type="unfinished">Ejecutar comando sin ninguna billetera</translation>
    </message>
    <message>
        <source>Executing command using "%1" wallet</source>
        <translation type="unfinished">Ejecutar comando usando la billetera "%1"</translation>
    </message>
    <message>
        <source>Welcome to the %1 RPC console.
Use up and down arrows to navigate history, and %2 to clear screen.
Use %3 and %4 to increase or decrease the font size.
Type %5 for an overview of available commands.
For more information on using this console, type %6.

%7WARNING: Scammers have been active, telling users to type commands here, stealing their wallet contents. Do not use this console without fully understanding the ramifications of a command.%8</source>
        <extracomment>RPC console welcome message. Placeholders %7 and %8 are style tags for the warning content, and they are not space separated from the rest of the text intentionally.</extracomment>
        <translation type="unfinished">Te damos la bienvenida a la consola RPC de %1.
Utiliza las flechas hacia arriba y abajo para navegar por el historial y %2 para borrar la pantalla.
Utiliza %3 y %4 para aumentar o disminuir el tamaño de la fuente. 
Escribe %5 para ver los comandos disponibles.
Para obtener más información sobre cómo usar esta consola, escribe %6.

%7 ADVERTENCIA: Los estafadores han estado diciéndoles a los usuarios que escriban comandos aquí para robarles el contenido de sus billeteras. No uses esta consola sin entender completamente las ramificaciones de un comando.%8</translation>
    </message>
    <message>
        <source>Executing…</source>
        <extracomment>A console message indicating an entered command is currently being executed.</extracomment>
        <translation type="unfinished">Ejecutando...</translation>
    </message>
    <message>
        <source>(peer: %1)</source>
        <translation type="unfinished">(par: %1)</translation>
    </message>
    <message>
        <source>via %1</source>
        <translation type="unfinished">a través de %1</translation>
    </message>
    <message>
        <source>Yes</source>
        <translation type="unfinished">Sí</translation>
    </message>
    <message>
        <source>To</source>
        <translation type="unfinished">Para</translation>
    </message>
    <message>
        <source>From</source>
        <translation type="unfinished">De</translation>
    </message>
    <message>
        <source>Ban for</source>
        <translation type="unfinished">Prohibir para</translation>
    </message>
    <message>
        <source>Never</source>
        <translation type="unfinished">Nunca</translation>
    </message>
    <message>
        <source>Unknown</source>
        <translation type="unfinished">Desconocido</translation>
    </message>
</context>
<context>
    <name>ReceiveCoinsDialog</name>
    <message>
        <source>&amp;Amount:</source>
        <translation type="unfinished">&amp;Importe:</translation>
    </message>
    <message>
        <source>&amp;Label:</source>
        <translation type="unfinished">&amp;Etiqueta:</translation>
    </message>
    <message>
        <source>&amp;Message:</source>
        <translation type="unfinished">&amp;Mensaje:</translation>
    </message>
    <message>
        <source>An optional message to attach to the payment request, which will be displayed when the request is opened. Note: The message will not be sent with the payment over the Bitcoin network.</source>
        <translation type="unfinished">Mensaje opcional para adjuntar a la solicitud de pago, que se mostrará cuando se abra la solicitud. Nota: Este mensaje no se enviará con el pago a través de la red de Bitcoin.</translation>
    </message>
    <message>
        <source>An optional label to associate with the new receiving address.</source>
        <translation type="unfinished">Una etiqueta opcional para asociar con la nueva dirección de recepción.</translation>
    </message>
    <message>
        <source>Use this form to request payments. All fields are &lt;b&gt;optional&lt;/b&gt;.</source>
        <translation type="unfinished">Usa este formulario para solicitar pagos. Todos los campos son &lt;b&gt;opcionales&lt;/b&gt;.</translation>
    </message>
    <message>
        <source>An optional amount to request. Leave this empty or zero to not request a specific amount.</source>
        <translation type="unfinished">Un importe opcional para solicitar. Déjalo vacío o ingresa cero para no solicitar un importe específico.</translation>
    </message>
    <message>
        <source>An optional label to associate with the new receiving address (used by you to identify an invoice).  It is also attached to the payment request.</source>
        <translation type="unfinished">Una etiqueta opcional para asociar con la nueva dirección de recepción (utilizada por ti para identificar una factura). También se adjunta a la solicitud de pago.</translation>
    </message>
    <message>
        <source>An optional message that is attached to the payment request and may be displayed to the sender.</source>
        <translation type="unfinished">Un mensaje opcional que se adjunta a la solicitud de pago y que puede mostrarse al remitente.</translation>
    </message>
    <message>
        <source>&amp;Create new receiving address</source>
        <translation type="unfinished">&amp;Crear nueva dirección de recepción</translation>
    </message>
    <message>
        <source>Clear all fields of the form.</source>
        <translation type="unfinished">Borrar todos los campos del formulario.</translation>
    </message>
    <message>
        <source>Clear</source>
        <translation type="unfinished">Borrar</translation>
    </message>
    <message>
        <source>Requested payments history</source>
        <translation type="unfinished">Historial de pagos solicitados</translation>
    </message>
    <message>
        <source>Show the selected request (does the same as double clicking an entry)</source>
        <translation type="unfinished">Mostrar la solicitud seleccionada (equivale a hacer doble clic en una entrada)</translation>
    </message>
    <message>
        <source>Show</source>
        <translation type="unfinished">Mostrar</translation>
    </message>
    <message>
        <source>Remove the selected entries from the list</source>
        <translation type="unfinished">Eliminar las entradas seleccionadas de la lista</translation>
    </message>
    <message>
        <source>Remove</source>
        <translation type="unfinished">Eliminar</translation>
    </message>
    <message>
        <source>Copy &amp;URI</source>
        <translation type="unfinished">Copiar &amp;URI</translation>
    </message>
    <message>
        <source>&amp;Copy address</source>
        <translation type="unfinished">&amp;Copiar dirección</translation>
    </message>
    <message>
        <source>Copy &amp;label</source>
        <translation type="unfinished">Copiar &amp;etiqueta</translation>
    </message>
    <message>
        <source>Copy &amp;message</source>
        <translation type="unfinished">Copiar &amp;mensaje</translation>
    </message>
    <message>
        <source>Copy &amp;amount</source>
        <translation type="unfinished">Copiar &amp;importe</translation>
    </message>
    <message>
        <source>Not recommended due to higher fees and less protection against typos.</source>
        <translation type="unfinished">No se recomienda debido a las altas comisiones y la poca protección contra errores tipográficos.</translation>
    </message>
    <message>
        <source>Generates an address compatible with older wallets.</source>
        <translation type="unfinished">Genera una dirección compatible con billeteras más antiguas.</translation>
    </message>
    <message>
        <source>Generates a native segwit address (BIP-173). Some old wallets don't support it.</source>
        <translation type="unfinished">Genera una dirección segwit nativa (BIP-173). No es compatible con algunas billeteras antiguas.</translation>
    </message>
    <message>
        <source>Bech32m (BIP-350) is an upgrade to Bech32, wallet support is still limited.</source>
        <translation type="unfinished">Bech32m (BIP-350) es una actualización de Bech32. La compatibilidad con la billetera todavía es limitada.</translation>
    </message>
    <message>
        <source>Could not unlock wallet.</source>
        <translation type="unfinished">No se pudo desbloquear la billetera.</translation>
    </message>
    <message>
        <source>Could not generate new %1 address</source>
        <translation type="unfinished">No se pudo generar nueva dirección %1</translation>
    </message>
</context>
<context>
    <name>ReceiveRequestDialog</name>
    <message>
        <source>Request payment to …</source>
        <translation type="unfinished">Solicitar pago a...</translation>
    </message>
    <message>
        <source>Address:</source>
        <translation type="unfinished">Dirección:</translation>
    </message>
    <message>
        <source>Amount:</source>
        <translation type="unfinished">Importe:</translation>
    </message>
    <message>
        <source>Label:</source>
        <translation type="unfinished">Etiqueta:</translation>
    </message>
    <message>
        <source>Message:</source>
        <translation type="unfinished">Mensaje:</translation>
    </message>
    <message>
        <source>Wallet:</source>
        <translation type="unfinished">Billetera:</translation>
    </message>
    <message>
        <source>Copy &amp;URI</source>
        <translation type="unfinished">Copiar &amp;URI</translation>
    </message>
    <message>
        <source>Copy &amp;Address</source>
        <translation type="unfinished">Copiar &amp;dirección</translation>
    </message>
    <message>
        <source>&amp;Verify</source>
        <translation type="unfinished">&amp;Verificar</translation>
    </message>
    <message>
        <source>Verify this address on e.g. a hardware wallet screen</source>
        <translation type="unfinished">Verificar esta dirección, por ejemplo, en la pantalla de una billetera de hardware.</translation>
    </message>
    <message>
        <source>&amp;Save Image…</source>
        <translation type="unfinished">&amp;Guardar imagen...</translation>
    </message>
    <message>
        <source>Payment information</source>
        <translation type="unfinished">Información del pago</translation>
    </message>
    <message>
        <source>Request payment to %1</source>
        <translation type="unfinished">Solicitar pago a %1</translation>
    </message>
</context>
<context>
    <name>RecentRequestsTableModel</name>
    <message>
        <source>Date</source>
        <translation type="unfinished">Fecha</translation>
    </message>
    <message>
        <source>Label</source>
        <translation type="unfinished">Etiqueta</translation>
    </message>
    <message>
        <source>Message</source>
        <translation type="unfinished">Mensaje</translation>
    </message>
    <message>
        <source>(no label)</source>
        <translation type="unfinished">(sin etiqueta)</translation>
    </message>
    <message>
        <source>(no message)</source>
        <translation type="unfinished">(sin mensaje)</translation>
    </message>
    <message>
        <source>(no amount requested)</source>
        <translation type="unfinished">(no se solicitó un importe)</translation>
    </message>
    <message>
        <source>Requested</source>
        <translation type="unfinished">Solicitado</translation>
    </message>
</context>
<context>
    <name>SendCoinsDialog</name>
    <message>
        <source>Send Coins</source>
        <translation type="unfinished">Enviar monedas</translation>
    </message>
    <message>
        <source>Coin Control Features</source>
        <translation type="unfinished">Funciones de control de monedas</translation>
    </message>
    <message>
        <source>automatically selected</source>
        <translation type="unfinished">seleccionado automáticamente</translation>
    </message>
    <message>
        <source>Insufficient funds!</source>
        <translation type="unfinished">Fondos insuficientes</translation>
    </message>
    <message>
        <source>Quantity:</source>
        <translation type="unfinished">Cantidad:</translation>
    </message>
    <message>
        <source>Amount:</source>
        <translation type="unfinished">Importe:</translation>
    </message>
    <message>
        <source>Fee:</source>
        <translation type="unfinished">Comisión:</translation>
    </message>
    <message>
        <source>After Fee:</source>
        <translation type="unfinished">Después de la comisión:</translation>
    </message>
    <message>
        <source>Change:</source>
        <translation type="unfinished">Cambio:</translation>
    </message>
    <message>
        <source>If this is activated, but the change address is empty or invalid, change will be sent to a newly generated address.</source>
        <translation type="unfinished">Si se activa, pero la dirección de cambio está vacía o es inválida, el cambio se enviará a una dirección generada recientemente.</translation>
    </message>
    <message>
        <source>Custom change address</source>
        <translation type="unfinished">Dirección de cambio personalizada</translation>
    </message>
    <message>
        <source>Transaction Fee:</source>
        <translation type="unfinished">Comisión de transacción:</translation>
    </message>
    <message>
        <source>Using the fallbackfee can result in sending a transaction that will take several hours or days (or never) to confirm. Consider choosing your fee manually or wait until you have validated the complete chain.</source>
        <translation type="unfinished">Si usas la opción "fallbackfee", la transacción puede tardar varias horas o días en confirmarse (o nunca hacerlo). Considera elegir la comisión de forma manual o espera hasta que hayas validado la cadena completa.</translation>
    </message>
    <message>
        <source>Warning: Fee estimation is currently not possible.</source>
        <translation type="unfinished">Advertencia: En este momento no se puede estimar la comisión.</translation>
    </message>
    <message>
        <source>per kilobyte</source>
        <translation type="unfinished">por kilobyte</translation>
    </message>
    <message>
        <source>Hide</source>
        <translation type="unfinished">Ocultar</translation>
    </message>
    <message>
        <source>Recommended:</source>
        <translation type="unfinished">Recomendado:</translation>
    </message>
    <message>
        <source>Custom:</source>
        <translation type="unfinished">Personalizado:</translation>
    </message>
    <message>
        <source>Send to multiple recipients at once</source>
        <translation type="unfinished">Enviar a múltiples destinatarios a la vez</translation>
    </message>
    <message>
        <source>Add &amp;Recipient</source>
        <translation type="unfinished">Agregar &amp;destinatario</translation>
    </message>
    <message>
        <source>Clear all fields of the form.</source>
        <translation type="unfinished">Borrar todos los campos del formulario.</translation>
    </message>
    <message>
        <source>Inputs…</source>
        <translation type="unfinished">Entradas...</translation>
    </message>
    <message>
        <source>Choose…</source>
        <translation type="unfinished">Elegir...</translation>
    </message>
    <message>
        <source>Hide transaction fee settings</source>
        <translation type="unfinished">Ocultar configuración de la comisión de transacción</translation>
    </message>
    <message>
        <source>Specify a custom fee per kB (1,000 bytes) of the transaction's virtual size.

Note:  Since the fee is calculated on a per-byte basis, a fee rate of "100 satoshis per kvB" for a transaction size of 500 virtual bytes (half of 1 kvB) would ultimately yield a fee of only 50 satoshis.</source>
        <translation type="unfinished">Especifica una comisión personalizada por kB (1000 bytes) del tamaño virtual de la transacción.

Nota: Dado que la comisión se calcula por byte, una tasa de "100 satoshis por kvB" para una transacción de 500 bytes virtuales (la mitad de 1 kvB) produciría, en última instancia, una comisión de solo 50 satoshis.</translation>
    </message>
    <message>
        <source>When there is less transaction volume than space in the blocks, miners as well as relaying nodes may enforce a minimum fee. Paying only this minimum fee is just fine, but be aware that this can result in a never confirming transaction once there is more demand for bitcoin transactions than the network can process.</source>
        <translation type="unfinished">Cuando hay menos volumen de transacciones que espacio en los bloques, los mineros y los nodos de retransmisión pueden aplicar una comisión mínima. Está bien pagar solo esta comisión mínima, pero ten en cuenta que esto puede ocasionar que una transacción nunca se confirme una vez que haya más demanda de transacciones de Bitcoin de la que puede procesar la red.</translation>
    </message>
    <message>
        <source>A too low fee might result in a never confirming transaction (read the tooltip)</source>
        <translation type="unfinished">Si la comisión es demasiado baja, es posible que la transacción nunca se confirme (leer la información sobre herramientas).</translation>
    </message>
    <message>
        <source>(Smart fee not initialized yet. This usually takes a few blocks…)</source>
        <translation type="unfinished">(La comisión inteligente no se ha inicializado todavía. Esto tarda normalmente algunos bloques…)</translation>
    </message>
    <message>
        <source>Confirmation time target:</source>
        <translation type="unfinished">Objetivo de tiempo de confirmación:</translation>
    </message>
    <message>
        <source>Enable Replace-By-Fee</source>
        <translation type="unfinished">Activar "Reemplazar-por-comisión"</translation>
    </message>
    <message>
        <source>With Replace-By-Fee (BIP-125) you can increase a transaction's fee after it is sent. Without this, a higher fee may be recommended to compensate for increased transaction delay risk.</source>
        <translation type="unfinished">Con la función "Reemplazar-por-comisión" (BIP-125), puedes aumentar la comisión de una transacción después de enviarla. Sin esta, es posible que se recomiende una comisión más alta para compensar el mayor riesgo de retraso de la transacción.</translation>
    </message>
    <message>
        <source>Clear &amp;All</source>
        <translation type="unfinished">Borrar &amp;todo</translation>
    </message>
    <message>
        <source>Balance:</source>
        <translation type="unfinished">Saldo:</translation>
    </message>
    <message>
        <source>Confirm the send action</source>
        <translation type="unfinished">Confirmar el envío</translation>
    </message>
    <message>
        <source>S&amp;end</source>
        <translation type="unfinished">&amp;Enviar</translation>
    </message>
    <message>
        <source>Copy quantity</source>
        <translation type="unfinished">Copiar cantidad</translation>
    </message>
    <message>
        <source>Copy amount</source>
        <translation type="unfinished">Copiar importe</translation>
    </message>
    <message>
        <source>Copy fee</source>
        <translation type="unfinished">Copiar comisión</translation>
    </message>
    <message>
        <source>Copy after fee</source>
        <translation type="unfinished">Copiar después de la comisión</translation>
    </message>
    <message>
        <source>Copy bytes</source>
        <translation type="unfinished">Copiar bytes</translation>
    </message>
    <message>
        <source>Copy change</source>
        <translation type="unfinished">Copiar cambio</translation>
    </message>
    <message>
        <source>%1 (%2 blocks)</source>
        <translation type="unfinished">%1 (%2 bloques)</translation>
    </message>
    <message>
        <source>Sign on device</source>
        <extracomment>"device" usually means a hardware wallet.</extracomment>
        <translation type="unfinished">Firmar en el dispositivo</translation>
    </message>
    <message>
        <source>Connect your hardware wallet first.</source>
        <translation type="unfinished">Conecta primero tu billetera de hardware.</translation>
    </message>
    <message>
        <source>Set external signer script path in Options -&gt; Wallet</source>
        <extracomment>"External signer" means using devices such as hardware wallets.</extracomment>
        <translation type="unfinished">Establecer la ruta al script del firmante externo en "Opciones -&gt; Billetera"</translation>
    </message>
    <message>
        <source>Cr&amp;eate Unsigned</source>
        <translation type="unfinished">&amp;Crear sin firmar</translation>
    </message>
    <message>
        <source>Creates a Partially Signed Bitcoin Transaction (PSBT) for use with e.g. an offline %1 wallet, or a PSBT-compatible hardware wallet.</source>
        <translation type="unfinished">Crea una transacción de Bitcoin parcialmente firmada (PSBT) para usarla, por ejemplo, con una billetera %1 sin conexión o una billetera de hardware compatible con PSBT.</translation>
    </message>
    <message>
        <source> from wallet '%1'</source>
        <translation type="unfinished">desde la billetera "%1"</translation>
    </message>
    <message>
        <source>%1 to '%2'</source>
        <translation type="unfinished">%1 a '%2'</translation>
    </message>
    <message>
        <source>%1 to %2</source>
        <translation type="unfinished">%1 a %2</translation>
    </message>
    <message>
        <source>To review recipient list click "Show Details…"</source>
        <translation type="unfinished">Para consultar la lista de destinatarios, haz clic en "Mostrar detalles..."</translation>
    </message>
    <message>
        <source>Sign failed</source>
        <translation type="unfinished">Error de firma</translation>
    </message>
    <message>
        <source>External signer not found</source>
        <extracomment>"External signer" means using devices such as hardware wallets.</extracomment>
        <translation type="unfinished">No se encontró el dispositivo firmante externo</translation>
    </message>
    <message>
        <source>External signer failure</source>
        <extracomment>"External signer" means using devices such as hardware wallets.</extracomment>
        <translation type="unfinished">Error de firmante externo</translation>
    </message>
    <message>
        <source>Save Transaction Data</source>
        <translation type="unfinished">Guardar datos de la transacción</translation>
    </message>
    <message>
        <source>Partially Signed Transaction (Binary)</source>
        <extracomment>Expanded name of the binary PSBT file format. See: BIP 174.</extracomment>
        <translation type="unfinished">Transacción firmada parcialmente (binaria) </translation>
    </message>
    <message>
        <source>PSBT saved</source>
        <extracomment>Popup message when a PSBT has been saved to a file</extracomment>
        <translation type="unfinished">PSBT guardada</translation>
    </message>
    <message>
        <source>External balance:</source>
        <translation type="unfinished">Saldo externo:</translation>
    </message>
    <message>
        <source>or</source>
        <translation type="unfinished">o</translation>
    </message>
    <message>
        <source>You can increase the fee later (signals Replace-By-Fee, BIP-125).</source>
        <translation type="unfinished">Puedes aumentar la comisión después (indica "Reemplazar-por-comisión", BIP-125).</translation>
    </message>
    <message>
        <source>Please, review your transaction proposal. This will produce a Partially Signed Bitcoin Transaction (PSBT) which you can save or copy and then sign with e.g. an offline %1 wallet, or a PSBT-compatible hardware wallet.</source>
        <extracomment>Text to inform a user attempting to create a transaction of their current options. At this stage, a user can only create a PSBT. This string is displayed when private keys are disabled and an external signer is not available.</extracomment>
        <translation type="unfinished">Revisa por favor la propuesta de transacción. Esto producirá una transacción de Bitcoin parcialmente firmada (TBPF) que puedes guardar o copiar y, luego, firmar; por ejemplo, una billetera %1 fuera de línea o una billetera de hardware compatible con TBPF.</translation>
    </message>
    <message>
        <source>Do you want to create this transaction?</source>
        <extracomment>Message displayed when attempting to create a transaction. Cautionary text to prompt the user to verify that the displayed transaction details represent the transaction the user intends to create.</extracomment>
        <translation type="unfinished">¿Quieres crear esta transacción?</translation>
    </message>
    <message>
        <source>Please, review your transaction. You can create and send this transaction or create a Partially Signed Bitcoin Transaction (PSBT), which you can save or copy and then sign with, e.g., an offline %1 wallet, or a PSBT-compatible hardware wallet.</source>
        <extracomment>Text to inform a user attempting to create a transaction of their current options. At this stage, a user can send their transaction or create a PSBT. This string is displayed when both private keys and PSBT controls are enabled.</extracomment>
        <translation type="unfinished">Revisa la transacción. Puedes crear y enviar esta transacción de Bitcoin parcialmente firmada (PSBT), que además puedes guardar o copiar y, luego, firmar; por ejemplo, una billetera %1 sin conexión o una billetera de hardware compatible con PSBT.</translation>
    </message>
    <message>
        <source>Please, review your transaction.</source>
        <extracomment>Text to prompt a user to review the details of the transaction they are attempting to send.</extracomment>
        <translation type="unfinished">Revisa la transacción.</translation>
    </message>
    <message>
        <source>Transaction fee</source>
        <translation type="unfinished">Comisión de transacción</translation>
    </message>
    <message>
        <source>Not signalling Replace-By-Fee, BIP-125.</source>
        <translation type="unfinished">No indica "Reemplazar-por-comisión", BIP-125.</translation>
    </message>
    <message>
        <source>Total Amount</source>
        <translation type="unfinished">Importe total</translation>
    </message>
    <message>
        <source>Unsigned Transaction</source>
        <comment>PSBT copied</comment>
        <extracomment>Caption of "PSBT has been copied" messagebox</extracomment>
        <translation type="unfinished">Transacción sin firmar</translation>
    </message>
    <message>
        <source>The PSBT has been copied to the clipboard. You can also save it.</source>
        <translation type="unfinished">Se copió la PSBT al portapapeles. También puedes guardarla.</translation>
    </message>
    <message>
        <source>PSBT saved to disk</source>
        <translation type="unfinished">PSBT guardada en el disco</translation>
    </message>
    <message>
        <source>Confirm send coins</source>
        <translation type="unfinished">Confirmar el envió de monedas</translation>
    </message>
    <message>
        <source>Watch-only balance:</source>
        <translation type="unfinished">Saldo de solo lectura:</translation>
    </message>
    <message>
        <source>The recipient address is not valid. Please recheck.</source>
        <translation type="unfinished">La dirección del destinatario no es válida. Revísala.</translation>
    </message>
    <message>
        <source>The amount to pay must be larger than 0.</source>
        <translation type="unfinished">El importe por pagar tiene que ser mayor que 0.</translation>
    </message>
    <message>
        <source>The amount exceeds your balance.</source>
        <translation type="unfinished">El importe sobrepasa el saldo.</translation>
    </message>
    <message>
        <source>The total exceeds your balance when the %1 transaction fee is included.</source>
        <translation type="unfinished">El total sobrepasa el saldo cuando se incluye la comisión de transacción de %1.</translation>
    </message>
    <message>
        <source>Duplicate address found: addresses should only be used once each.</source>
        <translation type="unfinished">Se encontró una dirección duplicada: las direcciones solo se deben usar una vez.</translation>
    </message>
    <message>
        <source>Transaction creation failed!</source>
        <translation type="unfinished">¡Fallo al crear la transacción!</translation>
    </message>
    <message>
        <source>A fee higher than %1 is considered an absurdly high fee.</source>
        <translation type="unfinished">Una comisión mayor que %1 se considera absurdamente alta.</translation>
    </message>
    <message numerus="yes">
        <source>Estimated to begin confirmation within %n block(s).</source>
        <translation type="unfinished">
            <numerusform>Se estima que empiece a confirmarse dentro de %n bloque.</numerusform>
            <numerusform>Se estima que empiece a confirmarse dentro de %n bloques.</numerusform>
        </translation>
    </message>
    <message>
        <source>Warning: Invalid Bitcoin address</source>
        <translation type="unfinished">Advertencia: Dirección de Bitcoin inválida</translation>
    </message>
    <message>
        <source>Warning: Unknown change address</source>
        <translation type="unfinished">Advertencia: Dirección de cambio desconocida</translation>
    </message>
    <message>
        <source>Confirm custom change address</source>
        <translation type="unfinished">Confirmar la dirección de cambio personalizada</translation>
    </message>
    <message>
        <source>The address you selected for change is not part of this wallet. Any or all funds in your wallet may be sent to this address. Are you sure?</source>
        <translation type="unfinished">La dirección que seleccionaste para el cambio no es parte de esta billetera. Una parte o la totalidad de los fondos en la billetera se enviará a esta dirección. ¿Seguro deseas continuar?</translation>
    </message>
    <message>
        <source>(no label)</source>
        <translation type="unfinished">(sin etiqueta)</translation>
    </message>
</context>
<context>
    <name>SendCoinsEntry</name>
    <message>
        <source>A&amp;mount:</source>
        <translation type="unfinished">&amp;Importe:</translation>
    </message>
    <message>
        <source>Pay &amp;To:</source>
        <translation type="unfinished">Pagar &amp;a:</translation>
    </message>
    <message>
        <source>&amp;Label:</source>
        <translation type="unfinished">&amp;Etiqueta:</translation>
    </message>
    <message>
        <source>Choose previously used address</source>
        <translation type="unfinished">Seleccionar dirección usada anteriormente</translation>
    </message>
    <message>
        <source>The Bitcoin address to send the payment to</source>
        <translation type="unfinished">La dirección de Bitcoin a la que se enviará el pago</translation>
    </message>
    <message>
        <source>Paste address from clipboard</source>
        <translation type="unfinished">Pegar dirección desde el portapapeles</translation>
    </message>
    <message>
        <source>Remove this entry</source>
        <translation type="unfinished">Eliminar esta entrada</translation>
    </message>
    <message>
        <source>The amount to send in the selected unit</source>
        <translation type="unfinished">El importe que se enviará en la unidad seleccionada</translation>
    </message>
    <message>
        <source>The fee will be deducted from the amount being sent. The recipient will receive less bitcoins than you enter in the amount field. If multiple recipients are selected, the fee is split equally.</source>
        <translation type="unfinished">La comisión se deducirá del importe que se envía. El destinatario recibirá menos bitcoins que los que ingreses en el campo del importe. Si se seleccionan varios destinatarios, la comisión se dividirá por igual.</translation>
    </message>
    <message>
        <source>S&amp;ubtract fee from amount</source>
        <translation type="unfinished">&amp;Restar la comisión del importe</translation>
    </message>
    <message>
        <source>Use available balance</source>
        <translation type="unfinished">Usar el saldo disponible</translation>
    </message>
    <message>
        <source>Message:</source>
        <translation type="unfinished">Mensaje:</translation>
    </message>
    <message>
        <source>Enter a label for this address to add it to the list of used addresses</source>
        <translation type="unfinished">Ingresar una etiqueta para esta dirección a fin de agregarla a la lista de direcciones utilizadas</translation>
    </message>
    <message>
        <source>A message that was attached to the bitcoin: URI which will be stored with the transaction for your reference. Note: This message will not be sent over the Bitcoin network.</source>
        <translation type="unfinished">Un mensaje que se adjuntó al bitcoin: URI que se almacenará con la transacción a modo de referencia. Nota: Este mensaje no se enviará por la red de Bitcoin.</translation>
    </message>
</context>
<context>
    <name>SendConfirmationDialog</name>
    <message>
        <source>Send</source>
        <translation type="unfinished">Enviar</translation>
    </message>
    <message>
        <source>Create Unsigned</source>
        <translation type="unfinished">Crear sin firmar</translation>
    </message>
</context>
<context>
    <name>SignVerifyMessageDialog</name>
    <message>
        <source>Signatures - Sign / Verify a Message</source>
        <translation type="unfinished">Firmas - Firmar / verificar un mensaje</translation>
    </message>
    <message>
        <source>&amp;Sign Message</source>
        <translation type="unfinished">&amp;Firmar Mensaje</translation>
    </message>
    <message>
        <source>You can sign messages/agreements with your addresses to prove you can receive bitcoins sent to them. Be careful not to sign anything vague or random, as phishing attacks may try to trick you into signing your identity over to them. Only sign fully-detailed statements you agree to.</source>
        <translation type="unfinished">Puedes firmar mensajes o acuerdos con tus direcciones para demostrar que puedes recibir los bitcoins que se envíen a ellas. Ten cuidado de no firmar cosas confusas o al azar, ya que los ataques de phishing pueden tratar de engañarte para que les envíes la firma con tu identidad. Firma solo declaraciones totalmente detalladas con las que estés de acuerdo.</translation>
    </message>
    <message>
        <source>The Bitcoin address to sign the message with</source>
        <translation type="unfinished">La dirección de Bitcoin con la que se firmará el mensaje</translation>
    </message>
    <message>
        <source>Choose previously used address</source>
        <translation type="unfinished">Seleccionar dirección usada anteriormente</translation>
    </message>
    <message>
        <source>Paste address from clipboard</source>
        <translation type="unfinished">Pegar dirección desde el portapapeles</translation>
    </message>
    <message>
        <source>Enter the message you want to sign here</source>
        <translation type="unfinished">Ingresar aquí el mensaje que deseas firmar</translation>
    </message>
    <message>
        <source>Signature</source>
        <translation type="unfinished">Firma</translation>
    </message>
    <message>
        <source>Copy the current signature to the system clipboard</source>
        <translation type="unfinished">Copiar la firma actual al portapapeles del sistema</translation>
    </message>
    <message>
        <source>Sign the message to prove you own this Bitcoin address</source>
        <translation type="unfinished">Firmar el mensaje para demostrar que esta dirección de Bitcoin te pertenece</translation>
    </message>
    <message>
        <source>Sign &amp;Message</source>
        <translation type="unfinished">Firmar &amp;mensaje</translation>
    </message>
    <message>
        <source>Reset all sign message fields</source>
        <translation type="unfinished">Restablecer todos los campos de firma de mensaje</translation>
    </message>
    <message>
        <source>Clear &amp;All</source>
        <translation type="unfinished">Borrar &amp;todo</translation>
    </message>
    <message>
        <source>&amp;Verify Message</source>
        <translation type="unfinished">&amp;Verificar mensaje</translation>
    </message>
    <message>
        <source>Enter the receiver's address, message (ensure you copy line breaks, spaces, tabs, etc. exactly) and signature below to verify the message. Be careful not to read more into the signature than what is in the signed message itself, to avoid being tricked by a man-in-the-middle attack. Note that this only proves the signing party receives with the address, it cannot prove sendership of any transaction!</source>
        <translation type="unfinished">Ingresa la dirección del destinatario, el mensaje (recuerda copiar los saltos de línea, espacios, tabulaciones, etc. con exactitud) y la firma a continuación para verificar el mensaje. Ten cuidado de no leer en la firma más de lo que está en el mensaje firmado en sí, para evitar ser víctima de un engaño por ataque de intermediario. Ten en cuenta que esto solo demuestra que el firmante recibe con la dirección; no puede demostrar la condición de remitente de ninguna transacción.</translation>
    </message>
    <message>
        <source>The Bitcoin address the message was signed with</source>
        <translation type="unfinished">La dirección de Bitcoin con la que se firmó el mensaje</translation>
    </message>
    <message>
        <source>The signed message to verify</source>
        <translation type="unfinished">El mensaje firmado para verificar</translation>
    </message>
    <message>
        <source>The signature given when the message was signed</source>
        <translation type="unfinished">La firma que se dio cuando el mensaje se firmó</translation>
    </message>
    <message>
        <source>Verify the message to ensure it was signed with the specified Bitcoin address</source>
        <translation type="unfinished">Verifica el mensaje para asegurarte de que se firmó con la dirección de Bitcoin especificada.</translation>
    </message>
    <message>
        <source>Verify &amp;Message</source>
        <translation type="unfinished">Verificar &amp;mensaje</translation>
    </message>
    <message>
        <source>Reset all verify message fields</source>
        <translation type="unfinished">Restablecer todos los campos de verificación de mensaje</translation>
    </message>
    <message>
        <source>Click "Sign Message" to generate signature</source>
        <translation type="unfinished">Hacer clic en "Firmar mensaje" para generar una firma</translation>
    </message>
    <message>
        <source>The entered address is invalid.</source>
        <translation type="unfinished">La dirección ingresada es inválida.</translation>
    </message>
    <message>
        <source>Please check the address and try again.</source>
        <translation type="unfinished">Revisa la dirección e intenta de nuevo.</translation>
    </message>
    <message>
        <source>The entered address does not refer to a key.</source>
        <translation type="unfinished">La dirección ingresada no corresponde a una clave.</translation>
    </message>
    <message>
        <source>Wallet unlock was cancelled.</source>
        <translation type="unfinished">Se canceló el desbloqueo de la billetera.</translation>
    </message>
    <message>
        <source>No error</source>
        <translation type="unfinished">Sin error </translation>
    </message>
    <message>
        <source>Private key for the entered address is not available.</source>
        <translation type="unfinished">La clave privada para la dirección ingresada no está disponible.</translation>
    </message>
    <message>
        <source>Message signing failed.</source>
        <translation type="unfinished">Error al firmar el mensaje.</translation>
    </message>
    <message>
        <source>Message signed.</source>
        <translation type="unfinished">Mensaje firmado.</translation>
    </message>
    <message>
        <source>The signature could not be decoded.</source>
        <translation type="unfinished">La firma no pudo decodificarse.</translation>
    </message>
    <message>
        <source>Please check the signature and try again.</source>
        <translation type="unfinished">Comprueba la firma e intenta de nuevo.</translation>
    </message>
    <message>
        <source>The signature did not match the message digest.</source>
        <translation type="unfinished">La firma no coincide con la síntesis del mensaje.</translation>
    </message>
    <message>
        <source>Message verification failed.</source>
        <translation type="unfinished">Falló la verificación del mensaje.</translation>
    </message>
    <message>
        <source>Message verified.</source>
        <translation type="unfinished">Mensaje verificado.</translation>
    </message>
</context>
<context>
    <name>SplashScreen</name>
    <message>
        <source>(press q to shutdown and continue later)</source>
        <translation type="unfinished">(Presionar q para apagar y seguir luego)</translation>
    </message>
    <message>
        <source>press q to shutdown</source>
        <translation type="unfinished">Presionar q para apagar </translation>
    </message>
</context>
<context>
    <name>TransactionDesc</name>
    <message>
        <source>conflicted with a transaction with %1 confirmations</source>
        <extracomment>Text explaining the current status of a transaction, shown in the status field of the details window for this transaction. This status represents an unconfirmed transaction that conflicts with a confirmed transaction.</extracomment>
        <translation type="unfinished">Hay un conflicto con una transacción con %1 confirmaciones</translation>
    </message>
    <message>
        <source>0/unconfirmed, in memory pool</source>
        <extracomment>Text explaining the current status of a transaction, shown in the status field of the details window for this transaction. This status represents an unconfirmed transaction that is in the memory pool.</extracomment>
        <translation type="unfinished">0/sin confirmar, en el pool de memoria</translation>
    </message>
    <message>
        <source>0/unconfirmed, not in memory pool</source>
        <extracomment>Text explaining the current status of a transaction, shown in the status field of the details window for this transaction. This status represents an unconfirmed transaction that is not in the memory pool.</extracomment>
        <translation type="unfinished">0/sin confirmar, no está en el pool de memoria</translation>
    </message>
    <message>
        <source>abandoned</source>
        <extracomment>Text explaining the current status of a transaction, shown in the status field of the details window for this transaction. This status represents an abandoned transaction.</extracomment>
        <translation type="unfinished">abandonada</translation>
    </message>
    <message>
        <source>%1/unconfirmed</source>
        <extracomment>Text explaining the current status of a transaction, shown in the status field of the details window for this transaction. This status represents a transaction confirmed in at least one block, but less than 6 blocks.</extracomment>
        <translation type="unfinished">%1/sin confirmar</translation>
    </message>
    <message>
        <source>%1 confirmations</source>
        <extracomment>Text explaining the current status of a transaction, shown in the status field of the details window for this transaction. This status represents a transaction confirmed in 6 or more blocks.</extracomment>
        <translation type="unfinished">%1 confirmaciones</translation>
    </message>
    <message>
        <source>Status</source>
        <translation type="unfinished">Estado</translation>
    </message>
    <message>
        <source>Date</source>
        <translation type="unfinished">Fecha</translation>
    </message>
    <message>
        <source>Source</source>
        <translation type="unfinished">Fuente</translation>
    </message>
    <message>
        <source>Generated</source>
        <translation type="unfinished">Generado</translation>
    </message>
    <message>
        <source>From</source>
        <translation type="unfinished">De</translation>
    </message>
    <message>
        <source>unknown</source>
        <translation type="unfinished">desconocido</translation>
    </message>
    <message>
        <source>To</source>
        <translation type="unfinished">Para</translation>
    </message>
    <message>
        <source>own address</source>
        <translation type="unfinished">dirección propia</translation>
    </message>
    <message>
        <source>watch-only</source>
        <translation type="unfinished">Solo lectura</translation>
    </message>
    <message>
        <source>label</source>
        <translation type="unfinished">etiqueta</translation>
    </message>
    <message>
        <source>Credit</source>
        <translation type="unfinished">Crédito</translation>
    </message>
    <message numerus="yes">
        <source>matures in %n more block(s)</source>
        <translation type="unfinished">
            <numerusform>madura en %n bloque más</numerusform>
            <numerusform>madura en %n bloques más</numerusform>
        </translation>
    </message>
    <message>
        <source>not accepted</source>
        <translation type="unfinished">no aceptada</translation>
    </message>
    <message>
        <source>Debit</source>
        <translation type="unfinished">Débito</translation>
    </message>
    <message>
        <source>Total debit</source>
        <translation type="unfinished">Débito total</translation>
    </message>
    <message>
        <source>Total credit</source>
        <translation type="unfinished">Crédito total</translation>
    </message>
    <message>
        <source>Transaction fee</source>
        <translation type="unfinished">Comisión de transacción</translation>
    </message>
    <message>
        <source>Net amount</source>
        <translation type="unfinished">Importe neto</translation>
    </message>
    <message>
        <source>Message</source>
        <translation type="unfinished">Mensaje</translation>
    </message>
    <message>
        <source>Comment</source>
        <translation type="unfinished">Comentario</translation>
    </message>
    <message>
        <source>Transaction ID</source>
        <translation type="unfinished">Identificador de transacción</translation>
    </message>
    <message>
        <source>Transaction total size</source>
        <translation type="unfinished">Tamaño total de transacción</translation>
    </message>
    <message>
        <source>Transaction virtual size</source>
        <translation type="unfinished">Tamaño virtual de transacción</translation>
    </message>
    <message>
        <source>Output index</source>
        <translation type="unfinished">Índice de salida</translation>
    </message>
    <message>
        <source> (Certificate was not verified)</source>
        <translation type="unfinished">(No se verificó el certificado)</translation>
    </message>
    <message>
        <source>Merchant</source>
        <translation type="unfinished">Comerciante</translation>
    </message>
    <message>
        <source>Generated coins must mature %1 blocks before they can be spent. When you generated this block, it was broadcast to the network to be added to the block chain. If it fails to get into the chain, its state will change to "not accepted" and it won't be spendable. This may occasionally happen if another node generates a block within a few seconds of yours.</source>
        <translation type="unfinished">Las monedas generadas deben madurar %1 bloques antes de que se puedan gastar. Cuando generaste este bloque, se transmitió a la red para agregarlo a la cadena de bloques. Si no logra entrar a la cadena, su estado cambiará a "no aceptado" y no se podrá gastar. Esto puede ocurrir ocasionalmente si otro nodo genera un bloque a pocos segundos del tuyo.</translation>
    </message>
    <message>
        <source>Debug information</source>
        <translation type="unfinished">Información de depuración</translation>
    </message>
    <message>
        <source>Transaction</source>
        <translation type="unfinished">Transacción</translation>
    </message>
    <message>
        <source>Inputs</source>
        <translation type="unfinished">Entradas</translation>
    </message>
    <message>
        <source>Amount</source>
        <translation type="unfinished">Importe</translation>
    </message>
    <message>
        <source>true</source>
        <translation type="unfinished">verdadero</translation>
    </message>
    <message>
        <source>false</source>
        <translation type="unfinished">falso</translation>
    </message>
</context>
<context>
    <name>TransactionDescDialog</name>
    <message>
        <source>This pane shows a detailed description of the transaction</source>
        <translation type="unfinished">En este panel se muestra una descripción detallada de la transacción</translation>
    </message>
    <message>
        <source>Details for %1</source>
        <translation type="unfinished">Detalles para %1</translation>
    </message>
</context>
<context>
    <name>TransactionTableModel</name>
    <message>
        <source>Date</source>
        <translation type="unfinished">Fecha</translation>
    </message>
    <message>
        <source>Type</source>
        <translation type="unfinished">Tipo</translation>
    </message>
    <message>
        <source>Label</source>
        <translation type="unfinished">Etiqueta</translation>
    </message>
    <message>
        <source>Unconfirmed</source>
        <translation type="unfinished">Sin confirmar</translation>
    </message>
    <message>
        <source>Abandoned</source>
        <translation type="unfinished">Abandonada</translation>
    </message>
    <message>
        <source>Confirming (%1 of %2 recommended confirmations)</source>
        <translation type="unfinished">Confirmando (%1 de %2 confirmaciones recomendadas)</translation>
    </message>
    <message>
        <source>Confirmed (%1 confirmations)</source>
        <translation type="unfinished">Confirmada (%1 confirmaciones)</translation>
    </message>
    <message>
        <source>Conflicted</source>
        <translation type="unfinished">En conflicto</translation>
    </message>
    <message>
        <source>Immature (%1 confirmations, will be available after %2)</source>
        <translation type="unfinished">Inmadura (%1 confirmaciones; estará disponibles después de %2)</translation>
    </message>
    <message>
        <source>Generated but not accepted</source>
        <translation type="unfinished">Generada pero no aceptada</translation>
    </message>
    <message>
        <source>Received with</source>
        <translation type="unfinished">Recibida con</translation>
    </message>
    <message>
        <source>Received from</source>
        <translation type="unfinished">Recibida de</translation>
    </message>
    <message>
        <source>Sent to</source>
        <translation type="unfinished">Enviada a</translation>
    </message>
    <message>
        <source>Mined</source>
        <translation type="unfinished">Minada</translation>
    </message>
    <message>
        <source>watch-only</source>
        <translation type="unfinished">Solo lectura</translation>
    </message>
    <message>
        <source>(n/a)</source>
        <translation type="unfinished">(n/d)</translation>
    </message>
    <message>
        <source>(no label)</source>
        <translation type="unfinished">(sin etiqueta)</translation>
    </message>
    <message>
        <source>Transaction status. Hover over this field to show number of confirmations.</source>
        <translation type="unfinished">Estado de la transacción. Pasa el mouse sobre este campo para ver el número de confirmaciones.</translation>
    </message>
    <message>
        <source>Date and time that the transaction was received.</source>
        <translation type="unfinished">Fecha y hora en las que se recibió la transacción.</translation>
    </message>
    <message>
        <source>Type of transaction.</source>
        <translation type="unfinished">Tipo de transacción.</translation>
    </message>
    <message>
        <source>Whether or not a watch-only address is involved in this transaction.</source>
        <translation type="unfinished">Si una dirección de solo lectura está involucrada en esta transacción o no.</translation>
    </message>
    <message>
        <source>User-defined intent/purpose of the transaction.</source>
        <translation type="unfinished">Intención o propósito de la transacción definidos por el usuario.</translation>
    </message>
    <message>
        <source>Amount removed from or added to balance.</source>
        <translation type="unfinished">Importe restado del saldo o sumado a este.</translation>
    </message>
</context>
<context>
    <name>TransactionView</name>
    <message>
        <source>All</source>
        <translation type="unfinished">Todo</translation>
    </message>
    <message>
        <source>Today</source>
        <translation type="unfinished">Hoy</translation>
    </message>
    <message>
        <source>This week</source>
        <translation type="unfinished">Esta semana</translation>
    </message>
    <message>
        <source>This month</source>
        <translation type="unfinished">Este mes</translation>
    </message>
    <message>
        <source>Last month</source>
        <translation type="unfinished">Mes pasado</translation>
    </message>
    <message>
        <source>This year</source>
        <translation type="unfinished">Este año</translation>
    </message>
    <message>
        <source>Received with</source>
        <translation type="unfinished">Recibida con</translation>
    </message>
    <message>
        <source>Sent to</source>
        <translation type="unfinished">Enviada a</translation>
    </message>
    <message>
        <source>Mined</source>
        <translation type="unfinished">Minada</translation>
    </message>
    <message>
        <source>Other</source>
        <translation type="unfinished">Otra</translation>
    </message>
    <message>
        <source>Enter address, transaction id, or label to search</source>
        <translation type="unfinished">Ingresar la dirección, el identificador de transacción o la etiqueta para buscar</translation>
    </message>
    <message>
        <source>Min amount</source>
        <translation type="unfinished">Importe mínimo</translation>
    </message>
    <message>
        <source>Range…</source>
        <translation type="unfinished">Rango...</translation>
    </message>
    <message>
        <source>&amp;Copy address</source>
        <translation type="unfinished">&amp;Copiar dirección</translation>
    </message>
    <message>
        <source>Copy &amp;label</source>
        <translation type="unfinished">Copiar &amp;etiqueta</translation>
    </message>
    <message>
        <source>Copy &amp;amount</source>
        <translation type="unfinished">Copiar &amp;importe</translation>
    </message>
    <message>
        <source>Copy transaction &amp;ID</source>
        <translation type="unfinished">Copiar &amp;identificador de transacción</translation>
    </message>
    <message>
        <source>Copy &amp;raw transaction</source>
        <translation type="unfinished">Copiar transacción &amp;sin procesar</translation>
    </message>
    <message>
        <source>Copy full transaction &amp;details</source>
        <translation type="unfinished">Copiar &amp;detalles completos de la transacción</translation>
    </message>
    <message>
        <source>&amp;Show transaction details</source>
        <translation type="unfinished">&amp;Mostrar detalles de la transacción</translation>
    </message>
    <message>
        <source>Increase transaction &amp;fee</source>
        <translation type="unfinished">Aumentar &amp;comisión de transacción</translation>
    </message>
    <message>
        <source>A&amp;bandon transaction</source>
        <translation type="unfinished">&amp;Abandonar transacción</translation>
    </message>
    <message>
        <source>&amp;Edit address label</source>
        <translation type="unfinished">&amp;Editar etiqueta de dirección</translation>
    </message>
    <message>
        <source>Show in %1</source>
        <extracomment>Transactions table context menu action to show the selected transaction in a third-party block explorer. %1 is a stand-in argument for the URL of the explorer.</extracomment>
        <translation type="unfinished">Mostrar en %1</translation>
    </message>
    <message>
        <source>Export Transaction History</source>
        <translation type="unfinished">Exportar historial de transacciones</translation>
    </message>
    <message>
        <source>Comma separated file</source>
        <extracomment>Expanded name of the CSV file format. See: https://en.wikipedia.org/wiki/Comma-separated_values.</extracomment>
        <translation type="unfinished">Archivo separado por comas</translation>
    </message>
    <message>
        <source>Confirmed</source>
        <translation type="unfinished">Confirmada</translation>
    </message>
    <message>
        <source>Watch-only</source>
        <translation type="unfinished">Solo lectura</translation>
    </message>
    <message>
        <source>Date</source>
        <translation type="unfinished">Fecha</translation>
    </message>
    <message>
        <source>Type</source>
        <translation type="unfinished">Tipo</translation>
    </message>
    <message>
        <source>Label</source>
        <translation type="unfinished">Etiqueta</translation>
    </message>
    <message>
        <source>Address</source>
        <translation type="unfinished">Dirección</translation>
    </message>
    <message>
        <source>ID</source>
        <translation type="unfinished">Identificador</translation>
    </message>
    <message>
        <source>Exporting Failed</source>
        <translation type="unfinished">Error al exportar</translation>
    </message>
    <message>
        <source>There was an error trying to save the transaction history to %1.</source>
        <translation type="unfinished">Ocurrió un error al intentar guardar el historial de transacciones en %1.</translation>
    </message>
    <message>
        <source>Exporting Successful</source>
        <translation type="unfinished">Exportación exitosa</translation>
    </message>
    <message>
        <source>The transaction history was successfully saved to %1.</source>
        <translation type="unfinished">El historial de transacciones se guardó correctamente en %1.</translation>
    </message>
    <message>
        <source>Range:</source>
        <translation type="unfinished">Rango:</translation>
    </message>
    <message>
        <source>to</source>
        <translation type="unfinished">a</translation>
    </message>
</context>
<context>
    <name>WalletFrame</name>
    <message>
        <source>No wallet has been loaded.
Go to File &gt; Open Wallet to load a wallet.
- OR -</source>
        <translation type="unfinished">No se cargó ninguna billetera.
Ir a "Archivo &gt; Abrir billetera" para cargar una.
- O -</translation>
    </message>
    <message>
        <source>Create a new wallet</source>
        <translation type="unfinished">Crear una nueva billetera</translation>
    </message>
    <message>
        <source>Unable to decode PSBT from clipboard (invalid base64)</source>
        <translation type="unfinished">No se puede decodificar la PSBT desde el portapapeles (Base64 inválida)</translation>
    </message>
    <message>
        <source>Load Transaction Data</source>
        <translation type="unfinished">Cargar datos de la transacción</translation>
    </message>
    <message>
        <source>Partially Signed Transaction (*.psbt)</source>
        <translation type="unfinished">Transacción firmada parcialmente (*.psbt)</translation>
    </message>
    <message>
        <source>PSBT file must be smaller than 100 MiB</source>
        <translation type="unfinished">El archivo PSBT debe ser más pequeño de 100 MiB</translation>
    </message>
    <message>
        <source>Unable to decode PSBT</source>
        <translation type="unfinished">No se puede decodificar PSBT</translation>
    </message>
</context>
<context>
    <name>WalletModel</name>
    <message>
        <source>Send Coins</source>
        <translation type="unfinished">Enviar monedas</translation>
    </message>
    <message>
        <source>Fee bump error</source>
        <translation type="unfinished">Error de incremento de comisión</translation>
    </message>
    <message>
        <source>Increasing transaction fee failed</source>
        <translation type="unfinished">Fallo al incrementar la comisión de transacción</translation>
    </message>
    <message>
        <source>Do you want to increase the fee?</source>
        <extracomment>Asks a user if they would like to manually increase the fee of a transaction that has already been created.</extracomment>
        <translation type="unfinished">¿Deseas incrementar la comisión?</translation>
    </message>
    <message>
        <source>Current fee:</source>
        <translation type="unfinished">Comisión actual:</translation>
    </message>
    <message>
        <source>Increase:</source>
        <translation type="unfinished">Incremento:</translation>
    </message>
    <message>
        <source>New fee:</source>
        <translation type="unfinished">Nueva comisión:</translation>
    </message>
    <message>
        <source>Warning: This may pay the additional fee by reducing change outputs or adding inputs, when necessary. It may add a new change output if one does not already exist. These changes may potentially leak privacy.</source>
        <translation type="unfinished">Advertencia: Esta acción puede pagar la comisión adicional al reducir las salidas de cambio o agregar entradas, cuando sea necesario. Asimismo, puede agregar una nueva salida de cambio si aún no existe una. Estos cambios pueden filtrar potencialmente información privada.</translation>
    </message>
    <message>
        <source>Confirm fee bump</source>
        <translation type="unfinished">Confirmar incremento de comisión</translation>
    </message>
    <message>
        <source>Can't draft transaction.</source>
        <translation type="unfinished">No se puede crear un borrador de la transacción.</translation>
    </message>
    <message>
        <source>PSBT copied</source>
        <translation type="unfinished">PSBT copiada</translation>
    </message>
    <message>
        <source>Copied to clipboard</source>
        <comment>Fee-bump PSBT saved</comment>
        <translation type="unfinished">Copiada al portapapeles</translation>
    </message>
    <message>
        <source>Can't sign transaction.</source>
        <translation type="unfinished">No se puede firmar la transacción.</translation>
    </message>
    <message>
        <source>Could not commit transaction</source>
        <translation type="unfinished">No se pudo confirmar la transacción</translation>
    </message>
    <message>
        <source>Can't display address</source>
        <translation type="unfinished">No se puede mostrar la dirección</translation>
    </message>
    <message>
        <source>default wallet</source>
        <translation type="unfinished">billetera predeterminada</translation>
    </message>
</context>
<context>
    <name>WalletView</name>
    <message>
        <source>&amp;Export</source>
        <translation type="unfinished">&amp;Exportar</translation>
    </message>
    <message>
        <source>Export the data in the current tab to a file</source>
        <translation type="unfinished">Exportar los datos de la pestaña actual a un archivo</translation>
    </message>
    <message>
        <source>Backup Wallet</source>
        <translation type="unfinished">Realizar copia de seguridad de la billetera</translation>
    </message>
    <message>
        <source>Wallet Data</source>
        <extracomment>Name of the wallet data file format.</extracomment>
        <translation type="unfinished">Datos de la billetera</translation>
    </message>
    <message>
        <source>Backup Failed</source>
        <translation type="unfinished">Copia de seguridad fallida</translation>
    </message>
    <message>
        <source>There was an error trying to save the wallet data to %1.</source>
        <translation type="unfinished">Ocurrió un error al intentar guardar los datos de la billetera en %1.</translation>
    </message>
    <message>
        <source>Backup Successful</source>
        <translation type="unfinished">Copia de seguridad correcta</translation>
    </message>
    <message>
        <source>The wallet data was successfully saved to %1.</source>
        <translation type="unfinished">Los datos de la billetera se guardaron correctamente en %1.</translation>
    </message>
    <message>
        <source>Cancel</source>
        <translation type="unfinished">Cancelar</translation>
    </message>
</context>
<context>
    <name>bitcoin-core</name>
    <message>
        <source>The %s developers</source>
        <translation type="unfinished">Los desarrolladores de %s</translation>
    </message>
    <message>
        <source>%s corrupt. Try using the wallet tool bitcoin-wallet to salvage or restoring a backup.</source>
        <translation type="unfinished">%s dañado. Trata de usar la herramienta de la billetera de Bitcoin para rescatar o restaurar una copia de seguridad.</translation>
    </message>
    <message>
        <source>%s failed to validate the -assumeutxo snapshot state. This indicates a hardware problem, or a bug in the software, or a bad software modification that allowed an invalid snapshot to be loaded. As a result of this, the node will shut down and stop using any state that was built on the snapshot, resetting the chain height from %d to %d. On the next restart, the node will resume syncing from %d without using any snapshot data. Please report this incident to %s, including how you obtained the snapshot. The invalid snapshot chainstate will be left on disk in case it is helpful in diagnosing the issue that caused this error.</source>
        <translation type="unfinished">%s no pudo validar el estado de la instantánea -assumeutxo. Esto indica un problema de hardware, un error en el software o una modificación incorrecta del software que permitió que se cargara una instantánea inválida. Por consiguiente, el nodo se apagará y dejará de utilizar cualquier estado basado en la instantánea, restableciendo la altura de la cadena de %d a %d. En el siguiente reinicio, el nodo reanudará la sincronización desde %d sin usar datos de instantánea. Reporta este incidente a %s, indicando cómo obtuviste la instantánea. Se dejó el estado de cadena de la instantánea inválida en el disco por si resulta útil para diagnosticar el problema que causó este error.</translation>
    </message>
    <message>
        <source>%s request to listen on port %u. This port is considered "bad" and thus it is unlikely that any peer will connect to it. See doc/p2p-bad-ports.md for details and a full list.</source>
        <translation type="unfinished">%s solicitud para escuchar en el puerto%u. Este puerto se considera "malo" y, por lo tanto, es poco probable que algún par se conecte a él. Consulta doc/p2p-bad-ports.md para obtener detalles y una lista completa.</translation>
    </message>
    <message>
        <source>Cannot downgrade wallet from version %i to version %i. Wallet version unchanged.</source>
        <translation type="unfinished">No se puede pasar de la versión %i a la versión anterior %i.  La versión de la billetera no tiene cambios.</translation>
    </message>
    <message>
        <source>Cannot obtain a lock on data directory %s. %s is probably already running.</source>
        <translation type="unfinished">No se puede bloquear el directorio de datos %s. %s probablemente ya se está ejecutando.</translation>
    </message>
    <message>
        <source>Cannot upgrade a non HD split wallet from version %i to version %i without upgrading to support pre-split keypool. Please use version %i or no version specified.</source>
        <translation type="unfinished">No se puede actualizar una billetera dividida no HD de la versión %i a la versión %i sin actualizar para admitir el pool de claves anterior a la división. Usa la versión %i o no especifiques la versión.</translation>
    </message>
    <message>
        <source>Disk space for %s may not accommodate the block files. Approximately %u GB of data will be stored in this directory.</source>
        <translation type="unfinished">Es posible que el espacio en disco %s no tenga capacidad para los archivos de bloque. Aproximadamente %u GB de datos se almacenarán en este directorio.</translation>
    </message>
    <message>
        <source>Distributed under the MIT software license, see the accompanying file %s or %s</source>
        <translation type="unfinished">Distribuido bajo la licencia de software MIT; ver el archivo adjunto %s o %s.</translation>
    </message>
    <message>
        <source>Error loading wallet. Wallet requires blocks to be downloaded, and software does not currently support loading wallets while blocks are being downloaded out of order when using assumeutxo snapshots. Wallet should be able to load successfully after node sync reaches height %s</source>
        <translation type="unfinished">Error al cargar la billetera. Esta requiere que se descarguen bloques, y el software actualmente no admite la carga de billeteras mientras los bloques se descargan fuera de orden, cuando se usan instantáneas de assumeutxo. La billetera debería poder cargarse correctamente después de que la sincronización del nodo alcance la altura %s.</translation>
    </message>
    <message>
        <source>Error reading %s! Transaction data may be missing or incorrect. Rescanning wallet.</source>
        <translation type="unfinished">¡Error al leer %s! Es probable que falten los datos de la transacción o que sean incorrectos. Rescaneando billetera.</translation>
    </message>
    <message>
        <source>Error: Dumpfile format record is incorrect. Got "%s", expected "format".</source>
        <translation type="unfinished">Error: El registro del formato del archivo de volcado es incorrecto. Se obtuvo "%s", mientras que se esperaba "formato".</translation>
    </message>
    <message>
        <source>Error: Dumpfile identifier record is incorrect. Got "%s", expected "%s".</source>
        <translation type="unfinished">Error: El registro del identificador del archivo de volcado es incorrecto. Se obtuvo "%s", mientras que se esperaba "%s".</translation>
    </message>
    <message>
        <source>Error: Dumpfile version is not supported. This version of bitcoin-wallet only supports version 1 dumpfiles. Got dumpfile with version %s</source>
        <translation type="unfinished">Error: La versión del archivo volcado no es compatible. Esta versión de la billetera de Bitcoin solo admite archivos de volcado de la versión 1. Se obtuvo un archivo de volcado con la versión %s</translation>
    </message>
    <message>
        <source>Error: Legacy wallets only support the "legacy", "p2sh-segwit", and "bech32" address types</source>
        <translation type="unfinished">Error: Las billeteras "legacy" solo admiten los tipos de dirección "legacy", "p2sh-segwit" y "bech32".</translation>
    </message>
    <message>
        <source>Error: Unable to produce descriptors for this legacy wallet. Make sure to provide the wallet's passphrase if it is encrypted.</source>
        <translation type="unfinished">Error: No se pueden producir descriptores para esta billetera tipo legacy. Asegúrate de proporcionar la frase de contraseña de la billetera si está encriptada.</translation>
    </message>
    <message>
        <source>File %s already exists. If you are sure this is what you want, move it out of the way first.</source>
        <translation type="unfinished">El archivo %s ya existe. Si definitivamente quieres hacerlo, quítalo primero.</translation>
    </message>
    <message>
        <source>Invalid or corrupt peers.dat (%s). If you believe this is a bug, please report it to %s. As a workaround, you can move the file (%s) out of the way (rename, move, or delete) to have a new one created on the next start.</source>
        <translation type="unfinished">El archivo peers.dat (%s) es inválido o está dañado. Si crees que se trata de un error, infórmalo a %s. Como alternativa, puedes quitar el archivo (%s) (renombrarlo, moverlo o eliminarlo) para que se cree uno nuevo en el siguiente inicio.</translation>
    </message>
    <message>
        <source>More than one onion bind address is provided. Using %s for the automatically created Tor onion service.</source>
        <translation type="unfinished">Se proporciona más de una dirección de enlace onion. Se está usando %s para el servicio onion de Tor creado automáticamente.</translation>
    </message>
    <message>
        <source>No dump file provided. To use createfromdump, -dumpfile=&lt;filename&gt; must be provided.</source>
        <translation type="unfinished">No se proporcionó el archivo de volcado. Para usar createfromdump, se debe proporcionar  -dumpfile=&lt;filename&gt;.</translation>
    </message>
    <message>
        <source>No dump file provided. To use dump, -dumpfile=&lt;filename&gt; must be provided.</source>
        <translation type="unfinished">No se proporcionó el archivo de volcado. Para usar dump, se debe proporcionar  -dumpfile=&lt;filename&gt;.</translation>
    </message>
    <message>
        <source>No wallet file format provided. To use createfromdump, -format=&lt;format&gt; must be provided.</source>
        <translation type="unfinished">No se proporcionó el formato de archivo de billetera. Para usar createfromdump, se debe proporcionar  -format=&lt;format&gt;.</translation>
    </message>
    <message>
        <source>Please check that your computer's date and time are correct! If your clock is wrong, %s will not work properly.</source>
        <translation type="unfinished">Verifica que la fecha y hora de la computadora sean correctas. Si el reloj está mal configurado, %s no funcionará correctamente.</translation>
    </message>
    <message>
        <source>Please contribute if you find %s useful. Visit %s for further information about the software.</source>
        <translation type="unfinished">Contribuye si te parece que %s es útil. Visita %s para obtener más información sobre el software.</translation>
    </message>
    <message>
        <source>Prune configured below the minimum of %d MiB.  Please use a higher number.</source>
        <translation type="unfinished">La poda se configuró por debajo del mínimo de %d MiB. Usa un valor más alto.</translation>
    </message>
    <message>
        <source>Prune mode is incompatible with -reindex-chainstate. Use full -reindex instead.</source>
        <translation type="unfinished">El modo de poda es incompatible con -reindex-chainstate. Usa en su lugar un -reindex completo.</translation>
    </message>
    <message>
        <source>Prune: last wallet synchronisation goes beyond pruned data. You need to -reindex (download the whole blockchain again in case of pruned node)</source>
        <translation type="unfinished">Poda: la última sincronización de la billetera sobrepasa los datos podados. Tienes que ejecutar -reindex (descarga toda la cadena de bloques de nuevo en caso de tener un nodo podado)</translation>
    </message>
    <message>
        <source>Rename of '%s' -&gt; '%s' failed. You should resolve this by manually moving or deleting the invalid snapshot directory %s, otherwise you will encounter the same error again on the next startup.</source>
        <translation type="unfinished">Error al cambiar el nombre de "%s" a "%s". Para resolverlo, mueve o elimina manualmente el directorio %s de la instantánea no válida. De lo contrario, encontrarás el mismo error de nuevo en el siguiente inicio.</translation>
    </message>
    <message>
        <source>SQLiteDatabase: Unknown sqlite wallet schema version %d. Only version %d is supported</source>
        <translation type="unfinished">SQLiteDatabase: versión desconocida del esquema de la billetera sqlite %d. Solo se admite la versión %d.</translation>
    </message>
    <message>
        <source>The block database contains a block which appears to be from the future. This may be due to your computer's date and time being set incorrectly. Only rebuild the block database if you are sure that your computer's date and time are correct</source>
        <translation type="unfinished">La base de datos de bloques contiene un bloque que parece ser del futuro. Es posible que se deba a que la fecha y hora de la computadora están mal configuradas. Reconstruye la base de datos de bloques solo si tienes la certeza de que la fecha y hora de la computadora son correctas.</translation>
    </message>
    <message>
        <source>The transaction amount is too small to send after the fee has been deducted</source>
        <translation type="unfinished">El importe de la transacción es demasiado pequeño para enviarlo después de deducir la comisión</translation>
    </message>
    <message>
        <source>This error could occur if this wallet was not shutdown cleanly and was last loaded using a build with a newer version of Berkeley DB. If so, please use the software that last loaded this wallet</source>
        <translation type="unfinished">Este error podría ocurrir si esta billetera no se cerró correctamente y se cargó por última vez usando una compilación con una versión más reciente de Berkeley DB. Si es así, usa el software que cargó por última vez esta billetera.</translation>
    </message>
    <message>
        <source>This is a pre-release test build - use at your own risk - do not use for mining or merchant applications</source>
        <translation type="unfinished">Esta es una compilación preliminar de prueba. Úsala bajo tu propia responsabilidad. No la uses para aplicaciones comerciales o de minería.</translation>
    </message>
    <message>
        <source>This is the maximum transaction fee you pay (in addition to the normal fee) to prioritize partial spend avoidance over regular coin selection.</source>
        <translation type="unfinished">Esta es la comisión máxima de transacción que pagas (además de la comisión normal) para priorizar la elusión del gasto parcial sobre la selección regular de monedas.</translation>
    </message>
    <message>
        <source>This is the transaction fee you may discard if change is smaller than dust at this level</source>
        <translation type="unfinished">Esta es la comisión de transacción que puedes descartar si el cambio es más pequeño que el remanente en este nivel.</translation>
    </message>
    <message>
        <source>This is the transaction fee you may pay when fee estimates are not available.</source>
        <translation type="unfinished">Esta es la comisión de transacción que puedes pagar cuando los cálculos de comisiones no estén disponibles.</translation>
    </message>
    <message>
        <source>Total length of network version string (%i) exceeds maximum length (%i). Reduce the number or size of uacomments.</source>
        <translation type="unfinished">La longitud total de la cadena de versión de red ( %i) supera la longitud máxima (%i). Reduce el número o tamaño de uacomments .</translation>
    </message>
    <message>
        <source>Unable to replay blocks. You will need to rebuild the database using -reindex-chainstate.</source>
        <translation type="unfinished">No se pueden reproducir bloques. Tendrás que reconstruir la base de datos usando -reindex-chainstate.</translation>
    </message>
    <message>
        <source>Unknown wallet file format "%s" provided. Please provide one of "bdb" or "sqlite".</source>
        <translation type="unfinished">Se proporcionó un formato de archivo de billetera desconocido "%s". Proporciona uno entre "bdb" o "sqlite".</translation>
    </message>
    <message>
        <source>Unsupported category-specific logging level %1$s=%2$s. Expected %1$s=&lt;category&gt;:&lt;loglevel&gt;. Valid categories: %3$s. Valid loglevels: %4$s.</source>
        <translation type="unfinished">El nivel de registro de la categoría específica no es compatible: %1$s=%2$s. Se esperaba %1$s=&lt;category&gt;:&lt;loglevel&gt;. Categorías válidas: %3$s. Niveles de registro válidos: %4 $s.</translation>
    </message>
    <message>
        <source>Unsupported chainstate database format found. Please restart with -reindex-chainstate. This will rebuild the chainstate database.</source>
        <translation type="unfinished">El formato de la base de datos chainstate es incompatible. Reinicia con -reindex-chainstate para reconstruir la base de datos chainstate.</translation>
    </message>
    <message>
        <source>Wallet created successfully. The legacy wallet type is being deprecated and support for creating and opening legacy wallets will be removed in the future.</source>
        <translation type="unfinished">La billetera se creó correctamente. El tipo de billetera "legacy" se está descontinuando, por lo que la asistencia para crear y abrir estas billeteras se eliminará en el futuro.</translation>
    </message>
    <message>
        <source>Wallet loaded successfully. The legacy wallet type is being deprecated and support for creating and opening legacy wallets will be removed in the future. Legacy wallets can be migrated to a descriptor wallet with migratewallet.</source>
        <translation type="unfinished">La billetera se creó correctamente. El tipo de billetera "legacy" se está descontinuando, por lo que la asistencia para crear y abrir estas billeteras se eliminará en el futuro. Las billeteras "legacy" se pueden migrar a una billetera basada en descriptores con "migratewallet".</translation>
    </message>
    <message>
        <source>Warning: Dumpfile wallet format "%s" does not match command line specified format "%s".</source>
        <translation type="unfinished">Advertencia: El formato de la billetera del archivo de volcado "%s" no coincide con el formato especificado en la línea de comandos "%s".</translation>
    </message>
    <message>
        <source>Warning: Private keys detected in wallet {%s} with disabled private keys</source>
        <translation type="unfinished">Advertencia: Claves privadas detectadas en la billetera {%s} con claves privadas deshabilitadas</translation>
    </message>
    <message>
        <source>Warning: We do not appear to fully agree with our peers! You may need to upgrade, or other nodes may need to upgrade.</source>
        <translation type="unfinished">Advertencia: Al parecer no estamos completamente de acuerdo con nuestros pares. Es posible que tengas que realizar una actualización, o que los demás nodos tengan que hacerlo.</translation>
    </message>
    <message>
        <source>Witness data for blocks after height %d requires validation. Please restart with -reindex.</source>
        <translation type="unfinished">Los datos del testigo para los bloques después de la altura %d requieren validación. Reinicia con -reindex.</translation>
    </message>
    <message>
        <source>You need to rebuild the database using -reindex to go back to unpruned mode.  This will redownload the entire blockchain</source>
        <translation type="unfinished">Tienes que reconstruir la base de datos usando -reindex para volver al modo sin poda. Esto volverá a descargar toda la cadena de bloques.</translation>
    </message>
    <message>
        <source>%s is set very high!</source>
        <translation type="unfinished">¡El valor de %s es muy alto!</translation>
    </message>
    <message>
        <source>-maxmempool must be at least %d MB</source>
        <translation type="unfinished">-maxmempool debe ser por lo menos de %d MB</translation>
    </message>
    <message>
        <source>A fatal internal error occurred, see debug.log for details</source>
        <translation type="unfinished">Ocurrió un error interno grave. Consulta debug.log para obtener más información.</translation>
    </message>
    <message>
        <source>Cannot resolve -%s address: '%s'</source>
        <translation type="unfinished">No se puede resolver la dirección de -%s: '%s'</translation>
    </message>
    <message>
        <source>Cannot set -forcednsseed to true when setting -dnsseed to false.</source>
        <translation type="unfinished">No se puede establecer el valor de -forcednsseed con la variable true al establecer el valor de -dnsseed con la variable false.</translation>
    </message>
    <message>
        <source>Cannot set -peerblockfilters without -blockfilterindex.</source>
        <translation type="unfinished">No se puede establecer -peerblockfilters sin -blockfilterindex.</translation>
    </message>
    <message>
        <source>Cannot write to data directory '%s'; check permissions.</source>
        <translation type="unfinished">No se puede escribir en el directorio de datos "%s"; comprueba los permisos.</translation>
    </message>
    <message>
        <source>%s is set very high! Fees this large could be paid on a single transaction.</source>
        <translation type="unfinished">El valor establecido para %s es demasiado alto. Las comisiones tan grandes se podrían pagar en una sola transacción.</translation>
    </message>
    <message>
        <source>Cannot provide specific connections and have addrman find outgoing connections at the same time.</source>
        <translation type="unfinished">No se pueden proporcionar conexiones específicas y hacer que addrman encuentre conexiones salientes al mismo tiempo.</translation>
    </message>
    <message>
        <source>Error loading %s: External signer wallet being loaded without external signer support compiled</source>
        <translation type="unfinished">Error al cargar %s: Se está cargando la billetera firmante externa sin que se haya compilado la compatibilidad del firmante externo</translation>
    </message>
    <message>
        <source>Error reading %s! All keys read correctly, but transaction data or address metadata may be missing or incorrect.</source>
        <translation type="unfinished">Error al leer %s. Todas las claves se leyeron correctamente, pero es probable que falten los datos de la transacción o metadatos de direcciones, o bien que sean incorrectos.</translation>
    </message>
    <message>
        <source>Error: Address book data in wallet cannot be identified to belong to migrated wallets</source>
        <translation type="unfinished">Error: No se puede identificar si los datos de la libreta de direcciones en la billetera pertenecen a billeteras migradas</translation>
    </message>
    <message>
        <source>Error: Duplicate descriptors created during migration. Your wallet may be corrupted.</source>
        <translation type="unfinished">Error: Se crearon descriptores duplicados durante la migración. Tu billetera podría estar dañada.</translation>
    </message>
    <message>
        <source>Error: Transaction %s in wallet cannot be identified to belong to migrated wallets</source>
        <translation type="unfinished">Error: No se puede identificar si la transacción %s en la billetera pertenece a billeteras migradas</translation>
    </message>
    <message>
        <source>Failed to calculate bump fees, because unconfirmed UTXOs depend on enormous cluster of unconfirmed transactions.</source>
        <translation type="unfinished">No se pudo calcular la comisión de incremento porque las UTXO sin confirmar dependen de un grupo enorme de transacciones no confirmadas.</translation>
    </message>
    <message>
        <source>Failed to rename invalid peers.dat file. Please move or delete it and try again.</source>
        <translation type="unfinished">No se pudo cambiar el nombre del archivo peers.dat inválido. Muévelo o elimínalo, e intenta de nuevo.</translation>
    </message>
    <message>
        <source>Fee estimation failed. Fallbackfee is disabled. Wait a few blocks or enable %s.</source>
        <translation type="unfinished">Error al calcular la comisión. La opción "fallbackfee" está desactivada. Espera algunos bloques o activa %s.</translation>
    </message>
    <message>
        <source>Incompatible options: -dnsseed=1 was explicitly specified, but -onlynet forbids connections to IPv4/IPv6</source>
        <translation type="unfinished">Opciones incompatibles: -dnsseed=1 se especificó explícitamente, pero -onlynet prohíbe conexiones a IPv4/IPv6.</translation>
    </message>
    <message>
        <source>Invalid amount for %s=&lt;amount&gt;: '%s' (must be at least the minrelay fee of %s to prevent stuck transactions)</source>
        <translation type="unfinished">Importe inválido para %s=&lt;amount&gt;: "%s" (debe ser al menos la comisión mínima de retransmisión de %s para evitar transacciones atascadas)</translation>
    </message>
    <message>
        <source>Outbound connections restricted to CJDNS (-onlynet=cjdns) but -cjdnsreachable is not provided</source>
        <translation type="unfinished">Las conexiones salientes están restringidas a CJDNS (-onlynet=cjdns), pero no se proporciona -cjdnsreachable</translation>
    </message>
    <message>
        <source>Outbound connections restricted to Tor (-onlynet=onion) but the proxy for reaching the Tor network is explicitly forbidden: -onion=0</source>
        <translation type="unfinished">Las conexiones salientes están restringidas a Tor (-onlynet=onion), pero el proxy para conectarse con la red Tor está explícitamente prohibido: -onion=0.</translation>
    </message>
    <message>
        <source>Outbound connections restricted to Tor (-onlynet=onion) but the proxy for reaching the Tor network is not provided: none of -proxy, -onion or -listenonion is given</source>
        <translation type="unfinished">Las conexiones salientes están restringidas a Tor (-onlynet=onion), pero no se proporciona el proxy para conectarse con la red Tor: no se indican -proxy, -onion ni -listenonion.</translation>
    </message>
    <message>
        <source>Outbound connections restricted to i2p (-onlynet=i2p) but -i2psam is not provided</source>
        <translation type="unfinished">Las conexiones salientes están restringidas a i2p (-onlynet=i2p), pero no se proporciona -i2psam</translation>
    </message>
    <message>
        <source>The inputs size exceeds the maximum weight. Please try sending a smaller amount or manually consolidating your wallet's UTXOs</source>
        <translation type="unfinished">El tamaño de las entradas supera el peso máximo. Intenta enviar un importe menor o consolidar manualmente las UTXO de la billetera.</translation>
    </message>
    <message>
        <source>The preselected coins total amount does not cover the transaction target. Please allow other inputs to be automatically selected or include more coins manually</source>
        <translation type="unfinished">El monto total de las monedas preseleccionadas no cubre la meta de la transacción. Permite que se seleccionen automáticamente otras entradas o incluye más monedas manualmente.</translation>
    </message>
    <message>
        <source>Transaction requires one destination of non-0 value, a non-0 feerate, or a pre-selected input</source>
        <translation type="unfinished">La transacción requiere un destino de valor distinto de 0, una tasa de comisión distinta de 0, o una entrada preseleccionada.</translation>
    </message>
    <message>
        <source>UTXO snapshot failed to validate. Restart to resume normal initial block download, or try loading a different snapshot.</source>
        <translation type="unfinished">No se validó la instantánea de UTXO. Reinicia para reanudar la descarga de bloques inicial normal o intenta cargar una instantánea diferente.</translation>
    </message>
    <message>
        <source>Unconfirmed UTXOs are available, but spending them creates a chain of transactions that will be rejected by the mempool</source>
        <translation type="unfinished">Las UTXO sin confirmar están disponibles, pero si se gastan, se crea una cadena de transacciones que rechazará el pool de memoria.</translation>
    </message>
    <message>
        <source>Unexpected legacy entry in descriptor wallet found. Loading wallet %s

The wallet might have been tampered with or created with malicious intent.
</source>
        <translation type="unfinished">Se encontró una entrada heredada inesperada en la billetera basada en descriptores. Cargando billetera%s

Es posible que la billetera haya sido manipulada o creada con malas intenciones.
</translation>
    </message>
    <message>
        <source>Unrecognized descriptor found. Loading wallet %s

The wallet might had been created on a newer version.
Please try running the latest software version.
</source>
        <translation type="unfinished">Se encontró un descriptor desconocido. Cargando billetera %s.

La billetera se pudo hacer creado con una versión más reciente.
Intenta ejecutar la última versión del software.
</translation>
    </message>
    <message>
        <source>
Unable to cleanup failed migration</source>
        <translation type="unfinished">
No se puede limpiar la migración fallida</translation>
    </message>
    <message>
        <source>
Unable to restore backup of wallet.</source>
        <translation type="unfinished">
No se puede restaurar la copia de seguridad de la billetera.</translation>
    </message>
    <message>
        <source>Block verification was interrupted</source>
        <translation type="unfinished">Se interrumpió la verificación de bloques</translation>
    </message>
    <message>
        <source>Config setting for %s only applied on %s network when in [%s] section.</source>
        <translation type="unfinished">La configuración para %s solo se aplica en la red %s cuando se encuentra en la sección [%s].</translation>
    </message>
    <message>
        <source>Corrupted block database detected</source>
        <translation type="unfinished">Se detectó que la base de datos de bloques está dañada.</translation>
    </message>
    <message>
        <source>Could not find asmap file %s</source>
        <translation type="unfinished">No se pudo encontrar el archivo asmap %s</translation>
    </message>
    <message>
        <source>Could not parse asmap file %s</source>
        <translation type="unfinished">No se pudo analizar el archivo asmap %s</translation>
    </message>
    <message>
        <source>Disk space is too low!</source>
        <translation type="unfinished">¡El espacio en disco es demasiado pequeño!</translation>
    </message>
    <message>
        <source>Do you want to rebuild the block database now?</source>
        <translation type="unfinished">¿Quieres reconstruir la base de datos de bloques ahora?</translation>
    </message>
    <message>
        <source>Done loading</source>
        <translation type="unfinished">Carga completa</translation>
    </message>
    <message>
        <source>Dump file %s does not exist.</source>
        <translation type="unfinished">El archivo de volcado %s no existe.</translation>
    </message>
    <message>
        <source>Error creating %s</source>
        <translation type="unfinished">Error al crear %s</translation>
    </message>
    <message>
        <source>Error initializing block database</source>
        <translation type="unfinished">Error al inicializar la base de datos de bloques</translation>
    </message>
    <message>
        <source>Error initializing wallet database environment %s!</source>
        <translation type="unfinished">Error al inicializar el entorno de la base de datos de la billetera %s.</translation>
    </message>
    <message>
        <source>Error loading %s</source>
        <translation type="unfinished">Error al cargar %s</translation>
    </message>
    <message>
        <source>Error loading %s: Private keys can only be disabled during creation</source>
        <translation type="unfinished">Error al cargar %s: Las claves privadas solo se pueden deshabilitar durante la creación</translation>
    </message>
    <message>
        <source>Error loading %s: Wallet corrupted</source>
        <translation type="unfinished">Error al cargar %s: billetera dañada</translation>
    </message>
    <message>
        <source>Error loading %s: Wallet requires newer version of %s</source>
        <translation type="unfinished">Error al cargar %s: la billetera requiere una versión más reciente de %s</translation>
    </message>
    <message>
        <source>Error loading block database</source>
        <translation type="unfinished">Error al cargar la base de datos de bloques</translation>
    </message>
    <message>
        <source>Error opening block database</source>
        <translation type="unfinished">Error al abrir base de datos de bloques</translation>
    </message>
    <message>
        <source>Error reading configuration file: %s</source>
        <translation type="unfinished">Error al leer el archivo de configuración: %s</translation>
    </message>
    <message>
        <source>Error reading from database, shutting down.</source>
        <translation type="unfinished">Error al leer la base de datos. Se cerrará la aplicación.</translation>
    </message>
    <message>
        <source>Error reading next record from wallet database</source>
        <translation type="unfinished">Error al leer el siguiente registro de la base de datos de la billetera</translation>
    </message>
    <message>
        <source>Error: Cannot extract destination from the generated scriptpubkey</source>
        <translation type="unfinished">Error: No se puede extraer el destino del scriptpubkey generado</translation>
    </message>
    <message>
        <source>Error: Could not add watchonly tx to watchonly wallet</source>
        <translation type="unfinished">Error: No se pudo agregar la transacción solo de lectura a la billetera respectiva</translation>
    </message>
    <message>
        <source>Error: Could not delete watchonly transactions</source>
        <translation type="unfinished">Error: No se pudieron eliminar las transacciones solo de lectura</translation>
    </message>
    <message>
        <source>Error: Couldn't create cursor into database</source>
        <translation type="unfinished">Error: No se pudo crear el cursor en la base de datos</translation>
    </message>
    <message>
        <source>Error: Disk space is low for %s</source>
        <translation type="unfinished">Error: El espacio en disco es pequeño para %s</translation>
    </message>
    <message>
        <source>Error: Dumpfile checksum does not match. Computed %s, expected %s</source>
        <translation type="unfinished">Error: La suma de comprobación del archivo de volcado no coincide. Calculada:%s; prevista:%s.</translation>
    </message>
    <message>
        <source>Error: Failed to create new watchonly wallet</source>
        <translation type="unfinished">Error: No se pudo crear una billetera solo de lectura</translation>
    </message>
    <message>
        <source>Error: Got key that was not hex: %s</source>
        <translation type="unfinished">Error: Se recibió una clave que no es hex: %s</translation>
    </message>
    <message>
        <source>Error: Got value that was not hex: %s</source>
        <translation type="unfinished">Error: Se recibió un valor que no es hex: %s</translation>
    </message>
    <message>
        <source>Error: Keypool ran out, please call keypoolrefill first</source>
        <translation type="unfinished">Error: El pool de claves se agotó. Invoca keypoolrefill primero.</translation>
    </message>
    <message>
        <source>Error: Missing checksum</source>
        <translation type="unfinished">Error: Falta la suma de comprobación</translation>
    </message>
    <message>
        <source>Error: No %s addresses available.</source>
        <translation type="unfinished">Error: No hay direcciones %s disponibles.</translation>
    </message>
    <message>
        <source>Error: Not all watchonly txs could be deleted</source>
        <translation type="unfinished">Error: No se pudieron eliminar todas las transacciones solo de lectura</translation>
    </message>
    <message>
        <source>Error: This wallet already uses SQLite</source>
        <translation type="unfinished">Error: Esta billetera ya usa SQLite</translation>
    </message>
    <message>
        <source>Error: This wallet is already a descriptor wallet</source>
        <translation type="unfinished">Error: Esta billetera ya está basada en descriptores</translation>
    </message>
    <message>
        <source>Error: Unable to begin reading all records in the database</source>
        <translation type="unfinished">Error: No se pueden comenzar a leer todos los registros en la base de datos</translation>
    </message>
    <message>
        <source>Error: Unable to make a backup of your wallet</source>
        <translation type="unfinished">Error: No se puede realizar una copia de seguridad de la billetera</translation>
    </message>
    <message>
        <source>Error: Unable to parse version %u as a uint32_t</source>
        <translation type="unfinished">Error: No se puede analizar la versión %ucomo uint32_t</translation>
    </message>
    <message>
        <source>Error: Unable to read all records in the database</source>
        <translation type="unfinished">Error: No se pueden leer todos los registros en la base de datos</translation>
    </message>
    <message>
        <source>Error: Unable to remove watchonly address book data</source>
        <translation type="unfinished">Error: No se pueden eliminar los datos de la libreta de direcciones solo de lectura</translation>
    </message>
    <message>
        <source>Error: Unable to write record to new wallet</source>
        <translation type="unfinished">Error: No se puede escribir el registro en la nueva billetera</translation>
    </message>
    <message>
        <source>Failed to listen on any port. Use -listen=0 if you want this.</source>
        <translation type="unfinished">Fallo al escuchar en todos los puertos. Usa -listen=0 si quieres hacerlo.</translation>
    </message>
    <message>
        <source>Failed to rescan the wallet during initialization</source>
        <translation type="unfinished">Fallo al rescanear la billetera durante la inicialización</translation>
    </message>
    <message>
        <source>Failed to start indexes, shutting down..</source>
        <translation type="unfinished">Error al iniciar índices, cerrando...</translation>
    </message>
    <message>
        <source>Failed to verify database</source>
        <translation type="unfinished">Fallo al verificar la base de datos</translation>
    </message>
    <message>
        <source>Fee rate (%s) is lower than the minimum fee rate setting (%s)</source>
        <translation type="unfinished">La tasa de comisión (%s) es menor que el valor mínimo (%s)</translation>
    </message>
    <message>
        <source>Ignoring duplicate -wallet %s.</source>
        <translation type="unfinished">Ignorar duplicación de -wallet %s.</translation>
    </message>
    <message>
        <source>Importing…</source>
        <translation type="unfinished">Importando...</translation>
    </message>
    <message>
        <source>Incorrect or no genesis block found. Wrong datadir for network?</source>
        <translation type="unfinished">El bloque génesis es incorrecto o no se encontró. ¿El directorio de datos es equivocado para la red?</translation>
    </message>
    <message>
        <source>Initialization sanity check failed. %s is shutting down.</source>
        <translation type="unfinished">Fallo al inicializar la comprobación de estado. %s se cerrará.</translation>
    </message>
    <message>
        <source>Input not found or already spent</source>
        <translation type="unfinished">La entrada no se encontró o ya se gastó</translation>
    </message>
    <message>
        <source>Insufficient dbcache for block verification</source>
        <translation type="unfinished">Dbcache insuficiente para la verificación de bloques</translation>
    </message>
    <message>
        <source>Insufficient funds</source>
        <translation type="unfinished">Fondos insuficientes</translation>
    </message>
    <message>
        <source>Invalid -i2psam address or hostname: '%s'</source>
        <translation type="unfinished">Dirección o nombre de host de -i2psam inválido: "%s" </translation>
    </message>
    <message>
        <source>Invalid -onion address or hostname: '%s'</source>
        <translation type="unfinished">Dirección o nombre de host de -onion inválido: "%s"</translation>
    </message>
    <message>
        <source>Invalid -proxy address or hostname: '%s'</source>
        <translation type="unfinished">Dirección o nombre de host de -proxy inválido: "%s"</translation>
    </message>
    <message>
        <source>Invalid P2P permission: '%s'</source>
        <translation type="unfinished">Permiso P2P inválido: "%s"</translation>
    </message>
    <message>
        <source>Invalid amount for %s=&lt;amount&gt;: '%s' (must be at least %s)</source>
        <translation type="unfinished">Importe inválido para %s=&lt;amount&gt;: "%s" (debe ser por lo menos %s)</translation>
    </message>
    <message>
        <source>Invalid amount for %s=&lt;amount&gt;: '%s'</source>
        <translation type="unfinished">Importe inválido para %s=&lt;amount&gt;: "%s"</translation>
    </message>
    <message>
        <source>Invalid amount for -%s=&lt;amount&gt;: '%s'</source>
        <translation type="unfinished">Importe inválido para -%s=&lt;amount&gt;: '%s'</translation>
    </message>
    <message>
        <source>Invalid netmask specified in -whitelist: '%s'</source>
        <translation type="unfinished">Máscara de red inválida especificada en -whitelist: '%s'</translation>
    </message>
    <message>
        <source>Invalid port specified in %s: '%s'</source>
        <translation type="unfinished">Puerto no válido especificado en %s: "%s"</translation>
    </message>
    <message>
        <source>Invalid pre-selected input %s</source>
        <translation type="unfinished">La entrada preseleccionada no es válida %s</translation>
    </message>
    <message>
        <source>Listening for incoming connections failed (listen returned error %s)</source>
        <translation type="unfinished">Fallo al escuchar conexiones entrantes (la escucha devolvió el error %s)</translation>
    </message>
    <message>
        <source>Loading P2P addresses…</source>
        <translation type="unfinished">Cargando direcciones P2P...</translation>
    </message>
    <message>
        <source>Loading banlist…</source>
        <translation type="unfinished">Cargando lista de bloqueos...</translation>
    </message>
    <message>
        <source>Loading block index…</source>
        <translation type="unfinished">Cargando índice de bloques...</translation>
    </message>
    <message>
        <source>Loading wallet…</source>
        <translation type="unfinished">Cargando billetera...</translation>
    </message>
    <message>
        <source>Missing amount</source>
        <translation type="unfinished">Falta el importe</translation>
    </message>
    <message>
        <source>Missing solving data for estimating transaction size</source>
        <translation type="unfinished">Faltan datos de resolución para estimar el tamaño de la transacción</translation>
    </message>
    <message>
        <source>Need to specify a port with -whitebind: '%s'</source>
        <translation type="unfinished">Se necesita especificar un puerto con -whitebind: '%s'</translation>
    </message>
    <message>
        <source>No addresses available</source>
        <translation type="unfinished">No hay direcciones disponibles</translation>
    </message>
    <message>
        <source>Not enough file descriptors available.</source>
        <translation type="unfinished">No hay suficientes descriptores de archivo disponibles.</translation>
    </message>
    <message>
        <source>Not found pre-selected input %s</source>
        <translation type="unfinished">La entrada preseleccionada no se encontró %s</translation>
    </message>
    <message>
        <source>Not solvable pre-selected input %s</source>
        <translation type="unfinished">La entrada preseleccionada no se puede solucionar %s</translation>
    </message>
    <message>
        <source>Prune cannot be configured with a negative value.</source>
        <translation type="unfinished">La poda no se puede configurar con un valor negativo.</translation>
    </message>
    <message>
        <source>Prune mode is incompatible with -txindex.</source>
        <translation type="unfinished">El modo de poda es incompatible con -txindex.</translation>
    </message>
    <message>
        <source>Pruning blockstore…</source>
        <translation type="unfinished">Podando almacén de bloques…</translation>
    </message>
    <message>
        <source>Reducing -maxconnections from %d to %d, because of system limitations.</source>
        <translation type="unfinished">Reduciendo -maxconnections de %d a %d, debido a limitaciones del sistema.</translation>
    </message>
    <message>
        <source>Replaying blocks…</source>
        <translation type="unfinished">Reproduciendo bloques…</translation>
    </message>
    <message>
        <source>Rescanning…</source>
        <translation type="unfinished">Rescaneando...</translation>
    </message>
    <message>
        <source>SQLiteDatabase: Failed to execute statement to verify database: %s</source>
        <translation type="unfinished">SQLiteDatabase: Fallo al ejecutar la instrucción para verificar la base de datos: %s</translation>
    </message>
    <message>
        <source>SQLiteDatabase: Failed to prepare statement to verify database: %s</source>
        <translation type="unfinished">SQLiteDatabase: Fallo al preparar la instrucción para verificar la base de datos: %s</translation>
    </message>
    <message>
        <source>SQLiteDatabase: Failed to read database verification error: %s</source>
        <translation type="unfinished">SQLiteDatabase: Fallo al leer el error de verificación de la base de datos: %s</translation>
    </message>
    <message>
        <source>SQLiteDatabase: Unexpected application id. Expected %u, got %u</source>
        <translation type="unfinished">SQLiteDatabase: Identificador de aplicación inesperado. Se esperaba %u; se recibió %u.</translation>
    </message>
    <message>
        <source>Section [%s] is not recognized.</source>
        <translation type="unfinished">La sección [%s] no se reconoce.</translation>
    </message>
    <message>
        <source>Signing transaction failed</source>
        <translation type="unfinished">Fallo al firmar la transacción</translation>
    </message>
    <message>
        <source>Specified -walletdir "%s" does not exist</source>
        <translation type="unfinished">El valor especificado de -walletdir "%s" no existe</translation>
    </message>
    <message>
        <source>Specified -walletdir "%s" is a relative path</source>
        <translation type="unfinished">El valor especificado de -walletdir "%s" es una ruta relativa</translation>
    </message>
    <message>
        <source>Specified -walletdir "%s" is not a directory</source>
        <translation type="unfinished">El valor especificado de -walletdir "%s" no es un directorio</translation>
    </message>
    <message>
        <source>Specified blocks directory "%s" does not exist.</source>
        <translation type="unfinished">El directorio de bloques especificado "%s" no existe.</translation>
    </message>
    <message>
        <source>Specified data directory "%s" does not exist.</source>
        <translation type="unfinished">El directorio de datos especificado "%s" no existe.</translation>
    </message>
    <message>
        <source>Starting network threads…</source>
        <translation type="unfinished">Iniciando subprocesos de red...</translation>
    </message>
    <message>
        <source>The source code is available from %s.</source>
        <translation type="unfinished">El código fuente está disponible en %s.</translation>
    </message>
    <message>
        <source>The specified config file %s does not exist</source>
        <translation type="unfinished">El archivo de configuración especificado %s no existe </translation>
    </message>
    <message>
        <source>The transaction amount is too small to pay the fee</source>
        <translation type="unfinished">El importe de la transacción es muy pequeño para pagar la comisión</translation>
    </message>
    <message>
        <source>The wallet will avoid paying less than the minimum relay fee.</source>
        <translation type="unfinished">La billetera evitará pagar menos que la comisión mínima de retransmisión.</translation>
    </message>
    <message>
        <source>This is experimental software.</source>
        <translation type="unfinished">Este es un software experimental.</translation>
    </message>
    <message>
        <source>This is the minimum transaction fee you pay on every transaction.</source>
        <translation type="unfinished">Esta es la comisión mínima de transacción que pagas en cada transacción.</translation>
    </message>
    <message>
        <source>This is the transaction fee you will pay if you send a transaction.</source>
        <translation type="unfinished">Esta es la comisión de transacción que pagarás si envías una transacción.</translation>
    </message>
    <message>
        <source>Transaction amount too small</source>
        <translation type="unfinished">El importe de la transacción es demasiado pequeño</translation>
    </message>
    <message>
        <source>Transaction amounts must not be negative</source>
        <translation type="unfinished">Los importes de la transacción no pueden ser negativos</translation>
    </message>
    <message>
        <source>Transaction change output index out of range</source>
        <translation type="unfinished">Índice de salidas de cambio de transacciones fuera de alcance</translation>
    </message>
    <message>
        <source>Transaction has too long of a mempool chain</source>
        <translation type="unfinished">La transacción tiene una cadena demasiado larga del pool de memoria</translation>
    </message>
    <message>
        <source>Transaction must have at least one recipient</source>
        <translation type="unfinished">La transacción debe incluir al menos un destinatario</translation>
    </message>
    <message>
        <source>Transaction needs a change address, but we can't generate it.</source>
        <translation type="unfinished">La transacción necesita una dirección de cambio, pero no podemos generarla.</translation>
    </message>
    <message>
        <source>Transaction too large</source>
        <translation type="unfinished">Transacción demasiado grande</translation>
    </message>
    <message>
        <source>Unable to allocate memory for -maxsigcachesize: '%s' MiB</source>
        <translation type="unfinished">No se puede asignar memoria para -maxsigcachesize: "%s" MiB</translation>
    </message>
    <message>
        <source>Unable to bind to %s on this computer (bind returned error %s)</source>
        <translation type="unfinished">No se puede establecer un enlace a %s en esta computadora (bind devolvió el error %s)</translation>
    </message>
    <message>
        <source>Unable to bind to %s on this computer. %s is probably already running.</source>
        <translation type="unfinished">No se puede establecer un enlace a %s en este equipo. Es posible que %s ya esté en ejecución.</translation>
    </message>
    <message>
        <source>Unable to create the PID file '%s': %s</source>
        <translation type="unfinished">No se puede crear el archivo PID "%s": %s</translation>
    </message>
    <message>
        <source>Unable to find UTXO for external input</source>
        <translation type="unfinished">No se puede encontrar UTXO para la entrada externa</translation>
    </message>
    <message>
        <source>Unable to generate initial keys</source>
        <translation type="unfinished">No se pueden generar las claves iniciales</translation>
    </message>
    <message>
        <source>Unable to generate keys</source>
        <translation type="unfinished">No se pueden generar claves</translation>
    </message>
    <message>
        <source>Unable to open %s for writing</source>
        <translation type="unfinished">No se puede abrir %s para escribir</translation>
    </message>
    <message>
        <source>Unable to parse -maxuploadtarget: '%s'</source>
        <translation type="unfinished">No se puede analizar -maxuploadtarget: "%s"</translation>
    </message>
    <message>
        <source>Unable to start HTTP server. See debug log for details.</source>
        <translation type="unfinished">No puede iniciar el servidor HTTP. Consulta el registro de depuración para obtener información.</translation>
    </message>
    <message>
        <source>Unable to unload the wallet before migrating</source>
        <translation type="unfinished">No se puede descargar la billetera antes de la migración</translation>
    </message>
    <message>
        <source>Unknown -blockfilterindex value %s.</source>
        <translation type="unfinished">Se desconoce el valor de -blockfilterindex %s.</translation>
    </message>
    <message>
        <source>Unknown address type '%s'</source>
        <translation type="unfinished">Se desconoce el tipo de dirección "%s"</translation>
    </message>
    <message>
        <source>Unknown change type '%s'</source>
        <translation type="unfinished">Se desconoce el tipo de cambio "%s"</translation>
    </message>
    <message>
        <source>Unknown network specified in -onlynet: '%s'</source>
        <translation type="unfinished">Se desconoce la red especificada en -onlynet: "%s"</translation>
    </message>
    <message>
        <source>Unknown new rules activated (versionbit %i)</source>
        <translation type="unfinished">Se desconocen las nuevas reglas activadas (versionbit %i)</translation>
    </message>
    <message>
        <source>Unsupported global logging level %s=%s. Valid values: %s.</source>
        <translation type="unfinished">El nivel de registro global %s=%s no es compatible. Valores válidos: %s.</translation>
    </message>
    <message>
        <source>acceptstalefeeestimates is not supported on %s chain.</source>
        <translation type="unfinished">acceptstalefeeestimates no se admite en la cadena %s.</translation>
    </message>
    <message>
        <source>Unsupported logging category %s=%s.</source>
        <translation type="unfinished">La categoría de registro no es compatible %s=%s. </translation>
    </message>
    <message>
        <source>User Agent comment (%s) contains unsafe characters.</source>
        <translation type="unfinished">El comentario del agente de usuario (%s) contiene caracteres inseguros.</translation>
    </message>
    <message>
        <source>Verifying blocks…</source>
        <translation type="unfinished">Verificando bloques...</translation>
    </message>
    <message>
        <source>Verifying wallet(s)…</source>
        <translation type="unfinished">Verificando billetera(s)...</translation>
    </message>
    <message>
        <source>Wallet needed to be rewritten: restart %s to complete</source>
        <translation type="unfinished">Es necesario rescribir la billetera: reiniciar %s para completar</translation>
    </message>
    <message>
        <source>Settings file could not be read</source>
        <translation type="unfinished">El archivo de configuración no se puede leer</translation>
    </message>
    <message>
        <source>Settings file could not be written</source>
        <translation type="unfinished">El archivo de configuración no se puede escribir</translation>
    </message>
</context>
</TS><|MERGE_RESOLUTION|>--- conflicted
+++ resolved
@@ -511,11 +511,7 @@
     </message>
     <message>
         <source>Verify messages to ensure they were signed with specified Bitcoin addresses</source>
-<<<<<<< HEAD
-        <translation type="unfinished">Verifica mensajes para asegurarte de que estén firmados con direcciones de Bitcoin concretas</translation>
-=======
         <translation type="unfinished">Verificar mensajes para asegurarte de que estén firmados con direcciones de Bitcoin concretas</translation>
->>>>>>> 0b4aa31c
     </message>
     <message>
         <source>&amp;Load PSBT from file…</source>
@@ -1295,8 +1291,6 @@
     <message>
         <source>The entered address "%1" is not a valid Bitcoin address.</source>
         <translation type="unfinished">La dirección ingresada "%1" no es una dirección de Bitcoin válida.</translation>
-<<<<<<< HEAD
-=======
     </message>
     <message>
         <source>Address "%1" already exists as a receiving address with label "%2" and so cannot be added as a sending address.</source>
@@ -1305,7 +1299,6 @@
     <message>
         <source>The entered address "%1" is already in the address book with label "%2".</source>
         <translation type="unfinished">La dirección ingresada "%1" ya está en la libreta de direcciones con la etiqueta "%2".</translation>
->>>>>>> 0b4aa31c
     </message>
     <message>
         <source>Could not unlock wallet.</source>
