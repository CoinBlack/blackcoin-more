--- conflicted
+++ resolved
@@ -1098,7 +1098,6 @@
         <translation type="unfinished">La migración de la billetera la convertirá en una o más billeteras basadas en descriptores. Será necesario realizar una nueva copia de seguridad de la billetera.
 Si esta billetera contiene scripts solo de observación, se creará una nueva billetera que los contenga.
 Si esta billetera contiene scripts solucionables pero no de observación, se creará una nueva billetera diferente que los contenga.
-<<<<<<< HEAD
 
 El proceso de migración creará una copia de seguridad de la billetera antes de proceder. Este archivo de copia de seguridad se llamará &lt;wallet name&gt;-&lt;timestamp&gt;.legacy.bak y se encontrará en el directorio de esta billetera. En caso de que la migración falle, se puede restaurar la copia de seguridad con la funcionalidad "Restaurar billetera".</translation>
     </message>
@@ -1150,8 +1149,6 @@
         <translation type="unfinished">La migración de la billetera la convertirá en una o más billeteras basadas en descriptores. Será necesario realizar una nueva copia de seguridad de la billetera.
 Si esta billetera contiene scripts solo de lectura, se creará una nueva billetera que los contenga.
 Si esta billetera contiene scripts solucionables pero no de lectura, se creará una nueva billetera diferente que los contenga.
-=======
->>>>>>> de3e0738
 
 El proceso de migración creará una copia de seguridad de la billetera antes de proceder. Este archivo de copia de seguridad se llamará &lt;wallet name&gt;-&lt;timestamp&gt;.legacy.bak y se encontrará en el directorio de esta billetera. En caso de que la migración falle, se puede restaurar la copia de seguridad con la funcionalidad "Restaurar billetera".</translation>
     </message>
@@ -2096,11 +2093,7 @@
     <message>
         <source>Partially Signed Transaction (Binary)</source>
         <extracomment>Expanded name of the binary PSBT file format. See: BIP 174.</extracomment>
-<<<<<<< HEAD
         <translation type="unfinished">Transacción parcialmente firmada (binario) </translation>
-=======
-        <translation type="unfinished">Transacción parcialmente firmada (binario)</translation>
->>>>>>> de3e0738
     </message>
     <message>
         <source>PSBT saved to disk.</source>
@@ -3159,13 +3152,6 @@
     <message>
         <source>Creates a Partially Signed Bitcoin Transaction (PSBT) for use with e.g. an offline %1 wallet, or a PSBT-compatible hardware wallet.</source>
         <translation type="unfinished">Crea una transacción de Bitcoin parcialmente firmada (TBPF) para usarla, por ejemplo, con una billetera %1 sin conexión o una billetera de hardware compatible con TBPF.</translation>
-<<<<<<< HEAD
-=======
-    </message>
-    <message>
-        <source> from wallet '%1'</source>
-        <translation type="unfinished">desde la billetera "%1"</translation>
->>>>>>> de3e0738
     </message>
     <message>
         <source>%1 to '%2'</source>
@@ -4020,11 +4006,7 @@
     </message>
     <message>
         <source>PSBT file must be smaller than 100 MiB</source>
-<<<<<<< HEAD
         <translation type="unfinished">El archivo TBPF debe ser más pequeño de 100 MiB</translation>
-=======
-        <translation type="unfinished">El archivo de la TBPF debe ser más pequeño de 100 MiB</translation>
->>>>>>> de3e0738
     </message>
     <message>
         <source>Unable to decode PSBT</source>
@@ -4577,17 +4559,8 @@
         <translation type="unfinished">Error al iniciar db txn para eliminar transacciones de billetera</translation>
     </message>
     <message>
-<<<<<<< HEAD
         <source>Error: Cannot extract destination from the generated scriptpubkey</source>
         <translation type="unfinished">Error: No se puede extraer el destino del scriptpubkey generado</translation>
-=======
-        <source>Error: Could not add watchonly tx to watchonly wallet</source>
-        <translation type="unfinished">Error: No se pudo agregar la transacción solo de observación a la billetera respectiva</translation>
-    </message>
-    <message>
-        <source>Error: Could not delete watchonly transactions</source>
-        <translation type="unfinished">Error: No se pudieron eliminar las transacciones solo de observación</translation>
->>>>>>> de3e0738
     </message>
     <message>
         <source>Error: Couldn't create cursor into database</source>
@@ -4626,13 +4599,6 @@
         <translation type="unfinished">Error: No hay direcciones %s disponibles.</translation>
     </message>
     <message>
-<<<<<<< HEAD
-=======
-        <source>Error: Not all watchonly txs could be deleted</source>
-        <translation type="unfinished">Error: No se pudieron eliminar todas las transacciones solo de observación</translation>
-    </message>
-    <message>
->>>>>>> de3e0738
         <source>Error: This wallet already uses SQLite</source>
         <translation type="unfinished">Error: Esta billetera ya usa SQLite</translation>
     </message>
@@ -4941,13 +4907,6 @@
         <translation type="unfinished">Índice de salidas de cambio de transacciones fuera de alcance</translation>
     </message>
     <message>
-<<<<<<< HEAD
-=======
-        <source>Transaction has too long of a mempool chain</source>
-        <translation type="unfinished">La transacción tiene una cadena demasiado larga de la mempool</translation>
-    </message>
-    <message>
->>>>>>> de3e0738
         <source>Transaction must have at least one recipient</source>
         <translation type="unfinished">La transacción debe incluir al menos un destinatario</translation>
     </message>
