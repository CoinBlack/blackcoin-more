<TS version="2.1" language="es_CO">
<context>
    <name>AddressBookPage</name>
    <message>
        <source>Right-click to edit address or label</source>
        <translation type="unfinished">Hacer clic derecho para editar la dirección o etiqueta</translation>
    </message>
    <message>
        <source>Create a new address</source>
        <translation type="unfinished">Crear una nueva dirección</translation>
    </message>
    <message>
        <source>&amp;New</source>
        <translation type="unfinished">&amp;Nueva</translation>
    </message>
    <message>
        <source>Copy the currently selected address to the system clipboard</source>
        <translation type="unfinished">Copiar la dirección seleccionada actualmente al portapapeles del sistema</translation>
    </message>
    <message>
        <source>&amp;Copy</source>
        <translation type="unfinished">&amp;Copiar</translation>
    </message>
    <message>
        <source>C&amp;lose</source>
        <translation type="unfinished">&amp;Cerrar</translation>
    </message>
    <message>
        <source>Delete the currently selected address from the list</source>
        <translation type="unfinished">Eliminar la dirección seleccionada de la lista</translation>
    </message>
    <message>
        <source>Enter address or label to search</source>
        <translation type="unfinished">Ingresar una dirección o etiqueta para buscar</translation>
    </message>
    <message>
        <source>Export the data in the current tab to a file</source>
        <translation type="unfinished">Exportar los datos de la pestaña actual a un archivo</translation>
    </message>
    <message>
        <source>&amp;Export</source>
        <translation type="unfinished">&amp;Exportar</translation>
    </message>
    <message>
        <source>&amp;Delete</source>
        <translation type="unfinished">&amp;Borrar</translation>
    </message>
    <message>
        <source>Choose the address to send coins to</source>
        <translation type="unfinished">Elige la dirección a la que se enviarán monedas</translation>
    </message>
    <message>
        <source>Choose the address to receive coins with</source>
        <translation type="unfinished">Elige la dirección con la que se recibirán monedas</translation>
    </message>
    <message>
        <source>C&amp;hoose</source>
        <translation type="unfinished">&amp;Seleccionar</translation>
    </message>
    <message>
        <source>These are your Bitcoin addresses for sending payments. Always check the amount and the receiving address before sending coins.</source>
        <translation type="unfinished">Estas son tus direcciones de Bitcoin para enviar pagos. Revisa siempre el importe y la dirección de recepción antes de enviar monedas.</translation>
    </message>
    <message>
        <source>These are your Bitcoin addresses for receiving payments. Use the 'Create new receiving address' button in the receive tab to create new addresses.
Signing is only possible with addresses of the type 'legacy'.</source>
        <translation type="unfinished">Estas son tus direcciones de Bitcoin para recibir pagos. Usa el botón "Crear nueva dirección de recepción" en la pestaña "Recibir" para crear nuevas direcciones.
Solo es posible firmar con direcciones de tipo legacy.</translation>
    </message>
    <message>
        <source>&amp;Copy Address</source>
        <translation type="unfinished">&amp;Copiar dirección</translation>
    </message>
    <message>
        <source>Copy &amp;Label</source>
        <translation type="unfinished">Copiar &amp;etiqueta</translation>
    </message>
    <message>
        <source>&amp;Edit</source>
        <translation type="unfinished">&amp;Editar</translation>
    </message>
    <message>
        <source>Export Address List</source>
        <translation type="unfinished">Exportar lista de direcciones</translation>
    </message>
    <message>
        <source>Comma separated file</source>
        <extracomment>Expanded name of the CSV file format. See: https://en.wikipedia.org/wiki/Comma-separated_values.</extracomment>
        <translation type="unfinished">Archivo separado por comas</translation>
    </message>
    <message>
        <source>There was an error trying to save the address list to %1. Please try again.</source>
        <extracomment>An error message. %1 is a stand-in argument for the name of the file we attempted to save to.</extracomment>
        <translation type="unfinished">Ocurrió un error al intentar guardar la lista de direcciones en %1. Inténtalo de nuevo.</translation>
    </message>
    <message>
        <source>Sending addresses - %1</source>
        <translation type="unfinished">Direcciones de envío - %1</translation>
    </message>
    <message>
        <source>Receiving addresses - %1</source>
        <translation type="unfinished">Direcciones de recepción - %1</translation>
    </message>
    <message>
        <source>Exporting Failed</source>
        <translation type="unfinished">Error al exportar</translation>
    </message>
</context>
<context>
    <name>AddressTableModel</name>
    <message>
        <source>Label</source>
        <translation type="unfinished">Etiqueta</translation>
    </message>
    <message>
        <source>Address</source>
        <translation type="unfinished">Dirección</translation>
    </message>
    <message>
        <source>(no label)</source>
        <translation type="unfinished">(sin etiqueta)</translation>
    </message>
</context>
<context>
    <name>AskPassphraseDialog</name>
    <message>
        <source>Passphrase Dialog</source>
        <translation type="unfinished">Diálogo de frase de contraseña</translation>
    </message>
    <message>
        <source>Enter passphrase</source>
        <translation type="unfinished">Ingresar la frase de contraseña</translation>
    </message>
    <message>
        <source>New passphrase</source>
        <translation type="unfinished">Nueva frase de contraseña</translation>
    </message>
    <message>
        <source>Repeat new passphrase</source>
        <translation type="unfinished">Repetir la nueva frase de contraseña</translation>
    </message>
    <message>
        <source>Show passphrase</source>
        <translation type="unfinished">Mostrar la frase de contraseña</translation>
    </message>
    <message>
        <source>Encrypt wallet</source>
        <translation type="unfinished">Encriptar billetera</translation>
    </message>
    <message>
        <source>This operation needs your wallet passphrase to unlock the wallet.</source>
        <translation type="unfinished">Esta operación requiere la frase de contraseña de la billetera para desbloquearla.</translation>
    </message>
    <message>
        <source>Unlock wallet</source>
        <translation type="unfinished">Desbloquear billetera</translation>
    </message>
    <message>
        <source>Change passphrase</source>
        <translation type="unfinished">Cambiar frase de contraseña</translation>
    </message>
    <message>
        <source>Confirm wallet encryption</source>
        <translation type="unfinished">Confirmar el encriptado de la billetera</translation>
    </message>
    <message>
        <source>Warning: If you encrypt your wallet and lose your passphrase, you will &lt;b&gt;LOSE ALL OF YOUR BITCOINS&lt;/b&gt;!</source>
        <translation type="unfinished">Advertencia: Si encriptas la billetera y pierdes tu frase de contraseña, ¡&lt;b&gt;PERDERÁS TODOS TUS BITCOINS&lt;/b&gt;!</translation>
    </message>
    <message>
        <source>Are you sure you wish to encrypt your wallet?</source>
        <translation type="unfinished">¿Seguro quieres encriptar la billetera?</translation>
    </message>
    <message>
        <source>Wallet encrypted</source>
        <translation type="unfinished">Billetera encriptada</translation>
    </message>
    <message>
        <source>Enter the new passphrase for the wallet.&lt;br/&gt;Please use a passphrase of &lt;b&gt;ten or more random characters&lt;/b&gt;, or &lt;b&gt;eight or more words&lt;/b&gt;.</source>
        <translation type="unfinished">Ingresa la nueva frase de contraseña para la billetera. &lt;br/&gt;Usa una frase de contraseña de &lt;b&gt;diez o más caracteres aleatorios&lt;/b&gt;, u &lt;b&gt;ocho o más palabras&lt;/b&gt;.</translation>
    </message>
    <message>
        <source>Enter the old passphrase and new passphrase for the wallet.</source>
        <translation type="unfinished">Ingresa la antigua frase de contraseña y la nueva frase de contraseña para la billetera.</translation>
    </message>
    <message>
        <source>Remember that encrypting your wallet cannot fully protect your bitcoins from being stolen by malware infecting your computer.</source>
        <translation type="unfinished">Recuerda que encriptar tu billetera no garantiza la protección total contra el robo de tus bitcoins si la computadora está infectada con malware.</translation>
    </message>
    <message>
        <source>Wallet to be encrypted</source>
        <translation type="unfinished">Billetera para encriptar</translation>
    </message>
    <message>
        <source>Your wallet is about to be encrypted. </source>
        <translation type="unfinished">Tu billetera está a punto de encriptarse.</translation>
    </message>
    <message>
        <source>Your wallet is now encrypted. </source>
        <translation type="unfinished">Tu billetera ahora está encriptada.</translation>
    </message>
    <message>
        <source>IMPORTANT: Any previous backups you have made of your wallet file should be replaced with the newly generated, encrypted wallet file. For security reasons, previous backups of the unencrypted wallet file will become useless as soon as you start using the new, encrypted wallet.</source>
        <translation type="unfinished">IMPORTANTE: Cualquier copia de seguridad anterior que hayas hecho del archivo de la billetera se deberá reemplazar por el nuevo archivo encriptado que generaste. Por motivos de seguridad, las copias de seguridad realizadas anteriormente quedarán obsoletas en cuanto empieces a usar la nueva billetera encriptada.</translation>
    </message>
    <message>
        <source>Wallet encryption failed</source>
        <translation type="unfinished">Falló el encriptado de la billetera</translation>
    </message>
    <message>
        <source>Wallet encryption failed due to an internal error. Your wallet was not encrypted.</source>
        <translation type="unfinished">El encriptado de la billetera falló debido a un error interno. La billetera no se encriptó.</translation>
    </message>
    <message>
        <source>The supplied passphrases do not match.</source>
        <translation type="unfinished">Las frases de contraseña proporcionadas no coinciden.</translation>
    </message>
    <message>
        <source>Wallet unlock failed</source>
        <translation type="unfinished">Falló el desbloqueo de la billetera</translation>
    </message>
    <message>
        <source>The passphrase entered for the wallet decryption was incorrect.</source>
        <translation type="unfinished">La frase de contraseña introducida para el cifrado de la billetera es incorrecta.</translation>
    </message>
    <message>
        <source>The passphrase entered for the wallet decryption is incorrect. It contains a null character (ie - a zero byte). If the passphrase was set with a version of this software prior to 25.0, please try again with only the characters up to — but not including — the first null character. If this is successful, please set a new passphrase to avoid this issue in the future.</source>
        <translation type="unfinished">La frase de contraseña ingresada para el descifrado de la billetera es incorrecta. Contiene un carácter nulo (es decir, un byte cero). Si la frase de contraseña se configuró con una versión de este software anterior a la 25.0, vuelve a intentarlo solo con los caracteres hasta el primer carácter nulo, pero sin incluirlo . Si esto tiene éxito, establece una nueva frase de contraseña para evitar este problema en el futuro.</translation>
    </message>
    <message>
        <source>Wallet passphrase was successfully changed.</source>
        <translation type="unfinished">La frase de contraseña de la billetera se cambió correctamente.</translation>
    </message>
    <message>
        <source>Passphrase change failed</source>
        <translation type="unfinished">Error al cambiar la frase de contraseña</translation>
    </message>
    <message>
        <source>The old passphrase entered for the wallet decryption is incorrect. It contains a null character (ie - a zero byte). If the passphrase was set with a version of this software prior to 25.0, please try again with only the characters up to — but not including — the first null character.</source>
        <translation type="unfinished">La frase de contraseña que se ingresó para descifrar la billetera es incorrecta. Contiene un carácter nulo (es decir, un byte cero). Si la frase de contraseña se configuró con una versión de este software anterior a la 25.0, vuelve a intentarlo solo con los caracteres hasta el primer carácter nulo, pero sin incluirlo.</translation>
    </message>
    <message>
        <source>Warning: The Caps Lock key is on!</source>
        <translation type="unfinished">Advertencia: ¡Las mayúsculas están activadas!</translation>
    </message>
</context>
<context>
    <name>BanTableModel</name>
    <message>
        <source>IP/Netmask</source>
        <translation type="unfinished">IP/Máscara de red</translation>
    </message>
    <message>
        <source>Banned Until</source>
        <translation type="unfinished">Prohibido hasta</translation>
    </message>
</context>
<context>
    <name>BitcoinApplication</name>
    <message>
        <source>Settings file %1 might be corrupt or invalid.</source>
        <translation type="unfinished">El archivo de configuración %1 puede estar corrupto o no ser válido.</translation>
    </message>
    <message>
        <source>Runaway exception</source>
        <translation type="unfinished">Excepción fuera de control</translation>
    </message>
    <message>
        <source>A fatal error occurred. %1 can no longer continue safely and will quit.</source>
        <translation type="unfinished">Se produjo un error fatal. %1 ya no puede continuar de manera segura y se cerrará.</translation>
    </message>
    <message>
        <source>Internal error</source>
        <translation type="unfinished">Error interno</translation>
    </message>
    <message>
        <source>An internal error occurred. %1 will attempt to continue safely. This is an unexpected bug which can be reported as described below.</source>
        <translation type="unfinished">Se produjo un error interno. %1 intentará continuar de manera segura. Este es un error inesperado que se puede reportar como se describe a continuación.</translation>
    </message>
</context>
<context>
    <name>QObject</name>
    <message>
        <source>Do you want to reset settings to default values, or to abort without making changes?</source>
        <extracomment>Explanatory text shown on startup when the settings file cannot be read. Prompts user to make a choice between resetting or aborting.</extracomment>
        <translation type="unfinished">¿Deseas restablecer los valores a la configuración predeterminada o abortar sin realizar los cambios?</translation>
    </message>
    <message>
        <source>A fatal error occurred. Check that settings file is writable, or try running with -nosettings.</source>
        <extracomment>Explanatory text shown on startup when the settings file could not be written. Prompts user to check that we have the ability to write to the file. Explains that the user has the option of running without a settings file.</extracomment>
        <translation type="unfinished">Se produjo un error fatal. Comprueba que el archivo de configuración soporte escritura o intenta ejecutar el programa con -nosettings.</translation>
    </message>
    <message>
        <source>%1 didn't yet exit safely…</source>
        <translation type="unfinished">%1 aún no salió de forma segura...</translation>
    </message>
    <message>
        <source>unknown</source>
        <translation type="unfinished">desconocido</translation>
    </message>
    <message>
        <source>Default system font "%1"</source>
        <translation type="unfinished">Fuente predeterminada del sistema "%1"</translation>
    </message>
    <message>
        <source>Custom…</source>
        <translation type="unfinished">Personalizada...</translation>
    </message>
    <message>
        <source>Amount</source>
        <translation type="unfinished">Importe</translation>
    </message>
    <message>
        <source>Enter a Bitcoin address (e.g. %1)</source>
        <translation type="unfinished">Ingresar una dirección de Bitcoin (por ejemplo, %1)</translation>
    </message>
    <message>
        <source>Unroutable</source>
        <translation type="unfinished">No enrutable</translation>
    </message>
    <message>
        <source>Inbound</source>
        <extracomment>An inbound connection from a peer. An inbound connection is a connection initiated by a peer.</extracomment>
        <translation type="unfinished">Entrante</translation>
    </message>
    <message>
        <source>Outbound</source>
        <extracomment>An outbound connection to a peer. An outbound connection is a connection initiated by us.</extracomment>
        <translation type="unfinished">Saliente</translation>
    </message>
    <message>
        <source>Full Relay</source>
        <extracomment>Peer connection type that relays all network information.</extracomment>
        <translation type="unfinished">Retransmisión completa</translation>
    </message>
    <message>
        <source>Block Relay</source>
        <extracomment>Peer connection type that relays network information about blocks and not transactions or addresses.</extracomment>
        <translation type="unfinished">Retransmisión de bloques</translation>
    </message>
    <message>
        <source>Address Fetch</source>
        <extracomment>Short-lived peer connection type that solicits known addresses from a peer.</extracomment>
        <translation type="unfinished">Recuperación de dirección</translation>
    </message>
    <message>
        <source>None</source>
        <translation type="unfinished">Ninguno</translation>
    </message>
    <message>
        <source>N/A</source>
        <translation type="unfinished">N/D</translation>
    </message>
    <message numerus="yes">
        <source>%n second(s)</source>
        <translation type="unfinished">
            <numerusform>%n segundo</numerusform>
            <numerusform>%n segundos</numerusform>
        </translation>
    </message>
    <message numerus="yes">
        <source>%n minute(s)</source>
        <translation type="unfinished">
            <numerusform>%n minuto</numerusform>
            <numerusform>%n minutos</numerusform>
        </translation>
    </message>
    <message numerus="yes">
        <source>%n hour(s)</source>
        <translation type="unfinished">
            <numerusform>%n hora</numerusform>
            <numerusform>%n horas</numerusform>
        </translation>
    </message>
    <message numerus="yes">
        <source>%n day(s)</source>
        <translation type="unfinished">
            <numerusform>%n día</numerusform>
            <numerusform>%n días</numerusform>
        </translation>
    </message>
    <message numerus="yes">
        <source>%n week(s)</source>
        <translation type="unfinished">
            <numerusform>%n semana</numerusform>
            <numerusform>%n semanas</numerusform>
        </translation>
    </message>
    <message>
        <source>%1 and %2</source>
        <translation type="unfinished">%1 y %2</translation>
    </message>
    <message numerus="yes">
        <source>%n year(s)</source>
        <translation type="unfinished">
            <numerusform>%n año</numerusform>
            <numerusform>%n años</numerusform>
        </translation>
    </message>
    </context>
<context>
    <name>BitcoinGUI</name>
    <message>
        <source>&amp;Overview</source>
        <translation type="unfinished">&amp;Vista general</translation>
    </message>
    <message>
        <source>Show general overview of wallet</source>
        <translation type="unfinished">Muestra una vista general de la billetera</translation>
    </message>
    <message>
        <source>&amp;Transactions</source>
        <translation type="unfinished">&amp;Transacciones</translation>
    </message>
    <message>
        <source>Browse transaction history</source>
        <translation type="unfinished">Explora el historial de transacciones</translation>
    </message>
    <message>
        <source>E&amp;xit</source>
        <translation type="unfinished">&amp;Salir</translation>
    </message>
    <message>
        <source>Quit application</source>
        <translation type="unfinished">Salir del programa</translation>
    </message>
    <message>
        <source>&amp;About %1</source>
        <translation type="unfinished">&amp;Acerca de %1</translation>
    </message>
    <message>
        <source>Show information about %1</source>
        <translation type="unfinished">Mostrar Información sobre %1</translation>
    </message>
    <message>
        <source>About &amp;Qt</source>
        <translation type="unfinished">Acerca de &amp;Qt</translation>
    </message>
    <message>
        <source>Show information about Qt</source>
        <translation type="unfinished">Mostrar información sobre Qt</translation>
    </message>
    <message>
        <source>Modify configuration options for %1</source>
        <translation type="unfinished">Modificar las opciones de configuración para %1</translation>
    </message>
    <message>
        <source>Create a new wallet</source>
        <translation type="unfinished">Crear una nueva billetera</translation>
    </message>
    <message>
        <source>&amp;Minimize</source>
        <translation type="unfinished">&amp;Minimizar</translation>
    </message>
    <message>
        <source>Wallet:</source>
        <translation type="unfinished">Billetera:</translation>
    </message>
    <message>
        <source>Network activity disabled.</source>
        <extracomment>A substring of the tooltip.</extracomment>
        <translation type="unfinished">Actividad de red deshabilitada.</translation>
    </message>
    <message>
        <source>Proxy is &lt;b&gt;enabled&lt;/b&gt;: %1</source>
        <translation type="unfinished">Proxy &lt;b&gt;habilitado&lt;/b&gt;: %1</translation>
    </message>
    <message>
        <source>Send coins to a Bitcoin address</source>
        <translation type="unfinished">Enviar monedas a una dirección de Bitcoin</translation>
    </message>
    <message>
        <source>Backup wallet to another location</source>
        <translation type="unfinished">Realizar copia de seguridad de la billetera en otra ubicación</translation>
    </message>
    <message>
        <source>Change the passphrase used for wallet encryption</source>
        <translation type="unfinished">Cambiar la frase de contraseña utilizada para encriptar la billetera</translation>
    </message>
    <message>
        <source>&amp;Send</source>
        <translation type="unfinished">&amp;Enviar</translation>
    </message>
    <message>
        <source>&amp;Receive</source>
        <translation type="unfinished">&amp;Recibir</translation>
    </message>
    <message>
        <source>&amp;Options…</source>
        <translation type="unfinished">&amp;Opciones…</translation>
    </message>
    <message>
        <source>&amp;Encrypt Wallet…</source>
        <translation type="unfinished">&amp;Encriptar billetera…</translation>
    </message>
    <message>
        <source>&amp;Encrypt Wallet…</source>
        <translation type="unfinished">&amp;Encriptar billetera…</translation>
    </message>
    <message>
        <source>Encrypt the private keys that belong to your wallet</source>
        <translation type="unfinished">Encriptar las claves privadas que pertenecen a la billetera</translation>
    </message>
    <message>
        <source>&amp;Backup Wallet…</source>
        <translation type="unfinished">&amp;Realizar copia de seguridad de la billetera...</translation>
    </message>
    <message>
        <source>&amp;Change Passphrase…</source>
        <translation type="unfinished">&amp;Cambiar frase de contraseña...</translation>
    </message>
    <message>
        <source>Sign &amp;message…</source>
        <translation type="unfinished">Firmar &amp;mensaje...</translation>
    </message>
    <message>
        <source>Sign messages with your Bitcoin addresses to prove you own them</source>
        <translation type="unfinished">Firmar mensajes con tus direcciones de Bitcoin para demostrar que te pertenecen</translation>
    </message>
    <message>
        <source>&amp;Verify message…</source>
        <translation type="unfinished">&amp;Verificar mensaje...</translation>
    </message>
    <message>
        <source>Verify messages to ensure they were signed with specified Bitcoin addresses</source>
        <translation type="unfinished">Verificar mensajes para asegurarte de que estén firmados con direcciones de Bitcoin concretas</translation>
    </message>
    <message>
        <source>&amp;Load PSBT from file…</source>
        <translation type="unfinished">&amp;Cargar TBPF desde archivo...</translation>
    </message>
    <message>
        <source>Open &amp;URI…</source>
        <translation type="unfinished">Abrir &amp;URI…</translation>
    </message>
    <message>
        <source>Close Wallet…</source>
        <translation type="unfinished">Cerrar billetera...</translation>
    </message>
    <message>
        <source>Create Wallet…</source>
        <translation type="unfinished">Crear billetera...</translation>
    </message>
    <message>
        <source>Close All Wallets…</source>
        <translation type="unfinished">Cerrar todas las billeteras...</translation>
    </message>
    <message>
        <source>&amp;File</source>
        <translation type="unfinished">&amp;Archivo</translation>
    </message>
    <message>
        <source>&amp;Settings</source>
        <translation type="unfinished">&amp;Configuración</translation>
    </message>
    <message>
        <source>&amp;Help</source>
        <translation type="unfinished">&amp;Ayuda</translation>
    </message>
    <message>
        <source>Tabs toolbar</source>
        <translation type="unfinished">Barra de herramientas de pestañas</translation>
    </message>
    <message>
        <source>Syncing Headers (%1%)…</source>
        <translation type="unfinished">Sincronizando encabezados (%1%)...</translation>
    </message>
    <message>
        <source>Synchronizing with network…</source>
        <translation type="unfinished">Sincronizando con la red...</translation>
    </message>
    <message>
        <source>Indexing blocks on disk…</source>
        <translation type="unfinished">Indexando bloques en disco...</translation>
    </message>
    <message>
        <source>Processing blocks on disk…</source>
        <translation type="unfinished">Procesando bloques en disco...</translation>
    </message>
    <message>
        <source>Connecting to peers…</source>
        <translation type="unfinished">Conectando a pares...</translation>
    </message>
    <message>
        <source>Syncing Headers (%1%)…</source>
        <translation type="unfinished">Sincronizando encabezados (%1%)...</translation>
    </message>
    <message>
        <source>Synchronizing with network…</source>
        <translation type="unfinished">Sincronizando con la red...</translation>
    </message>
    <message>
        <source>Indexing blocks on disk…</source>
        <translation type="unfinished">Indexando bloques en disco...</translation>
    </message>
    <message>
        <source>Processing blocks on disk…</source>
        <translation type="unfinished">Procesando bloques en disco...</translation>
    </message>
    <message>
        <source>Connecting to peers…</source>
        <translation type="unfinished">Conectando a pares...</translation>
    </message>
    <message>
        <source>Request payments (generates QR codes and bitcoin: URIs)</source>
        <translation type="unfinished">Solicitar pagos (genera códigos QR y URI de tipo "bitcoin:")</translation>
    </message>
    <message>
        <source>Show the list of used sending addresses and labels</source>
        <translation type="unfinished">Mostrar la lista de etiquetas y direcciones de envío usadas</translation>
    </message>
    <message>
        <source>Show the list of used receiving addresses and labels</source>
        <translation type="unfinished">Mostrar la lista de etiquetas y direcciones de recepción usadas</translation>
    </message>
    <message>
        <source>&amp;Command-line options</source>
<<<<<<< HEAD
        <translation type="unfinished">&amp;Opciones de línea de comandos</translation>
=======
        <translation type="unfinished">&amp;Opciones de línea de comando</translation>
>>>>>>> 353efd3f
    </message>
    <message numerus="yes">
        <source>Processed %n block(s) of transaction history.</source>
        <translation type="unfinished">
            <numerusform>Se procesó %n bloque del historial de transacciones.</numerusform>
            <numerusform>Se procesaron %n bloques del historial de transacciones.</numerusform>
        </translation>
    </message>
    <message>
        <source>%1 behind</source>
        <translation type="unfinished">%1 atrás</translation>
    </message>
    <message>
        <source>Catching up…</source>
        <translation type="unfinished">Poniéndose al día...</translation>
    </message>
    <message>
        <source>Last received block was generated %1 ago.</source>
        <translation type="unfinished">El último bloque recibido se generó hace %1.</translation>
    </message>
    <message>
        <source>Transactions after this will not yet be visible.</source>
        <translation type="unfinished">Las transacciones posteriores aún no están visibles.</translation>
    </message>
    <message>
        <source>Warning</source>
        <translation type="unfinished">Advertencia</translation>
    </message>
    <message>
        <source>Information</source>
        <translation type="unfinished">Información</translation>
    </message>
    <message>
        <source>Up to date</source>
        <translation type="unfinished">Actualizado</translation>
    </message>
    <message>
        <source>Load Partially Signed Bitcoin Transaction</source>
        <translation type="unfinished">Cargar transacción de Bitcoin parcialmente firmada</translation>
    </message>
    <message>
        <source>Load PSBT from &amp;clipboard…</source>
        <translation type="unfinished">Cargar TBPF desde el &amp;portapapeles...</translation>
    </message>
    <message>
        <source>Load Partially Signed Bitcoin Transaction from clipboard</source>
        <translation type="unfinished">Cargar una transacción de Bitcoin parcialmente firmada desde el portapapeles</translation>
    </message>
    <message>
        <source>Node window</source>
        <translation type="unfinished">Ventana del nodo</translation>
    </message>
    <message>
        <source>Open node debugging and diagnostic console</source>
        <translation type="unfinished">Abrir la consola de depuración y diagnóstico del nodo</translation>
    </message>
    <message>
        <source>&amp;Sending addresses</source>
        <translation type="unfinished">&amp;Direcciones de envío</translation>
    </message>
    <message>
        <source>&amp;Receiving addresses</source>
        <translation type="unfinished">&amp;Direcciones de destino</translation>
    </message>
    <message>
        <source>Open a bitcoin: URI</source>
        <translation type="unfinished">Abrir un URI de tipo "bitcoin:"</translation>
    </message>
    <message>
        <source>Open Wallet</source>
        <translation type="unfinished">Abrir billetera</translation>
    </message>
    <message>
        <source>Open a wallet</source>
        <translation type="unfinished">Abrir una billetera</translation>
    </message>
    <message>
        <source>Close wallet</source>
        <translation type="unfinished">Cerrar billetera</translation>
    </message>
    <message>
        <source>Restore Wallet…</source>
        <extracomment>Name of the menu item that restores wallet from a backup file.</extracomment>
        <translation type="unfinished">Restaurar billetera…</translation>
    </message>
    <message>
        <source>Restore a wallet from a backup file</source>
        <extracomment>Status tip for Restore Wallet menu item</extracomment>
        <translation type="unfinished">Restaurar una billetera desde un archivo de copia de seguridad</translation>
    </message>
    <message>
        <source>Close all wallets</source>
        <translation type="unfinished">Cerrar todas las billeteras</translation>
    </message>
    <message>
        <source>Migrate Wallet</source>
        <translation type="unfinished">Migrar billetera</translation>
    </message>
    <message>
        <source>Migrate a wallet</source>
        <translation type="unfinished">Migrar una billetera</translation>
    </message>
    <message>
        <source>Show the %1 help message to get a list with possible Bitcoin command-line options</source>
        <translation type="unfinished">Mostrar el mensaje de ayuda %1 para obtener una lista de las posibles opciones de línea de comandos de Bitcoin</translation>
    </message>
    <message>
        <source>&amp;Mask values</source>
        <translation type="unfinished">&amp;Ocultar valores</translation>
    </message>
    <message>
        <source>Mask the values in the Overview tab</source>
        <translation type="unfinished">Ocultar los valores en la pestaña de vista general</translation>
    </message>
    <message>
        <source>default wallet</source>
        <translation type="unfinished">billetera predeterminada</translation>
    </message>
    <message>
        <source>No wallets available</source>
        <translation type="unfinished">No hay billeteras disponibles</translation>
    </message>
    <message>
        <source>Wallet Data</source>
        <extracomment>Name of the wallet data file format.</extracomment>
        <translation type="unfinished">Datos de la billetera</translation>
    </message>
    <message>
        <source>Load Wallet Backup</source>
        <extracomment>The title for Restore Wallet File Windows</extracomment>
        <translation type="unfinished">Cargar copia de seguridad de billetera</translation>
    </message>
    <message>
        <source>Restore Wallet</source>
        <extracomment>Title of pop-up window shown when the user is attempting to restore a wallet.</extracomment>
        <translation type="unfinished">Restaurar billetera</translation>
    </message>
    <message>
        <source>Wallet Name</source>
        <extracomment>Label of the input field where the name of the wallet is entered.</extracomment>
        <translation type="unfinished">Nombre de la billetera</translation>
    </message>
    <message>
        <source>&amp;Window</source>
        <translation type="unfinished">&amp;Ventana</translation>
    </message>
    <message>
        <source>Zoom</source>
        <translation type="unfinished">Acercar</translation>
    </message>
    <message>
        <source>Main Window</source>
        <translation type="unfinished">Ventana principal</translation>
    </message>
    <message>
        <source>%1 client</source>
        <translation type="unfinished">%1 cliente</translation>
    </message>
    <message>
        <source>&amp;Hide</source>
        <translation type="unfinished">&amp;Ocultar </translation>
    </message>
    <message>
        <source>S&amp;how</source>
        <translation type="unfinished">&amp;Mostrar</translation>
    </message>
    <message numerus="yes">
        <source>%n active connection(s) to Bitcoin network.</source>
        <extracomment>A substring of the tooltip.</extracomment>
        <translation type="unfinished">
            <numerusform>%n conexión activa con la red de Bitcoin.</numerusform>
            <numerusform>%n conexiones activas con la red de Bitcoin.</numerusform>
        </translation>
    </message>
    <message>
        <source>Click for more actions.</source>
        <extracomment>A substring of the tooltip. "More actions" are available via the context menu.</extracomment>
        <translation type="unfinished">Hacer clic para ver más acciones.</translation>
    </message>
    <message>
        <source>Show Peers tab</source>
        <extracomment>A context menu item. The "Peers tab" is an element of the "Node window".</extracomment>
        <translation type="unfinished">Mostrar pestaña de pares</translation>
    </message>
    <message>
        <source>Disable network activity</source>
        <extracomment>A context menu item.</extracomment>
        <translation type="unfinished">Deshabilitar actividad de red</translation>
    </message>
    <message>
        <source>Enable network activity</source>
        <extracomment>A context menu item. The network activity was disabled previously.</extracomment>
        <translation type="unfinished">Habilitar actividad de red</translation>
    </message>
    <message>
        <source>Pre-syncing Headers (%1%)…</source>
        <translation type="unfinished">Presincronizando encabezados (%1%)...</translation>
    </message>
    <message>
        <source>Error creating wallet</source>
        <translation type="unfinished">Error al crear billetera</translation>
    </message>
    <message>
        <source>Cannot create new wallet, the software was compiled without sqlite support (required for descriptor wallets)</source>
<<<<<<< HEAD
        <translation type="unfinished">No se puede crear una billetera nueva, ya que el software se compiló sin compatibilidad con sqlite (requerida para billeteras basadas en descriptores)</translation>
=======
        <translation type="unfinished">No se puede crear una nueva billetera, el software se compiló sin soporte de sqlite (requerido para billeteras descriptivas)</translation>
>>>>>>> 353efd3f
    </message>
    <message>
        <source>Warning: %1</source>
        <translation type="unfinished">Advertencia: %1</translation>
    </message>
    <message>
        <source>Date: %1
</source>
        <translation type="unfinished">Fecha: %1
</translation>
    </message>
    <message>
        <source>Amount: %1
</source>
        <translation type="unfinished">Importe: %1
</translation>
    </message>
    <message>
        <source>Wallet: %1
</source>
        <translation type="unfinished">Billetera: %1
</translation>
    </message>
    <message>
        <source>Type: %1
</source>
        <translation type="unfinished">Tipo: %1
</translation>
    </message>
    <message>
        <source>Label: %1
</source>
        <translation type="unfinished">Etiqueta %1
</translation>
    </message>
    <message>
        <source>Address: %1
</source>
        <translation type="unfinished">Dirección: %1
</translation>
    </message>
    <message>
        <source>Sent transaction</source>
        <translation type="unfinished">Transacción enviada</translation>
    </message>
    <message>
        <source>Incoming transaction</source>
        <translation type="unfinished">Transacción entrante</translation>
    </message>
    <message>
        <source>HD key generation is &lt;b&gt;enabled&lt;/b&gt;</source>
        <translation type="unfinished">La generación de clave HD está &lt;b&gt;habilitada&lt;/b&gt;</translation>
    </message>
    <message>
        <source>HD key generation is &lt;b&gt;disabled&lt;/b&gt;</source>
        <translation type="unfinished">La generación de clave HD está &lt;b&gt;deshabilitada&lt;/b&gt;</translation>
    </message>
    <message>
        <source>Private key &lt;b&gt;disabled&lt;/b&gt;</source>
        <translation type="unfinished">Clave privada &lt;b&gt;deshabilitada&lt;/b&gt;</translation>
    </message>
    <message>
        <source>Wallet is &lt;b&gt;encrypted&lt;/b&gt; and currently &lt;b&gt;unlocked&lt;/b&gt;</source>
        <translation type="unfinished">La billetera está &lt;b&gt;encriptada&lt;/b&gt; y actualmente &lt;b&gt;desbloqueda&lt;/b&gt;</translation>
    </message>
    <message>
        <source>Wallet is &lt;b&gt;encrypted&lt;/b&gt; and currently &lt;b&gt;locked&lt;/b&gt;</source>
        <translation type="unfinished">La billetera está &lt;b&gt;encriptada&lt;/b&gt; y actualmente &lt;b&gt;bloqueda&lt;/b&gt;</translation>
    </message>
    <message>
        <source>Original message:</source>
        <translation type="unfinished">Mensaje original:</translation>
    </message>
</context>
<context>
    <name>UnitDisplayStatusBarControl</name>
    <message>
        <source>Unit to show amounts in. Click to select another unit.</source>
        <translation type="unfinished">Unidad en la que se muestran los importes. Haz clic para seleccionar otra unidad.</translation>
    </message>
</context>
<context>
    <name>CoinControlDialog</name>
    <message>
        <source>Coin Selection</source>
        <translation type="unfinished">Selección de monedas</translation>
    </message>
    <message>
        <source>Quantity:</source>
        <translation type="unfinished">Cantidad:</translation>
    </message>
    <message>
        <source>Amount:</source>
        <translation type="unfinished">Importe:</translation>
    </message>
    <message>
        <source>Fee:</source>
        <translation type="unfinished">Comisión:</translation>
    </message>
    <message>
        <source>After Fee:</source>
        <translation type="unfinished">Después de la comisión:</translation>
    </message>
    <message>
        <source>Change:</source>
        <translation type="unfinished">Cambio:</translation>
    </message>
    <message>
        <source>(un)select all</source>
        <translation type="unfinished">(des)marcar todos</translation>
    </message>
    <message>
        <source>Tree mode</source>
        <translation type="unfinished">Modo árbol</translation>
    </message>
    <message>
        <source>List mode</source>
        <translation type="unfinished">Modo lista</translation>
    </message>
    <message>
        <source>Amount</source>
        <translation type="unfinished">Importe</translation>
    </message>
    <message>
        <source>Received with label</source>
        <translation type="unfinished">Recibido con etiqueta</translation>
    </message>
    <message>
        <source>Received with address</source>
        <translation type="unfinished">Recibido con dirección</translation>
    </message>
    <message>
        <source>Date</source>
        <translation type="unfinished">Fecha</translation>
    </message>
    <message>
        <source>Confirmations</source>
        <translation type="unfinished">Confirmaciones</translation>
    </message>
    <message>
        <source>Confirmed</source>
        <translation type="unfinished">Confirmada</translation>
    </message>
    <message>
        <source>Copy amount</source>
        <translation type="unfinished">Copiar importe</translation>
    </message>
    <message>
        <source>&amp;Copy address</source>
        <translation type="unfinished">&amp;Copiar dirección</translation>
    </message>
    <message>
        <source>Copy &amp;label</source>
        <translation type="unfinished">Copiar &amp;etiqueta</translation>
    </message>
    <message>
        <source>Copy &amp;amount</source>
        <translation type="unfinished">Copiar &amp;importe</translation>
    </message>
    <message>
        <source>Copy transaction &amp;ID and output index</source>
        <translation type="unfinished">Copiar &amp;identificador de transacción e índice de salidas</translation>
    </message>
    <message>
        <source>L&amp;ock unspent</source>
        <translation type="unfinished">&amp;Bloquear importe no gastado</translation>
    </message>
    <message>
        <source>&amp;Unlock unspent</source>
        <translation type="unfinished">&amp;Desbloquear importe no gastado</translation>
    </message>
    <message>
        <source>Copy quantity</source>
        <translation type="unfinished">Copiar cantidad</translation>
    </message>
    <message>
        <source>Copy fee</source>
        <translation type="unfinished">Copiar comisión</translation>
    </message>
    <message>
        <source>Copy after fee</source>
        <translation type="unfinished">Copiar después de la comisión</translation>
    </message>
    <message>
        <source>Copy bytes</source>
        <translation type="unfinished">Copiar bytes</translation>
    </message>
    <message>
        <source>Copy change</source>
        <translation type="unfinished">Copiar cambio</translation>
    </message>
    <message>
        <source>(%1 locked)</source>
        <translation type="unfinished">(%1 bloqueado)</translation>
    </message>
    <message>
        <source>Can vary +/- %1 satoshi(s) per input.</source>
        <translation type="unfinished">Puede variar +/- %1 satoshi(s) por entrada.</translation>
    </message>
    <message>
        <source>(no label)</source>
        <translation type="unfinished">(sin etiqueta)</translation>
    </message>
    <message>
        <source>change from %1 (%2)</source>
        <translation type="unfinished">cambio desde %1 (%2)</translation>
    </message>
    <message>
        <source>(change)</source>
        <translation type="unfinished">(cambio)</translation>
    </message>
</context>
<context>
    <name>CreateWalletActivity</name>
    <message>
        <source>Create Wallet</source>
        <extracomment>Title of window indicating the progress of creation of a new wallet.</extracomment>
        <translation type="unfinished">Crear billetera</translation>
    </message>
    <message>
        <source>Creating Wallet &lt;b&gt;%1&lt;/b&gt;…</source>
        <extracomment>Descriptive text of the create wallet progress window which indicates to the user which wallet is currently being created.</extracomment>
        <translation type="unfinished">Creando billetera &lt;b&gt;%1&lt;/b&gt;…</translation>
    </message>
    <message>
        <source>Create wallet failed</source>
        <translation type="unfinished">Fallo al crear la billetera</translation>
    </message>
    <message>
        <source>Create wallet warning</source>
        <translation type="unfinished">Advertencia al crear la billetera</translation>
    </message>
    <message>
        <source>Can't list signers</source>
        <translation type="unfinished">No se puede hacer una lista de firmantes</translation>
    </message>
    <message>
        <source>Too many external signers found</source>
        <translation type="unfinished">Se encontraron demasiados firmantes externos</translation>
    </message>
</context>
<context>
    <name>LoadWalletsActivity</name>
    <message>
        <source>Load Wallets</source>
        <extracomment>Title of progress window which is displayed when wallets are being loaded.</extracomment>
        <translation type="unfinished">Cargar billeteras</translation>
    </message>
    <message>
        <source>Loading wallets…</source>
        <extracomment>Descriptive text of the load wallets progress window which indicates to the user that wallets are currently being loaded.</extracomment>
        <translation type="unfinished">Cargando billeteras...</translation>
<<<<<<< HEAD
    </message>
</context>
<context>
    <name>MigrateWalletActivity</name>
    <message>
        <source>Migrate wallet</source>
        <translation type="unfinished">Migrar billetera</translation>
    </message>
    <message>
        <source>Are you sure you wish to migrate the wallet &lt;i&gt;%1&lt;/i&gt;?</source>
        <translation type="unfinished">¿Seguro deseas migrar la billetera &lt;i&gt;%1&lt;/i&gt;?</translation>
    </message>
    <message>
        <source>Migrating the wallet will convert this wallet to one or more descriptor wallets. A new wallet backup will need to be made.
If this wallet contains any watchonly scripts, a new wallet will be created which contains those watchonly scripts.
If this wallet contains any solvable but not watched scripts, a different and new wallet will be created which contains those scripts.

The migration process will create a backup of the wallet before migrating. This backup file will be named &lt;wallet name&gt;-&lt;timestamp&gt;.legacy.bak and can be found in the directory for this wallet. In the event of an incorrect migration, the backup can be restored with the "Restore Wallet" functionality.</source>
        <translation type="unfinished">La migración de la billetera la convertirá en una o más billeteras basadas en descriptores. Será necesario realizar una nueva copia de seguridad de la billetera.
Si esta billetera contiene scripts solo de observación, se creará una nueva billetera que los contenga.
Si esta billetera contiene scripts solucionables pero no de observación, se creará una nueva billetera diferente que los contenga.

El proceso de migración creará una copia de seguridad de la billetera antes de proceder. Este archivo de copia de seguridad se llamará &lt;wallet name&gt;-&lt;timestamp&gt;.legacy.bak y se encontrará en el directorio de esta billetera. En caso de que la migración falle, se puede restaurar la copia de seguridad con la funcionalidad "Restaurar billetera".</translation>
    </message>
    <message>
        <source>Migrate Wallet</source>
        <translation type="unfinished">Migrar billetera</translation>
    </message>
    <message>
        <source>Migrating Wallet &lt;b&gt;%1&lt;/b&gt;…</source>
        <translation type="unfinished">Migrando billetera &lt;b&gt;%1&lt;/b&gt;…</translation>
    </message>
    <message>
        <source>The wallet '%1' was migrated successfully.</source>
        <translation type="unfinished">La migración de la billetera "%1" se realizó correctamente.</translation>
    </message>
    <message>
        <source>Watchonly scripts have been migrated to a new wallet named '%1'.</source>
        <translation type="unfinished">Guiones vigilantes han sido migrados a un monedero con el nombre '%1'.</translation>
    </message>
    <message>
        <source>Solvable but not watched scripts have been migrated to a new wallet named '%1'.</source>
        <translation type="unfinished">Solucionable pero ninguno de los guiones vigilados han sido migrados a un monedero llamados '%1'.</translation>
    </message>
    <message>
        <source>Migration failed</source>
        <translation type="unfinished">Migración errónea</translation>
    </message>
    <message>
        <source>Migration Successful</source>
        <translation type="unfinished">Migración correcta</translation>
=======
>>>>>>> 353efd3f
    </message>
</context>
<context>
    <name>MigrateWalletActivity</name>
    <message>
        <source>Migrate wallet</source>
        <translation type="unfinished">Migrar billetera</translation>
    </message>
    <message>
        <source>Are you sure you wish to migrate the wallet &lt;i&gt;%1&lt;/i&gt;?</source>
        <translation type="unfinished">¿Seguro deseas migrar la billetera &lt;i&gt;%1&lt;/i&gt;?</translation>
    </message>
    <message>
        <source>Migrating the wallet will convert this wallet to one or more descriptor wallets. A new wallet backup will need to be made.
If this wallet contains any watchonly scripts, a new wallet will be created which contains those watchonly scripts.
If this wallet contains any solvable but not watched scripts, a different and new wallet will be created which contains those scripts.

The migration process will create a backup of the wallet before migrating. This backup file will be named &lt;wallet name&gt;-&lt;timestamp&gt;.legacy.bak and can be found in the directory for this wallet. In the event of an incorrect migration, the backup can be restored with the "Restore Wallet" functionality.</source>
        <translation type="unfinished">La migración de la billetera la convertirá en una o más billeteras basadas en descriptores. Será necesario realizar una nueva copia de seguridad de la billetera.
Si esta billetera contiene scripts solo de lectura, se creará una nueva billetera que los contenga.
Si esta billetera contiene scripts solucionables pero no de lectura, se creará una nueva billetera diferente que los contenga.

El proceso de migración creará una copia de seguridad de la billetera antes de proceder. Este archivo de copia de seguridad se llamará &lt;wallet name&gt;-&lt;timestamp&gt;.legacy.bak y se encontrará en el directorio de esta billetera. En caso de que la migración falle, se puede restaurar la copia de seguridad con la funcionalidad "Restore Wallet" (Restaurar billetera).</translation>
    </message>
    <message>
        <source>Migrate Wallet</source>
        <translation type="unfinished">Migrar billetera</translation>
    </message>
    <message>
        <source>Migrating Wallet &lt;b&gt;%1&lt;/b&gt;…</source>
        <translation type="unfinished">Migrando billetera &lt;b&gt;%1&lt;/b&gt;…</translation>
    </message>
    <message>
        <source>The wallet '%1' was migrated successfully.</source>
        <translation type="unfinished">La migración de la billetera "%1" se realizó correctamente.</translation>
    </message>
    <message>
        <source> Watchonly scripts have been migrated to a new wallet named '%1'.</source>
        <translation type="unfinished">Los scripts solo de lectura se migraron a una nueva billetera llamada "%1".</translation>
    </message>
    <message>
        <source> Solvable but not watched scripts have been migrated to a new wallet named '%1'.</source>
        <translation type="unfinished">Los scripts solucionables pero no de lectura se migraron a una nueva billetera llamada "%1".</translation>
    </message>
    <message>
        <source>Migration failed</source>
        <translation type="unfinished">Migración errónea</translation>
    </message>
    <message>
        <source>Migration Successful</source>
        <translation type="unfinished">Migración correcta</translation>
    </message>
</context>
<context>
    <name>OpenWalletActivity</name>
    <message>
        <source>Open wallet failed</source>
        <translation type="unfinished">Fallo al abrir billetera</translation>
    </message>
    <message>
        <source>Open wallet warning</source>
        <translation type="unfinished">Advertencia al abrir billetera</translation>
    </message>
    <message>
        <source>default wallet</source>
        <translation type="unfinished">billetera predeterminada</translation>
    </message>
    <message>
        <source>Open Wallet</source>
        <extracomment>Title of window indicating the progress of opening of a wallet.</extracomment>
        <translation type="unfinished">Abrir billetera</translation>
    </message>
    <message>
        <source>Opening Wallet &lt;b&gt;%1&lt;/b&gt;…</source>
        <extracomment>Descriptive text of the open wallet progress window which indicates to the user which wallet is currently being opened.</extracomment>
        <translation type="unfinished">Abriendo billetera &lt;b&gt;%1&lt;/b&gt;...</translation>
    </message>
</context>
<context>
    <name>RestoreWalletActivity</name>
    <message>
        <source>Restore Wallet</source>
        <extracomment>Title of progress window which is displayed when wallets are being restored.</extracomment>
        <translation type="unfinished">Restaurar billetera</translation>
    </message>
    <message>
        <source>Restoring Wallet &lt;b&gt;%1&lt;/b&gt;…</source>
        <extracomment>Descriptive text of the restore wallets progress window which indicates to the user that wallets are currently being restored.</extracomment>
        <translation type="unfinished">Restaurando billetera &lt;b&gt;%1&lt;/b&gt;…</translation>
    </message>
    <message>
        <source>Restore wallet failed</source>
        <extracomment>Title of message box which is displayed when the wallet could not be restored.</extracomment>
        <translation type="unfinished">Error al restaurar la billetera</translation>
    </message>
    <message>
        <source>Restore wallet warning</source>
        <extracomment>Title of message box which is displayed when the wallet is restored with some warning.</extracomment>
        <translation type="unfinished">Advertencia al restaurar billetera</translation>
    </message>
    <message>
        <source>Restore wallet message</source>
        <extracomment>Title of message box which is displayed when the wallet is successfully restored.</extracomment>
        <translation type="unfinished">Mensaje al restaurar billetera</translation>
    </message>
</context>
<context>
    <name>WalletController</name>
    <message>
        <source>Close wallet</source>
        <translation type="unfinished">Cerrar billetera</translation>
    </message>
    <message>
        <source>Are you sure you wish to close the wallet &lt;i&gt;%1&lt;/i&gt;?</source>
        <translation type="unfinished">¿Seguro deseas cerrar la billetera &lt;i&gt;%1&lt;/i&gt;?</translation>
    </message>
    <message>
        <source>Closing the wallet for too long can result in having to resync the entire chain if pruning is enabled.</source>
        <translation type="unfinished">Cerrar la billetera durante demasiado tiempo puede causar la resincronización de toda la cadena si el podado está habilitado.</translation>
    </message>
    <message>
        <source>Close all wallets</source>
        <translation type="unfinished">Cerrar todas las billeteras</translation>
    </message>
    <message>
        <source>Are you sure you wish to close all wallets?</source>
        <translation type="unfinished">¿Seguro quieres cerrar todas las billeteras?</translation>
    </message>
</context>
<context>
    <name>CreateWalletDialog</name>
    <message>
        <source>Create Wallet</source>
        <translation type="unfinished">Crear billetera</translation>
    </message>
    <message>
        <source>You are one step away from creating your new wallet!</source>
        <translation type="unfinished">Estás a un paso de crear tu nueva billetera.</translation>
    </message>
    <message>
        <source>Please provide a name and, if desired, enable any advanced options</source>
        <translation type="unfinished">Escribe un nombre y, si quieres, activa las opciones avanzadas.</translation>
    </message>
    <message>
        <source>You are one step away from creating your new wallet!</source>
        <translation type="unfinished">Estás a un paso de crear tu nueva billetera.</translation>
    </message>
    <message>
        <source>Please provide a name and, if desired, enable any advanced options</source>
        <translation type="unfinished">Escribe un nombre y, si quieres, activa las opciones avanzadas.</translation>
    </message>
    <message>
        <source>Wallet Name</source>
        <translation type="unfinished">Nombre de la billetera </translation>
    </message>
    <message>
        <source>Wallet</source>
        <translation type="unfinished">Billetera</translation>
    </message>
    <message>
        <source>Encrypt the wallet. The wallet will be encrypted with a passphrase of your choice.</source>
        <translation type="unfinished">Encriptar la billetera. La billetera se encriptará con una frase de contraseña de tu elección.</translation>
    </message>
    <message>
        <source>Encrypt Wallet</source>
        <translation type="unfinished">Encriptar billetera</translation>
    </message>
    <message>
        <source>Advanced Options</source>
        <translation type="unfinished">Opciones avanzadas</translation>
    </message>
    <message>
        <source>Disable private keys for this wallet. Wallets with private keys disabled will have no private keys and cannot have an HD seed or imported private keys. This is ideal for watch-only wallets.</source>
        <translation type="unfinished">Desactivar las claves privadas para esta billetera. Las billeteras con claves privadas desactivadas no tendrán claves privadas y no podrán tener ninguna semilla HD ni claves privadas importadas. Esto es ideal para billeteras solo de observación.</translation>
    </message>
    <message>
        <source>Disable Private Keys</source>
        <translation type="unfinished">Desactivar las claves privadas</translation>
    </message>
    <message>
        <source>Make a blank wallet. Blank wallets do not initially have private keys or scripts. Private keys and addresses can be imported, or an HD seed can be set, at a later time.</source>
        <translation type="unfinished">Crea una billetera en blanco. Las billeteras en blanco inicialmente no tienen llaves privadas ni scripts. Las llaves privadas y las direcciones pueden ser importadas o se puede establecer una semilla HD más tarde.</translation>
    </message>
    <message>
        <source>Make Blank Wallet</source>
        <translation type="unfinished">Crear billetera en blanco</translation>
    </message>
    <message>
        <source>Use an external signing device such as a hardware wallet. Configure the external signer script in wallet preferences first.</source>
        <translation type="unfinished">Usa un dispositivo de firma externo, por ejemplo, una billetera de hardware. Configura primero el script del firmante externo en las preferencias de la billetera.</translation>
    </message>
    <message>
        <source>External signer</source>
        <translation type="unfinished">Firmante externo</translation>
    </message>
    <message>
        <source>Create</source>
        <translation type="unfinished">Crear</translation>
    </message>
    <message>
        <source>Compiled without external signing support (required for external signing)</source>
        <extracomment>"External signing" means using devices such as hardware wallets.</extracomment>
<<<<<<< HEAD
        <translation type="unfinished">Compilado sin compatibilidad con firma externa (requerida para la firma externa)</translation>
=======
        <translation type="unfinished">Compilado sin soporte de firma externa (requerido para la firma externa)</translation>
>>>>>>> 353efd3f
    </message>
</context>
<context>
    <name>EditAddressDialog</name>
    <message>
        <source>Edit Address</source>
        <translation type="unfinished">Editar dirección</translation>
    </message>
    <message>
        <source>&amp;Label</source>
        <translation type="unfinished">&amp;Etiqueta</translation>
    </message>
    <message>
        <source>The label associated with this address list entry</source>
        <translation type="unfinished">La etiqueta asociada con esta entrada en la lista de direcciones</translation>
    </message>
    <message>
        <source>The address associated with this address list entry. This can only be modified for sending addresses.</source>
        <translation type="unfinished">La dirección asociada con esta entrada en la lista de direcciones. Solo se puede modificar para las direcciones de envío.</translation>
    </message>
    <message>
        <source>&amp;Address</source>
        <translation type="unfinished">&amp;Dirección</translation>
    </message>
    <message>
        <source>New sending address</source>
        <translation type="unfinished">Nueva dirección de envío</translation>
    </message>
    <message>
        <source>Edit receiving address</source>
        <translation type="unfinished">Editar dirección de recepción</translation>
    </message>
    <message>
        <source>Edit sending address</source>
        <translation type="unfinished">Editar dirección de envío</translation>
    </message>
    <message>
        <source>The entered address "%1" is not a valid Bitcoin address.</source>
        <translation type="unfinished">La dirección ingresada "%1" no es una dirección de Bitcoin válida.</translation>
    </message>
    <message>
        <source>Address "%1" already exists as a receiving address with label "%2" and so cannot be added as a sending address.</source>
        <translation type="unfinished">La dirección "%1" ya existe como dirección de recepción con la etiqueta "%2" y, por lo tanto, no se puede agregar como dirección de envío.</translation>
    </message>
    <message>
        <source>The entered address "%1" is already in the address book with label "%2".</source>
        <translation type="unfinished">La dirección ingresada "%1" ya está en la libreta de direcciones con la etiqueta "%2".</translation>
    </message>
    <message>
        <source>Could not unlock wallet.</source>
        <translation type="unfinished">No se pudo desbloquear la billetera.</translation>
    </message>
    <message>
        <source>New key generation failed.</source>
        <translation type="unfinished">Error al generar clave nueva.</translation>
    </message>
</context>
<context>
    <name>FreespaceChecker</name>
    <message>
        <source>A new data directory will be created.</source>
        <translation type="unfinished">Se creará un nuevo directorio de datos.</translation>
    </message>
    <message>
        <source>name</source>
        <translation type="unfinished">nombre</translation>
    </message>
    <message>
        <source>Directory already exists. Add %1 if you intend to create a new directory here.</source>
        <translation type="unfinished">El directorio ya existe. Agrega %1 si deseas crear un nuevo directorio aquí.</translation>
    </message>
    <message>
        <source>Path already exists, and is not a directory.</source>
        <translation type="unfinished">Ruta de acceso existente, pero no es un directorio.</translation>
    </message>
    <message>
        <source>Cannot create data directory here.</source>
        <translation type="unfinished">No se puede crear un directorio de datos aquí.</translation>
    </message>
</context>
<context>
    <name>Intro</name>
    <message numerus="yes">
        <source>%n GB of space available</source>
        <translation type="unfinished">
            <numerusform>%n GB de espacio disponible</numerusform>
            <numerusform>%n GB de espacio disponible</numerusform>
        </translation>
    </message>
    <message numerus="yes">
        <source>(of %n GB needed)</source>
        <translation type="unfinished">
            <numerusform>(de %n GB necesario)</numerusform>
            <numerusform>(de %n GB necesarios)</numerusform>
        </translation>
    </message>
    <message numerus="yes">
        <source>(%n GB needed for full chain)</source>
        <translation type="unfinished">
            <numerusform>(%n GB necesario para completar la cadena)</numerusform>
            <numerusform>(%n GB necesarios para completar la cadena)</numerusform>
        </translation>
    </message>
    <message>
        <source>Choose data directory</source>
        <translation type="unfinished">Elegir directorio de datos</translation>
    </message>
    <message>
        <source>At least %1 GB of data will be stored in this directory, and it will grow over time.</source>
        <translation type="unfinished">Se almacenará al menos %1 GB de información en este directorio, que aumentará con el tiempo.</translation>
    </message>
    <message>
        <source>Approximately %1 GB of data will be stored in this directory.</source>
        <translation type="unfinished">Se almacenará aproximadamente %1 GB de información en este directorio.</translation>
    </message>
    <message numerus="yes">
        <source>(sufficient to restore backups %n day(s) old)</source>
        <extracomment>Explanatory text on the capability of the current prune target.</extracomment>
        <translation type="unfinished">
            <numerusform>(suficiente para restaurar copias de seguridad de %n día de antigüedad)</numerusform>
            <numerusform>(suficiente para restaurar copias de seguridad de %n días de antigüedad)</numerusform>
        </translation>
    </message>
    <message>
        <source>%1 will download and store a copy of the Bitcoin block chain.</source>
        <translation type="unfinished">%1 descargará y almacenará una copia de la cadena de bloques de Bitcoin.</translation>
    </message>
    <message>
        <source>The wallet will also be stored in this directory.</source>
        <translation type="unfinished">La billetera también se almacenará en este directorio.</translation>
    </message>
    <message>
        <source>Error: Specified data directory "%1" cannot be created.</source>
        <translation type="unfinished">Error: No se puede crear el directorio de datos especificado "%1" .</translation>
    </message>
    <message>
        <source>Welcome</source>
        <translation type="unfinished">Te damos la bienvenida</translation>
    </message>
    <message>
        <source>Welcome to %1.</source>
        <translation type="unfinished">Te damos la bienvenida a %1.</translation>
    </message>
    <message>
        <source>As this is the first time the program is launched, you can choose where %1 will store its data.</source>
        <translation type="unfinished">Como es la primera vez que se ejecuta el programa, puedes elegir dónde %1 almacenará los datos.</translation>
    </message>
    <message>
        <source>Limit block chain storage to</source>
        <translation type="unfinished">Limitar el almacenamiento de la cadena de bloques a</translation>
    </message>
    <message>
        <source>Reverting this setting requires re-downloading the entire blockchain. It is faster to download the full chain first and prune it later. Disables some advanced features.</source>
        <translation type="unfinished">Para revertir esta configuración, se debe descargar de nuevo la cadena de bloques completa. Es más rápido descargar la cadena completa y podarla después. Desactiva algunas funciones avanzadas.</translation>
    </message>
    <message>
        <source>This initial synchronisation is very demanding, and may expose hardware problems with your computer that had previously gone unnoticed. Each time you run %1, it will continue downloading where it left off.</source>
        <translation type="unfinished">La sincronización inicial consume muchos recursos y es posible que exponga problemas de hardware en la computadora que anteriormente pasaron desapercibidos. Cada vez que ejecutes %1, seguirá descargando desde el punto en el que quedó.</translation>
    </message>
    <message>
        <source>When you click OK, %1 will begin to download and process the full %4 block chain (%2 GB) starting with the earliest transactions in %3 when %4 initially launched.</source>
        <translation type="unfinished">Al hacer clic en OK, %1 iniciará el proceso de descarga y procesará la cadena de bloques %4 completa (%2 GB), empezando con la transacción más antigua en %3 cuando %4 se ejecutó inicialmente.</translation>
    </message>
    <message>
        <source>If you have chosen to limit block chain storage (pruning), the historical data must still be downloaded and processed, but will be deleted afterward to keep your disk usage low.</source>
        <translation type="unfinished">Si elegiste la opción de limitar el almacenamiento de la cadena de bloques (podado), los datos históricos se deben descargar y procesar de igual manera, pero se eliminarán después para disminuir el uso del disco.</translation>
    </message>
    <message>
        <source>Use the default data directory</source>
        <translation type="unfinished">Usar el directorio de datos predeterminado</translation>
    </message>
    <message>
        <source>Use a custom data directory:</source>
        <translation type="unfinished">Usar un directorio de datos personalizado:</translation>
    </message>
</context>
<context>
    <name>HelpMessageDialog</name>
    <message>
        <source>version</source>
        <translation type="unfinished">versión</translation>
    </message>
    <message>
        <source>About %1</source>
        <translation type="unfinished">Acerca de %1</translation>
    </message>
    <message>
        <source>Command-line options</source>
<<<<<<< HEAD
        <translation type="unfinished">Opciones de línea de comandos</translation>
=======
        <translation type="unfinished">Opciones de línea de comando</translation>
>>>>>>> 353efd3f
    </message>
</context>
<context>
    <name>ShutdownWindow</name>
    <message>
        <source>%1 is shutting down…</source>
        <translation type="unfinished">%1 se está cerrando...</translation>
    </message>
    <message>
        <source>Do not shut down the computer until this window disappears.</source>
<<<<<<< HEAD
        <translation type="unfinished">No apagues la computadora hasta que desaparezca esta ventana.</translation>
=======
        <translation type="unfinished">No apagues el equipo hasta que desaparezca esta ventana.</translation>
>>>>>>> 353efd3f
    </message>
</context>
<context>
    <name>ModalOverlay</name>
    <message>
        <source>Form</source>
        <translation type="unfinished">Formulario</translation>
    </message>
    <message>
        <source>Recent transactions may not yet be visible, and therefore your wallet's balance might be incorrect. This information will be correct once your wallet has finished synchronizing with the bitcoin network, as detailed below.</source>
        <translation type="unfinished">Es posible que las transacciones recientes aún no sean visibles y, por lo tanto, el saldo de la billetera podría ser incorrecto. Esta información será correcta una vez que la billetera haya terminado de sincronizarse con la red de Bitcoin, como se detalla abajo.</translation>
    </message>
    <message>
        <source>Attempting to spend bitcoins that are affected by not-yet-displayed transactions will not be accepted by the network.</source>
        <translation type="unfinished">La red no aceptará si se intenta gastar bitcoins afectados por las transacciones que aún no se muestran.</translation>
    </message>
    <message>
        <source>Number of blocks left</source>
        <translation type="unfinished">Número de bloques restantes</translation>
    </message>
    <message>
        <source>Unknown…</source>
        <translation type="unfinished">Desconocido...</translation>
    </message>
    <message>
        <source>calculating…</source>
        <translation type="unfinished">calculando...</translation>
    </message>
    <message>
        <source>Last block time</source>
        <translation type="unfinished">Hora del último bloque</translation>
    </message>
    <message>
        <source>Progress</source>
        <translation type="unfinished">Progreso</translation>
    </message>
    <message>
        <source>Progress increase per hour</source>
        <translation type="unfinished">Avance del progreso por hora</translation>
    </message>
    <message>
        <source>Estimated time left until synced</source>
        <translation type="unfinished">Tiempo estimado restante hasta la sincronización</translation>
    </message>
    <message>
        <source>Hide</source>
        <translation type="unfinished">Ocultar</translation>
    </message>
    <message>
        <source>%1 is currently syncing.  It will download headers and blocks from peers and validate them until reaching the tip of the block chain.</source>
        <translation type="unfinished">%1 se está sincronizando actualmente. Descargará encabezados y bloques de pares, y los validará hasta alcanzar el extremo de la cadena de bloques.</translation>
    </message>
    <message>
        <source>Unknown. Syncing Headers (%1, %2%)…</source>
        <translation type="unfinished">Desconocido. Sincronizando encabezados (%1, %2%)…</translation>
    </message>
    <message>
        <source>Unknown. Pre-syncing Headers (%1, %2%)…</source>
        <translation type="unfinished">Desconocido. Presincronizando encabezados (%1, %2%)…</translation>
    </message>
</context>
<context>
    <name>OpenURIDialog</name>
    <message>
        <source>Open bitcoin URI</source>
        <translation type="unfinished">Abrir URI de bitcoin</translation>
    </message>
    <message>
        <source>Paste address from clipboard</source>
        <extracomment>Tooltip text for button that allows you to paste an address that is in your clipboard.</extracomment>
        <translation type="unfinished">Pegar dirección desde el portapapeles</translation>
    </message>
</context>
<context>
    <name>OptionsDialog</name>
    <message>
        <source>Options</source>
        <translation type="unfinished">Opciones</translation>
    </message>
    <message>
        <source>&amp;Main</source>
        <translation type="unfinished">&amp;Principal</translation>
    </message>
    <message>
        <source>Automatically start %1 after logging in to the system.</source>
        <translation type="unfinished">Iniciar automáticamente %1 después de iniciar sesión en el sistema.</translation>
    </message>
    <message>
        <source>&amp;Start %1 on system login</source>
        <translation type="unfinished">&amp;Iniciar %1 al iniciar sesión en el sistema</translation>
    </message>
    <message>
        <source>Enabling pruning significantly reduces the disk space required to store transactions. All blocks are still fully validated. Reverting this setting requires re-downloading the entire blockchain.</source>
        <translation type="unfinished">Al activar el podado, se reduce considerablemente el espacio de disco necesario para almacenar las transacciones. Todos los bloques aún se validan completamente. Para revertir esta opción, se requiere descargar de nuevo toda la cadena de bloques.</translation>
    </message>
    <message>
        <source>Size of &amp;database cache</source>
        <translation type="unfinished">Tamaño de la caché de la &amp;base de datos</translation>
    </message>
    <message>
        <source>Number of script &amp;verification threads</source>
        <translation type="unfinished">Número de subprocesos de &amp;verificación de scripts</translation>
    </message>
    <message>
        <source>Full path to a %1 compatible script (e.g. C:\Downloads\hwi.exe or /Users/you/Downloads/hwi.py). Beware: malware can steal your coins!</source>
        <translation type="unfinished">Ruta completa a un script compatible con %1 (p. ej., C:\Descargas\hwi.exe o /Usuarios/Tú/Descargas/hwi.py). Advertencia: ¡El malware podría robarte tus monedas!</translation>
    </message>
    <message>
        <source>IP address of the proxy (e.g. IPv4: 127.0.0.1 / IPv6: ::1)</source>
        <translation type="unfinished">Dirección IP del proxy (por ejemplo, IPv4: 127.0.0.1 / IPv6: ::1)</translation>
    </message>
    <message>
        <source>Shows if the supplied default SOCKS5 proxy is used to reach peers via this network type.</source>
        <translation type="unfinished">Muestra si el proxy SOCKS5 por defecto suministrado se utiliza para llegar a los pares a través de este tipo de red.</translation>
    </message>
    <message>
        <source>Minimize instead of exit the application when the window is closed. When this option is enabled, the application will be closed only after selecting Exit in the menu.</source>
        <translation type="unfinished">Minimizar en vez de salir de la aplicación cuando la ventana está cerrada. Cuando se activa esta opción, la aplicación solo se cerrará después de seleccionar "Salir" en el menú.</translation>
<<<<<<< HEAD
    </message>
    <message>
        <source>Font in the Overview tab: </source>
        <translation type="unfinished">Fuente en la pestaña Resumen:</translation>
=======
>>>>>>> 353efd3f
    </message>
    <message>
        <source>Options set in this dialog are overridden by the command line:</source>
        <translation type="unfinished">Las opciones establecidas en este diálogo serán anuladas por la línea de comandos:</translation>
    </message>
    <message>
        <source>Open the %1 configuration file from the working directory.</source>
        <translation type="unfinished">Abrir el archivo de configuración %1 en el directorio de trabajo.</translation>
    </message>
    <message>
        <source>Open Configuration File</source>
        <translation type="unfinished">Abrir archivo de configuración</translation>
    </message>
    <message>
        <source>Reset all client options to default.</source>
        <translation type="unfinished">Restablecer todas las opciones del cliente a los valores predeterminados.</translation>
    </message>
    <message>
        <source>&amp;Reset Options</source>
        <translation type="unfinished">&amp;Restablecer opciones</translation>
    </message>
    <message>
        <source>&amp;Network</source>
        <translation type="unfinished">&amp;Red</translation>
    </message>
    <message>
        <source>Prune &amp;block storage to</source>
        <translation type="unfinished">Podar el almacenamiento de &amp;bloques a</translation>
    </message>
    <message>
        <source>Reverting this setting requires re-downloading the entire blockchain.</source>
        <translation type="unfinished">Para revertir esta configuración, se debe descargar de nuevo la cadena de bloques completa.</translation>
    </message>
    <message>
        <source>Maximum database cache size. A larger cache can contribute to faster sync, after which the benefit is less pronounced for most use cases. Lowering the cache size will reduce memory usage. Unused mempool memory is shared for this cache.</source>
        <extracomment>Tooltip text for Options window setting that sets the size of the database cache. Explains the corresponding effects of increasing/decreasing this value.</extracomment>
        <translation type="unfinished">Tamaño máximo de la caché de la base de datos. Una caché más grande puede contribuir a una sincronización más rápida, después de lo cual el beneficio es menos pronunciado para la mayoría de los casos de uso. Disminuir el tamaño de la caché reducirá el uso de la memoria. La memoria mempool no utilizada se comparte para esta caché.</translation>
    </message>
    <message>
        <source>Set the number of script verification threads. Negative values correspond to the number of cores you want to leave free to the system.</source>
        <extracomment>Tooltip text for Options window setting that sets the number of script verification threads. Explains that negative values mean to leave these many cores free to the system.</extracomment>
        <translation type="unfinished">Establece el número de subprocesos de verificación de scripts. Los valores negativos corresponden al número de núcleos que se desea dejar libres al sistema.</translation>
    </message>
    <message>
        <source>(0 = auto, &lt;0 = leave that many cores free)</source>
        <translation type="unfinished">(0 = auto, &lt;0 = deja esta cantidad de núcleos libres)</translation>
    </message>
    <message>
        <source>This allows you or a third party tool to communicate with the node through command-line and JSON-RPC commands.</source>
        <extracomment>Tooltip text for Options window setting that enables the RPC server.</extracomment>
        <translation type="unfinished">Esto te permite a ti o a una herramienta de terceros comunicarse con el nodo a través de la línea de comandos y los comandos JSON-RPC.</translation>
    </message>
    <message>
        <source>Enable R&amp;PC server</source>
        <extracomment>An Options window setting to enable the RPC server.</extracomment>
        <translation type="unfinished">Activar servidor R&amp;PC</translation>
    </message>
    <message>
        <source>W&amp;allet</source>
        <translation type="unfinished">&amp;Billetera</translation>
    </message>
    <message>
        <source>Whether to set subtract fee from amount as default or not.</source>
        <extracomment>Tooltip text for Options window setting that sets subtracting the fee from a sending amount as default.</extracomment>
        <translation type="unfinished">Si se resta o no la comisión del importe por defecto.</translation>
    </message>
    <message>
        <source>Subtract &amp;fee from amount by default</source>
        <extracomment>An Options window setting to set subtracting the fee from a sending amount as default.</extracomment>
        <translation type="unfinished">Restar &amp;comisión del importe por defecto</translation>
    </message>
    <message>
        <source>Expert</source>
        <translation type="unfinished">Experto</translation>
    </message>
    <message>
        <source>Enable coin &amp;control features</source>
        <translation type="unfinished">Habilitar funciones de &amp;control de monedas</translation>
    </message>
    <message>
        <source>If you disable the spending of unconfirmed change, the change from a transaction cannot be used until that transaction has at least one confirmation. This also affects how your balance is computed.</source>
        <translation type="unfinished">Si deshabilitas el gasto del cambio sin confirmar, no se puede usar el cambio de una transacción hasta que esta tenga al menos una confirmación. Esto también afecta cómo se calcula el saldo.</translation>
    </message>
    <message>
        <source>&amp;Spend unconfirmed change</source>
        <translation type="unfinished">&amp;Gastar cambio sin confirmar</translation>
    </message>
    <message>
        <source>Enable &amp;PSBT controls</source>
        <extracomment>An options window setting to enable PSBT controls.</extracomment>
        <translation type="unfinished">Activar controles de &amp;TBPF</translation>
    </message>
    <message>
        <source>Whether to show PSBT controls.</source>
        <extracomment>Tooltip text for options window setting that enables PSBT controls.</extracomment>
        <translation type="unfinished">Si se muestran los controles de TBPF.</translation>
    </message>
    <message>
        <source>External Signer (e.g. hardware wallet)</source>
        <translation type="unfinished">Firmante externo (p. ej., billetera de hardware)</translation>
    </message>
    <message>
        <source>&amp;External signer script path</source>
        <translation type="unfinished">&amp;Ruta al script del firmante externo</translation>
    </message>
    <message>
        <source>Automatically open the Bitcoin client port on the router. This only works when your router supports UPnP and it is enabled.</source>
        <translation type="unfinished">Abrir automáticamente el puerto del cliente de Bitcoin en el router. Esto funciona solo cuando tu router es compatible con UPnP y está habilitado.</translation>
    </message>
    <message>
        <source>Map port using &amp;UPnP</source>
        <translation type="unfinished">Asignar puerto usando &amp;UPnP</translation>
    </message>
    <message>
        <source>Automatically open the Bitcoin client port on the router. This only works when your router supports NAT-PMP and it is enabled. The external port could be random.</source>
        <translation type="unfinished">Abrir automáticamente el puerto del cliente de Bitcoin en el router. Esto solo funciona cuando el router es compatible con NAT-PMP y está activo. El puerto externo podría ser aleatorio</translation>
    </message>
    <message>
        <source>Map port using NA&amp;T-PMP</source>
        <translation type="unfinished">Asignar puerto usando NA&amp;T-PMP</translation>
    </message>
    <message>
        <source>Accept connections from outside.</source>
        <translation type="unfinished">Aceptar conexiones externas.</translation>
    </message>
    <message>
        <source>Allow incomin&amp;g connections</source>
        <translation type="unfinished">&amp;Permitir conexiones entrantes</translation>
    </message>
    <message>
        <source>Connect to the Bitcoin network through a SOCKS5 proxy.</source>
        <translation type="unfinished">Conectarse a la red de Bitcoin a través de un proxy SOCKS5.</translation>
    </message>
    <message>
        <source>&amp;Connect through SOCKS5 proxy (default proxy):</source>
        <translation type="unfinished">&amp;Conectarse a través del proxy SOCKS5 (proxy predeterminado):</translation>
    </message>
    <message>
        <source>Proxy &amp;IP:</source>
        <translation type="unfinished">&amp;IP del proxy:</translation>
    </message>
    <message>
        <source>&amp;Port:</source>
        <translation type="unfinished">&amp;Puerto:</translation>
    </message>
    <message>
        <source>Port of the proxy (e.g. 9050)</source>
        <translation type="unfinished">Puerto del proxy (p. ej., 9050)</translation>
    </message>
    <message>
        <source>Used for reaching peers via:</source>
        <translation type="unfinished">Usado para conectarse con pares a través de:</translation>
    </message>
    <message>
        <source>&amp;Window</source>
        <translation type="unfinished">&amp;Ventana</translation>
    </message>
    <message>
        <source>Show the icon in the system tray.</source>
        <translation type="unfinished">Mostrar el ícono en la bandeja del sistema.</translation>
    </message>
    <message>
        <source>&amp;Show tray icon</source>
        <translation type="unfinished">&amp;Mostrar el ícono de la bandeja</translation>
    </message>
    <message>
        <source>Show only a tray icon after minimizing the window.</source>
        <translation type="unfinished">Mostrar solo un ícono de bandeja después de minimizar la ventana.</translation>
    </message>
    <message>
        <source>&amp;Minimize to the tray instead of the taskbar</source>
        <translation type="unfinished">&amp;Minimizar a la bandeja en vez de la barra de tareas</translation>
    </message>
    <message>
        <source>M&amp;inimize on close</source>
        <translation type="unfinished">&amp;Minimizar al cerrar</translation>
    </message>
    <message>
        <source>&amp;Display</source>
        <translation type="unfinished">&amp;Visualización</translation>
    </message>
    <message>
        <source>User Interface &amp;language:</source>
        <translation type="unfinished">&amp;Idioma de la interfaz de usuario:</translation>
    </message>
    <message>
        <source>The user interface language can be set here. This setting will take effect after restarting %1.</source>
        <translation type="unfinished">El idioma de la interfaz de usuario puede establecerse aquí. Esta configuración surtirá efecto después de reiniciar %1.</translation>
    </message>
    <message>
        <source>&amp;Unit to show amounts in:</source>
        <translation type="unfinished">&amp;Unidad en la que se muestran los importes:</translation>
    </message>
    <message>
        <source>Choose the default subdivision unit to show in the interface and when sending coins.</source>
        <translation type="unfinished">Elegir la unidad de subdivisión predeterminada para mostrar en la interfaz y al enviar monedas.</translation>
    </message>
    <message>
        <source>Third-party URLs (e.g. a block explorer) that appear in the transactions tab as context menu items. %s in the URL is replaced by transaction hash. Multiple URLs are separated by vertical bar |.</source>
        <translation type="unfinished">Las URL de terceros (por ejemplo, un explorador de bloques) que aparecen en la pestaña de transacciones como elementos del menú contextual. El hash de la transacción remplaza el valor %s en la URL. Varias URL se separan con una barra vertical (|).</translation>
    </message>
    <message>
        <source>&amp;Third-party transaction URLs</source>
        <translation type="unfinished">&amp;URL de transacciones de terceros</translation>
    </message>
    <message>
        <source>Whether to show coin control features or not.</source>
        <translation type="unfinished">Si se muestran o no las funcionalidades de control de monedas.</translation>
    </message>
    <message>
        <source>Connect to the Bitcoin network through a separate SOCKS5 proxy for Tor onion services.</source>
        <translation type="unfinished">Conectarse a la red de Bitcoin a través de un proxy SOCKS5 independiente para los servicios onion de Tor.</translation>
    </message>
    <message>
        <source>Use separate SOCKS&amp;5 proxy to reach peers via Tor onion services:</source>
        <translation type="unfinished">Usar un proxy SOCKS&amp;5 independiente para comunicarse con pares a través de los servicios onion de Tor:</translation>
    </message>
    <message>
        <source>&amp;Cancel</source>
        <translation type="unfinished">&amp;Cancelar</translation>
    </message>
    <message>
        <source>Compiled without external signing support (required for external signing)</source>
        <extracomment>"External signing" means using devices such as hardware wallets.</extracomment>
<<<<<<< HEAD
        <translation type="unfinished">Compilado sin compatibilidad con firma externa (requerida para la firma externa)</translation>
=======
        <translation type="unfinished">Compilado sin soporte de firma externa (requerido para la firma externa)</translation>
>>>>>>> 353efd3f
    </message>
    <message>
        <source>default</source>
        <translation type="unfinished">predeterminado</translation>
    </message>
    <message>
        <source>none</source>
        <translation type="unfinished">ninguno</translation>
    </message>
    <message>
        <source>Confirm options reset</source>
        <extracomment>Window title text of pop-up window shown when the user has chosen to reset options.</extracomment>
        <translation type="unfinished">Confirmar restablecimiento de opciones</translation>
    </message>
    <message>
        <source>Client restart required to activate changes.</source>
        <extracomment>Text explaining that the settings changed will not come into effect until the client is restarted.</extracomment>
        <translation type="unfinished">Es necesario reiniciar el cliente para activar los cambios.</translation>
    </message>
    <message>
        <source>Current settings will be backed up at "%1".</source>
        <extracomment>Text explaining to the user that the client's current settings will be backed up at a specific location. %1 is a stand-in argument for the backup location's path.</extracomment>
        <translation type="unfinished">Se realizará una copia de seguridad de la configuración actual en "%1".</translation>
    </message>
    <message>
        <source>Client will be shut down. Do you want to proceed?</source>
        <extracomment>Text asking the user to confirm if they would like to proceed with a client shutdown.</extracomment>
        <translation type="unfinished">El cliente se cerrará. ¿Quieres continuar?</translation>
    </message>
    <message>
        <source>Configuration options</source>
        <extracomment>Window title text of pop-up box that allows opening up of configuration file.</extracomment>
        <translation type="unfinished">Opciones de configuración</translation>
    </message>
    <message>
        <source>The configuration file is used to specify advanced user options which override GUI settings. Additionally, any command-line options will override this configuration file.</source>
        <extracomment>Explanatory text about the priority order of instructions considered by client. The order from high to low being: command-line, configuration file, GUI settings.</extracomment>
        <translation type="unfinished">El archivo de configuración se usa para especificar opciones avanzadas del usuario, que remplazan la configuración de la GUI. Además, las opciones de la línea de comandos remplazarán este archivo de configuración.</translation>
    </message>
    <message>
        <source>Continue</source>
        <translation type="unfinished">Continuar</translation>
    </message>
    <message>
        <source>Cancel</source>
        <translation type="unfinished">Cancelar</translation>
    </message>
    <message>
        <source>The configuration file could not be opened.</source>
        <translation type="unfinished">No se pudo abrir el archivo de configuración.</translation>
    </message>
    <message>
        <source>This change would require a client restart.</source>
        <translation type="unfinished">Estos cambios requieren reiniciar el cliente.</translation>
    </message>
    <message>
        <source>The supplied proxy address is invalid.</source>
        <translation type="unfinished">La dirección del proxy proporcionada es inválida.</translation>
    </message>
</context>
<context>
    <name>OptionsModel</name>
    <message>
        <source>Could not read setting "%1", %2.</source>
        <translation type="unfinished">No se puede leer la configuración "%1", %2.</translation>
    </message>
</context>
<context>
    <name>OverviewPage</name>
    <message>
        <source>Form</source>
        <translation type="unfinished">Formulario</translation>
    </message>
    <message>
        <source>The displayed information may be out of date. Your wallet automatically synchronizes with the Bitcoin network after a connection is established, but this process has not completed yet.</source>
        <translation type="unfinished">La información mostrada puede estar desactualizada. La billetera se sincroniza automáticamente con la red de Bitcoin después de establecer una conexión, pero este proceso aún no se ha completado.</translation>
    </message>
    <message>
        <source>Watch-only:</source>
        <translation type="unfinished">Solo de observación:</translation>
    </message>
    <message>
        <source>Available:</source>
        <translation type="unfinished">Disponible:</translation>
    </message>
    <message>
        <source>Your current spendable balance</source>
        <translation type="unfinished">Tu saldo disponible para gastar actualmente</translation>
    </message>
    <message>
        <source>Pending:</source>
        <translation type="unfinished">Pendiente:</translation>
    </message>
    <message>
        <source>Total of transactions that have yet to be confirmed, and do not yet count toward the spendable balance</source>
        <translation type="unfinished">Total de transacciones que aún se deben confirmar y que no se contabilizan dentro del saldo disponible para gastar</translation>
    </message>
    <message>
        <source>Immature:</source>
        <translation type="unfinished">Inmaduro:</translation>
    </message>
    <message>
        <source>Mined balance that has not yet matured</source>
        <translation type="unfinished">Saldo minado que aún no ha madurado</translation>
    </message>
    <message>
        <source>Balances</source>
        <translation type="unfinished">Saldos</translation>
    </message>
    <message>
        <source>Your current total balance</source>
        <translation type="unfinished">Tu saldo total actual</translation>
    </message>
    <message>
        <source>Your current balance in watch-only addresses</source>
        <translation type="unfinished">Tu saldo actual en direcciones solo de observación</translation>
    </message>
    <message>
        <source>Spendable:</source>
        <translation type="unfinished">Gastable:</translation>
    </message>
    <message>
        <source>Recent transactions</source>
        <translation type="unfinished">Transacciones recientes</translation>
    </message>
    <message>
        <source>Unconfirmed transactions to watch-only addresses</source>
        <translation type="unfinished">Transacciones sin confirmar hacia direcciones solo de observación</translation>
    </message>
    <message>
        <source>Mined balance in watch-only addresses that has not yet matured</source>
        <translation type="unfinished">Saldo minado en direcciones solo de observación que aún no ha madurado</translation>
    </message>
    <message>
        <source>Current total balance in watch-only addresses</source>
        <translation type="unfinished">Saldo total actual en direcciones solo de observación</translation>
    </message>
    <message>
        <source>Privacy mode activated for the Overview tab. To unmask the values, uncheck Settings-&gt;Mask values.</source>
        <translation type="unfinished">Modo de privacidad activado para la pestaña de vista general. Para mostrar los valores, anula la selección de "Configuración-&gt;Ocultar valores".</translation>
    </message>
</context>
<context>
    <name>PSBTOperationsDialog</name>
    <message>
        <source>PSBT Operations</source>
        <translation type="unfinished">Operaciones TBPF</translation>
    </message>
    <message>
        <source>Sign Tx</source>
        <translation type="unfinished">Firmar transacción</translation>
    </message>
    <message>
        <source>Broadcast Tx</source>
        <translation type="unfinished">Transmitir transacción</translation>
    </message>
    <message>
        <source>Copy to Clipboard</source>
        <translation type="unfinished">Copiar al portapapeles</translation>
    </message>
    <message>
        <source>Save…</source>
        <translation type="unfinished">Guardar...</translation>
    </message>
    <message>
        <source>Close</source>
        <translation type="unfinished">Cerrar</translation>
    </message>
    <message>
        <source>Failed to load transaction: %1</source>
        <translation type="unfinished">Error al cargar la transacción: %1</translation>
    </message>
    <message>
        <source>Failed to sign transaction: %1</source>
        <translation type="unfinished">Error al firmar la transacción: %1</translation>
    </message>
    <message>
        <source>Cannot sign inputs while wallet is locked.</source>
        <translation type="unfinished">No se pueden firmar entradas mientras la billetera está bloqueada.</translation>
    </message>
    <message>
        <source>Could not sign any more inputs.</source>
        <translation type="unfinished">No se pudieron firmar más entradas.</translation>
    </message>
    <message>
        <source>Signed %1 inputs, but more signatures are still required.</source>
        <translation type="unfinished">Se firmaron %1 entradas, pero aún se requieren más firmas.</translation>
    </message>
    <message>
        <source>Signed transaction successfully. Transaction is ready to broadcast.</source>
        <translation type="unfinished">La transacción se firmó correctamente y está lista para transmitirse.</translation>
    </message>
    <message>
        <source>Unknown error processing transaction.</source>
        <translation type="unfinished">Error desconocido al procesar la transacción.</translation>
    </message>
    <message>
        <source>Transaction broadcast successfully! Transaction ID: %1</source>
        <translation type="unfinished">¡La transacción se transmitió correctamente! Identificador de transacción: %1</translation>
    </message>
    <message>
        <source>Transaction broadcast failed: %1</source>
        <translation type="unfinished">Error al transmitir la transacción: %1</translation>
    </message>
    <message>
        <source>PSBT copied to clipboard.</source>
        <translation type="unfinished">TBPF copiada al portapapeles.</translation>
    </message>
    <message>
        <source>Save Transaction Data</source>
        <translation type="unfinished">Guardar datos de la transacción</translation>
    </message>
    <message>
        <source>Partially Signed Transaction (Binary)</source>
        <extracomment>Expanded name of the binary PSBT file format. See: BIP 174.</extracomment>
        <translation type="unfinished">Transacción parcialmente firmada (binario) </translation>
    </message>
    <message>
        <source>PSBT saved to disk.</source>
        <translation type="unfinished">TBPF guardada en el disco.</translation>
    </message>
    <message>
        <source>Sends %1 to %2</source>
        <translation type="unfinished">Envía %1 a %2</translation>
    </message>
    <message>
        <source>own address</source>
        <translation type="unfinished">dirección propia</translation>
    </message>
    <message>
        <source>own address</source>
        <translation type="unfinished">dirección propia</translation>
    </message>
    <message>
        <source>Unable to calculate transaction fee or total transaction amount.</source>
        <translation type="unfinished">No se puede calcular la comisión o el importe total de la transacción.</translation>
    </message>
    <message>
        <source>Pays transaction fee: </source>
        <translation type="unfinished">Paga comisión de transacción:</translation>
    </message>
    <message>
        <source>Total Amount</source>
        <translation type="unfinished">Importe total</translation>
    </message>
    <message>
        <source>or</source>
        <translation type="unfinished">o</translation>
    </message>
    <message>
        <source>Transaction has %1 unsigned inputs.</source>
        <translation type="unfinished">La transacción tiene %1 entradas sin firmar.</translation>
    </message>
    <message>
        <source>Transaction is missing some information about inputs.</source>
        <translation type="unfinished">Falta información sobre las entradas de la transacción.</translation>
    </message>
    <message>
        <source>Transaction still needs signature(s).</source>
        <translation type="unfinished">La transacción aún necesita firma(s).</translation>
    </message>
    <message>
        <source>(But no wallet is loaded.)</source>
        <translation type="unfinished">(Pero no se cargó ninguna billetera).</translation>
    </message>
    <message>
        <source>(But this wallet cannot sign transactions.)</source>
        <translation type="unfinished">(Pero esta billetera no puede firmar transacciones).</translation>
    </message>
    <message>
        <source>(But this wallet does not have the right keys.)</source>
        <translation type="unfinished">(Pero esta billetera no tiene las claves adecuadas).</translation>
    </message>
    <message>
        <source>Transaction is fully signed and ready for broadcast.</source>
        <translation type="unfinished">La transacción se firmó completamente y está lista para transmitirse.</translation>
    </message>
    <message>
        <source>Transaction status is unknown.</source>
        <translation type="unfinished">El estado de la transacción es desconocido.</translation>
    </message>
</context>
<context>
    <name>PaymentServer</name>
    <message>
        <source>Payment request error</source>
        <translation type="unfinished">Error en la solicitud de pago</translation>
    </message>
    <message>
        <source>Cannot start bitcoin: click-to-pay handler</source>
        <translation type="unfinished">No se puede iniciar el controlador "bitcoin: click-to-pay"</translation>
    </message>
    <message>
        <source>URI handling</source>
        <translation type="unfinished">Gestión de URI</translation>
    </message>
    <message>
        <source>'bitcoin://' is not a valid URI. Use 'bitcoin:' instead.</source>
        <translation type="unfinished">"bitcoin://" no es un URI válido. Usa "bitcoin:" en su lugar.</translation>
    </message>
    <message>
        <source>Cannot process payment request because BIP70 is not supported.
Due to widespread security flaws in BIP70 it's strongly recommended that any merchant instructions to switch wallets be ignored.
If you are receiving this error you should request the merchant provide a BIP21 compatible URI.</source>
        <translation type="unfinished">No se puede procesar la solicitud de pago porque no existe compatibilidad con BIP70.
Debido a los fallos de seguridad generalizados en BIP70, se recomienda encarecidamente ignorar las instrucciones del comerciante para cambiar de billetera.
Si recibes este error, debes solicitar al comerciante que te proporcione un URI compatible con BIP21.</translation>
    </message>
    <message>
        <source>URI cannot be parsed! This can be caused by an invalid Bitcoin address or malformed URI parameters.</source>
        <translation type="unfinished">No se puede analizar el URI. Esto se puede deber a una dirección de Bitcoin inválida o a parámetros de URI con formato incorrecto.</translation>
    </message>
    <message>
        <source>Payment request file handling</source>
        <translation type="unfinished">Gestión del archivo de solicitud de pago</translation>
    </message>
</context>
<context>
    <name>PeerTableModel</name>
    <message>
        <source>User Agent</source>
        <extracomment>Title of Peers Table column which contains the peer's User Agent string.</extracomment>
        <translation type="unfinished">Agente de usuario</translation>
    </message>
    <message>
        <source>Peer</source>
        <extracomment>Title of Peers Table column which contains a unique number used to identify a connection.</extracomment>
        <translation type="unfinished">Par</translation>
    </message>
    <message>
        <source>Age</source>
        <extracomment>Title of Peers Table column which indicates the duration (length of time) since the peer connection started.</extracomment>
        <translation type="unfinished">Antigüedad</translation>
    </message>
    <message>
        <source>Direction</source>
        <extracomment>Title of Peers Table column which indicates the direction the peer connection was initiated from.</extracomment>
        <translation type="unfinished">Dirección</translation>
    </message>
    <message>
        <source>Sent</source>
        <extracomment>Title of Peers Table column which indicates the total amount of network information we have sent to the peer.</extracomment>
        <translation type="unfinished">Enviado</translation>
    </message>
    <message>
        <source>Received</source>
        <extracomment>Title of Peers Table column which indicates the total amount of network information we have received from the peer.</extracomment>
        <translation type="unfinished">Recibido</translation>
    </message>
    <message>
        <source>Address</source>
        <extracomment>Title of Peers Table column which contains the IP/Onion/I2P address of the connected peer.</extracomment>
        <translation type="unfinished">Dirección</translation>
    </message>
    <message>
        <source>Type</source>
        <extracomment>Title of Peers Table column which describes the type of peer connection. The "type" describes why the connection exists.</extracomment>
        <translation type="unfinished">Tipo</translation>
    </message>
    <message>
        <source>Network</source>
        <extracomment>Title of Peers Table column which states the network the peer connected through.</extracomment>
        <translation type="unfinished">Red</translation>
    </message>
    <message>
        <source>Inbound</source>
        <extracomment>An Inbound Connection from a Peer.</extracomment>
        <translation type="unfinished">Entrante</translation>
    </message>
    <message>
        <source>Outbound</source>
        <extracomment>An Outbound Connection to a Peer.</extracomment>
        <translation type="unfinished">Saliente</translation>
    </message>
</context>
<context>
    <name>QRImageWidget</name>
    <message>
        <source>&amp;Save Image…</source>
        <translation type="unfinished">&amp;Guardar imagen...</translation>
    </message>
    <message>
        <source>&amp;Copy Image</source>
        <translation type="unfinished">&amp;Copiar imagen</translation>
    </message>
    <message>
        <source>Resulting URI too long, try to reduce the text for label / message.</source>
        <translation type="unfinished">El URI resultante es demasiado largo, así que trata de reducir el texto de la etiqueta o el mensaje.</translation>
    </message>
    <message>
        <source>Error encoding URI into QR Code.</source>
        <translation type="unfinished">Fallo al codificar URI en código QR.</translation>
    </message>
    <message>
        <source>QR code support not available.</source>
        <translation type="unfinished">La compatibilidad con el código QR no está disponible.</translation>
    </message>
    <message>
        <source>Save QR Code</source>
        <translation type="unfinished">Guardar código QR</translation>
    </message>
    <message>
        <source>PNG Image</source>
        <extracomment>Expanded name of the PNG file format. See: https://en.wikipedia.org/wiki/Portable_Network_Graphics.</extracomment>
        <translation type="unfinished">Imagen PNG</translation>
    </message>
</context>
<context>
    <name>RPCConsole</name>
    <message>
        <source>N/A</source>
        <translation type="unfinished">N/D</translation>
    </message>
    <message>
        <source>Client version</source>
        <translation type="unfinished">Versión del cliente</translation>
    </message>
    <message>
        <source>&amp;Information</source>
        <translation type="unfinished">&amp;Información</translation>
    </message>
    <message>
        <source>Datadir</source>
        <translation type="unfinished">Directorio de datos</translation>
    </message>
    <message>
        <source>To specify a non-default location of the data directory use the '%1' option.</source>
        <translation type="unfinished">Para especificar una ubicación no predeterminada del directorio de datos, usa la opción "%1".</translation>
    </message>
    <message>
        <source>Blocksdir</source>
        <translation type="unfinished">Directorio de bloques</translation>
    </message>
    <message>
        <source>To specify a non-default location of the blocks directory use the '%1' option.</source>
        <translation type="unfinished">Para especificar una ubicación no predeterminada del directorio de bloques, usa la opción "%1".</translation>
    </message>
    <message>
        <source>Startup time</source>
        <translation type="unfinished">Tiempo de inicio</translation>
    </message>
    <message>
        <source>Network</source>
        <translation type="unfinished">Red</translation>
    </message>
    <message>
        <source>Name</source>
        <translation type="unfinished">Nombre</translation>
    </message>
    <message>
        <source>Number of connections</source>
        <translation type="unfinished">Número de conexiones</translation>
    </message>
    <message>
        <source>Block chain</source>
        <translation type="unfinished">Cadena de bloques</translation>
    </message>
    <message>
        <source>Memory Pool</source>
        <translation type="unfinished">Pool de memoria</translation>
    </message>
    <message>
        <source>Current number of transactions</source>
        <translation type="unfinished">Número total de transacciones</translation>
    </message>
    <message>
        <source>Memory usage</source>
        <translation type="unfinished">Uso de memoria</translation>
    </message>
    <message>
        <source>Wallet: </source>
        <translation type="unfinished">Billetera:</translation>
    </message>
    <message>
        <source>(none)</source>
        <translation type="unfinished">(ninguna)</translation>
    </message>
    <message>
        <source>&amp;Reset</source>
        <translation type="unfinished">&amp;Restablecer</translation>
    </message>
    <message>
        <source>Received</source>
        <translation type="unfinished">Recibido</translation>
    </message>
    <message>
        <source>Sent</source>
        <translation type="unfinished">Enviado</translation>
    </message>
    <message>
        <source>&amp;Peers</source>
        <translation type="unfinished">&amp;Pares</translation>
    </message>
    <message>
        <source>Banned peers</source>
        <translation type="unfinished">Pares prohibidos</translation>
    </message>
    <message>
        <source>Select a peer to view detailed information.</source>
        <translation type="unfinished">Selecciona un par para ver la información detallada.</translation>
    </message>
    <message>
        <source>The transport layer version: %1</source>
        <translation type="unfinished">Versión de la capa de transporte: %1</translation>
    </message>
    <message>
        <source>Transport</source>
        <translation type="unfinished">Transporte</translation>
    </message>
    <message>
        <source>The BIP324 session ID string in hex, if any.</source>
        <translation type="unfinished">Cadena de identificador de la sesión BIP324 en formato hexadecimal, si existe.</translation>
    </message>
    <message>
        <source>Session ID</source>
        <translation type="unfinished">Identificador de sesión</translation>
    </message>
    <message>
        <source>Version</source>
        <translation type="unfinished">Versión</translation>
    </message>
    <message>
        <source>Whether we relay transactions to this peer.</source>
        <translation type="unfinished">Si retransmitimos las transacciones a este par.</translation>
    </message>
    <message>
        <source>Transaction Relay</source>
        <translation type="unfinished">Retransmisión de transacción</translation>
    </message>
    <message>
        <source>Starting Block</source>
        <translation type="unfinished">Bloque inicial</translation>
    </message>
    <message>
        <source>Synced Headers</source>
        <translation type="unfinished">Encabezados sincronizados</translation>
    </message>
    <message>
        <source>Synced Blocks</source>
        <translation type="unfinished">Bloques sincronizados</translation>
    </message>
    <message>
        <source>Last Transaction</source>
        <translation type="unfinished">Última transacción</translation>
    </message>
    <message>
        <source>The mapped Autonomous System used for diversifying peer selection.</source>
        <translation type="unfinished">El sistema autónomo asignado que se usó para diversificar la selección de pares.</translation>
    </message>
    <message>
        <source>Mapped AS</source>
        <translation type="unfinished">SA asignado</translation>
    </message>
    <message>
        <source>Whether we relay addresses to this peer.</source>
        <extracomment>Tooltip text for the Address Relay field in the peer details area, which displays whether we relay addresses to this peer (Yes/No).</extracomment>
        <translation type="unfinished">Si retransmitimos las direcciones a este par.</translation>
    </message>
    <message>
        <source>Address Relay</source>
        <extracomment>Text title for the Address Relay field in the peer details area, which displays whether we relay addresses to this peer (Yes/No).</extracomment>
        <translation type="unfinished">Retransmisión de direcciones</translation>
    </message>
    <message>
        <source>The total number of addresses received from this peer that were processed (excludes addresses that were dropped due to rate-limiting).</source>
        <extracomment>Tooltip text for the Addresses Processed field in the peer details area, which displays the total number of addresses received from this peer that were processed (excludes addresses that were dropped due to rate-limiting).</extracomment>
        <translation type="unfinished">El número total de direcciones recibidas desde este par que se procesaron (excluye las direcciones desestimadas debido a la limitación de volumen).</translation>
    </message>
    <message>
        <source>The total number of addresses received from this peer that were dropped (not processed) due to rate-limiting.</source>
        <extracomment>Tooltip text for the Addresses Rate-Limited field in the peer details area, which displays the total number of addresses received from this peer that were dropped (not processed) due to rate-limiting.</extracomment>
        <translation type="unfinished">El número total de direcciones recibidas desde este par que se desestimaron (no se procesaron) debido a la limitación de volumen.</translation>
    </message>
    <message>
        <source>Addresses Processed</source>
        <extracomment>Text title for the Addresses Processed field in the peer details area, which displays the total number of addresses received from this peer that were processed (excludes addresses that were dropped due to rate-limiting).</extracomment>
        <translation type="unfinished">Direcciones procesadas</translation>
    </message>
    <message>
        <source>Addresses Rate-Limited</source>
        <extracomment>Text title for the Addresses Rate-Limited field in the peer details area, which displays the total number of addresses received from this peer that were dropped (not processed) due to rate-limiting.</extracomment>
        <translation type="unfinished">Direcciones desestimadas por limitación de volumen</translation>
    </message>
    <message>
        <source>User Agent</source>
        <translation type="unfinished">Agente de usuario</translation>
    </message>
    <message>
        <source>Node window</source>
        <translation type="unfinished">Ventana del nodo</translation>
    </message>
    <message>
        <source>Current block height</source>
        <translation type="unfinished">Altura del bloque actual</translation>
    </message>
    <message>
        <source>Open the %1 debug log file from the current data directory. This can take a few seconds for large log files.</source>
        <translation type="unfinished">Abrir el archivo de registro de depuración %1 en el directorio de datos actual. Esto puede tardar unos segundos para los archivos de registro grandes.</translation>
    </message>
    <message>
        <source>Decrease font size</source>
        <translation type="unfinished">Disminuir tamaño de fuente</translation>
    </message>
    <message>
        <source>Increase font size</source>
        <translation type="unfinished">Aumentar tamaño de fuente</translation>
    </message>
    <message>
        <source>Permissions</source>
        <translation type="unfinished">Permisos</translation>
    </message>
    <message>
        <source>The direction and type of peer connection: %1</source>
        <translation type="unfinished">La dirección y el tipo de conexión entre pares: %1</translation>
    </message>
    <message>
        <source>Direction/Type</source>
        <translation type="unfinished">Dirección/Tipo</translation>
    </message>
    <message>
        <source>The network protocol this peer is connected through: IPv4, IPv6, Onion, I2P, or CJDNS.</source>
        <translation type="unfinished">El protocolo de red mediante el cual está conectado este par: IPv4, IPv6, Onion, I2P o CJDNS.</translation>
    </message>
    <message>
        <source>Services</source>
        <translation type="unfinished">Servicios</translation>
    </message>
    <message>
        <source>High bandwidth BIP152 compact block relay: %1</source>
        <translation type="unfinished">Retransmisión de bloques compactos BIP152 en banda ancha: %1</translation>
    </message>
    <message>
        <source>High Bandwidth</source>
        <translation type="unfinished">Banda ancha</translation>
    </message>
    <message>
        <source>Connection Time</source>
        <translation type="unfinished">Tiempo de conexión</translation>
    </message>
    <message>
        <source>Elapsed time since a novel block passing initial validity checks was received from this peer.</source>
        <translation type="unfinished">Tiempo transcurrido desde que se recibió de este par un nuevo bloque que superó las comprobaciones de validez iniciales.</translation>
    </message>
    <message>
        <source>Last Block</source>
        <translation type="unfinished">Último bloque</translation>
    </message>
    <message>
        <source>Elapsed time since a novel transaction accepted into our mempool was received from this peer.</source>
        <extracomment>Tooltip text for the Last Transaction field in the peer details area.</extracomment>
        <translation type="unfinished">Tiempo transcurrido desde que se recibió de este par una nueva transacción aceptada en nuestra mempool.</translation>
    </message>
    <message>
        <source>Last Send</source>
        <translation type="unfinished">Último envío</translation>
    </message>
    <message>
        <source>Last Receive</source>
        <translation type="unfinished">Última recepción</translation>
    </message>
    <message>
        <source>Ping Time</source>
        <translation type="unfinished">Tiempo de ping</translation>
    </message>
    <message>
        <source>The duration of a currently outstanding ping.</source>
        <translation type="unfinished">La duración de un ping actualmente pendiente.</translation>
    </message>
    <message>
        <source>Ping Wait</source>
        <translation type="unfinished">Espera de ping</translation>
    </message>
    <message>
        <source>Min Ping</source>
        <translation type="unfinished">Ping mínimo</translation>
    </message>
    <message>
        <source>Time Offset</source>
        <translation type="unfinished">Desfase temporal</translation>
    </message>
    <message>
        <source>Last block time</source>
        <translation type="unfinished">Hora del último bloque</translation>
    </message>
    <message>
        <source>&amp;Open</source>
        <translation type="unfinished">&amp;Abrir</translation>
    </message>
    <message>
        <source>&amp;Console</source>
        <translation type="unfinished">&amp;Consola</translation>
    </message>
    <message>
        <source>&amp;Network Traffic</source>
        <translation type="unfinished">&amp;Tráfico de red</translation>
    </message>
    <message>
        <source>Totals</source>
        <translation type="unfinished">Totales</translation>
    </message>
    <message>
        <source>Debug log file</source>
        <translation type="unfinished">Archivo del registro de depuración</translation>
    </message>
    <message>
        <source>Clear console</source>
        <translation type="unfinished">Borrar consola</translation>
    </message>
    <message>
        <source>In:</source>
        <translation type="unfinished">Entrada:</translation>
    </message>
    <message>
        <source>Out:</source>
        <translation type="unfinished">Salida:</translation>
    </message>
    <message>
        <source>Inbound: initiated by peer</source>
        <extracomment>Explanatory text for an inbound peer connection.</extracomment>
        <translation type="unfinished">Entrante: iniciada por el par</translation>
    </message>
    <message>
        <source>Outbound Full Relay: default</source>
        <extracomment>Explanatory text for an outbound peer connection that relays all network information. This is the default behavior for outbound connections.</extracomment>
        <translation type="unfinished">Retransmisión completa saliente: predeterminada</translation>
    </message>
    <message>
        <source>Outbound Block Relay: does not relay transactions or addresses</source>
        <extracomment>Explanatory text for an outbound peer connection that relays network information about blocks and not transactions or addresses.</extracomment>
        <translation type="unfinished">Retransmisión de bloque saliente: no retransmite transacciones o direcciones</translation>
    </message>
    <message>
        <source>Outbound Manual: added using RPC %1 or %2/%3 configuration options</source>
        <extracomment>Explanatory text for an outbound peer connection that was established manually through one of several methods. The numbered arguments are stand-ins for the methods available to establish manual connections.</extracomment>
        <translation type="unfinished">Manual saliente: agregada usando las opciones de configuración %1 o %2/%3 de RPC</translation>
    </message>
    <message>
        <source>Outbound Feeler: short-lived, for testing addresses</source>
        <extracomment>Explanatory text for a short-lived outbound peer connection that is used to test the aliveness of known addresses.</extracomment>
        <translation type="unfinished">Feeler saliente: de corta duración, para probar direcciones</translation>
    </message>
    <message>
        <source>Outbound Address Fetch: short-lived, for soliciting addresses</source>
        <extracomment>Explanatory text for a short-lived outbound peer connection that is used to request addresses from a peer.</extracomment>
        <translation type="unfinished">Recuperación de dirección saliente: de corta duración, para solicitar direcciones</translation>
    </message>
    <message>
        <source>detecting: peer could be v1 or v2</source>
        <extracomment>Explanatory text for "detecting" transport type.</extracomment>
        <translation type="unfinished">Detectando: el par puede ser v1 o v2</translation>
    </message>
    <message>
        <source>v1: unencrypted, plaintext transport protocol</source>
        <extracomment>Explanatory text for v1 transport type.</extracomment>
        <translation type="unfinished">v1: protocolo de transporte de texto simple sin encriptar</translation>
    </message>
    <message>
        <source>v2: BIP324 encrypted transport protocol</source>
        <extracomment>Explanatory text for v2 transport type.</extracomment>
        <translation type="unfinished">v2: protocolo de transporte encriptado BIP324</translation>
    </message>
    <message>
        <source>we selected the peer for high bandwidth relay</source>
        <translation type="unfinished">Seleccionamos el par para la retransmisión de banda ancha</translation>
    </message>
    <message>
        <source>the peer selected us for high bandwidth relay</source>
        <translation type="unfinished">El par nos seleccionó para la retransmisión de banda ancha</translation>
    </message>
    <message>
        <source>no high bandwidth relay selected</source>
        <translation type="unfinished">No se seleccionó la retransmisión de banda ancha</translation>
    </message>
    <message>
        <source>&amp;Copy address</source>
        <extracomment>Context menu action to copy the address of a peer.</extracomment>
        <translation type="unfinished">&amp;Copiar dirección</translation>
    </message>
    <message>
        <source>&amp;Disconnect</source>
        <translation type="unfinished">&amp;Desconectar</translation>
    </message>
    <message>
        <source>1 &amp;hour</source>
        <translation type="unfinished">1 &amp;hora</translation>
    </message>
    <message>
        <source>1 d&amp;ay</source>
        <translation type="unfinished">1 &amp;día</translation>
    </message>
    <message>
        <source>1 &amp;week</source>
        <translation type="unfinished">1 &amp;semana</translation>
    </message>
    <message>
        <source>1 &amp;year</source>
        <translation type="unfinished">1 &amp;año</translation>
    </message>
    <message>
        <source>&amp;Copy IP/Netmask</source>
        <extracomment>Context menu action to copy the IP/Netmask of a banned peer. IP/Netmask is the combination of a peer's IP address and its Netmask. For IP address, see: https://en.wikipedia.org/wiki/IP_address.</extracomment>
        <translation type="unfinished">&amp;Copiar IP/Máscara de red</translation>
    </message>
    <message>
        <source>&amp;Unban</source>
        <translation type="unfinished">&amp;Levantar prohibición</translation>
    </message>
    <message>
        <source>Network activity disabled</source>
        <translation type="unfinished">Actividad de red desactivada</translation>
    </message>
    <message>
        <source>Executing command without any wallet</source>
        <translation type="unfinished">Ejecutar comando sin ninguna billetera</translation>
    </message>
    <message>
        <source>Node window - [%1]</source>
        <translation type="unfinished">Ventana de nodo - [%1]</translation>
    </message>
    <message>
        <source>Executing command using "%1" wallet</source>
        <translation type="unfinished">Ejecutar comando usando la billetera "%1"</translation>
    </message>
    <message>
        <source>Welcome to the %1 RPC console.
Use up and down arrows to navigate history, and %2 to clear screen.
Use %3 and %4 to increase or decrease the font size.
Type %5 for an overview of available commands.
For more information on using this console, type %6.

%7WARNING: Scammers have been active, telling users to type commands here, stealing their wallet contents. Do not use this console without fully understanding the ramifications of a command.%8</source>
        <extracomment>RPC console welcome message. Placeholders %7 and %8 are style tags for the warning content, and they are not space separated from the rest of the text intentionally.</extracomment>
        <translation type="unfinished">Te damos la bienvenida a la consola RPC de %1.
Utiliza las flechas hacia arriba y abajo para navegar por el historial y %2 para borrar la pantalla.
Utiliza %3 y %4 para aumentar o disminuir el tamaño de la fuente. 
Escribe %5 para ver los comandos disponibles.
Para obtener más información sobre cómo usar esta consola, escribe %6.

%7 ADVERTENCIA: Los estafadores suelen decirles a los usuarios que escriban comandos aquí para robarles el contenido de sus billeteras. No uses esta consola sin entender completamente las ramificaciones de un comando.%8</translation>
    </message>
    <message>
        <source>Executing…</source>
        <extracomment>A console message indicating an entered command is currently being executed.</extracomment>
        <translation type="unfinished">Ejecutando...</translation>
    </message>
    <message>
        <source>(peer: %1)</source>
        <translation type="unfinished">(par: %1)</translation>
    </message>
    <message>
        <source>via %1</source>
        <translation type="unfinished">a través de %1</translation>
    </message>
    <message>
        <source>Yes</source>
        <translation type="unfinished">Sí</translation>
    </message>
    <message>
        <source>To</source>
        <translation type="unfinished">Para</translation>
    </message>
    <message>
        <source>From</source>
        <translation type="unfinished">De</translation>
    </message>
    <message>
        <source>Ban for</source>
        <translation type="unfinished">Prohibir por</translation>
    </message>
    <message>
        <source>Never</source>
        <translation type="unfinished">Nunca</translation>
    </message>
    <message>
        <source>Unknown</source>
        <translation type="unfinished">Desconocido</translation>
    </message>
</context>
<context>
    <name>ReceiveCoinsDialog</name>
    <message>
        <source>&amp;Amount:</source>
        <translation type="unfinished">&amp;Importe:</translation>
    </message>
    <message>
        <source>&amp;Label:</source>
        <translation type="unfinished">&amp;Etiqueta:</translation>
    </message>
    <message>
        <source>&amp;Message:</source>
        <translation type="unfinished">&amp;Mensaje:</translation>
    </message>
    <message>
        <source>An optional message to attach to the payment request, which will be displayed when the request is opened. Note: The message will not be sent with the payment over the Bitcoin network.</source>
        <translation type="unfinished">Mensaje opcional para adjuntar a la solicitud de pago, que se mostrará cuando se abra la solicitud. Nota: Este mensaje no se enviará con el pago a través de la red de Bitcoin.</translation>
    </message>
    <message>
        <source>An optional label to associate with the new receiving address.</source>
        <translation type="unfinished">Una etiqueta opcional para asociar con la nueva dirección de recepción.</translation>
    </message>
    <message>
        <source>Use this form to request payments. All fields are &lt;b&gt;optional&lt;/b&gt;.</source>
        <translation type="unfinished">Usa este formulario para solicitar pagos. Todos los campos son &lt;b&gt;opcionales&lt;/b&gt;.</translation>
    </message>
    <message>
        <source>An optional amount to request. Leave this empty or zero to not request a specific amount.</source>
        <translation type="unfinished">Un importe opcional para solicitar. Déjalo vacío o ingresa cero para no solicitar un importe específico.</translation>
    </message>
    <message>
        <source>An optional label to associate with the new receiving address (used by you to identify an invoice).  It is also attached to the payment request.</source>
        <translation type="unfinished">Una etiqueta opcional para asociar con la nueva dirección de recepción (puedes usarla para identificar una factura). También se adjunta a la solicitud de pago.</translation>
    </message>
    <message>
        <source>An optional message that is attached to the payment request and may be displayed to the sender.</source>
        <translation type="unfinished">Un mensaje opcional que se adjunta a la solicitud de pago y que puede mostrarse al remitente.</translation>
    </message>
    <message>
        <source>&amp;Create new receiving address</source>
        <translation type="unfinished">&amp;Crear nueva dirección de recepción</translation>
    </message>
    <message>
        <source>Clear all fields of the form.</source>
        <translation type="unfinished">Borrar todos los campos del formulario.</translation>
    </message>
    <message>
        <source>Clear</source>
        <translation type="unfinished">Borrar</translation>
    </message>
    <message>
        <source>Requested payments history</source>
        <translation type="unfinished">Historial de pagos solicitados</translation>
    </message>
    <message>
        <source>Show the selected request (does the same as double clicking an entry)</source>
        <translation type="unfinished">Mostrar la solicitud seleccionada (equivale a hacer doble clic en una entrada)</translation>
    </message>
    <message>
        <source>Show</source>
        <translation type="unfinished">Mostrar</translation>
    </message>
    <message>
        <source>Remove the selected entries from the list</source>
        <translation type="unfinished">Eliminar las entradas seleccionadas de la lista</translation>
    </message>
    <message>
        <source>Remove</source>
        <translation type="unfinished">Eliminar</translation>
    </message>
    <message>
        <source>Copy &amp;URI</source>
        <translation type="unfinished">Copiar &amp;URI</translation>
    </message>
    <message>
        <source>&amp;Copy address</source>
        <translation type="unfinished">&amp;Copiar dirección</translation>
    </message>
    <message>
        <source>Copy &amp;label</source>
        <translation type="unfinished">Copiar &amp;etiqueta</translation>
    </message>
    <message>
        <source>Copy &amp;message</source>
        <translation type="unfinished">Copiar &amp;mensaje</translation>
    </message>
    <message>
        <source>Copy &amp;amount</source>
        <translation type="unfinished">Copiar &amp;importe</translation>
    </message>
    <message>
        <source>Not recommended due to higher fees and less protection against typos.</source>
        <translation type="unfinished">No se recomienda debido a las altas comisiones y la poca protección contra errores tipográficos.</translation>
    </message>
    <message>
        <source>Generates an address compatible with older wallets.</source>
        <translation type="unfinished">Genera una dirección compatible con billeteras más antiguas.</translation>
    </message>
    <message>
        <source>Generates a native segwit address (BIP-173). Some old wallets don't support it.</source>
        <translation type="unfinished">Genera una dirección segwit nativa (BIP-173). No es compatible con algunas billeteras antiguas.</translation>
    </message>
    <message>
        <source>Bech32m (BIP-350) is an upgrade to Bech32, wallet support is still limited.</source>
        <translation type="unfinished">Bech32m (BIP-350) es una actualización de Bech32. La compatibilidad con la billetera todavía es limitada.</translation>
    </message>
    <message>
        <source>Could not unlock wallet.</source>
        <translation type="unfinished">No se pudo desbloquear la billetera.</translation>
    </message>
    <message>
        <source>Could not generate new %1 address</source>
        <translation type="unfinished">No se pudo generar nueva dirección %1</translation>
    </message>
</context>
<context>
    <name>ReceiveRequestDialog</name>
    <message>
        <source>Request payment to …</source>
        <translation type="unfinished">Solicitar pago a...</translation>
    </message>
    <message>
        <source>Address:</source>
        <translation type="unfinished">Dirección:</translation>
    </message>
    <message>
        <source>Amount:</source>
        <translation type="unfinished">Importe:</translation>
    </message>
    <message>
        <source>Label:</source>
        <translation type="unfinished">Etiqueta:</translation>
    </message>
    <message>
        <source>Message:</source>
        <translation type="unfinished">Mensaje:</translation>
    </message>
    <message>
        <source>Wallet:</source>
        <translation type="unfinished">Billetera:</translation>
    </message>
    <message>
        <source>Copy &amp;URI</source>
        <translation type="unfinished">Copiar &amp;URI</translation>
    </message>
    <message>
        <source>Copy &amp;Address</source>
        <translation type="unfinished">Copiar &amp;dirección</translation>
    </message>
    <message>
        <source>&amp;Verify</source>
        <translation type="unfinished">&amp;Verificar</translation>
    </message>
    <message>
        <source>Verify this address on e.g. a hardware wallet screen</source>
        <translation type="unfinished">Verificar esta dirección, por ejemplo, en la pantalla de una billetera de hardware.</translation>
    </message>
    <message>
        <source>&amp;Save Image…</source>
        <translation type="unfinished">&amp;Guardar imagen...</translation>
    </message>
    <message>
        <source>Payment information</source>
        <translation type="unfinished">Información del pago</translation>
    </message>
    <message>
        <source>Request payment to %1</source>
        <translation type="unfinished">Solicitar pago a %1</translation>
    </message>
</context>
<context>
    <name>RecentRequestsTableModel</name>
    <message>
        <source>Date</source>
        <translation type="unfinished">Fecha</translation>
    </message>
    <message>
        <source>Label</source>
        <translation type="unfinished">Etiqueta</translation>
    </message>
    <message>
        <source>Message</source>
        <translation type="unfinished">Mensaje</translation>
    </message>
    <message>
        <source>(no label)</source>
        <translation type="unfinished">(sin etiqueta)</translation>
    </message>
    <message>
        <source>(no message)</source>
        <translation type="unfinished">(sin mensaje)</translation>
    </message>
    <message>
        <source>(no amount requested)</source>
        <translation type="unfinished">(no se solicitó un importe)</translation>
    </message>
    <message>
        <source>Requested</source>
        <translation type="unfinished">Solicitado</translation>
    </message>
</context>
<context>
    <name>SendCoinsDialog</name>
    <message>
        <source>Send Coins</source>
        <translation type="unfinished">Enviar monedas</translation>
    </message>
    <message>
        <source>Coin Control Features</source>
        <translation type="unfinished">Funciones de control de monedas</translation>
    </message>
    <message>
        <source>automatically selected</source>
        <translation type="unfinished">seleccionado automáticamente</translation>
    </message>
    <message>
        <source>Insufficient funds!</source>
        <translation type="unfinished">Fondos insuficientes</translation>
    </message>
    <message>
        <source>Quantity:</source>
        <translation type="unfinished">Cantidad:</translation>
    </message>
    <message>
        <source>Amount:</source>
        <translation type="unfinished">Importe:</translation>
    </message>
    <message>
        <source>Fee:</source>
        <translation type="unfinished">Comisión:</translation>
    </message>
    <message>
        <source>After Fee:</source>
        <translation type="unfinished">Después de la comisión:</translation>
    </message>
    <message>
        <source>Change:</source>
        <translation type="unfinished">Cambio:</translation>
    </message>
    <message>
        <source>If this is activated, but the change address is empty or invalid, change will be sent to a newly generated address.</source>
        <translation type="unfinished">Si se activa, pero la dirección de cambio está vacía o es inválida, el cambio se enviará a una dirección generada recientemente.</translation>
    </message>
    <message>
        <source>Custom change address</source>
        <translation type="unfinished">Dirección de cambio personalizada</translation>
    </message>
    <message>
        <source>Transaction Fee:</source>
        <translation type="unfinished">Comisión de transacción:</translation>
    </message>
    <message>
        <source>Using the fallbackfee can result in sending a transaction that will take several hours or days (or never) to confirm. Consider choosing your fee manually or wait until you have validated the complete chain.</source>
        <translation type="unfinished">Si usas la opción "fallbackfee", la transacción puede tardar varias horas o días en confirmarse (o nunca hacerlo). Considera elegir la comisión de forma manual o espera hasta que hayas validado la cadena completa.</translation>
    </message>
    <message>
        <source>Warning: Fee estimation is currently not possible.</source>
        <translation type="unfinished">Advertencia: En este momento no se puede estimar la comisión.</translation>
    </message>
    <message>
        <source>per kilobyte</source>
        <translation type="unfinished">por kilobyte</translation>
    </message>
    <message>
        <source>Hide</source>
        <translation type="unfinished">Ocultar</translation>
    </message>
    <message>
        <source>Recommended:</source>
        <translation type="unfinished">Recomendado:</translation>
    </message>
    <message>
        <source>Custom:</source>
        <translation type="unfinished">Personalizado:</translation>
    </message>
    <message>
        <source>Send to multiple recipients at once</source>
        <translation type="unfinished">Enviar a múltiples destinatarios a la vez</translation>
    </message>
    <message>
        <source>Add &amp;Recipient</source>
        <translation type="unfinished">Agregar &amp;destinatario</translation>
    </message>
    <message>
        <source>Clear all fields of the form.</source>
        <translation type="unfinished">Borrar todos los campos del formulario.</translation>
    </message>
    <message>
        <source>Inputs…</source>
        <translation type="unfinished">Entradas...</translation>
    </message>
    <message>
        <source>Choose…</source>
        <translation type="unfinished">Elegir...</translation>
    </message>
    <message>
        <source>Hide transaction fee settings</source>
        <translation type="unfinished">Ocultar configuración de la comisión de transacción</translation>
    </message>
    <message>
        <source>Specify a custom fee per kB (1,000 bytes) of the transaction's virtual size.

Note:  Since the fee is calculated on a per-byte basis, a fee rate of "100 satoshis per kvB" for a transaction size of 500 virtual bytes (half of 1 kvB) would ultimately yield a fee of only 50 satoshis.</source>
        <translation type="unfinished">Especifica una comisión personalizada por kB (1000 bytes) del tamaño virtual de la transacción.

Nota: Dado que la comisión se calcula por byte, una tasa de "100 satoshis por kvB" para una transacción de 500 bytes virtuales (la mitad de 1 kvB) produciría, en última instancia, una comisión de solo 50 satoshis.</translation>
    </message>
    <message>
        <source>When there is less transaction volume than space in the blocks, miners as well as relaying nodes may enforce a minimum fee. Paying only this minimum fee is just fine, but be aware that this can result in a never confirming transaction once there is more demand for bitcoin transactions than the network can process.</source>
        <translation type="unfinished">Cuando hay menos volumen de transacciones que espacio en los bloques, los mineros y los nodos de retransmisión pueden aplicar una comisión mínima. Está bien pagar solo esta comisión mínima, pero ten en cuenta que esto puede ocasionar que una transacción nunca se confirme una vez que haya más demanda de transacciones de Bitcoin de la que puede procesar la red.</translation>
    </message>
    <message>
        <source>A too low fee might result in a never confirming transaction (read the tooltip)</source>
        <translation type="unfinished">Si la comisión es demasiado baja, es posible que la transacción nunca se confirme (leer la información en pantalla).</translation>
    </message>
    <message>
        <source>(Smart fee not initialized yet. This usually takes a few blocks…)</source>
        <translation type="unfinished">(La comisión inteligente no se ha inicializado todavía. Esto tarda normalmente algunos bloques…)</translation>
    </message>
    <message>
        <source>Confirmation time target:</source>
        <translation type="unfinished">Objetivo de tiempo de confirmación:</translation>
    </message>
    <message>
        <source>Enable Replace-By-Fee</source>
        <translation type="unfinished">Activar "Remplazar por comisión"</translation>
    </message>
    <message>
        <source>With Replace-By-Fee (BIP-125) you can increase a transaction's fee after it is sent. Without this, a higher fee may be recommended to compensate for increased transaction delay risk.</source>
        <translation type="unfinished">Con la función "Remplazar por comisión" (BIP-125), puedes aumentar la comisión de una transacción después de enviarla. Sin esta, es posible que se recomiende una comisión más alta para compensar el mayor riesgo de retraso de la transacción.</translation>
    </message>
    <message>
        <source>Clear &amp;All</source>
        <translation type="unfinished">Borrar &amp;todo</translation>
    </message>
    <message>
        <source>Balance:</source>
        <translation type="unfinished">Saldo:</translation>
    </message>
    <message>
        <source>Confirm the send action</source>
        <translation type="unfinished">Confirmar el envío</translation>
    </message>
    <message>
        <source>S&amp;end</source>
        <translation type="unfinished">&amp;Enviar</translation>
    </message>
    <message>
        <source>Copy quantity</source>
        <translation type="unfinished">Copiar cantidad</translation>
    </message>
    <message>
        <source>Copy amount</source>
        <translation type="unfinished">Copiar importe</translation>
    </message>
    <message>
        <source>Copy fee</source>
        <translation type="unfinished">Copiar comisión</translation>
    </message>
    <message>
        <source>Copy after fee</source>
        <translation type="unfinished">Copiar después de la comisión</translation>
    </message>
    <message>
        <source>Copy bytes</source>
        <translation type="unfinished">Copiar bytes</translation>
    </message>
    <message>
        <source>Copy change</source>
        <translation type="unfinished">Copiar cambio</translation>
    </message>
    <message>
        <source>%1 (%2 blocks)</source>
        <translation type="unfinished">%1 (%2 bloques)</translation>
    </message>
    <message>
        <source>Sign on device</source>
        <extracomment>"device" usually means a hardware wallet.</extracomment>
        <translation type="unfinished">Firmar en el dispositivo</translation>
    </message>
    <message>
        <source>Connect your hardware wallet first.</source>
        <translation type="unfinished">Conecta primero tu billetera de hardware.</translation>
    </message>
    <message>
        <source>Set external signer script path in Options -&gt; Wallet</source>
        <extracomment>"External signer" means using devices such as hardware wallets.</extracomment>
        <translation type="unfinished">Establecer la ruta al script del firmante externo en "Opciones -&gt; Billetera"</translation>
    </message>
    <message>
        <source>Cr&amp;eate Unsigned</source>
        <translation type="unfinished">&amp;Crear sin firmar</translation>
    </message>
    <message>
        <source>Creates a Partially Signed Bitcoin Transaction (PSBT) for use with e.g. an offline %1 wallet, or a PSBT-compatible hardware wallet.</source>
        <translation type="unfinished">Crea una transacción de Bitcoin parcialmente firmada (TBPF) para usarla, por ejemplo, con una billetera %1 sin conexión o una billetera de hardware compatible con TBPF.</translation>
    </message>
    <message>
        <source>%1 to '%2'</source>
        <translation type="unfinished">%1 a '%2'</translation>
    </message>
    <message>
        <source>%1 to %2</source>
        <translation type="unfinished">%1 a %2</translation>
    </message>
    <message>
        <source>To review recipient list click "Show Details…"</source>
        <translation type="unfinished">Para consultar la lista de destinatarios, haz clic en "Mostrar detalles..."</translation>
    </message>
    <message>
        <source>Sign failed</source>
        <translation type="unfinished">Error de firma</translation>
    </message>
    <message>
        <source>External signer not found</source>
        <extracomment>"External signer" means using devices such as hardware wallets.</extracomment>
        <translation type="unfinished">No se encontró el dispositivo firmante externo</translation>
    </message>
    <message>
        <source>External signer failure</source>
        <extracomment>"External signer" means using devices such as hardware wallets.</extracomment>
        <translation type="unfinished">Error de firmante externo</translation>
    </message>
    <message>
        <source>Save Transaction Data</source>
        <translation type="unfinished">Guardar datos de la transacción</translation>
    </message>
    <message>
        <source>Partially Signed Transaction (Binary)</source>
        <extracomment>Expanded name of the binary PSBT file format. See: BIP 174.</extracomment>
        <translation type="unfinished">Transacción parcialmente firmada (binario) </translation>
    </message>
    <message>
        <source>PSBT saved</source>
        <extracomment>Popup message when a PSBT has been saved to a file</extracomment>
        <translation type="unfinished">TBPF guardada</translation>
    </message>
    <message>
        <source>External balance:</source>
        <translation type="unfinished">Saldo externo:</translation>
    </message>
    <message>
        <source>or</source>
        <translation type="unfinished">o</translation>
    </message>
    <message>
        <source>You can increase the fee later (signals Replace-By-Fee, BIP-125).</source>
        <translation type="unfinished">Puedes aumentar la comisión después (indica "Remplazar por comisión", BIP-125).</translation>
    </message>
    <message>
        <source>Please, review your transaction proposal. This will produce a Partially Signed Bitcoin Transaction (PSBT) which you can save or copy and then sign with e.g. an offline %1 wallet, or a PSBT-compatible hardware wallet.</source>
        <extracomment>Text to inform a user attempting to create a transaction of their current options. At this stage, a user can only create a PSBT. This string is displayed when private keys are disabled and an external signer is not available.</extracomment>
        <translation type="unfinished">Revisa por favor la propuesta de transacción. Esto producirá una transacción de Bitcoin parcialmente firmada (TBPF) que puedes guardar o copiar y, luego, firmar; por ejemplo, una billetera %1 fuera de línea o una billetera de hardware compatible con TBPF.</translation>
    </message>
    <message>
        <source>%1 from wallet '%2'</source>
        <translation type="unfinished">%1 desde monedero "%2"</translation>
    </message>
    <message>
        <source>Do you want to create this transaction?</source>
        <extracomment>Message displayed when attempting to create a transaction. Cautionary text to prompt the user to verify that the displayed transaction details represent the transaction the user intends to create.</extracomment>
        <translation type="unfinished">¿Quieres crear esta transacción?</translation>
    </message>
    <message>
        <source>Please, review your transaction. You can create and send this transaction or create a Partially Signed Bitcoin Transaction (PSBT), which you can save or copy and then sign with, e.g., an offline %1 wallet, or a PSBT-compatible hardware wallet.</source>
        <extracomment>Text to inform a user attempting to create a transaction of their current options. At this stage, a user can send their transaction or create a PSBT. This string is displayed when both private keys and PSBT controls are enabled.</extracomment>
        <translation type="unfinished">Revisa la transacción. Puedes crear y enviar esta transacción de Bitcoin parcialmente firmada (TBPF), que además puedes guardar o copiar y, luego, firmar; por ejemplo, una billetera %1 sin conexión o una billetera de hardware compatible con TBPF.</translation>
    </message>
    <message>
        <source>Please, review your transaction.</source>
        <extracomment>Text to prompt a user to review the details of the transaction they are attempting to send.</extracomment>
        <translation type="unfinished">Revisa la transacción.</translation>
    </message>
    <message>
        <source>Transaction fee</source>
        <translation type="unfinished">Comisión de transacción</translation>
    </message>
    <message>
        <source>Not signalling Replace-By-Fee, BIP-125.</source>
        <translation type="unfinished">No indica "Remplazar por comisión", BIP-125.</translation>
    </message>
    <message>
        <source>Total Amount</source>
        <translation type="unfinished">Importe total</translation>
    </message>
    <message>
        <source>Unsigned Transaction</source>
        <comment>PSBT copied</comment>
        <extracomment>Caption of "PSBT has been copied" messagebox</extracomment>
        <translation type="unfinished">Transacción sin firmar</translation>
    </message>
    <message>
        <source>The PSBT has been copied to the clipboard. You can also save it.</source>
        <translation type="unfinished">Se copió la TBPF al portapapeles. También puedes guardarla.</translation>
    </message>
    <message>
        <source>PSBT saved to disk</source>
        <translation type="unfinished">TBPF guardada en el disco</translation>
    </message>
    <message>
        <source>Confirm send coins</source>
        <translation type="unfinished">Confirmar el envío de monedas</translation>
    </message>
    <message>
        <source>Watch-only balance:</source>
        <translation type="unfinished">Saldo solo de observación:</translation>
    </message>
    <message>
        <source>The recipient address is not valid. Please recheck.</source>
        <translation type="unfinished">La dirección del destinatario no es válida. Revísala.</translation>
    </message>
    <message>
        <source>The amount to pay must be larger than 0.</source>
        <translation type="unfinished">El importe por pagar tiene que ser mayor que 0.</translation>
    </message>
    <message>
        <source>The amount exceeds your balance.</source>
        <translation type="unfinished">El importe sobrepasa el saldo.</translation>
    </message>
    <message>
        <source>The total exceeds your balance when the %1 transaction fee is included.</source>
        <translation type="unfinished">El total sobrepasa el saldo cuando se incluye la comisión de transacción de %1.</translation>
    </message>
    <message>
        <source>Duplicate address found: addresses should only be used once each.</source>
        <translation type="unfinished">Se encontró una dirección duplicada: las direcciones solo se deben usar una vez.</translation>
    </message>
    <message>
        <source>Transaction creation failed!</source>
        <translation type="unfinished">¡Fallo al crear la transacción!</translation>
    </message>
    <message>
        <source>A fee higher than %1 is considered an absurdly high fee.</source>
        <translation type="unfinished">Una comisión mayor que %1 se considera absurdamente alta.</translation>
    </message>
    <message numerus="yes">
        <source>Estimated to begin confirmation within %n block(s).</source>
        <translation type="unfinished">
            <numerusform>Se estima que empiece a confirmarse dentro de %n bloque.</numerusform>
            <numerusform>Se estima que empiece a confirmarse dentro de %n bloques.</numerusform>
        </translation>
    </message>
    <message>
        <source>Warning: Invalid Bitcoin address</source>
        <translation type="unfinished">Advertencia: Dirección de Bitcoin inválida</translation>
    </message>
    <message>
        <source>Warning: Unknown change address</source>
        <translation type="unfinished">Advertencia: Dirección de cambio desconocida</translation>
    </message>
    <message>
        <source>Confirm custom change address</source>
        <translation type="unfinished">Confirmar la dirección de cambio personalizada</translation>
    </message>
    <message>
        <source>The address you selected for change is not part of this wallet. Any or all funds in your wallet may be sent to this address. Are you sure?</source>
        <translation type="unfinished">La dirección que seleccionaste para el cambio no es parte de esta billetera. Una parte o la totalidad de los fondos en la billetera se enviará a esta dirección. ¿Seguro deseas continuar?</translation>
    </message>
    <message>
        <source>(no label)</source>
        <translation type="unfinished">(sin etiqueta)</translation>
    </message>
</context>
<context>
    <name>SendCoinsEntry</name>
    <message>
        <source>A&amp;mount:</source>
        <translation type="unfinished">&amp;Importe:</translation>
    </message>
    <message>
        <source>Pay &amp;To:</source>
        <translation type="unfinished">Pagar &amp;a:</translation>
    </message>
    <message>
        <source>&amp;Label:</source>
        <translation type="unfinished">&amp;Etiqueta:</translation>
    </message>
    <message>
        <source>Choose previously used address</source>
        <translation type="unfinished">Seleccionar dirección usada anteriormente</translation>
    </message>
    <message>
        <source>The Bitcoin address to send the payment to</source>
        <translation type="unfinished">La dirección de Bitcoin a la que se enviará el pago</translation>
    </message>
    <message>
        <source>Paste address from clipboard</source>
        <translation type="unfinished">Pegar dirección desde el portapapeles</translation>
    </message>
    <message>
        <source>Remove this entry</source>
        <translation type="unfinished">Eliminar esta entrada</translation>
    </message>
    <message>
        <source>The amount to send in the selected unit</source>
        <translation type="unfinished">El importe que se enviará en la unidad seleccionada</translation>
    </message>
    <message>
        <source>The fee will be deducted from the amount being sent. The recipient will receive less bitcoins than you enter in the amount field. If multiple recipients are selected, the fee is split equally.</source>
        <translation type="unfinished">La comisión se deducirá del importe que se envía. El destinatario recibirá menos bitcoins que los que ingreses en el campo del importe. Si se seleccionan varios destinatarios, la comisión se dividirá por igual.</translation>
    </message>
    <message>
        <source>S&amp;ubtract fee from amount</source>
        <translation type="unfinished">&amp;Restar la comisión del importe</translation>
    </message>
    <message>
        <source>Use available balance</source>
        <translation type="unfinished">Usar el saldo disponible</translation>
    </message>
    <message>
        <source>Message:</source>
        <translation type="unfinished">Mensaje:</translation>
    </message>
    <message>
        <source>Enter a label for this address to add it to the list of used addresses</source>
        <translation type="unfinished">Ingresar una etiqueta para esta dirección a fin de agregarla a la lista de direcciones utilizadas</translation>
    </message>
    <message>
        <source>A message that was attached to the bitcoin: URI which will be stored with the transaction for your reference. Note: This message will not be sent over the Bitcoin network.</source>
        <translation type="unfinished">Un mensaje que se adjuntó al bitcoin: URI que se almacenará con la transacción a modo de referencia. Nota: Este mensaje no se enviará por la red de Bitcoin.</translation>
    </message>
</context>
<context>
    <name>SendConfirmationDialog</name>
    <message>
        <source>Send</source>
        <translation type="unfinished">Enviar</translation>
    </message>
    <message>
        <source>Create Unsigned</source>
        <translation type="unfinished">Crear sin firmar</translation>
    </message>
</context>
<context>
    <name>SignVerifyMessageDialog</name>
    <message>
        <source>Signatures - Sign / Verify a Message</source>
        <translation type="unfinished">Firmas: firmar o verificar un mensaje</translation>
    </message>
    <message>
        <source>&amp;Sign Message</source>
        <translation type="unfinished">&amp;Firmar mensaje</translation>
    </message>
    <message>
        <source>You can sign messages/agreements with your addresses to prove you can receive bitcoins sent to them. Be careful not to sign anything vague or random, as phishing attacks may try to trick you into signing your identity over to them. Only sign fully-detailed statements you agree to.</source>
        <translation type="unfinished">Puedes firmar mensajes o acuerdos con tus direcciones para demostrar que puedes recibir los bitcoins que se envíen a ellas. Ten cuidado de no firmar cosas confusas o al azar, ya que los ataques de phishing pueden tratar de engañarte para que les envíes la firma con tu identidad. Firma solo declaraciones totalmente detalladas con las que estés de acuerdo.</translation>
    </message>
    <message>
        <source>The Bitcoin address to sign the message with</source>
        <translation type="unfinished">La dirección de Bitcoin con la que se firmará el mensaje</translation>
    </message>
    <message>
        <source>Choose previously used address</source>
        <translation type="unfinished">Seleccionar dirección usada anteriormente</translation>
    </message>
    <message>
        <source>Paste address from clipboard</source>
        <translation type="unfinished">Pegar dirección desde el portapapeles</translation>
    </message>
    <message>
        <source>Enter the message you want to sign here</source>
        <translation type="unfinished">Ingresar aquí el mensaje que deseas firmar</translation>
    </message>
    <message>
        <source>Signature</source>
        <translation type="unfinished">Firma</translation>
    </message>
    <message>
        <source>Copy the current signature to the system clipboard</source>
        <translation type="unfinished">Copiar la firma actual al portapapeles del sistema</translation>
    </message>
    <message>
        <source>Sign the message to prove you own this Bitcoin address</source>
        <translation type="unfinished">Firmar el mensaje para demostrar que esta dirección de Bitcoin te pertenece</translation>
    </message>
    <message>
        <source>Sign &amp;Message</source>
        <translation type="unfinished">Firmar &amp;mensaje</translation>
    </message>
    <message>
        <source>Reset all sign message fields</source>
        <translation type="unfinished">Restablecer todos los campos de firma de mensaje</translation>
    </message>
    <message>
        <source>Clear &amp;All</source>
        <translation type="unfinished">Borrar &amp;todo</translation>
    </message>
    <message>
        <source>&amp;Verify Message</source>
        <translation type="unfinished">&amp;Verificar mensaje</translation>
    </message>
    <message>
        <source>Enter the receiver's address, message (ensure you copy line breaks, spaces, tabs, etc. exactly) and signature below to verify the message. Be careful not to read more into the signature than what is in the signed message itself, to avoid being tricked by a man-in-the-middle attack. Note that this only proves the signing party receives with the address, it cannot prove sendership of any transaction!</source>
        <translation type="unfinished">Ingresa la dirección del destinatario, el mensaje (recuerda copiar los saltos de línea, espacios, tabulaciones, etc. con exactitud) y la firma a continuación para verificar el mensaje. Ten cuidado de no leer en la firma más de lo que está en el mensaje firmado en sí, para evitar ser víctima de un engaño por ataque de intermediario. Ten en cuenta que esto solo demuestra que el firmante recibe con la dirección; no puede demostrar la condición de remitente de ninguna transacción.</translation>
    </message>
    <message>
        <source>The Bitcoin address the message was signed with</source>
        <translation type="unfinished">La dirección de Bitcoin con la que se firmó el mensaje</translation>
    </message>
    <message>
        <source>The signed message to verify</source>
        <translation type="unfinished">El mensaje firmado para verificar</translation>
    </message>
    <message>
        <source>The signature given when the message was signed</source>
        <translation type="unfinished">La firma que se dio cuando el mensaje se firmó</translation>
    </message>
    <message>
        <source>Verify the message to ensure it was signed with the specified Bitcoin address</source>
        <translation type="unfinished">Verifica el mensaje para asegurarte de que se firmó con la dirección de Bitcoin especificada.</translation>
    </message>
    <message>
        <source>Verify &amp;Message</source>
        <translation type="unfinished">Verificar &amp;mensaje</translation>
    </message>
    <message>
        <source>Reset all verify message fields</source>
        <translation type="unfinished">Restablecer todos los campos de verificación de mensaje</translation>
    </message>
    <message>
        <source>Click "Sign Message" to generate signature</source>
        <translation type="unfinished">Hacer clic en "Firmar mensaje" para generar una firma</translation>
    </message>
    <message>
        <source>The entered address is invalid.</source>
        <translation type="unfinished">La dirección ingresada es inválida.</translation>
    </message>
    <message>
        <source>Please check the address and try again.</source>
        <translation type="unfinished">Revisa la dirección e intenta de nuevo.</translation>
    </message>
    <message>
        <source>The entered address does not refer to a key.</source>
        <translation type="unfinished">La dirección ingresada no corresponde a una clave.</translation>
    </message>
    <message>
        <source>Wallet unlock was cancelled.</source>
        <translation type="unfinished">Se canceló el desbloqueo de la billetera.</translation>
    </message>
    <message>
        <source>No error</source>
        <translation type="unfinished">Sin error </translation>
    </message>
    <message>
        <source>Private key for the entered address is not available.</source>
        <translation type="unfinished">La clave privada para la dirección ingresada no está disponible.</translation>
    </message>
    <message>
        <source>Message signing failed.</source>
        <translation type="unfinished">Error al firmar el mensaje.</translation>
    </message>
    <message>
        <source>Message signed.</source>
        <translation type="unfinished">Mensaje firmado.</translation>
    </message>
    <message>
        <source>The signature could not be decoded.</source>
        <translation type="unfinished">La firma no pudo decodificarse.</translation>
    </message>
    <message>
        <source>Please check the signature and try again.</source>
        <translation type="unfinished">Comprueba la firma e intenta de nuevo.</translation>
    </message>
    <message>
        <source>The signature did not match the message digest.</source>
        <translation type="unfinished">La firma no coincide con la síntesis del mensaje.</translation>
    </message>
    <message>
        <source>Message verification failed.</source>
        <translation type="unfinished">Falló la verificación del mensaje.</translation>
    </message>
    <message>
        <source>Message verified.</source>
        <translation type="unfinished">Mensaje verificado.</translation>
    </message>
</context>
<context>
    <name>SplashScreen</name>
    <message>
        <source>(press q to shutdown and continue later)</source>
        <translation type="unfinished">(Presionar q para apagar y seguir luego)</translation>
    </message>
    <message>
        <source>press q to shutdown</source>
        <translation type="unfinished">Presionar q para apagar </translation>
    </message>
</context>
<context>
    <name>TransactionDesc</name>
    <message>
        <source>conflicted with a transaction with %1 confirmations</source>
        <extracomment>Text explaining the current status of a transaction, shown in the status field of the details window for this transaction. This status represents an unconfirmed transaction that conflicts with a confirmed transaction.</extracomment>
        <translation type="unfinished">Hay un conflicto con una transacción con %1 confirmaciones</translation>
    </message>
    <message>
        <source>0/unconfirmed, in memory pool</source>
        <extracomment>Text explaining the current status of a transaction, shown in the status field of the details window for this transaction. This status represents an unconfirmed transaction that is in the memory pool.</extracomment>
        <translation type="unfinished">0/sin confirmar, en el pool de memoria</translation>
    </message>
    <message>
        <source>0/unconfirmed, not in memory pool</source>
        <extracomment>Text explaining the current status of a transaction, shown in the status field of the details window for this transaction. This status represents an unconfirmed transaction that is not in the memory pool.</extracomment>
        <translation type="unfinished">0/sin confirmar, no está en el pool de memoria</translation>
    </message>
    <message>
        <source>abandoned</source>
        <extracomment>Text explaining the current status of a transaction, shown in the status field of the details window for this transaction. This status represents an abandoned transaction.</extracomment>
        <translation type="unfinished">abandonada</translation>
    </message>
    <message>
        <source>%1/unconfirmed</source>
        <extracomment>Text explaining the current status of a transaction, shown in the status field of the details window for this transaction. This status represents a transaction confirmed in at least one block, but less than 6 blocks.</extracomment>
        <translation type="unfinished">%1/sin confirmar</translation>
    </message>
    <message>
        <source>%1 confirmations</source>
        <extracomment>Text explaining the current status of a transaction, shown in the status field of the details window for this transaction. This status represents a transaction confirmed in 6 or more blocks.</extracomment>
        <translation type="unfinished">%1 confirmaciones</translation>
    </message>
    <message>
        <source>Status</source>
        <translation type="unfinished">Estado</translation>
    </message>
    <message>
        <source>Date</source>
        <translation type="unfinished">Fecha</translation>
    </message>
    <message>
        <source>Source</source>
        <translation type="unfinished">Fuente</translation>
    </message>
    <message>
        <source>Generated</source>
        <translation type="unfinished">Generado</translation>
    </message>
    <message>
        <source>From</source>
        <translation type="unfinished">De</translation>
    </message>
    <message>
        <source>unknown</source>
        <translation type="unfinished">desconocido</translation>
    </message>
    <message>
        <source>To</source>
        <translation type="unfinished">Para</translation>
    </message>
    <message>
        <source>own address</source>
        <translation type="unfinished">dirección propia</translation>
    </message>
    <message>
        <source>watch-only</source>
        <translation type="unfinished">Solo de observación</translation>
    </message>
    <message>
        <source>label</source>
        <translation type="unfinished">etiqueta</translation>
    </message>
    <message>
        <source>Credit</source>
        <translation type="unfinished">Crédito</translation>
    </message>
    <message numerus="yes">
        <source>matures in %n more block(s)</source>
        <translation type="unfinished">
            <numerusform>madura en %n bloque más</numerusform>
            <numerusform>madura en %n bloques más</numerusform>
        </translation>
    </message>
    <message>
        <source>not accepted</source>
        <translation type="unfinished">no aceptada</translation>
    </message>
    <message>
        <source>Debit</source>
        <translation type="unfinished">Débito</translation>
    </message>
    <message>
        <source>Total debit</source>
        <translation type="unfinished">Débito total</translation>
    </message>
    <message>
        <source>Total credit</source>
        <translation type="unfinished">Crédito total</translation>
    </message>
    <message>
        <source>Transaction fee</source>
        <translation type="unfinished">Comisión de transacción</translation>
    </message>
    <message>
        <source>Net amount</source>
        <translation type="unfinished">Importe neto</translation>
    </message>
    <message>
        <source>Message</source>
        <translation type="unfinished">Mensaje</translation>
    </message>
    <message>
        <source>Comment</source>
        <translation type="unfinished">Comentario</translation>
    </message>
    <message>
        <source>Transaction ID</source>
        <translation type="unfinished">Identificador de transacción</translation>
    </message>
    <message>
        <source>Transaction total size</source>
        <translation type="unfinished">Tamaño total de transacción</translation>
    </message>
    <message>
        <source>Transaction virtual size</source>
        <translation type="unfinished">Tamaño virtual de transacción</translation>
    </message>
    <message>
        <source>Output index</source>
        <translation type="unfinished">Índice de salida</translation>
    </message>
    <message>
        <source>%1 (Certificate was not verified)</source>
        <translation type="unfinished">%1 (El certificado no fue verificado)</translation>
    </message>
    <message>
        <source>Merchant</source>
        <translation type="unfinished">Comerciante</translation>
    </message>
    <message>
        <source>Generated coins must mature %1 blocks before they can be spent. When you generated this block, it was broadcast to the network to be added to the block chain. If it fails to get into the chain, its state will change to "not accepted" and it won't be spendable. This may occasionally happen if another node generates a block within a few seconds of yours.</source>
        <translation type="unfinished">Las monedas generadas deben madurar %1 bloques antes de que se puedan gastar. Cuando generaste este bloque, se transmitió a la red para agregarlo a la cadena de bloques. Si no logra entrar a la cadena, su estado cambiará a "no aceptado" y no se podrá gastar. Esto puede ocurrir ocasionalmente si otro nodo genera un bloque a pocos segundos del tuyo.</translation>
    </message>
    <message>
        <source>Debug information</source>
        <translation type="unfinished">Información de depuración</translation>
    </message>
    <message>
        <source>Transaction</source>
        <translation type="unfinished">Transacción</translation>
    </message>
    <message>
        <source>Inputs</source>
        <translation type="unfinished">Entradas</translation>
    </message>
    <message>
        <source>Amount</source>
        <translation type="unfinished">Importe</translation>
    </message>
    <message>
        <source>true</source>
        <translation type="unfinished">verdadero</translation>
    </message>
    <message>
        <source>false</source>
        <translation type="unfinished">falso</translation>
    </message>
</context>
<context>
    <name>TransactionDescDialog</name>
    <message>
        <source>This pane shows a detailed description of the transaction</source>
        <translation type="unfinished">En este panel se muestra una descripción detallada de la transacción</translation>
    </message>
    <message>
        <source>Details for %1</source>
        <translation type="unfinished">Detalles para %1</translation>
    </message>
</context>
<context>
    <name>TransactionTableModel</name>
    <message>
        <source>Date</source>
        <translation type="unfinished">Fecha</translation>
    </message>
    <message>
        <source>Type</source>
        <translation type="unfinished">Tipo</translation>
    </message>
    <message>
        <source>Label</source>
        <translation type="unfinished">Etiqueta</translation>
    </message>
    <message>
        <source>Unconfirmed</source>
        <translation type="unfinished">Sin confirmar</translation>
    </message>
    <message>
        <source>Abandoned</source>
        <translation type="unfinished">Abandonada</translation>
    </message>
    <message>
        <source>Confirming (%1 of %2 recommended confirmations)</source>
        <translation type="unfinished">Confirmando (%1 de %2 confirmaciones recomendadas)</translation>
    </message>
    <message>
        <source>Confirmed (%1 confirmations)</source>
        <translation type="unfinished">Confirmada (%1 confirmaciones)</translation>
    </message>
    <message>
        <source>Conflicted</source>
        <translation type="unfinished">En conflicto</translation>
    </message>
    <message>
        <source>Immature (%1 confirmations, will be available after %2)</source>
        <translation type="unfinished">Inmadura (%1 confirmaciones; estará disponibles después de %2)</translation>
    </message>
    <message>
        <source>Generated but not accepted</source>
        <translation type="unfinished">Generada pero no aceptada</translation>
    </message>
    <message>
        <source>Received with</source>
        <translation type="unfinished">Recibida con</translation>
    </message>
    <message>
        <source>Received from</source>
        <translation type="unfinished">Recibida de</translation>
    </message>
    <message>
        <source>Sent to</source>
        <translation type="unfinished">Enviada a</translation>
    </message>
    <message>
        <source>Mined</source>
        <translation type="unfinished">Minada</translation>
    </message>
    <message>
        <source>watch-only</source>
        <translation type="unfinished">Solo de observación</translation>
    </message>
    <message>
        <source>(n/a)</source>
        <translation type="unfinished">(n/d)</translation>
    </message>
    <message>
        <source>(no label)</source>
        <translation type="unfinished">(sin etiqueta)</translation>
    </message>
    <message>
        <source>Transaction status. Hover over this field to show number of confirmations.</source>
        <translation type="unfinished">Estado de la transacción. Pasa el mouse sobre este campo para ver el número de confirmaciones.</translation>
    </message>
    <message>
        <source>Date and time that the transaction was received.</source>
        <translation type="unfinished">Fecha y hora en las que se recibió la transacción.</translation>
    </message>
    <message>
        <source>Type of transaction.</source>
        <translation type="unfinished">Tipo de transacción.</translation>
    </message>
    <message>
        <source>Whether or not a watch-only address is involved in this transaction.</source>
        <translation type="unfinished">Si una dirección solo de observación está involucrada en esta transacción o no.</translation>
    </message>
    <message>
        <source>User-defined intent/purpose of the transaction.</source>
        <translation type="unfinished">Intención o propósito de la transacción definidos por el usuario.</translation>
    </message>
    <message>
        <source>Amount removed from or added to balance.</source>
        <translation type="unfinished">Importe restado del saldo o sumado a este.</translation>
    </message>
</context>
<context>
    <name>TransactionView</name>
    <message>
        <source>All</source>
        <translation type="unfinished">Todo</translation>
    </message>
    <message>
        <source>Today</source>
        <translation type="unfinished">Hoy</translation>
    </message>
    <message>
        <source>This week</source>
        <translation type="unfinished">Esta semana</translation>
    </message>
    <message>
        <source>This month</source>
        <translation type="unfinished">Este mes</translation>
    </message>
    <message>
        <source>Last month</source>
        <translation type="unfinished">Mes pasado</translation>
    </message>
    <message>
        <source>This year</source>
        <translation type="unfinished">Este año</translation>
    </message>
    <message>
        <source>Received with</source>
        <translation type="unfinished">Recibida con</translation>
    </message>
    <message>
        <source>Sent to</source>
        <translation type="unfinished">Enviada a</translation>
    </message>
    <message>
        <source>Mined</source>
        <translation type="unfinished">Minada</translation>
    </message>
    <message>
        <source>Other</source>
        <translation type="unfinished">Otra</translation>
    </message>
    <message>
        <source>Enter address, transaction id, or label to search</source>
        <translation type="unfinished">Ingresar la dirección, el identificador de transacción o la etiqueta para buscar</translation>
    </message>
    <message>
        <source>Min amount</source>
        <translation type="unfinished">Importe mínimo</translation>
    </message>
    <message>
        <source>Range…</source>
        <translation type="unfinished">Rango...</translation>
    </message>
    <message>
        <source>&amp;Copy address</source>
        <translation type="unfinished">&amp;Copiar dirección</translation>
    </message>
    <message>
        <source>Copy &amp;label</source>
        <translation type="unfinished">Copiar &amp;etiqueta</translation>
    </message>
    <message>
        <source>Copy &amp;amount</source>
        <translation type="unfinished">Copiar &amp;importe</translation>
    </message>
    <message>
        <source>Copy transaction &amp;ID</source>
        <translation type="unfinished">Copiar &amp;identificador de transacción</translation>
    </message>
    <message>
        <source>Copy &amp;raw transaction</source>
        <translation type="unfinished">Copiar transacción &amp;sin procesar</translation>
    </message>
    <message>
        <source>Copy full transaction &amp;details</source>
        <translation type="unfinished">Copiar &amp;detalles completos de la transacción</translation>
    </message>
    <message>
        <source>&amp;Show transaction details</source>
        <translation type="unfinished">&amp;Mostrar detalles de la transacción</translation>
    </message>
    <message>
        <source>Increase transaction &amp;fee</source>
        <translation type="unfinished">Aumentar &amp;comisión de transacción</translation>
    </message>
    <message>
        <source>A&amp;bandon transaction</source>
        <translation type="unfinished">&amp;Abandonar transacción</translation>
    </message>
    <message>
        <source>&amp;Edit address label</source>
        <translation type="unfinished">&amp;Editar etiqueta de dirección</translation>
    </message>
    <message>
        <source>Show in %1</source>
        <extracomment>Transactions table context menu action to show the selected transaction in a third-party block explorer. %1 is a stand-in argument for the URL of the explorer.</extracomment>
        <translation type="unfinished">Mostrar en %1</translation>
    </message>
    <message>
        <source>Export Transaction History</source>
        <translation type="unfinished">Exportar historial de transacciones</translation>
    </message>
    <message>
        <source>Comma separated file</source>
        <extracomment>Expanded name of the CSV file format. See: https://en.wikipedia.org/wiki/Comma-separated_values.</extracomment>
        <translation type="unfinished">Archivo separado por comas</translation>
    </message>
    <message>
        <source>Confirmed</source>
        <translation type="unfinished">Confirmada</translation>
    </message>
    <message>
        <source>Watch-only</source>
        <translation type="unfinished">Solo de observación</translation>
    </message>
    <message>
        <source>Date</source>
        <translation type="unfinished">Fecha</translation>
    </message>
    <message>
        <source>Type</source>
        <translation type="unfinished">Tipo</translation>
    </message>
    <message>
        <source>Label</source>
        <translation type="unfinished">Etiqueta</translation>
    </message>
    <message>
        <source>Address</source>
        <translation type="unfinished">Dirección</translation>
    </message>
    <message>
        <source>ID</source>
        <translation type="unfinished">Identificador</translation>
    </message>
    <message>
        <source>Exporting Failed</source>
        <translation type="unfinished">Error al exportar</translation>
    </message>
    <message>
        <source>There was an error trying to save the transaction history to %1.</source>
        <translation type="unfinished">Ocurrió un error al intentar guardar el historial de transacciones en %1.</translation>
    </message>
    <message>
        <source>Exporting Successful</source>
        <translation type="unfinished">Exportación correcta</translation>
    </message>
    <message>
        <source>The transaction history was successfully saved to %1.</source>
        <translation type="unfinished">El historial de transacciones se guardó correctamente en %1.</translation>
    </message>
    <message>
        <source>Range:</source>
        <translation type="unfinished">Rango:</translation>
    </message>
    <message>
        <source>to</source>
        <translation type="unfinished">a</translation>
    </message>
</context>
<context>
    <name>WalletFrame</name>
    <message>
        <source>No wallet has been loaded.
Go to File &gt; Open Wallet to load a wallet.
- OR -</source>
        <translation type="unfinished">No se cargó ninguna billetera.
Ir a "Archivo &gt; Abrir billetera" para cargar una.
- O -</translation>
    </message>
    <message>
        <source>Create a new wallet</source>
        <translation type="unfinished">Crear una nueva billetera</translation>
    </message>
    <message>
        <source>Unable to decode PSBT from clipboard (invalid base64)</source>
        <translation type="unfinished">No se puede decodificar la TBPF desde el portapapeles (Base64 inválida)</translation>
    </message>
    <message>
        <source>Load Transaction Data</source>
        <translation type="unfinished">Cargar datos de la transacción</translation>
    </message>
    <message>
        <source>Partially Signed Transaction (*.psbt)</source>
        <translation type="unfinished">Transacción parcialmente firmada (*.psbt)</translation>
    </message>
    <message>
        <source>PSBT file must be smaller than 100 MiB</source>
        <translation type="unfinished">El archivo TBPF debe ser más pequeño de 100 MiB</translation>
    </message>
    <message>
        <source>Unable to decode PSBT</source>
        <translation type="unfinished">No se puede decodificar TBPF</translation>
    </message>
</context>
<context>
    <name>WalletModel</name>
    <message>
        <source>Send Coins</source>
        <translation type="unfinished">Enviar monedas</translation>
    </message>
    <message>
        <source>Fee bump error</source>
        <translation type="unfinished">Error de incremento de comisión</translation>
    </message>
    <message>
        <source>Increasing transaction fee failed</source>
        <translation type="unfinished">Fallo al incrementar la comisión de transacción</translation>
    </message>
    <message>
        <source>Do you want to increase the fee?</source>
        <extracomment>Asks a user if they would like to manually increase the fee of a transaction that has already been created.</extracomment>
        <translation type="unfinished">¿Deseas incrementar la comisión?</translation>
    </message>
    <message>
        <source>Current fee:</source>
        <translation type="unfinished">Comisión actual:</translation>
    </message>
    <message>
        <source>Increase:</source>
        <translation type="unfinished">Incremento:</translation>
    </message>
    <message>
        <source>New fee:</source>
        <translation type="unfinished">Nueva comisión:</translation>
    </message>
    <message>
        <source>Warning: This may pay the additional fee by reducing change outputs or adding inputs, when necessary. It may add a new change output if one does not already exist. These changes may potentially leak privacy.</source>
        <translation type="unfinished">Advertencia: Esta acción puede pagar la comisión adicional al reducir las salidas de cambio o agregar entradas, cuando sea necesario. Asimismo, puede agregar una nueva salida de cambio si aún no existe una. Estos cambios pueden filtrar potencialmente información privada.</translation>
    </message>
    <message>
        <source>Confirm fee bump</source>
        <translation type="unfinished">Confirmar incremento de comisión</translation>
    </message>
    <message>
        <source>Can't draft transaction.</source>
        <translation type="unfinished">No se puede crear un borrador de la transacción.</translation>
    </message>
    <message>
        <source>PSBT copied</source>
        <translation type="unfinished">TBPF copiada</translation>
    </message>
    <message>
        <source>Copied to clipboard</source>
        <comment>Fee-bump PSBT saved</comment>
        <translation type="unfinished">Copiada al portapapeles</translation>
    </message>
    <message>
        <source>Can't sign transaction.</source>
        <translation type="unfinished">No se puede firmar la transacción.</translation>
    </message>
    <message>
        <source>Could not commit transaction</source>
        <translation type="unfinished">No se pudo confirmar la transacción</translation>
    </message>
    <message>
        <source>Can't display address</source>
        <translation type="unfinished">No se puede mostrar la dirección</translation>
    </message>
    <message>
        <source>default wallet</source>
        <translation type="unfinished">billetera predeterminada</translation>
    </message>
</context>
<context>
    <name>WalletView</name>
    <message>
        <source>&amp;Export</source>
        <translation type="unfinished">&amp;Exportar</translation>
    </message>
    <message>
        <source>Export the data in the current tab to a file</source>
        <translation type="unfinished">Exportar los datos de la pestaña actual a un archivo</translation>
    </message>
    <message>
        <source>Backup Wallet</source>
        <translation type="unfinished">Realizar copia de seguridad de la billetera</translation>
    </message>
    <message>
        <source>Wallet Data</source>
        <extracomment>Name of the wallet data file format.</extracomment>
        <translation type="unfinished">Datos de la billetera</translation>
    </message>
    <message>
        <source>Backup Failed</source>
        <translation type="unfinished">Copia de seguridad fallida</translation>
    </message>
    <message>
        <source>There was an error trying to save the wallet data to %1.</source>
        <translation type="unfinished">Ocurrió un error al intentar guardar los datos de la billetera en %1.</translation>
    </message>
    <message>
        <source>Backup Successful</source>
        <translation type="unfinished">Copia de seguridad correcta</translation>
    </message>
    <message>
        <source>The wallet data was successfully saved to %1.</source>
        <translation type="unfinished">Los datos de la billetera se guardaron correctamente en %1.</translation>
    </message>
    <message>
        <source>Cancel</source>
        <translation type="unfinished">Cancelar</translation>
    </message>
</context>
<context>
    <name>bitcoin-core</name>
    <message>
        <source>The %s developers</source>
        <translation type="unfinished">Los desarrolladores de %s</translation>
    </message>
    <message>
        <source>%s corrupt. Try using the wallet tool bitcoin-wallet to salvage or restoring a backup.</source>
        <translation type="unfinished">%s dañado. Trata de usar la herramienta de la billetera de Bitcoin para rescatar o restaurar una copia de seguridad.</translation>
    </message>
    <message>
        <source>%s failed to validate the -assumeutxo snapshot state. This indicates a hardware problem, or a bug in the software, or a bad software modification that allowed an invalid snapshot to be loaded. As a result of this, the node will shut down and stop using any state that was built on the snapshot, resetting the chain height from %d to %d. On the next restart, the node will resume syncing from %d without using any snapshot data. Please report this incident to %s, including how you obtained the snapshot. The invalid snapshot chainstate will be left on disk in case it is helpful in diagnosing the issue that caused this error.</source>
        <translation type="unfinished">%s no pudo validar el estado de la instantánea -assumeutxo. Esto indica un problema de hardware, un error en el software o una modificación incorrecta del software que permitió que se cargara una instantánea inválida. Por consiguiente, el nodo se apagará y dejará de utilizar cualquier estado basado en la instantánea, restableciendo la altura de la cadena de %d a %d. En el siguiente reinicio, el nodo reanudará la sincronización desde %d sin usar datos de instantánea. Reporta este incidente a %s, indicando cómo obtuviste la instantánea. Se dejó el estado de cadena de la instantánea inválida en el disco por si resulta útil para diagnosticar el problema que causó este error.</translation>
    </message>
    <message>
        <source>%s request to listen on port %u. This port is considered "bad" and thus it is unlikely that any peer will connect to it. See doc/p2p-bad-ports.md for details and a full list.</source>
        <translation type="unfinished">%s solicitud para escuchar en el puerto%u. Este puerto se considera "malo" y, por lo tanto, es poco probable que algún par se conecte a él. Consulta doc/p2p-bad-ports.md para obtener detalles y una lista completa.</translation>
    </message>
    <message>
        <source>Cannot downgrade wallet from version %i to version %i. Wallet version unchanged.</source>
        <translation type="unfinished">No se puede pasar de la versión %i a la versión anterior %i.  La versión de la billetera no tiene cambios.</translation>
    </message>
    <message>
        <source>Cannot obtain a lock on data directory %s. %s is probably already running.</source>
        <translation type="unfinished">No se puede bloquear el directorio de datos %s. %s probablemente ya se está ejecutando.</translation>
    </message>
    <message>
        <source>Cannot upgrade a non HD split wallet from version %i to version %i without upgrading to support pre-split keypool. Please use version %i or no version specified.</source>
        <translation type="unfinished">No se puede actualizar una billetera dividida no HD de la versión %i a la versión %i sin actualizar para admitir el pool de claves anterior a la división. Usa la versión %i o no especifiques la versión.</translation>
    </message>
    <message>
        <source>Disk space for %s may not accommodate the block files. Approximately %u GB of data will be stored in this directory.</source>
        <translation type="unfinished">Es posible que el espacio en disco %s no tenga capacidad para los archivos de bloque. Aproximadamente %u GB de datos se almacenarán en este directorio.</translation>
    </message>
    <message>
        <source>Distributed under the MIT software license, see the accompanying file %s or %s</source>
        <translation type="unfinished">Distribuido bajo la licencia de software MIT; ver el archivo adjunto %s o %s.</translation>
    </message>
    <message>
        <source>Error loading wallet. Wallet requires blocks to be downloaded, and software does not currently support loading wallets while blocks are being downloaded out of order when using assumeutxo snapshots. Wallet should be able to load successfully after node sync reaches height %s</source>
        <translation type="unfinished">Error al cargar la billetera. Esta requiere que se descarguen bloques, y el software actualmente no admite la carga de billeteras mientras los bloques se descargan fuera de orden, cuando se usan instantáneas de assumeutxo. La billetera debería poder cargarse correctamente después de que la sincronización del nodo alcance la altura %s.</translation>
    </message>
    <message>
        <source>Error reading %s! Transaction data may be missing or incorrect. Rescanning wallet.</source>
        <translation type="unfinished">¡Error al leer %s! Es probable que falten los datos de la transacción o que sean incorrectos. Rescaneando billetera.</translation>
    </message>
    <message>
        <source>Error: Dumpfile format record is incorrect. Got "%s", expected "format".</source>
        <translation type="unfinished">Error: El registro del formato del archivo de volcado es incorrecto. Se obtuvo "%s", mientras que se esperaba "formato".</translation>
    </message>
    <message>
        <source>Error: Dumpfile identifier record is incorrect. Got "%s", expected "%s".</source>
        <translation type="unfinished">Error: El registro del identificador del archivo de volcado es incorrecto. Se obtuvo "%s", mientras que se esperaba "%s".</translation>
    </message>
    <message>
        <source>Error: Dumpfile version is not supported. This version of bitcoin-wallet only supports version 1 dumpfiles. Got dumpfile with version %s</source>
        <translation type="unfinished">Error: La versión del archivo de volcado no es compatible. Esta versión de la billetera de Bitcoin solo admite archivos de volcado de la versión 1. Se obtuvo un archivo de volcado con la versión %s</translation>
    </message>
    <message>
        <source>Error: Legacy wallets only support the "legacy", "p2sh-segwit", and "bech32" address types</source>
        <translation type="unfinished">Error: Las billeteras "legacy" solo admiten los tipos de dirección "legacy", "p2sh-segwit" y "bech32".</translation>
    </message>
    <message>
        <source>Error: Unable to produce descriptors for this legacy wallet. Make sure to provide the wallet's passphrase if it is encrypted.</source>
        <translation type="unfinished">Error: No se pueden producir descriptores para esta billetera tipo legacy. Asegúrate de proporcionar la frase de contraseña de la billetera si está encriptada.</translation>
    </message>
    <message>
        <source>File %s already exists. If you are sure this is what you want, move it out of the way first.</source>
        <translation type="unfinished">El archivo %s ya existe. Si definitivamente quieres hacerlo, quítalo primero.</translation>
    </message>
    <message>
        <source>Invalid or corrupt peers.dat (%s). If you believe this is a bug, please report it to %s. As a workaround, you can move the file (%s) out of the way (rename, move, or delete) to have a new one created on the next start.</source>
        <translation type="unfinished">El archivo peers.dat (%s) es inválido o está dañado. Si crees que se trata de un error, infórmalo a %s. Como alternativa, puedes quitar el archivo (%s) (renombrarlo, moverlo o eliminarlo) para que se cree uno nuevo en el siguiente inicio.</translation>
    </message>
    <message>
        <source>More than one onion bind address is provided. Using %s for the automatically created Tor onion service.</source>
        <translation type="unfinished">Se proporciona más de una dirección de enlace onion. Se está usando %s para el servicio onion de Tor creado automáticamente.</translation>
    </message>
    <message>
        <source>No dump file provided. To use createfromdump, -dumpfile=&lt;filename&gt; must be provided.</source>
        <translation type="unfinished">No se proporcionó el archivo de volcado. Para usar createfromdump, se debe proporcionar  -dumpfile=&lt;filename&gt;.</translation>
    </message>
    <message>
        <source>No dump file provided. To use dump, -dumpfile=&lt;filename&gt; must be provided.</source>
        <translation type="unfinished">No se proporcionó el archivo de volcado. Para usar dump, se debe proporcionar  -dumpfile=&lt;filename&gt;.</translation>
    </message>
    <message>
        <source>No wallet file format provided. To use createfromdump, -format=&lt;format&gt; must be provided.</source>
        <translation type="unfinished">No se proporcionó el formato de archivo de billetera. Para usar createfromdump, se debe proporcionar  -format=&lt;format&gt;.</translation>
    </message>
    <message>
        <source>Please check that your computer's date and time are correct! If your clock is wrong, %s will not work properly.</source>
        <translation type="unfinished">Verifica que la fecha y hora de la computadora sean correctas. Si el reloj está mal configurado, %s no funcionará correctamente.</translation>
    </message>
    <message>
        <source>Please contribute if you find %s useful. Visit %s for further information about the software.</source>
        <translation type="unfinished">Contribuye si te parece que %s es útil. Visita %s para obtener más información sobre el software.</translation>
    </message>
    <message>
        <source>Prune configured below the minimum of %d MiB.  Please use a higher number.</source>
        <translation type="unfinished">La poda se configuró por debajo del mínimo de %d MiB. Usa un valor más alto.</translation>
    </message>
    <message>
        <source>Prune mode is incompatible with -reindex-chainstate. Use full -reindex instead.</source>
        <translation type="unfinished">El modo de poda es incompatible con -reindex-chainstate. Usa en su lugar un -reindex completo.</translation>
    </message>
    <message>
        <source>Prune: last wallet synchronisation goes beyond pruned data. You need to -reindex (download the whole blockchain again in case of pruned node)</source>
        <translation type="unfinished">Poda: la última sincronización de la billetera sobrepasa los datos podados. Tienes que ejecutar -reindex (descarga toda la cadena de bloques de nuevo en caso de tener un nodo podado)</translation>
    </message>
    <message>
        <source>Rename of '%s' -&gt; '%s' failed. You should resolve this by manually moving or deleting the invalid snapshot directory %s, otherwise you will encounter the same error again on the next startup.</source>
        <translation type="unfinished">Error al cambiar el nombre de "%s" a "%s". Para resolverlo, mueve o elimina manualmente el directorio %s de la instantánea no válida. De lo contrario, encontrarás el mismo error de nuevo en el siguiente inicio.</translation>
    </message>
    <message>
        <source>SQLiteDatabase: Unknown sqlite wallet schema version %d. Only version %d is supported</source>
        <translation type="unfinished">SQLiteDatabase: versión desconocida del esquema de la billetera sqlite %d. Solo se admite la versión %d.</translation>
    </message>
    <message>
        <source>The block database contains a block which appears to be from the future. This may be due to your computer's date and time being set incorrectly. Only rebuild the block database if you are sure that your computer's date and time are correct</source>
        <translation type="unfinished">La base de datos de bloques contiene un bloque que parece ser del futuro. Es posible que se deba a que la fecha y hora de la computadora están mal configuradas. Reconstruye la base de datos de bloques solo si tienes la certeza de que la fecha y hora de la computadora son correctas.</translation>
    </message>
    <message>
        <source>The transaction amount is too small to send after the fee has been deducted</source>
        <translation type="unfinished">El importe de la transacción es demasiado pequeño para enviarlo después de deducir la comisión</translation>
    </message>
    <message>
        <source>This error could occur if this wallet was not shutdown cleanly and was last loaded using a build with a newer version of Berkeley DB. If so, please use the software that last loaded this wallet</source>
        <translation type="unfinished">Este error podría ocurrir si esta billetera no se cerró correctamente y se cargó por última vez usando una compilación con una versión más reciente de Berkeley DB. Si es así, usa el software que cargó por última vez esta billetera.</translation>
    </message>
    <message>
        <source>This is a pre-release test build - use at your own risk - do not use for mining or merchant applications</source>
        <translation type="unfinished">Esta es una compilación preliminar de prueba. Úsala bajo tu propia responsabilidad. No la uses para aplicaciones comerciales o de minería.</translation>
    </message>
    <message>
        <source>This is the maximum transaction fee you pay (in addition to the normal fee) to prioritize partial spend avoidance over regular coin selection.</source>
        <translation type="unfinished">Esta es la comisión máxima de transacción que pagas (además de la comisión normal) para priorizar la elusión del gasto parcial sobre la selección regular de monedas.</translation>
    </message>
    <message>
        <source>This is the transaction fee you may discard if change is smaller than dust at this level</source>
        <translation type="unfinished">Esta es la comisión de transacción que puedes descartar si el cambio es más pequeño que el remanente en este nivel.</translation>
    </message>
    <message>
        <source>This is the transaction fee you may pay when fee estimates are not available.</source>
        <translation type="unfinished">Esta es la comisión de transacción que puedes pagar cuando los cálculos de comisiones no estén disponibles.</translation>
    </message>
    <message>
        <source>Total length of network version string (%i) exceeds maximum length (%i). Reduce the number or size of uacomments.</source>
        <translation type="unfinished">La longitud total de la cadena de versión de red ( %i) supera la longitud máxima (%i). Reduce el número o tamaño de uacomments .</translation>
    </message>
    <message>
        <source>Unable to replay blocks. You will need to rebuild the database using -reindex-chainstate.</source>
        <translation type="unfinished">No se pueden reproducir bloques. Tendrás que reconstruir la base de datos usando -reindex-chainstate.</translation>
    </message>
    <message>
        <source>Unknown wallet file format "%s" provided. Please provide one of "bdb" or "sqlite".</source>
        <translation type="unfinished">Se proporcionó un formato de archivo de billetera desconocido "%s". Proporciona uno entre "bdb" o "sqlite".</translation>
    </message>
    <message>
        <source>Unsupported category-specific logging level %1$s=%2$s. Expected %1$s=&lt;category&gt;:&lt;loglevel&gt;. Valid categories: %3$s. Valid loglevels: %4$s.</source>
        <translation type="unfinished">El nivel de registro de la categoría específica no es compatible: %1$s=%2$s. Se esperaba %1$s=&lt;category&gt;:&lt;loglevel&gt;. Categorías válidas: %3$s. Niveles de registro válidos: %4 $s.</translation>
    </message>
    <message>
        <source>Unsupported chainstate database format found. Please restart with -reindex-chainstate. This will rebuild the chainstate database.</source>
        <translation type="unfinished">El formato de la base de datos chainstate es incompatible. Reinicia con -reindex-chainstate para reconstruir la base de datos chainstate.</translation>
    </message>
    <message>
        <source>Wallet created successfully. The legacy wallet type is being deprecated and support for creating and opening legacy wallets will be removed in the future.</source>
        <translation type="unfinished">La billetera se creó correctamente. El tipo de billetera "legacy" se está descontinuando, por lo que la asistencia para crear y abrir estas billeteras se eliminará en el futuro.</translation>
    </message>
    <message>
        <source>Wallet loaded successfully. The legacy wallet type is being deprecated and support for creating and opening legacy wallets will be removed in the future. Legacy wallets can be migrated to a descriptor wallet with migratewallet.</source>
        <translation type="unfinished">La billetera se creó correctamente. El tipo de billetera "legacy" se está descontinuando, por lo que la asistencia para crear y abrir estas billeteras se eliminará en el futuro. Las billeteras "legacy" se pueden migrar a una billetera basada en descriptores con "migratewallet".</translation>
    </message>
    <message>
        <source>Warning: Dumpfile wallet format "%s" does not match command line specified format "%s".</source>
        <translation type="unfinished">Advertencia: El formato de la billetera del archivo de volcado "%s" no coincide con el formato especificado en la línea de comandos "%s".</translation>
    </message>
    <message>
        <source>Warning: Private keys detected in wallet {%s} with disabled private keys</source>
        <translation type="unfinished">Advertencia: Claves privadas detectadas en la billetera {%s} con claves privadas deshabilitadas</translation>
    </message>
    <message>
        <source>Warning: We do not appear to fully agree with our peers! You may need to upgrade, or other nodes may need to upgrade.</source>
        <translation type="unfinished">Advertencia: Al parecer no estamos completamente de acuerdo con nuestros pares. Es posible que tengas que realizar una actualización, o que los demás nodos tengan que hacerlo.</translation>
    </message>
    <message>
        <source>Witness data for blocks after height %d requires validation. Please restart with -reindex.</source>
        <translation type="unfinished">Los datos del testigo para los bloques después de la altura %d requieren validación. Reinicia con -reindex.</translation>
    </message>
    <message>
        <source>You need to rebuild the database using -reindex to go back to unpruned mode.  This will redownload the entire blockchain</source>
        <translation type="unfinished">Tienes que reconstruir la base de datos usando -reindex para volver al modo sin poda. Esto volverá a descargar toda la cadena de bloques.</translation>
    </message>
    <message>
        <source>%s is set very high!</source>
        <translation type="unfinished">¡El valor de %s es muy alto!</translation>
    </message>
    <message>
        <source>-maxmempool must be at least %d MB</source>
        <translation type="unfinished">-maxmempool debe ser por lo menos de %d MB</translation>
    </message>
    <message>
        <source>A fatal internal error occurred, see debug.log for details</source>
        <translation type="unfinished">Ocurrió un error interno grave. Consulta debug.log para obtener más información.</translation>
    </message>
    <message>
        <source>Cannot resolve -%s address: '%s'</source>
        <translation type="unfinished">No se puede resolver la dirección de -%s: "%s"</translation>
    </message>
    <message>
        <source>Cannot set -forcednsseed to true when setting -dnsseed to false.</source>
        <translation type="unfinished">No se puede establecer el valor de -forcednsseed con la variable true al establecer el valor de -dnsseed con la variable false.</translation>
    </message>
    <message>
        <source>Cannot set -peerblockfilters without -blockfilterindex.</source>
        <translation type="unfinished">No se puede establecer -peerblockfilters sin -blockfilterindex.</translation>
    </message>
    <message>
        <source>Cannot write to data directory '%s'; check permissions.</source>
        <translation type="unfinished">No se puede escribir en el directorio de datos "%s"; comprueba los permisos.</translation>
    </message>
    <message>
        <source>%s is set very high! Fees this large could be paid on a single transaction.</source>
        <translation type="unfinished">El valor establecido para %s es demasiado alto. Las comisiones tan grandes se podrían pagar en una sola transacción.</translation>
    </message>
    <message>
        <source>Cannot provide specific connections and have addrman find outgoing connections at the same time.</source>
        <translation type="unfinished">No se pueden proporcionar conexiones específicas y hacer que addrman encuentre conexiones salientes al mismo tiempo.</translation>
    </message>
    <message>
        <source>Error loading %s: External signer wallet being loaded without external signer support compiled</source>
        <translation type="unfinished">Error al cargar %s: Se está cargando la billetera firmante externa sin que se haya compilado la compatibilidad del firmante externo</translation>
    </message>
    <message>
        <source>Error reading %s! All keys read correctly, but transaction data or address metadata may be missing or incorrect.</source>
        <translation type="unfinished">Error al leer %s. Todas las claves se leyeron correctamente, pero es probable que falten los datos de la transacción o metadatos de direcciones, o bien que sean incorrectos.</translation>
    </message>
    <message>
        <source>Error: Address book data in wallet cannot be identified to belong to migrated wallets</source>
        <translation type="unfinished">Error: No se puede identificar si los datos de la libreta de direcciones en la billetera pertenecen a billeteras migradas</translation>
    </message>
    <message>
        <source>Error: Duplicate descriptors created during migration. Your wallet may be corrupted.</source>
        <translation type="unfinished">Error: Se crearon descriptores duplicados durante la migración. Tu billetera podría estar dañada.</translation>
    </message>
    <message>
        <source>Error: Transaction %s in wallet cannot be identified to belong to migrated wallets</source>
        <translation type="unfinished">Error: No se puede identificar si la transacción %s en la billetera pertenece a billeteras migradas</translation>
    </message>
    <message>
        <source>Failed to calculate bump fees, because unconfirmed UTXOs depend on enormous cluster of unconfirmed transactions.</source>
        <translation type="unfinished">No se pudo calcular la comisión de incremento porque las UTXO sin confirmar dependen de un grupo enorme de transacciones no confirmadas.</translation>
    </message>
    <message>
        <source>Failed to rename invalid peers.dat file. Please move or delete it and try again.</source>
        <translation type="unfinished">No se pudo cambiar el nombre del archivo peers.dat inválido. Muévelo o elimínalo, e intenta de nuevo.</translation>
    </message>
    <message>
        <source>Fee estimation failed. Fallbackfee is disabled. Wait a few blocks or enable %s.</source>
        <translation type="unfinished">Error al calcular la comisión. La opción "fallbackfee" está desactivada. Espera algunos bloques o activa %s.</translation>
    </message>
    <message>
        <source>Incompatible options: -dnsseed=1 was explicitly specified, but -onlynet forbids connections to IPv4/IPv6</source>
        <translation type="unfinished">Opciones incompatibles: -dnsseed=1 se especificó explícitamente, pero -onlynet prohíbe conexiones a IPv4/IPv6.</translation>
    </message>
    <message>
        <source>Invalid amount for %s=&lt;amount&gt;: '%s' (must be at least the minrelay fee of %s to prevent stuck transactions)</source>
        <translation type="unfinished">Importe inválido para %s=&lt;amount&gt;: "%s" (debe ser al menos la comisión mínima de retransmisión de %s para evitar transacciones atascadas)</translation>
    </message>
    <message>
        <source>Outbound connections restricted to CJDNS (-onlynet=cjdns) but -cjdnsreachable is not provided</source>
        <translation type="unfinished">Las conexiones salientes están restringidas a CJDNS (-onlynet=cjdns), pero no se proporciona -cjdnsreachable</translation>
    </message>
    <message>
        <source>Outbound connections restricted to Tor (-onlynet=onion) but the proxy for reaching the Tor network is explicitly forbidden: -onion=0</source>
        <translation type="unfinished">Las conexiones salientes están restringidas a Tor (-onlynet=onion), pero el proxy para conectarse con la red Tor está explícitamente prohibido: -onion=0.</translation>
    </message>
    <message>
        <source>Outbound connections restricted to Tor (-onlynet=onion) but the proxy for reaching the Tor network is not provided: none of -proxy, -onion or -listenonion is given</source>
        <translation type="unfinished">Las conexiones salientes están restringidas a Tor (-onlynet=onion), pero no se proporciona el proxy para conectarse con la red Tor: no se indican -proxy, -onion ni -listenonion.</translation>
    </message>
    <message>
        <source>Outbound connections restricted to i2p (-onlynet=i2p) but -i2psam is not provided</source>
        <translation type="unfinished">Las conexiones salientes están restringidas a i2p (-onlynet=i2p), pero no se proporciona -i2psam</translation>
    </message>
    <message>
        <source>The inputs size exceeds the maximum weight. Please try sending a smaller amount or manually consolidating your wallet's UTXOs</source>
        <translation type="unfinished">El tamaño de las entradas supera el peso máximo. Intenta enviar un importe menor o consolidar manualmente las UTXO de la billetera.</translation>
    </message>
    <message>
        <source>The preselected coins total amount does not cover the transaction target. Please allow other inputs to be automatically selected or include more coins manually</source>
        <translation type="unfinished">El monto total de las monedas preseleccionadas no cubre la meta de la transacción. Permite que se seleccionen automáticamente otras entradas o incluye más monedas manualmente.</translation>
    </message>
    <message>
        <source>Transaction requires one destination of non-0 value, a non-0 feerate, or a pre-selected input</source>
        <translation type="unfinished">La transacción requiere un destino de valor distinto de 0, una tasa de comisión distinta de 0, o una entrada preseleccionada.</translation>
    </message>
    <message>
        <source>UTXO snapshot failed to validate. Restart to resume normal initial block download, or try loading a different snapshot.</source>
        <translation type="unfinished">No se validó la instantánea de UTXO. Reinicia para reanudar la descarga de bloques inicial normal o intenta cargar una instantánea diferente.</translation>
    </message>
    <message>
        <source>Unconfirmed UTXOs are available, but spending them creates a chain of transactions that will be rejected by the mempool</source>
        <translation type="unfinished">Las UTXO sin confirmar están disponibles, pero si se gastan, se crea una cadena de transacciones que rechazará la mempool.</translation>
    </message>
    <message>
        <source>Unexpected legacy entry in descriptor wallet found. Loading wallet %s

The wallet might have been tampered with or created with malicious intent.
</source>
        <translation type="unfinished">Se encontró una entrada heredada inesperada en la billetera basada en descriptores. Cargando billetera%s

Es posible que la billetera haya sido manipulada o creada con malas intenciones.
</translation>
    </message>
    <message>
        <source>Unrecognized descriptor found. Loading wallet %s

The wallet might had been created on a newer version.
Please try running the latest software version.
</source>
        <translation type="unfinished">Se encontró un descriptor desconocido. Cargando billetera %s.

La billetera se pudo hacer creado con una versión más reciente.
Intenta ejecutar la última versión del software.
</translation>
    </message>
    <message>
        <source>
Unable to cleanup failed migration</source>
        <translation type="unfinished">
No se puede limpiar la migración fallida</translation>
    </message>
    <message>
        <source>
Unable to restore backup of wallet.</source>
        <translation type="unfinished">
No se puede restaurar la copia de seguridad de la billetera.</translation>
    </message>
    <message>
        <source>Block verification was interrupted</source>
        <translation type="unfinished">Se interrumpió la verificación de bloques</translation>
    </message>
    <message>
        <source>Config setting for %s only applied on %s network when in [%s] section.</source>
        <translation type="unfinished">La configuración para %s solo se aplica en la red %s cuando se encuentra en la sección [%s].</translation>
    </message>
    <message>
        <source>Copyright (C) %i-%i</source>
        <translation type="unfinished">Derechos de autor (C) %i-%i</translation>
    </message>
    <message>
        <source>Corrupted block database detected</source>
        <translation type="unfinished">Se detectó que la base de datos de bloques está dañada.</translation>
    </message>
    <message>
        <source>Could not find asmap file %s</source>
        <translation type="unfinished">No se pudo encontrar el archivo asmap %s</translation>
    </message>
    <message>
        <source>Could not parse asmap file %s</source>
        <translation type="unfinished">No se pudo analizar el archivo asmap %s</translation>
    </message>
    <message>
        <source>Disk space is too low!</source>
        <translation type="unfinished">¡El espacio en disco es demasiado pequeño!</translation>
    </message>
    <message>
        <source>Do you want to rebuild the block database now?</source>
        <translation type="unfinished">¿Quieres reconstruir la base de datos de bloques ahora?</translation>
    </message>
    <message>
        <source>Done loading</source>
        <translation type="unfinished">Carga completa</translation>
    </message>
    <message>
        <source>Dump file %s does not exist.</source>
        <translation type="unfinished">El archivo de volcado %s no existe.</translation>
    </message>
    <message>
        <source>Error committing db txn for wallet transactions removal</source>
        <translation type="unfinished">Error al confirmar db txn para eliminar transacciones de billetera</translation>
    </message>
    <message>
        <source>Error creating %s</source>
        <translation type="unfinished">Error al crear %s</translation>
    </message>
    <message>
        <source>Error initializing block database</source>
        <translation type="unfinished">Error al inicializar la base de datos de bloques</translation>
    </message>
    <message>
        <source>Error initializing wallet database environment %s!</source>
        <translation type="unfinished">Error al inicializar el entorno de la base de datos de la billetera %s.</translation>
    </message>
    <message>
        <source>Error loading %s</source>
        <translation type="unfinished">Error al cargar %s</translation>
    </message>
    <message>
        <source>Error loading %s: Private keys can only be disabled during creation</source>
        <translation type="unfinished">Error al cargar %s: Las claves privadas solo se pueden deshabilitar durante la creación</translation>
    </message>
    <message>
        <source>Error loading %s: Wallet corrupted</source>
        <translation type="unfinished">Error al cargar %s: billetera dañada</translation>
    </message>
    <message>
        <source>Error loading %s: Wallet requires newer version of %s</source>
        <translation type="unfinished">Error al cargar %s: la billetera requiere una versión más reciente de %s</translation>
    </message>
    <message>
        <source>Error loading block database</source>
        <translation type="unfinished">Error al cargar la base de datos de bloques</translation>
    </message>
    <message>
        <source>Error opening block database</source>
        <translation type="unfinished">Error al abrir la base de datos de bloques</translation>
    </message>
    <message>
        <source>Error reading configuration file: %s</source>
        <translation type="unfinished">Error al leer el archivo de configuración: %s</translation>
    </message>
    <message>
        <source>Error reading from database, shutting down.</source>
        <translation type="unfinished">Error al leer la base de datos. Se cerrará la aplicación.</translation>
    </message>
    <message>
        <source>Error reading next record from wallet database</source>
        <translation type="unfinished">Error al leer el siguiente registro de la base de datos de la billetera</translation>
    </message>
    <message>
        <source>Error starting db txn for wallet transactions removal</source>
        <translation type="unfinished">Error al iniciar db txn para eliminar transacciones de billetera</translation>
    </message>
    <message>
        <source>Error: Cannot extract destination from the generated scriptpubkey</source>
        <translation type="unfinished">Error: No se puede extraer el destino del scriptpubkey generado</translation>
    </message>
    <message>
        <source>Error: Couldn't create cursor into database</source>
        <translation type="unfinished">Error: No se pudo crear el cursor en la base de datos</translation>
    </message>
    <message>
        <source>Error: Disk space is low for %s</source>
        <translation type="unfinished">Error: El espacio en disco es pequeño para %s</translation>
    </message>
    <message>
        <source>Error: Dumpfile checksum does not match. Computed %s, expected %s</source>
        <translation type="unfinished">Error: La suma de comprobación del archivo de volcado no coincide. Calculada:%s; prevista:%s.</translation>
    </message>
    <message>
        <source>Error: Failed to create new watchonly wallet</source>
        <translation type="unfinished">Error: No se pudo crear una billetera solo de observación</translation>
    </message>
    <message>
        <source>Error: Got key that was not hex: %s</source>
        <translation type="unfinished">Error: Se recibió una clave que no es hexadecimal (%s)</translation>
    </message>
    <message>
        <source>Error: Got value that was not hex: %s</source>
        <translation type="unfinished">Error: Se recibió un valor que no es hexadecimal (%s)</translation>
    </message>
    <message>
        <source>Error: Keypool ran out, please call keypoolrefill first</source>
        <translation type="unfinished">Error: El pool de claves se agotó. Invoca keypoolrefill primero.</translation>
    </message>
    <message>
        <source>Error: Missing checksum</source>
        <translation type="unfinished">Error: Falta la suma de comprobación</translation>
    </message>
    <message>
        <source>Error: No %s addresses available.</source>
        <translation type="unfinished">Error: No hay direcciones %s disponibles.</translation>
    </message>
    <message>
        <source>Error: This wallet already uses SQLite</source>
        <translation type="unfinished">Error: Esta billetera ya usa SQLite</translation>
    </message>
    <message>
        <source>Error: This wallet is already a descriptor wallet</source>
        <translation type="unfinished">Error: Esta billetera ya está basada en descriptores</translation>
    </message>
    <message>
        <source>Error: Unable to begin reading all records in the database</source>
        <translation type="unfinished">Error: No se pueden comenzar a leer todos los registros en la base de datos</translation>
    </message>
    <message>
        <source>Error: Unable to make a backup of your wallet</source>
        <translation type="unfinished">Error: No se puede realizar una copia de seguridad de la billetera</translation>
    </message>
    <message>
        <source>Error: Unable to parse version %u as a uint32_t</source>
        <translation type="unfinished">Error: No se puede analizar la versión %ucomo uint32_t</translation>
    </message>
    <message>
        <source>Error: Unable to read all records in the database</source>
        <translation type="unfinished">Error: No se pueden leer todos los registros en la base de datos</translation>
    </message>
    <message>
        <source>Error: Unable to read wallet's best block locator record</source>
        <translation type="unfinished">Error: no es capaz de leer el mejor registro del localizador del bloque del monedero</translation>
    </message>
    <message>
        <source>Error: Unable to remove watchonly address book data</source>
        <translation type="unfinished">Error: No se pueden eliminar los datos de la libreta de direcciones solo de observación</translation>
    </message>
    <message>
        <source>Error: Unable to write record to new wallet</source>
        <translation type="unfinished">Error: No se puede escribir el registro en la nueva billetera</translation>
    </message>
    <message>
        <source>Error: Unable to write solvable wallet best block locator record</source>
        <translation type="unfinished">Error: no es capaz de escribir el mejor registro del localizador del bloque del monedero</translation>
    </message>
    <message>
        <source>Error: Unable to write watchonly wallet best block locator record</source>
        <translation type="unfinished">Error: no es capaz de escribir el mejor monedero vigilado del bloque del registro localizador</translation>
    </message>
    <message>
        <source>Error: address book copy failed for wallet %s</source>
        <translation type="unfinished">Error: falló copia de la libreta de direcciones para la billetera 1%s
 </translation>
    </message>
    <message>
        <source>Error: database transaction cannot be executed for wallet %s</source>
        <translation type="unfinished">Error: la transacción de la base de datos no se puede ejecutar para la billetera %s</translation>
    </message>
    <message>
        <source>Failed to listen on any port. Use -listen=0 if you want this.</source>
        <translation type="unfinished">Fallo al escuchar en todos los puertos. Usa -listen=0 si quieres hacerlo.</translation>
    </message>
    <message>
        <source>Failed to rescan the wallet during initialization</source>
        <translation type="unfinished">Fallo al rescanear la billetera durante la inicialización</translation>
    </message>
    <message>
        <source>Failed to start indexes, shutting down..</source>
        <translation type="unfinished">Error al iniciar índices, cerrando...</translation>
    </message>
    <message>
        <source>Failed to verify database</source>
        <translation type="unfinished">Fallo al verificar la base de datos</translation>
    </message>
    <message>
        <source>Failure removing transaction: %s</source>
        <translation type="unfinished">Error al eliminar la transacción: 1%s</translation>
    </message>
    <message>
        <source>Fee rate (%s) is lower than the minimum fee rate setting (%s)</source>
        <translation type="unfinished">La tasa de comisión (%s) es menor que el valor mínimo (%s)</translation>
    </message>
    <message>
        <source>Ignoring duplicate -wallet %s.</source>
        <translation type="unfinished">Ignorar duplicación de -wallet %s.</translation>
    </message>
    <message>
        <source>Importing…</source>
        <translation type="unfinished">Importando...</translation>
    </message>
    <message>
        <source>Incorrect or no genesis block found. Wrong datadir for network?</source>
        <translation type="unfinished">El bloque génesis es incorrecto o no se encontró. ¿El directorio de datos es equivocado para la red?</translation>
    </message>
    <message>
        <source>Initialization sanity check failed. %s is shutting down.</source>
        <translation type="unfinished">Fallo al inicializar la comprobación de estado. %s se cerrará.</translation>
    </message>
    <message>
        <source>Input not found or already spent</source>
        <translation type="unfinished">La entrada no se encontró o ya se gastó</translation>
    </message>
    <message>
        <source>Insufficient dbcache for block verification</source>
        <translation type="unfinished">Dbcache insuficiente para la verificación de bloques</translation>
    </message>
    <message>
        <source>Insufficient funds</source>
        <translation type="unfinished">Fondos insuficientes</translation>
    </message>
    <message>
        <source>Invalid -i2psam address or hostname: '%s'</source>
        <translation type="unfinished">Dirección o nombre de host de -i2psam inválido: "%s" </translation>
    </message>
    <message>
        <source>Invalid -onion address or hostname: '%s'</source>
        <translation type="unfinished">Dirección o nombre de host de -onion inválido: "%s"</translation>
    </message>
    <message>
        <source>Invalid -proxy address or hostname: '%s'</source>
        <translation type="unfinished">Dirección o nombre de host de -proxy inválido: "%s"</translation>
    </message>
    <message>
        <source>Invalid P2P permission: '%s'</source>
        <translation type="unfinished">Permiso P2P inválido: "%s"</translation>
    </message>
    <message>
        <source>Invalid amount for %s=&lt;amount&gt;: '%s' (must be at least %s)</source>
        <translation type="unfinished">Importe inválido para %s=&lt;amount&gt;: "%s" (debe ser por lo menos %s)</translation>
    </message>
    <message>
        <source>Invalid amount for %s=&lt;amount&gt;: '%s'</source>
        <translation type="unfinished">Importe inválido para %s=&lt;amount&gt;: "%s"</translation>
    </message>
    <message>
        <source>Invalid amount for -%s=&lt;amount&gt;: '%s'</source>
        <translation type="unfinished">Importe inválido para -%s=&lt;amount&gt;: "%s"</translation>
    </message>
    <message>
        <source>Invalid netmask specified in -whitelist: '%s'</source>
        <translation type="unfinished">Máscara de red inválida especificada en -whitelist: "%s"</translation>
    </message>
    <message>
        <source>Invalid port specified in %s: '%s'</source>
        <translation type="unfinished">Puerto no válido especificado en %s: "%s"</translation>
    </message>
    <message>
        <source>Invalid pre-selected input %s</source>
        <translation type="unfinished">La entrada preseleccionada no es válida %s</translation>
    </message>
    <message>
        <source>Listening for incoming connections failed (listen returned error %s)</source>
        <translation type="unfinished">Fallo al escuchar conexiones entrantes (la escucha devolvió el error %s)</translation>
    </message>
    <message>
        <source>Loading P2P addresses…</source>
        <translation type="unfinished">Cargando direcciones P2P...</translation>
    </message>
    <message>
        <source>Loading banlist…</source>
        <translation type="unfinished">Cargando lista de prohibiciones...</translation>
    </message>
    <message>
        <source>Loading block index…</source>
        <translation type="unfinished">Cargando índice de bloques...</translation>
    </message>
    <message>
        <source>Loading wallet…</source>
        <translation type="unfinished">Cargando billetera...</translation>
    </message>
    <message>
        <source>Missing amount</source>
        <translation type="unfinished">Falta el importe</translation>
    </message>
    <message>
        <source>Missing solving data for estimating transaction size</source>
        <translation type="unfinished">Faltan datos de resolución para estimar el tamaño de la transacción</translation>
    </message>
    <message>
        <source>Need to specify a port with -whitebind: '%s'</source>
        <translation type="unfinished">Se necesita especificar un puerto con -whitebind: "%s"</translation>
    </message>
    <message>
        <source>No addresses available</source>
        <translation type="unfinished">No hay direcciones disponibles</translation>
    </message>
    <message>
        <source>Not enough file descriptors available.</source>
        <translation type="unfinished">No hay suficientes descriptores de archivo disponibles.</translation>
    </message>
    <message>
        <source>Not found pre-selected input %s</source>
        <translation type="unfinished">La entrada preseleccionada no se encontró %s</translation>
    </message>
    <message>
        <source>Not solvable pre-selected input %s</source>
        <translation type="unfinished">La entrada preseleccionada no se puede solucionar %s</translation>
    </message>
    <message>
        <source>Prune cannot be configured with a negative value.</source>
        <translation type="unfinished">La poda no se puede configurar con un valor negativo.</translation>
    </message>
    <message>
        <source>Prune mode is incompatible with -txindex.</source>
        <translation type="unfinished">El modo de poda es incompatible con -txindex.</translation>
    </message>
    <message>
        <source>Pruning blockstore…</source>
        <translation type="unfinished">Podando almacenamiento de bloques…</translation>
    </message>
    <message>
        <source>Reducing -maxconnections from %d to %d, because of system limitations.</source>
        <translation type="unfinished">Reduciendo -maxconnections de %d a %d, debido a limitaciones del sistema.</translation>
    </message>
    <message>
        <source>Replaying blocks…</source>
        <translation type="unfinished">Reproduciendo bloques…</translation>
    </message>
    <message>
        <source>Rescanning…</source>
        <translation type="unfinished">Rescaneando...</translation>
    </message>
    <message>
        <source>SQLiteDatabase: Failed to execute statement to verify database: %s</source>
        <translation type="unfinished">SQLiteDatabase: Fallo al ejecutar la instrucción para verificar la base de datos: %s</translation>
    </message>
    <message>
        <source>SQLiteDatabase: Failed to prepare statement to verify database: %s</source>
        <translation type="unfinished">SQLiteDatabase: Fallo al preparar la instrucción para verificar la base de datos: %s</translation>
    </message>
    <message>
        <source>SQLiteDatabase: Failed to read database verification error: %s</source>
        <translation type="unfinished">SQLiteDatabase: Fallo al leer el error de verificación de la base de datos: %s</translation>
    </message>
    <message>
        <source>SQLiteDatabase: Unexpected application id. Expected %u, got %u</source>
        <translation type="unfinished">SQLiteDatabase: Identificador de aplicación inesperado. Se esperaba %u; se recibió %u.</translation>
    </message>
    <message>
        <source>Section [%s] is not recognized.</source>
        <translation type="unfinished">La sección [%s] no se reconoce.</translation>
    </message>
    <message>
        <source>Signing transaction failed</source>
        <translation type="unfinished">Fallo al firmar la transacción</translation>
    </message>
    <message>
        <source>Specified -walletdir "%s" does not exist</source>
        <translation type="unfinished">El valor especificado de -walletdir "%s" no existe</translation>
    </message>
    <message>
        <source>Specified -walletdir "%s" is a relative path</source>
        <translation type="unfinished">El valor especificado de -walletdir "%s" es una ruta relativa</translation>
    </message>
    <message>
        <source>Specified -walletdir "%s" is not a directory</source>
        <translation type="unfinished">El valor especificado de -walletdir "%s" no es un directorio</translation>
    </message>
    <message>
        <source>Specified blocks directory "%s" does not exist.</source>
        <translation type="unfinished">El directorio de bloques especificado "%s" no existe.</translation>
    </message>
    <message>
        <source>Specified data directory "%s" does not exist.</source>
        <translation type="unfinished">El directorio de datos especificado "%s" no existe.</translation>
    </message>
    <message>
        <source>Starting network threads…</source>
        <translation type="unfinished">Iniciando subprocesos de red...</translation>
    </message>
    <message>
        <source>The source code is available from %s.</source>
        <translation type="unfinished">El código fuente está disponible en %s.</translation>
    </message>
    <message>
        <source>The specified config file %s does not exist</source>
        <translation type="unfinished">El archivo de configuración especificado %s no existe </translation>
    </message>
    <message>
        <source>The transaction amount is too small to pay the fee</source>
        <translation type="unfinished">El importe de la transacción es muy pequeño para pagar la comisión</translation>
    </message>
    <message>
        <source>The wallet will avoid paying less than the minimum relay fee.</source>
        <translation type="unfinished">La billetera evitará pagar menos que la comisión mínima de retransmisión.</translation>
    </message>
    <message>
        <source>This is experimental software.</source>
        <translation type="unfinished">Este es un software experimental.</translation>
    </message>
    <message>
        <source>This is the minimum transaction fee you pay on every transaction.</source>
        <translation type="unfinished">Esta es la comisión mínima de transacción que pagas en cada transacción.</translation>
    </message>
    <message>
        <source>This is the transaction fee you will pay if you send a transaction.</source>
        <translation type="unfinished">Esta es la comisión de transacción que pagarás si envías una transacción.</translation>
    </message>
    <message>
        <source>Transaction %s does not belong to this wallet</source>
        <translation type="unfinished">La transacción %s no pertenece a esta billetera</translation>
    </message>
    <message>
        <source>Transaction amount too small</source>
        <translation type="unfinished">El importe de la transacción es demasiado pequeño</translation>
    </message>
    <message>
        <source>Transaction amounts must not be negative</source>
        <translation type="unfinished">Los importes de la transacción no pueden ser negativos</translation>
    </message>
    <message>
        <source>Transaction change output index out of range</source>
        <translation type="unfinished">Índice de salidas de cambio de transacciones fuera de alcance</translation>
    </message>
    <message>
        <source>Transaction must have at least one recipient</source>
        <translation type="unfinished">La transacción debe incluir al menos un destinatario</translation>
    </message>
    <message>
        <source>Transaction needs a change address, but we can't generate it.</source>
        <translation type="unfinished">La transacción necesita una dirección de cambio, pero no podemos generarla.</translation>
    </message>
    <message>
        <source>Transaction too large</source>
        <translation type="unfinished">Transacción demasiado grande</translation>
    </message>
    <message>
        <source>Unable to allocate memory for -maxsigcachesize: '%s' MiB</source>
        <translation type="unfinished">No se puede asignar memoria para -maxsigcachesize: "%s" MiB</translation>
    </message>
    <message>
        <source>Unable to bind to %s on this computer (bind returned error %s)</source>
        <translation type="unfinished">No se puede establecer un enlace a %s en esta computadora (bind devolvió el error %s)</translation>
    </message>
    <message>
        <source>Unable to bind to %s on this computer. %s is probably already running.</source>
        <translation type="unfinished">No se puede establecer un enlace a %s en este equipo. Es posible que %s ya esté en ejecución.</translation>
    </message>
    <message>
        <source>Unable to create the PID file '%s': %s</source>
        <translation type="unfinished">No se puede crear el archivo PID "%s": %s</translation>
    </message>
    <message>
        <source>Unable to find UTXO for external input</source>
        <translation type="unfinished">No se puede encontrar UTXO para la entrada externa</translation>
    </message>
    <message>
        <source>Unable to generate initial keys</source>
        <translation type="unfinished">No se pueden generar las claves iniciales</translation>
    </message>
    <message>
        <source>Unable to generate keys</source>
        <translation type="unfinished">No se pueden generar claves</translation>
    </message>
    <message>
        <source>Unable to open %s for writing</source>
        <translation type="unfinished">No se puede abrir %s para escribir</translation>
    </message>
    <message>
        <source>Unable to parse -maxuploadtarget: '%s'</source>
        <translation type="unfinished">No se puede analizar -maxuploadtarget: "%s"</translation>
    </message>
    <message>
        <source>Unable to start HTTP server. See debug log for details.</source>
        <translation type="unfinished">No se puede iniciar el servidor HTTP. Consulta el registro de depuración para obtener información.</translation>
    </message>
    <message>
        <source>Unable to unload the wallet before migrating</source>
        <translation type="unfinished">No se puede descargar la billetera antes de la migración</translation>
    </message>
    <message>
        <source>Unknown -blockfilterindex value %s.</source>
        <translation type="unfinished">Se desconoce el valor de -blockfilterindex %s.</translation>
    </message>
    <message>
        <source>Unknown address type '%s'</source>
        <translation type="unfinished">Se desconoce el tipo de dirección "%s"</translation>
    </message>
    <message>
        <source>Unknown change type '%s'</source>
        <translation type="unfinished">Se desconoce el tipo de cambio "%s"</translation>
    </message>
    <message>
        <source>Unknown network specified in -onlynet: '%s'</source>
        <translation type="unfinished">Se desconoce la red especificada en -onlynet: "%s"</translation>
    </message>
    <message>
        <source>Unknown new rules activated (versionbit %i)</source>
        <translation type="unfinished">Se desconocen las nuevas reglas activadas (versionbit %i)</translation>
    </message>
    <message>
        <source>Unsupported global logging level %s=%s. Valid values: %s.</source>
        <translation type="unfinished">El nivel de registro global %s=%s no es compatible. Valores válidos: %s.</translation>
<<<<<<< HEAD
    </message>
    <message>
        <source>Wallet file creation failed: %s</source>
        <translation type="unfinished">Creación errónea del fichero monedero: %s</translation>
=======
>>>>>>> 353efd3f
    </message>
    <message>
        <source>acceptstalefeeestimates is not supported on %s chain.</source>
        <translation type="unfinished">acceptstalefeeestimates no se admite en la cadena %s.</translation>
    </message>
    <message>
        <source>Unsupported logging category %s=%s.</source>
        <translation type="unfinished">La categoría de registro no es compatible %s=%s. </translation>
    </message>
    <message>
        <source>Error: Could not add watchonly tx %s to watchonly wallet</source>
        <translation type="unfinished">Error: no pudo agregar tx de solo vigía %s para monedero de solo vigía</translation>
    </message>
    <message>
        <source>Error: Could not delete watchonly transactions. </source>
        <translation type="unfinished">Error: no se pudieron eliminar las transacciones de watchonly.</translation>
    </message>
    <message>
        <source>User Agent comment (%s) contains unsafe characters.</source>
        <translation type="unfinished">El comentario del agente de usuario (%s) contiene caracteres inseguros.</translation>
    </message>
    <message>
        <source>Verifying blocks…</source>
        <translation type="unfinished">Verificando bloques...</translation>
    </message>
    <message>
        <source>Verifying wallet(s)…</source>
        <translation type="unfinished">Verificando billetera(s)...</translation>
    </message>
    <message>
        <source>Wallet needed to be rewritten: restart %s to complete</source>
        <translation type="unfinished">Es necesario rescribir la billetera: reiniciar %s para completar</translation>
    </message>
    <message>
        <source>Settings file could not be read</source>
        <translation type="unfinished">El archivo de configuración no se puede leer</translation>
    </message>
    <message>
        <source>Settings file could not be written</source>
        <translation type="unfinished">El archivo de configuración no se puede escribir</translation>
    </message>
</context>
</TS><|MERGE_RESOLUTION|>--- conflicted
+++ resolved
@@ -615,11 +615,7 @@
     </message>
     <message>
         <source>&amp;Command-line options</source>
-<<<<<<< HEAD
         <translation type="unfinished">&amp;Opciones de línea de comandos</translation>
-=======
-        <translation type="unfinished">&amp;Opciones de línea de comando</translation>
->>>>>>> 353efd3f
     </message>
     <message numerus="yes">
         <source>Processed %n block(s) of transaction history.</source>
@@ -824,11 +820,7 @@
     </message>
     <message>
         <source>Cannot create new wallet, the software was compiled without sqlite support (required for descriptor wallets)</source>
-<<<<<<< HEAD
         <translation type="unfinished">No se puede crear una billetera nueva, ya que el software se compiló sin compatibilidad con sqlite (requerida para billeteras basadas en descriptores)</translation>
-=======
-        <translation type="unfinished">No se puede crear una nueva billetera, el software se compiló sin soporte de sqlite (requerido para billeteras descriptivas)</translation>
->>>>>>> 353efd3f
     </message>
     <message>
         <source>Warning: %1</source>
@@ -1081,7 +1073,6 @@
         <source>Loading wallets…</source>
         <extracomment>Descriptive text of the load wallets progress window which indicates to the user that wallets are currently being loaded.</extracomment>
         <translation type="unfinished">Cargando billeteras...</translation>
-<<<<<<< HEAD
     </message>
 </context>
 <context>
@@ -1133,8 +1124,6 @@
     <message>
         <source>Migration Successful</source>
         <translation type="unfinished">Migración correcta</translation>
-=======
->>>>>>> 353efd3f
     </message>
 </context>
 <context>
@@ -1337,11 +1326,7 @@
     <message>
         <source>Compiled without external signing support (required for external signing)</source>
         <extracomment>"External signing" means using devices such as hardware wallets.</extracomment>
-<<<<<<< HEAD
         <translation type="unfinished">Compilado sin compatibilidad con firma externa (requerida para la firma externa)</translation>
-=======
-        <translation type="unfinished">Compilado sin soporte de firma externa (requerido para la firma externa)</translation>
->>>>>>> 353efd3f
     </message>
 </context>
 <context>
@@ -1530,11 +1515,7 @@
     </message>
     <message>
         <source>Command-line options</source>
-<<<<<<< HEAD
         <translation type="unfinished">Opciones de línea de comandos</translation>
-=======
-        <translation type="unfinished">Opciones de línea de comando</translation>
->>>>>>> 353efd3f
     </message>
 </context>
 <context>
@@ -1545,11 +1526,7 @@
     </message>
     <message>
         <source>Do not shut down the computer until this window disappears.</source>
-<<<<<<< HEAD
         <translation type="unfinished">No apagues la computadora hasta que desaparezca esta ventana.</translation>
-=======
-        <translation type="unfinished">No apagues el equipo hasta que desaparezca esta ventana.</translation>
->>>>>>> 353efd3f
     </message>
 </context>
 <context>
@@ -1668,13 +1645,10 @@
     <message>
         <source>Minimize instead of exit the application when the window is closed. When this option is enabled, the application will be closed only after selecting Exit in the menu.</source>
         <translation type="unfinished">Minimizar en vez de salir de la aplicación cuando la ventana está cerrada. Cuando se activa esta opción, la aplicación solo se cerrará después de seleccionar "Salir" en el menú.</translation>
-<<<<<<< HEAD
     </message>
     <message>
         <source>Font in the Overview tab: </source>
         <translation type="unfinished">Fuente en la pestaña Resumen:</translation>
-=======
->>>>>>> 353efd3f
     </message>
     <message>
         <source>Options set in this dialog are overridden by the command line:</source>
@@ -1899,11 +1873,7 @@
     <message>
         <source>Compiled without external signing support (required for external signing)</source>
         <extracomment>"External signing" means using devices such as hardware wallets.</extracomment>
-<<<<<<< HEAD
         <translation type="unfinished">Compilado sin compatibilidad con firma externa (requerida para la firma externa)</translation>
-=======
-        <translation type="unfinished">Compilado sin soporte de firma externa (requerido para la firma externa)</translation>
->>>>>>> 353efd3f
     </message>
     <message>
         <source>default</source>
@@ -5012,13 +4982,10 @@
     <message>
         <source>Unsupported global logging level %s=%s. Valid values: %s.</source>
         <translation type="unfinished">El nivel de registro global %s=%s no es compatible. Valores válidos: %s.</translation>
-<<<<<<< HEAD
     </message>
     <message>
         <source>Wallet file creation failed: %s</source>
         <translation type="unfinished">Creación errónea del fichero monedero: %s</translation>
-=======
->>>>>>> 353efd3f
     </message>
     <message>
         <source>acceptstalefeeestimates is not supported on %s chain.</source>
