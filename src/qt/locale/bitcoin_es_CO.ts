--- conflicted
+++ resolved
@@ -56,17 +56,6 @@
     <message>
         <source>C&amp;hoose</source>
         <translation type="unfinished">&amp;Seleccionar</translation>
-<<<<<<< HEAD
-    </message>
-    <message>
-        <source>Sending addresses</source>
-        <translation type="unfinished">Direcciones de envío</translation>
-    </message>
-    <message>
-        <source>Receiving addresses</source>
-        <translation type="unfinished">Direcciones de recepción</translation>
-=======
->>>>>>> 44d8b13c
     </message>
     <message>
         <source>These are your Bitcoin addresses for sending payments. Always check the amount and the receiving address before sending coins.</source>
@@ -103,14 +92,11 @@
         <source>There was an error trying to save the address list to %1. Please try again.</source>
         <extracomment>An error message. %1 is a stand-in argument for the name of the file we attempted to save to.</extracomment>
         <translation type="unfinished">Ocurrió un error al intentar guardar la lista de direcciones en %1. Inténtalo de nuevo.</translation>
-<<<<<<< HEAD
-=======
     </message>
     <message>
         <source>Receiving addresses - %1</source>
         <translation type="unfinished">Recepción de direcciones - %1
 </translation>
->>>>>>> 44d8b13c
     </message>
     <message>
         <source>Exporting Failed</source>
@@ -302,17 +288,6 @@
         <translation type="unfinished">Se produjo un error fatal. Comprueba que el archivo de configuración soporte escritura o intenta ejecutar el programa con -nosettings.</translation>
     </message>
     <message>
-<<<<<<< HEAD
-        <source>%1 didn't yet exit safely…</source>
-        <translation type="unfinished">%1 aún no salió de forma segura...</translation>
-    </message>
-    <message>
-        <source>Error: Cannot parse configuration file: %1.</source>
-        <translation type="unfinished">Error: No se puede analizar el archivo de configuración: %1.</translation>
-    </message>
-    <message>
-=======
->>>>>>> 44d8b13c
         <source>%1 didn't yet exit safely…</source>
         <translation type="unfinished">%1 aún no salió de forma segura...</translation>
     </message>
@@ -414,7 +389,6 @@
     </context>
 <context>
     <name>BitcoinGUI</name>
-<<<<<<< HEAD
     <message>
         <source>&amp;Overview</source>
         <translation type="unfinished">&amp;Vista general</translation>
@@ -441,7 +415,7 @@
     </message>
     <message>
         <source>&amp;About %1</source>
-        <translation type="unfinished">&amp;Acerca de %1</translation>
+        <translation type="unfinished">S&amp;obre %1</translation>
     </message>
     <message>
         <source>Show information about %1</source>
@@ -449,7 +423,7 @@
     </message>
     <message>
         <source>About &amp;Qt</source>
-        <translation type="unfinished">Acerca de &amp;Qt</translation>
+        <translation type="unfinished">Acerca de</translation>
     </message>
     <message>
         <source>Show information about Qt</source>
@@ -501,10 +475,6 @@
         <translation type="unfinished">&amp;Recibir</translation>
     </message>
     <message>
-        <source>&amp;Options…</source>
-        <translation type="unfinished">&amp;Opciones...</translation>
-    </message>
-    <message>
         <source>&amp;Encrypt Wallet…</source>
         <translation type="unfinished">&amp;Encriptar billetera…</translation>
     </message>
@@ -514,11 +484,11 @@
     </message>
     <message>
         <source>Encrypt the private keys that belong to your wallet</source>
-        <translation type="unfinished">Encriptar las claves privadas que pertenecen a la billetera</translation>
+        <translation type="unfinished">Cifrar las claves privadas de su monedero</translation>
     </message>
     <message>
         <source>&amp;Backup Wallet…</source>
-        <translation type="unfinished">&amp;Realizar copia de seguridad de la billetera</translation>
+        <translation type="unfinished">&amp;Realizar copia de seguridad de la billetera...</translation>
     </message>
     <message>
         <source>&amp;Change Passphrase…</source>
@@ -529,18 +499,6 @@
         <translation type="unfinished">Firmar &amp;mensaje...</translation>
     </message>
     <message>
-        <source>&amp;Backup Wallet…</source>
-        <translation type="unfinished">&amp;Realizar copia de seguridad de la billetera</translation>
-    </message>
-    <message>
-        <source>&amp;Change Passphrase…</source>
-        <translation type="unfinished">&amp;Cambiar frase de contraseña...</translation>
-    </message>
-    <message>
-        <source>Sign &amp;message…</source>
-        <translation type="unfinished">Firmar &amp;mensaje...</translation>
-    </message>
-    <message>
         <source>Sign messages with your Bitcoin addresses to prove you own them</source>
         <translation type="unfinished">Firma mensajes con direcciones de Bitcoin para demostrar que te pertenecen</translation>
     </message>
@@ -562,7 +520,7 @@
     </message>
     <message>
         <source>Open &amp;URI…</source>
-        <translation type="unfinished">Abrir &amp;URI...</translation>
+        <translation type="unfinished">Abrir &amp;URI…</translation>
     </message>
     <message>
         <source>Close Wallet…</source>
@@ -577,26 +535,6 @@
         <translation type="unfinished">Cerrar todas las billeteras...</translation>
     </message>
     <message>
-        <source>&amp;Load PSBT from file…</source>
-        <translation type="unfinished">&amp;Cargar PSBT desde archivo...</translation>
-    </message>
-    <message>
-        <source>Open &amp;URI…</source>
-        <translation type="unfinished">Abrir &amp;URI…</translation>
-    </message>
-    <message>
-        <source>Close Wallet…</source>
-        <translation type="unfinished">Cerrar Billetera...</translation>
-    </message>
-    <message>
-        <source>Create Wallet…</source>
-        <translation type="unfinished">Crear Billetera...</translation>
-    </message>
-    <message>
-        <source>Close All Wallets…</source>
-        <translation type="unfinished">Cerrar todas las billeteras...</translation>
-    </message>
-    <message>
         <source>&amp;File</source>
         <translation type="unfinished">&amp;Archivo</translation>
     </message>
@@ -629,12 +567,8 @@
         <translation type="unfinished">Procesando bloques en disco...</translation>
     </message>
     <message>
-        <source>Reindexing blocks on disk…</source>
-        <translation type="unfinished">Reindexando bloques en disco...</translation>
-    </message>
-    <message>
         <source>Connecting to peers…</source>
-        <translation type="unfinished">Conectando con pares...</translation>
+        <translation type="unfinished">Conectando a pares...</translation>
     </message>
     <message>
         <source>Syncing Headers (%1%)…</source>
@@ -703,8 +637,6 @@
         <source>Information</source>
         <translation type="unfinished">Información</translation>
     </message>
-=======
->>>>>>> 44d8b13c
     <message>
         <source>Up to date</source>
         <translation type="unfinished">Actualizado</translation>
@@ -719,255 +651,19 @@
     </message>
     <message>
         <source>Load Partially Signed Bitcoin Transaction from clipboard</source>
-        <translation type="unfinished">Cargar una transacción de Bitcoin parcialmente firmada desde el Portapapeles</translation>
-    </message>
-    <message>
-<<<<<<< HEAD
+        <translation type="unfinished">Cargar una transacción de Bitcoin parcialmente firmada desde el portapapeles</translation>
+    </message>
+    <message>
         <source>Node window</source>
         <translation type="unfinished">Ventana del nodo</translation>
-=======
-        <source>E&amp;xit</source>
-        <translation type="unfinished">&amp;Salir</translation>
->>>>>>> 44d8b13c
     </message>
     <message>
         <source>Open node debugging and diagnostic console</source>
         <translation type="unfinished">Abrir consola de depuración y diagnóstico del nodo</translation>
     </message>
     <message>
-<<<<<<< HEAD
         <source>&amp;Sending addresses</source>
         <translation type="unfinished">&amp;Direcciones de envío</translation>
-=======
-        <source>&amp;About %1</source>
-        <translation type="unfinished">S&amp;obre %1</translation>
->>>>>>> 44d8b13c
-    </message>
-    <message>
-        <source>&amp;Receiving addresses</source>
-        <translation type="unfinished">&amp;Direcciones de entrega</translation>
-    </message>
-    <message>
-<<<<<<< HEAD
-        <source>Open a bitcoin: URI</source>
-        <translation type="unfinished">Abrir un bitcoin: URI</translation>
-    </message>
-    <message>
-=======
-        <source>About &amp;Qt</source>
-        <translation type="unfinished">Acerca de</translation>
-    </message>
-    <message>
-        <source>Show information about Qt</source>
-        <translation type="unfinished">Mostrar Información sobre Qt</translation>
-    </message>
-    <message>
-        <source>Modify configuration options for %1</source>
-        <translation type="unfinished">Modificar las opciones de configuración para %1</translation>
-    </message>
-    <message>
-        <source>Create a new wallet</source>
-        <translation type="unfinished">Crear una nueva billetera</translation>
-    </message>
-    <message>
-        <source>&amp;Minimize</source>
-        <translation type="unfinished">&amp;Minimizar</translation>
-    </message>
-    <message>
-        <source>Wallet:</source>
-        <translation type="unfinished">Billetera:</translation>
-    </message>
-    <message>
-        <source>Network activity disabled.</source>
-        <extracomment>A substring of the tooltip.</extracomment>
-        <translation type="unfinished">Actividad de red deshabilitada</translation>
-    </message>
-    <message>
-        <source>Proxy is &lt;b&gt;enabled&lt;/b&gt;: %1</source>
-        <translation type="unfinished">Proxy &lt;b&gt;habilitado&lt;/b&gt;: %1</translation>
-    </message>
-    <message>
-        <source>Send coins to a Bitcoin address</source>
-        <translation type="unfinished">Enviar monedas a una dirección bitcoin</translation>
-    </message>
-    <message>
-        <source>Backup wallet to another location</source>
-        <translation type="unfinished">Respaldar billetera en otra ubicación</translation>
-    </message>
-    <message>
-        <source>Change the passphrase used for wallet encryption</source>
-        <translation type="unfinished">Cambiar la contraseña utilizada para la codificación de la billetera</translation>
-    </message>
-    <message>
-        <source>&amp;Send</source>
-        <translation type="unfinished">&amp;Enviar</translation>
-    </message>
-    <message>
-        <source>&amp;Receive</source>
-        <translation type="unfinished">&amp;Recibir</translation>
-    </message>
-    <message>
-        <source>&amp;Encrypt Wallet…</source>
-        <translation type="unfinished">&amp;Encriptar billetera…</translation>
-    </message>
-    <message>
-        <source>Encrypt the private keys that belong to your wallet</source>
-        <translation type="unfinished">Cifrar las claves privadas de su monedero</translation>
-    </message>
-    <message>
-        <source>&amp;Backup Wallet…</source>
-        <translation type="unfinished">&amp;Realizar copia de seguridad de la billetera...</translation>
-    </message>
-    <message>
-        <source>&amp;Change Passphrase…</source>
-        <translation type="unfinished">&amp;Cambiar frase de contraseña...</translation>
-    </message>
-    <message>
-        <source>Sign &amp;message…</source>
-        <translation type="unfinished">Firmar &amp;mensaje...</translation>
-    </message>
-    <message>
-        <source>Sign messages with your Bitcoin addresses to prove you own them</source>
-        <translation type="unfinished">Firmar un mensaje para provar que usted es dueño de esta dirección</translation>
-    </message>
-    <message>
-        <source>&amp;Verify message…</source>
-        <translation type="unfinished">&amp;Verificar mensaje...</translation>
-    </message>
-    <message>
-        <source>Verify messages to ensure they were signed with specified Bitcoin addresses</source>
-        <translation type="unfinished">Verificar mensajes comprobando que están firmados con direcciones Bitcoin concretas</translation>
-    </message>
-    <message>
-        <source>&amp;Load PSBT from file…</source>
-        <translation type="unfinished">&amp;Cargar PSBT desde archivo...</translation>
-    </message>
-    <message>
-        <source>Open &amp;URI…</source>
-        <translation type="unfinished">Abrir &amp;URI…</translation>
-    </message>
-    <message>
-        <source>Close Wallet…</source>
-        <translation type="unfinished">Cerrar billetera...</translation>
-    </message>
-    <message>
-        <source>Create Wallet…</source>
-        <translation type="unfinished">Crear billetera...</translation>
-    </message>
-    <message>
-        <source>Close All Wallets…</source>
-        <translation type="unfinished">Cerrar todas las billeteras...</translation>
-    </message>
-    <message>
-        <source>&amp;File</source>
-        <translation type="unfinished">&amp;Archivo</translation>
-    </message>
-    <message>
-        <source>&amp;Settings</source>
-        <translation type="unfinished">&amp;Configuración</translation>
-    </message>
-    <message>
-        <source>&amp;Help</source>
-        <translation type="unfinished">&amp;Ayuda</translation>
-    </message>
-    <message>
-        <source>Tabs toolbar</source>
-        <translation type="unfinished">Barra de pestañas</translation>
-    </message>
-    <message>
-        <source>Syncing Headers (%1%)…</source>
-        <translation type="unfinished">Sincronizando encabezados (%1%)...</translation>
-    </message>
-    <message>
-        <source>Synchronizing with network…</source>
-        <translation type="unfinished">Sincronizando con la red...</translation>
-    </message>
-    <message>
-        <source>Indexing blocks on disk…</source>
-        <translation type="unfinished">Indexando bloques en disco...</translation>
-    </message>
-    <message>
-        <source>Processing blocks on disk…</source>
-        <translation type="unfinished">Procesando bloques en disco...</translation>
-    </message>
-    <message>
-        <source>Connecting to peers…</source>
-        <translation type="unfinished">Conectando a pares...</translation>
-    </message>
-    <message>
-        <source>Request payments (generates QR codes and bitcoin: URIs)</source>
-        <translation type="unfinished">Pide pagos (genera codigos QR and bitcoin: URls)</translation>
-    </message>
-    <message>
-        <source>Show the list of used sending addresses and labels</source>
-        <translation type="unfinished">Mostrar la lista de direcciones de envío y etiquetas</translation>
-    </message>
-    <message>
-        <source>Show the list of used receiving addresses and labels</source>
-        <translation type="unfinished">Mostrar la lista de direcciones de recepción y etiquetas</translation>
-    </message>
-    <message>
-        <source>&amp;Command-line options</source>
-        <translation type="unfinished">&amp;Opciones de linea de comando</translation>
-    </message>
-    <message numerus="yes">
-        <source>Processed %n block(s) of transaction history.</source>
-        <translation type="unfinished">
-            <numerusform>Se procesó %n bloque del historial de transacciones.</numerusform>
-            <numerusform>Se procesaron %n bloques del historial de transacciones.</numerusform>
-        </translation>
-    </message>
-    <message>
-        <source>%1 behind</source>
-        <translation type="unfinished">%1 atrás</translation>
-    </message>
-    <message>
-        <source>Catching up…</source>
-        <translation type="unfinished">Poniéndose al día...</translation>
-    </message>
-    <message>
-        <source>Last received block was generated %1 ago.</source>
-        <translation type="unfinished">El último bloque recibido fue generado hace %1</translation>
-    </message>
-    <message>
-        <source>Transactions after this will not yet be visible.</source>
-        <translation type="unfinished">Las transacciones posteriores aún no están visibles.</translation>
-    </message>
-    <message>
-        <source>Warning</source>
-        <translation type="unfinished">Atención</translation>
-    </message>
-    <message>
-        <source>Information</source>
-        <translation type="unfinished">Información</translation>
-    </message>
-    <message>
-        <source>Up to date</source>
-        <translation type="unfinished">Actualizado</translation>
-    </message>
-    <message>
-        <source>Load Partially Signed Bitcoin Transaction</source>
-        <translation type="unfinished">Cargar transacción de Bitcoin parcialmente firmada</translation>
-    </message>
-    <message>
-        <source>Load PSBT from &amp;clipboard…</source>
-        <translation type="unfinished">Cargar PSBT desde el &amp;portapapeles...</translation>
-    </message>
-    <message>
-        <source>Load Partially Signed Bitcoin Transaction from clipboard</source>
-        <translation type="unfinished">Cargar una transacción de Bitcoin parcialmente firmada desde el portapapeles</translation>
-    </message>
-    <message>
-        <source>Node window</source>
-        <translation type="unfinished">Ventana del nodo</translation>
-    </message>
-    <message>
-        <source>Open node debugging and diagnostic console</source>
-        <translation type="unfinished">Abrir la consola de depuración y diagnóstico del nodo</translation>
-    </message>
-    <message>
-        <source>&amp;Sending addresses</source>
-        <translation type="unfinished">&amp;Direcciones de envío</translation>
     </message>
     <message>
         <source>&amp;Receiving addresses</source>
@@ -978,7 +674,6 @@
         <translation type="unfinished">Abrir un URI de tipo "bitcoin:"</translation>
     </message>
     <message>
->>>>>>> 44d8b13c
         <source>Open Wallet</source>
         <translation type="unfinished">Abrir billetera</translation>
     </message>
@@ -1217,13 +912,6 @@
     <message>
         <source>Fee:</source>
         <translation type="unfinished">Comisión:</translation>
-<<<<<<< HEAD
-    </message>
-    <message>
-        <source>Dust:</source>
-        <translation type="unfinished">Remanente:</translation>
-=======
->>>>>>> 44d8b13c
     </message>
     <message>
         <source>After Fee:</source>
@@ -1314,13 +1002,6 @@
         <translation type="unfinished">Copiar bytes</translation>
     </message>
     <message>
-<<<<<<< HEAD
-        <source>Copy dust</source>
-        <translation type="unfinished">Copiar remanente</translation>
-    </message>
-    <message>
-=======
->>>>>>> 44d8b13c
         <source>Copy change</source>
         <translation type="unfinished">Copiar cambio</translation>
     </message>
@@ -1329,17 +1010,6 @@
         <translation type="unfinished">(%1 bloqueado)</translation>
     </message>
     <message>
-<<<<<<< HEAD
-        <source>yes</source>
-        <translation type="unfinished">sí</translation>
-    </message>
-    <message>
-        <source>This label turns red if any recipient receives an amount smaller than the current dust threshold.</source>
-        <translation type="unfinished">Esta etiqueta se pone roja si algún destinatario recibe un importe menor que el actual límite del remanente.</translation>
-    </message>
-    <message>
-=======
->>>>>>> 44d8b13c
         <source>Can vary +/- %1 satoshi(s) per input.</source>
         <translation type="unfinished">Puede variar +/- %1 satoshi(s) por entrada.</translation>
     </message>
@@ -1433,8 +1103,6 @@
         <translation type="unfinished">La migración de la billetera "%1" se realizó correctamente.</translation>
     </message>
     <message>
-<<<<<<< HEAD
-=======
         <source> Watchonly scripts have been migrated to a new wallet named '%1'.</source>
         <translation type="unfinished">Los scripts solo de lectura se migraron a una nueva billetera llamada "%1".</translation>
     </message>
@@ -1454,7 +1122,6 @@
 <context>
     <name>OpenWalletActivity</name>
     <message>
->>>>>>> 44d8b13c
         <source>Open wallet warning</source>
         <translation type="unfinished">Advertencia sobre crear monedero</translation>
     </message>
@@ -1521,11 +1188,7 @@
     </message>
     <message>
         <source>Are you sure you wish to close all wallets?</source>
-<<<<<<< HEAD
-        <translation type="unfinished">¿Seguro deseas cerrar todas las billeteras?</translation>
-=======
         <translation type="unfinished">¿Seguro quieres cerrar todas las billeteras?</translation>
->>>>>>> 44d8b13c
     </message>
 </context>
 <context>
@@ -1533,8 +1196,6 @@
     <message>
         <source>Create Wallet</source>
         <translation type="unfinished">Crear billetera</translation>
-<<<<<<< HEAD
-=======
     </message>
     <message>
         <source>You are one step away from creating your new wallet!</source>
@@ -1543,7 +1204,6 @@
     <message>
         <source>Please provide a name and, if desired, enable any advanced options</source>
         <translation type="unfinished">Escribe un nombre y, si quieres, activa las opciones avanzadas.</translation>
->>>>>>> 44d8b13c
     </message>
     <message>
         <source>Wallet Name</source>
@@ -1567,11 +1227,7 @@
     </message>
     <message>
         <source>Disable private keys for this wallet. Wallets with private keys disabled will have no private keys and cannot have an HD seed or imported private keys. This is ideal for watch-only wallets.</source>
-<<<<<<< HEAD
-        <translation type="unfinished">Desactivar las claves privadas para esta billetera. Las billeteras con claves privadas desactivadas no tendrán claves privadas ni podrán tener ninguna semilla HD o claves privadas importadas. Esto es ideal para billeteras de solo lectura.</translation>
-=======
         <translation type="unfinished">Desactivar las claves privadas para esta billetera. Las billeteras con claves privadas desactivadas no tendrán claves privadas y no podrán tener ninguna semilla HD ni claves privadas importadas. Esto es ideal para billeteras de solo lectura.</translation>
->>>>>>> 44d8b13c
     </message>
     <message>
         <source>Disable Private Keys</source>
@@ -1590,40 +1246,14 @@
         <translation type="unfinished">Usar descriptores para la gestión de scriptPubKey</translation>
     </message>
     <message>
-<<<<<<< HEAD
-        <source>Use descriptors for scriptPubKey management</source>
-        <translation type="unfinished">Use descriptores para la gestión de scriptPubKey</translation>
-    </message>
-    <message>
-        <source>Descriptor Wallet</source>
-        <translation type="unfinished">Billetera basada en descriptores</translation>
-    </message>
-    <message>
-        <source>Use an external signing device such as a hardware wallet. Configure the external signer script in wallet preferences first.</source>
-        <translation type="unfinished">Usa una dispositivo de firma externo, por ejemplo, una billetera de hardware. Configura primero el script del firmante externo en las preferencias de la billetera.</translation>
-    </message>
-    <message>
         <source>External signer</source>
         <translation type="unfinished">Firmante externo</translation>
     </message>
     <message>
-=======
->>>>>>> 44d8b13c
-        <source>External signer</source>
-        <translation type="unfinished">Firmante externo</translation>
-    </message>
-    <message>
         <source>Create</source>
         <translation type="unfinished">Crear</translation>
     </message>
     <message>
-<<<<<<< HEAD
-        <source>Compiled without sqlite support (required for descriptor wallets)</source>
-        <translation type="unfinished">Compilado sin soporte de sqlite (requerido para billeteras descriptoras)</translation>
-    </message>
-    <message>
-=======
->>>>>>> 44d8b13c
         <source>Compiled without external signing support (required for external signing)</source>
         <extracomment>"External signing" means using devices such as hardware wallets.</extracomment>
         <translation type="unfinished">Compilado sin soporte de firma externa (necesario para la firma externa)</translation>
@@ -2662,8 +2292,6 @@
     <message>
         <source>Select a peer to view detailed information.</source>
         <translation type="unfinished">Selecciona un par para ver la información detallada.</translation>
-<<<<<<< HEAD
-=======
     </message>
     <message>
         <source>The transport layer version: %1</source>
@@ -2680,7 +2308,6 @@
     <message>
         <source>Session ID</source>
         <translation type="unfinished">Identificación de la sesión</translation>
->>>>>>> 44d8b13c
     </message>
     <message>
         <source>Version</source>
@@ -2910,8 +2537,6 @@
         <source>Outbound Address Fetch: short-lived, for soliciting addresses</source>
         <extracomment>Explanatory text for a short-lived outbound peer connection that is used to request addresses from a peer.</extracomment>
         <translation type="unfinished">Recuperación de dirección saliente: de corta duración, para solicitar direcciones</translation>
-<<<<<<< HEAD
-=======
     </message>
     <message>
         <source>detecting: peer could be v1 or v2</source>
@@ -2927,7 +2552,6 @@
         <source>v2: BIP324 encrypted transport protocol</source>
         <extracomment>Explanatory text for v2 transport type.</extracomment>
         <translation type="unfinished">v2: protocolo de transporte encriptado BIP324</translation>
->>>>>>> 44d8b13c
     </message>
     <message>
         <source>we selected the peer for high bandwidth relay</source>
@@ -3334,13 +2958,6 @@
         <translation type="unfinished">Entradas...</translation>
     </message>
     <message>
-<<<<<<< HEAD
-        <source>Dust:</source>
-        <translation type="unfinished">Remanente:</translation>
-    </message>
-    <message>
-=======
->>>>>>> 44d8b13c
         <source>Choose…</source>
         <translation type="unfinished">Elegir...</translation>
     </message>
@@ -3417,13 +3034,6 @@
         <translation type="unfinished">Copiar bytes</translation>
     </message>
     <message>
-<<<<<<< HEAD
-        <source>Copy dust</source>
-        <translation type="unfinished">Copiar remanente</translation>
-    </message>
-    <message>
-=======
->>>>>>> 44d8b13c
         <source>Copy change</source>
         <translation type="unfinished">Copiar cambio</translation>
     </message>
@@ -4075,13 +3685,6 @@
     <message>
         <source>Sent to</source>
         <translation type="unfinished">Enviada a</translation>
-<<<<<<< HEAD
-    </message>
-    <message>
-        <source>Payment to yourself</source>
-        <translation type="unfinished">Pago a ti mismo</translation>
-=======
->>>>>>> 44d8b13c
     </message>
     <message>
         <source>Mined</source>
@@ -4157,13 +3760,6 @@
     <message>
         <source>Sent to</source>
         <translation type="unfinished">Enviada a</translation>
-<<<<<<< HEAD
-    </message>
-    <message>
-        <source>To yourself</source>
-        <translation type="unfinished">A ti mismo</translation>
-=======
->>>>>>> 44d8b13c
     </message>
     <message>
         <source>Mined</source>
@@ -4270,13 +3866,6 @@
     <message>
         <source>Exporting Failed</source>
         <translation type="unfinished">Error al exportar</translation>
-<<<<<<< HEAD
-    </message>
-    <message>
-        <source>There was an error trying to save the transaction history to %1.</source>
-        <translation type="unfinished">Ocurrió un error al intentar guardar el historial de transacciones en %1.</translation>
-=======
->>>>>>> 44d8b13c
     </message>
     <message>
         <source>There was an error trying to save the transaction history to %1.</source>
@@ -4454,13 +4043,10 @@
         <translation type="unfinished">%s dañado. Trata de usar la herramienta de la billetera de Bitcoin para rescatar o restaurar una copia de seguridad.</translation>
     </message>
     <message>
-<<<<<<< HEAD
-=======
         <source>%s failed to validate the -assumeutxo snapshot state. This indicates a hardware problem, or a bug in the software, or a bad software modification that allowed an invalid snapshot to be loaded. As a result of this, the node will shut down and stop using any state that was built on the snapshot, resetting the chain height from %d to %d. On the next restart, the node will resume syncing from %d without using any snapshot data. Please report this incident to %s, including how you obtained the snapshot. The invalid snapshot chainstate will be left on disk in case it is helpful in diagnosing the issue that caused this error.</source>
         <translation type="unfinished">%s no pudo validar el estado de la instantánea -assumeutxo. Esto indica un problema de hardware, un error en el software o una modificación incorrecta del software que permitió que se cargara una instantánea no válida. Por consiguiente, el nodo se apagará y dejará de utilizar cualquier estado basado en la instantánea, restableciendo la altura de la cadena de %d a %d. En el siguiente reinicio, el nodo reanudará la sincronización desde %d sin usar datos de instantánea. Comunique este incidente a %s, indicando cómo obtuvo la instantánea. Se dejó el estado de encadenamiento de la instantánea no válida en el disco por si resulta útil para diagnosticar el problema que causó este error.</translation>
     </message>
     <message>
->>>>>>> 44d8b13c
         <source>%s request to listen on port %u. This port is considered "bad" and thus it is unlikely that any peer will connect to it. See doc/p2p-bad-ports.md for details and a full list.</source>
         <translation type="unfinished">%s solicitud para escuchar en el puerto%u. Este puerto se considera "malo" y, por lo tanto, es poco probable que algún par se conecte a él. Consulta doc/p2p-bad-ports.md para obtener detalles y una lista completa.</translation>
     </message>
@@ -4489,13 +4075,6 @@
         <translation type="unfinished">Error al cargar la billetera. Esta requiere que se descarguen bloques, y el software actualmente no admite la carga de billeteras mientras los bloques se descargan fuera de orden, cuando se usan instantáneas de assumeutxo. La billetera debería poder cargarse correctamente después de que la sincronización del nodo alcance la altura %s.</translation>
     </message>
     <message>
-<<<<<<< HEAD
-        <source>Error reading %s! All keys read correctly, but transaction data or address book entries might be missing or incorrect.</source>
-        <translation type="unfinished">¡Error al leer %s! Todas las claves se leyeron correctamente, pero es probable que falten los datos de la transacción o la libreta de direcciones, o que sean incorrectos.</translation>
-    </message>
-    <message>
-=======
->>>>>>> 44d8b13c
         <source>Error reading %s! Transaction data may be missing or incorrect. Rescanning wallet.</source>
         <translation type="unfinished">¡Error al leer %s! Es probable que falten los datos de la transacción o que sean incorrectos. Rescaneando billetera.</translation>
     </message>
@@ -4564,13 +4143,10 @@
         <translation type="unfinished">Poda: la última sincronización de la billetera sobrepasa los datos podados. Tienes que ejecutar -reindex (descarga toda la cadena de bloques de nuevo en caso de tener un nodo podado)</translation>
     </message>
     <message>
-<<<<<<< HEAD
-=======
         <source>Rename of '%s' -&gt; '%s' failed. You should resolve this by manually moving or deleting the invalid snapshot directory %s, otherwise you will encounter the same error again on the next startup.</source>
         <translation type="unfinished">Error de renombrado de «%s» → «%s». Debería resolver esto manualmente moviendo o borrando el directorio %s de la instantánea no válida, en otro caso encontrará el mismo error de nuevo en el arranque siguiente.</translation>
     </message>
     <message>
->>>>>>> 44d8b13c
         <source>SQLiteDatabase: Unknown sqlite wallet schema version %d. Only version %d is supported</source>
         <translation type="unfinished">SQLiteDatabase: versión desconocida del esquema de la billetera sqlite %d. Solo se admite la versión %d.</translation>
     </message>
@@ -4579,13 +4155,6 @@
         <translation type="unfinished">La base de datos de bloques contiene un bloque que parece ser del futuro. Es posible que se deba a que la fecha y hora de la computadora están mal configuradas. Reconstruye la base de datos de bloques solo si tienes la certeza de que la fecha y hora de la computadora son correctas.</translation>
     </message>
     <message>
-<<<<<<< HEAD
-        <source>The block index db contains a legacy 'txindex'. To clear the occupied disk space, run a full -reindex, otherwise ignore this error. This error message will not be displayed again.</source>
-        <translation type="unfinished">La base de datos del índice de bloques contiene un "txindex" de tipo legacy. Para borrar el espacio de disco ocupado, ejecuta un -reindex completo; de lo contrario, ignora este error. Este mensaje de error no se volverá a mostrar.</translation>
-    </message>
-    <message>
-=======
->>>>>>> 44d8b13c
         <source>The transaction amount is too small to send after the fee has been deducted</source>
         <translation type="unfinished">El importe de la transacción es demasiado pequeño para enviarlo después de deducir la comisión</translation>
     </message>
@@ -4622,13 +4191,10 @@
         <translation type="unfinished">Se proporcionó un formato de archivo de billetera desconocido "%s". Proporciona uno entre "bdb" o "sqlite".</translation>
     </message>
     <message>
-<<<<<<< HEAD
-=======
         <source>Unsupported category-specific logging level %1$s=%2$s. Expected %1$s=&lt;category&gt;:&lt;loglevel&gt;. Valid categories: %3$s. Valid loglevels: %4$s.</source>
         <translation type="unfinished">Nivel de boletín del acceso especificado en categoría no mantenida en %1$s=%2$s. Se esperaba %1$s=1:2. Categorías válidas: %3$s. Niveles de boletín válidos: %4 $s.</translation>
     </message>
     <message>
->>>>>>> 44d8b13c
         <source>Unsupported chainstate database format found. Please restart with -reindex-chainstate. This will rebuild the chainstate database.</source>
         <translation type="unfinished">El formato de la base de datos chainstate es incompatible. Reinicia con -reindex-chainstate para reconstruir la base de datos chainstate.</translation>
     </message>
@@ -4637,13 +4203,10 @@
         <translation type="unfinished">La billetera se creó correctamente. El tipo de billetera "legacy" se está descontinuando, por lo que la asistencia para crear y abrir estas billeteras se eliminará en el futuro.</translation>
     </message>
     <message>
-<<<<<<< HEAD
-=======
         <source>Wallet loaded successfully. The legacy wallet type is being deprecated and support for creating and opening legacy wallets will be removed in the future. Legacy wallets can be migrated to a descriptor wallet with migratewallet.</source>
         <translation type="unfinished">Monedero correctamente cargado. El tipo de billetero heredado está siendo obsoleto y mantenimiento para creación de monederos heredados serán eliminados en el futuro. Los monederos heredados pueden ser migrados a un descriptor de monedero con migratewallet.</translation>
     </message>
     <message>
->>>>>>> 44d8b13c
         <source>Warning: Dumpfile wallet format "%s" does not match command line specified format "%s".</source>
         <translation type="unfinished">Advertencia: El formato de la billetera del archivo de volcado "%s" no coincide con el formato especificado en la línea de comandos "%s".</translation>
     </message>
@@ -4692,36 +4255,10 @@
         <translation type="unfinished">No se puede escribir en el directorio de datos "%s"; comprueba los permisos.</translation>
     </message>
     <message>
-<<<<<<< HEAD
-        <source>The -txindex upgrade started by a previous version cannot be completed. Restart with the previous version or run a full -reindex.</source>
-        <translation type="unfinished">La actualización -txindex iniciada por una versión anterior no puede completarse. Reinicia con la versión anterior o ejecuta un -reindex completo.</translation>
-    </message>
-    <message>
-        <source>%s failed to validate the -assumeutxo snapshot state. This indicates a hardware problem, or a bug in the software, or a bad software modification that allowed an invalid snapshot to be loaded. As a result of this, the node will shut down and stop using any state that was built on the snapshot, resetting the chain height from %d to %d. On the next restart, the node will resume syncing from %d without using any snapshot data. Please report this incident to %s, including how you obtained the snapshot. The invalid snapshot chainstate has been left on disk in case it is helpful in diagnosing the issue that caused this error.</source>
-        <translation type="unfinished">%s no pudo validar el estado de la instantánea -assumeutxo. Esto indica un problema de hardware, un error en el software o una modificación incorrecta del software que permitió que se cargara una instantánea inválida. Por consiguiente, el nodo se apagará y dejará de utilizar cualquier estado basado en la instantánea, restableciendo la altura de la cadena de %d a %d. En el siguiente reinicio, el nodo reanudará la sincronización desde %d sin usar datos de instantánea. Reporta este incidente a %s, indicando cómo obtuviste la instantánea. Se dejó el estado de cadena de la instantánea inválida en el disco por si resulta útil para diagnosticar el problema que causó este error.</translation>
-    </message>
-    <message>
-=======
->>>>>>> 44d8b13c
         <source>%s is set very high! Fees this large could be paid on a single transaction.</source>
         <translation type="unfinished">El valor establecido para %s es demasiado alto. Las comisiones tan grandes se podrían pagar en una sola transacción.</translation>
     </message>
     <message>
-<<<<<<< HEAD
-        <source>-reindex-chainstate option is not compatible with -blockfilterindex. Please temporarily disable blockfilterindex while using -reindex-chainstate, or replace -reindex-chainstate with -reindex to fully rebuild all indexes.</source>
-        <translation type="unfinished">La opción -reindex-chainstate no es compatible con -blockfilterindex. Desactiva temporalmente blockfilterindex cuando uses -reindex-chainstate, o remplaza -reindex-chainstate por -reindex para reconstruir completamente todos los índices.</translation>
-    </message>
-    <message>
-        <source>-reindex-chainstate option is not compatible with -coinstatsindex. Please temporarily disable coinstatsindex while using -reindex-chainstate, or replace -reindex-chainstate with -reindex to fully rebuild all indexes.</source>
-        <translation type="unfinished">La opción -reindex-chainstate no es compatible con -coinstatsindex. Desactiva temporalmente coinstatsindex cuando uses -reindex-chainstate, o remplaza -reindex-chainstate por -reindex para reconstruir completamente todos los índices.</translation>
-    </message>
-    <message>
-        <source>-reindex-chainstate option is not compatible with -txindex. Please temporarily disable txindex while using -reindex-chainstate, or replace -reindex-chainstate with -reindex to fully rebuild all indexes.</source>
-        <translation type="unfinished">La opción -reindex-chainstate no es compatible con -txindex. Desactiva temporalmente txindex cuando uses -reindex-chainstate, o remplaza -reindex-chainstate por -reindex para reconstruir completamente todos los índices.</translation>
-    </message>
-    <message>
-=======
->>>>>>> 44d8b13c
         <source>Cannot provide specific connections and have addrman find outgoing connections at the same time.</source>
         <translation type="unfinished">No se pueden proporcionar conexiones específicas y hacer que addrman encuentre conexiones salientes al mismo tiempo.</translation>
     </message>
@@ -4730,13 +4267,10 @@
         <translation type="unfinished">Error al cargar %s: Se está cargando la billetera firmante externa sin que se haya compilado la compatibilidad del firmante externo</translation>
     </message>
     <message>
-<<<<<<< HEAD
-=======
         <source>Error reading %s! All keys read correctly, but transaction data or address metadata may be missing or incorrect.</source>
         <translation type="unfinished">Error leyendo %s. Todas las teclas leídas correctamente, pero los datos de transacción o metadatos de dirección puedan ser ausentes o incorrectos.</translation>
     </message>
     <message>
->>>>>>> 44d8b13c
         <source>Error: Address book data in wallet cannot be identified to belong to migrated wallets</source>
         <translation type="unfinished">Error: No se puede identificar si los datos de la libreta de direcciones en la billetera pertenecen a billeteras migradas</translation>
     </message>
@@ -4749,13 +4283,10 @@
         <translation type="unfinished">Error: No se puede identificar si la transacción %s en la billetera pertenece a billeteras migradas</translation>
     </message>
     <message>
-<<<<<<< HEAD
-=======
         <source>Failed to calculate bump fees, because unconfirmed UTXOs depend on enormous cluster of unconfirmed transactions.</source>
         <translation type="unfinished">No se pudo calcular la comisión de incremento porque las UTXO sin confirmar dependen de un grupo enorme de transacciones no confirmadas.</translation>
     </message>
     <message>
->>>>>>> 44d8b13c
         <source>Failed to rename invalid peers.dat file. Please move or delete it and try again.</source>
         <translation type="unfinished">No se pudo cambiar el nombre del archivo peers.dat inválido. Muévelo o elimínalo, e intenta de nuevo.</translation>
     </message>
@@ -4830,13 +4361,6 @@
 </translation>
     </message>
     <message>
-<<<<<<< HEAD
-        <source>Unsupported category-specific logging level -loglevel=%s. Expected -loglevel=&lt;category&gt;:&lt;loglevel&gt;. Valid categories: %s. Valid loglevels: %s.</source>
-        <translation type="unfinished">La categoría especifica de nivel de registro no es compatible: -loglevel=%s. Se espera -loglevel=&lt;category&gt;:&lt;loglevel&gt;. Categorías válidas: %s. Niveles de registro válidos: %s.</translation>
-    </message>
-    <message>
-=======
->>>>>>> 44d8b13c
         <source>
 Unable to cleanup failed migration</source>
         <translation type="unfinished">
@@ -5025,13 +4549,10 @@
         <translation type="unfinished">Fallo al rescanear la billetera durante la inicialización</translation>
     </message>
     <message>
-<<<<<<< HEAD
-=======
         <source>Failed to start indexes, shutting down..</source>
         <translation type="unfinished">Es erróneo al iniciar indizados, se apaga...</translation>
     </message>
     <message>
->>>>>>> 44d8b13c
         <source>Failed to verify database</source>
         <translation type="unfinished">Fallo al verificar la base de datos</translation>
     </message>
@@ -5348,17 +4869,12 @@
         <translation type="unfinished">Se desconocen las nuevas reglas activadas (versionbit %i)</translation>
     </message>
     <message>
-<<<<<<< HEAD
-        <source>Unsupported global logging level -loglevel=%s. Valid values: %s.</source>
-        <translation type="unfinished">El nivel de registro global -loglevel=%s no es compatible. Valores válidos: %s.</translation>
-=======
         <source>Unsupported global logging level %s=%s. Valid values: %s.</source>
         <translation type="unfinished">Nivel de acceso global %s = %s no mantenido. Los valores válidos son: %s.</translation>
     </message>
     <message>
         <source>acceptstalefeeestimates is not supported on %s chain.</source>
         <translation type="unfinished">acceptstalefeeestimates no está mantenido en el encadenamiento %s.</translation>
->>>>>>> 44d8b13c
     </message>
     <message>
         <source>Unsupported logging category %s=%s.</source>
