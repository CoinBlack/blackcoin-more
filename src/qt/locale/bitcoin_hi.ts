--- conflicted
+++ resolved
@@ -1556,13 +1556,6 @@
         <translation type="unfinished">कॉपी बाइट्स</translation>
     </message>
     <message>
-<<<<<<< HEAD
-        <source>Copy change</source>
-        <translation type="unfinished">कॉपी चैंज</translation>
-    </message>
-    <message>
-=======
->>>>>>> c7885ecd
         <source>%1 (%2 blocks)</source>
         <translation type="unfinished">%1 (%2 ब्लाकस)</translation>
     </message>
