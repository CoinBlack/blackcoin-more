<TS version="2.1" language="pa">
<context>
    <name>AddressBookPage</name>
    <message>
        <source>Right-click to edit address or label</source>
        <translation type="unfinished">ਪਤੇ ਜਾਂ ਲੇਬਲ ਦਾ ਸੰਪਾਦਨ ਕਰਨ ਲਈ ਸੱਜਾ-ਕਲਿੱਕ ਕਰੋ</translation>
    </message>
    <message>
        <source>Create a new address</source>
        <translation type="unfinished">ਨਵਾਂ ਪਤਾ ਬਣਾਓ</translation>
    </message>
    <message>
        <source>&amp;New</source>
        <translation type="unfinished">&amp;ਨਵਾਂ</translation>
    </message>
    <message>
        <source>Copy the currently selected address to the system clipboard</source>
        <translation type="unfinished">ਚੁਣੇ ਪਤੇ ਦੀ ਸਿਸਟਮ ਦੀ ਚੂੰਢੀ-ਤਖਤੀ 'ਤੇ ਨਕਲ ਲਾਹੋ</translation>
    </message>
    <message>
        <source>&amp;Copy</source>
        <translation type="unfinished">&amp;ਨਕਲ ਲਾਹੋ</translation>
    </message>
    <message>
        <source>C&amp;lose</source>
        <translation type="unfinished">ਬੰ&amp;ਦ ਕਰੋ</translation>
    </message>
    <message>
        <source>Delete the currently selected address from the list</source>
        <translation type="unfinished">ਚੁਣੇ ਪਤੇ ਨੂੰ ਸੂਚੀ ਵਿੱਚੋਂ ਮਿਟਾਓ</translation>
    </message>
    <message>
        <source>Enter address or label to search</source>
        <translation type="unfinished">ਖੋਜਣ ਲਈ ਪਤਾ ਜਾਂ ਲੇਬਲ ਦਾਖਲ ਕਰੋ</translation>
    </message>
    <message>
        <source>Export the data in the current tab to a file</source>
        <translation type="unfinished">ਮੌਜੂਦਾ ਟੈਬ ਵਿੱਚ ਡੇਟਾ ਨੂੰ ਫਾਈਲ ਵਿੱਚ ਐਕਸਪੋਰਟ ਕਰੋ</translation>
    </message>
    <message>
        <source>&amp;Export</source>
        <translation type="unfinished">&amp;ਨਿਰਯਾਤ</translation>
    </message>
    <message>
        <source>&amp;Delete</source>
        <translation type="unfinished">&amp;ਮਿਟਾਓ</translation>
    </message>
    <message>
        <source>Choose the address to send coins to</source>
        <translation type="unfinished">ਸਿੱਕੇ ਭੇਜਣ ਲਈ ਪਤਾ ਚੁਣੋ</translation>
    </message>
    <message>
        <source>Choose the address to receive coins with</source>
        <translation type="unfinished">ਸਿੱਕੇ ਪ੍ਰਾਪਤ ਕਰਨ ਲਈ ਪਤਾ ਚੁਣੋ</translation>
    </message>
    <message>
        <source>C&amp;hoose</source>
        <translation type="unfinished">ਚੁਣੋ </translation>
    </message>
    <message>
<<<<<<< HEAD
        <source>Sending addresses</source>
        <translation type="unfinished">ਪ੍ਰਾਪਤ ਕਰਨ ਵਾਲੇ ਪਤੇ </translation>
    </message>
    <message>
        <source>Receiving addresses</source>
        <translation type="unfinished">ਆਉਣ ਵਾਲੇ ਪਤੇ </translation>
    </message>
    <message>
=======
>>>>>>> 44d8b13c
        <source>These are your Bitcoin addresses for sending payments. Always check the amount and the receiving address before sending coins.</source>
        <translation type="unfinished">ਇਹ ਭੁਗਤਾਨ ਭੇਜਣ ਲਈ ਤੁਹਾਡੇ ਬਿਟਕੋਇਨ ਪਤੇ ਹਨ। ਸਿੱਕੇ ਭੇਜਣ ਤੋਂ ਪਹਿਲਾਂ ਹਮੇਸ਼ਾਂ ਰਕਮ ਅਤੇ ਪ੍ਰਾਪਤ ਕਰਨ ਵਾਲੇ ਪਤੇ ਦੀ ਜਾਂਚ ਕਰੋ।</translation>
    </message>
    <message>
        <source>These are your Bitcoin addresses for receiving payments. Use the 'Create new receiving address' button in the receive tab to create new addresses.
Signing is only possible with addresses of the type 'legacy'.</source>
        <translation type="unfinished">ਏਹ ਤੁਹਾਡੇ ਰਕਮ ਪ੍ਰਾਪਤ ਕਰਨ ਵਾਲੇ ਬਿਟਕਾਅਨ ਪਤੇ ਹਨ। ਪ੍ਰਾਪਤੀ ਟੈਬ ਤੇ ਨਵੇਂ ਪਤੇ ਦਰਜ ਕਰਨ ਲਈ "ਨਵਾਂ ਪ੍ਰਾਪਤੀ ਪਤਾ ਦਰਜ ਕਰੋ" ਬਟਨ ਤੇ ਟੈਪ ਕਰੋ। ਜੁੜਨ ਲਈ "ਲੈਗਸੀ" ਪ੍ਰਕਾਰ ਦੇ ਹੀ ਪਤੇ ਦਰਜ ਕੀਤੇ ਜਾਂ ਸਕਦੇ ਹਨ। </translation>
    </message>
    <message>
        <source>&amp;Copy Address</source>
        <translation type="unfinished">&amp;ਕਾਪੀ ਪਤਾ</translation>
    </message>
    <message>
        <source>Copy &amp;Label</source>
        <translation type="unfinished">&amp;ਲੇਬਲ ਕਾਪੀ ਕਰੋ</translation>
    </message>
    <message>
        <source>&amp;Edit</source>
        <translation type="unfinished">&amp;ਸੋਧੋ</translation>
    </message>
    <message>
        <source>Export Address List</source>
        <translation type="unfinished">ਪਤਾ ਸੂਚੀ ਨਿਰਯਾਤ ਕਰੋ</translation>
    </message>
    <message>
        <source>Comma separated file</source>
        <extracomment>Expanded name of the CSV file format. See: https://en.wikipedia.org/wiki/Comma-separated_values.</extracomment>
        <translation type="unfinished">ਕਾਮੇ ਨਾਲ ਵੱਖ ਕੀਤੀ ਫਾਈਲ</translation>
    </message>
    <message>
        <source>There was an error trying to save the address list to %1. Please try again.</source>
        <extracomment>An error message. %1 is a stand-in argument for the name of the file we attempted to save to.</extracomment>
        <translation type="unfinished"> %1 ਤੇ ਪਤੇ ਦੀ ਲਿਸਟ ਸੇਵ ਕਰਨੀ ਅਸਫਲ ਹੋਈ। ਫੇਰ ਕੋਸ਼ਿਸ਼ ਕਰੋ। </translation>
    </message>
    <message>
        <source>Exporting Failed</source>
        <translation type="unfinished">ਨਿਰਯਾਤ ਅਸਫਲ ਰਿਹਾ</translation>
    </message>
</context>
<context>
    <name>AddressTableModel</name>
    <message>
        <source>Label</source>
        <translation type="unfinished">ਲੇਬਲ</translation>
    </message>
    <message>
        <source>Address</source>
        <translation type="unfinished">ਪਤਾ</translation>
    </message>
    <message>
        <source>(no label)</source>
        <translation type="unfinished">ਕੋਈ ਲੇਬਲ ਨਹੀਂ </translation>
    </message>
</context>
<context>
    <name>AskPassphraseDialog</name>
    <message>
        <source>Passphrase Dialog</source>
        <translation type="unfinished">ਪਾਸਫਰੇਜ ਡਾਇਲਾਗ</translation>
    </message>
    <message>
        <source>Enter passphrase</source>
        <translation type="unfinished">ਪਾਸਫਰੇਜ ਲਿਖੋ</translation>
    </message>
    <message>
        <source>New passphrase</source>
        <translation type="unfinished">ਨਵਾਂ ਪਾਸਫਰੇਜ</translation>
    </message>
    <message>
        <source>Repeat new passphrase</source>
        <translation type="unfinished">ਨਵਾਂ ਪਾਸਫਰੇਜ ਦੁਹਰਾਓ</translation>
    </message>
    <message>
        <source>Show passphrase</source>
        <translation type="unfinished">ਪਾਸਫਰੇਜ ਦਿਖਾਓ</translation>
    </message>
    <message>
        <source>Encrypt wallet</source>
        <translation type="unfinished">ਵਾਲਿਟ ਐਨਕ੍ਰਿਪਟ ਕਰੋ</translation>
    </message>
    <message>
        <source>This operation needs your wallet passphrase to unlock the wallet.</source>
        <translation type="unfinished">ਏਸ ਕਾਰੇ ਲਈ ਤੁਹਾਡਾ ਵੱਲੇਟ ਖੋਲਣ ਵਾਸਤੇ ਵੱਲੇਟ ਪਾਸ ਲੱਗੇਗਾ </translation>
    </message>
    <message>
        <source>Unlock wallet</source>
        <translation type="unfinished">ਵਾਲਿਟ ਨੂੰ ਅਨਲੌਕ ਕਰੋ</translation>
    </message>
    <message>
        <source>Change passphrase</source>
        <translation type="unfinished">ਪਾਸਫਰੇਜ ਬਦਲੋ</translation>
    </message>
    <message>
        <source>Confirm wallet encryption</source>
        <translation type="unfinished">ਵਾਲਿਟ ਇਨਕ੍ਰਿਪਸ਼ਨ ਦੀ ਪੁਸ਼ਟੀ ਕਰੋ</translation>
    </message>
    <message>
        <source>Are you sure you wish to encrypt your wallet?</source>
        <translation type="unfinished">ਕੀ ਤੁਸੀਂ ਯਕੀਨੀ ਤੌਰ 'ਤੇ ਆਪਣੇ ਵਾਲਿਟ ਨੂੰ ਐਨਕ੍ਰਿਪਟ ਕਰਨਾ ਚਾਹੁੰਦੇ ਹੋ?</translation>
    </message>
    <message>
        <source>Wallet encrypted</source>
        <translation type="unfinished">ਵਾਲਿਟ ਨੂੰ ਐਨਕ੍ਰਿਪਟ ਕੀਤਾ ਗਿਆ</translation>
    </message>
    <message>
        <source>Wallet to be encrypted</source>
        <translation type="unfinished">ਇਨਕ੍ਰਿਪਟਡ ਹੋਣ ਲਈ ਵਾਲਿਟ</translation>
    </message>
    <message>
        <source>Your wallet is about to be encrypted. </source>
        <translation type="unfinished">ਤੁਹਾਡਾ ਵਾਲਿਟ ਐਨਕ੍ਰਿਪਟ ਹੋਣ ਵਾਲਾ ਹੈ।</translation>
    </message>
    <message>
        <source>Your wallet is now encrypted. </source>
        <translation type="unfinished">ਤੁਹਾਡਾ ਵਾਲਿਟ ਹੁਣ ਏਨਕ੍ਰਿਪਟ ਹੋ ਗਿਆ ਹੈ।</translation>
    </message>
    <message>
        <source>Wallet encryption failed</source>
        <translation type="unfinished">ਵਾਲਿਟ ਇਨਕ੍ਰਿਪਸ਼ਨ ਅਸਫਲ</translation>
    </message>
    <message>
        <source>The supplied passphrases do not match.</source>
        <translation type="unfinished">ਸਪਲਾਈ ਕੀਤੇ ਪਾਸਫਰੇਜ਼ ਮੇਲ ਨਹੀਂ ਖਾਂਦੇ।</translation>
    </message>
    <message>
        <source>Wallet unlock failed</source>
        <translation type="unfinished">ਵਾਲਿਟ ਅਨਲੌਕ ਅਸਫਲ ਰਿਹਾ</translation>
    </message>
    <message>
        <source>Wallet passphrase was successfully changed.</source>
        <translation type="unfinished">ਵਾਲਿਟ ਪਾਸਫਰੇਜ ਸਫਲਤਾਪੂਰਵਕ ਬਦਲਿਆ ਗਿਆ।</translation>
    </message>
    <message>
        <source>Warning: The Caps Lock key is on!</source>
        <translation type="unfinished">ਚੇਤਾਵਨੀ: Caps Lock ਕੁੰਜੀ ਚਾਲੂ ਹੈ!</translation>
    </message>
</context>
<context>
    <name>BitcoinApplication</name>
    <message>
        <source>A fatal error occurred. %1 can no longer continue safely and will quit.</source>
        <translation type="unfinished">ਇੱਕ ਘਾਤਕ ਗਲਤੀ ਆਈ ਹੈ। %1ਹੁਣ ਸੁਰੱਖਿਅਤ ਢੰਗ ਨਾਲ ਜਾਰੀ ਨਹੀਂ ਰਹਿ ਸਕਦਾ ਹੈ ਅਤੇ ਛੱਡ ਦੇਵੇਗਾ।</translation>
    </message>
    <message>
        <source>Internal error</source>
        <translation type="unfinished">ਅੰਦਰੂਨੀ ਗੜਬੜ</translation>
    </message>
    </context>
<context>
    <name>QObject</name>
    <message>
        <source>Error: %1</source>
        <translation type="unfinished">ਗਲਤੀ: %1</translation>
    </message>
    <message numerus="yes">
        <source>%n second(s)</source>
        <translation type="unfinished">
            <numerusform />
            <numerusform />
        </translation>
    </message>
    <message numerus="yes">
        <source>%n minute(s)</source>
        <translation type="unfinished">
            <numerusform />
            <numerusform />
        </translation>
    </message>
    <message numerus="yes">
        <source>%n hour(s)</source>
        <translation type="unfinished">
            <numerusform />
            <numerusform />
        </translation>
    </message>
    <message numerus="yes">
        <source>%n day(s)</source>
        <translation type="unfinished">
            <numerusform />
            <numerusform />
        </translation>
    </message>
    <message numerus="yes">
        <source>%n week(s)</source>
        <translation type="unfinished">
            <numerusform />
            <numerusform />
        </translation>
    </message>
    <message numerus="yes">
        <source>%n year(s)</source>
        <translation type="unfinished">
            <numerusform />
            <numerusform />
        </translation>
    </message>
    </context>
<context>
    <name>BitcoinGUI</name>
    <message>
        <source>&amp;Overview</source>
        <translation type="unfinished">&amp;ਓਵਰਵਿਊ</translation>
    </message>
    <message>
        <source>&amp;Transactions</source>
        <translation type="unfinished">&amp;ਲੈਣ-ਦੇਣ</translation>
    </message>
    <message>
        <source>Browse transaction history</source>
        <translation type="unfinished">ਲੈਣ-ਦੇਣ ਦਾ ਇਤਿਹਾਸ ਬ੍ਰਾਊਜ਼ ਕਰੋ</translation>
    </message>
    <message>
        <source>Quit application</source>
        <translation type="unfinished">ਐਪਲੀਕੇਸ਼ਨ ਛੱਡੋ</translation>
    </message>
    <message>
        <source>Create a new wallet</source>
        <translation type="unfinished">ਨਵਾਂ ਵਾਲਿਟ ਬਣਾਓ</translation>
    </message>
    <message>
        <source>Wallet:</source>
        <translation type="unfinished">ਬਟੂਆ: </translation>
    </message>
    <message>
        <source>Send coins to a Bitcoin address</source>
        <translation type="unfinished">ਬਿਟਕੋਇਨ ਪਤੇ 'ਤੇ ਸਿੱਕੇ ਭੇਜੋ</translation>
    </message>
    <message>
        <source>Backup wallet to another location</source>
        <translation type="unfinished">ਵਾਲਿਟ ਨੂੰ ਕਿਸੇ ਹੋਰ ਥਾਂ 'ਤੇ ਬੈਕਅੱਪ ਕਰੋ</translation>
    </message>
    <message>
        <source>Change the passphrase used for wallet encryption</source>
        <translation type="unfinished">ਵਾਲਿਟ ਇਨਕ੍ਰਿਪਸ਼ਨ ਲਈ ਵਰਤਿਆ ਜਾਣ ਵਾਲਾ ਪਾਸਫਰੇਜ ਬਦਲੋ</translation>
    </message>
    <message>
        <source>&amp;Send</source>
        <translation type="unfinished">&amp;ਭੇਜੋ</translation>
    </message>
    <message>
        <source>&amp;Receive</source>
        <translation type="unfinished">&amp;ਪ੍ਰਾਪਤ ਕਰੋ</translation>
    </message>
    <message>
        <source>&amp;Encrypt Wallet…</source>
        <translation type="unfinished">&amp;ਵਾਲਿਟ ਇਨਕ੍ਰਿਪਟ ਕਰੋ...</translation>
    </message>
    <message>
        <source>Encrypt the private keys that belong to your wallet</source>
        <translation type="unfinished">ਨਿੱਜੀ ਕੁੰਜੀਆਂ ਨੂੰ ਐਨਕ੍ਰਿਪਟ ਕਰੋ ਜੋ ਤੁਹਾਡੇ ਵਾਲਿਟ ਨਾਲ ਸਬੰਧਤ ਹਨ</translation>
    </message>
    <message>
        <source>&amp;Backup Wallet…</source>
        <translation type="unfinished">&amp;ਬੈਕਅੱਪ ਵਾਲਿਟ…</translation>
    </message>
    <message>
        <source>&amp;Change Passphrase…</source>
        <translation type="unfinished">ਪਾਸਫਰੇਜ &amp;ਬਦਲੋ...</translation>
    </message>
    <message numerus="yes">
        <source>Processed %n block(s) of transaction history.</source>
        <translation type="unfinished">
            <numerusform />
            <numerusform />
        </translation>
    </message>
    <message numerus="yes">
        <source>%n active connection(s) to Bitcoin network.</source>
        <extracomment>A substring of the tooltip.</extracomment>
        <translation type="unfinished">
            <numerusform />
            <numerusform />
        </translation>
    </message>
    <message>
        <source>Error: %1</source>
        <translation type="unfinished">ਗਲਤੀ: %1</translation>
    </message>
    </context>
<context>
    <name>CoinControlDialog</name>
    <message>
        <source>(no label)</source>
        <translation type="unfinished">ਕੋਈ ਲੇਬਲ ਨਹੀਂ </translation>
    </message>
    </context>
<context>
    <name>Intro</name>
    <message numerus="yes">
        <source>%n GB of space available</source>
        <translation type="unfinished">
            <numerusform />
            <numerusform />
        </translation>
    </message>
    <message numerus="yes">
        <source>(of %n GB needed)</source>
        <translation type="unfinished">
            <numerusform />
            <numerusform />
        </translation>
    </message>
    <message numerus="yes">
        <source>(%n GB needed for full chain)</source>
        <translation type="unfinished">
            <numerusform />
            <numerusform />
        </translation>
    </message>
    <message numerus="yes">
        <source>(sufficient to restore backups %n day(s) old)</source>
        <extracomment>Explanatory text on the capability of the current prune target.</extracomment>
        <translation type="unfinished">
            <numerusform />
            <numerusform />
        </translation>
    </message>
    </context>
<context>
    <name>PeerTableModel</name>
    <message>
        <source>Address</source>
        <extracomment>Title of Peers Table column which contains the IP/Onion/I2P address of the connected peer.</extracomment>
        <translation type="unfinished">ਪਤਾ</translation>
    </message>
    </context>
<context>
    <name>ReceiveRequestDialog</name>
    <message>
        <source>Wallet:</source>
        <translation type="unfinished">ਬਟੂਆ: </translation>
    </message>
    </context>
<context>
    <name>RecentRequestsTableModel</name>
    <message>
        <source>Label</source>
        <translation type="unfinished">ਲੇਬਲ</translation>
    </message>
    <message>
        <source>(no label)</source>
        <translation type="unfinished">ਕੋਈ ਲੇਬਲ ਨਹੀਂ </translation>
    </message>
    </context>
<context>
    <name>SendCoinsDialog</name>
    <message numerus="yes">
        <source>Estimated to begin confirmation within %n block(s).</source>
        <translation type="unfinished">
            <numerusform />
            <numerusform />
        </translation>
    </message>
    <message>
        <source>(no label)</source>
        <translation type="unfinished">ਕੋਈ ਲੇਬਲ ਨਹੀਂ </translation>
    </message>
</context>
<context>
    <name>TransactionDesc</name>
    <message numerus="yes">
        <source>matures in %n more block(s)</source>
        <translation type="unfinished">
            <numerusform />
            <numerusform />
        </translation>
    </message>
    </context>
<context>
    <name>TransactionTableModel</name>
    <message>
        <source>Label</source>
        <translation type="unfinished">ਲੇਬਲ</translation>
    </message>
    <message>
        <source>(no label)</source>
        <translation type="unfinished">ਕੋਈ ਲੇਬਲ ਨਹੀਂ </translation>
    </message>
    </context>
<context>
    <name>TransactionView</name>
    <message>
        <source>Comma separated file</source>
        <extracomment>Expanded name of the CSV file format. See: https://en.wikipedia.org/wiki/Comma-separated_values.</extracomment>
        <translation type="unfinished">ਕਾਮੇ ਨਾਲ ਵੱਖ ਕੀਤੀ ਫਾਈਲ</translation>
    </message>
    <message>
        <source>Label</source>
        <translation type="unfinished">ਲੇਬਲ</translation>
    </message>
    <message>
        <source>Address</source>
        <translation type="unfinished">ਪਤਾ</translation>
    </message>
    <message>
        <source>Exporting Failed</source>
        <translation type="unfinished">ਨਿਰਯਾਤ ਅਸਫਲ ਰਿਹਾ</translation>
    </message>
    </context>
<context>
    <name>WalletFrame</name>
    <message>
        <source>Create a new wallet</source>
        <translation type="unfinished">ਨਵਾਂ ਵਾਲਿਟ ਬਣਾਓ</translation>
    </message>
    </context>
<context>
    <name>WalletView</name>
    <message>
        <source>&amp;Export</source>
        <translation type="unfinished">&amp;ਨਿਰਯਾਤ</translation>
    </message>
    <message>
        <source>Export the data in the current tab to a file</source>
        <translation type="unfinished">ਮੌਜੂਦਾ ਟੈਬ ਵਿੱਚ ਡੇਟਾ ਨੂੰ ਫਾਈਲ ਵਿੱਚ ਐਕਸਪੋਰਟ ਕਰੋ</translation>
    </message>
    </context>
<context>
    <name>bitcoin-core</name>
    <message>
        <source>Settings file could not be read</source>
        <translation type="unfinished">ਸੈਟਿੰਗ ਫਾਈਲ ਨੂੰ ਪੜ੍ਹਨ ਵਿੱਚ ਅਸਫਲ</translation>
    </message>
    <message>
        <source>Settings file could not be written</source>
        <translation type="unfinished">ਸੈਟਿੰਗ ਫਾਈਲ ਲਿਖਣ ਵਿੱਚ ਅਸਫਲ</translation>
    </message>
</context>
</TS><|MERGE_RESOLUTION|>--- conflicted
+++ resolved
@@ -58,17 +58,6 @@
         <translation type="unfinished">ਚੁਣੋ </translation>
     </message>
     <message>
-<<<<<<< HEAD
-        <source>Sending addresses</source>
-        <translation type="unfinished">ਪ੍ਰਾਪਤ ਕਰਨ ਵਾਲੇ ਪਤੇ </translation>
-    </message>
-    <message>
-        <source>Receiving addresses</source>
-        <translation type="unfinished">ਆਉਣ ਵਾਲੇ ਪਤੇ </translation>
-    </message>
-    <message>
-=======
->>>>>>> 44d8b13c
         <source>These are your Bitcoin addresses for sending payments. Always check the amount and the receiving address before sending coins.</source>
         <translation type="unfinished">ਇਹ ਭੁਗਤਾਨ ਭੇਜਣ ਲਈ ਤੁਹਾਡੇ ਬਿਟਕੋਇਨ ਪਤੇ ਹਨ। ਸਿੱਕੇ ਭੇਜਣ ਤੋਂ ਪਹਿਲਾਂ ਹਮੇਸ਼ਾਂ ਰਕਮ ਅਤੇ ਪ੍ਰਾਪਤ ਕਰਨ ਵਾਲੇ ਪਤੇ ਦੀ ਜਾਂਚ ਕਰੋ।</translation>
     </message>
