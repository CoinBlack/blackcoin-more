<TS version="2.1" language="si">
<context>
    <name>AddressBookPage</name>
    <message>
        <source>Right-click to edit address or label</source>
        <translation type="unfinished">ලිපිනය හෝ නම්පත සංශෝධනයට දකුණු බොත්තම  ඔබන්න</translation>
    </message>
    <message>
        <source>Create a new address</source>
        <translation type="unfinished">නව ලිපිනයක් සාදන්න</translation>
    </message>
    <message>
        <source>&amp;New</source>
        <translation type="unfinished">&amp;නව</translation>
    </message>
    <message>
        <source>Copy the currently selected address to the system clipboard</source>
        <translation type="unfinished">තෝරාගෙන ඇති ලිපිනය පද්ධතියේ පසුරු පුවරුවට පිටපත් කරන්න</translation>
    </message>
    <message>
        <source>&amp;Copy</source>
        <translation type="unfinished">&amp;පිටපත්</translation>
    </message>
    <message>
        <source>C&amp;lose</source>
        <translation type="unfinished">වස&amp;න්න</translation>
    </message>
    <message>
        <source>Delete the currently selected address from the list</source>
        <translation type="unfinished">තේරූ ලිපිනය ලේඛනයෙන් මකන්න</translation>
    </message>
    <message>
        <source>Enter address or label to search</source>
        <translation type="unfinished">සෙවීමට ලිපිනය හෝ නම්පත යොදන්න</translation>
    </message>
    <message>
        <source>Export the data in the current tab to a file</source>
        <translation type="unfinished">වත්මන් පටියෙයි දත්ත ගොනුවකට නිර්යාත කරන්න</translation>
    </message>
    <message>
        <source>&amp;Export</source>
        <translation type="unfinished">&amp;නිර්යාතය</translation>
    </message>
    <message>
        <source>&amp;Delete</source>
        <translation type="unfinished">&amp;මකන්න</translation>
    </message>
    <message>
        <source>Choose the address to send coins to</source>
        <translation type="unfinished">කාසි යැවිය යුතු ලිපිනය තෝරන්න</translation>
    </message>
    <message>
        <source>Choose the address to receive coins with</source>
        <translation type="unfinished">කාසි ලැබිය යුතු ලිපිනය තෝරන්න</translation>
    </message>
    <message>
        <source>C&amp;hoose</source>
        <translation type="unfinished">තෝ&amp;රන්න</translation>
    </message>
    <message>
        <source>Sending addresses</source>
        <translation type="unfinished">යවන ලිපින</translation>
    </message>
    <message>
        <source>Receiving addresses</source>
        <translation type="unfinished">ලැබෙන ලිපින</translation>
    </message>
    <message>
        <source>These are your Bitcoin addresses for sending payments. Always check the amount and the receiving address before sending coins.</source>
        <translation type="unfinished">මේ ඔබගේ ගෙවීම් යැවීම සඳහා වන බිට්කොයින් ලිපින වේ. කාසි යැවීමට පෙර සෑම විටම මුදල සහ ලැබීමේ ලිපිනය පරීක්‍ෂා කරන්න.</translation>
    </message>
    <message>
        <source>&amp;Copy Address</source>
        <translation type="unfinished">&amp;ලිපිනයෙහි පිටපතක්</translation>
    </message>
    <message>
        <source>Copy &amp;Label</source>
        <translation type="unfinished">නම්පතෙහි &amp;පිටපතක්</translation>
    </message>
    <message>
        <source>&amp;Edit</source>
        <translation type="unfinished">&amp;සංස්කරණය</translation>
    </message>
    <message>
        <source>Comma separated file</source>
        <extracomment>Expanded name of the CSV file format. See: https://en.wikipedia.org/wiki/Comma-separated_values.</extracomment>
        <translation type="unfinished">අල්පවිරාම යෙදූ ගොනුව</translation>
    </message>
    <message>
        <source>There was an error trying to save the address list to %1. Please try again.</source>
        <extracomment>An error message. %1 is a stand-in argument for the name of the file we attempted to save to.</extracomment>
        <translation type="unfinished">ලිපින ලැයිස්තුව %1 ට සුරැකීමට උත්සාහ කිරීමේදී දෝෂයක් ඇතිවිය. කරුණාකර නැවත උත්සාහ කරන්න.</translation>
    </message>
    <message>
        <source>Exporting Failed</source>
        <translation type="unfinished">නිර්යාතයට අසමත් විය</translation>
    </message>
</context>
<context>
    <name>AddressTableModel</name>
    <message>
        <source>Label</source>
        <translation type="unfinished">නම්පත</translation>
    </message>
    <message>
        <source>Address</source>
        <translation type="unfinished">ලිපිනය</translation>
    </message>
    <message>
        <source>(no label)</source>
        <translation type="unfinished">(නම්පතක් නැත)</translation>
    </message>
</context>
<context>
    <name>AskPassphraseDialog</name>
    <message>
        <source>Passphrase Dialog</source>
        <translation type="unfinished">මුරපද කවුළුව</translation>
    </message>
    <message>
        <source>Enter passphrase</source>
        <translation type="unfinished">මුරපදය ඇතුල් කරන්න</translation>
    </message>
    <message>
        <source>New passphrase</source>
        <translation type="unfinished">නව මුරපදය</translation>
    </message>
    <message>
        <source>Repeat new passphrase</source>
        <translation type="unfinished">නව මුරපදය නැවත ඇතුලත් කරන්න</translation>
    </message>
    <message>
        <source>Show passphrase</source>
        <translation type="unfinished">මුරපදය පෙන්වන්න</translation>
    </message>
    <message>
        <source>Encrypt wallet</source>
        <translation type="unfinished">පසුම්බිය සංකේතනය</translation>
    </message>
    <message>
        <source>This operation needs your wallet passphrase to unlock the wallet.</source>
        <translation type="unfinished">පසුම්බිය අගුළු ඇරීමේ මෙම ක්‍රියාවලියට ඔබේ පසුම්බියේ මුරපදය අවශ්‍ය වේ.</translation>
    </message>
    <message>
        <source>Unlock wallet</source>
        <translation type="unfinished">පසුම්බිය අගුළු අරින්න</translation>
    </message>
    <message>
        <source>Change passphrase</source>
        <translation type="unfinished">මුරපදය වෙනස් කරන්න</translation>
    </message>
    <message>
        <source>Confirm wallet encryption</source>
        <translation type="unfinished">පසුම්බි සංකේතනය තහවුරු කරන්න</translation>
    </message>
    <message>
        <source>Warning: If you encrypt your wallet and lose your passphrase, you will &lt;b&gt;LOSE ALL OF YOUR BITCOINS&lt;/b&gt;!</source>
        <translation type="unfinished">අවවාදයයි: ඔබ ඔබේ මුදල් පසුම්බිය සංකේතනය කල පසු ඔබගේ මුරපදය නැති වුවහොත්, ඔබේ  &lt;b&gt;බිට්කොයින් සියල්ලම ඔබට අහිමි වනු ඇත&lt;/b&gt;!</translation>
    </message>
    <message>
        <source>Are you sure you wish to encrypt your wallet?</source>
        <translation type="unfinished">ඔබේ මුදල් පසුම්බිය සංකේතනය කිරීමේ අවශ්‍යතාව තහවුරු කරන්න?</translation>
    </message>
    <message>
        <source>Wallet encrypted</source>
        <translation type="unfinished">පසුම්බිය සංකේතිතයි</translation>
    </message>
    <message>
        <source>Enter the new passphrase for the wallet.&lt;br/&gt;Please use a passphrase of &lt;b&gt;ten or more random characters&lt;/b&gt;, or &lt;b&gt;eight or more words&lt;/b&gt;.</source>
        <translation type="unfinished">පසුම්බිය සඳහා නව මුරපදය ඇතුළත් කරන්න.&lt;br/&gt;කරුණාකර  මුරපදය සඳහා &lt;b&gt;අහඹු අක්ෂර දහයක් හෝ වැඩි ගණනක්&lt;/b&gt;, හෝ &lt;b&gt;වචන අටක් හෝ වැඩි ගණනක්&lt;/b&gt;භාවිතා කරන්න.</translation>
    </message>
    <message>
        <source>Enter the old passphrase and new passphrase for the wallet.</source>
        <translation type="unfinished">පසුම්බිය සඳහා පැරණි මුරපදය සහ නව මුරපදය ඇතුළත් කරන්න.</translation>
    </message>
    <message>
        <source>Remember that encrypting your wallet cannot fully protect your bitcoins from being stolen by malware infecting your computer.</source>
        <translation type="unfinished">ඔබේ මුදල් පසුම්බිය සංකේතනය කිරීමෙන් ඔබේ පරිගණකයට අනිෂ්ට මෘදුකාංග (malware) ඇතුලු වීමෙන් කෙරෙන බිට්කොයින් සොරකම් කිරීම් වලින් සම්පූර්ණයෙන්ම වැළැක්වීම කළ නොහැකි බව මතක තබා ගන්න.</translation>
    </message>
    <message>
        <source>Wallet to be encrypted</source>
        <translation type="unfinished">සංකේතනය කළ යුතු පසුම්බිය</translation>
    </message>
    <message>
        <source>Your wallet is about to be encrypted. </source>
        <translation type="unfinished">පසුම්බිය සංකේතනය කිරීමට ආසන්නයි.</translation>
    </message>
    <message>
        <source>Your wallet is now encrypted. </source>
        <translation type="unfinished">ඔබගේ මුදල් පසුම්බිය දැන් සංකේතිතයි.</translation>
    </message>
    <message>
        <source>IMPORTANT: Any previous backups you have made of your wallet file should be replaced with the newly generated, encrypted wallet file. For security reasons, previous backups of the unencrypted wallet file will become useless as soon as you start using the new, encrypted wallet.</source>
        <translation type="unfinished">වැදගත්: ඔබගේ පසුම්බි ගොනුවෙන් ඔබ විසින් සාදන ලද පෙර උපස්ථයන්(backups) අලුතින් ජනනය කරන ලද, සංකේතනය කළ පසුම්බි ගොනුව සමඟ ප්‍රතිස්ථාපනය(replace) කළ යුතුය. ආරක්ෂක හේතූන් මත, ඔබ නව, සංකේතනය කළ පසුම්බිය භාවිතා කිරීමට පටන් ගත් වහාම සංකේතනය නොකළ පසුම්බි ගොනුවේ පෙර උපස්ථ අක්‍රීය වනු ඇත.</translation>
    </message>
    <message>
        <source>Wallet encryption failed</source>
        <translation type="unfinished">පසුම්බිය සංකේතනයට අසමත්!</translation>
    </message>
    <message>
        <source>Wallet encryption failed due to an internal error. Your wallet was not encrypted.</source>
        <translation type="unfinished">අභ්‍යන්තර දෝෂයක් හේතුවෙන් පසුම්බි සංකේතනය අසාර්ථක විය. ඔබගේ මුදල් පසුම්බිය සංකේතනය වී නොමැත.</translation>
    </message>
    <message>
        <source>The supplied passphrases do not match.</source>
        <translation type="unfinished">සපයන ලද මුරපද නොගැලපේ.</translation>
    </message>
    <message>
        <source>Wallet unlock failed</source>
        <translation type="unfinished">පසුම්බියේ අගුල හැරීමට අසමත් විය</translation>
    </message>
    <message>
        <source>The passphrase entered for the wallet decryption was incorrect.</source>
        <translation type="unfinished">පසුම්බිය විකේතනය සඳහා ඇතුළත් කළ මුරපදය වැරදිය.</translation>
    </message>
    <message>
        <source>Wallet passphrase was successfully changed.</source>
        <translation type="unfinished">පසුම්බි මුරපදය සාර්ථකව වෙනස් කරන ලදි.</translation>
    </message>
    <message>
        <source>Warning: The Caps Lock key is on!</source>
        <translation type="unfinished">අවවාදයයි: කැප්ස් ලොක් යතුර ක්‍රියාත්මකයි!</translation>
    </message>
</context>
<context>
    <name>BitcoinApplication</name>
    <message>
        <source>Internal error</source>
        <translation type="unfinished">අභ්‍යන්තර දෝෂයකි</translation>
    </message>
    <message>
        <source>An internal error occurred. %1 will attempt to continue safely. This is an unexpected bug which can be reported as described below.</source>
        <translation type="unfinished">අභ්‍යන්තර දෝෂයක් සිදු විය. %1 ආරක්ෂිතව ඉදිරියට යාමට උත්සාහ කරනු ඇත. මෙය පහත විස්තර කර ඇති පරිදි වාර්තා කළ හැකි අනපේක්ෂිත දෝෂයකි.</translation>
    </message>
</context>
<context>
    <name>QObject</name>
    <message>
        <source>Do you want to reset settings to default values, or to abort without making changes?</source>
        <extracomment>Explanatory text shown on startup when the settings file cannot be read. Prompts user to make a choice between resetting or aborting.</extracomment>
        <translation type="unfinished">ඔබට සැකසීම් පෙරනිමි අගයන් වෙත යළි පිහිටුවීමට අවශ්‍යද, නැතහොත් වෙනස්කම් සිදු නොකර නවතා දැමීමටද?</translation>
    </message>
    <message>
        <source>Error: %1</source>
        <translation type="unfinished">දෝෂය: %1</translation>
    </message>
    <message>
        <source>%1 didn't yet exit safely…</source>
        <translation type="unfinished">%1 තවමත් ආරක්ෂිතව පිටව ගොස් නැත ...</translation>
    </message>
    <message>
        <source>unknown</source>
        <translation type="unfinished">නොදනී</translation>
    </message>
    <message>
        <source>Amount</source>
        <translation type="unfinished">අගය</translation>
    </message>
    <message numerus="yes">
        <source>%n second(s)</source>
        <translation type="unfinished">
            <numerusform>%n second(s)</numerusform>
            <numerusform>%n second(s)</numerusform>
        </translation>
    </message>
    <message numerus="yes">
        <source>%n minute(s)</source>
        <translation type="unfinished">
            <numerusform>%n minute(s)</numerusform>
            <numerusform>%n minute(s)</numerusform>
        </translation>
    </message>
    <message numerus="yes">
        <source>%n hour(s)</source>
        <translation type="unfinished">
            <numerusform>%n hour(s)</numerusform>
            <numerusform>%n hour(s)</numerusform>
        </translation>
    </message>
    <message numerus="yes">
        <source>%n day(s)</source>
        <translation type="unfinished">
            <numerusform>%n day(s)</numerusform>
            <numerusform>%n day(s)</numerusform>
        </translation>
    </message>
    <message numerus="yes">
        <source>%n week(s)</source>
        <translation type="unfinished">
            <numerusform>%n week(s)</numerusform>
            <numerusform>%n week(s)</numerusform>
        </translation>
    </message>
    <message numerus="yes">
        <source>%n year(s)</source>
        <translation type="unfinished">
            <numerusform>%n year(s)</numerusform>
            <numerusform>%n year(s)</numerusform>
        </translation>
    </message>
    </context>
<context>
    <name>BitcoinGUI</name>
    <message>
        <source>&amp;Overview</source>
        <translation type="unfinished">&amp;දළ විශ්ලේෂණය</translation>
    </message>
    <message>
        <source>Browse transaction history</source>
        <translation type="unfinished">ගනුදෙනු ඉතිහාසය පිරික්සන්න</translation>
    </message>
    <message>
        <source>E&amp;xit</source>
        <translation type="unfinished">පි&amp;ටවන්න</translation>
    </message>
    <message>
        <source>Quit application</source>
        <translation type="unfinished">යෙදුම වසන්න</translation>
    </message>
    <message>
        <source>&amp;About %1</source>
        <translation type="unfinished">%1 &amp;පිළිබඳව</translation>
    </message>
    <message>
        <source>Show information about %1</source>
        <translation type="unfinished">%1 ගැන තොරතුරු පෙන්වන්න</translation>
    </message>
    <message>
        <source>About &amp;Qt</source>
        <translation type="unfinished">කියුටී &amp;පිළිබඳව</translation>
    </message>
    <message>
        <source>Show information about Qt</source>
        <translation type="unfinished">කියුටී ගැන තොරතුරු පෙන්වන්න</translation>
    </message>
    <message>
        <source>Create a new wallet</source>
        <translation type="unfinished">නව පසුම්බියක් සාදන්න</translation>
    </message>
    <message>
        <source>&amp;Minimize</source>
        <translation type="unfinished">&amp;හකුළන්න</translation>
    </message>
    <message>
        <source>Wallet:</source>
        <translation type="unfinished">පසුම්බිය:</translation>
    </message>
    <message>
        <source>Network activity disabled.</source>
        <extracomment>A substring of the tooltip.</extracomment>
        <translation type="unfinished">ජාලයේ ක්‍රියාකාරකම අබල කර ඇත.</translation>
    </message>
    <message>
        <source>Send coins to a Bitcoin address</source>
        <translation type="unfinished">බිට්කොයින් ලිපිනයකට කාසි යවන්න</translation>
    </message>
    <message>
        <source>Backup wallet to another location</source>
        <translation type="unfinished">වෙනත් ස්ථානයකට පසුම්බිය උපස්ථ කරන්න</translation>
    </message>
    <message>
        <source>&amp;Send</source>
        <translation type="unfinished">&amp;යවන්න</translation>
    </message>
    <message>
        <source>&amp;Receive</source>
        <translation type="unfinished">&amp;ලබන්න</translation>
    </message>
    <message>
        <source>&amp;Options…</source>
        <translation type="unfinished">&amp;විකල්ප…</translation>
    </message>
    <message>
        <source>&amp;Backup Wallet…</source>
        <translation type="unfinished">&amp;පසුම්බිය උපස්ථය…</translation>
    </message>
    <message>
        <source>Close Wallet…</source>
        <translation type="unfinished">පසුම්බිය වසන්න…</translation>
    </message>
    <message>
        <source>Create Wallet…</source>
        <translation type="unfinished">පසුම්බිය වසන්න…</translation>
    </message>
    <message>
        <source>Close All Wallets…</source>
        <translation type="unfinished">සියළු පසුම්බි වසන්න…</translation>
    </message>
    <message>
        <source>&amp;File</source>
        <translation type="unfinished">&amp;ගොනුව</translation>
    </message>
    <message>
        <source>&amp;Settings</source>
        <translation type="unfinished">&amp;සැකසුම්</translation>
    </message>
    <message>
        <source>&amp;Help</source>
        <translation type="unfinished">&amp;උදව්</translation>
    </message>
    <message>
        <source>Syncing Headers (%1%)…</source>
        <translation type="unfinished">(%1%) ශ්‍රීර්ෂ සමමුහූර්ත වෙමින්…</translation>
    </message>
    <message>
        <source>Synchronizing with network…</source>
        <translation type="unfinished">ජාලය සමඟ සමමුහූර්ත වෙමින්…</translation>
    </message>
    <message numerus="yes">
        <source>Processed %n block(s) of transaction history.</source>
        <translation type="unfinished">
            <numerusform>Processed %n block(s) of transaction history.</numerusform>
            <numerusform>Processed %n block(s) of transaction history.</numerusform>
<<<<<<< HEAD
        </translation>
    </message>
    <message>
        <source>Error</source>
        <translation type="unfinished">දෝෂයකි</translation>
    </message>
    <message>
        <source>E&amp;xit</source>
        <translation>පි&amp;ටවන්න</translation>
    </message>
    <message>
        <source>Quit application</source>
        <translation>යෙදුමෙන් පිටවන්න</translation>
    </message>
    <message>
        <source>&amp;About %1</source>
        <translation type="unfinished">%1 &amp;පිළිබඳව</translation>
    </message>
    <message>
        <source>Show information about %1</source>
        <translation type="unfinished">%1 පිළිබඳව තොරතුරු පෙන්වන්න</translation>
    </message>
    <message>
        <source>About &amp;Qt</source>
        <translation>කියුටී &amp;පිළිබඳව</translation>
    </message>
    <message>
        <source>Show information about Qt</source>
        <translation>කියුටී පිළිබඳව තොරතුරු පෙන්වන්න</translation>
    </message>
    <message>
        <source>Create a new wallet</source>
        <translation type="unfinished">නව පසුම්බියක් සාදන්න</translation>
    </message>
    <message>
        <source>Wallet:</source>
        <translation type="unfinished">පසුම්බිය:</translation>
    </message>
    <message>
        <source>Network activity disabled.</source>
        <extracomment>A substring of the tooltip.</extracomment>
        <translation type="unfinished">ජාලයේ ක්‍රියාකාරකම අබල කර ඇත.</translation>
    </message>
    <message>
        <source>Send coins to a Bitcoin address</source>
        <translation>බිට්කොයින් ලිපිනයට කාසි යවන්න</translation>
    </message>
    <message>
        <source>Backup wallet to another location</source>
        <translation>වෙනත් ස්ථානයකට පසුම්බිය උපස්ථ කරන්න</translation>
    </message>
    <message>
        <source>&amp;Send</source>
        <translation>&amp;යවන්න</translation>
    </message>
    <message>
        <source>&amp;Receive</source>
        <translation>&amp;ලබන්න</translation>
    </message>
    <message>
        <source>&amp;Options…</source>
        <translation type="unfinished">&amp;විකල්ප…</translation>
    </message>
    <message>
        <source>&amp;Show / Hide</source>
        <translation>&amp;පෙන්වන්න / සඟවන්න</translation>
    </message>
    <message>
        <source>Show or hide the main Window</source>
        <translation>ප්‍රධාන කවුළුව සඟවන්න හෝ පෙන්වන්න</translation>
    </message>
    <message>
        <source>&amp;Backup Wallet…</source>
        <translation type="unfinished">&amp;පසුම්බිය උපස්ථකරන්න…</translation>
    </message>
    <message>
        <source>Close Wallet…</source>
        <translation type="unfinished">පසුම්බිය වසන්න…</translation>
    </message>
    <message>
        <source>Create Wallet…</source>
        <translation type="unfinished">පසුම්බිය වසන්න…</translation>
    </message>
    <message>
        <source>Close All Wallets…</source>
        <translation type="unfinished">සියළු පසුම්බි වසන්න…</translation>
    </message>
    <message>
        <source>&amp;File</source>
        <translation>&amp;ගොනුව</translation>
    </message>
    <message>
        <source>&amp;Settings</source>
        <translation>&amp;සැකසුම්</translation>
    </message>
    <message>
        <source>&amp;Help</source>
        <translation>&amp;උදව්</translation>
    </message>
    <message>
        <source>Syncing Headers (%1%)…</source>
        <translation type="unfinished">(%1%) ශීර්ෂ සමමුහූර්ත වෙමින්…</translation>
    </message>
    <message>
        <source>Synchronizing with network…</source>
        <translation type="unfinished">ජාලය සමඟ සමමුහූර්ත වෙමින්…</translation>
    </message>
    <message numerus="yes">
        <source>Processed %n block(s) of transaction history.</source>
        <translation>
            <numerusform />
            <numerusform />
=======
>>>>>>> 88259837
        </translation>
    </message>
    <message>
        <source>Error</source>
        <translation>දෝෂයකි</translation>
    </message>
    <message>
        <source>Warning</source>
        <translation type="unfinished">අවවාදය</translation>
    </message>
    <message>
        <source>Information</source>
        <translation type="unfinished">තොරතුර</translation>
    </message>
    <message>
        <source>Up to date</source>
        <translation type="unfinished">යාවත්කාලීනයි</translation>
    </message>
    <message>
        <source>&amp;Sending addresses</source>
        <translation type="unfinished">&amp;යවන ලිපින</translation>
    </message>
    <message>
        <source>&amp;Receiving addresses</source>
        <translation type="unfinished">&amp;ලැබෙන ලිපින</translation>
    </message>
    <message>
        <source>Open Wallet</source>
        <translation type="unfinished">පසුම්බිය බලන්න</translation>
    </message>
    <message>
        <source>Open a wallet</source>
        <translation type="unfinished">පසුම්බියක් බලන්න</translation>
    </message>
    <message>
        <source>Close wallet</source>
        <translation type="unfinished">පසුම්බිය වසන්න</translation>
    </message>
    <message>
        <source>Restore Wallet…</source>
        <extracomment>Name of the menu item that restores wallet from a backup file.</extracomment>
        <translation type="unfinished">පසුම්බිය ප්‍රතිස්ථාපනය කිරීම</translation>
    </message>
    <message>
        <source>Close all wallets</source>
        <translation type="unfinished">සියළු පසුම්බි වසන්න</translation>
    </message>
    <message>
        <source>default wallet</source>
        <translation type="unfinished">පෙරනිමි පසුම්බිය</translation>
    </message>
    <message>
        <source>Wallet Data</source>
        <extracomment>Name of the wallet data file format.</extracomment>
        <translation type="unfinished">පසුම්බියේ දත්ත</translation>
    </message>
    <message>
        <source>Restore Wallet</source>
        <extracomment>Title of pop-up window shown when the user is attempting to restore a wallet.</extracomment>
        <translation type="unfinished">පසුම්බිය ප්‍රතිස්ථාපනය කිරීම</translation>
    </message>
    <message>
        <source>Wallet Name</source>
        <extracomment>Label of the input field where the name of the wallet is entered.</extracomment>
        <translation type="unfinished">පසුම්බියේ නම</translation>
    </message>
    <message>
        <source>&amp;Window</source>
        <translation type="unfinished">&amp;කවුළුව</translation>
    </message>
    <message>
        <source>Zoom</source>
        <translation type="unfinished">විශාලනය</translation>
    </message>
    <message>
        <source>Main Window</source>
        <translation type="unfinished">ප්‍රධාන කවුළුව</translation>
    </message>
    <message>
        <source>%1 client</source>
        <translation type="unfinished">%1 අනුග්‍රාහකය</translation>
    </message>
    <message>
        <source>&amp;Hide</source>
        <translation type="unfinished">&amp;සඟවන්න</translation>
    </message>
    <message>
        <source>S&amp;how</source>
        <translation type="unfinished">පෙ&amp;න්වන්න</translation>
    </message>
    <message numerus="yes">
        <source>%n active connection(s) to Bitcoin network.</source>
        <extracomment>A substring of the tooltip.</extracomment>
        <translation type="unfinished">
            <numerusform>%n active connection(s) to Bitcoin network.</numerusform>
            <numerusform>%n active connection(s) to Bitcoin network.</numerusform>
        </translation>
    </message>
    <message>
        <source>Click for more actions.</source>
        <extracomment>A substring of the tooltip. "More actions" are available via the context menu.</extracomment>
        <translation type="unfinished">තව ක්‍රියාමාර්ග සඳහා ඔබන්න.</translation>
    </message>
    <message>
        <source>Disable network activity</source>
        <extracomment>A context menu item.</extracomment>
        <translation type="unfinished">ජාලයේ ක්‍රියාකාරකම අබල කරන්න</translation>
    </message>
    <message>
        <source>Enable network activity</source>
        <extracomment>A context menu item. The network activity was disabled previously.</extracomment>
        <translation type="unfinished">ජාලයේ ක්‍රියාකාරකම සබල කරන්න</translation>
    </message>
    <message>
        <source>Error: %1</source>
        <translation type="unfinished">දෝෂය: %1</translation>
    </message>
    <message>
        <source>Warning: %1</source>
        <translation type="unfinished">අවවාදය: %1</translation>
    </message>
    <message>
        <source>Date: %1
</source>
        <translation type="unfinished">දිනය: %1
</translation>
    </message>
    <message>
        <source>Amount: %1
</source>
        <translation type="unfinished">ගණන: %1
</translation>
    </message>
    <message>
        <source>Wallet: %1
</source>
        <translation type="unfinished">පසුම්බිය: %1
</translation>
    </message>
    <message>
        <source>Type: %1
</source>
        <translation type="unfinished">වර්ගය: %1
</translation>
    </message>
    <message>
        <source>Label: %1
</source>
        <translation type="unfinished">නම්පත: %1
</translation>
    </message>
    <message>
        <source>Address: %1
</source>
        <translation type="unfinished">ලිපිනය: %1
</translation>
    </message>
    <message>
        <source>Sent transaction</source>
        <translation type="unfinished">යැවූ ගනුදෙනුව</translation>
    </message>
    <message>
        <source>Private key &lt;b&gt;disabled&lt;/b&gt;</source>
        <translation type="unfinished">පෞද්ගලික යතුර &lt;b&gt;අබලයි&lt;/b&gt;</translation>
    </message>
    <message>
        <source>Original message:</source>
        <translation type="unfinished">මුල් පණිවිඩය:</translation>
    </message>
</context>
<context>
    <name>CoinControlDialog</name>
    <message>
        <source>Quantity:</source>
        <translation type="unfinished">ප්‍රමාණය:</translation>
    </message>
    <message>
        <source>Bytes:</source>
        <translation type="unfinished">බයිට:</translation>
    </message>
    <message>
        <source>Amount:</source>
        <translation type="unfinished">අගය:</translation>
    </message>
    <message>
        <source>Fee:</source>
        <translation type="unfinished">ගාස්තුව:</translation>
    </message>
    <message>
        <source>Amount</source>
        <translation type="unfinished">අගය</translation>
    </message>
    <message>
        <source>Received with address</source>
        <translation type="unfinished">ලිපිනය සමඟ ලැබුණි</translation>
    </message>
    <message>
        <source>Date</source>
        <translation type="unfinished">දිනය</translation>
    </message>
    <message>
        <source>&amp;Copy address</source>
        <translation type="unfinished">&amp;ලිපිනයෙහි පිටපතක්</translation>
    </message>
    <message>
        <source>Copy bytes</source>
        <translation type="unfinished">බයිට පිටපත් කරන්න</translation>
    </message>
    <message>
        <source>yes</source>
        <translation type="unfinished">ඔව්</translation>
    </message>
    <message>
        <source>no</source>
        <translation type="unfinished">නැත</translation>
    </message>
    <message>
        <source>(no label)</source>
        <translation type="unfinished">(නම්පතක් නැත)</translation>
    </message>
    <message>
        <source>(change)</source>
        <translation type="unfinished">(වෙනස)</translation>
    </message>
</context>
<context>
    <name>CreateWalletActivity</name>
    <message>
        <source>Create Wallet</source>
        <extracomment>Title of window indicating the progress of creation of a new wallet.</extracomment>
        <translation type="unfinished">පසුම්බිය සාදන්න</translation>
    </message>
    </context>
<context>
    <name>OpenWalletActivity</name>
    <message>
        <source>default wallet</source>
        <translation type="unfinished">පෙරනිමි පසුම්බිය</translation>
    </message>
    <message>
        <source>Open Wallet</source>
        <extracomment>Title of window indicating the progress of opening of a wallet.</extracomment>
        <translation type="unfinished">පසුම්බිය බලන්න</translation>
    </message>
    </context>
<context>
    <name>RestoreWalletActivity</name>
    <message>
        <source>Restore Wallet</source>
        <extracomment>Title of progress window which is displayed when wallets are being restored.</extracomment>
        <translation type="unfinished">පසුම්බිය ප්‍රතිස්ථාපනය කිරීම</translation>
    </message>
    <message>
        <source>Restore wallet failed</source>
        <extracomment>Title of message box which is displayed when the wallet could not be restored.</extracomment>
        <translation type="unfinished">පසුම්බිය ප්‍රතිස්ථාපනය කිරීම අසාර්ථකයි</translation>
    </message>
    <message>
        <source>Restore wallet message</source>
        <extracomment>Title of message box which is displayed when the wallet is successfully restored.</extracomment>
        <translation type="unfinished">පසුම්බිය ප්‍රතිස්ථාපනය කිරීමේ පණිවිඩය </translation>
    </message>
</context>
<context>
    <name>WalletController</name>
    <message>
        <source>Close wallet</source>
        <translation type="unfinished">පසුම්බිය වසන්න</translation>
    </message>
    <message>
        <source>Close all wallets</source>
        <translation type="unfinished">සියළු පසුම්බි වසන්න</translation>
    </message>
    </context>
<context>
    <name>CreateWalletDialog</name>
    <message>
        <source>Create Wallet</source>
        <translation type="unfinished">පසුම්බිය සාදන්න</translation>
    </message>
    <message>
        <source>Wallet Name</source>
        <translation type="unfinished">පසුම්බියේ නම</translation>
    </message>
    <message>
        <source>Wallet</source>
        <translation type="unfinished">පසුම්බිය</translation>
    </message>
    <message>
        <source>Advanced Options</source>
        <translation type="unfinished">වැඩිදුර විකල්ප</translation>
    </message>
    <message>
        <source>Disable Private Keys</source>
        <translation type="unfinished">පෞද්ගලික යතුරු අබලකරන්න</translation>
    </message>
    <message>
        <source>Create</source>
        <translation type="unfinished">සාදන්න</translation>
    </message>
    </context>
<context>
    <name>EditAddressDialog</name>
    <message>
        <source>Edit Address</source>
        <translation type="unfinished">ලිපිනය සංස්කරණය</translation>
    </message>
    <message>
        <source>&amp;Address</source>
        <translation type="unfinished">&amp;ලිපිනය</translation>
    </message>
    <message>
        <source>New sending address</source>
        <translation type="unfinished">නව යවන ලිපිනය</translation>
    </message>
    <message>
        <source>Edit receiving address</source>
        <translation type="unfinished">ලැබෙන ලිපිනය සංස්කරණය</translation>
    </message>
    <message>
        <source>Edit sending address</source>
        <translation type="unfinished">යවන ලිපිනය සංස්කරණය</translation>
    </message>
    </context>
<context>
    <name>FreespaceChecker</name>
    <message>
        <source>name</source>
        <translation type="unfinished">නම</translation>
    </message>
    <message>
        <source>Cannot create data directory here.</source>
        <translation type="unfinished">මෙතැන දත්ත නාමාවලිය සෑදිය නොහැකිය.</translation>
    </message>
</context>
<context>
    <name>Intro</name>
    <message>
        <source>Bitcoin</source>
        <translation type="unfinished">බිට්කොයින්</translation>
    </message>
    <message numerus="yes">
        <source>%n GB of space available</source>
        <translation type="unfinished">
            <numerusform />
            <numerusform />
        </translation>
    </message>
    <message numerus="yes">
        <source>(of %n GB needed)</source>
        <translation type="unfinished">
            <numerusform>(sufficient to restore backups %n day(s) old)</numerusform>
            <numerusform>(sufficient to restore backups %n day(s) old)</numerusform>
        </translation>
    </message>
    <message numerus="yes">
        <source>(%n GB needed for full chain)</source>
        <translation type="unfinished">
            <numerusform />
            <numerusform />
        </translation>
    </message>
    <message numerus="yes">
        <source>(sufficient to restore backups %n day(s) old)</source>
        <extracomment>Explanatory text on the capability of the current prune target.</extracomment>
        <translation type="unfinished">
            <numerusform>(sufficient to restore backups %n day(s) old)</numerusform>
            <numerusform>(sufficient to restore backups %n day(s) old)</numerusform>
        </translation>
    </message>
    <message>
        <source>Error</source>
        <translation type="unfinished">දෝෂයකි</translation>
    </message>
    <message>
        <source>Welcome</source>
        <translation type="unfinished">සාදරයෙන් පිළිගනිමු</translation>
    </message>
    <message>
        <source>Welcome to %1.</source>
        <translation type="unfinished">%1 වෙත සාදරයෙන් පිළිගනිමු.</translation>
    </message>
    <message>
        <source> GB</source>
        <translation type="unfinished">ගි.බ.</translation>
    </message>
    <message>
        <source>Use the default data directory</source>
        <translation type="unfinished">පෙරනිමි දත්ත නාමාවලිය භාවිතා කරන්න</translation>
    </message>
    </context>
<context>
    <name>HelpMessageDialog</name>
    <message>
        <source>version</source>
        <translation type="unfinished">අනුවාදය</translation>
    </message>
    <message>
        <source>About %1</source>
        <translation type="unfinished">%1 පිළිබඳව</translation>
    </message>
    </context>
<context>
    <name>ModalOverlay</name>
    <message>
        <source>Form</source>
        <translation type="unfinished">වෙතින්</translation>
    </message>
    <message>
        <source>Unknown…</source>
        <translation type="unfinished">නොදනී…</translation>
    </message>
    <message>
        <source>calculating…</source>
        <translation type="unfinished">ගණනය වෙමින්…</translation>
    </message>
    <message>
        <source>Hide</source>
        <translation type="unfinished">සඟවන්න</translation>
    </message>
    </context>
<context>
    <name>OptionsDialog</name>
    <message>
        <source>Options</source>
        <translation type="unfinished">විකල්ප</translation>
    </message>
    <message>
        <source>&amp;Main</source>
        <translation type="unfinished">&amp;ප්‍රධාන</translation>
    </message>
    <message>
        <source>Size of &amp;database cache</source>
        <translation type="unfinished">දත්තසමුදා නිහිතයේ ප්‍රමාණය</translation>
    </message>
    <message>
        <source>Open Configuration File</source>
        <translation type="unfinished">වින්‍යාස ගොනුව විවෘතකරන්න</translation>
    </message>
    <message>
        <source>&amp;Reset Options</source>
        <translation type="unfinished">&amp;නැවත සැකසීමේ විකල්ප</translation>
    </message>
    <message>
        <source>&amp;Network</source>
        <translation type="unfinished">&amp;ජාලය</translation>
    </message>
    <message>
        <source>GB</source>
        <translation type="unfinished">ගි.බ.</translation>
    </message>
    <message>
        <source>MiB</source>
        <translation type="unfinished">මෙ.බ.</translation>
    </message>
    <message>
        <source>W&amp;allet</source>
        <translation type="unfinished">ප&amp;සුම්බිය</translation>
    </message>
    <message>
        <source>Enable coin &amp;control features</source>
        <translation type="unfinished">කාසි පාලන විශේෂාංග සබලකරන්න</translation>
    </message>
    <message>
        <source>Accept connections from outside.</source>
        <translation type="unfinished">පිටතින් සම්බන්ධතා පිළිගන්න.</translation>
    </message>
    <message>
        <source>Tor</source>
        <translation type="unfinished">ටෝර්</translation>
    </message>
    <message>
        <source>&amp;Window</source>
        <translation type="unfinished">&amp;කවුළුව</translation>
    </message>
    <message>
        <source>User Interface &amp;language:</source>
        <translation type="unfinished">අතරු මුහුණතේ &amp;භාෂාව:</translation>
    </message>
    <message>
        <source>embedded "%1"</source>
        <translation type="unfinished">එබ්බවූ "%1"</translation>
    </message>
    <message>
        <source>&amp;OK</source>
        <translation type="unfinished">&amp;හරි</translation>
    </message>
    <message>
        <source>&amp;Cancel</source>
        <translation type="unfinished">&amp;අවලංගු</translation>
    </message>
    <message>
        <source>default</source>
        <translation type="unfinished">පෙරනිමි</translation>
    </message>
    <message>
        <source>Cancel</source>
        <translation type="unfinished">අවලංගු</translation>
    </message>
    <message>
        <source>Error</source>
        <translation type="unfinished">දෝෂයකි</translation>
    </message>
    </context>
<context>
    <name>OverviewPage</name>
    <message>
        <source>Form</source>
        <translation type="unfinished">වෙතින්</translation>
    </message>
    </context>
<context>
    <name>PSBTOperationsDialog</name>
    <message>
        <source>or</source>
        <translation type="unfinished">හෝ</translation>
    </message>
    </context>
<context>
    <name>PeerTableModel</name>
    <message>
        <source>Age</source>
        <extracomment>Title of Peers Table column which indicates the duration (length of time) since the peer connection started.</extracomment>
        <translation type="unfinished">වයස</translation>
    </message>
    <message>
        <source>Address</source>
        <extracomment>Title of Peers Table column which contains the IP/Onion/I2P address of the connected peer.</extracomment>
        <translation type="unfinished">ලිපිනය</translation>
    </message>
    <message>
        <source>Type</source>
        <extracomment>Title of Peers Table column which describes the type of peer connection. The "type" describes why the connection exists.</extracomment>
        <translation type="unfinished">වර්ගය</translation>
    </message>
    </context>
<context>
    <name>RPCConsole</name>
    <message>
        <source>&amp;Copy address</source>
        <extracomment>Context menu action to copy the address of a peer.</extracomment>
        <translation type="unfinished">&amp;ලිපිනයෙහි පිටපතක්</translation>
    </message>
    <message>
        <source>To</source>
        <translation type="unfinished">වෙත</translation>
    </message>
    <message>
        <source>From</source>
        <translation type="unfinished">වෙතින්</translation>
    </message>
    </context>
<context>
    <name>ReceiveCoinsDialog</name>
    <message>
        <source>&amp;Copy address</source>
        <translation type="unfinished">&amp;ලිපිනයෙහි පිටපතක්</translation>
    </message>
    </context>
<context>
    <name>ReceiveRequestDialog</name>
    <message>
        <source>Amount:</source>
        <translation type="unfinished">අගය:</translation>
    </message>
    <message>
        <source>Wallet:</source>
        <translation type="unfinished">පසුම්බිය:</translation>
    </message>
    </context>
<context>
    <name>RecentRequestsTableModel</name>
    <message>
        <source>Date</source>
        <translation type="unfinished">දිනය</translation>
    </message>
    <message>
        <source>Label</source>
        <translation type="unfinished">නම්පත</translation>
    </message>
    <message>
        <source>Message</source>
        <translation type="unfinished">පණිවිඩය</translation>
    </message>
    <message>
        <source>(no label)</source>
        <translation type="unfinished">(නම්පතක් නැත)</translation>
    </message>
    </context>
<context>
    <name>SendCoinsDialog</name>
    <message>
        <source>Send Coins</source>
        <translation type="unfinished">කාසි යවන්න</translation>
    </message>
    <message>
        <source>Quantity:</source>
        <translation type="unfinished">ප්‍රමාණය:</translation>
    </message>
    <message>
        <source>Bytes:</source>
        <translation type="unfinished">බයිට:</translation>
    </message>
    <message>
        <source>Amount:</source>
        <translation type="unfinished">අගය:</translation>
    </message>
    <message>
        <source>Fee:</source>
        <translation type="unfinished">ගාස්තුව:</translation>
    </message>
    <message>
        <source>Hide</source>
        <translation type="unfinished">සඟවන්න</translation>
    </message>
    <message>
        <source>S&amp;end</source>
        <translation type="unfinished">ය&amp;වන්න</translation>
    </message>
    <message>
        <source>Copy bytes</source>
        <translation type="unfinished">බයිට පිටපත් කරන්න</translation>
    </message>
    <message>
        <source>%1 to '%2'</source>
        <translation type="unfinished">%1 සිට '%2'</translation>
    </message>
    <message>
        <source>%1 to %2</source>
        <translation type="unfinished">%1 සිට %2</translation>
    </message>
    <message>
        <source>Sign failed</source>
        <translation type="unfinished">ඇතුල් වීමට අසමත්</translation>
    </message>
    <message>
        <source>or</source>
        <translation type="unfinished">හෝ</translation>
    </message>
    <message numerus="yes">
        <source>Estimated to begin confirmation within %n block(s).</source>
        <translation type="unfinished">
            <numerusform>Estimated to begin confirmation within %n block(s).</numerusform>
            <numerusform>Estimated to begin confirmation within %n block(s).</numerusform>
        </translation>
    </message>
    <message>
        <source>(no label)</source>
        <translation type="unfinished">(නම්පතක් නැත)</translation>
    </message>
</context>
<context>
    <name>SignVerifyMessageDialog</name>
    <message>
        <source>Signature</source>
        <translation type="unfinished">අත්සන</translation>
    </message>
    </context>
<context>
    <name>TrafficGraphWidget</name>
    <message>
        <source>kB/s</source>
        <translation type="unfinished">කි.බ./තත්.</translation>
    </message>
</context>
<context>
    <name>TransactionDesc</name>
    <message numerus="yes">
        <source>Open for %n more block(s)</source>
        <translation>
            <numerusform />
            <numerusform />
        </translation>
    </message>
    <message>
        <source>Status</source>
        <translation type="unfinished">තත්වය</translation>
    </message>
    <message>
        <source>Status</source>
        <translation type="unfinished">තත්වය</translation>
    </message>
    <message>
        <source>Date</source>
        <translation type="unfinished">දිනය</translation>
    </message>
    <message>
        <source>Source</source>
        <translation type="unfinished">මූලාශ්‍රය</translation>
    </message>
    <message>
        <source>From</source>
        <translation type="unfinished">වෙතින්</translation>
    </message>
    <message>
        <source>unknown</source>
        <translation type="unfinished">නොදනී</translation>
    </message>
    <message>
        <source>To</source>
        <translation type="unfinished">වෙත</translation>
    </message>
    <message numerus="yes">
        <source>matures in %n more block(s)</source>
        <translation type="unfinished">
            <numerusform>matures in %n more block(s)</numerusform>
            <numerusform>matures in %n more block(s)</numerusform>
        </translation>
    </message>
    <message>
        <source>Message</source>
        <translation type="unfinished">පණිවිඩය</translation>
    </message>
    <message>
        <source>Comment</source>
        <translation type="unfinished">අදහස</translation>
    </message>
    <message>
        <source>Transaction ID</source>
        <translation type="unfinished">ගනුදෙනු හැඳු.</translation>
    </message>
    <message>
        <source>Inputs</source>
        <translation type="unfinished">ආදාන</translation>
    </message>
    <message>
        <source>Amount</source>
        <translation type="unfinished">අගය</translation>
    </message>
    </context>
<context>
    <name>TransactionTableModel</name>
    <message>
        <source>Date</source>
        <translation type="unfinished">දිනය</translation>
    </message>
    <message>
        <source>Type</source>
        <translation type="unfinished">වර්ගය</translation>
    </message>
    <message>
        <source>Label</source>
        <translation type="unfinished">නම්පත</translation>
    </message>
    <message>
        <source>(n/a)</source>
        <translation type="unfinished">(අ/නොවේ)</translation>
    </message>
    <message>
        <source>(no label)</source>
        <translation type="unfinished">(නම්පතක් නැත)</translation>
    </message>
    <message>
        <source>Type of transaction.</source>
        <translation type="unfinished">ගනුදෙනු වර්ග.</translation>
    </message>
    </context>
<context>
    <name>TransactionView</name>
    <message>
        <source>All</source>
        <translation type="unfinished">සියල්ල</translation>
    </message>
    <message>
        <source>Today</source>
        <translation type="unfinished">අද</translation>
    </message>
    <message>
        <source>This week</source>
        <translation type="unfinished">මෙම සතිය</translation>
    </message>
    <message>
        <source>This month</source>
        <translation type="unfinished">මෙම මාසය</translation>
    </message>
    <message>
        <source>Last month</source>
        <translation type="unfinished">පසුගිය මාසය</translation>
    </message>
    <message>
        <source>This year</source>
        <translation type="unfinished">මෙම අවුරුද්ද</translation>
    </message>
    <message>
        <source>&amp;Copy address</source>
        <translation type="unfinished">&amp;ලිපිනයෙහි පිටපතක්</translation>
    </message>
    <message>
        <source>Copy transaction &amp;ID</source>
        <translation type="unfinished">ගනුදෙනු &amp;හැඳු. පිටපත්</translation>
    </message>
    <message>
        <source>Comma separated file</source>
        <extracomment>Expanded name of the CSV file format. See: https://en.wikipedia.org/wiki/Comma-separated_values.</extracomment>
        <translation type="unfinished">අල්පවිරාම යෙදූ ගොනුව</translation>
    </message>
    <message>
        <source>Date</source>
        <translation type="unfinished">දිනය</translation>
    </message>
    <message>
        <source>Type</source>
        <translation type="unfinished">වර්ගය</translation>
    </message>
    <message>
        <source>Label</source>
        <translation type="unfinished">නම්පත</translation>
    </message>
    <message>
        <source>Address</source>
        <translation type="unfinished">ලිපිනය</translation>
    </message>
    <message>
        <source>ID</source>
        <translation type="unfinished">හැඳු.</translation>
    </message>
    <message>
        <source>Exporting Failed</source>
        <translation type="unfinished">නිර්යාතයට අසමත් විය</translation>
    </message>
    <message>
        <source>Exporting Successful</source>
        <translation type="unfinished">නිර්යාත වීම සාර්ථකයි</translation>
    </message>
    <message>
        <source>to</source>
        <translation type="unfinished">වෙත</translation>
    </message>
</context>
<context>
    <name>WalletFrame</name>
    <message>
        <source>Create a new wallet</source>
        <translation type="unfinished">නව පසුම්බියක් සාදන්න</translation>
    </message>
    <message>
        <source>Error</source>
        <translation type="unfinished">දෝෂයකි</translation>
    </message>
    </context>
<context>
    <name>WalletModel</name>
    <message>
        <source>Send Coins</source>
        <translation type="unfinished">කාසි යවන්න</translation>
    </message>
    <message>
        <source>default wallet</source>
        <translation type="unfinished">පෙරනිමි පසුම්බිය</translation>
    </message>
</context>
<context>
    <name>WalletView</name>
    <message>
        <source>&amp;Export</source>
        <translation type="unfinished">&amp;නිර්යාතය</translation>
    </message>
    <message>
        <source>Export the data in the current tab to a file</source>
        <translation type="unfinished">වත්මන් පටියෙයි දත්ත ගොනුවකට නිර්යාත කරන්න</translation>
    </message>
    <message>
        <source>Backup Wallet</source>
        <translation type="unfinished">පසුම්බිය උපස්ථකරන්න</translation>
    </message>
    <message>
        <source>Wallet Data</source>
        <extracomment>Name of the wallet data file format.</extracomment>
        <translation type="unfinished">පසුම්බියේ දත්ත</translation>
    </message>
    <message>
        <source>Backup Failed</source>
        <translation type="unfinished">උපස්ථ වීමට අසමත් විය</translation>
    </message>
    <message>
        <source>Backup Successful</source>
        <translation type="unfinished">උපස්ථ වීම සාර්ථකයි</translation>
    </message>
    <message>
        <source>Cancel</source>
        <translation type="unfinished">අවලංගු</translation>
    </message>
</context>
<context>
    <name>bitcoin-core</name>
    <message>
        <source>The %s developers</source>
        <translation type="unfinished">%s සංවර්ධකයින්</translation>
    </message>
    <message>
        <source>Error creating %s</source>
        <translation type="unfinished">%s සෑදීමේ දෝෂයකි</translation>
    </message>
    <message>
        <source>Error loading %s</source>
        <translation type="unfinished">%s පූරණය වීමේ දෝෂයකි</translation>
    </message>
    <message>
        <source>Error: Unable to make a backup of your wallet</source>
        <translation type="unfinished">දෝෂය: ඔබගේ පසුම්බිය ප්‍රතිස්ථාපනය කල නොහැකි විය.</translation>
    </message>
    <message>
        <source>Importing…</source>
        <translation type="unfinished">ආයාත වෙමින්…</translation>
    </message>
    <message>
        <source>Loading wallet…</source>
        <translation type="unfinished">පසුම්බිය පූරණය වෙමින්…</translation>
    </message>
    <message>
        <source>Rescanning…</source>
        <translation type="unfinished">යළි සුපිරික්සමින්…</translation>
    </message>
    <message>
        <source>This is experimental software.</source>
        <translation type="unfinished">මෙය පර්යේෂණාත්මක මෘදුකාංගයකි.</translation>
    </message>
    <message>
        <source>Unknown address type '%s'</source>
        <translation type="unfinished">'%s' නොදන්නා ලිපින වර්ගයකි</translation>
    </message>
    <message>
        <source>Settings file could not be read</source>
        <translation type="unfinished">සැකසීම් ගොනුව කියවිය නොහැක</translation>
    </message>
    </context>
</TS><|MERGE_RESOLUTION|>--- conflicted
+++ resolved
@@ -306,6 +306,14 @@
         <translation type="unfinished">&amp;දළ විශ්ලේෂණය</translation>
     </message>
     <message>
+        <source>Show general overview of wallet</source>
+        <translation type="unfinished">පසුම්බිය පිළිබඳ සාමාන්‍ය දළ විශ්ලේෂණය පෙන්වන්න</translation>
+    </message>
+    <message>
+        <source>&amp;Transactions</source>
+        <translation type="unfinished">&amp;ගනුදෙනු</translation>
+    </message>
+    <message>
         <source>Browse transaction history</source>
         <translation type="unfinished">ගනුදෙනු ඉතිහාසය පිරික්සන්න</translation>
     </message>
@@ -411,121 +419,6 @@
         <translation type="unfinished">
             <numerusform>Processed %n block(s) of transaction history.</numerusform>
             <numerusform>Processed %n block(s) of transaction history.</numerusform>
-<<<<<<< HEAD
-        </translation>
-    </message>
-    <message>
-        <source>Error</source>
-        <translation type="unfinished">දෝෂයකි</translation>
-    </message>
-    <message>
-        <source>E&amp;xit</source>
-        <translation>පි&amp;ටවන්න</translation>
-    </message>
-    <message>
-        <source>Quit application</source>
-        <translation>යෙදුමෙන් පිටවන්න</translation>
-    </message>
-    <message>
-        <source>&amp;About %1</source>
-        <translation type="unfinished">%1 &amp;පිළිබඳව</translation>
-    </message>
-    <message>
-        <source>Show information about %1</source>
-        <translation type="unfinished">%1 පිළිබඳව තොරතුරු පෙන්වන්න</translation>
-    </message>
-    <message>
-        <source>About &amp;Qt</source>
-        <translation>කියුටී &amp;පිළිබඳව</translation>
-    </message>
-    <message>
-        <source>Show information about Qt</source>
-        <translation>කියුටී පිළිබඳව තොරතුරු පෙන්වන්න</translation>
-    </message>
-    <message>
-        <source>Create a new wallet</source>
-        <translation type="unfinished">නව පසුම්බියක් සාදන්න</translation>
-    </message>
-    <message>
-        <source>Wallet:</source>
-        <translation type="unfinished">පසුම්බිය:</translation>
-    </message>
-    <message>
-        <source>Network activity disabled.</source>
-        <extracomment>A substring of the tooltip.</extracomment>
-        <translation type="unfinished">ජාලයේ ක්‍රියාකාරකම අබල කර ඇත.</translation>
-    </message>
-    <message>
-        <source>Send coins to a Bitcoin address</source>
-        <translation>බිට්කොයින් ලිපිනයට කාසි යවන්න</translation>
-    </message>
-    <message>
-        <source>Backup wallet to another location</source>
-        <translation>වෙනත් ස්ථානයකට පසුම්බිය උපස්ථ කරන්න</translation>
-    </message>
-    <message>
-        <source>&amp;Send</source>
-        <translation>&amp;යවන්න</translation>
-    </message>
-    <message>
-        <source>&amp;Receive</source>
-        <translation>&amp;ලබන්න</translation>
-    </message>
-    <message>
-        <source>&amp;Options…</source>
-        <translation type="unfinished">&amp;විකල්ප…</translation>
-    </message>
-    <message>
-        <source>&amp;Show / Hide</source>
-        <translation>&amp;පෙන්වන්න / සඟවන්න</translation>
-    </message>
-    <message>
-        <source>Show or hide the main Window</source>
-        <translation>ප්‍රධාන කවුළුව සඟවන්න හෝ පෙන්වන්න</translation>
-    </message>
-    <message>
-        <source>&amp;Backup Wallet…</source>
-        <translation type="unfinished">&amp;පසුම්බිය උපස්ථකරන්න…</translation>
-    </message>
-    <message>
-        <source>Close Wallet…</source>
-        <translation type="unfinished">පසුම්බිය වසන්න…</translation>
-    </message>
-    <message>
-        <source>Create Wallet…</source>
-        <translation type="unfinished">පසුම්බිය වසන්න…</translation>
-    </message>
-    <message>
-        <source>Close All Wallets…</source>
-        <translation type="unfinished">සියළු පසුම්බි වසන්න…</translation>
-    </message>
-    <message>
-        <source>&amp;File</source>
-        <translation>&amp;ගොනුව</translation>
-    </message>
-    <message>
-        <source>&amp;Settings</source>
-        <translation>&amp;සැකසුම්</translation>
-    </message>
-    <message>
-        <source>&amp;Help</source>
-        <translation>&amp;උදව්</translation>
-    </message>
-    <message>
-        <source>Syncing Headers (%1%)…</source>
-        <translation type="unfinished">(%1%) ශීර්ෂ සමමුහූර්ත වෙමින්…</translation>
-    </message>
-    <message>
-        <source>Synchronizing with network…</source>
-        <translation type="unfinished">ජාලය සමඟ සමමුහූර්ත වෙමින්…</translation>
-    </message>
-    <message numerus="yes">
-        <source>Processed %n block(s) of transaction history.</source>
-        <translation>
-            <numerusform />
-            <numerusform />
-=======
->>>>>>> 88259837
         </translation>
     </message>
     <message>
@@ -877,8 +770,8 @@
     <message numerus="yes">
         <source>(of %n GB needed)</source>
         <translation type="unfinished">
-            <numerusform>(sufficient to restore backups %n day(s) old)</numerusform>
-            <numerusform>(sufficient to restore backups %n day(s) old)</numerusform>
+            <numerusform />
+            <numerusform />
         </translation>
     </message>
     <message numerus="yes">
