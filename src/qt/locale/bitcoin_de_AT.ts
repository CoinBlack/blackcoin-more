--- conflicted
+++ resolved
@@ -933,21 +933,12 @@
         <translation type="unfinished">Die Wallet '%1' wurde erfolgreich migriert.</translation>
     </message>
     <message>
-<<<<<<< HEAD
-        <source> Watchonly scripts have been migrated to a new wallet named '%1'.</source>
-        <translation type="unfinished"> Watchonly-Skripte wurden in eine neue Wallet mit dem Namen '%1' migriert.</translation>
-    </message>
-    <message>
-        <source> Solvable but not watched scripts have been migrated to a new wallet named '%1'.</source>
-        <translation type="unfinished"> Lösbare, aber nicht beobachtete Skripte wurden in eine neue Wallet mit dem Namen '%1' migriert.</translation>
-=======
         <source>Watchonly scripts have been migrated to a new wallet named '%1'.</source>
         <translation type="unfinished">Nur-beobachten Scripts wurden in eine neue Wallet namens '%1' überführt.</translation>
     </message>
     <message>
         <source>Solvable but not watched scripts have been migrated to a new wallet named '%1'.</source>
         <translation type="unfinished">Lösbare aber nicht beobachtete Scripts wurde in eine neue Wallet namens '%1' überführt.</translation>
->>>>>>> c7885ecd
     </message>
     <message>
         <source>Migration failed</source>
@@ -4762,13 +4753,10 @@
         <translation type="unfinished">Nicht unterstützte globale Protokollierungsebene %s=%s. Gültige Werte: %s.</translation>
     </message>
     <message>
-<<<<<<< HEAD
-=======
         <source>Wallet file creation failed: %s</source>
         <translation type="unfinished">Wallet Datei konnte nicht angelegt werden: %s</translation>
     </message>
     <message>
->>>>>>> c7885ecd
         <source>acceptstalefeeestimates is not supported on %s chain.</source>
         <translation type="unfinished">acceptstalefeeestimates wird auf der %s Chain nicht unterstützt.</translation>
     </message>
