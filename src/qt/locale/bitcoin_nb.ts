--- conflicted
+++ resolved
@@ -272,13 +272,6 @@
         <source>A fatal error occurred. Check that settings file is writable, or try running with -nosettings.</source>
         <extracomment>Explanatory text shown on startup when the settings file could not be written. Prompts user to check that we have the ability to write to the file. Explains that the user has the option of running without a settings file.</extracomment>
         <translation type="unfinished">En fatal feil har oppstått. Sjekk at filen med innstillinger er skrivbar eller prøv å kjøre med -nosettings.</translation>
-<<<<<<< HEAD
-    </message>
-    <message>
-        <source>Error: Specified data directory "%1" does not exist.</source>
-        <translation type="unfinished">Feil: Den spesifiserte datamappen "%1" finnes ikke.</translation>
-=======
->>>>>>> 88259837
     </message>
     <message>
         <source>Error: %1</source>
@@ -674,18 +667,9 @@
         <translation type="unfinished">Gjenopprett lommebok...</translation>
     </message>
     <message>
-<<<<<<< HEAD
-        <source>Error: Unable to write record to new wallet</source>
-        <translation type="unfinished">Feil: Kan ikke skrive rekord til ny lommebok</translation>
-    </message>
-    <message>
-        <source>Failed to listen on any port. Use -listen=0 if you want this.</source>
-        <translation type="unfinished">Kunne ikke lytte på noen port. Bruk -listen=0 hvis det er dette du vil.</translation>
-=======
         <source>Restore a wallet from a backup file</source>
         <extracomment>Status tip for Restore Wallet menu item</extracomment>
         <translation type="unfinished">Gjenopprett en lommebok fra en sikkerhetskopi</translation>
->>>>>>> 88259837
     </message>
     <message>
         <source>Close all wallets</source>
@@ -717,18 +701,9 @@
         <translation type="unfinished">Lommebokdata</translation>
     </message>
     <message>
-<<<<<<< HEAD
-        <source>Input not found or already spent</source>
-        <translation type="unfinished">Finner ikke data eller er allerede brukt</translation>
-    </message>
-    <message>
-        <source>Insufficient funds</source>
-        <translation type="unfinished">Utilstrekkelige midler</translation>
-=======
         <source>Load Wallet Backup</source>
         <extracomment>The title for Restore Wallet File Windows</extracomment>
         <translation type="unfinished">Last lommebok sikkerhetskopi</translation>
->>>>>>> 88259837
     </message>
     <message>
         <source>Restore Wallet</source>
@@ -789,22 +764,6 @@
         <translation type="unfinished">Feil: %1</translation>
     </message>
     <message>
-<<<<<<< HEAD
-        <source>Missing amount</source>
-        <translation type="unfinished">Mangler beløp</translation>
-    </message>
-    <message>
-        <source>Need to specify a port with -whitebind: '%s'</source>
-        <translation type="unfinished">Må oppgi en port med -whitebind: '%s'</translation>
-    </message>
-    <message>
-        <source>No addresses available</source>
-        <translation type="unfinished">Ingen adresser tilgjengelig</translation>
-    </message>
-    <message>
-        <source>No proxy server specified. Use -proxy=&lt;ip&gt; or -proxy=&lt;ip:port&gt;.</source>
-        <translation type="unfinished">Ingen proxyserver er spesifisert. Bruk -proxy=&lt;ip&gt; eller -proxy=&lt;ip:port&gt;.</translation>
-=======
         <source>Warning: %1</source>
         <translation type="unfinished">Advarsel: %1</translation>
     </message>
@@ -813,7 +772,6 @@
 </source>
         <translation type="unfinished">Dato: %1
 </translation>
->>>>>>> 88259837
     </message>
     <message>
         <source>Amount: %1
@@ -848,17 +806,8 @@
         <translation type="unfinished">Innkommende transaksjon</translation>
     </message>
     <message>
-<<<<<<< HEAD
-        <source>Replaying blocks…</source>
-        <translation type="unfinished">Spiller av blokker på nytt …</translation>
-    </message>
-    <message>
-        <source>Rescanning…</source>
-        <translation type="unfinished">Leser gjennom igjen...</translation>
-=======
         <source>HD key generation is &lt;b&gt;enabled&lt;/b&gt;</source>
         <translation type="unfinished">HD nøkkel generering er &lt;b&gt;slått på&lt;/b&gt;</translation>
->>>>>>> 88259837
     </message>
     <message>
         <source>HD key generation is &lt;b&gt;disabled&lt;/b&gt;</source>
@@ -2465,17 +2414,8 @@
         <translation type="unfinished">En valgfri melding som er knyttet til betalingsforespørselen og kan vises til avsenderen.</translation>
     </message>
     <message>
-<<<<<<< HEAD
-        <source>(But no wallet is loaded.)</source>
-        <translation type="unfinished">(Men ingen lommebok er lastet.)</translation>
-    </message>
-    <message>
-        <source>(But this wallet cannot sign transactions.)</source>
-        <translation type="unfinished">(Men denne lommeboken kan ikke signere transaksjoner.)</translation>
-=======
         <source>&amp;Create new receiving address</source>
         <translation type="unfinished">&amp;Lag ny mottakeradresse</translation>
->>>>>>> 88259837
     </message>
     <message>
         <source>Clear all fields of the form.</source>
@@ -2695,38 +2635,20 @@
         <translation type="unfinished">Send til flere enn en mottaker</translation>
     </message>
     <message>
-<<<<<<< HEAD
-        <source>Last Transaction</source>
-        <translation type="unfinished">Siste transaksjon</translation>
-    </message>
-    <message>
-        <source>The mapped Autonomous System used for diversifying peer selection.</source>
-        <translation type="unfinished">Det kartlagte Autonome Systemet som brukes til å diversifisere valg av likemenn.</translation>
-=======
         <source>Add &amp;Recipient</source>
         <translation type="unfinished">Legg til &amp;Mottaker</translation>
->>>>>>> 88259837
     </message>
     <message>
         <source>Clear all fields of the form.</source>
         <translation type="unfinished">Fjern alle felter fra skjemaet.</translation>
     </message>
     <message>
-<<<<<<< HEAD
-        <source>Addresses Processed</source>
-        <translation type="unfinished">Adresser Prosessert</translation>
-    </message>
-    <message>
-        <source>User Agent</source>
-        <translation type="unfinished">Brukeragent</translation>
-=======
         <source>Inputs…</source>
         <translation type="unfinished">Inputs...</translation>
     </message>
     <message>
         <source>Dust:</source>
         <translation type="unfinished">Støv:</translation>
->>>>>>> 88259837
     </message>
     <message>
         <source>Choose…</source>
@@ -3416,19 +3338,8 @@
         <translation type="unfinished">Hvorvidt en oppsynsadresse er involvert i denne transaksjonen.</translation>
     </message>
     <message>
-<<<<<<< HEAD
-        <source>Do you want to create this transaction?</source>
-        <extracomment>Message displayed when attempting to create a transaction. Cautionary text to prompt the user to verify that the displayed transaction details represent the transaction the user intends to create.</extracomment>
-        <translation type="unfinished">Vil du lage denne transaksjonen?</translation>
-    </message>
-    <message>
-        <source>Please, review your transaction.</source>
-        <extracomment>Text to prompt a user to review the details of the transaction they are attempting to send.</extracomment>
-        <translation type="unfinished">Vennligst se over transaksjonen din.</translation>
-=======
         <source>User-defined intent/purpose of the transaction.</source>
         <translation type="unfinished">Brukerdefinert intensjon/hensikt med transaksjonen.</translation>
->>>>>>> 88259837
     </message>
     <message>
         <source>Amount removed from or added to balance.</source>
@@ -3736,16 +3647,6 @@
         <source>Cannot downgrade wallet from version %i to version %i. Wallet version unchanged.</source>
         <translation type="unfinished">Kan ikke nedgradere lommebok fra versjon %i til versjon %i. Lommebokversjon er uforandret.</translation>
     </message>
-<<<<<<< HEAD
-    <message>
-        <source>press q to shutdown</source>
-        <translation type="unfinished">trykk på q for å slå av</translation>
-    </message>
-</context>
-<context>
-    <name>TransactionDesc</name>
-=======
->>>>>>> 88259837
     <message>
         <source>Cannot obtain a lock on data directory %s. %s is probably already running.</source>
         <translation type="unfinished">Kan ikke låse datamappen %s. %s kjører antagelig allerede.</translation>
