--- conflicted
+++ resolved
@@ -573,7 +573,6 @@
     <message>
         <source>&amp;Command-line options</source>
         <translation type="unfinished">&amp;Kommandolinjealternativer</translation>
-<<<<<<< HEAD
     </message>
     <message numerus="yes">
         <source>Processed %n block(s) of transaction history.</source>
@@ -817,263 +816,10 @@
     <message>
         <source>Wallet is &lt;b&gt;encrypted&lt;/b&gt; and currently &lt;b&gt;locked&lt;/b&gt;</source>
         <translation type="unfinished">Lommeboken er &lt;b&gt;kryptert&lt;/b&gt; og for tiden &lt;b&gt;låst&lt;/b&gt;</translation>
-=======
-    </message>
-    <message numerus="yes">
-        <source>Processed %n block(s) of transaction history.</source>
-        <translation type="unfinished">
-            <numerusform />
-            <numerusform />
-        </translation>
-    </message>
-    <message>
-        <source>%1 behind</source>
-        <translation type="unfinished">%1 bak</translation>
-    </message>
-    <message>
-        <source>Catching up…</source>
-        <translation type="unfinished">Kommer ajour...</translation>
-    </message>
-    <message>
-        <source>Last received block was generated %1 ago.</source>
-        <translation type="unfinished">Siste mottatte blokk ble generert for %1 siden.</translation>
-    </message>
-    <message>
-        <source>Transactions after this will not yet be visible.</source>
-        <translation type="unfinished">Transaksjoner etter dette vil ikke være synlige ennå.</translation>
-    </message>
-    <message>
-        <source>Error</source>
-        <translation type="unfinished">Feilmelding</translation>
-    </message>
-    <message>
-        <source>Warning</source>
-        <translation type="unfinished">Advarsel</translation>
-    </message>
-    <message>
-        <source>Information</source>
-        <translation type="unfinished">Informasjon</translation>
-    </message>
-    <message>
-        <source>Up to date</source>
-        <translation type="unfinished">Oppdatert</translation>
-    </message>
-    <message>
-        <source>Load Partially Signed Bitcoin Transaction</source>
-        <translation type="unfinished">Last delvis signert Bitcoin transaksjon</translation>
-    </message>
-    <message>
-        <source>Load Partially Signed Bitcoin Transaction from clipboard</source>
-        <translation type="unfinished">Last Delvis Signert Bitcoin Transaksjon fra utklippstavle</translation>
-    </message>
-    <message>
-        <source>Node window</source>
-        <translation type="unfinished">Nodevindu</translation>
-    </message>
-    <message>
-        <source>Open node debugging and diagnostic console</source>
-        <translation type="unfinished">Åpne nodens konsoll for feilsøk og diagnostikk</translation>
-    </message>
-    <message>
-        <source>&amp;Sending addresses</source>
-        <translation type="unfinished">&amp;Avsender adresser</translation>
-    </message>
-    <message>
-        <source>&amp;Receiving addresses</source>
-        <translation type="unfinished">&amp;Mottaker adresser</translation>
-    </message>
-    <message>
-        <source>Open a bitcoin: URI</source>
-        <translation type="unfinished">Åpne en bitcoin: URI</translation>
-    </message>
-    <message>
-        <source>Open Wallet</source>
-        <translation type="unfinished">Åpne Lommebok</translation>
-    </message>
-    <message>
-        <source>Open a wallet</source>
-        <translation type="unfinished">Åpne en lommebok</translation>
-    </message>
-    <message>
-        <source>Close wallet</source>
-        <translation type="unfinished">Lukk lommebok</translation>
-    </message>
-    <message>
-        <source>Restore Wallet…</source>
-        <extracomment>Name of the menu item that restores wallet from a backup file.</extracomment>
-        <translation type="unfinished">Gjenopprett lommebok...</translation>
-    </message>
-    <message>
-        <source>Restore a wallet from a backup file</source>
-        <extracomment>Status tip for Restore Wallet menu item</extracomment>
-        <translation type="unfinished">Gjenopprett en lommebok fra en sikkerhetskopi</translation>
-    </message>
-    <message>
-        <source>Close all wallets</source>
-        <translation type="unfinished">Lukk alle lommebøker</translation>
-    </message>
-    <message>
-        <source>Show the %1 help message to get a list with possible Bitcoin command-line options</source>
-        <translation type="unfinished">Vis %1-hjelpemeldingen for å få en liste over mulige Bitcoin-kommandolinjealternativer</translation>
-    </message>
-    <message>
-        <source>&amp;Mask values</source>
-        <translation type="unfinished">&amp;Masker verdier</translation>
-    </message>
-    <message>
-        <source>Mask the values in the Overview tab</source>
-        <translation type="unfinished">Masker verdiene i oversiktstabben</translation>
-    </message>
-    <message>
-        <source>default wallet</source>
-        <translation type="unfinished">standard lommebok</translation>
-    </message>
-    <message>
-        <source>No wallets available</source>
-        <translation type="unfinished">Ingen lommebøker tilgjengelig</translation>
-    </message>
-    <message>
-        <source>Wallet Data</source>
-        <extracomment>Name of the wallet data file format.</extracomment>
-        <translation type="unfinished">Lommebokdata</translation>
-    </message>
-    <message>
-        <source>Load Wallet Backup</source>
-        <extracomment>The title for Restore Wallet File Windows</extracomment>
-        <translation type="unfinished">Last lommebok sikkerhetskopi</translation>
-    </message>
-    <message>
-        <source>Restore Wallet</source>
-        <extracomment>Title of pop-up window shown when the user is attempting to restore a wallet.</extracomment>
-        <translation type="unfinished">Gjenopprett lommebok</translation>
-    </message>
-    <message>
-        <source>Wallet Name</source>
-        <extracomment>Label of the input field where the name of the wallet is entered.</extracomment>
-        <translation type="unfinished">Lommeboknavn</translation>
-    </message>
-    <message>
-        <source>&amp;Window</source>
-        <translation type="unfinished">&amp;Vindu</translation>
-    </message>
-    <message>
-        <source>Main Window</source>
-        <translation type="unfinished">Hovedvindu</translation>
-    </message>
-    <message>
-        <source>%1 client</source>
-        <translation type="unfinished">%1-klient</translation>
-    </message>
-    <message numerus="yes">
-        <source>%n active connection(s) to Bitcoin network.</source>
-        <extracomment>A substring of the tooltip.</extracomment>
-        <translation type="unfinished">
-            <numerusform> %n aktiv tilkobling til Bitcoin-nettverket.</numerusform>
-            <numerusform>%n aktive tilkoblinger til Bitcoin-nettverket.</numerusform>
-        </translation>
-    </message>
-    <message>
-        <source>Click for more actions.</source>
-        <extracomment>A substring of the tooltip. "More actions" are available via the context menu.</extracomment>
-        <translation type="unfinished">Trykk for flere valg.</translation>
-    </message>
-    <message>
-        <source>Show Peers tab</source>
-        <extracomment>A context menu item. The "Peers tab" is an element of the "Node window".</extracomment>
-        <translation type="unfinished">Vis Likemann fane</translation>
-    </message>
-    <message>
-        <source>Disable network activity</source>
-        <extracomment>A context menu item.</extracomment>
-        <translation type="unfinished">Klikk for å deaktivere nettverksaktivitet</translation>
-    </message>
-    <message>
-        <source>Enable network activity</source>
-        <extracomment>A context menu item. The network activity was disabled previously.</extracomment>
-        <translation type="unfinished">Klikk for å aktivere nettverksaktivitet.</translation>
-    </message>
-    <message>
-        <source>Pre-syncing Headers (%1%)…</source>
-        <translation type="unfinished">Synkroniserer blokkhoder (%1%)...</translation>
-    </message>
-    <message>
-        <source>Error: %1</source>
-        <translation type="unfinished">Feil: %1</translation>
-    </message>
-    <message>
-        <source>Warning: %1</source>
-        <translation type="unfinished">Advarsel: %1</translation>
-    </message>
-    <message>
-        <source>Date: %1
-</source>
-        <translation type="unfinished">Dato: %1
-</translation>
-    </message>
-    <message>
-        <source>Amount: %1
-</source>
-        <translation type="unfinished">Mengde: %1
-</translation>
-    </message>
-    <message>
-        <source>Wallet: %1
-</source>
-        <translation type="unfinished">Lommeboik: %1
-</translation>
-    </message>
-    <message>
-        <source>Label: %1
-</source>
-        <translation type="unfinished">Merkelapp: %1
-</translation>
-    </message>
-    <message>
-        <source>Address: %1
-</source>
-        <translation type="unfinished">Adresse: %1
-</translation>
-    </message>
-    <message>
-        <source>Sent transaction</source>
-        <translation type="unfinished">Sendt transaksjon</translation>
-    </message>
-    <message>
-        <source>Incoming transaction</source>
-        <translation type="unfinished">Innkommende transaksjon</translation>
-    </message>
-    <message>
-        <source>HD key generation is &lt;b&gt;enabled&lt;/b&gt;</source>
-        <translation type="unfinished">HD nøkkel generering er &lt;b&gt;slått på&lt;/b&gt;</translation>
-    </message>
-    <message>
-        <source>HD key generation is &lt;b&gt;disabled&lt;/b&gt;</source>
-        <translation type="unfinished">HD nøkkel generering er &lt;b&gt;slått av&lt;/b&gt;</translation>
-    </message>
-    <message>
-        <source>Private key &lt;b&gt;disabled&lt;/b&gt;</source>
-        <translation type="unfinished">Privat nøkkel &lt;b&gt;deaktivert&lt;/b&gt;</translation>
-    </message>
-    <message>
-        <source>Wallet is &lt;b&gt;encrypted&lt;/b&gt; and currently &lt;b&gt;unlocked&lt;/b&gt;</source>
-        <translation type="unfinished">Lommeboken er &lt;b&gt;kryptert&lt;/b&gt; og for tiden &lt;b&gt;låst opp&lt;/b&gt;</translation>
-    </message>
-    <message>
-        <source>Wallet is &lt;b&gt;encrypted&lt;/b&gt; and currently &lt;b&gt;locked&lt;/b&gt;</source>
-        <translation type="unfinished">Lommeboken er &lt;b&gt;kryptert&lt;/b&gt; og for tiden &lt;b&gt;låst&lt;/b&gt;</translation>
     </message>
     <message>
         <source>Original message:</source>
         <translation type="unfinished">Opprinnelig melding</translation>
->>>>>>> 44d8b13c
-    </message>
-</context>
-<context>
-    <name>UnitDisplayStatusBarControl</name>
-    <message>
-<<<<<<< HEAD
-        <source>Original message:</source>
-        <translation type="unfinished">Opprinnelig melding</translation>
     </message>
 </context>
 <context>
@@ -1081,9 +827,6 @@
     <message>
         <source>Unit to show amounts in. Click to select another unit.</source>
         <translation type="unfinished">Enhet å vise beløper i. Klikk for å velge en annen enhet.</translation>
-=======
-        <source>Unit to show amounts in. Click to select another unit.</source>
-        <translation type="unfinished">Enhet å vise beløper i. Klikk for å velge en annen enhet.</translation>
     </message>
 </context>
 <context>
@@ -1091,148 +834,8 @@
     <message>
         <source>Coin Selection</source>
         <translation type="unfinished">Mynt Valg</translation>
->>>>>>> 44d8b13c
-    </message>
-</context>
-<context>
-    <name>CoinControlDialog</name>
-    <message>
-<<<<<<< HEAD
-        <source>Coin Selection</source>
-        <translation type="unfinished">Mynt Valg</translation>
-    </message>
-    <message>
-        <source>Quantity:</source>
-        <translation type="unfinished">Mengde:</translation>
-    </message>
-    <message>
-        <source>Amount:</source>
-        <translation type="unfinished">Beløp:</translation>
-    </message>
-    <message>
-        <source>Fee:</source>
-        <translation type="unfinished">Gebyr:</translation>
-    </message>
-    <message>
-        <source>Dust:</source>
-        <translation type="unfinished">Støv:</translation>
-    </message>
-    <message>
-        <source>After Fee:</source>
-        <translation type="unfinished">Totalt:</translation>
-    </message>
-    <message>
-        <source>Change:</source>
-        <translation type="unfinished">Veksel:</translation>
-    </message>
-    <message>
-        <source>(un)select all</source>
-        <translation type="unfinished">velg (fjern) alle</translation>
-    </message>
-    <message>
-        <source>Tree mode</source>
-        <translation type="unfinished">Trevisning</translation>
-    </message>
-    <message>
-        <source>List mode</source>
-        <translation type="unfinished">Listevisning</translation>
-    </message>
-    <message>
-        <source>Amount</source>
-        <translation type="unfinished">Beløp</translation>
-    </message>
-    <message>
-        <source>Received with label</source>
-        <translation type="unfinished">Mottatt med merkelapp</translation>
-    </message>
-    <message>
-        <source>Received with address</source>
-        <translation type="unfinished">Mottatt med adresse</translation>
-    </message>
-    <message>
-        <source>Date</source>
-        <translation type="unfinished">Dato</translation>
-    </message>
-    <message>
-        <source>Confirmations</source>
-        <translation type="unfinished">Bekreftelser</translation>
-    </message>
-    <message>
-        <source>Confirmed</source>
-        <translation type="unfinished">Bekreftet</translation>
-    </message>
-    <message>
-        <source>Copy amount</source>
-        <translation type="unfinished">Kopier beløp</translation>
-    </message>
-    <message>
-        <source>&amp;Copy address</source>
-        <translation type="unfinished">&amp;Kopier adresse</translation>
-    </message>
-    <message>
-        <source>Copy &amp;label</source>
-        <translation type="unfinished">Kopier &amp;beskrivelse</translation>
-    </message>
-    <message>
-        <source>Copy &amp;amount</source>
-        <translation type="unfinished">Kopier &amp;beløp</translation>
-    </message>
-    <message>
-        <source>L&amp;ock unspent</source>
-        <translation type="unfinished">Lås ubrukte</translation>
-    </message>
-    <message>
-        <source>&amp;Unlock unspent</source>
-        <translation type="unfinished">&amp;Lås opp ubrukte</translation>
-    </message>
-    <message>
-        <source>Copy quantity</source>
-        <translation type="unfinished">Kopiér mengde</translation>
-    </message>
-    <message>
-        <source>Copy fee</source>
-        <translation type="unfinished">Kopiér gebyr</translation>
-    </message>
-    <message>
-        <source>Copy after fee</source>
-        <translation type="unfinished">Kopiér totalt</translation>
-    </message>
-    <message>
-        <source>Copy bytes</source>
-        <translation type="unfinished">Kopiér bytes</translation>
-    </message>
-    <message>
-        <source>Copy dust</source>
-        <translation type="unfinished">Kopiér støv</translation>
-    </message>
-    <message>
-        <source>Copy change</source>
-        <translation type="unfinished">Kopier veksel</translation>
-    </message>
-    <message>
-        <source>(%1 locked)</source>
-        <translation type="unfinished">(%1 låst)</translation>
-    </message>
-    <message>
-        <source>yes</source>
-        <translation type="unfinished">ja</translation>
-    </message>
-    <message>
-        <source>no</source>
-        <translation type="unfinished">nei</translation>
-    </message>
-    <message>
-        <source>This label turns red if any recipient receives an amount smaller than the current dust threshold.</source>
-        <translation type="unfinished">Denne merkelappen blir rød hvis en mottaker får mindre enn gjeldende støvterskel.</translation>
-    </message>
-    <message>
-        <source>Can vary +/- %1 satoshi(s) per input.</source>
-        <translation type="unfinished">Kan variere +/- %1 satoshi(er) per input.</translation>
-    </message>
-    <message>
-        <source>(no label)</source>
-        <translation type="unfinished">(ingen beskrivelse)</translation>
-=======
+    </message>
+    <message>
         <source>Quantity:</source>
         <translation type="unfinished">Mengde:</translation>
     </message>
@@ -1376,44 +979,6 @@
     <message>
         <source>Can't list signers</source>
         <translation type="unfinished">Kan ikke vise liste over undertegnere</translation>
->>>>>>> 44d8b13c
-    </message>
-    </context>
-<context>
-    <name>LoadWalletsActivity</name>
-    <message>
-<<<<<<< HEAD
-        <source>change from %1 (%2)</source>
-        <translation type="unfinished">veksel fra %1 (%2)</translation>
-    </message>
-    <message>
-        <source>(change)</source>
-        <translation type="unfinished">(veksel)</translation>
-    </message>
-</context>
-<context>
-    <name>CreateWalletActivity</name>
-    <message>
-        <source>Create Wallet</source>
-        <extracomment>Title of window indicating the progress of creation of a new wallet.</extracomment>
-        <translation type="unfinished">Lag lommebok</translation>
-    </message>
-    <message>
-        <source>Creating Wallet &lt;b&gt;%1&lt;/b&gt;…</source>
-        <extracomment>Descriptive text of the create wallet progress window which indicates to the user which wallet is currently being created.</extracomment>
-        <translation type="unfinished">Lager lommebok &lt;b&gt;%1&lt;b&gt;...</translation>
-    </message>
-    <message>
-        <source>Create wallet failed</source>
-        <translation type="unfinished">Lage lommebok feilet</translation>
-    </message>
-    <message>
-        <source>Create wallet warning</source>
-        <translation type="unfinished">Lag lommebokvarsel</translation>
-    </message>
-    <message>
-        <source>Can't list signers</source>
-        <translation type="unfinished">Kan ikke vise liste over undertegnere</translation>
     </message>
     </context>
 <context>
@@ -1422,10 +987,6 @@
         <source>Load Wallets</source>
         <extracomment>Title of progress window which is displayed when wallets are being loaded.</extracomment>
         <translation type="unfinished">Last inn lommebøker</translation>
-=======
-        <source>Load Wallets</source>
-        <extracomment>Title of progress window which is displayed when wallets are being loaded.</extracomment>
-        <translation type="unfinished">Last inn lommebøker</translation>
     </message>
     <message>
         <source>Loading wallets…</source>
@@ -1464,37 +1025,15 @@
         <source>Restore Wallet</source>
         <extracomment>Title of progress window which is displayed when wallets are being restored.</extracomment>
         <translation type="unfinished">Gjenopprett lommebok</translation>
->>>>>>> 44d8b13c
     </message>
     </context>
 <context>
     <name>WalletController</name>
     <message>
-<<<<<<< HEAD
-        <source>Loading wallets…</source>
-        <extracomment>Descriptive text of the load wallets progress window which indicates to the user that wallets are currently being loaded.</extracomment>
-        <translation type="unfinished">Laster inn lommebøker...</translation>
-=======
         <source>Close wallet</source>
         <translation type="unfinished">Lukk lommebok</translation>
->>>>>>> 44d8b13c
-    </message>
-</context>
-<context>
-    <name>OpenWalletActivity</name>
-    <message>
-<<<<<<< HEAD
-        <source>Open wallet failed</source>
-        <translation type="unfinished">Åpne lommebok feilet</translation>
-    </message>
-    <message>
-        <source>Open wallet warning</source>
-        <translation type="unfinished">Advasel om åpen lommebok.</translation>
-    </message>
-    <message>
-        <source>default wallet</source>
-        <translation type="unfinished">standard lommebok</translation>
-=======
+    </message>
+    <message>
         <source>Closing the wallet for too long can result in having to resync the entire chain if pruning is enabled.</source>
         <translation type="unfinished">Å lukke lommeboken for lenge kan føre til at du må synkronisere hele kjeden hvis beskjæring er aktivert.</translation>
     </message>
@@ -1505,63 +1044,23 @@
     <message>
         <source>Are you sure you wish to close all wallets?</source>
         <translation type="unfinished">Er du sikker på at du vil lukke alle lommebøker?</translation>
->>>>>>> 44d8b13c
     </message>
 </context>
 <context>
     <name>CreateWalletDialog</name>
     <message>
-<<<<<<< HEAD
-        <source>Open Wallet</source>
-        <extracomment>Title of window indicating the progress of opening of a wallet.</extracomment>
-        <translation type="unfinished">Åpne Lommebok</translation>
-    </message>
-    <message>
-        <source>Opening Wallet &lt;b&gt;%1&lt;/b&gt;…</source>
-        <extracomment>Descriptive text of the open wallet progress window which indicates to the user which wallet is currently being opened.</extracomment>
-        <translation type="unfinished">Åpner lommebok &lt;b&gt;%1&lt;/b&gt;...</translation>
-=======
         <source>Create Wallet</source>
         <translation type="unfinished">Lag lommebok</translation>
     </message>
     <message>
         <source>Wallet Name</source>
         <translation type="unfinished">Lommeboknavn</translation>
->>>>>>> 44d8b13c
-    </message>
-</context>
-<context>
-    <name>RestoreWalletActivity</name>
-    <message>
-<<<<<<< HEAD
-        <source>Restore Wallet</source>
-        <extracomment>Title of progress window which is displayed when wallets are being restored.</extracomment>
-        <translation type="unfinished">Gjenopprett lommebok</translation>
-=======
+    </message>
+    <message>
         <source>Wallet</source>
         <translation type="unfinished">Lommebok</translation>
->>>>>>> 44d8b13c
-    </message>
-    </context>
-<context>
-    <name>WalletController</name>
-    <message>
-<<<<<<< HEAD
-        <source>Close wallet</source>
-        <translation type="unfinished">Lukk lommebok</translation>
-    </message>
-    <message>
-        <source>Closing the wallet for too long can result in having to resync the entire chain if pruning is enabled.</source>
-        <translation type="unfinished">Å lukke lommeboken for lenge kan føre til at du må synkronisere hele kjeden hvis beskjæring er aktivert.</translation>
-    </message>
-    <message>
-        <source>Close all wallets</source>
-        <translation type="unfinished">Lukk alle lommebøker</translation>
-    </message>
-    <message>
-        <source>Are you sure you wish to close all wallets?</source>
-        <translation type="unfinished">Er du sikker på at du vil lukke alle lommebøker?</translation>
-=======
+    </message>
+    <message>
         <source>Encrypt the wallet. The wallet will be encrypted with a passphrase of your choice.</source>
         <translation type="unfinished">Krypter lommeboken. Lommeboken blir kryptert med en passordfrase du velger.</translation>
     </message>
@@ -1576,40 +1075,8 @@
     <message>
         <source>Disable private keys for this wallet. Wallets with private keys disabled will have no private keys and cannot have an HD seed or imported private keys. This is ideal for watch-only wallets.</source>
         <translation type="unfinished">Deaktiver private nøkler for denne lommeboken. Lommebøker med private nøkler er deaktivert vil ikke ha noen private nøkler og kan ikke ha en HD seed eller importerte private nøkler. Dette er ideelt for loomebøker som kun er klokker.</translation>
->>>>>>> 44d8b13c
-    </message>
-</context>
-<context>
-    <name>CreateWalletDialog</name>
-    <message>
-<<<<<<< HEAD
-        <source>Create Wallet</source>
-        <translation type="unfinished">Lag lommebok</translation>
-    </message>
-    <message>
-        <source>Wallet Name</source>
-        <translation type="unfinished">Lommeboknavn</translation>
-    </message>
-    <message>
-        <source>Wallet</source>
-        <translation type="unfinished">Lommebok</translation>
-    </message>
-    <message>
-        <source>Encrypt the wallet. The wallet will be encrypted with a passphrase of your choice.</source>
-        <translation type="unfinished">Krypter lommeboken. Lommeboken blir kryptert med en passordfrase du velger.</translation>
-    </message>
-    <message>
-        <source>Encrypt Wallet</source>
-        <translation type="unfinished">Krypter Lommebok</translation>
-    </message>
-    <message>
-        <source>Advanced Options</source>
-        <translation type="unfinished">Avanserte alternativer</translation>
-    </message>
-    <message>
-        <source>Disable private keys for this wallet. Wallets with private keys disabled will have no private keys and cannot have an HD seed or imported private keys. This is ideal for watch-only wallets.</source>
-        <translation type="unfinished">Deaktiver private nøkler for denne lommeboken. Lommebøker med private nøkler er deaktivert vil ikke ha noen private nøkler og kan ikke ha en HD seed eller importerte private nøkler. Dette er ideelt for loomebøker som kun er klokker.</translation>
-=======
+    </message>
+    <message>
         <source>Disable Private Keys</source>
         <translation type="unfinished">Deaktiver Private Nøkler</translation>
     </message>
@@ -1637,53 +1104,11 @@
         <source>Compiled without external signing support (required for external signing)</source>
         <extracomment>"External signing" means using devices such as hardware wallets.</extracomment>
         <translation type="unfinished">Kompilert uten støtte for ekstern undertegning (kreves for ekstern undertegning)</translation>
->>>>>>> 44d8b13c
     </message>
 </context>
 <context>
     <name>EditAddressDialog</name>
     <message>
-<<<<<<< HEAD
-        <source>Disable Private Keys</source>
-        <translation type="unfinished">Deaktiver Private Nøkler</translation>
-    </message>
-    <message>
-        <source>Make a blank wallet. Blank wallets do not initially have private keys or scripts. Private keys and addresses can be imported, or an HD seed can be set, at a later time.</source>
-        <translation type="unfinished">Lag en tom lommebok. Tomme lommebøker har i utgangspunktet ikke private nøkler eller skript. Private nøkler og adresser kan importeres, eller et HD- frø kan angis på et senere tidspunkt.</translation>
-    </message>
-    <message>
-        <source>Make Blank Wallet</source>
-        <translation type="unfinished">Lag Tom Lommebok</translation>
-    </message>
-    <message>
-        <source>Use descriptors for scriptPubKey management</source>
-        <translation type="unfinished">Bruk deskriptorer for scriptPubKey styring</translation>
-    </message>
-    <message>
-        <source>Descriptor Wallet</source>
-        <translation type="unfinished">Deskriptor lommebok</translation>
-    </message>
-    <message>
-        <source>Use an external signing device such as a hardware wallet. Configure the external signer script in wallet preferences first.</source>
-        <translation type="unfinished">Bruk en ekstern undertegningsenhet, som en fysisk lommebok. Konfigurer det eksterne undertegningskriptet i lommebokinnstillingene først.</translation>
-    </message>
-    <message>
-        <source>External signer</source>
-        <translation type="unfinished">Ekstern undertegner</translation>
-    </message>
-    <message>
-        <source>Create</source>
-        <translation type="unfinished">Opprett</translation>
-    </message>
-    <message>
-        <source>Compiled without sqlite support (required for descriptor wallets)</source>
-        <translation type="unfinished">Kompilert uten sqlite støtte (kreves for deskriptor lommebok)</translation>
-    </message>
-    <message>
-        <source>Compiled without external signing support (required for external signing)</source>
-        <extracomment>"External signing" means using devices such as hardware wallets.</extracomment>
-        <translation type="unfinished">Kompilert uten støtte for ekstern undertegning (kreves for ekstern undertegning)</translation>
-=======
         <source>Edit Address</source>
         <translation type="unfinished">Rediger adresse</translation>
     </message>
@@ -1722,24 +1147,8 @@
     <message>
         <source>Address "%1" already exists as a receiving address with label "%2" and so cannot be added as a sending address.</source>
         <translation type="unfinished">Adresse "%1" eksisterer allerede som en mottaksadresse merket "%2" og kan derfor ikke bli lagt til som en sendingsadresse.</translation>
->>>>>>> 44d8b13c
-    </message>
-</context>
-<context>
-    <name>EditAddressDialog</name>
-    <message>
-<<<<<<< HEAD
-        <source>Edit Address</source>
-        <translation type="unfinished">Rediger adresse</translation>
-    </message>
-    <message>
-        <source>&amp;Label</source>
-        <translation type="unfinished">&amp;Merkelapp</translation>
-    </message>
-    <message>
-        <source>The label associated with this address list entry</source>
-        <translation type="unfinished">Merkelappen koblet til denne adresseliste oppføringen</translation>
-=======
+    </message>
+    <message>
         <source>The entered address "%1" is already in the address book with label "%2".</source>
         <translation type="unfinished">Den oppgitte adressen ''%1'' er allerede i adresseboken med etiketten ''%2''.</translation>
     </message>
@@ -1750,28 +1159,11 @@
     <message>
         <source>New key generation failed.</source>
         <translation type="unfinished">Generering av ny nøkkel feilet.</translation>
->>>>>>> 44d8b13c
     </message>
 </context>
 <context>
     <name>FreespaceChecker</name>
     <message>
-<<<<<<< HEAD
-        <source>The address associated with this address list entry. This can only be modified for sending addresses.</source>
-        <translation type="unfinished">Adressen til denne oppføringen i adresseboken. Denne kan kun endres for utsendingsadresser.</translation>
-    </message>
-    <message>
-        <source>&amp;Address</source>
-        <translation type="unfinished">&amp;Adresse</translation>
-    </message>
-    <message>
-        <source>New sending address</source>
-        <translation type="unfinished">Ny utsendingsadresse</translation>
-    </message>
-    <message>
-        <source>Edit receiving address</source>
-        <translation type="unfinished">Rediger mottaksadresse</translation>
-=======
         <source>A new data directory will be created.</source>
         <translation type="unfinished">En ny datamappe vil bli laget.</translation>
     </message>
@@ -1842,33 +1234,12 @@
     <message>
         <source>Error: Specified data directory "%1" cannot be created.</source>
         <translation type="unfinished">Feil: Den oppgitte datamappen "%1" kan ikke opprettes.</translation>
->>>>>>> 44d8b13c
-    </message>
-    <message>
-        <source>Edit sending address</source>
-        <translation type="unfinished">Rediger utsendingsadresse</translation>
-    </message>
-    <message>
-<<<<<<< HEAD
-        <source>The entered address "%1" is not a valid Bitcoin address.</source>
-        <translation type="unfinished">Den angitte adressen "%1" er ikke en gyldig Bitcoin-adresse.</translation>
-    </message>
-    <message>
-        <source>Address "%1" already exists as a receiving address with label "%2" and so cannot be added as a sending address.</source>
-        <translation type="unfinished">Adresse "%1" eksisterer allerede som en mottaksadresse merket "%2" og kan derfor ikke bli lagt til som en sendingsadresse.</translation>
-    </message>
-    <message>
-        <source>The entered address "%1" is already in the address book with label "%2".</source>
-        <translation type="unfinished">Den oppgitte adressen ''%1'' er allerede i adresseboken med etiketten ''%2''.</translation>
-    </message>
-    <message>
-        <source>Could not unlock wallet.</source>
-        <translation type="unfinished">Kunne ikke låse opp lommebok.</translation>
-    </message>
-    <message>
-        <source>New key generation failed.</source>
-        <translation type="unfinished">Generering av ny nøkkel feilet.</translation>
-=======
+    </message>
+    <message>
+        <source>Error</source>
+        <translation type="unfinished">Feilmelding</translation>
+    </message>
+    <message>
         <source>Welcome</source>
         <translation type="unfinished">Velkommen</translation>
     </message>
@@ -1887,56 +1258,8 @@
     <message>
         <source>Reverting this setting requires re-downloading the entire blockchain. It is faster to download the full chain first and prune it later. Disables some advanced features.</source>
         <translation type="unfinished">Gjenoppretting av denne innstillingen krever at du laster ned hele blockchain på nytt. Det er raskere å laste ned hele kjeden først og beskjære den senere Deaktiver noen avanserte funksjoner.</translation>
->>>>>>> 44d8b13c
-    </message>
-</context>
-<context>
-    <name>FreespaceChecker</name>
-    <message>
-<<<<<<< HEAD
-        <source>A new data directory will be created.</source>
-        <translation type="unfinished">En ny datamappe vil bli laget.</translation>
-    </message>
-    <message>
-        <source>name</source>
-        <translation type="unfinished">navn</translation>
-    </message>
-    <message>
-        <source>Directory already exists. Add %1 if you intend to create a new directory here.</source>
-        <translation type="unfinished">Mappe finnes allerede. Legg til %1 hvis du vil lage en ny mappe her.</translation>
-    </message>
-    <message>
-        <source>Path already exists, and is not a directory.</source>
-        <translation type="unfinished">Snarvei finnes allerede, og er ikke en mappe.</translation>
-    </message>
-    <message>
-        <source>Cannot create data directory here.</source>
-        <translation type="unfinished">Kan ikke lage datamappe her.</translation>
-    </message>
-</context>
-<context>
-    <name>Intro</name>
-    <message numerus="yes">
-        <source>%n GB of space available</source>
-        <translation type="unfinished">
-            <numerusform />
-            <numerusform />
-        </translation>
-    </message>
-    <message numerus="yes">
-        <source>(of %n GB needed)</source>
-        <translation type="unfinished">
-            <numerusform>(av %n GB som trengs)</numerusform>
-            <numerusform>(av %n GB som trengs)</numerusform>
-        </translation>
-    </message>
-    <message numerus="yes">
-        <source>(%n GB needed for full chain)</source>
-        <translation type="unfinished">
-            <numerusform>(%n GB kreves for hele kjeden)</numerusform>
-            <numerusform>(%n GB kreves for hele kjeden)</numerusform>
-        </translation>
-=======
+    </message>
+    <message>
         <source> GB</source>
         <translation type="unfinished">GB</translation>
     </message>
@@ -1970,80 +1293,11 @@
     <message>
         <source>Command-line options</source>
         <translation type="unfinished">Kommandolinjevalg</translation>
->>>>>>> 44d8b13c
     </message>
 </context>
 <context>
     <name>ShutdownWindow</name>
     <message>
-<<<<<<< HEAD
-        <source>At least %1 GB of data will be stored in this directory, and it will grow over time.</source>
-        <translation type="unfinished">Minst %1 GB data vil bli lagret i denne mappen og den vil vokse over tid.</translation>
-    </message>
-    <message>
-        <source>Approximately %1 GB of data will be stored in this directory.</source>
-        <translation type="unfinished">Omtrent %1GB data vil bli lagret i denne mappen.</translation>
-    </message>
-    <message numerus="yes">
-        <source>(sufficient to restore backups %n day(s) old)</source>
-        <extracomment>Explanatory text on the capability of the current prune target.</extracomment>
-        <translation type="unfinished">
-            <numerusform>(Tilstrekkelig å gjenopprette backuper som er %n dag gammel) </numerusform>
-            <numerusform>(Tilstrekkelig å gjenopprette backuper som er %n dager gamle) </numerusform>
-        </translation>
-    </message>
-    <message>
-        <source>%1 will download and store a copy of the Bitcoin block chain.</source>
-        <translation type="unfinished">%1 vil laste ned og lagre en kopi av Bitcoin blokkjeden.</translation>
-    </message>
-    <message>
-        <source>The wallet will also be stored in this directory.</source>
-        <translation type="unfinished">Lommeboken vil også bli lagret i denne mappen.</translation>
-    </message>
-    <message>
-        <source>Error: Specified data directory "%1" cannot be created.</source>
-        <translation type="unfinished">Feil: Den oppgitte datamappen "%1" kan ikke opprettes.</translation>
-    </message>
-    <message>
-        <source>Error</source>
-        <translation type="unfinished">Feilmelding</translation>
-    </message>
-    <message>
-        <source>Welcome</source>
-        <translation type="unfinished">Velkommen</translation>
-    </message>
-    <message>
-        <source>Welcome to %1.</source>
-        <translation type="unfinished">Velkommen til %1.</translation>
-    </message>
-    <message>
-        <source>As this is the first time the program is launched, you can choose where %1 will store its data.</source>
-        <translation type="unfinished">Siden dette er første gang programmet starter, kan du nå velge hvor %1 skal lagre sine data.</translation>
-    </message>
-    <message>
-        <source>Limit block chain storage to</source>
-        <translation type="unfinished">Begrens blokkjedelagring til</translation>
-    </message>
-    <message>
-        <source>Reverting this setting requires re-downloading the entire blockchain. It is faster to download the full chain first and prune it later. Disables some advanced features.</source>
-        <translation type="unfinished">Gjenoppretting av denne innstillingen krever at du laster ned hele blockchain på nytt. Det er raskere å laste ned hele kjeden først og beskjære den senere Deaktiver noen avanserte funksjoner.</translation>
-    </message>
-    <message>
-        <source> GB</source>
-        <translation type="unfinished">GB</translation>
-    </message>
-    <message>
-        <source>This initial synchronisation is very demanding, and may expose hardware problems with your computer that had previously gone unnoticed. Each time you run %1, it will continue downloading where it left off.</source>
-        <translation type="unfinished">Den initielle synkroniseringen er svært krevende, og kan forårsake problemer med maskinvaren i datamaskinen din som du tidligere ikke merket. Hver gang du kjører %1 vil den fortsette nedlastingen der den sluttet.</translation>
-    </message>
-    <message>
-        <source>If you have chosen to limit block chain storage (pruning), the historical data must still be downloaded and processed, but will be deleted afterward to keep your disk usage low.</source>
-        <translation type="unfinished">Hvis du har valgt å begrense blokkjedelagring (beskjæring), må historiske data fortsatt lastes ned og behandles, men de vil bli slettet etterpå for å holde bruken av lagringsplass lav.</translation>
-    </message>
-    <message>
-        <source>Use the default data directory</source>
-        <translation type="unfinished">Bruk standard datamappe</translation>
-=======
         <source>%1 is shutting down…</source>
         <translation type="unfinished">%1 stenges ned...</translation>
     </message>
@@ -2117,135 +1371,6 @@
         <source>Paste address from clipboard</source>
         <extracomment>Tooltip text for button that allows you to paste an address that is in your clipboard.</extracomment>
         <translation type="unfinished">Lim inn adresse fra utklippstavlen</translation>
->>>>>>> 44d8b13c
-    </message>
-</context>
-<context>
-    <name>OptionsDialog</name>
-    <message>
-<<<<<<< HEAD
-        <source>Use a custom data directory:</source>
-        <translation type="unfinished">Bruk en egendefinert datamappe:</translation>
-=======
-        <source>Options</source>
-        <translation type="unfinished">Innstillinger</translation>
->>>>>>> 44d8b13c
-    </message>
-</context>
-<context>
-    <name>HelpMessageDialog</name>
-    <message>
-<<<<<<< HEAD
-        <source>version</source>
-        <translation type="unfinished">versjon</translation>
-    </message>
-    <message>
-        <source>About %1</source>
-        <translation type="unfinished">Om %1</translation>
-    </message>
-    <message>
-        <source>Command-line options</source>
-        <translation type="unfinished">Kommandolinjevalg</translation>
-=======
-        <source>&amp;Main</source>
-        <translation type="unfinished">&amp;Hoved</translation>
-    </message>
-    <message>
-        <source>Automatically start %1 after logging in to the system.</source>
-        <translation type="unfinished">Start %1 automatisk etter å ha logget inn på systemet.</translation>
-    </message>
-    <message>
-        <source>&amp;Start %1 on system login</source>
-        <translation type="unfinished">&amp;Start %1 ved systeminnlogging</translation>
->>>>>>> 44d8b13c
-    </message>
-</context>
-<context>
-    <name>ShutdownWindow</name>
-    <message>
-<<<<<<< HEAD
-        <source>%1 is shutting down…</source>
-        <translation type="unfinished">%1 stenges ned...</translation>
-    </message>
-    <message>
-        <source>Do not shut down the computer until this window disappears.</source>
-        <translation type="unfinished">Slå ikke av datamaskinen før dette vinduet forsvinner.</translation>
-=======
-        <source>Size of &amp;database cache</source>
-        <translation type="unfinished">Størrelse på &amp;database hurtigbuffer</translation>
-    </message>
-    <message>
-        <source>Number of script &amp;verification threads</source>
-        <translation type="unfinished">Antall script &amp;verifikasjonstråder</translation>
->>>>>>> 44d8b13c
-    </message>
-</context>
-<context>
-    <name>ModalOverlay</name>
-    <message>
-<<<<<<< HEAD
-        <source>Form</source>
-        <translation type="unfinished">Skjema</translation>
-    </message>
-    <message>
-        <source>Recent transactions may not yet be visible, and therefore your wallet's balance might be incorrect. This information will be correct once your wallet has finished synchronizing with the bitcoin network, as detailed below.</source>
-        <translation type="unfinished">Det kan hende nylige transaksjoner ikke vises enda, og at lommeboksaldoen dermed blir uriktig. Denne informasjonen vil rette seg når synkronisering av lommeboka mot bitcoin-nettverket er fullført, som anvist nedenfor.</translation>
-    </message>
-    <message>
-        <source>Attempting to spend bitcoins that are affected by not-yet-displayed transactions will not be accepted by the network.</source>
-        <translation type="unfinished">Forsøk på å bruke bitcoin som er påvirket av transaksjoner som ikke er vist enda godtas ikke av nettverket.</translation>
-    </message>
-    <message>
-        <source>Number of blocks left</source>
-        <translation type="unfinished">Antall gjenværende blokker</translation>
-    </message>
-    <message>
-        <source>Unknown…</source>
-        <translation type="unfinished">Ukjent...</translation>
-    </message>
-    <message>
-        <source>calculating…</source>
-        <translation type="unfinished">kalkulerer...</translation>
-    </message>
-    <message>
-        <source>Last block time</source>
-        <translation type="unfinished">Tidspunkt for siste blokk</translation>
-    </message>
-    <message>
-        <source>Progress</source>
-        <translation type="unfinished">Fremgang</translation>
-    </message>
-    <message>
-        <source>Progress increase per hour</source>
-        <translation type="unfinished">Fremgangen stiger hver time</translation>
-    </message>
-    <message>
-        <source>Estimated time left until synced</source>
-        <translation type="unfinished">Estimert gjenstående tid før ferdig synkronisert</translation>
-    </message>
-    <message>
-        <source>Hide</source>
-        <translation type="unfinished">Skjul</translation>
-    </message>
-    <message>
-        <source>%1 is currently syncing.  It will download headers and blocks from peers and validate them until reaching the tip of the block chain.</source>
-        <translation type="unfinished">%1 synkroniseres for øyeblikket. Den vil laste ned blokkhoder og blokker fra likemenn og  validere dem til de når enden av blokkjeden.</translation>
-    </message>
-    <message>
-        <source>Unknown. Pre-syncing Headers (%1, %2%)…</source>
-        <translation type="unfinished">Ukjent.Synkroniser blokkhoder (%1,%2%)...</translation>
-    </message>
-</context>
-<context>
-    <name>OpenURIDialog</name>
-    <message>
-        <source>Open bitcoin URI</source>
-        <translation type="unfinished">Åpne bitcoin URI</translation>
-    </message>
-    <message>
-        <source>Paste address from clipboard</source>
-        <extracomment>Tooltip text for button that allows you to paste an address that is in your clipboard.</extracomment>
-        <translation type="unfinished">Lim inn adresse fra utklippstavlen</translation>
     </message>
 </context>
 <context>
@@ -2511,243 +1636,6 @@
     <message>
         <source>The supplied proxy address is invalid.</source>
         <translation type="unfinished">Angitt proxyadresse er ugyldig.</translation>
-=======
-        <source>IP address of the proxy (e.g. IPv4: 127.0.0.1 / IPv6: ::1)</source>
-        <translation type="unfinished">IP-adressen til proxyen (f.eks. IPv4: 127.0.0.1 / IPv6: ::1)</translation>
-    </message>
-    <message>
-        <source>Shows if the supplied default SOCKS5 proxy is used to reach peers via this network type.</source>
-        <translation type="unfinished">Viser om den medfølgende standard SOCKS5-mellomtjeneren blir brukt for å nå likemenn via denne nettverkstypen.</translation>
-    </message>
-    <message>
-        <source>Minimize instead of exit the application when the window is closed. When this option is enabled, the application will be closed only after selecting Exit in the menu.</source>
-        <translation type="unfinished">Minimer i stedet for å avslutte applikasjonen når vinduet lukkes. Når dette er valgt, vil applikasjonen avsluttes kun etter at Avslutte er valgt i menyen.</translation>
-    </message>
-    <message>
-        <source>Options set in this dialog are overridden by the command line:</source>
-        <translation type="unfinished">Alternativer som er satt i denne dialogboksen overstyres av kommandolinjen:</translation>
-    </message>
-    <message>
-        <source>Open the %1 configuration file from the working directory.</source>
-        <translation type="unfinished">Åpne %1-oppsettsfila fra arbeidsmappen.</translation>
-    </message>
-    <message>
-        <source>Open Configuration File</source>
-        <translation type="unfinished">Åpne oppsettsfil</translation>
-    </message>
-    <message>
-        <source>Reset all client options to default.</source>
-        <translation type="unfinished">Tilbakestill alle klient valg til standard</translation>
-    </message>
-    <message>
-        <source>&amp;Reset Options</source>
-        <translation type="unfinished">&amp;Tilbakestill Instillinger</translation>
-    </message>
-    <message>
-        <source>&amp;Network</source>
-        <translation type="unfinished">&amp;Nettverk</translation>
-    </message>
-    <message>
-        <source>Prune &amp;block storage to</source>
-        <translation type="unfinished">Beskjær og blokker lagring til</translation>
-    </message>
-    <message>
-        <source>Reverting this setting requires re-downloading the entire blockchain.</source>
-        <translation type="unfinished">Gjenoppretting av denne innstillingen krever at du laster ned hele blockchain på nytt</translation>
-    </message>
-    <message>
-        <source>(0 = auto, &lt;0 = leave that many cores free)</source>
-        <translation type="unfinished">(0 = automatisk, &lt;0 = la så mange kjerner være ledig)</translation>
-    </message>
-    <message>
-        <source>W&amp;allet</source>
-        <translation type="unfinished">L&amp;ommebok</translation>
-    </message>
-    <message>
-        <source>Expert</source>
-        <translation type="unfinished">Ekspert</translation>
-    </message>
-    <message>
-        <source>Enable coin &amp;control features</source>
-        <translation type="unfinished">Aktiver &amp;myntkontroll funksjoner</translation>
-    </message>
-    <message>
-        <source>If you disable the spending of unconfirmed change, the change from a transaction cannot be used until that transaction has at least one confirmation. This also affects how your balance is computed.</source>
-        <translation type="unfinished">Hvis du sperrer for bruk av ubekreftet veksel, kan ikke vekselen fra transaksjonen bli brukt før transaksjonen har minimum en bekreftelse. Dette påvirker også hvordan balansen din blir beregnet.</translation>
-    </message>
-    <message>
-        <source>&amp;Spend unconfirmed change</source>
-        <translation type="unfinished">&amp;Bruk ubekreftet veksel</translation>
-    </message>
-    <message>
-        <source>External Signer (e.g. hardware wallet)</source>
-        <translation type="unfinished">Ekstern undertegner (f.eks. fysisk lommebok)</translation>
-    </message>
-    <message>
-        <source>&amp;External signer script path</source>
-        <translation type="unfinished">&amp;Ekstern undertegner skriptsti</translation>
-    </message>
-    <message>
-        <source>Automatically open the Bitcoin client port on the router. This only works when your router supports UPnP and it is enabled.</source>
-        <translation type="unfinished">Åpne automatisk Bitcoin klientporten på ruteren. Dette virker kun om din ruter støtter UPnP og dette er påslått.</translation>
-    </message>
-    <message>
-        <source>Map port using &amp;UPnP</source>
-        <translation type="unfinished">Sett opp port ved hjelp av &amp;UPnP</translation>
-    </message>
-    <message>
-        <source>Accept connections from outside.</source>
-        <translation type="unfinished">Tillat tilkoblinger fra utsiden</translation>
-    </message>
-    <message>
-        <source>Allow incomin&amp;g connections</source>
-        <translation type="unfinished">Tillatt innkommend&amp;e tilkoblinger</translation>
-    </message>
-    <message>
-        <source>Connect to the Bitcoin network through a SOCKS5 proxy.</source>
-        <translation type="unfinished">Koble til Bitcoin-nettverket gjennom en SOCKS5 proxy.</translation>
-    </message>
-    <message>
-        <source>&amp;Connect through SOCKS5 proxy (default proxy):</source>
-        <translation type="unfinished">&amp;Koble til gjennom SOCKS5 proxy (standardvalg proxy):</translation>
-    </message>
-    <message>
-        <source>Port of the proxy (e.g. 9050)</source>
-        <translation type="unfinished">Proxyens port (f.eks. 9050)</translation>
-    </message>
-    <message>
-        <source>Used for reaching peers via:</source>
-        <translation type="unfinished">Brukt for å nå likemenn via:</translation>
-    </message>
-    <message>
-        <source>&amp;Window</source>
-        <translation type="unfinished">&amp;Vindu</translation>
-    </message>
-    <message>
-        <source>Show the icon in the system tray.</source>
-        <translation type="unfinished">Vis ikonet i systemkurven.</translation>
-    </message>
-    <message>
-        <source>&amp;Show tray icon</source>
-        <translation type="unfinished">Vis systemkurvsikon</translation>
-    </message>
-    <message>
-        <source>Show only a tray icon after minimizing the window.</source>
-        <translation type="unfinished">Vis kun ikon i systemkurv etter minimering av vinduet.</translation>
-    </message>
-    <message>
-        <source>&amp;Minimize to the tray instead of the taskbar</source>
-        <translation type="unfinished">&amp;Minimer til systemkurv istedenfor oppgavelinjen</translation>
-    </message>
-    <message>
-        <source>M&amp;inimize on close</source>
-        <translation type="unfinished">M&amp;inimer ved lukking</translation>
-    </message>
-    <message>
-        <source>&amp;Display</source>
-        <translation type="unfinished">&amp;Visning</translation>
-    </message>
-    <message>
-        <source>User Interface &amp;language:</source>
-        <translation type="unfinished">&amp;Språk for brukergrensesnitt</translation>
-    </message>
-    <message>
-        <source>The user interface language can be set here. This setting will take effect after restarting %1.</source>
-        <translation type="unfinished">Brukergrensesnittspråket kan endres her. Denne innstillingen trer i kraft etter omstart av %1.</translation>
-    </message>
-    <message>
-        <source>&amp;Unit to show amounts in:</source>
-        <translation type="unfinished">&amp;Enhet for visning av beløper:</translation>
-    </message>
-    <message>
-        <source>Choose the default subdivision unit to show in the interface and when sending coins.</source>
-        <translation type="unfinished">Velg standard delt enhet for visning i grensesnittet og for sending av bitcoins.</translation>
-    </message>
-    <message>
-        <source>Whether to show coin control features or not.</source>
-        <translation type="unfinished">Skal myntkontroll funksjoner vises eller ikke.</translation>
-    </message>
-    <message>
-        <source>Connect to the Bitcoin network through a separate SOCKS5 proxy for Tor onion services.</source>
-        <translation type="unfinished">Kobl til Bitcoin nettverket gjennom en separat SOCKS5 proxy for Tor onion tjenester. </translation>
-    </message>
-    <message>
-        <source>Use separate SOCKS&amp;5 proxy to reach peers via Tor onion services:</source>
-        <translation type="unfinished">Bruk separate SOCKS&amp;5 proxy for å nå peers via Tor onion tjenester:</translation>
-    </message>
-    <message>
-        <source>embedded "%1"</source>
-        <translation type="unfinished">Innebygd "%1"</translation>
-    </message>
-    <message>
-        <source>closest matching "%1"</source>
-        <translation type="unfinished">nærmeste treff "%1"</translation>
-    </message>
-    <message>
-        <source>&amp;Cancel</source>
-        <translation type="unfinished">&amp;Avbryt</translation>
-    </message>
-    <message>
-        <source>Compiled without external signing support (required for external signing)</source>
-        <extracomment>"External signing" means using devices such as hardware wallets.</extracomment>
-        <translation type="unfinished">Kompilert uten støtte for ekstern undertegning (kreves for ekstern undertegning)</translation>
-    </message>
-    <message>
-        <source>default</source>
-        <translation type="unfinished">standardverdi</translation>
-    </message>
-    <message>
-        <source>none</source>
-        <translation type="unfinished">ingen</translation>
-    </message>
-    <message>
-        <source>Confirm options reset</source>
-        <extracomment>Window title text of pop-up window shown when the user has chosen to reset options.</extracomment>
-        <translation type="unfinished">Bekreft tilbakestilling av innstillinger</translation>
-    </message>
-    <message>
-        <source>Client restart required to activate changes.</source>
-        <extracomment>Text explaining that the settings changed will not come into effect until the client is restarted.</extracomment>
-        <translation type="unfinished">Omstart av klienten er nødvendig for å aktivere endringene.</translation>
-    </message>
-    <message>
-        <source>Client will be shut down. Do you want to proceed?</source>
-        <extracomment>Text asking the user to confirm if they would like to proceed with a client shutdown.</extracomment>
-        <translation type="unfinished">Klienten vil bli lukket. Ønsker du å gå videre?</translation>
-    </message>
-    <message>
-        <source>Configuration options</source>
-        <extracomment>Window title text of pop-up box that allows opening up of configuration file.</extracomment>
-        <translation type="unfinished">Oppsettsvalg</translation>
-    </message>
-    <message>
-        <source>The configuration file is used to specify advanced user options which override GUI settings. Additionally, any command-line options will override this configuration file.</source>
-        <extracomment>Explanatory text about the priority order of instructions considered by client. The order from high to low being: command-line, configuration file, GUI settings.</extracomment>
-        <translation type="unfinished">Oppsettsfil brukt for å angi avanserte brukervalg som overstyrer innstillinger gjort i grafisk brukergrensesnitt. I tillegg vil enhver handling utført på kommandolinjen overstyre denne oppsettsfila.</translation>
-    </message>
-    <message>
-        <source>Continue</source>
-        <translation type="unfinished">Fortsett</translation>
-    </message>
-    <message>
-        <source>Cancel</source>
-        <translation type="unfinished">Avbryt</translation>
-    </message>
-    <message>
-        <source>Error</source>
-        <translation type="unfinished">Feilmelding</translation>
-    </message>
-    <message>
-        <source>The configuration file could not be opened.</source>
-        <translation type="unfinished">Kunne ikke åpne oppsettsfila.</translation>
-    </message>
-    <message>
-        <source>This change would require a client restart.</source>
-        <translation type="unfinished">Denne endringen krever omstart av klienten.</translation>
-    </message>
-    <message>
-        <source>The supplied proxy address is invalid.</source>
-        <translation type="unfinished">Angitt proxyadresse er ugyldig.</translation>
     </message>
 </context>
 <context>
@@ -2803,231 +1691,8 @@
     <message>
         <source>Your current balance in watch-only addresses</source>
         <translation type="unfinished">Din nåværende balanse i kun observerbare adresser</translation>
->>>>>>> 44d8b13c
-    </message>
-</context>
-<context>
-    <name>OverviewPage</name>
-    <message>
-<<<<<<< HEAD
-        <source>Form</source>
-        <translation type="unfinished">Skjema</translation>
-    </message>
-    <message>
-        <source>The displayed information may be out of date. Your wallet automatically synchronizes with the Bitcoin network after a connection is established, but this process has not completed yet.</source>
-        <translation type="unfinished">Informasjonen som vises kan være foreldet. Din lommebok synkroniseres automatisk med Bitcoin-nettverket etter at tilkobling er opprettet, men denne prosessen er ikke ferdig enda.</translation>
-    </message>
-    <message>
-        <source>Watch-only:</source>
-        <translation type="unfinished">Kun observerbar:</translation>
-    </message>
-    <message>
-        <source>Available:</source>
-        <translation type="unfinished">Tilgjengelig:</translation>
-    </message>
-    <message>
-        <source>Your current spendable balance</source>
-        <translation type="unfinished">Din nåværende saldo</translation>
-    </message>
-    <message>
-        <source>Pending:</source>
-        <translation type="unfinished">Under behandling:</translation>
-    </message>
-    <message>
-        <source>Total of transactions that have yet to be confirmed, and do not yet count toward the spendable balance</source>
-        <translation type="unfinished">Totalt antall ubekreftede transaksjoner som ikke teller med i saldo</translation>
-    </message>
-    <message>
-        <source>Immature:</source>
-        <translation type="unfinished">Umoden:</translation>
-    </message>
-    <message>
-        <source>Mined balance that has not yet matured</source>
-        <translation type="unfinished">Minet saldo har ikke modnet enda</translation>
-    </message>
-    <message>
-        <source>Balances</source>
-        <translation type="unfinished">Saldoer</translation>
-    </message>
-    <message>
-        <source>Total:</source>
-        <translation type="unfinished">Totalt:</translation>
-    </message>
-    <message>
-        <source>Your current total balance</source>
-        <translation type="unfinished">Din nåværende saldo</translation>
-    </message>
-    <message>
-        <source>Your current balance in watch-only addresses</source>
-        <translation type="unfinished">Din nåværende balanse i kun observerbare adresser</translation>
-    </message>
-    <message>
-        <source>Spendable:</source>
-        <translation type="unfinished">Kan brukes:</translation>
-    </message>
-    <message>
-        <source>Recent transactions</source>
-        <translation type="unfinished">Nylige transaksjoner</translation>
-    </message>
-    <message>
-        <source>Unconfirmed transactions to watch-only addresses</source>
-        <translation type="unfinished">Ubekreftede transaksjoner til kun observerbare adresser</translation>
-    </message>
-    <message>
-        <source>Mined balance in watch-only addresses that has not yet matured</source>
-        <translation type="unfinished">Utvunnet balanse i kun observerbare adresser som ennå ikke har modnet</translation>
-    </message>
-    <message>
-        <source>Current total balance in watch-only addresses</source>
-        <translation type="unfinished">Nåværende totale balanse i kun observerbare adresser</translation>
-    </message>
-    <message>
-        <source>Privacy mode activated for the Overview tab. To unmask the values, uncheck Settings-&gt;Mask values.</source>
-        <translation type="unfinished">Privat mode er aktivert for oversiktstabben. For å se verdier, uncheck innstillinger-&gt;Masker verdier</translation>
-    </message>
-</context>
-<context>
-    <name>PSBTOperationsDialog</name>
-    <message>
-        <source>Sign Tx</source>
-        <translation type="unfinished">Signer Tx</translation>
-    </message>
-    <message>
-        <source>Broadcast Tx</source>
-        <translation type="unfinished">Kringkast Tx</translation>
-    </message>
-    <message>
-        <source>Copy to Clipboard</source>
-        <translation type="unfinished">Kopier til utklippstavle</translation>
-    </message>
-    <message>
-        <source>Save…</source>
-        <translation type="unfinished">Lagre...</translation>
-    </message>
-    <message>
-        <source>Close</source>
-        <translation type="unfinished">Lukk</translation>
-    </message>
-    <message>
-        <source>Failed to load transaction: %1</source>
-        <translation type="unfinished">Lasting av transaksjon: %1 feilet</translation>
-    </message>
-    <message>
-        <source>Failed to sign transaction: %1</source>
-        <translation type="unfinished">Signering av transaksjon: %1 feilet</translation>
-    </message>
-    <message>
-        <source>Could not sign any more inputs.</source>
-        <translation type="unfinished">Kunne ikke signere flere inputs.</translation>
-    </message>
-    <message>
-        <source>Signed %1 inputs, but more signatures are still required.</source>
-        <translation type="unfinished">Signerte %1 inputs, men flere signaturer kreves.</translation>
-    </message>
-    <message>
-        <source>Signed transaction successfully. Transaction is ready to broadcast.</source>
-        <translation type="unfinished">Signering av transaksjon var vellykket. Transaksjon er klar til å kringkastes.</translation>
-    </message>
-    <message>
-        <source>Unknown error processing transaction.</source>
-        <translation type="unfinished">Ukjent feil når den prossesserte transaksjonen.</translation>
-    </message>
-    <message>
-        <source>Transaction broadcast successfully! Transaction ID: %1</source>
-        <translation type="unfinished">Kringkasting av transaksjon var vellykket! Transaksjon ID: %1</translation>
-    </message>
-    <message>
-        <source>Transaction broadcast failed: %1</source>
-        <translation type="unfinished">Kringkasting av transaksjon feilet: %1</translation>
-    </message>
-    <message>
-        <source>PSBT copied to clipboard.</source>
-        <translation type="unfinished">PSBT kopiert til utklippstavle.</translation>
-    </message>
-    <message>
-        <source>Save Transaction Data</source>
-        <translation type="unfinished">Lagre Transaksjonsdata</translation>
-    </message>
-    <message>
-        <source>Partially Signed Transaction (Binary)</source>
-        <extracomment>Expanded name of the binary PSBT file format. See: BIP 174.</extracomment>
-        <translation type="unfinished">Delvis Signert Transaksjon (Binær)</translation>
-    </message>
-    <message>
-        <source>PSBT saved to disk.</source>
-        <translation type="unfinished">PSBT lagret til disk.</translation>
-    </message>
-    <message>
-        <source> * Sends %1 to %2</source>
-        <translation type="unfinished">* Sender %1 til %2</translation>
-    </message>
-    <message>
-        <source>Unable to calculate transaction fee or total transaction amount.</source>
-        <translation type="unfinished">Klarte ikke å kalkulere transaksjonsavgift eller totalt transaksjonsbeløp.</translation>
-    </message>
-    <message>
-        <source>Pays transaction fee: </source>
-        <translation type="unfinished">Betaler transasjonsgebyr:</translation>
-    </message>
-    <message>
-        <source>Total Amount</source>
-        <translation type="unfinished">Totalbeløp</translation>
-    </message>
-    <message>
-        <source>or</source>
-        <translation type="unfinished">eller</translation>
-    </message>
-    <message>
-        <source>Transaction has %1 unsigned inputs.</source>
-        <translation type="unfinished">Transaksjon har %1 usignert inputs.</translation>
-    </message>
-    <message>
-        <source>Transaction is missing some information about inputs.</source>
-        <translation type="unfinished">Transaksjonen mangler noe informasjon om inputs.</translation>
-    </message>
-    <message>
-        <source>Transaction still needs signature(s).</source>
-        <translation type="unfinished">Transaksjonen trenger signatur(er).</translation>
-    </message>
-    <message>
-        <source>(But no wallet is loaded.)</source>
-        <translation type="unfinished">(Men ingen lommebok er lastet.)</translation>
-    </message>
-    <message>
-        <source>(But this wallet cannot sign transactions.)</source>
-        <translation type="unfinished">(Men denne lommeboken kan ikke signere transaksjoner.)</translation>
-    </message>
-    <message>
-        <source>(But this wallet does not have the right keys.)</source>
-        <translation type="unfinished">(Men denne lommeboken har ikke de rette nøkklene.)</translation>
-    </message>
-    <message>
-        <source>Transaction is fully signed and ready for broadcast.</source>
-        <translation type="unfinished">Transaksjonen er signert og klar til kringkasting.</translation>
-    </message>
-    <message>
-        <source>Transaction status is unknown.</source>
-        <translation type="unfinished">Transaksjonsstatus er ukjent.</translation>
-    </message>
-</context>
-<context>
-    <name>PaymentServer</name>
-    <message>
-        <source>Payment request error</source>
-        <translation type="unfinished">Feil ved betalingsforespørsel</translation>
-    </message>
-    <message>
-        <source>Cannot start bitcoin: click-to-pay handler</source>
-        <translation type="unfinished">Kan ikke starte bitcoin: Klikk-og-betal håndterer</translation>
-    </message>
-    <message>
-        <source>URI handling</source>
-        <translation type="unfinished">URI-håndtering</translation>
-    </message>
-    <message>
-        <source>'bitcoin://' is not a valid URI. Use 'bitcoin:' instead.</source>
-        <translation type="unfinished">'bitcoin: //' er ikke en gyldig URI. Bruk 'bitcoin:' i stedet.</translation>
-=======
+    </message>
+    <message>
         <source>Spendable:</source>
         <translation type="unfinished">Kan brukes:</translation>
     </message>
@@ -3213,28 +1878,11 @@
     <message>
         <source>Payment request file handling</source>
         <translation type="unfinished">Håndtering av betalingsforespørselsfil</translation>
->>>>>>> 44d8b13c
     </message>
 </context>
 <context>
     <name>PeerTableModel</name>
     <message>
-<<<<<<< HEAD
-        <source>Cannot process payment request because BIP70 is not supported.
-Due to widespread security flaws in BIP70 it's strongly recommended that any merchant instructions to switch wallets be ignored.
-If you are receiving this error you should request the merchant provide a BIP21 compatible URI.</source>
-        <translation type="unfinished">Kan ikke prosessere betalingsforespørsel fordi BIP70 ikke er støttet.
-Grunnet utbredte sikkerhetshull i BIP70 er det sterkt anbefalt å ignorere instruksjoner fra forretningsdrivende om å bytte lommebøker.
-Hvis du får denne feilen burde du be forretningsdrivende om å tilby en BIP21 kompatibel URI.</translation>
-    </message>
-    <message>
-        <source>URI cannot be parsed! This can be caused by an invalid Bitcoin address or malformed URI parameters.</source>
-        <translation type="unfinished">URI kan ikke fortolkes! Dette kan være forårsaket av en ugyldig bitcoin-adresse eller feilformede URI-parametre.</translation>
-    </message>
-    <message>
-        <source>Payment request file handling</source>
-        <translation type="unfinished">Håndtering av betalingsforespørselsfil</translation>
-=======
         <source>User Agent</source>
         <extracomment>Title of Peers Table column which contains the peer's User Agent string.</extracomment>
         <translation type="unfinished">Brukeragent</translation>
@@ -3248,26 +1896,6 @@
         <source>Peer</source>
         <extracomment>Title of Peers Table column which contains a unique number used to identify a connection.</extracomment>
         <translation type="unfinished">Likemann</translation>
->>>>>>> 44d8b13c
-    </message>
-</context>
-<context>
-    <name>PeerTableModel</name>
-    <message>
-<<<<<<< HEAD
-        <source>User Agent</source>
-        <extracomment>Title of Peers Table column which contains the peer's User Agent string.</extracomment>
-        <translation type="unfinished">Brukeragent</translation>
-    </message>
-    <message>
-        <source>Ping</source>
-        <extracomment>Title of Peers Table column which indicates the current latency of the connection with the peer.</extracomment>
-        <translation type="unfinished">Nettverkssvarkall</translation>
-    </message>
-    <message>
-        <source>Peer</source>
-        <extracomment>Title of Peers Table column which contains a unique number used to identify a connection.</extracomment>
-        <translation type="unfinished">Likemann</translation>
     </message>
     <message>
         <source>Age</source>
@@ -3295,33 +1923,6 @@
         <translation type="unfinished">Adresse</translation>
     </message>
     <message>
-=======
-        <source>Age</source>
-        <extracomment>Title of Peers Table column which indicates the duration (length of time) since the peer connection started.</extracomment>
-        <translation type="unfinished">Alder</translation>
-    </message>
-    <message>
-        <source>Direction</source>
-        <extracomment>Title of Peers Table column which indicates the direction the peer connection was initiated from.</extracomment>
-        <translation type="unfinished">Retning</translation>
-    </message>
-    <message>
-        <source>Sent</source>
-        <extracomment>Title of Peers Table column which indicates the total amount of network information we have sent to the peer.</extracomment>
-        <translation type="unfinished">Sendt</translation>
-    </message>
-    <message>
-        <source>Received</source>
-        <extracomment>Title of Peers Table column which indicates the total amount of network information we have received from the peer.</extracomment>
-        <translation type="unfinished">Mottatt</translation>
-    </message>
-    <message>
-        <source>Address</source>
-        <extracomment>Title of Peers Table column which contains the IP/Onion/I2P address of the connected peer.</extracomment>
-        <translation type="unfinished">Adresse</translation>
-    </message>
-    <message>
->>>>>>> 44d8b13c
         <source>Network</source>
         <extracomment>Title of Peers Table column which states the network the peer connected through.</extracomment>
         <translation type="unfinished">Nettverk</translation>
@@ -3886,31 +2487,19 @@
     <message>
         <source>Payment information</source>
         <translation type="unfinished">Betalingsinformasjon</translation>
-<<<<<<< HEAD
     </message>
     <message>
         <source>Request payment to %1</source>
         <translation type="unfinished">Forespør betaling til %1</translation>
-=======
->>>>>>> 44d8b13c
     </message>
 </context>
 <context>
     <name>RecentRequestsTableModel</name>
     <message>
-<<<<<<< HEAD
         <source>Date</source>
         <translation type="unfinished">Dato</translation>
-=======
-        <source>Request payment to %1</source>
-        <translation type="unfinished">Forespør betaling til %1</translation>
->>>>>>> 44d8b13c
-    </message>
-</context>
-<context>
-    <name>RecentRequestsTableModel</name>
-    <message>
-<<<<<<< HEAD
+    </message>
+    <message>
         <source>Label</source>
         <translation type="unfinished">Beskrivelse</translation>
     </message>
@@ -3933,48 +2522,15 @@
     <message>
         <source>Requested</source>
         <translation type="unfinished">Forespurt</translation>
-=======
-        <source>Date</source>
-        <translation type="unfinished">Dato</translation>
-    </message>
-    <message>
-        <source>Label</source>
-        <translation type="unfinished">Beskrivelse</translation>
-    </message>
-    <message>
-        <source>Message</source>
-        <translation type="unfinished">Melding</translation>
-    </message>
-    <message>
-        <source>(no label)</source>
-        <translation type="unfinished">(ingen beskrivelse)</translation>
-    </message>
-    <message>
-        <source>(no message)</source>
-        <translation type="unfinished">(ingen melding)</translation>
-    </message>
-    <message>
-        <source>(no amount requested)</source>
-        <translation type="unfinished">(inget beløp forespurt)</translation>
->>>>>>> 44d8b13c
     </message>
 </context>
 <context>
     <name>SendCoinsDialog</name>
     <message>
-<<<<<<< HEAD
         <source>Send Coins</source>
         <translation type="unfinished">Send Bitcoins</translation>
-=======
-        <source>Requested</source>
-        <translation type="unfinished">Forespurt</translation>
->>>>>>> 44d8b13c
-    </message>
-</context>
-<context>
-    <name>SendCoinsDialog</name>
-    <message>
-<<<<<<< HEAD
+    </message>
+    <message>
         <source>Coin Control Features</source>
         <translation type="unfinished">Myntkontroll Funksjoner</translation>
     </message>
@@ -4055,94 +2611,6 @@
         <translation type="unfinished">Inputs...</translation>
     </message>
     <message>
-        <source>Dust:</source>
-        <translation type="unfinished">Støv:</translation>
-=======
-        <source>Send Coins</source>
-        <translation type="unfinished">Send Bitcoins</translation>
-    </message>
-    <message>
-        <source>Coin Control Features</source>
-        <translation type="unfinished">Myntkontroll Funksjoner</translation>
-    </message>
-    <message>
-        <source>automatically selected</source>
-        <translation type="unfinished">automatisk valgte</translation>
-    </message>
-    <message>
-        <source>Insufficient funds!</source>
-        <translation type="unfinished">Utilstrekkelige midler!</translation>
-    </message>
-    <message>
-        <source>Quantity:</source>
-        <translation type="unfinished">Mengde:</translation>
-    </message>
-    <message>
-        <source>Amount:</source>
-        <translation type="unfinished">Beløp:</translation>
-    </message>
-    <message>
-        <source>Fee:</source>
-        <translation type="unfinished">Gebyr:</translation>
-    </message>
-    <message>
-        <source>After Fee:</source>
-        <translation type="unfinished">Totalt:</translation>
-    </message>
-    <message>
-        <source>Change:</source>
-        <translation type="unfinished">Veksel:</translation>
-    </message>
-    <message>
-        <source>If this is activated, but the change address is empty or invalid, change will be sent to a newly generated address.</source>
-        <translation type="unfinished">Hvis dette er aktivert, men adressen for veksel er tom eller ugyldig, vil veksel bli sendt til en nylig generert adresse.</translation>
-    </message>
-    <message>
-        <source>Custom change address</source>
-        <translation type="unfinished">Egendefinert adresse for veksel</translation>
-    </message>
-    <message>
-        <source>Transaction Fee:</source>
-        <translation type="unfinished">Transaksjonsgebyr:</translation>
-    </message>
-    <message>
-        <source>Using the fallbackfee can result in sending a transaction that will take several hours or days (or never) to confirm. Consider choosing your fee manually or wait until you have validated the complete chain.</source>
-        <translation type="unfinished">Bruk av tilbakefallsgebyr kan medføre at en transaksjon tar flere timer eller dager (eller for alltid) å fullføre. Vurder å velge et gebyr manuelt, eller vent til du har validert den komplette kjeden.</translation>
-    </message>
-    <message>
-        <source>Warning: Fee estimation is currently not possible.</source>
-        <translation type="unfinished">Advarsel: Gebyroverslag er ikke tilgjengelig for tiden.</translation>
-    </message>
-    <message>
-        <source>Hide</source>
-        <translation type="unfinished">Skjul</translation>
-    </message>
-    <message>
-        <source>Recommended:</source>
-        <translation type="unfinished">Anbefalt:</translation>
-    </message>
-    <message>
-        <source>Custom:</source>
-        <translation type="unfinished">Egendefinert:</translation>
-    </message>
-    <message>
-        <source>Send to multiple recipients at once</source>
-        <translation type="unfinished">Send til flere enn en mottaker</translation>
-    </message>
-    <message>
-        <source>Add &amp;Recipient</source>
-        <translation type="unfinished">Legg til &amp;Mottaker</translation>
-    </message>
-    <message>
-        <source>Clear all fields of the form.</source>
-        <translation type="unfinished">Fjern alle felter fra skjemaet.</translation>
-    </message>
-    <message>
-        <source>Inputs…</source>
-        <translation type="unfinished">Inputs...</translation>
->>>>>>> 44d8b13c
-    </message>
-    <message>
         <source>Choose…</source>
         <translation type="unfinished">Velg...</translation>
     </message>
@@ -4205,11 +2673,6 @@
     <message>
         <source>Copy bytes</source>
         <translation type="unfinished">Kopiér bytes</translation>
-    </message>
-    <message>
-<<<<<<< HEAD
-        <source>Copy dust</source>
-        <translation type="unfinished">Kopiér støv</translation>
     </message>
     <message>
         <source>Copy change</source>
@@ -4339,135 +2802,6 @@
         <source>A fee higher than %1 is considered an absurdly high fee.</source>
         <translation type="unfinished">Et gebyr høyere enn %1 anses som absurd høyt.</translation>
     </message>
-=======
-        <source>Copy change</source>
-        <translation type="unfinished">Kopier veksel</translation>
-    </message>
-    <message>
-        <source>%1 (%2 blocks)</source>
-        <translation type="unfinished">%1 (%2 blokker)</translation>
-    </message>
-    <message>
-        <source>Sign on device</source>
-        <extracomment>"device" usually means a hardware wallet.</extracomment>
-        <translation type="unfinished">Signer på enhet</translation>
-    </message>
-    <message>
-        <source>Connect your hardware wallet first.</source>
-        <translation type="unfinished">Koble til din fysiske lommebok først.</translation>
-    </message>
-    <message>
-        <source>Cr&amp;eate Unsigned</source>
-        <translation type="unfinished">Cr &amp; eate Usignert</translation>
-    </message>
-    <message>
-        <source>%1 to %2</source>
-        <translation type="unfinished">%1 til %2</translation>
-    </message>
-    <message>
-        <source>Sign failed</source>
-        <translation type="unfinished">Signering feilet</translation>
-    </message>
-    <message>
-        <source>External signer not found</source>
-        <extracomment>"External signer" means using devices such as hardware wallets.</extracomment>
-        <translation type="unfinished">Ekstern undertegner ikke funnet</translation>
-    </message>
-    <message>
-        <source>External signer failure</source>
-        <extracomment>"External signer" means using devices such as hardware wallets.</extracomment>
-        <translation type="unfinished">Ekstern undertegnerfeil</translation>
-    </message>
-    <message>
-        <source>Save Transaction Data</source>
-        <translation type="unfinished">Lagre Transaksjonsdata</translation>
-    </message>
-    <message>
-        <source>Partially Signed Transaction (Binary)</source>
-        <extracomment>Expanded name of the binary PSBT file format. See: BIP 174.</extracomment>
-        <translation type="unfinished">Delvis Signert Transaksjon (Binær)</translation>
-    </message>
-    <message>
-        <source>PSBT saved</source>
-        <extracomment>Popup message when a PSBT has been saved to a file</extracomment>
-        <translation type="unfinished">PSBT lagret</translation>
-    </message>
-    <message>
-        <source>External balance:</source>
-        <translation type="unfinished">Ekstern saldo:</translation>
-    </message>
-    <message>
-        <source>or</source>
-        <translation type="unfinished">eller</translation>
-    </message>
-    <message>
-        <source>You can increase the fee later (signals Replace-By-Fee, BIP-125).</source>
-        <translation type="unfinished">Du kan øke gebyret senere (signaliserer Replace-By-Fee, BIP-125).</translation>
-    </message>
-    <message>
-        <source>Please, review your transaction proposal. This will produce a Partially Signed Bitcoin Transaction (PSBT) which you can save or copy and then sign with e.g. an offline %1 wallet, or a PSBT-compatible hardware wallet.</source>
-        <extracomment>Text to inform a user attempting to create a transaction of their current options. At this stage, a user can only create a PSBT. This string is displayed when private keys are disabled and an external signer is not available.</extracomment>
-        <translation type="unfinished">Se over ditt transaksjonsforslag. Dette kommer til å produsere en Delvis Signert Bitcoin Transaksjon (PSBT) som du kan lagre eller kopiere og så signere med f.eks. en offline %1 lommebok, eller en PSBT kompatibel hardware lommebok.</translation>
-    </message>
-    <message>
-        <source>Do you want to create this transaction?</source>
-        <extracomment>Message displayed when attempting to create a transaction. Cautionary text to prompt the user to verify that the displayed transaction details represent the transaction the user intends to create.</extracomment>
-        <translation type="unfinished">Vil du lage denne transaksjonen?</translation>
-    </message>
-    <message>
-        <source>Please, review your transaction.</source>
-        <extracomment>Text to prompt a user to review the details of the transaction they are attempting to send.</extracomment>
-        <translation type="unfinished">Vennligst se over transaksjonen din.</translation>
-    </message>
-    <message>
-        <source>Transaction fee</source>
-        <translation type="unfinished">Transaksjonsgebyr</translation>
-    </message>
-    <message>
-        <source>Not signalling Replace-By-Fee, BIP-125.</source>
-        <translation type="unfinished">Signaliserer ikke Replace-By-Fee, BIP-125</translation>
-    </message>
-    <message>
-        <source>Total Amount</source>
-        <translation type="unfinished">Totalbeløp</translation>
-    </message>
-    <message>
-        <source>Confirm send coins</source>
-        <translation type="unfinished">Bekreft forsendelse av mynter</translation>
-    </message>
-    <message>
-        <source>Watch-only balance:</source>
-        <translation type="unfinished">Kun-observer balanse:</translation>
-    </message>
-    <message>
-        <source>The recipient address is not valid. Please recheck.</source>
-        <translation type="unfinished">Mottakeradressen er ikke gyldig. Sjekk den igjen.</translation>
-    </message>
-    <message>
-        <source>The amount to pay must be larger than 0.</source>
-        <translation type="unfinished">Betalingsbeløpet må være høyere enn 0.</translation>
-    </message>
-    <message>
-        <source>The amount exceeds your balance.</source>
-        <translation type="unfinished">Beløper overstiger saldo.</translation>
-    </message>
-    <message>
-        <source>The total exceeds your balance when the %1 transaction fee is included.</source>
-        <translation type="unfinished">Totalbeløpet overstiger saldo etter at %1-transaksjonsgebyret er lagt til.</translation>
-    </message>
-    <message>
-        <source>Duplicate address found: addresses should only be used once each.</source>
-        <translation type="unfinished">Gjenbruk av adresse funnet: Adresser skal kun brukes én gang hver.</translation>
-    </message>
-    <message>
-        <source>Transaction creation failed!</source>
-        <translation type="unfinished">Opprettelse av transaksjon mislyktes!</translation>
-    </message>
-    <message>
-        <source>A fee higher than %1 is considered an absurdly high fee.</source>
-        <translation type="unfinished">Et gebyr høyere enn %1 anses som absurd høyt.</translation>
-    </message>
->>>>>>> 44d8b13c
     <message numerus="yes">
         <source>Estimated to begin confirmation within %n block(s).</source>
         <translation type="unfinished">
@@ -4707,7 +3041,6 @@
 </context>
 <context>
     <name>SplashScreen</name>
-<<<<<<< HEAD
     <message>
         <source>(press q to shutdown and continue later)</source>
         <translation type="unfinished">(trykk q for å skru av og fortsette senere)</translation>
@@ -4728,21 +3061,8 @@
         <source>abandoned</source>
         <extracomment>Text explaining the current status of a transaction, shown in the status field of the details window for this transaction. This status represents an abandoned transaction.</extracomment>
         <translation type="unfinished">forlatt</translation>
-=======
-    <message>
-        <source>(press q to shutdown and continue later)</source>
-        <translation type="unfinished">(trykk q for å skru av og fortsette senere)</translation>
-    </message>
-    <message>
-        <source>press q to shutdown</source>
-        <translation type="unfinished">trykk på q for å slå av</translation>
->>>>>>> 44d8b13c
-    </message>
-</context>
-<context>
-    <name>TransactionDesc</name>
-    <message>
-<<<<<<< HEAD
+    </message>
+    <message>
         <source>%1/unconfirmed</source>
         <extracomment>Text explaining the current status of a transaction, shown in the status field of the details window for this transaction. This status represents a transaction confirmed in at least one block, but less than 6 blocks.</extracomment>
         <translation type="unfinished">%1/ubekreftet</translation>
@@ -4878,401 +3198,139 @@
     <message>
         <source>false</source>
         <translation type="unfinished">usant</translation>
-=======
-        <source>conflicted with a transaction with %1 confirmations</source>
-        <extracomment>Text explaining the current status of a transaction, shown in the status field of the details window for this transaction. This status represents an unconfirmed transaction that conflicts with a confirmed transaction.</extracomment>
-        <translation type="unfinished">gikk ikke overens med en transaksjon med %1 bekreftelser</translation>
-    </message>
-    <message>
-        <source>abandoned</source>
-        <extracomment>Text explaining the current status of a transaction, shown in the status field of the details window for this transaction. This status represents an abandoned transaction.</extracomment>
-        <translation type="unfinished">forlatt</translation>
-    </message>
-    <message>
-        <source>%1/unconfirmed</source>
-        <extracomment>Text explaining the current status of a transaction, shown in the status field of the details window for this transaction. This status represents a transaction confirmed in at least one block, but less than 6 blocks.</extracomment>
-        <translation type="unfinished">%1/ubekreftet</translation>
-    </message>
-    <message>
-        <source>%1 confirmations</source>
-        <extracomment>Text explaining the current status of a transaction, shown in the status field of the details window for this transaction. This status represents a transaction confirmed in 6 or more blocks.</extracomment>
-        <translation type="unfinished">%1 bekreftelser</translation>
-    </message>
+    </message>
+</context>
+<context>
+    <name>TransactionDescDialog</name>
+    <message>
+        <source>This pane shows a detailed description of the transaction</source>
+        <translation type="unfinished">Her vises en detaljert beskrivelse av transaksjonen</translation>
+    </message>
+    <message>
+        <source>Details for %1</source>
+        <translation type="unfinished">Detaljer for %1</translation>
+    </message>
+</context>
+<context>
+    <name>TransactionTableModel</name>
     <message>
         <source>Date</source>
         <translation type="unfinished">Dato</translation>
     </message>
     <message>
-        <source>Source</source>
-        <translation type="unfinished">Kilde</translation>
-    </message>
-    <message>
-        <source>Generated</source>
-        <translation type="unfinished">Generert</translation>
-    </message>
-    <message>
-        <source>From</source>
-        <translation type="unfinished">Fra</translation>
-    </message>
-    <message>
-        <source>unknown</source>
-        <translation type="unfinished">ukjent</translation>
-    </message>
-    <message>
-        <source>To</source>
-        <translation type="unfinished">Til</translation>
-    </message>
-    <message>
-        <source>own address</source>
-        <translation type="unfinished">egen adresse</translation>
+        <source>Label</source>
+        <translation type="unfinished">Beskrivelse</translation>
+    </message>
+    <message>
+        <source>Unconfirmed</source>
+        <translation type="unfinished">Ubekreftet</translation>
+    </message>
+    <message>
+        <source>Abandoned</source>
+        <translation type="unfinished">Forlatt</translation>
+    </message>
+    <message>
+        <source>Confirming (%1 of %2 recommended confirmations)</source>
+        <translation type="unfinished">Bekrefter (%1 av %2 anbefalte bekreftelser)</translation>
+    </message>
+    <message>
+        <source>Confirmed (%1 confirmations)</source>
+        <translation type="unfinished">Bekreftet (%1 bekreftelser)</translation>
+    </message>
+    <message>
+        <source>Conflicted</source>
+        <translation type="unfinished">Gikk ikke overens</translation>
+    </message>
+    <message>
+        <source>Immature (%1 confirmations, will be available after %2)</source>
+        <translation type="unfinished">Umoden (%1 bekreftelser, vil være tilgjengelig etter %2)</translation>
+    </message>
+    <message>
+        <source>Generated but not accepted</source>
+        <translation type="unfinished">Generert, men ikke akseptert</translation>
+    </message>
+    <message>
+        <source>Received with</source>
+        <translation type="unfinished">Mottatt med</translation>
+    </message>
+    <message>
+        <source>Received from</source>
+        <translation type="unfinished">Mottatt fra</translation>
+    </message>
+    <message>
+        <source>Sent to</source>
+        <translation type="unfinished">Sendt til</translation>
+    </message>
+    <message>
+        <source>Mined</source>
+        <translation type="unfinished">Utvunnet</translation>
     </message>
     <message>
         <source>watch-only</source>
         <translation type="unfinished">kun oppsyn</translation>
     </message>
     <message>
-        <source>label</source>
-        <translation type="unfinished">merkelapp</translation>
-    </message>
-    <message>
-        <source>Credit</source>
-        <translation type="unfinished">Kreditt</translation>
-    </message>
-    <message numerus="yes">
-        <source>matures in %n more block(s)</source>
-        <translation type="unfinished">
-            <numerusform>modner om %n blokk</numerusform>
-            <numerusform>modner om %n blokker</numerusform>
-        </translation>
-    </message>
-    <message>
-        <source>not accepted</source>
-        <translation type="unfinished">ikke akseptert</translation>
-    </message>
-    <message>
-        <source>Debit</source>
-        <translation type="unfinished">Debet</translation>
-    </message>
-    <message>
-        <source>Total debit</source>
-        <translation type="unfinished">Total debet</translation>
-    </message>
-    <message>
-        <source>Total credit</source>
-        <translation type="unfinished">Total kreditt</translation>
-    </message>
-    <message>
-        <source>Transaction fee</source>
-        <translation type="unfinished">Transaksjonsgebyr</translation>
-    </message>
-    <message>
-        <source>Net amount</source>
-        <translation type="unfinished">Nettobeløp</translation>
-    </message>
-    <message>
-        <source>Message</source>
-        <translation type="unfinished">Melding</translation>
-    </message>
-    <message>
-        <source>Comment</source>
-        <translation type="unfinished">Kommentar</translation>
-    </message>
-    <message>
-        <source>Transaction ID</source>
-        <translation type="unfinished">Transaksjons-ID</translation>
-    </message>
-    <message>
-        <source>Transaction total size</source>
-        <translation type="unfinished">Total transaksjonsstørrelse</translation>
-    </message>
-    <message>
-        <source>Transaction virtual size</source>
-        <translation type="unfinished">Virtuell transaksjonsstørrelse</translation>
-    </message>
-    <message>
-        <source>Output index</source>
-        <translation type="unfinished">Outputindeks</translation>
-    </message>
-    <message>
-        <source> (Certificate was not verified)</source>
-        <translation type="unfinished">(sertifikatet ble ikke bekreftet)</translation>
-    </message>
-    <message>
-        <source>Merchant</source>
-        <translation type="unfinished">Forretningsdrivende</translation>
-    </message>
-    <message>
-        <source>Generated coins must mature %1 blocks before they can be spent. When you generated this block, it was broadcast to the network to be added to the block chain. If it fails to get into the chain, its state will change to "not accepted" and it won't be spendable. This may occasionally happen if another node generates a block within a few seconds of yours.</source>
-        <translation type="unfinished">Genererte bitcoins må modne %1 blokker før de kan brukes. Da du genererte denne blokken ble den kringkastet på nettverket for å bli lagt til i kjeden av blokker. Hvis den ikke kommer med i kjeden vil den endre seg til "ikke akseptert", og vil ikke kunne brukes. Dette vil noen ganger skje hvis en annen node genererer en blokk innen noen sekunder av din.</translation>
-    </message>
-    <message>
-        <source>Debug information</source>
-        <translation type="unfinished">Feilrettingsinformasjon</translation>
-    </message>
-    <message>
-        <source>Transaction</source>
-        <translation type="unfinished">Transaksjon</translation>
->>>>>>> 44d8b13c
+        <source>(no label)</source>
+        <translation type="unfinished">(ingen beskrivelse)</translation>
+    </message>
+    <message>
+        <source>Transaction status. Hover over this field to show number of confirmations.</source>
+        <translation type="unfinished">Transaksjonsstatus. Hold pekeren over dette feltet for å se antall bekreftelser.</translation>
+    </message>
+    <message>
+        <source>Date and time that the transaction was received.</source>
+        <translation type="unfinished">Dato og tid for mottak av transaksjonen.</translation>
+    </message>
+    <message>
+        <source>Type of transaction.</source>
+        <translation type="unfinished">Transaksjonstype.</translation>
+    </message>
+    <message>
+        <source>Whether or not a watch-only address is involved in this transaction.</source>
+        <translation type="unfinished">Hvorvidt en oppsynsadresse er involvert i denne transaksjonen.</translation>
+    </message>
+    <message>
+        <source>User-defined intent/purpose of the transaction.</source>
+        <translation type="unfinished">Brukerdefinert intensjon/hensikt med transaksjonen.</translation>
+    </message>
+    <message>
+        <source>Amount removed from or added to balance.</source>
+        <translation type="unfinished">Beløp fjernet eller lagt til saldo.</translation>
     </message>
 </context>
 <context>
-    <name>TransactionDescDialog</name>
-    <message>
-<<<<<<< HEAD
-        <source>This pane shows a detailed description of the transaction</source>
-        <translation type="unfinished">Her vises en detaljert beskrivelse av transaksjonen</translation>
-    </message>
-    <message>
-        <source>Details for %1</source>
-        <translation type="unfinished">Detaljer for %1</translation>
-=======
-        <source>Amount</source>
-        <translation type="unfinished">Beløp</translation>
-    </message>
-    <message>
-        <source>true</source>
-        <translation type="unfinished">sant</translation>
->>>>>>> 44d8b13c
-    </message>
-</context>
-<context>
-    <name>TransactionTableModel</name>
-    <message>
-<<<<<<< HEAD
-        <source>Date</source>
-        <translation type="unfinished">Dato</translation>
-=======
-        <source>false</source>
-        <translation type="unfinished">usant</translation>
->>>>>>> 44d8b13c
-    </message>
-</context>
-<context>
-    <name>TransactionDescDialog</name>
-    <message>
-<<<<<<< HEAD
-        <source>Label</source>
-        <translation type="unfinished">Beskrivelse</translation>
-    </message>
-    <message>
-        <source>Unconfirmed</source>
-        <translation type="unfinished">Ubekreftet</translation>
-=======
-        <source>This pane shows a detailed description of the transaction</source>
-        <translation type="unfinished">Her vises en detaljert beskrivelse av transaksjonen</translation>
-    </message>
-    <message>
-        <source>Details for %1</source>
-        <translation type="unfinished">Detaljer for %1</translation>
->>>>>>> 44d8b13c
-    </message>
-</context>
-<context>
-    <name>TransactionTableModel</name>
-    <message>
-<<<<<<< HEAD
-        <source>Abandoned</source>
-        <translation type="unfinished">Forlatt</translation>
-    </message>
-    <message>
-        <source>Confirming (%1 of %2 recommended confirmations)</source>
-        <translation type="unfinished">Bekrefter (%1 av %2 anbefalte bekreftelser)</translation>
-    </message>
-    <message>
-        <source>Confirmed (%1 confirmations)</source>
-        <translation type="unfinished">Bekreftet (%1 bekreftelser)</translation>
-    </message>
-    <message>
-        <source>Conflicted</source>
-        <translation type="unfinished">Gikk ikke overens</translation>
-    </message>
-    <message>
-        <source>Immature (%1 confirmations, will be available after %2)</source>
-        <translation type="unfinished">Umoden (%1 bekreftelser, vil være tilgjengelig etter %2)</translation>
-    </message>
-    <message>
-        <source>Generated but not accepted</source>
-        <translation type="unfinished">Generert, men ikke akseptert</translation>
+    <name>TransactionView</name>
+    <message>
+        <source>All</source>
+        <translation type="unfinished">Alt</translation>
+    </message>
+    <message>
+        <source>Today</source>
+        <translation type="unfinished">I dag</translation>
+    </message>
+    <message>
+        <source>This week</source>
+        <translation type="unfinished">Denne uka</translation>
+    </message>
+    <message>
+        <source>This month</source>
+        <translation type="unfinished">Denne måneden</translation>
+    </message>
+    <message>
+        <source>Last month</source>
+        <translation type="unfinished">Forrige måned</translation>
+    </message>
+    <message>
+        <source>This year</source>
+        <translation type="unfinished">Dette året</translation>
     </message>
     <message>
         <source>Received with</source>
         <translation type="unfinished">Mottatt med</translation>
     </message>
     <message>
-        <source>Received from</source>
-        <translation type="unfinished">Mottatt fra</translation>
-    </message>
-    <message>
         <source>Sent to</source>
         <translation type="unfinished">Sendt til</translation>
-    </message>
-    <message>
-        <source>Payment to yourself</source>
-        <translation type="unfinished">Betaling til deg selv</translation>
-    </message>
-    <message>
-        <source>Mined</source>
-        <translation type="unfinished">Utvunnet</translation>
-    </message>
-    <message>
-        <source>watch-only</source>
-        <translation type="unfinished">kun oppsyn</translation>
-    </message>
-    <message>
-        <source>(no label)</source>
-        <translation type="unfinished">(ingen beskrivelse)</translation>
-    </message>
-    <message>
-        <source>Transaction status. Hover over this field to show number of confirmations.</source>
-        <translation type="unfinished">Transaksjonsstatus. Hold pekeren over dette feltet for å se antall bekreftelser.</translation>
-    </message>
-    <message>
-        <source>Date and time that the transaction was received.</source>
-        <translation type="unfinished">Dato og tid for mottak av transaksjonen.</translation>
-    </message>
-    <message>
-        <source>Type of transaction.</source>
-        <translation type="unfinished">Transaksjonstype.</translation>
-    </message>
-    <message>
-        <source>Whether or not a watch-only address is involved in this transaction.</source>
-        <translation type="unfinished">Hvorvidt en oppsynsadresse er involvert i denne transaksjonen.</translation>
-    </message>
-    <message>
-        <source>User-defined intent/purpose of the transaction.</source>
-        <translation type="unfinished">Brukerdefinert intensjon/hensikt med transaksjonen.</translation>
-    </message>
-    <message>
-        <source>Amount removed from or added to balance.</source>
-        <translation type="unfinished">Beløp fjernet eller lagt til saldo.</translation>
-=======
-        <source>Date</source>
-        <translation type="unfinished">Dato</translation>
-    </message>
-    <message>
-        <source>Label</source>
-        <translation type="unfinished">Beskrivelse</translation>
-    </message>
-    <message>
-        <source>Unconfirmed</source>
-        <translation type="unfinished">Ubekreftet</translation>
-    </message>
-    <message>
-        <source>Abandoned</source>
-        <translation type="unfinished">Forlatt</translation>
-    </message>
-    <message>
-        <source>Confirming (%1 of %2 recommended confirmations)</source>
-        <translation type="unfinished">Bekrefter (%1 av %2 anbefalte bekreftelser)</translation>
-    </message>
-    <message>
-        <source>Confirmed (%1 confirmations)</source>
-        <translation type="unfinished">Bekreftet (%1 bekreftelser)</translation>
-    </message>
-    <message>
-        <source>Conflicted</source>
-        <translation type="unfinished">Gikk ikke overens</translation>
-    </message>
-    <message>
-        <source>Immature (%1 confirmations, will be available after %2)</source>
-        <translation type="unfinished">Umoden (%1 bekreftelser, vil være tilgjengelig etter %2)</translation>
-    </message>
-    <message>
-        <source>Generated but not accepted</source>
-        <translation type="unfinished">Generert, men ikke akseptert</translation>
-    </message>
-    <message>
-        <source>Received with</source>
-        <translation type="unfinished">Mottatt med</translation>
-    </message>
-    <message>
-        <source>Received from</source>
-        <translation type="unfinished">Mottatt fra</translation>
-    </message>
-    <message>
-        <source>Sent to</source>
-        <translation type="unfinished">Sendt til</translation>
-    </message>
-    <message>
-        <source>Mined</source>
-        <translation type="unfinished">Utvunnet</translation>
-    </message>
-    <message>
-        <source>watch-only</source>
-        <translation type="unfinished">kun oppsyn</translation>
-    </message>
-    <message>
-        <source>(no label)</source>
-        <translation type="unfinished">(ingen beskrivelse)</translation>
-    </message>
-    <message>
-        <source>Transaction status. Hover over this field to show number of confirmations.</source>
-        <translation type="unfinished">Transaksjonsstatus. Hold pekeren over dette feltet for å se antall bekreftelser.</translation>
-    </message>
-    <message>
-        <source>Date and time that the transaction was received.</source>
-        <translation type="unfinished">Dato og tid for mottak av transaksjonen.</translation>
-    </message>
-    <message>
-        <source>Type of transaction.</source>
-        <translation type="unfinished">Transaksjonstype.</translation>
-    </message>
-    <message>
-        <source>Whether or not a watch-only address is involved in this transaction.</source>
-        <translation type="unfinished">Hvorvidt en oppsynsadresse er involvert i denne transaksjonen.</translation>
->>>>>>> 44d8b13c
-    </message>
-</context>
-<context>
-    <name>TransactionView</name>
-    <message>
-<<<<<<< HEAD
-        <source>All</source>
-        <translation type="unfinished">Alt</translation>
-    </message>
-    <message>
-        <source>Today</source>
-        <translation type="unfinished">I dag</translation>
-=======
-        <source>User-defined intent/purpose of the transaction.</source>
-        <translation type="unfinished">Brukerdefinert intensjon/hensikt med transaksjonen.</translation>
-    </message>
-    <message>
-        <source>Amount removed from or added to balance.</source>
-        <translation type="unfinished">Beløp fjernet eller lagt til saldo.</translation>
->>>>>>> 44d8b13c
-    </message>
-</context>
-<context>
-    <name>TransactionView</name>
-    <message>
-<<<<<<< HEAD
-        <source>This week</source>
-        <translation type="unfinished">Denne uka</translation>
-    </message>
-    <message>
-        <source>This month</source>
-        <translation type="unfinished">Denne måneden</translation>
-    </message>
-    <message>
-        <source>Last month</source>
-        <translation type="unfinished">Forrige måned</translation>
-    </message>
-    <message>
-        <source>This year</source>
-        <translation type="unfinished">Dette året</translation>
-    </message>
-    <message>
-        <source>Received with</source>
-        <translation type="unfinished">Mottatt med</translation>
-    </message>
-    <message>
-        <source>Sent to</source>
-        <translation type="unfinished">Sendt til</translation>
-    </message>
-    <message>
-        <source>To yourself</source>
-        <translation type="unfinished">Til deg selv</translation>
     </message>
     <message>
         <source>Mined</source>
@@ -5417,196 +3475,15 @@
     <message>
         <source>Unable to decode PSBT</source>
         <translation type="unfinished">Klarte ikke å dekode PSBT</translation>
-=======
-        <source>All</source>
-        <translation type="unfinished">Alt</translation>
-    </message>
-    <message>
-        <source>Today</source>
-        <translation type="unfinished">I dag</translation>
-    </message>
-    <message>
-        <source>This week</source>
-        <translation type="unfinished">Denne uka</translation>
-    </message>
-    <message>
-        <source>This month</source>
-        <translation type="unfinished">Denne måneden</translation>
-    </message>
-    <message>
-        <source>Last month</source>
-        <translation type="unfinished">Forrige måned</translation>
-    </message>
-    <message>
-        <source>This year</source>
-        <translation type="unfinished">Dette året</translation>
-    </message>
-    <message>
-        <source>Received with</source>
-        <translation type="unfinished">Mottatt med</translation>
-    </message>
-    <message>
-        <source>Sent to</source>
-        <translation type="unfinished">Sendt til</translation>
-    </message>
-    <message>
-        <source>Mined</source>
-        <translation type="unfinished">Utvunnet</translation>
-    </message>
-    <message>
-        <source>Other</source>
-        <translation type="unfinished">Andre</translation>
-    </message>
-    <message>
-        <source>Enter address, transaction id, or label to search</source>
-        <translation type="unfinished">Oppgi adresse, transaksjons-ID eller merkelapp for å søke</translation>
-    </message>
-    <message>
-        <source>Min amount</source>
-        <translation type="unfinished">Minimumsbeløp</translation>
-    </message>
-    <message>
-        <source>Range…</source>
-        <translation type="unfinished">Intervall...</translation>
-    </message>
-    <message>
-        <source>&amp;Copy address</source>
-        <translation type="unfinished">&amp;Kopier adresse</translation>
-    </message>
-    <message>
-        <source>Copy &amp;label</source>
-        <translation type="unfinished">Kopier &amp;beskrivelse</translation>
-    </message>
-    <message>
-        <source>Copy &amp;amount</source>
-        <translation type="unfinished">Kopier &amp;beløp</translation>
-    </message>
-    <message>
-        <source>Copy transaction &amp;ID</source>
-        <translation type="unfinished">Kopier transaksjons&amp;ID</translation>
-    </message>
-    <message>
-        <source>Copy full transaction &amp;details</source>
-        <translation type="unfinished">Kopier komplette transaksjons&amp;detaljer</translation>
-    </message>
-    <message>
-        <source>&amp;Show transaction details</source>
-        <translation type="unfinished">&amp;Vis transaksjonsdetaljer</translation>
-    </message>
-    <message>
-        <source>Increase transaction &amp;fee</source>
-        <translation type="unfinished">Øk transaksjons&amp;gebyr</translation>
-    </message>
-    <message>
-        <source>&amp;Edit address label</source>
-        <translation type="unfinished">&amp;Rediger merkelapp</translation>
-    </message>
-    <message>
-        <source>Export Transaction History</source>
-        <translation type="unfinished">Eksporter transaksjonshistorikk</translation>
-    </message>
-    <message>
-        <source>Comma separated file</source>
-        <extracomment>Expanded name of the CSV file format. See: https://en.wikipedia.org/wiki/Comma-separated_values.</extracomment>
-        <translation type="unfinished">Kommaseparert fil</translation>
-    </message>
-    <message>
-        <source>Confirmed</source>
-        <translation type="unfinished">Bekreftet</translation>
-    </message>
-    <message>
-        <source>Watch-only</source>
-        <translation type="unfinished">Kun oppsyn</translation>
-    </message>
-    <message>
-        <source>Date</source>
-        <translation type="unfinished">Dato</translation>
-    </message>
-    <message>
-        <source>Label</source>
-        <translation type="unfinished">Beskrivelse</translation>
-    </message>
-    <message>
-        <source>Address</source>
-        <translation type="unfinished">Adresse</translation>
-    </message>
-    <message>
-        <source>Exporting Failed</source>
-        <translation type="unfinished">Eksportering feilet</translation>
-    </message>
-    <message>
-        <source>There was an error trying to save the transaction history to %1.</source>
-        <translation type="unfinished">En feil oppstod ved lagring av transaksjonshistorikk til %1.</translation>
-    </message>
-    <message>
-        <source>Exporting Successful</source>
-        <translation type="unfinished">Eksportert</translation>
-    </message>
-    <message>
-        <source>The transaction history was successfully saved to %1.</source>
-        <translation type="unfinished">Transaksjonshistorikken ble lagret til %1.</translation>
-    </message>
-    <message>
-        <source>Range:</source>
-        <translation type="unfinished">Rekkevidde:</translation>
-    </message>
-    <message>
-        <source>to</source>
-        <translation type="unfinished">til</translation>
     </message>
 </context>
 <context>
-    <name>WalletFrame</name>
-    <message>
-        <source>No wallet has been loaded.
-Go to File &gt; Open Wallet to load a wallet.
-- OR -</source>
-        <translation type="unfinished">Ingen lommebok har blitt lastet.
-Gå til Fil &gt; Åpne lommebok for å laste en lommebok.
-- ELLER -</translation>
-    </message>
-    <message>
-        <source>Create a new wallet</source>
-        <translation type="unfinished">Lag en ny lommebok</translation>
-    </message>
-    <message>
-        <source>Error</source>
-        <translation type="unfinished">Feilmelding</translation>
-    </message>
-    <message>
-        <source>Unable to decode PSBT from clipboard (invalid base64)</source>
-        <translation type="unfinished">Klarte ikke å dekode PSBT fra utklippstavle (ugyldig base64)</translation>
-    </message>
-    <message>
-        <source>Load Transaction Data</source>
-        <translation type="unfinished">Last transaksjonsdata</translation>
-    </message>
-    <message>
-        <source>Partially Signed Transaction (*.psbt)</source>
-        <translation type="unfinished">Delvis signert transaksjon (*.psbt)</translation>
-    </message>
-    <message>
-        <source>PSBT file must be smaller than 100 MiB</source>
-        <translation type="unfinished">PSBT-fil må være mindre enn 100 MiB</translation>
->>>>>>> 44d8b13c
-    </message>
-</context>
-<context>
     <name>WalletModel</name>
     <message>
-<<<<<<< HEAD
         <source>Send Coins</source>
         <translation type="unfinished">Send Bitcoins</translation>
-=======
-        <source>Unable to decode PSBT</source>
-        <translation type="unfinished">Klarte ikke å dekode PSBT</translation>
->>>>>>> 44d8b13c
-    </message>
-</context>
-<context>
-    <name>WalletModel</name>
-    <message>
-<<<<<<< HEAD
+    </message>
+    <message>
         <source>Fee bump error</source>
         <translation type="unfinished">Gebyrforhøyelsesfeil</translation>
     </message>
@@ -5662,81 +3539,15 @@
     <message>
         <source>default wallet</source>
         <translation type="unfinished">standard lommebok</translation>
-=======
-        <source>Send Coins</source>
-        <translation type="unfinished">Send Bitcoins</translation>
-    </message>
-    <message>
-        <source>Fee bump error</source>
-        <translation type="unfinished">Gebyrforhøyelsesfeil</translation>
-    </message>
-    <message>
-        <source>Increasing transaction fee failed</source>
-        <translation type="unfinished">Økning av transaksjonsgebyr mislyktes</translation>
-    </message>
-    <message>
-        <source>Do you want to increase the fee?</source>
-        <extracomment>Asks a user if they would like to manually increase the fee of a transaction that has already been created.</extracomment>
-        <translation type="unfinished">Ønsker du å øke gebyret?</translation>
-    </message>
-    <message>
-        <source>Current fee:</source>
-        <translation type="unfinished">Nåværede gebyr:</translation>
-    </message>
-    <message>
-        <source>Increase:</source>
-        <translation type="unfinished">Økning:</translation>
-    </message>
-    <message>
-        <source>New fee:</source>
-        <translation type="unfinished">Nytt gebyr:</translation>
-    </message>
-    <message>
-        <source>Warning: This may pay the additional fee by reducing change outputs or adding inputs, when necessary. It may add a new change output if one does not already exist. These changes may potentially leak privacy.</source>
-        <translation type="unfinished">Advarsel: Dette kan betale tilleggsgebyret ved å redusere endringsoutput eller legge til input, ved behov. Det kan legge til en ny endringsoutput hvis en ikke allerede eksisterer. Disse endringene kan potensielt lekke privatinformasjon.</translation>
-    </message>
-    <message>
-        <source>Confirm fee bump</source>
-        <translation type="unfinished">Bekreft gebyrøkning</translation>
-    </message>
-    <message>
-        <source>Can't draft transaction.</source>
-        <translation type="unfinished">Kan ikke utarbeide transaksjon.</translation>
-    </message>
-    <message>
-        <source>PSBT copied</source>
-        <translation type="unfinished">PSBT kopiert</translation>
-    </message>
-    <message>
-        <source>Can't sign transaction.</source>
-        <translation type="unfinished">Kan ikke signere transaksjon</translation>
-    </message>
-    <message>
-        <source>Could not commit transaction</source>
-        <translation type="unfinished">Kunne ikke sende inn transaksjon</translation>
-    </message>
-    <message>
-        <source>Can't display address</source>
-        <translation type="unfinished">Kan ikke vise adresse</translation>
->>>>>>> 44d8b13c
     </message>
 </context>
 <context>
     <name>WalletView</name>
     <message>
-<<<<<<< HEAD
         <source>&amp;Export</source>
         <translation type="unfinished">&amp;Eksport</translation>
-=======
-        <source>default wallet</source>
-        <translation type="unfinished">standard lommebok</translation>
->>>>>>> 44d8b13c
-    </message>
-</context>
-<context>
-    <name>WalletView</name>
-    <message>
-<<<<<<< HEAD
+    </message>
+    <message>
         <source>Export the data in the current tab to a file</source>
         <translation type="unfinished">Eksporter data i den valgte fliken til en fil</translation>
     </message>
@@ -5768,57 +3579,15 @@
     <message>
         <source>Cancel</source>
         <translation type="unfinished">Avbryt</translation>
-=======
-        <source>&amp;Export</source>
-        <translation type="unfinished">&amp;Eksport</translation>
-    </message>
-    <message>
-        <source>Export the data in the current tab to a file</source>
-        <translation type="unfinished">Eksporter data i den valgte fliken til en fil</translation>
-    </message>
-    <message>
-        <source>Backup Wallet</source>
-        <translation type="unfinished">Sikkerhetskopier lommebok</translation>
-    </message>
-    <message>
-        <source>Wallet Data</source>
-        <extracomment>Name of the wallet data file format.</extracomment>
-        <translation type="unfinished">Lommebokdata</translation>
-    </message>
-    <message>
-        <source>Backup Failed</source>
-        <translation type="unfinished">Sikkerhetskopiering mislyktes</translation>
-    </message>
-    <message>
-        <source>There was an error trying to save the wallet data to %1.</source>
-        <translation type="unfinished">Feil under forsøk på lagring av lommebokdata til %1</translation>
-    </message>
-    <message>
-        <source>Backup Successful</source>
-        <translation type="unfinished">Sikkerhetskopiert</translation>
-    </message>
-    <message>
-        <source>The wallet data was successfully saved to %1.</source>
-        <translation type="unfinished">Lommebokdata lagret til %1.</translation>
->>>>>>> 44d8b13c
     </message>
 </context>
 <context>
     <name>bitcoin-core</name>
     <message>
-<<<<<<< HEAD
         <source>The %s developers</source>
         <translation type="unfinished">%s-utviklerne</translation>
-=======
-        <source>Cancel</source>
-        <translation type="unfinished">Avbryt</translation>
->>>>>>> 44d8b13c
-    </message>
-</context>
-<context>
-    <name>bitcoin-core</name>
-    <message>
-<<<<<<< HEAD
+    </message>
+    <message>
         <source>%s corrupt. Try using the wallet tool bitcoin-wallet to salvage or restoring a backup.</source>
         <translation type="unfinished">%s korrupt. Prøv å bruk lommebokverktøyet bitcoin-wallet til å fikse det eller laste en backup.</translation>
     </message>
@@ -5837,34 +3606,6 @@
     <message>
         <source>Distributed under the MIT software license, see the accompanying file %s or %s</source>
         <translation type="unfinished">Lisensiert MIT. Se tilhørende fil %s eller %s</translation>
-    </message>
-    <message>
-        <source>Error reading %s! All keys read correctly, but transaction data or address book entries might be missing or incorrect.</source>
-        <translation type="unfinished">Feil under lesing av %s! Alle nøkler har blitt lest rett, men transaksjonsdata eller adressebokoppføringer kan mangle eller være uriktige.</translation>
-=======
-        <source>The %s developers</source>
-        <translation type="unfinished">%s-utviklerne</translation>
-    </message>
-    <message>
-        <source>%s corrupt. Try using the wallet tool bitcoin-wallet to salvage or restoring a backup.</source>
-        <translation type="unfinished">%s korrupt. Prøv å bruk lommebokverktøyet bitcoin-wallet til å fikse det eller laste en backup.</translation>
-    </message>
-    <message>
-        <source>Cannot downgrade wallet from version %i to version %i. Wallet version unchanged.</source>
-        <translation type="unfinished">Kan ikke nedgradere lommebok fra versjon %i til versjon %i. Lommebokversjon er uforandret.</translation>
-    </message>
-    <message>
-        <source>Cannot obtain a lock on data directory %s. %s is probably already running.</source>
-        <translation type="unfinished">Kan ikke låse datamappen %s. %s kjører antagelig allerede.</translation>
-    </message>
-    <message>
-        <source>Cannot upgrade a non HD split wallet from version %i to version %i without upgrading to support pre-split keypool. Please use version %i or no version specified.</source>
-        <translation type="unfinished">Kan ikke oppgradere en ikke-HD delt lommebok fra versjon %i til versjon %i uten å først oppgradere for å få støtte for forhåndsdelt keypool. Vennligst bruk versjon %i eller ingen versjon spesifisert.</translation>
-    </message>
-    <message>
-        <source>Distributed under the MIT software license, see the accompanying file %s or %s</source>
-        <translation type="unfinished">Lisensiert MIT. Se tilhørende fil %s eller %s</translation>
->>>>>>> 44d8b13c
     </message>
     <message>
         <source>Error: Dumpfile format record is incorrect. Got "%s", expected "format".</source>
