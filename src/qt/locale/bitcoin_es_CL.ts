--- conflicted
+++ resolved
@@ -290,17 +290,6 @@
     <message>
         <source>%1 didn't yet exit safely…</source>
         <translation type="unfinished">%1 aún no salió de forma segura...</translation>
-<<<<<<< HEAD
-    </message>
-    <message>
-        <source>Error: Cannot parse configuration file: %1.</source>
-        <translation type="unfinished">Error: No se puede analizar el archivo de configuración: %1.</translation>
-    </message>
-    <message>
-        <source>%1 didn't yet exit safely…</source>
-        <translation type="unfinished">%1 aún no salió de forma segura...</translation>
-=======
->>>>>>> 44d8b13c
     </message>
     <message>
         <source>unknown</source>
@@ -404,7 +393,6 @@
     </context>
 <context>
     <name>BitcoinGUI</name>
-<<<<<<< HEAD
     <message>
         <source>&amp;Overview</source>
         <translation type="unfinished">&amp;Visión de conjunto</translation>
@@ -613,8 +601,6 @@
         <source>Information</source>
         <translation type="unfinished">Información</translation>
     </message>
-=======
->>>>>>> 44d8b13c
     <message>
         <source>Up to date</source>
         <translation type="unfinished">A hoy</translation>
@@ -664,18 +650,9 @@
         <translation type="unfinished">Cerrar billetera</translation>
     </message>
     <message>
-<<<<<<< HEAD
         <source>Restore Wallet…</source>
         <extracomment>Name of the menu item that restores wallet from a backup file.</extracomment>
         <translation type="unfinished">Restaurar billetera…</translation>
-=======
-        <source>&amp;Minimize</source>
-        <translation type="unfinished">&amp;Minimizar</translation>
-    </message>
-    <message>
-        <source>Wallet:</source>
-        <translation type="unfinished">Billetera:</translation>
->>>>>>> 44d8b13c
     </message>
     <message>
         <source>Restore a wallet from a backup file</source>
@@ -687,6 +664,14 @@
         <translation type="unfinished">Cerrar todos los monederos</translation>
     </message>
     <message>
+        <source>Migrate Wallet</source>
+        <translation type="unfinished">Migrar billetera</translation>
+    </message>
+    <message>
+        <source>Migrate a wallet</source>
+        <translation type="unfinished">Migrar una billetera</translation>
+    </message>
+    <message>
         <source>Show the %1 help message to get a list with possible Bitcoin command-line options</source>
         <translation type="unfinished">Muestre el mensaje de ayuda %1 para obtener una lista con posibles opciones de línea de comandos de Bitcoin</translation>
     </message>
@@ -695,29 +680,16 @@
         <translation type="unfinished">&amp;Ocultar valores</translation>
     </message>
     <message>
-<<<<<<< HEAD
+        <source>Mask the values in the Overview tab</source>
+        <translation type="unfinished">Ocultar los valores en la pestaña de vista general</translation>
+    </message>
+    <message>
         <source>default wallet</source>
         <translation type="unfinished">billetera predeterminada</translation>
     </message>
     <message>
         <source>No wallets available</source>
-        <translation type="unfinished">No hay carteras disponibles</translation>
-=======
-        <source>&amp;Encrypt Wallet…</source>
-        <translation type="unfinished">&amp;Cifrar monedero</translation>
-    </message>
-    <message>
-        <source>Encrypt the private keys that belong to your wallet</source>
-        <translation type="unfinished">Encripta las claves privadas que pertenecen a tu billetera</translation>
-    </message>
-    <message>
-        <source>&amp;Change Passphrase…</source>
-        <translation type="unfinished">&amp;Cambiar frase de contraseña...</translation>
-    </message>
-    <message>
-        <source>Sign messages with your Bitcoin addresses to prove you own them</source>
-        <translation type="unfinished">Firme mensajes con sus direcciones de Bitcoin para demostrar que los posee</translation>
->>>>>>> 44d8b13c
+        <translation type="unfinished">Monederos no disponibles</translation>
     </message>
     <message>
         <source>Wallet Data</source>
@@ -725,34 +697,9 @@
         <translation type="unfinished">Datos de la billetera</translation>
     </message>
     <message>
-<<<<<<< HEAD
         <source>Load Wallet Backup</source>
         <extracomment>The title for Restore Wallet File Windows</extracomment>
         <translation type="unfinished">Cargar copia de seguridad de billetera</translation>
-=======
-        <source>&amp;Load PSBT from file…</source>
-        <translation type="unfinished">&amp;Cargar PSBT desde archivo...</translation>
-    </message>
-    <message>
-        <source>Open &amp;URI…</source>
-        <translation type="unfinished">Abrir &amp;URI…</translation>
-    </message>
-    <message>
-        <source>Close Wallet…</source>
-        <translation type="unfinished">Cerrar monedero...</translation>
-    </message>
-    <message>
-        <source>Create Wallet…</source>
-        <translation type="unfinished">Crear monedero...</translation>
-    </message>
-    <message>
-        <source>Close All Wallets…</source>
-        <translation type="unfinished">Cerrar todos los monederos...</translation>
-    </message>
-    <message>
-        <source>&amp;File</source>
-        <translation type="unfinished">&amp;Archivo</translation>
->>>>>>> 44d8b13c
     </message>
     <message>
         <source>Restore Wallet</source>
@@ -769,227 +716,10 @@
         <translation type="unfinished">Ventana</translation>
     </message>
     <message>
-<<<<<<< HEAD
         <source>Main Window</source>
         <translation type="unfinished">Ventana principal</translation>
-=======
-        <source>Syncing Headers (%1%)…</source>
-        <translation type="unfinished">Sincronizando encabezados (%1%)...</translation>
-    </message>
-    <message>
-        <source>Synchronizing with network…</source>
-        <translation type="unfinished">Sincronizando con la red...</translation>
-    </message>
-    <message>
-        <source>Indexing blocks on disk…</source>
-        <translation type="unfinished">Indexando bloques en disco...</translation>
-    </message>
-    <message>
-        <source>Processing blocks on disk…</source>
-        <translation type="unfinished">Procesando bloques en disco...</translation>
-    </message>
-    <message>
-        <source>Connecting to peers…</source>
-        <translation type="unfinished">Conectando a pares...</translation>
-    </message>
-    <message>
-        <source>Request payments (generates QR codes and bitcoin: URIs)</source>
-        <translation type="unfinished">Solicitar pagos (genera códigos QR y bitcoin: URIs)</translation>
->>>>>>> 44d8b13c
-    </message>
-    <message>
-        <source>%1 client</source>
-        <translation type="unfinished">%1 cliente</translation>
-    </message>
-    <message>
-        <source>&amp;Hide</source>
-        <translation type="unfinished">&amp;Ocultar </translation>
-    </message>
-    <message>
-        <source>S&amp;how</source>
-        <translation type="unfinished">M&amp;ostrar</translation>
-    </message>
-    <message numerus="yes">
-        <source>%n active connection(s) to Bitcoin network.</source>
-        <extracomment>A substring of the tooltip.</extracomment>
-        <translation type="unfinished">
-<<<<<<< HEAD
-            <numerusform>%n conexiones activas con la red Bitcoin</numerusform>
-            <numerusform>%n conexiones activas con la red Bitcoin </numerusform>
-        </translation>
-    </message>
-    <message>
-        <source>Click for more actions.</source>
-        <extracomment>A substring of the tooltip. "More actions" are available via the context menu.</extracomment>
-        <translation type="unfinished">Hacer clic para ver más acciones.</translation>
-    </message>
-    <message>
-        <source>Show Peers tab</source>
-        <extracomment>A context menu item. The "Peers tab" is an element of the "Node window".</extracomment>
-        <translation type="unfinished">Mostrar pestaña de pares</translation>
-    </message>
-    <message>
-        <source>Disable network activity</source>
-        <extracomment>A context menu item.</extracomment>
-        <translation type="unfinished">Deshabilitar actividad de red</translation>
-    </message>
-    <message>
-        <source>Enable network activity</source>
-        <extracomment>A context menu item. The network activity was disabled previously.</extracomment>
-        <translation type="unfinished">Habilitar actividad de red</translation>
-=======
-            <numerusform>%n bloque procesado del historial de transacciones.</numerusform>
-            <numerusform>%n bloques procesados del historial de transacciones.</numerusform>
-        </translation>
-    </message>
-    <message>
-        <source>%1 behind</source>
-        <translation type="unfinished">%1 detrás</translation>
-    </message>
-    <message>
-        <source>Catching up…</source>
-        <translation type="unfinished">Poniéndose al día...</translation>
-    </message>
-    <message>
-        <source>Last received block was generated %1 ago.</source>
-        <translation type="unfinished">El último bloque recibido se generó hace %1.</translation>
-    </message>
-    <message>
-        <source>Transactions after this will not yet be visible.</source>
-        <translation type="unfinished">Las transacciones posteriores a esto aún no estarán visibles.</translation>
-    </message>
-    <message>
-        <source>Warning</source>
-        <translation type="unfinished">Advertencia</translation>
-    </message>
-    <message>
-        <source>Information</source>
-        <translation type="unfinished">Información</translation>
-    </message>
-    <message>
-        <source>Up to date</source>
-        <translation type="unfinished">A hoy</translation>
-    </message>
-    <message>
-        <source>Load Partially Signed Bitcoin Transaction</source>
-        <translation type="unfinished">Cargar transacción de Bitcoin parcialmente firmada</translation>
-    </message>
-    <message>
-        <source>Load PSBT from &amp;clipboard…</source>
-        <translation type="unfinished">Cargar PSBT desde el &amp;portapapeles...</translation>
-    </message>
-    <message>
-        <source>Load Partially Signed Bitcoin Transaction from clipboard</source>
-        <translation type="unfinished">Cargar una transacción de Bitcoin parcialmente firmada desde el portapapeles</translation>
-    </message>
-    <message>
-        <source>Node window</source>
-        <translation type="unfinished">Ventana de nodo</translation>
-    </message>
-    <message>
-        <source>Open node debugging and diagnostic console</source>
-        <translation type="unfinished">Abrir consola de depuración y diagnóstico de nodo</translation>
-    </message>
-    <message>
-        <source>&amp;Sending addresses</source>
-        <translation type="unfinished">&amp;Direcciones de envío</translation>
-    </message>
-    <message>
-        <source>&amp;Receiving addresses</source>
-        <translation type="unfinished">&amp;Direcciones de recepción</translation>
-    </message>
-    <message>
-        <source>Open a bitcoin: URI</source>
-        <translation type="unfinished">Bitcoin: abrir URI</translation>
-    </message>
-    <message>
-        <source>Open Wallet</source>
-        <translation type="unfinished">Abrir billetera</translation>
-    </message>
-    <message>
-        <source>Open a wallet</source>
-        <translation type="unfinished">Abrir una billetera</translation>
-    </message>
-    <message>
-        <source>Close wallet</source>
-        <translation type="unfinished">Cerrar billetera</translation>
-    </message>
-    <message>
-        <source>Restore Wallet…</source>
-        <extracomment>Name of the menu item that restores wallet from a backup file.</extracomment>
-        <translation type="unfinished">Restaurar billetera…</translation>
-    </message>
-    <message>
-        <source>Restore a wallet from a backup file</source>
-        <extracomment>Status tip for Restore Wallet menu item</extracomment>
-        <translation type="unfinished">Restaurar una billetera desde un archivo de copia de seguridad</translation>
-    </message>
-    <message>
-        <source>Close all wallets</source>
-        <translation type="unfinished">Cerrar todos los monederos</translation>
-    </message>
-    <message>
-        <source>Migrate Wallet</source>
-        <translation type="unfinished">Migrar billetera</translation>
-    </message>
-    <message>
-        <source>Migrate a wallet</source>
-        <translation type="unfinished">Migrar una billetera</translation>
-    </message>
-    <message>
-        <source>Show the %1 help message to get a list with possible Bitcoin command-line options</source>
-        <translation type="unfinished">Muestre el mensaje de ayuda %1 para obtener una lista con posibles opciones de línea de comandos de Bitcoin</translation>
-    </message>
-    <message>
-        <source>&amp;Mask values</source>
-        <translation type="unfinished">&amp;Ocultar valores</translation>
-    </message>
-    <message>
-        <source>Mask the values in the Overview tab</source>
-        <translation type="unfinished">Ocultar los valores en la pestaña de vista general</translation>
-    </message>
-    <message>
-        <source>default wallet</source>
-        <translation type="unfinished">billetera predeterminada</translation>
-    </message>
-    <message>
-        <source>No wallets available</source>
-        <translation type="unfinished">Monederos no disponibles</translation>
-    </message>
-    <message>
-        <source>Wallet Data</source>
-        <extracomment>Name of the wallet data file format.</extracomment>
-        <translation type="unfinished">Datos de la billetera</translation>
-    </message>
-    <message>
-        <source>Load Wallet Backup</source>
-        <extracomment>The title for Restore Wallet File Windows</extracomment>
-        <translation type="unfinished">Cargar copia de seguridad de billetera</translation>
-    </message>
-    <message>
-        <source>Restore Wallet</source>
-        <extracomment>Title of pop-up window shown when the user is attempting to restore a wallet.</extracomment>
-        <translation type="unfinished">Restaurar billetera</translation>
-    </message>
-    <message>
-        <source>Wallet Name</source>
-        <extracomment>Label of the input field where the name of the wallet is entered.</extracomment>
-        <translation type="unfinished">Nombre del monedero</translation>
-    </message>
-    <message>
-        <source>&amp;Window</source>
-        <translation type="unfinished">Ventana</translation>
->>>>>>> 44d8b13c
-    </message>
-    <message>
-        <source>Pre-syncing Headers (%1%)…</source>
-        <translation type="unfinished">Presincronizando encabezados (%1%)...</translation>
-    </message>
-    <message>
-<<<<<<< HEAD
-        <source>Warning: %1</source>
-        <translation type="unfinished">Advertencia: %1</translation>
-=======
+    </message>
+    <message>
         <source>%1 client</source>
         <translation type="unfinished">%1 cliente</translation>
     </message>
@@ -1008,7 +738,6 @@
             <numerusform>%n conexiones activas con la red Bitcoin</numerusform>
             <numerusform>%n conexiones activas con la red Bitcoin </numerusform>
         </translation>
->>>>>>> 44d8b13c
     </message>
     <message>
         <source>Click for more actions.</source>
@@ -1295,8 +1024,6 @@
         <translation type="unfinished">Cargando monederos...</translation>
     </message>
 </context>
-<<<<<<< HEAD
-=======
 <context>
     <name>MigrateWalletActivity</name>
     <message>
@@ -1348,7 +1075,6 @@
         <translation type="unfinished">Migración correcta</translation>
     </message>
 </context>
->>>>>>> 44d8b13c
 <context>
     <name>OpenWalletActivity</name>
     <message>
@@ -1414,11 +1140,7 @@
     </message>
     <message>
         <source>Close all wallets</source>
-<<<<<<< HEAD
-        <translation type="unfinished">Cerrar todas las billeteras</translation>
-=======
         <translation type="unfinished">Cerrar todos los monederos</translation>
->>>>>>> 44d8b13c
     </message>
     <message>
         <source>Are you sure you wish to close all wallets?</source>
@@ -1432,10 +1154,6 @@
         <translation type="unfinished">Crear Billetera</translation>
     </message>
     <message>
-<<<<<<< HEAD
-        <source>Wallet Name</source>
-        <translation type="unfinished">Nombre de la billetera </translation>
-=======
         <source>You are one step away from creating your new wallet!</source>
         <translation type="unfinished">Estás a un paso de crear tu nueva billetera.</translation>
     </message>
@@ -1446,7 +1164,6 @@
     <message>
         <source>Wallet Name</source>
         <translation type="unfinished">Nombre del monedero</translation>
->>>>>>> 44d8b13c
     </message>
     <message>
         <source>Wallet</source>
@@ -1457,13 +1174,6 @@
         <translation type="unfinished">Encriptar la billetera. La billetera será encriptada con una contraseña de tu elección.</translation>
     </message>
     <message>
-<<<<<<< HEAD
-        <source>Advanced Options</source>
-        <translation type="unfinished">Opciones Avanzadas</translation>
-    </message>
-    <message>
-=======
->>>>>>> 44d8b13c
         <source>Disable Private Keys</source>
         <translation type="unfinished">Desactivar las claves privadas</translation>
     </message>
@@ -1476,13 +1186,6 @@
         <translation type="unfinished">Crear billetera vacía</translation>
     </message>
     <message>
-<<<<<<< HEAD
-        <source>Use descriptors for scriptPubKey management</source>
-        <translation type="unfinished">Use descriptores para la gestión de scriptPubKey</translation>
-    </message>
-    <message>
-=======
->>>>>>> 44d8b13c
         <source>External signer</source>
         <translation type="unfinished">Firmante externo</translation>
     </message>
@@ -1491,13 +1194,6 @@
         <translation type="unfinished">Crear</translation>
     </message>
     <message>
-<<<<<<< HEAD
-        <source>Compiled without sqlite support (required for descriptor wallets)</source>
-        <translation type="unfinished">Compilado sin soporte de sqlite (requerido para billeteras descriptoras)</translation>
-    </message>
-    <message>
-=======
->>>>>>> 44d8b13c
         <source>Compiled without external signing support (required for external signing)</source>
         <extracomment>"External signing" means using devices such as hardware wallets.</extracomment>
         <translation type="unfinished">Compilado sin soporte de firma externa (necesario para la firma externa)</translation>
@@ -2177,7 +1873,6 @@
         <source>Current total balance in watch-only addresses</source>
         <translation type="unfinished">Saldo total actual en direcciones de solo reloj</translation>
     </message>
-<<<<<<< HEAD
     <message>
         <source>Privacy mode activated for the Overview tab. To unmask the values, uncheck Settings-&gt;Mask values.</source>
         <translation type="unfinished">Modo de privacidad activado para la pestaña de vista general. Para mostrar los valores, anule la selección de Configuración-&gt;Ocultar valores.</translation>
@@ -2200,30 +1895,6 @@
     <message>
         <source>Copy to Clipboard</source>
         <translation type="unfinished">Copiar al portapapeles</translation>
-=======
-    <message>
-        <source>Privacy mode activated for the Overview tab. To unmask the values, uncheck Settings-&gt;Mask values.</source>
-        <translation type="unfinished">Modo de privacidad activado para la pestaña de vista general. Para mostrar los valores, anule la selección de Configuración-&gt;Ocultar valores.</translation>
-    </message>
-</context>
-<context>
-    <name>PSBTOperationsDialog</name>
-    <message>
-        <source>PSBT Operations</source>
-        <translation type="unfinished">Operaciones PSBT</translation>
->>>>>>> 44d8b13c
-    </message>
-    <message>
-        <source>Sign Tx</source>
-        <translation type="unfinished">Firmar transacción</translation>
-    </message>
-    <message>
-        <source>Broadcast Tx</source>
-        <translation type="unfinished">Transmitir transacción</translation>
-    </message>
-    <message>
-        <source>Copy to Clipboard</source>
-        <translation type="unfinished">Copiar al portapapeles</translation>
     </message>
     <message>
         <source>Save…</source>
@@ -2291,13 +1962,10 @@
         <translation type="unfinished">* Envía %1 a %2</translation>
     </message>
     <message>
-<<<<<<< HEAD
-=======
         <source>own address</source>
         <translation type="unfinished">dirección personal</translation>
     </message>
     <message>
->>>>>>> 44d8b13c
         <source>Unable to calculate transaction fee or total transaction amount.</source>
         <translation type="unfinished">No se puede calcular la comisión o el importe total de la transacción.</translation>
     </message>
@@ -2530,13 +2198,6 @@
         <translation type="unfinished">Monedero:</translation>
     </message>
     <message>
-<<<<<<< HEAD
-        <source>(none)</source>
-        <translation type="unfinished">(ninguno)</translation>
-    </message>
-    <message>
-=======
->>>>>>> 44d8b13c
         <source>&amp;Reset</source>
         <translation type="unfinished">Reiniciar</translation>
     </message>
@@ -2798,8 +2459,6 @@
         <translation type="unfinished">Recuperación de dirección saliente: de corta duración, para solicitar direcciones</translation>
     </message>
     <message>
-<<<<<<< HEAD
-=======
         <source>detecting: peer could be v1 or v2</source>
         <extracomment>Explanatory text for "detecting" transport type.</extracomment>
         <translation type="unfinished">Detectando: el par puede ser v1 o v2</translation>
@@ -2815,7 +2474,6 @@
         <translation type="unfinished">v2: protocolo de transporte encriptado BIP324</translation>
     </message>
     <message>
->>>>>>> 44d8b13c
         <source>we selected the peer for high bandwidth relay</source>
         <translation type="unfinished">Seleccionamos el par para la retransmisión de banda ancha</translation>
     </message>
@@ -3211,10 +2869,6 @@
         <translation type="unfinished">Entradas...</translation>
     </message>
     <message>
-<<<<<<< HEAD
-        <source>Dust:</source>
-        <translation type="unfinished">Polvo:</translation>
-=======
         <source>Choose…</source>
         <translation type="unfinished">Elegir...</translation>
     </message>
@@ -3241,7 +2895,6 @@
     <message>
         <source>(Smart fee not initialized yet. This usually takes a few blocks…)</source>
         <translation type="unfinished">(La comisión inteligente no se ha inicializado todavía. Esto tarda normalmente algunos bloques…)</translation>
->>>>>>> 44d8b13c
     </message>
     <message>
         <source>Choose…</source>
@@ -3332,7 +2985,6 @@
         <source>Set external signer script path in Options -&gt; Wallet</source>
         <extracomment>"External signer" means using devices such as hardware wallets.</extracomment>
         <translation type="unfinished">Configura una ruta externa al script en Opciones -&gt; Monedero</translation>
-<<<<<<< HEAD
     </message>
     <message>
         <source>Creates a Partially Signed Bitcoin Transaction (PSBT) for use with e.g. an offline %1 wallet, or a PSBT-compatible hardware wallet.</source>
@@ -3367,123 +3019,6 @@
     <message>
         <source>Save Transaction Data</source>
         <translation type="unfinished">Guardar datos de la transacción</translation>
-    </message>
-    <message>
-        <source>Partially Signed Transaction (Binary)</source>
-        <extracomment>Expanded name of the binary PSBT file format. See: BIP 174.</extracomment>
-        <translation type="unfinished">Transacción parcialmente firmada (binario) </translation>
-    </message>
-    <message>
-        <source>PSBT saved</source>
-        <extracomment>Popup message when a PSBT has been saved to a file</extracomment>
-        <translation type="unfinished">TBPF guardado </translation>
-    </message>
-    <message>
-        <source>External balance:</source>
-        <translation type="unfinished">Saldo externo:</translation>
-    </message>
-    <message>
-        <source>or</source>
-        <translation type="unfinished">o</translation>
-    </message>
-    <message>
-        <source>You can increase the fee later (signals Replace-By-Fee, BIP-125).</source>
-        <translation type="unfinished">Puedes aumentar la comisión después (indica "Reemplazar-por-comisión", BIP-125).</translation>
-    </message>
-    <message>
-        <source>Do you want to create this transaction?</source>
-        <extracomment>Message displayed when attempting to create a transaction. Cautionary text to prompt the user to verify that the displayed transaction details represent the transaction the user intends to create.</extracomment>
-        <translation type="unfinished">¿Quieres crear esta transacción?</translation>
-    </message>
-    <message>
-        <source>Please, review your transaction. You can create and send this transaction or create a Partially Signed Bitcoin Transaction (PSBT), which you can save or copy and then sign with, e.g., an offline %1 wallet, or a PSBT-compatible hardware wallet.</source>
-        <extracomment>Text to inform a user attempting to create a transaction of their current options. At this stage, a user can send their transaction or create a PSBT. This string is displayed when both private keys and PSBT controls are enabled.</extracomment>
-        <translation type="unfinished">Revisa por favor la transacción. Puedes crear y enviar esta transacción de Bitcoin parcialmente firmada (PSBT), que además puedes guardar o copiar y, luego, firmar; por ejemplo, una billetera %1 sin conexión o una billetera de hardware compatible con PSBT.</translation>
-    </message>
-    <message>
-        <source>Please, review your transaction.</source>
-        <extracomment>Text to prompt a user to review the details of the transaction they are attempting to send.</extracomment>
-        <translation type="unfinished">Por favor, revisa tu transacción</translation>
-=======
->>>>>>> 44d8b13c
-    </message>
-    <message>
-        <source>Creates a Partially Signed Bitcoin Transaction (PSBT) for use with e.g. an offline %1 wallet, or a PSBT-compatible hardware wallet.</source>
-        <translation type="unfinished">Crea una transacción de Bitcoin parcialmente firmada (PSBT) para usarla, por ejemplo, con una billetera %1 sin conexión o una billetera de hardware compatible con PSBT.</translation>
-    </message>
-    <message>
-<<<<<<< HEAD
-        <source>Not signalling Replace-By-Fee, BIP-125.</source>
-        <translation type="unfinished">No indica remplazar-por-comisión, BIP-125.</translation>
-    </message>
-    <message>
-        <source>Total Amount</source>
-        <translation type="unfinished">Monto total</translation>
-    </message>
-    <message>
-        <source>Unsigned Transaction</source>
-        <comment>PSBT copied</comment>
-        <extracomment>Caption of "PSBT has been copied" messagebox</extracomment>
-        <translation type="unfinished">Transacción sin firmar</translation>
-    </message>
-    <message>
-        <source>The PSBT has been copied to the clipboard. You can also save it.</source>
-        <translation type="unfinished">Se copió la PSBT al portapapeles. También puedes guardarla.</translation>
-    </message>
-    <message>
-        <source>PSBT saved to disk</source>
-        <translation type="unfinished">PSBT guardada en el disco</translation>
-    </message>
-    <message>
-        <source>Confirm send coins</source>
-        <translation type="unfinished">Confirmar el envió de monedas</translation>
-    </message>
-    <message>
-        <source>Watch-only balance:</source>
-        <translation type="unfinished">Saldo solo de observación:</translation>
-    </message>
-    <message>
-        <source>The recipient address is not valid. Please recheck.</source>
-        <translation type="unfinished">La dirección de envío no es válida. Por favor revisala.</translation>
-=======
-        <source> from wallet '%1'</source>
-        <translation type="unfinished">desde la billetera '%1'</translation>
-    </message>
-    <message>
-        <source>%1 to %2</source>
-        <translation type="unfinished">%1 a %2</translation>
-    </message>
-    <message>
-        <source>To review recipient list click "Show Details…"</source>
-        <translation type="unfinished">Para consultar la lista de destinatarios, haz clic en "Mostrar detalles..."</translation>
->>>>>>> 44d8b13c
-    </message>
-    <message>
-        <source>Sign failed</source>
-        <translation type="unfinished">Falló Firma</translation>
-    </message>
-    <message>
-        <source>External signer not found</source>
-        <extracomment>"External signer" means using devices such as hardware wallets.</extracomment>
-        <translation type="unfinished">Dispositivo externo de firma no encontrado</translation>
-    </message>
-    <message>
-        <source>External signer failure</source>
-        <extracomment>"External signer" means using devices such as hardware wallets.</extracomment>
-        <translation type="unfinished">Dispositivo externo de firma no encontrado</translation>
-    </message>
-    <message>
-<<<<<<< HEAD
-        <source>Duplicate address found: addresses should only be used once each.</source>
-        <translation type="unfinished">Se encontró una dirección duplicada: las direcciones solo se deben usar una vez.</translation>
-    </message>
-    <message>
-        <source>Transaction creation failed!</source>
-        <translation type="unfinished">¡Fallo al crear la transacción!</translation>
-=======
-        <source>Save Transaction Data</source>
-        <translation type="unfinished">Guardar datos de la transacción</translation>
->>>>>>> 44d8b13c
     </message>
     <message>
         <source>Partially Signed Transaction (Binary)</source>
@@ -4417,13 +3952,10 @@
         <translation type="unfinished">%s corrupto. Intenta utilizar la herramienta de la billetera de bitcoin para rescatar o restaurar una copia de seguridad.</translation>
     </message>
     <message>
-<<<<<<< HEAD
-=======
         <source>%s failed to validate the -assumeutxo snapshot state. This indicates a hardware problem, or a bug in the software, or a bad software modification that allowed an invalid snapshot to be loaded. As a result of this, the node will shut down and stop using any state that was built on the snapshot, resetting the chain height from %d to %d. On the next restart, the node will resume syncing from %d without using any snapshot data. Please report this incident to %s, including how you obtained the snapshot. The invalid snapshot chainstate will be left on disk in case it is helpful in diagnosing the issue that caused this error.</source>
         <translation type="unfinished">%s no pudo validar el estado de la instantánea -assumeutxo. Esto indica un problema de hardware, un error en el software o una modificación incorrecta del software que permitió que se cargara una instantánea no válida. Por consiguiente, el nodo se apagará y dejará de utilizar cualquier estado basado en la instantánea, restableciendo la altura de la cadena de %d a %d. En el siguiente reinicio, el nodo reanudará la sincronización desde %d sin usar datos de instantánea. Comunique este incidente a %s, indicando cómo obtuvo la instantánea. Se dejó el estado de encadenamiento de la instantánea no válida en el disco por si resulta útil para diagnosticar el problema que causó este error.</translation>
     </message>
     <message>
->>>>>>> 44d8b13c
         <source>%s request to listen on port %u. This port is considered "bad" and thus it is unlikely that any peer will connect to it. See doc/p2p-bad-ports.md for details and a full list.</source>
         <translation type="unfinished">%s solicitud para escuchar en el puerto%u. Este puerto se considera "malo" y, por lo tanto, es poco probable que algún par se conecte a él. Consulta doc/p2p-bad-ports.md para obtener detalles y una lista completa.</translation>
     </message>
@@ -4452,13 +3984,6 @@
         <translation type="unfinished">Error al cargar la billetera. Esta requiere que se descarguen bloques, y el software actualmente no admite la carga de billeteras mientras los bloques se descargan fuera de orden, cuando se usan instantáneas de assumeutxo. La billetera debería poder cargarse correctamente después de que la sincronización del nodo alcance la altura %s.</translation>
     </message>
     <message>
-<<<<<<< HEAD
-        <source>Error reading %s! All keys read correctly, but transaction data or address book entries might be missing or incorrect.</source>
-        <translation type="unfinished">¡Error al leer %s! Todas las claves se leyeron correctamente, pero es probable que falten los datos de la transacción o la libreta de direcciones, o que sean incorrectos.</translation>
-    </message>
-    <message>
-=======
->>>>>>> 44d8b13c
         <source>Error reading %s! Transaction data may be missing or incorrect. Rescanning wallet.</source>
         <translation type="unfinished">¡Error al leer %s! Es probable que falten los datos de la transacción o que sean incorrectos. Reescaneando billetera.</translation>
     </message>
@@ -4527,13 +4052,10 @@
         <translation type="unfinished">Poda: la última sincronización de la billetera sobrepasa los datos podados. Tienes que ejecutar -reindex (descarga toda la cadena de bloques de nuevo en caso de tener un nodo podado)</translation>
     </message>
     <message>
-<<<<<<< HEAD
-=======
         <source>Rename of '%s' -&gt; '%s' failed. You should resolve this by manually moving or deleting the invalid snapshot directory %s, otherwise you will encounter the same error again on the next startup.</source>
         <translation type="unfinished">Error de renombrado de «%s» → «%s». Debería resolver esto manualmente moviendo o borrando el directorio %s de la instantánea no válida, en otro caso encontrará el mismo error de nuevo en el arranque siguiente.</translation>
     </message>
     <message>
->>>>>>> 44d8b13c
         <source>SQLiteDatabase: Unknown sqlite wallet schema version %d. Only version %d is supported</source>
         <translation type="unfinished">SQLiteDatabase: versión desconocida del esquema de la billetera sqlite %d. Solo se admite la versión %d.</translation>
     </message>
@@ -4542,13 +4064,6 @@
         <translation type="unfinished">La base de datos de bloques contiene un bloque que parece ser del futuro. Es posible que se deba a que la fecha y hora de la computadora están mal configuradas. Reconstruye la base de datos de bloques solo si tienes la certeza de que la fecha y hora de la computadora son correctas.</translation>
     </message>
     <message>
-<<<<<<< HEAD
-        <source>The block index db contains a legacy 'txindex'. To clear the occupied disk space, run a full -reindex, otherwise ignore this error. This error message will not be displayed again.</source>
-        <translation type="unfinished">La base de datos del índice de bloques contiene un "txindex" heredado. Para borrar el espacio de disco ocupado, ejecute un -reindex completo; de lo contrario, ignore este error. Este mensaje de error no se volverá a mostrar.</translation>
-    </message>
-    <message>
-=======
->>>>>>> 44d8b13c
         <source>The transaction amount is too small to send after the fee has been deducted</source>
         <translation type="unfinished">El monto de la transacción es demasiado pequeño para enviarlo después de deducir la comisión</translation>
     </message>
@@ -4585,13 +4100,10 @@
         <translation type="unfinished">Se proporcionó un formato de archivo de billetera desconocido "%s". Proporciona uno entre "bdb" o "sqlite".</translation>
     </message>
     <message>
-<<<<<<< HEAD
-=======
         <source>Unsupported category-specific logging level %1$s=%2$s. Expected %1$s=&lt;category&gt;:&lt;loglevel&gt;. Valid categories: %3$s. Valid loglevels: %4$s.</source>
         <translation type="unfinished">Nivel de boletín del acceso especificado en categoría no mantenida en %1$s=%2$s. Se esperaba %1$s=1:2. Categorías válidas: %3$s. Niveles de boletín válidos: %4 $s.</translation>
     </message>
     <message>
->>>>>>> 44d8b13c
         <source>Unsupported chainstate database format found. Please restart with -reindex-chainstate. This will rebuild the chainstate database.</source>
         <translation type="unfinished">El formato de la base de datos chainstate es incompatible. Reinicia con -reindex-chainstate para reconstruir la base de datos chainstate.</translation>
     </message>
@@ -4600,13 +4112,10 @@
         <translation type="unfinished">La billetera se creó correctamente. El tipo de billetera "legacy" se está descontinuando, por lo que la asistencia para crear y abrir estas billeteras se eliminará en el futuro.</translation>
     </message>
     <message>
-<<<<<<< HEAD
-=======
         <source>Wallet loaded successfully. The legacy wallet type is being deprecated and support for creating and opening legacy wallets will be removed in the future. Legacy wallets can be migrated to a descriptor wallet with migratewallet.</source>
         <translation type="unfinished">Monedero correctamente cargado. El tipo de billetero heredado está siendo obsoleto y mantenimiento para creación de monederos heredados serán eliminados en el futuro. Los monederos heredados pueden ser migrados a un descriptor de monedero con migratewallet.</translation>
     </message>
     <message>
->>>>>>> 44d8b13c
         <source>Warning: Dumpfile wallet format "%s" does not match command line specified format "%s".</source>
         <translation type="unfinished">Advertencia: el formato de la billetera del archivo de volcado "%s" no coincide con el formato especificado en la línea de comandos "%s".</translation>
     </message>
@@ -4655,36 +4164,10 @@
         <translation type="unfinished">No se puede escribir en el directorio de datos "%s"; comprueba los permisos.</translation>
     </message>
     <message>
-<<<<<<< HEAD
-        <source>The -txindex upgrade started by a previous version cannot be completed. Restart with the previous version or run a full -reindex.</source>
-        <translation type="unfinished">La actualización -txindex iniciada por una versión anterior no puede completarse. Reinicia con la versión anterior o ejecuta un -reindex completo.</translation>
-    </message>
-    <message>
-        <source>%s failed to validate the -assumeutxo snapshot state. This indicates a hardware problem, or a bug in the software, or a bad software modification that allowed an invalid snapshot to be loaded. As a result of this, the node will shut down and stop using any state that was built on the snapshot, resetting the chain height from %d to %d. On the next restart, the node will resume syncing from %d without using any snapshot data. Please report this incident to %s, including how you obtained the snapshot. The invalid snapshot chainstate has been left on disk in case it is helpful in diagnosing the issue that caused this error.</source>
-        <translation type="unfinished">%s no pudo validar el estado de la instantánea -assumeutxo. Esto indica un problema de hardware, un error en el software o una modificación incorrecta del software que permitió que se cargara una instantánea inválida. Por consiguiente, el nodo se apagará y dejará de utilizar cualquier estado basado en la instantánea, restableciendo la altura de la cadena de %d a %d. En el siguiente reinicio, el nodo reanudará la sincronización desde %d sin usar datos de instantánea. Reporta este incidente a %s, indicando cómo obtuviste la instantánea. Se dejó el estado de cadena de la instantánea inválida en el disco por si resulta útil para diagnosticar el problema que causó este error.</translation>
-    </message>
-    <message>
-=======
->>>>>>> 44d8b13c
         <source>%s is set very high! Fees this large could be paid on a single transaction.</source>
         <translation type="unfinished">La configuración de %s es demasiado alta. Las comisiones tan grandes se podrían pagar en una sola transacción.</translation>
     </message>
     <message>
-<<<<<<< HEAD
-        <source>-reindex-chainstate option is not compatible with -blockfilterindex. Please temporarily disable blockfilterindex while using -reindex-chainstate, or replace -reindex-chainstate with -reindex to fully rebuild all indexes.</source>
-        <translation type="unfinished">La opción -reindex-chainstate no es compatible con -blockfilterindex. Desactiva temporalmente blockfilterindex cuando uses -reindex-chainstate, o remplaza -reindex-chainstate por -reindex para reconstruir completamente todos los índices.</translation>
-    </message>
-    <message>
-        <source>-reindex-chainstate option is not compatible with -coinstatsindex. Please temporarily disable coinstatsindex while using -reindex-chainstate, or replace -reindex-chainstate with -reindex to fully rebuild all indexes.</source>
-        <translation type="unfinished">La opción -reindex-chainstate no es compatible con -coinstatsindex. Desactiva temporalmente coinstatsindex cuando uses -reindex-chainstate, o remplaza -reindex-chainstate por -reindex para reconstruir completamente todos los índices.</translation>
-    </message>
-    <message>
-        <source>-reindex-chainstate option is not compatible with -txindex. Please temporarily disable txindex while using -reindex-chainstate, or replace -reindex-chainstate with -reindex to fully rebuild all indexes.</source>
-        <translation type="unfinished">La opción -reindex-chainstate no es compatible con -txindex. Desactiva temporalmente txindex cuando uses -reindex-chainstate, o remplaza -reindex-chainstate por -reindex para reconstruir completamente todos los índices.</translation>
-    </message>
-    <message>
-=======
->>>>>>> 44d8b13c
         <source>Cannot provide specific connections and have addrman find outgoing connections at the same time.</source>
         <translation type="unfinished">No se pueden proporcionar conexiones específicas y hacer que addrman encuentre conexiones salientes al mismo tiempo.</translation>
     </message>
@@ -4693,13 +4176,10 @@
         <translation type="unfinished">Error al cargar %s: Se está cargando la billetera firmante externa sin que se haya compilado la compatibilidad del firmante externo</translation>
     </message>
     <message>
-<<<<<<< HEAD
-=======
         <source>Error reading %s! All keys read correctly, but transaction data or address metadata may be missing or incorrect.</source>
         <translation type="unfinished">Error leyendo %s. Todas las teclas leídas correctamente, pero los datos de transacción o metadatos de dirección puedan ser ausentes o incorrectos.</translation>
     </message>
     <message>
->>>>>>> 44d8b13c
         <source>Error: Address book data in wallet cannot be identified to belong to migrated wallets</source>
         <translation type="unfinished">Error: No se puede identificar si los datos de la libreta de direcciones en la billetera pertenecen a billeteras migradas</translation>
     </message>
@@ -4712,13 +4192,10 @@
         <translation type="unfinished">Error: No se puede identificar si la transacción %s en la billetera pertenece a billeteras migradas</translation>
     </message>
     <message>
-<<<<<<< HEAD
-=======
         <source>Failed to calculate bump fees, because unconfirmed UTXOs depend on enormous cluster of unconfirmed transactions.</source>
         <translation type="unfinished">No se pudo calcular la comisión de incremento porque las UTXO sin confirmar dependen de un grupo enorme de transacciones no confirmadas.</translation>
     </message>
     <message>
->>>>>>> 44d8b13c
         <source>Failed to rename invalid peers.dat file. Please move or delete it and try again.</source>
         <translation type="unfinished">No se pudo cambiar el nombre del archivo peers.dat inválido. Muévelo o elimínalo, e intenta de nuevo.</translation>
     </message>
@@ -4793,13 +4270,6 @@
 </translation>
     </message>
     <message>
-<<<<<<< HEAD
-        <source>Unsupported category-specific logging level -loglevel=%s. Expected -loglevel=&lt;category&gt;:&lt;loglevel&gt;. Valid categories: %s. Valid loglevels: %s.</source>
-        <translation type="unfinished">La categoría especifica de nivel de registro no es compatible: -loglevel=%s. Se espera -loglevel=&lt;category&gt;:&lt;loglevel&gt;. Categorías válidas: %s. Niveles de registro válidos: %s.</translation>
-    </message>
-    <message>
-=======
->>>>>>> 44d8b13c
         <source>
 Unable to cleanup failed migration</source>
         <translation type="unfinished">
@@ -4984,13 +4454,10 @@
         <translation type="unfinished">Fallo al rescanear la billetera durante la inicialización</translation>
     </message>
     <message>
-<<<<<<< HEAD
-=======
         <source>Failed to start indexes, shutting down..</source>
         <translation type="unfinished">Es erróneo al iniciar indizados, se apaga...</translation>
     </message>
     <message>
->>>>>>> 44d8b13c
         <source>Failed to verify database</source>
         <translation type="unfinished">Fallo al verificar la base de datos</translation>
     </message>
@@ -5307,17 +4774,12 @@
         <translation type="unfinished">Se desconocen las nuevas reglas activadas (versionbit %i)</translation>
     </message>
     <message>
-<<<<<<< HEAD
-        <source>Unsupported global logging level -loglevel=%s. Valid values: %s.</source>
-        <translation type="unfinished">El nivel de registro de depuración global -loglevel=%s no es compatible. Valores válidos: %s.</translation>
-=======
         <source>Unsupported global logging level %s=%s. Valid values: %s.</source>
         <translation type="unfinished">Nivel de acceso global %s = %s no mantenido. Los valores válidos son: %s.</translation>
     </message>
     <message>
         <source>acceptstalefeeestimates is not supported on %s chain.</source>
         <translation type="unfinished">acceptstalefeeestimates no está mantenido en el encadenamiento %s.</translation>
->>>>>>> 44d8b13c
     </message>
     <message>
         <source>Unsupported logging category %s=%s.</source>
