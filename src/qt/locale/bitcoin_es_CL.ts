<TS version="2.1" language="es_CL">
<context>
    <name>AddressBookPage</name>
    <message>
        <source>Right-click to edit address or label</source>
        <translation type="unfinished">Click derecho para editar la dirección o etiqueta</translation>
    </message>
    <message>
        <source>Create a new address</source>
        <translation type="unfinished">Crear una nueva dirección</translation>
    </message>
    <message>
        <source>&amp;New</source>
        <translation type="unfinished">&amp;Nuevo</translation>
    </message>
    <message>
        <source>Copy the currently selected address to the system clipboard</source>
        <translation type="unfinished">Copiar la dirección actualmente seleccionada al sistema de portapapeles</translation>
    </message>
    <message>
        <source>&amp;Copy</source>
        <translation type="unfinished">&amp;Copiar</translation>
    </message>
    <message>
        <source>C&amp;lose</source>
        <translation type="unfinished">C&amp;errar</translation>
    </message>
    <message>
        <source>Delete the currently selected address from the list</source>
        <translation type="unfinished">Borrar la dirección actualmente seleccionada de la lista</translation>
    </message>
    <message>
        <source>Enter address or label to search</source>
        <translation type="unfinished">Introduce una dirección o etiqueta para  buscar</translation>
    </message>
    <message>
        <source>Export the data in the current tab to a file</source>
        <translation type="unfinished">Exportar los datos en la pestaña actual a un archivo</translation>
    </message>
    <message>
        <source>&amp;Export</source>
        <translation type="unfinished">&amp;Exportar</translation>
    </message>
    <message>
        <source>&amp;Delete</source>
        <translation type="unfinished">&amp;Borrar</translation>
    </message>
    <message>
        <source>Choose the address to send coins to</source>
        <translation type="unfinished">Elija la dirección para enviar las monedas</translation>
    </message>
    <message>
        <source>Choose the address to receive coins with</source>
        <translation type="unfinished">Elige la dirección para recibir las monedas</translation>
    </message>
    <message>
        <source>C&amp;hoose</source>
        <translation type="unfinished">Escoger</translation>
    </message>
    <message>
        <source>Sending addresses</source>
        <translation type="unfinished">Enviando dirección</translation>
    </message>
    <message>
        <source>Receiving addresses</source>
        <translation type="unfinished">Recibiendo dirección</translation>
    </message>
    <message>
        <source>These are your Bitcoin addresses for sending payments. Always check the amount and the receiving address before sending coins.</source>
        <translation type="unfinished">Estas son sus direcciones de Bitcoin para enviar pagos. Siempre verifique el monto y la dirección de recepción antes de enviar monedas.</translation>
    </message>
    <message>
        <source>These are your Bitcoin addresses for receiving payments. Use the 'Create new receiving address' button in the receive tab to create new addresses.
Signing is only possible with addresses of the type 'legacy'.</source>
        <translation type="unfinished">Estas son sus direcciones de Bitcoin para recibir los pagos.
Usa el boton "Crear nueva direccion de recibimiento" en la pestaña de recibir para crear una nueva direccion.  Firmar es posible solo con la direccion del tipo "legado"</translation>
    </message>
    <message>
        <source>&amp;Copy Address</source>
        <translation type="unfinished">Copiar dirección</translation>
    </message>
    <message>
        <source>Copy &amp;Label</source>
        <translation type="unfinished">Copiar y etiquetar</translation>
    </message>
    <message>
        <source>&amp;Edit</source>
        <translation type="unfinished">Editar</translation>
    </message>
    <message>
        <source>Export Address List</source>
        <translation type="unfinished">Exportar la lista de direcciones</translation>
    </message>
    <message>
        <source>Comma separated file</source>
        <extracomment>Expanded name of the CSV file format. See: https://en.wikipedia.org/wiki/Comma-separated_values.</extracomment>
        <translation type="unfinished">Archivo separado por comas</translation>
    </message>
    <message>
        <source>There was an error trying to save the address list to %1. Please try again.</source>
        <extracomment>An error message. %1 is a stand-in argument for the name of the file we attempted to save to.</extracomment>
        <translation type="unfinished">Se produjo un error al intentar guardar la lista de direcciones en %1. Inténtalo de nuevo.</translation>
    </message>
    <message>
        <source>Exporting Failed</source>
        <translation type="unfinished">Exportación fallida</translation>
    </message>
</context>
<context>
    <name>AddressTableModel</name>
    <message>
        <source>Label</source>
        <translation type="unfinished">Etiqueta</translation>
    </message>
    <message>
        <source>Address</source>
        <translation type="unfinished">Dirección</translation>
    </message>
    <message>
        <source>(no label)</source>
        <translation type="unfinished">(no etiqueta)</translation>
    </message>
</context>
<context>
    <name>AskPassphraseDialog</name>
    <message>
        <source>Passphrase Dialog</source>
        <translation type="unfinished">Diálogo de contraseña</translation>
    </message>
    <message>
        <source>Enter passphrase</source>
        <translation type="unfinished">Poner contraseña</translation>
    </message>
    <message>
        <source>New passphrase</source>
        <translation type="unfinished">Nueva contraseña</translation>
    </message>
    <message>
        <source>Repeat new passphrase</source>
        <translation type="unfinished">Repetir nueva contraseña</translation>
    </message>
    <message>
        <source>Show passphrase</source>
        <translation type="unfinished">Mostrar contraseña</translation>
    </message>
    <message>
        <source>Show passphrase</source>
        <translation type="unfinished">Mostrar contraseña</translation>
    </message>
    <message>
        <source>Encrypt wallet</source>
        <translation type="unfinished">Encriptar la billetera</translation>
    </message>
    <message>
        <source>This operation needs your wallet passphrase to unlock the wallet.</source>
        <translation type="unfinished">Esta operación necesita su contraseña de billetera para desbloquearla.</translation>
    </message>
    <message>
        <source>Unlock wallet</source>
        <translation type="unfinished">Desbloquear la billetera</translation>
    </message>
    <message>
        <source>Change passphrase</source>
        <translation type="unfinished">Cambiar frase de contraseña</translation>
    </message>
    <message>
        <source>Confirm wallet encryption</source>
        <translation type="unfinished">Confirmar el cifrado de la billetera</translation>
    </message>
    <message>
        <source>Warning: If you encrypt your wallet and lose your passphrase, you will &lt;b&gt;LOSE ALL OF YOUR BITCOINS&lt;/b&gt;!</source>
        <translation type="unfinished">Advertencia: si encriptas tu billetera y pierdes tu contraseña &lt;b&gt; PIERDES TODOS TUS BITCOINS &lt;/b&gt; !</translation>
    </message>
    <message>
        <source>Are you sure you wish to encrypt your wallet?</source>
        <translation type="unfinished">¿Estás seguro de que deseas encriptar tu billetera?</translation>
    </message>
    <message>
        <source>Wallet encrypted</source>
        <translation type="unfinished">Billetera encriptada</translation>
    </message>
    <message>
        <source>Enter the new passphrase for the wallet.&lt;br/&gt;Please use a passphrase of &lt;b&gt;ten or more random characters&lt;/b&gt;, or &lt;b&gt;eight or more words&lt;/b&gt;.</source>
        <translation type="unfinished">Introducir la nueva contraseña para la billetera. Por favor usa una contraseña de diez o mas caracteres aleatorios, u ocho o mas palabras.</translation>
    </message>
    <message>
        <source>Enter the old passphrase and new passphrase for the wallet.</source>
        <translation type="unfinished">Introducir la vieja contraseña y la nueva contraseña para la billetera.</translation>
    </message>
    <message>
        <source>Remember that encrypting your wallet cannot fully protect your bitcoins from being stolen by malware infecting your computer.</source>
        <translation type="unfinished">Recuerda que codificando tu billetera no garantiza mantener a salvo tus bitcoins en caso de tener virus en el computador.</translation>
    </message>
    <message>
        <source>Wallet to be encrypted</source>
        <translation type="unfinished">Billetera para ser encriptada</translation>
    </message>
    <message>
        <source>Your wallet is about to be encrypted. </source>
        <translation type="unfinished">Tu billetera esta por ser encriptada</translation>
    </message>
    <message>
        <source>Your wallet is now encrypted. </source>
        <translation type="unfinished">Su billetera ahora esta encriptada.</translation>
    </message>
    <message>
        <source>IMPORTANT: Any previous backups you have made of your wallet file should be replaced with the newly generated, encrypted wallet file. For security reasons, previous backups of the unencrypted wallet file will become useless as soon as you start using the new, encrypted wallet.</source>
        <translation type="unfinished">IMPORTANTE: todas las copias de seguridad anteriores que haya realizado de su archivo de billetera se deben reemplazar con el archivo de monedero cifrado recién generado. Por razones de seguridad, las copias de seguridad anteriores del archivo monedero sin encriptar serán inútiles tan pronto como comience a usar el nuevo monedero cifrado.</translation>
    </message>
    <message>
        <source>Wallet encryption failed</source>
        <translation type="unfinished">El cifrado de Wallet falló</translation>
    </message>
    <message>
        <source>Wallet encryption failed due to an internal error. Your wallet was not encrypted.</source>
        <translation type="unfinished">El cifrado de Wallet falló debido a un error interno. Su billetera no estaba encriptada.</translation>
    </message>
    <message>
        <source>The supplied passphrases do not match.</source>
        <translation type="unfinished">Las frases de contraseña suministradas no coinciden.</translation>
    </message>
    <message>
        <source>Wallet unlock failed</source>
        <translation type="unfinished">El desbloqueo de la billetera falló</translation>
    </message>
    <message>
        <source>The passphrase entered for the wallet decryption was incorrect.</source>
        <translation type="unfinished">La frase de contraseña ingresada para el descifrado de la billetera fue incorrecta.</translation>
    </message>
    <message>
        <source>The passphrase entered for the wallet decryption is incorrect. It contains a null character (ie - a zero byte). If the passphrase was set with a version of this software prior to 25.0, please try again with only the characters up to — but not including — the first null character. If this is successful, please set a new passphrase to avoid this issue in the future.</source>
        <translation type="unfinished">La frase de contraseña ingresada para el descifrado de la billetera es incorrecta. Contiene un carácter nulo (es decir, un byte cero). Si la frase de contraseña se configuró con una versión de este software anterior a la 25.0, vuelve a intentarlo solo con los caracteres hasta el primer carácter nulo, pero sin incluirlo . Si esto tiene éxito, establece una nueva frase de contraseña para evitar este problema en el futuro.</translation>
    </message>
    <message>
        <source>Wallet passphrase was successfully changed.</source>
        <translation type="unfinished">La frase de contraseña de la billetera se cambió con éxito.</translation>
    </message>
    <message>
        <source>Passphrase change failed</source>
        <translation type="unfinished">Error al cambiar la frase de contraseña</translation>
    </message>
    <message>
        <source>The old passphrase entered for the wallet decryption is incorrect. It contains a null character (ie - a zero byte). If the passphrase was set with a version of this software prior to 25.0, please try again with only the characters up to — but not including — the first null character.</source>
        <translation type="unfinished">La frase de contraseña que se ingresó para descifrar la billetera es incorrecta. Contiene un carácter nulo (es decir, un byte cero). Si la frase de contraseña se configuró con una versión de este software anterior a la 25.0, vuelve a intentarlo solo con los caracteres hasta el primer carácter nulo, pero sin incluirlo.</translation>
    </message>
    <message>
        <source>Warning: The Caps Lock key is on!</source>
        <translation type="unfinished">Advertencia: ¡la tecla Bloq Mayús está activada!</translation>
    </message>
</context>
<context>
    <name>BanTableModel</name>
    <message>
        <source>IP/Netmask</source>
        <translation type="unfinished">IP / Máscara de red</translation>
    </message>
    <message>
        <source>Banned Until</source>
        <translation type="unfinished">Prohibido hasta</translation>
    </message>
</context>
<context>
    <name>BitcoinApplication</name>
    <message>
        <source>Settings file %1 might be corrupt or invalid.</source>
        <translation type="unfinished">El archivo de configuración %1 puede estar corrupto o no ser válido.</translation>
    </message>
    <message>
        <source>A fatal error occurred. %1 can no longer continue safely and will quit.</source>
        <translation type="unfinished">Se ha producido un error garrafal. %1Ya no podrá continuar de manera segura y abandonará.</translation>
    </message>
    <message>
        <source>Internal error</source>
        <translation type="unfinished">error interno</translation>
    </message>
    <message>
        <source>An internal error occurred. %1 will attempt to continue safely. This is an unexpected bug which can be reported as described below.</source>
        <translation type="unfinished">Se ha producido un error interno. 1%1 Se intentará continuar de manera segura. Este es un error inesperado que se puede reportar como se describe a continuación.</translation>
    </message>
</context>
<context>
    <name>QObject</name>
    <message>
        <source>Do you want to reset settings to default values, or to abort without making changes?</source>
        <extracomment>Explanatory text shown on startup when the settings file cannot be read. Prompts user to make a choice between resetting or aborting.</extracomment>
        <translation type="unfinished">¿Deseas restablecer los valores a la configuración predeterminada o abortar sin realizar los cambios?</translation>
    </message>
    <message>
        <source>A fatal error occurred. Check that settings file is writable, or try running with -nosettings.</source>
        <extracomment>Explanatory text shown on startup when the settings file could not be written. Prompts user to check that we have the ability to write to the file. Explains that the user has the option of running without a settings file.</extracomment>
        <translation type="unfinished">Un error fatal ha ocurrido. Comprueba que el archivo de configuración soporta escritura, o intenta ejecutar de nuevo el programa con -nosettings</translation>
    </message>
    <message>
        <source>%1 didn't yet exit safely…</source>
        <translation type="unfinished">%1 aún no salió de forma segura...</translation>
    </message>
    <message>
        <source>unknown</source>
        <translation type="unfinished">desconocido</translation>
    </message>
    <message>
        <source>Amount</source>
        <translation type="unfinished">Cantidad</translation>
    </message>
    <message>
        <source>Enter a Bitcoin address (e.g. %1)</source>
        <translation type="unfinished">Ingrese una dirección de Bitcoin (por ejemplo, %1)</translation>
    </message>
    <message>
        <source>Unroutable</source>
        <translation type="unfinished">No enrutable</translation>
    </message>
    <message>
        <source>Inbound</source>
        <extracomment>An inbound connection from a peer. An inbound connection is a connection initiated by a peer.</extracomment>
        <translation type="unfinished">Entrante</translation>
    </message>
    <message>
        <source>Outbound</source>
        <extracomment>An outbound connection to a peer. An outbound connection is a connection initiated by us.</extracomment>
        <translation type="unfinished">Salida</translation>
    </message>
    <message>
        <source>Full Relay</source>
        <extracomment>Peer connection type that relays all network information.</extracomment>
        <translation type="unfinished">Retransmisión completa</translation>
    </message>
    <message>
        <source>Block Relay</source>
        <extracomment>Peer connection type that relays network information about blocks and not transactions or addresses.</extracomment>
        <translation type="unfinished">Retransmisión de bloque</translation>
    </message>
    <message>
        <source>Address Fetch</source>
        <extracomment>Short-lived peer connection type that solicits known addresses from a peer.</extracomment>
        <translation type="unfinished">Recuperación de dirección</translation>
    </message>
    <message>
        <source>%1 h</source>
        <translation type="unfinished">%1 d</translation>
    </message>
    <message>
        <source>None</source>
        <translation type="unfinished">Ninguno</translation>
    </message>
    <message>
        <source>N/A</source>
        <translation type="unfinished">N/D</translation>
    </message>
    <message numerus="yes">
        <source>%n second(s)</source>
        <translation type="unfinished">
            <numerusform>%n segundo</numerusform>
            <numerusform>%n segundos</numerusform>
        </translation>
    </message>
    <message numerus="yes">
        <source>%n minute(s)</source>
        <translation type="unfinished">
            <numerusform>%n minuto</numerusform>
            <numerusform>%n minutos</numerusform>
        </translation>
    </message>
    <message numerus="yes">
        <source>%n hour(s)</source>
        <translation type="unfinished">
            <numerusform>%n hora</numerusform>
            <numerusform>%n horas</numerusform>
        </translation>
    </message>
    <message numerus="yes">
        <source>%n day(s)</source>
        <translation type="unfinished">
            <numerusform>%n día</numerusform>
            <numerusform>%n días</numerusform>
        </translation>
    </message>
    <message numerus="yes">
        <source>%n week(s)</source>
        <translation type="unfinished">
            <numerusform>%n semana</numerusform>
            <numerusform>%n semanas</numerusform>
        </translation>
    </message>
    <message>
        <source>%1 and %2</source>
        <translation type="unfinished">%1 y %2</translation>
    </message>
    <message numerus="yes">
        <source>%n year(s)</source>
        <translation type="unfinished">
            <numerusform>%n año</numerusform>
            <numerusform>%n años</numerusform>
        </translation>
    </message>
    </context>
<context>
    <name>BitcoinGUI</name>
    <message>
        <source>&amp;Overview</source>
        <translation type="unfinished">&amp;Visión de conjunto</translation>
    </message>
    <message>
        <source>Show general overview of wallet</source>
        <translation type="unfinished">Mostrar vista general de la billetera</translation>
    </message>
    <message>
        <source>&amp;Transactions</source>
        <translation type="unfinished">&amp;Transacciones</translation>
    </message>
    <message>
        <source>Browse transaction history</source>
        <translation type="unfinished">Examinar el historial de transacciones</translation>
    </message>
    <message>
        <source>E&amp;xit</source>
        <translation type="unfinished">S&amp;alir</translation>
    </message>
    <message>
        <source>Quit application</source>
        <translation type="unfinished">Salir de la aplicación</translation>
    </message>
    <message>
        <source>&amp;About %1</source>
        <translation type="unfinished">S&amp;obre %1</translation>
    </message>
    <message>
        <source>Show information about %1</source>
        <translation type="unfinished">Mostrar información sobre %1</translation>
    </message>
    <message>
        <source>About &amp;Qt</source>
        <translation type="unfinished">Acerca de &amp;Qt</translation>
    </message>
    <message>
        <source>Show information about Qt</source>
        <translation type="unfinished">Mostrar información sobre Qt</translation>
    </message>
    <message>
        <source>Modify configuration options for %1</source>
        <translation type="unfinished">Modificar las opciones de configuración para %1</translation>
    </message>
    <message>
        <source>Create a new wallet</source>
        <translation type="unfinished">Crear una nueva billetera</translation>
    </message>
    <message>
        <source>&amp;Minimize</source>
        <translation type="unfinished">&amp;Minimizar</translation>
    </message>
    <message>
        <source>Wallet:</source>
        <translation type="unfinished">Billetera:</translation>
    </message>
    <message>
        <source>Network activity disabled.</source>
        <extracomment>A substring of the tooltip.</extracomment>
        <translation type="unfinished">Actividad de red deshabilitada.</translation>
    </message>
    <message>
        <source>Proxy is &lt;b&gt;enabled&lt;/b&gt;: %1</source>
        <translation type="unfinished">Proxy &lt;b&gt;habilitado&lt;/b&gt;: %1</translation>
    </message>
    <message>
        <source>Send coins to a Bitcoin address</source>
        <translation type="unfinished">Enviando monedas a una dirección de Bitcoin</translation>
    </message>
    <message>
        <source>Backup wallet to another location</source>
        <translation type="unfinished">Monedero de respaldo a otra ubicación</translation>
    </message>
    <message>
        <source>Change the passphrase used for wallet encryption</source>
        <translation type="unfinished">Cambiar la contraseña usando la encriptación de la billetera</translation>
    </message>
    <message>
        <source>&amp;Send</source>
        <translation type="unfinished">&amp;Enviar</translation>
    </message>
    <message>
        <source>&amp;Receive</source>
        <translation type="unfinished">&amp;Recibir</translation>
    </message>
    <message>
        <source>&amp;Encrypt Wallet…</source>
        <translation type="unfinished">&amp;Cifrar monedero</translation>
    </message>
    <message>
        <source>Encrypt the private keys that belong to your wallet</source>
        <translation type="unfinished">Encripta las claves privadas que pertenecen a tu billetera</translation>
    </message>
    <message>
        <source>&amp;Change Passphrase…</source>
        <translation type="unfinished">&amp;Cambiar frase de contraseña...</translation>
    </message>
    <message>
        <source>Sign messages with your Bitcoin addresses to prove you own them</source>
        <translation type="unfinished">Firme mensajes con sus direcciones de Bitcoin para demostrar que los posee</translation>
    </message>
    <message>
        <source>Verify messages to ensure they were signed with specified Bitcoin addresses</source>
        <translation type="unfinished">Verifique los mensajes para asegurarse de que fueron firmados con las direcciones de Bitcoin especificadas</translation>
    </message>
    <message>
        <source>&amp;Load PSBT from file…</source>
        <translation type="unfinished">&amp;Cargar PSBT desde archivo...</translation>
    </message>
    <message>
        <source>Open &amp;URI…</source>
        <translation type="unfinished">Abrir &amp;URI…</translation>
    </message>
    <message>
        <source>Close Wallet…</source>
        <translation type="unfinished">Cerrar monedero...</translation>
    </message>
    <message>
        <source>Create Wallet…</source>
        <translation type="unfinished">Crear monedero...</translation>
    </message>
    <message>
        <source>Close All Wallets…</source>
        <translation type="unfinished">Cerrar todos los monederos...</translation>
    </message>
    <message>
        <source>&amp;File</source>
        <translation type="unfinished">&amp;Archivo</translation>
    </message>
    <message>
        <source>&amp;Settings</source>
        <translation type="unfinished">&amp;Configuraciones</translation>
    </message>
    <message>
        <source>&amp;Help</source>
        <translation type="unfinished">&amp;Ayuda</translation>
    </message>
    <message>
        <source>Tabs toolbar</source>
        <translation type="unfinished">Barra de herramientas de pestañas</translation>
    </message>
    <message>
        <source>Syncing Headers (%1%)…</source>
        <translation type="unfinished">Sincronizando encabezados (%1%)...</translation>
    </message>
    <message>
        <source>Synchronizing with network…</source>
        <translation type="unfinished">Sincronizando con la red...</translation>
    </message>
    <message>
        <source>Indexing blocks on disk…</source>
        <translation type="unfinished">Indexando bloques en disco...</translation>
    </message>
    <message>
        <source>Processing blocks on disk…</source>
        <translation type="unfinished">Procesando bloques en disco...</translation>
    </message>
    <message>
        <source>Connecting to peers…</source>
        <translation type="unfinished">Conectando a pares...</translation>
    </message>
    <message>
        <source>Request payments (generates QR codes and bitcoin: URIs)</source>
        <translation type="unfinished">Solicitar pagos (genera códigos QR y bitcoin: URIs)</translation>
    </message>
    <message>
        <source>Show the list of used sending addresses and labels</source>
        <translation type="unfinished">Mostrar la lista de direcciones y etiquetas de envío usadas</translation>
    </message>
    <message>
        <source>Show the list of used receiving addresses and labels</source>
        <translation type="unfinished">Mostrar la lista de direcciones y etiquetas de recepción usadas</translation>
    </message>
    <message>
        <source>&amp;Command-line options</source>
        <translation type="unfinished">Y opciones de línea de comando</translation>
    </message>
    <message numerus="yes">
        <source>Processed %n block(s) of transaction history.</source>
        <translation type="unfinished">
            <numerusform>%n bloque procesado del historial de transacciones.</numerusform>
            <numerusform>%n bloques procesados del historial de transacciones.</numerusform>
        </translation>
    </message>
    <message>
        <source>%1 behind</source>
        <translation type="unfinished">%1 detrás</translation>
    </message>
    <message>
        <source>Catching up…</source>
        <translation type="unfinished">Poniéndose al día...</translation>
    </message>
    <message>
        <source>Last received block was generated %1 ago.</source>
        <translation type="unfinished">El último bloque recibido se generó hace %1.</translation>
    </message>
    <message>
        <source>Transactions after this will not yet be visible.</source>
        <translation type="unfinished">Las transacciones posteriores a esto aún no estarán visibles.</translation>
    </message>
    <message>
        <source>Warning</source>
        <translation type="unfinished">Advertencia</translation>
    </message>
    <message>
        <source>Information</source>
        <translation type="unfinished">Información</translation>
    </message>
    <message>
        <source>Up to date</source>
        <translation type="unfinished">A hoy</translation>
    </message>
    <message>
        <source>Load Partially Signed Bitcoin Transaction</source>
        <translation type="unfinished">Cargar transacción de Bitcoin parcialmente firmada</translation>
    </message>
    <message>
        <source>Load PSBT from &amp;clipboard…</source>
        <translation type="unfinished">Cargar PSBT desde el &amp;portapapeles...</translation>
    </message>
    <message>
        <source>Load Partially Signed Bitcoin Transaction from clipboard</source>
        <translation type="unfinished">Cargar una transacción de Bitcoin parcialmente firmada desde el portapapeles</translation>
    </message>
    <message>
        <source>Node window</source>
        <translation type="unfinished">Ventana de nodo</translation>
    </message>
    <message>
<<<<<<< HEAD
        <source>Load Partially Signed Bitcoin Transaction</source>
        <translation type="unfinished">Cargar transacción de Bitcoin parcialmente firmada</translation>
=======
        <source>Open node debugging and diagnostic console</source>
        <translation type="unfinished">Abrir consola de depuración y diagnóstico de nodo</translation>
    </message>
    <message>
        <source>&amp;Sending addresses</source>
        <translation type="unfinished">&amp;Direcciones de envío</translation>
    </message>
    <message>
        <source>&amp;Receiving addresses</source>
        <translation type="unfinished">&amp;Direcciones de recepción</translation>
    </message>
    <message>
        <source>Open a bitcoin: URI</source>
        <translation type="unfinished">Bitcoin: abrir URI</translation>
>>>>>>> 88259837
    </message>
    <message>
        <source>Open Wallet</source>
        <translation type="unfinished">Abrir billetera</translation>
    </message>
    <message>
        <source>Open a wallet</source>
        <translation type="unfinished">Abrir una billetera</translation>
    </message>
    <message>
        <source>Close wallet</source>
        <translation type="unfinished">Cerrar billetera</translation>
    </message>
    <message>
<<<<<<< HEAD
=======
        <source>Restore Wallet…</source>
        <extracomment>Name of the menu item that restores wallet from a backup file.</extracomment>
        <translation type="unfinished">Restaurar billetera…</translation>
    </message>
    <message>
        <source>Restore a wallet from a backup file</source>
        <extracomment>Status tip for Restore Wallet menu item</extracomment>
        <translation type="unfinished">Restaurar una billetera desde un archivo de copia de seguridad</translation>
    </message>
    <message>
        <source>Close all wallets</source>
        <translation type="unfinished">Cerrar todos los monederos</translation>
    </message>
    <message>
>>>>>>> 88259837
        <source>Show the %1 help message to get a list with possible Bitcoin command-line options</source>
        <translation type="unfinished">Muestre el mensaje de ayuda %1 para obtener una lista con posibles opciones de línea de comandos de Bitcoin</translation>
    </message>
    <message>
        <source>&amp;Mask values</source>
        <translation type="unfinished">&amp;Ocultar valores</translation>
    </message>
    <message>
        <source>default wallet</source>
        <translation type="unfinished">billetera predeterminada</translation>
    </message>
    <message>
        <source>No wallets available</source>
        <translation type="unfinished">No hay carteras disponibles</translation>
    </message>
    <message>
        <source>Wallet Data</source>
        <extracomment>Name of the wallet data file format.</extracomment>
        <translation type="unfinished">Datos de la billetera</translation>
    </message>
    <message>
        <source>Load Wallet Backup</source>
        <extracomment>The title for Restore Wallet File Windows</extracomment>
        <translation type="unfinished">Cargar copia de seguridad de billetera</translation>
    </message>
    <message>
        <source>Restore Wallet</source>
        <extracomment>Title of pop-up window shown when the user is attempting to restore a wallet.</extracomment>
        <translation type="unfinished">Restaurar billetera</translation>
    </message>
    <message>
        <source>Wallet Name</source>
        <extracomment>Label of the input field where the name of the wallet is entered.</extracomment>
        <translation type="unfinished">Nombre del monedero</translation>
    </message>
    <message>
        <source>&amp;Window</source>
        <translation type="unfinished">Ventana</translation>
    </message>
    <message>
        <source>Main Window</source>
        <translation type="unfinished">Ventana principal</translation>
    </message>
    <message>
        <source>%1 client</source>
        <translation type="unfinished">%1 cliente</translation>
    </message>
    <message>
        <source>&amp;Hide</source>
        <translation type="unfinished">&amp;Ocultar </translation>
    </message>
    <message>
        <source>S&amp;how</source>
        <translation type="unfinished">M&amp;ostrar</translation>
    </message>
    <message numerus="yes">
        <source>%n active connection(s) to Bitcoin network.</source>
        <extracomment>A substring of the tooltip.</extracomment>
        <translation type="unfinished">
            <numerusform>%n conexiones activas con la red Bitcoin</numerusform>
            <numerusform>%n conexiones activas con la red Bitcoin </numerusform>
        </translation>
    </message>
    <message>
        <source>Click for more actions.</source>
        <extracomment>A substring of the tooltip. "More actions" are available via the context menu.</extracomment>
        <translation type="unfinished">Hacer clic para ver más acciones.</translation>
    </message>
    <message>
        <source>Show Peers tab</source>
        <extracomment>A context menu item. The "Peers tab" is an element of the "Node window".</extracomment>
        <translation type="unfinished">Mostrar pestaña de pares</translation>
    </message>
    <message>
        <source>Disable network activity</source>
        <extracomment>A context menu item.</extracomment>
        <translation type="unfinished">Deshabilitar actividad de red</translation>
    </message>
    <message>
        <source>Enable network activity</source>
        <extracomment>A context menu item. The network activity was disabled previously.</extracomment>
        <translation type="unfinished">Habilitar actividad de red</translation>
    </message>
    <message>
        <source>Pre-syncing Headers (%1%)…</source>
        <translation type="unfinished">Presincronizando encabezados (%1%)...</translation>
    </message>
    <message>
        <source>Warning: %1</source>
        <translation type="unfinished">Advertencia: %1</translation>
    </message>
    <message>
        <source>Date: %1
</source>
        <translation type="unfinished">Fecha: %1
</translation>
    </message>
    <message>
        <source>Amount: %1
</source>
        <translation type="unfinished">Cantidad: %1
</translation>
    </message>
    <message>
        <source>Wallet: %1
</source>
        <translation type="unfinished">Billetera: %1
</translation>
    </message>
    <message>
        <source>Type: %1
</source>
        <translation type="unfinished">Tipo: %1
</translation>
    </message>
    <message>
        <source>Label: %1
</source>
        <translation type="unfinished">Etiqueta: %1
</translation>
    </message>
    <message>
        <source>Address: %1
</source>
        <translation type="unfinished">Dirección: %1
</translation>
    </message>
    <message>
        <source>Sent transaction</source>
        <translation type="unfinished">Transacción enviada</translation>
    </message>
    <message>
        <source>Incoming transaction</source>
        <translation type="unfinished">Transacción entrante</translation>
    </message>
    <message>
        <source>HD key generation is &lt;b&gt;enabled&lt;/b&gt;</source>
        <translation type="unfinished">La generación de la clave HD está &lt;b&gt; activada &lt;/ b&gt;</translation>
    </message>
    <message>
        <source>HD key generation is &lt;b&gt;disabled&lt;/b&gt;</source>
        <translation type="unfinished">La generación de la clave HD está &lt;b&gt; desactivada &lt;/ b&gt;</translation>
    </message>
    <message>
        <source>Private key &lt;b&gt;disabled&lt;/b&gt;</source>
        <translation type="unfinished">Llave privada &lt;b&gt;deshabilitada&lt;/b&gt;</translation>
    </message>
    <message>
        <source>Wallet is &lt;b&gt;encrypted&lt;/b&gt; and currently &lt;b&gt;unlocked&lt;/b&gt;</source>
        <translation type="unfinished">La billetera está &lt;b&gt; encriptada &lt;/ b&gt; y actualmente &lt;b&gt; desbloqueada &lt;/ b&gt;</translation>
    </message>
    <message>
        <source>Wallet is &lt;b&gt;encrypted&lt;/b&gt; and currently &lt;b&gt;locked&lt;/b&gt;</source>
        <translation type="unfinished">La billetera está &lt;b&gt; encriptada &lt;/ b&gt; y actualmente está &lt;b&gt; bloqueada &lt;/ b&gt;</translation>
    </message>
    <message>
        <source>Original message:</source>
        <translation type="unfinished">Mensaje original:</translation>
    </message>
</context>
<context>
    <name>UnitDisplayStatusBarControl</name>
    <message>
        <source>Unit to show amounts in. Click to select another unit.</source>
        <translation type="unfinished">Unidad en la que se muestran las cantidades. Haga clic para seleccionar otra unidad.</translation>
    </message>
</context>
<context>
    <name>CoinControlDialog</name>
    <message>
        <source>Coin Selection</source>
        <translation type="unfinished">Selección de monedas</translation>
    </message>
    <message>
        <source>Quantity:</source>
        <translation type="unfinished">Cantidad:</translation>
    </message>
    <message>
        <source>Amount:</source>
        <translation type="unfinished">Cantidad:</translation>
    </message>
    <message>
        <source>Fee:</source>
        <translation type="unfinished">Comisión:</translation>
    </message>
    <message>
        <source>Dust:</source>
        <translation type="unfinished">Polvo:</translation>
    </message>
    <message>
        <source>After Fee:</source>
        <translation type="unfinished">Después de comisión:</translation>
    </message>
    <message>
        <source>Change:</source>
        <translation type="unfinished">Cambio:</translation>
    </message>
    <message>
        <source>(un)select all</source>
        <translation type="unfinished">(de)seleccionar todo</translation>
    </message>
    <message>
        <source>Tree mode</source>
        <translation type="unfinished">Modo árbol</translation>
    </message>
    <message>
        <source>List mode</source>
        <translation type="unfinished">Modo lista</translation>
    </message>
    <message>
        <source>Amount</source>
        <translation type="unfinished">Cantidad</translation>
    </message>
    <message>
        <source>Received with label</source>
        <translation type="unfinished">Recibido con etiqueta</translation>
    </message>
    <message>
        <source>Received with address</source>
        <translation type="unfinished">Recibido con dirección</translation>
    </message>
    <message>
        <source>Date</source>
        <translation type="unfinished">Fecha</translation>
    </message>
    <message>
        <source>Confirmations</source>
        <translation type="unfinished">Confirmaciones</translation>
    </message>
    <message>
        <source>Confirmed</source>
        <translation type="unfinished">Confirmado</translation>
    </message>
    <message>
        <source>Copy amount</source>
        <translation type="unfinished">Copiar cantidad</translation>
    </message>
    <message>
        <source>&amp;Copy address</source>
        <translation type="unfinished">&amp;Copiar dirección</translation>
    </message>
    <message>
        <source>Copy &amp;label</source>
        <translation type="unfinished">Copiar &amp;etiqueta</translation>
    </message>
    <message>
        <source>Copy &amp;amount</source>
        <translation type="unfinished">Copiar &amp;importe</translation>
    </message>
    <message>
        <source>Copy transaction &amp;ID and output index</source>
        <translation type="unfinished">Copiar &amp;identificador de transacción e índice de salidas</translation>
    </message>
    <message>
        <source>L&amp;ock unspent</source>
        <translation type="unfinished">B&amp;loquear importe no gastado</translation>
    </message>
    <message>
        <source>&amp;Unlock unspent</source>
        <translation type="unfinished">&amp;Desbloquear importe no gastado</translation>
    </message>
    <message>
        <source>Copy quantity</source>
        <translation type="unfinished">Cantidad de copia</translation>
    </message>
    <message>
        <source>Copy fee</source>
        <translation type="unfinished">Tarifa de copia</translation>
    </message>
    <message>
        <source>Copy after fee</source>
        <translation type="unfinished">Copiar después de la tarifa</translation>
    </message>
    <message>
        <source>Copy bytes</source>
        <translation type="unfinished">Copiar bytes</translation>
    </message>
    <message>
        <source>Copy dust</source>
        <translation type="unfinished">Copiar polvo</translation>
    </message>
    <message>
        <source>Copy change</source>
        <translation type="unfinished">Copiar cambio</translation>
    </message>
    <message>
        <source>(%1 locked)</source>
        <translation type="unfinished">(%1 bloqueado)</translation>
    </message>
    <message>
        <source>yes</source>
        <translation type="unfinished">si</translation>
    </message>
    <message>
        <source>This label turns red if any recipient receives an amount smaller than the current dust threshold.</source>
        <translation type="unfinished">Está etiqueta se vuelve roja si algún receptor recibe una cantidad inferior al límite actual establecido para el polvo.</translation>
    </message>
    <message>
        <source>Can vary +/- %1 satoshi(s) per input.</source>
        <translation type="unfinished">Puede variar +/- %1 satoshi (s) por entrada.</translation>
    </message>
    <message>
        <source>(no label)</source>
        <translation type="unfinished">(no etiqueta)</translation>
    </message>
    <message>
        <source>change from %1 (%2)</source>
        <translation type="unfinished">cambia desde %1 (%2)</translation>
    </message>
    <message>
        <source>(change)</source>
        <translation type="unfinished">(cambio)</translation>
    </message>
</context>
<context>
    <name>CreateWalletActivity</name>
    <message>
        <source>Create Wallet</source>
        <extracomment>Title of window indicating the progress of creation of a new wallet.</extracomment>
        <translation type="unfinished">Crear Billetera</translation>
    </message>
    <message>
        <source>Creating Wallet &lt;b&gt;%1&lt;/b&gt;…</source>
        <extracomment>Descriptive text of the create wallet progress window which indicates to the user which wallet is currently being created.</extracomment>
        <translation type="unfinished">Creando billetera &lt;b&gt;%1&lt;/b&gt;…</translation>
    </message>
    <message>
        <source>Create wallet failed</source>
        <translation type="unfinished">Crear billetera falló</translation>
    </message>
    <message>
        <source>Create wallet warning</source>
        <translation type="unfinished">Advertencia de crear billetera</translation>
    </message>
    <message>
        <source>Can't list signers</source>
        <translation type="unfinished">No se puede hacer una lista de firmantes</translation>
    </message>
    <message>
        <source>Too many external signers found</source>
        <translation type="unfinished">Se encontraron demasiados firmantes externos</translation>
    </message>
</context>
<context>
    <name>LoadWalletsActivity</name>
    <message>
        <source>Load Wallets</source>
        <extracomment>Title of progress window which is displayed when wallets are being loaded.</extracomment>
        <translation type="unfinished">Cargar monederos</translation>
    </message>
    <message>
        <source>Loading wallets…</source>
        <extracomment>Descriptive text of the load wallets progress window which indicates to the user that wallets are currently being loaded.</extracomment>
        <translation type="unfinished">Cargando monederos...</translation>
    </message>
</context>
<context>
    <name>OpenWalletActivity</name>
    <message>
        <source>Open wallet warning</source>
        <translation type="unfinished">Advertencia sobre crear monedero</translation>
    </message>
    <message>
        <source>default wallet</source>
        <translation type="unfinished">billetera predeterminada</translation>
    </message>
    <message>
        <source>Open Wallet</source>
        <extracomment>Title of window indicating the progress of opening of a wallet.</extracomment>
        <translation type="unfinished">Abrir billetera</translation>
    </message>
    <message>
        <source>Opening Wallet &lt;b&gt;%1&lt;/b&gt;…</source>
        <extracomment>Descriptive text of the open wallet progress window which indicates to the user which wallet is currently being opened.</extracomment>
        <translation type="unfinished">Abriendo Monedero &lt;b&gt;%1&lt;/b&gt;...</translation>
    </message>
</context>
<context>
    <name>RestoreWalletActivity</name>
    <message>
        <source>Restore Wallet</source>
        <extracomment>Title of progress window which is displayed when wallets are being restored.</extracomment>
        <translation type="unfinished">Restaurar billetera</translation>
    </message>
    <message>
        <source>Restoring Wallet &lt;b&gt;%1&lt;/b&gt;…</source>
        <extracomment>Descriptive text of the restore wallets progress window which indicates to the user that wallets are currently being restored.</extracomment>
        <translation type="unfinished">Restaurando billetera &lt;b&gt;%1&lt;/b&gt;…</translation>
    </message>
    <message>
        <source>Restore wallet failed</source>
        <extracomment>Title of message box which is displayed when the wallet could not be restored.</extracomment>
        <translation type="unfinished">Error al restaurar la billetera</translation>
    </message>
    <message>
        <source>Restore wallet warning</source>
        <extracomment>Title of message box which is displayed when the wallet is restored with some warning.</extracomment>
        <translation type="unfinished">Advertencia al restaurar billetera</translation>
    </message>
    <message>
        <source>Restore wallet message</source>
        <extracomment>Title of message box which is displayed when the wallet is successfully restored.</extracomment>
        <translation type="unfinished">Mensaje al restaurar billetera</translation>
    </message>
</context>
<context>
    <name>WalletController</name>
    <message>
        <source>Close wallet</source>
        <translation type="unfinished">Cerrar billetera</translation>
    </message>
    <message>
        <source>Are you sure you wish to close the wallet &lt;i&gt;%1&lt;/i&gt;?</source>
        <translation type="unfinished">¿Estás seguro de que deseas cerrar el monedero &lt;i&gt;%1&lt;/i&gt;?</translation>
    </message>
    <message>
        <source>Closing the wallet for too long can result in having to resync the entire chain if pruning is enabled.</source>
        <translation type="unfinished">Cerrar el monedero durante demasiado tiempo puede causar la resincronización de toda la cadena si la poda es habilitada.</translation>
    </message>
    <message>
        <source>Close all wallets</source>
        <translation type="unfinished">Cerrar todas las billeteras</translation>
    </message>
    <message>
        <source>Are you sure you wish to close all wallets?</source>
        <translation type="unfinished">¿Está seguro de que desea cerrar todas las billeteras?</translation>
    </message>
</context>
<context>
    <name>CreateWalletDialog</name>
    <message>
        <source>Create Wallet</source>
        <translation type="unfinished">Crear Billetera</translation>
    </message>
    <message>
        <source>Wallet Name</source>
        <translation type="unfinished">Nombre de la billetera </translation>
    </message>
    <message>
        <source>Wallet</source>
        <translation type="unfinished">Billetera</translation>
    </message>
    <message>
        <source>Encrypt the wallet. The wallet will be encrypted with a passphrase of your choice.</source>
        <translation type="unfinished">Encriptar la billetera. La billetera será encriptada con una contraseña de tu elección.</translation>
    </message>
    <message>
        <source>Advanced Options</source>
        <translation type="unfinished">Opciones Avanzadas</translation>
    </message>
    <message>
        <source>Disable Private Keys</source>
        <translation type="unfinished">Desactivar las claves privadas</translation>
    </message>
    <message>
        <source>Make a blank wallet. Blank wallets do not initially have private keys or scripts. Private keys and addresses can be imported, or an HD seed can be set, at a later time.</source>
        <translation type="unfinished">Crear un monedero vacío. Los monederos vacíos no tienen claves privadas ni scripts. Las claves privadas y direcciones pueden importarse después o también establecer una semilla HD.</translation>
    </message>
    <message>
        <source>Make Blank Wallet</source>
        <translation type="unfinished">Crear billetera vacía</translation>
    </message>
    <message>
        <source>Use descriptors for scriptPubKey management</source>
        <translation type="unfinished">Use descriptores para la gestión de scriptPubKey</translation>
    </message>
    <message>
        <source>External signer</source>
        <translation type="unfinished">Firmante externo</translation>
    </message>
    <message>
        <source>Create</source>
        <translation type="unfinished">Crear</translation>
    </message>
    <message>
        <source>Compiled without sqlite support (required for descriptor wallets)</source>
        <translation type="unfinished">Compilado sin soporte de sqlite (requerido para billeteras descriptoras)</translation>
    </message>
    <message>
        <source>Compiled without external signing support (required for external signing)</source>
        <extracomment>"External signing" means using devices such as hardware wallets.</extracomment>
        <translation type="unfinished">Compilado sin soporte de firma externa (necesario para la firma externa)</translation>
    </message>
</context>
<context>
    <name>EditAddressDialog</name>
    <message>
        <source>Edit Address</source>
        <translation type="unfinished">Editar dirección</translation>
    </message>
    <message>
        <source>&amp;Label</source>
        <translation type="unfinished">Y etiqueta</translation>
    </message>
    <message>
        <source>The label associated with this address list entry</source>
        <translation type="unfinished">La etiqueta asociada a esta entrada está en la lista de direcciones</translation>
    </message>
    <message>
        <source>The address associated with this address list entry. This can only be modified for sending addresses.</source>
        <translation type="unfinished">La dirección asociada con esta entrada está en la lista de direcciones. Esto solo se puede modificar para enviar direcciones.</translation>
    </message>
    <message>
        <source>&amp;Address</source>
        <translation type="unfinished">Y dirección</translation>
    </message>
    <message>
        <source>New sending address</source>
        <translation type="unfinished">Nueva dirección de envío</translation>
    </message>
    <message>
        <source>Edit receiving address</source>
        <translation type="unfinished">Editar dirección de recepción</translation>
    </message>
    <message>
        <source>Edit sending address</source>
        <translation type="unfinished">Editar dirección de envío</translation>
    </message>
    <message>
        <source>The entered address "%1" is not a valid Bitcoin address.</source>
        <translation type="unfinished">La dirección ingresada "%1" no es una dirección válida de Bitcoin.</translation>
    </message>
    <message>
        <source>Could not unlock wallet.</source>
        <translation type="unfinished">No se pudo desbloquear la billetera.</translation>
    </message>
    <message>
        <source>New key generation failed.</source>
        <translation type="unfinished">Nueva generación de claves fallida.</translation>
    </message>
</context>
<context>
    <name>FreespaceChecker</name>
    <message>
        <source>A new data directory will be created.</source>
        <translation type="unfinished">Se creará un nuevo directorio de datos.</translation>
    </message>
    <message>
        <source>name</source>
        <translation type="unfinished">nombre</translation>
    </message>
    <message>
        <source>Directory already exists. Add %1 if you intend to create a new directory here.</source>
        <translation type="unfinished">El directorio ya existe. Agregue %1 si tiene la intención de crear un nuevo directorio aquí.</translation>
    </message>
    <message>
        <source>Path already exists, and is not a directory.</source>
        <translation type="unfinished">La ruta ya existe, y no es un directorio ...</translation>
    </message>
    <message>
        <source>Cannot create data directory here.</source>
        <translation type="unfinished">No se puede crear el directorio de datos aquí.</translation>
    </message>
</context>
<context>
    <name>Intro</name>
    <message numerus="yes">
        <source>%n GB of space available</source>
        <translation type="unfinished">
            <numerusform>%n GB de espacio disponible</numerusform>
            <numerusform>%n GB de espacio disponible</numerusform>
        </translation>
    </message>
    <message numerus="yes">
        <source>(of %n GB needed)</source>
        <translation type="unfinished">
            <numerusform>(de %n GB requerido)</numerusform>
            <numerusform>(de %n GB requeridos)</numerusform>
        </translation>
    </message>
    <message numerus="yes">
        <source>(%n GB needed for full chain)</source>
        <translation type="unfinished">
            <numerusform>(%n GB needed for full chain)</numerusform>
            <numerusform>(%n GB needed for full chain)</numerusform>
        </translation>
    </message>
    <message>
        <source>Choose data directory</source>
        <translation type="unfinished">Elegir directorio de datos</translation>
    </message>
    <message>
        <source>At least %1 GB of data will be stored in this directory, and it will grow over time.</source>
        <translation type="unfinished">Al menos %1 GB de información será almacenado en este directorio, y seguirá creciendo a través del tiempo.</translation>
    </message>
    <message>
        <source>Approximately %1 GB of data will be stored in this directory.</source>
        <translation type="unfinished">Aproximadamente %1 GB de datos se almacenarán en este directorio.</translation>
    </message>
    <message numerus="yes">
        <source>(sufficient to restore backups %n day(s) old)</source>
        <extracomment>Explanatory text on the capability of the current prune target.</extracomment>
        <translation type="unfinished">
            <numerusform>(suficiente para restaurar copias de seguridad de %n día de antigüedad)</numerusform>
            <numerusform>(suficiente para restaurar copias de seguridad de %n días de antigüedad)</numerusform>
        </translation>
    </message>
    <message>
        <source>%1 will download and store a copy of the Bitcoin block chain.</source>
        <translation type="unfinished">%1 descargará y almacenará una copia de la cadena de bloques de Bitcoin.</translation>
    </message>
    <message>
        <source>The wallet will also be stored in this directory.</source>
        <translation type="unfinished">La billetera también se almacenará en este directorio.</translation>
    </message>
    <message>
        <source>Error: Specified data directory "%1" cannot be created.</source>
        <translation type="unfinished">Error: no se puede crear el directorio de datos especificado "%1".</translation>
    </message>
    <message>
        <source>Welcome</source>
        <translation type="unfinished">bienvenido</translation>
    </message>
    <message>
        <source>Welcome to %1.</source>
        <translation type="unfinished">Bienvenido al %1</translation>
    </message>
    <message>
        <source>As this is the first time the program is launched, you can choose where %1 will store its data.</source>
        <translation type="unfinished">Como esta es la primera vez que se lanza el programa, puede elegir dónde %1 almacenará sus datos.</translation>
    </message>
    <message>
        <source>Limit block chain storage to</source>
        <translation type="unfinished">Limitar el almacenamiento de cadena de bloques a</translation>
    </message>
    <message>
        <source>This initial synchronisation is very demanding, and may expose hardware problems with your computer that had previously gone unnoticed. Each time you run %1, it will continue downloading where it left off.</source>
        <translation type="unfinished">Esta sincronización inicial es muy exigente y puede exponer problemas de hardware con su computadora que anteriormente habían pasado desapercibidos. Cada vez que ejecuta %1, continuará la descarga donde lo dejó.</translation>
    </message>
    <message>
        <source>When you click OK, %1 will begin to download and process the full %4 block chain (%2 GB) starting with the earliest transactions in %3 when %4 initially launched.</source>
        <translation type="unfinished">Al hacer clic en OK, %1 iniciará el proceso de descarga y procesará la cadena de bloques %4 completa (%2 GB), empezando con la transacción más antigua en %3 cuando %4 se ejecutó inicialmente.</translation>
    </message>
    <message>
        <source>If you have chosen to limit block chain storage (pruning), the historical data must still be downloaded and processed, but will be deleted afterward to keep your disk usage low.</source>
        <translation type="unfinished">Si ha elegido limitar el almacenamiento de la cadena de bloques (pruning), los datos históricos todavía se deben descargar y procesar, pero se eliminarán posteriormente para mantener el uso del disco bajo.</translation>
    </message>
    <message>
        <source>Use the default data directory</source>
        <translation type="unfinished">Use el directorio de datos predeterminado</translation>
    </message>
    <message>
        <source>Use a custom data directory:</source>
        <translation type="unfinished">Use un directorio de datos personalizado:</translation>
    </message>
</context>
<context>
    <name>HelpMessageDialog</name>
    <message>
        <source>version</source>
        <translation type="unfinished">versión</translation>
    </message>
    <message>
        <source>About %1</source>
        <translation type="unfinished">Alrededor de %1</translation>
    </message>
    <message>
        <source>Command-line options</source>
        <translation type="unfinished">Opciones de línea de comando</translation>
    </message>
</context>
<context>
    <name>ShutdownWindow</name>
    <message>
        <source>Do not shut down the computer until this window disappears.</source>
        <translation type="unfinished">No apague el equipo hasta que desaparezca esta ventana.</translation>
    </message>
</context>
<context>
    <name>ModalOverlay</name>
    <message>
        <source>Form</source>
        <translation type="unfinished">Configurar</translation>
    </message>
    <message>
        <source>Recent transactions may not yet be visible, and therefore your wallet's balance might be incorrect. This information will be correct once your wallet has finished synchronizing with the bitcoin network, as detailed below.</source>
        <translation type="unfinished">Es posible que las transacciones recientes aún no estén visibles y, por lo tanto, el saldo de su billetera podría ser incorrecto. Esta información será correcta una vez que su billetera haya terminado de sincronizarse con la red bitcoin, como se detalla a continuación.</translation>
    </message>
    <message>
        <source>Attempting to spend bitcoins that are affected by not-yet-displayed transactions will not be accepted by the network.</source>
        <translation type="unfinished">La red no aceptará intentar gastar bitcoins que se vean afectados por transacciones aún no mostradas</translation>
    </message>
    <message>
        <source>Number of blocks left</source>
        <translation type="unfinished">Cantidad de bloques restantes</translation>
    </message>
    <message>
        <source>Unknown…</source>
        <translation type="unfinished">Desconocido...</translation>
    </message>
    <message>
        <source>Last block time</source>
        <translation type="unfinished">Hora del último bloque</translation>
    </message>
    <message>
        <source>Progress</source>
        <translation type="unfinished">Progreso</translation>
    </message>
    <message>
        <source>Progress increase per hour</source>
        <translation type="unfinished">Aumento de progreso por hora</translation>
    </message>
    <message>
        <source>Estimated time left until synced</source>
        <translation type="unfinished">Tiempo estimado restante hasta sincronización</translation>
    </message>
    <message>
        <source>Hide</source>
        <translation type="unfinished">Esconder</translation>
    </message>
    <message>
        <source>%1 is currently syncing.  It will download headers and blocks from peers and validate them until reaching the tip of the block chain.</source>
        <translation type="unfinished">%1 está actualmente sincronizándose. Descargará cabeceras y bloques de nodos semejantes y los validará hasta alcanzar la cabeza de la cadena de bloques.</translation>
    </message>
    <message>
        <source>Unknown. Syncing Headers (%1, %2%)…</source>
        <translation type="unfinished">Desconocido. Sincronizando cabeceras (%1, %2%)…</translation>
    </message>
    <message>
        <source>Unknown. Pre-syncing Headers (%1, %2%)…</source>
        <translation type="unfinished">Desconocido. Presincronizando encabezados (%1, %2%)…</translation>
    </message>
</context>
<context>
    <name>OpenURIDialog</name>
    <message>
        <source>Open bitcoin URI</source>
        <translation type="unfinished">Abrir URI de bitcoin</translation>
    </message>
    <message>
        <source>Paste address from clipboard</source>
        <extracomment>Tooltip text for button that allows you to paste an address that is in your clipboard.</extracomment>
        <translation type="unfinished">Pega dirección desde portapapeles</translation>
    </message>
</context>
<context>
    <name>OptionsDialog</name>
    <message>
        <source>Options</source>
        <translation type="unfinished">Opciones</translation>
    </message>
    <message>
        <source>&amp;Main</source>
        <translation type="unfinished">&amp;Principal</translation>
    </message>
    <message>
        <source>Automatically start %1 after logging in to the system.</source>
        <translation type="unfinished">Inicie automáticamente %1 después de iniciar sesión en el sistema.</translation>
    </message>
    <message>
        <source>&amp;Start %1 on system login</source>
        <translation type="unfinished">&amp; Comience %1 en el inicio de sesión del sistema</translation>
    </message>
    <message>
        <source>Enabling pruning significantly reduces the disk space required to store transactions. All blocks are still fully validated. Reverting this setting requires re-downloading the entire blockchain.</source>
        <translation type="unfinished">Al activar el modo pruning, se reduce considerablemente el espacio de disco necesario para almacenar las transacciones. Todos los bloques aún se validan completamente. Para revertir esta opción, se requiere descargar de nuevo toda la cadena de bloques.</translation>
    </message>
    <message>
        <source>Size of &amp;database cache</source>
        <translation type="unfinished">Tamaño de la memoria caché de la base de datos</translation>
    </message>
    <message>
        <source>Number of script &amp;verification threads</source>
        <translation type="unfinished">Cantidad de secuencias de comandos y verificación</translation>
    </message>
    <message>
        <source>Full path to a %1 compatible script (e.g. C:\Downloads\hwi.exe or /Users/you/Downloads/hwi.py). Beware: malware can steal your coins!</source>
        <translation type="unfinished">Ruta completa a un script compatible con %1 (p. ej., C:\Descargas\hwi.exe o /Usuarios/Tú/Descargas/hwi.py). Advertencia: ¡El malware podría robarte tus monedas!</translation>
    </message>
    <message>
        <source>IP address of the proxy (e.g. IPv4: 127.0.0.1 / IPv6: ::1)</source>
        <translation type="unfinished">Dirección IP del proxy (por ejemplo, IPv4: 127.0.0.1 / IPv6: :: 1)</translation>
    </message>
    <message>
        <source>Shows if the supplied default SOCKS5 proxy is used to reach peers via this network type.</source>
        <translation type="unfinished">Muestra si el proxy SOCKS5 suministrado se utiliza para llegar a los pares a través de este tipo de red.</translation>
    </message>
    <message>
        <source>Minimize instead of exit the application when the window is closed. When this option is enabled, the application will be closed only after selecting Exit in the menu.</source>
        <translation type="unfinished">Minimice en lugar de salir de la aplicación cuando la ventana esté cerrada. Cuando esta opción está habilitada, la aplicación se cerrará solo después de seleccionar Salir en el menú.</translation>
    </message>
    <message>
        <source>Options set in this dialog are overridden by the command line:</source>
        <translation type="unfinished">Las opciones establecidas en este diálogo serán anuladas por la línea de comandos:</translation>
    </message>
    <message>
        <source>Open the %1 configuration file from the working directory.</source>
        <translation type="unfinished">Abrir el archivo de configuración %1 en el directorio de trabajo.</translation>
    </message>
    <message>
        <source>Open Configuration File</source>
        <translation type="unfinished">Abrir archivo de configuración</translation>
    </message>
    <message>
        <source>Reset all client options to default.</source>
        <translation type="unfinished">Restablecer todas las opciones del cliente a los valores predeterminados.</translation>
    </message>
    <message>
        <source>&amp;Reset Options</source>
        <translation type="unfinished">Y Restablecer opciones</translation>
    </message>
    <message>
        <source>&amp;Network</source>
        <translation type="unfinished">&amp;Red</translation>
    </message>
    <message>
        <source>Prune &amp;block storage to</source>
        <translation type="unfinished">Podar el almacenamiento de &amp;bloques a</translation>
    </message>
    <message>
        <source>Reverting this setting requires re-downloading the entire blockchain.</source>
        <translation type="unfinished">Para revertir esta configuración, se debe descargar de nuevo la cadena de bloques completa.</translation>
    </message>
    <message>
        <source>Maximum database cache size. A larger cache can contribute to faster sync, after which the benefit is less pronounced for most use cases. Lowering the cache size will reduce memory usage. Unused mempool memory is shared for this cache.</source>
        <extracomment>Tooltip text for Options window setting that sets the size of the database cache. Explains the corresponding effects of increasing/decreasing this value.</extracomment>
        <translation type="unfinished">Tamaño máximo de la caché de la base de datos. Una caché más grande puede contribuir a una sincronización más rápida, después de lo cual el beneficio es menos pronunciado para la mayoría de los casos de uso. Disminuir el tamaño de la caché reducirá el uso de la memoria. La memoria mempool no utilizada se comparte para esta caché.</translation>
    </message>
    <message>
        <source>Set the number of script verification threads. Negative values correspond to the number of cores you want to leave free to the system.</source>
        <extracomment>Tooltip text for Options window setting that sets the number of script verification threads. Explains that negative values mean to leave these many cores free to the system.</extracomment>
        <translation type="unfinished">Establezca el número de hilos de verificación de scripts. Los valores negativos corresponden al número de núcleos que se desea dejar libres al sistema.</translation>
    </message>
    <message>
        <source>(0 = auto, &lt;0 = leave that many cores free)</source>
        <translation type="unfinished">(0 = auto, &lt;0 = deja esta cantidad de núcleos libres)</translation>
    </message>
    <message>
        <source>This allows you or a third party tool to communicate with the node through command-line and JSON-RPC commands.</source>
        <extracomment>Tooltip text for Options window setting that enables the RPC server.</extracomment>
        <translation type="unfinished">Esto le permite a usted o a una herramienta de terceros comunicarse con el nodo a través de la línea de comandos y los comandos JSON-RPC.</translation>
    </message>
    <message>
        <source>Enable R&amp;PC server</source>
        <extracomment>An Options window setting to enable the RPC server.</extracomment>
        <translation type="unfinished">Activar servidor R&amp;PC</translation>
    </message>
    <message>
        <source>W&amp;allet</source>
        <translation type="unfinished">Billetera</translation>
    </message>
    <message>
        <source>Whether to set subtract fee from amount as default or not.</source>
        <extracomment>Tooltip text for Options window setting that sets subtracting the fee from a sending amount as default.</extracomment>
        <translation type="unfinished">Si se resta la comisión del importe por defecto o no.</translation>
    </message>
    <message>
        <source>Subtract &amp;fee from amount by default</source>
        <extracomment>An Options window setting to set subtracting the fee from a sending amount as default.</extracomment>
        <translation type="unfinished">Restar &amp;comisión del importe por defecto</translation>
    </message>
    <message>
        <source>Expert</source>
        <translation type="unfinished">Experto</translation>
    </message>
    <message>
        <source>Enable coin &amp;control features</source>
        <translation type="unfinished">Habilite las funciones de moneda y control</translation>
    </message>
    <message>
        <source>If you disable the spending of unconfirmed change, the change from a transaction cannot be used until that transaction has at least one confirmation. This also affects how your balance is computed.</source>
        <translation type="unfinished">Si deshabilita el gasto de un cambio no confirmado, el cambio de una transacción no se puede usar hasta que esa transacción tenga al menos una confirmación. Esto también afecta cómo se calcula su saldo.</translation>
    </message>
    <message>
        <source>&amp;Spend unconfirmed change</source>
        <translation type="unfinished">&amp; Gastar cambio no confirmado</translation>
    </message>
    <message>
        <source>Enable &amp;PSBT controls</source>
        <extracomment>An options window setting to enable PSBT controls.</extracomment>
        <translation type="unfinished">Activar controles de &amp;PSBT</translation>
    </message>
    <message>
        <source>Whether to show PSBT controls.</source>
        <extracomment>Tooltip text for options window setting that enables PSBT controls.</extracomment>
        <translation type="unfinished">Si se muestran los controles de PSBT.</translation>
    </message>
    <message>
        <source>External Signer (e.g. hardware wallet)</source>
        <translation type="unfinished">Firmante externo (p. ej., billetera de hardware)</translation>
    </message>
    <message>
        <source>&amp;External signer script path</source>
        <translation type="unfinished">&amp;Ruta al script del firmante externo</translation>
    </message>
    <message>
        <source>Automatically open the Bitcoin client port on the router. This only works when your router supports UPnP and it is enabled.</source>
        <translation type="unfinished">Abra automáticamente el puerto cliente de Bitcoin en el enrutador. Esto solo funciona cuando su enrutador admite UPnP y está habilitado.</translation>
    </message>
    <message>
        <source>Map port using &amp;UPnP</source>
        <translation type="unfinished">Puerto de mapa usando &amp; UPnP</translation>
    </message>
    <message>
        <source>Automatically open the Bitcoin client port on the router. This only works when your router supports NAT-PMP and it is enabled. The external port could be random.</source>
        <translation type="unfinished">Abrir automáticamente el puerto del cliente de Bitcoin en el router. Esto solo funciona cuando el router es compatible con NAT-PMP y está activo. El puerto externo podría ser aleatorio</translation>
    </message>
    <message>
        <source>Map port using NA&amp;T-PMP</source>
        <translation type="unfinished">Asignar puerto usando NA&amp;T-PMP</translation>
    </message>
    <message>
        <source>Accept connections from outside.</source>
        <translation type="unfinished">Acepta conexiones desde afuera.</translation>
    </message>
    <message>
        <source>Allow incomin&amp;g connections</source>
        <translation type="unfinished">Permitir conexiones entrantes</translation>
    </message>
    <message>
        <source>Connect to the Bitcoin network through a SOCKS5 proxy.</source>
        <translation type="unfinished">Conéctese a la red de Bitcoin a través de un proxy SOCKS5.</translation>
    </message>
    <message>
        <source>&amp;Connect through SOCKS5 proxy (default proxy):</source>
        <translation type="unfinished">Conectar a través del proxy SOCKS5 (proxy predeterminado):</translation>
    </message>
    <message>
        <source>&amp;Port:</source>
        <translation type="unfinished">Puerto:</translation>
    </message>
    <message>
        <source>Port of the proxy (e.g. 9050)</source>
        <translation type="unfinished">Puerto del proxy (por ejemplo, 9050)</translation>
    </message>
    <message>
        <source>Used for reaching peers via:</source>
        <translation type="unfinished">Utilizado para llegar a los compañeros a través de:</translation>
    </message>
    <message>
        <source>&amp;Window</source>
        <translation type="unfinished">Ventana</translation>
    </message>
    <message>
        <source>Show the icon in the system tray.</source>
        <translation type="unfinished">Mostrar el ícono en la bandeja del sistema.</translation>
    </message>
    <message>
        <source>&amp;Show tray icon</source>
        <translation type="unfinished">&amp;Mostrar el ícono de la bandeja</translation>
    </message>
    <message>
        <source>Show only a tray icon after minimizing the window.</source>
        <translation type="unfinished">Mostrar solo un icono de bandeja después de minimizar la ventana.</translation>
    </message>
    <message>
        <source>&amp;Minimize to the tray instead of the taskbar</source>
        <translation type="unfinished">Minimice la bandeja en lugar de la barra de tareas</translation>
    </message>
    <message>
        <source>M&amp;inimize on close</source>
        <translation type="unfinished">Minimice al cerrar</translation>
    </message>
    <message>
        <source>&amp;Display</source>
        <translation type="unfinished">Monitor</translation>
    </message>
    <message>
        <source>User Interface &amp;language:</source>
        <translation type="unfinished">Interfaz de usuario e idioma:</translation>
    </message>
    <message>
        <source>The user interface language can be set here. This setting will take effect after restarting %1.</source>
        <translation type="unfinished">El idioma de la interfaz de usuario puede establecerse aquí. Esta configuración tendrá efecto después de reiniciar %1.</translation>
    </message>
    <message>
        <source>&amp;Unit to show amounts in:</source>
        <translation type="unfinished">Unidad para mostrar montos en:</translation>
    </message>
    <message>
        <source>Choose the default subdivision unit to show in the interface and when sending coins.</source>
        <translation type="unfinished">Elija la unidad de subdivisión predeterminada para mostrar en la interfaz y al enviar monedas.</translation>
    </message>
    <message>
        <source>Third-party URLs (e.g. a block explorer) that appear in the transactions tab as context menu items. %s in the URL is replaced by transaction hash. Multiple URLs are separated by vertical bar |.</source>
        <translation type="unfinished">Las URL de terceros (por ejemplo, un explorador de bloques) que aparecen en la pestaña de transacciones como elementos del menú contextual. El hash de la transacción remplaza el valor %s en la URL. Varias URL se separan con una barra vertical (|).</translation>
    </message>
    <message>
        <source>&amp;Third-party transaction URLs</source>
        <translation type="unfinished">&amp;URL de transacciones de terceros</translation>
    </message>
    <message>
        <source>Whether to show coin control features or not.</source>
        <translation type="unfinished">Ya sea para mostrar las funciones de control de monedas o no.</translation>
    </message>
    <message>
        <source>Connect to the Bitcoin network through a separate SOCKS5 proxy for Tor onion services.</source>
        <translation type="unfinished">Conectarse a la red Bitcoin a través de un proxy SOCKS5 independiente para los servicios onion de Tor.</translation>
    </message>
    <message>
        <source>Use separate SOCKS&amp;5 proxy to reach peers via Tor onion services:</source>
        <translation type="unfinished">Usar un proxy SOCKS&amp;5 independiente para comunicarse con pares a través de los servicios onion de Tor:</translation>
    </message>
    <message>
        <source>Monospaced font in the Overview tab:</source>
        <translation type="unfinished">Fuente monoespaciada en la pestaña de vista general:</translation>
    </message>
    <message>
        <source>embedded "%1"</source>
        <translation type="unfinished">"%1" insertado</translation>
    </message>
    <message>
        <source>closest matching "%1"</source>
        <translation type="unfinished">"%1" con la coincidencia más aproximada</translation>
    </message>
    <message>
        <source>&amp;Cancel</source>
        <translation type="unfinished">Cancelar</translation>
    </message>
    <message>
        <source>Compiled without external signing support (required for external signing)</source>
        <extracomment>"External signing" means using devices such as hardware wallets.</extracomment>
        <translation type="unfinished">Compilado sin soporte de firma externa (necesario para la firma externa)</translation>
    </message>
    <message>
        <source>default</source>
        <translation type="unfinished">defecto</translation>
    </message>
    <message>
        <source>none</source>
        <translation type="unfinished">ninguno</translation>
    </message>
    <message>
        <source>Confirm options reset</source>
        <extracomment>Window title text of pop-up window shown when the user has chosen to reset options.</extracomment>
        <translation type="unfinished">Confirmar restablecimiento de opciones</translation>
    </message>
    <message>
        <source>Client restart required to activate changes.</source>
        <extracomment>Text explaining that the settings changed will not come into effect until the client is restarted.</extracomment>
        <translation type="unfinished">Se requiere el reinicio del cliente para activar los cambios.</translation>
    </message>
    <message>
        <source>Current settings will be backed up at "%1".</source>
        <extracomment>Text explaining to the user that the client's current settings will be backed up at a specific location. %1 is a stand-in argument for the backup location's path.</extracomment>
        <translation type="unfinished">Se realizará una copia de seguridad de la configuración actual en "%1".</translation>
    </message>
    <message>
        <source>Client will be shut down. Do you want to proceed?</source>
        <extracomment>Text asking the user to confirm if they would like to proceed with a client shutdown.</extracomment>
        <translation type="unfinished">El cliente será cluasurado. Quieres proceder?</translation>
    </message>
    <message>
        <source>Configuration options</source>
        <extracomment>Window title text of pop-up box that allows opening up of configuration file.</extracomment>
        <translation type="unfinished">Opciones de configuración</translation>
    </message>
    <message>
        <source>The configuration file is used to specify advanced user options which override GUI settings. Additionally, any command-line options will override this configuration file.</source>
        <extracomment>Explanatory text about the priority order of instructions considered by client. The order from high to low being: command-line, configuration file, GUI settings.</extracomment>
        <translation type="unfinished">El archivo de configuración se utiliza para especificar opciones de usuario avanzadas que anulan la configuración de la GUI. Además, cualquier opción de línea de comandos anulará este archivo de configuración.</translation>
    </message>
    <message>
        <source>Continue</source>
        <translation type="unfinished">Continuar</translation>
    </message>
    <message>
        <source>Cancel</source>
        <translation type="unfinished">Cancelar</translation>
    </message>
    <message>
        <source>The configuration file could not be opened.</source>
        <translation type="unfinished">El archivo de configuración no se pudo abrir.</translation>
    </message>
    <message>
        <source>This change would require a client restart.</source>
        <translation type="unfinished">Este cambio requeriría un reinicio del cliente.</translation>
    </message>
    <message>
        <source>The supplied proxy address is invalid.</source>
        <translation type="unfinished">La dirección proxy suministrada no es válida.</translation>
    </message>
</context>
<context>
    <name>OptionsModel</name>
    <message>
        <source>Could not read setting "%1", %2.</source>
        <translation type="unfinished">No se puede leer la configuración "%1", %2.</translation>
    </message>
</context>
<context>
    <name>OverviewPage</name>
    <message>
        <source>Form</source>
        <translation type="unfinished">Configurar</translation>
    </message>
    <message>
        <source>The displayed information may be out of date. Your wallet automatically synchronizes with the Bitcoin network after a connection is established, but this process has not completed yet.</source>
        <translation type="unfinished">La información mostrada puede estar desactualizada. Su billetera se sincroniza automáticamente con la red de Bitcoin después de establecer una conexión, pero este proceso aún no se ha completado.</translation>
    </message>
    <message>
        <source>Watch-only:</source>
        <translation type="unfinished">Ver-solo:</translation>
    </message>
    <message>
        <source>Available:</source>
        <translation type="unfinished">Disponible</translation>
    </message>
    <message>
        <source>Your current spendable balance</source>
        <translation type="unfinished">Su saldo disponible actual</translation>
    </message>
    <message>
        <source>Pending:</source>
        <translation type="unfinished">Pendiente:</translation>
    </message>
    <message>
        <source>Total of transactions that have yet to be confirmed, and do not yet count toward the spendable balance</source>
        <translation type="unfinished">Total de transacciones que aún no se han confirmado y aún no cuentan para el saldo disponible</translation>
    </message>
    <message>
        <source>Immature:</source>
        <translation type="unfinished">Inmaduro:</translation>
    </message>
    <message>
        <source>Mined balance that has not yet matured</source>
        <translation type="unfinished">Balance minero que aún no ha madurado</translation>
    </message>
    <message>
        <source>Your current total balance</source>
        <translation type="unfinished">Su saldo total actual</translation>
    </message>
    <message>
        <source>Your current balance in watch-only addresses</source>
        <translation type="unfinished">Tu saldo actual en solo ver direcciones</translation>
    </message>
    <message>
        <source>Spendable:</source>
        <translation type="unfinished">Utilizable:</translation>
    </message>
    <message>
        <source>Recent transactions</source>
        <translation type="unfinished">Transacciones recientes</translation>
    </message>
    <message>
        <source>Unconfirmed transactions to watch-only addresses</source>
        <translation type="unfinished">Transacciones no confirmadas para ver solo direcciones</translation>
    </message>
    <message>
        <source>Mined balance in watch-only addresses that has not yet matured</source>
        <translation type="unfinished">Balance minero ver solo direcciones que aún no ha madurado</translation>
    </message>
    <message>
        <source>Current total balance in watch-only addresses</source>
        <translation type="unfinished">Saldo total actual en direcciones de solo reloj</translation>
    </message>
    <message>
        <source>Privacy mode activated for the Overview tab. To unmask the values, uncheck Settings-&gt;Mask values.</source>
        <translation type="unfinished">Modo de privacidad activado para la pestaña de vista general. Para mostrar los valores, anule la selección de Configuración-&gt;Ocultar valores.</translation>
    </message>
</context>
<context>
    <name>PSBTOperationsDialog</name>
    <message>
        <source>PSBT Operations</source>
        <translation type="unfinished">Operaciones PSBT</translation>
    </message>
    <message>
        <source>Sign Tx</source>
        <translation type="unfinished">Firmar transacción</translation>
    </message>
    <message>
        <source>Broadcast Tx</source>
        <translation type="unfinished">Transmitir transacción</translation>
    </message>
    <message>
        <source>Copy to Clipboard</source>
        <translation type="unfinished">Copiar al portapapeles</translation>
    </message>
    <message>
        <source>Save…</source>
        <translation type="unfinished">Guardar...</translation>
    </message>
    <message>
        <source>Close</source>
        <translation type="unfinished">Cerrar</translation>
    </message>
    <message>
        <source>Failed to load transaction: %1</source>
        <translation type="unfinished">Error al cargar la transacción: %1</translation>
    </message>
    <message>
        <source>Failed to sign transaction: %1</source>
        <translation type="unfinished">Error al firmar la transacción: %1</translation>
    </message>
    <message>
        <source>Cannot sign inputs while wallet is locked.</source>
        <translation type="unfinished">No se pueden firmar entradas mientras la billetera está bloqueada.</translation>
    </message>
    <message>
        <source>Could not sign any more inputs.</source>
        <translation type="unfinished">No se pudo firmar más entradas.</translation>
    </message>
    <message>
        <source>Signed %1 inputs, but more signatures are still required.</source>
        <translation type="unfinished">Se firmaron %1 entradas, pero aún se requieren más firmas.</translation>
    </message>
    <message>
        <source>Signed transaction successfully. Transaction is ready to broadcast.</source>
        <translation type="unfinished">La transacción se firmó correctamente y está lista para transmitirse.</translation>
    </message>
    <message>
        <source>Unknown error processing transaction.</source>
        <translation type="unfinished">Error desconocido al procesar la transacción.</translation>
    </message>
    <message>
        <source>Transaction broadcast successfully! Transaction ID: %1</source>
        <translation type="unfinished">¡La transacción se transmitió correctamente! Identificador de transacción: %1</translation>
    </message>
    <message>
        <source>Transaction broadcast failed: %1</source>
        <translation type="unfinished">Error al transmitir la transacción: %1</translation>
    </message>
    <message>
        <source>PSBT copied to clipboard.</source>
        <translation type="unfinished">PSBT copiada al portapapeles.</translation>
    </message>
    <message>
        <source>Save Transaction Data</source>
        <translation type="unfinished">Guardar datos de la transacción</translation>
    </message>
    <message>
        <source>Partially Signed Transaction (Binary)</source>
        <extracomment>Expanded name of the binary PSBT file format. See: BIP 174.</extracomment>
        <translation type="unfinished">Transacción parcialmente firmada (binario) </translation>
    </message>
    <message>
        <source>PSBT saved to disk.</source>
        <translation type="unfinished">PSBT guardada en en el disco.</translation>
    </message>
    <message>
        <source> * Sends %1 to %2</source>
        <translation type="unfinished">* Envía %1 a %2</translation>
    </message>
    <message>
        <source>Unable to calculate transaction fee or total transaction amount.</source>
        <translation type="unfinished">No se puede calcular la comisión o el importe total de la transacción.</translation>
    </message>
    <message>
        <source>Pays transaction fee: </source>
        <translation type="unfinished">Paga comisión de transacción:</translation>
    </message>
    <message>
        <source>Total Amount</source>
        <translation type="unfinished">Monto total</translation>
    </message>
    <message>
        <source>or</source>
        <translation type="unfinished">o</translation>
    </message>
    <message>
        <source>Transaction has %1 unsigned inputs.</source>
        <translation type="unfinished">La transacción tiene %1 entradas sin firmar.</translation>
    </message>
    <message>
        <source>Transaction is missing some information about inputs.</source>
        <translation type="unfinished">A la transacción le falta información sobre entradas.</translation>
    </message>
    <message>
        <source>Transaction still needs signature(s).</source>
        <translation type="unfinished">La transacción aún necesita firma(s).</translation>
    </message>
    <message>
        <source>(But no wallet is loaded.)</source>
        <translation type="unfinished">(Pero no se cargó ninguna billetera).</translation>
    </message>
    <message>
        <source>(But this wallet cannot sign transactions.)</source>
        <translation type="unfinished">(Pero esta billetera no puede firmar transacciones).</translation>
    </message>
    <message>
        <source>(But this wallet does not have the right keys.)</source>
        <translation type="unfinished">(Pero esta billetera no tiene las claves adecuadas).</translation>
    </message>
    <message>
        <source>Transaction is fully signed and ready for broadcast.</source>
        <translation type="unfinished">La transacción se firmó completamente y está lista para transmitirse.</translation>
    </message>
    </context>
<context>
    <name>PaymentServer</name>
    <message>
        <source>Payment request error</source>
        <translation type="unfinished">Error de solicitud de pago</translation>
    </message>
    <message>
        <source>Cannot start bitcoin: click-to-pay handler</source>
        <translation type="unfinished">No se puede iniciar Bitcoin: controlador de clic para pagar</translation>
    </message>
    <message>
        <source>URI handling</source>
        <translation type="unfinished">Manejo de URI</translation>
    </message>
    <message>
        <source>'bitcoin://' is not a valid URI. Use 'bitcoin:' instead.</source>
        <translation type="unfinished">"bitcoin://" no es un URI válido. Use "bitcoin:" en su lugar.</translation>
    </message>
    <message>
        <source>Cannot process payment request because BIP70 is not supported.
Due to widespread security flaws in BIP70 it's strongly recommended that any merchant instructions to switch wallets be ignored.
If you are receiving this error you should request the merchant provide a BIP21 compatible URI.</source>
        <translation type="unfinished">No se puede procesar la solicitud de pago porque no existe compatibilidad con BIP70.
Debido a los fallos de seguridad generalizados en BIP70, se recomienda encarecidamente ignorar las instrucciones del comerciante para cambiar de billetera.
Si recibe este error, debe solicitar al comerciante que le proporcione un URI compatible con BIP21.</translation>
    </message>
    <message>
        <source>URI cannot be parsed! This can be caused by an invalid Bitcoin address or malformed URI parameters.</source>
        <translation type="unfinished">¡URI no puede ser analizado! Esto puede deberse a una dirección de Bitcoin no válida o a parámetros de URI mal formados.</translation>
    </message>
    <message>
        <source>Payment request file handling</source>
        <translation type="unfinished">Manejo de archivos de solicitud de pago</translation>
    </message>
</context>
<context>
    <name>PeerTableModel</name>
    <message>
        <source>User Agent</source>
        <extracomment>Title of Peers Table column which contains the peer's User Agent string.</extracomment>
        <translation type="unfinished">Agente de usuario</translation>
    </message>
    <message>
        <source>Peer</source>
        <extracomment>Title of Peers Table column which contains a unique number used to identify a connection.</extracomment>
        <translation type="unfinished">Par</translation>
    </message>
    <message>
        <source>Age</source>
        <extracomment>Title of Peers Table column which indicates the duration (length of time) since the peer connection started.</extracomment>
        <translation type="unfinished">Duración</translation>
    </message>
    <message>
        <source>Direction</source>
        <extracomment>Title of Peers Table column which indicates the direction the peer connection was initiated from.</extracomment>
        <translation type="unfinished">Dirección</translation>
    </message>
    <message>
        <source>Sent</source>
        <extracomment>Title of Peers Table column which indicates the total amount of network information we have sent to the peer.</extracomment>
        <translation type="unfinished">Expedido</translation>
    </message>
    <message>
        <source>Received</source>
        <extracomment>Title of Peers Table column which indicates the total amount of network information we have received from the peer.</extracomment>
        <translation type="unfinished">Recibido</translation>
    </message>
    <message>
        <source>Address</source>
        <extracomment>Title of Peers Table column which contains the IP/Onion/I2P address of the connected peer.</extracomment>
        <translation type="unfinished">Dirección</translation>
    </message>
    <message>
        <source>Type</source>
        <extracomment>Title of Peers Table column which describes the type of peer connection. The "type" describes why the connection exists.</extracomment>
        <translation type="unfinished">Tipo</translation>
    </message>
    <message>
        <source>Network</source>
        <extracomment>Title of Peers Table column which states the network the peer connected through.</extracomment>
        <translation type="unfinished">Red</translation>
    </message>
    <message>
        <source>Inbound</source>
        <extracomment>An Inbound Connection from a Peer.</extracomment>
        <translation type="unfinished">Entrante</translation>
    </message>
    <message>
        <source>Outbound</source>
        <extracomment>An Outbound Connection to a Peer.</extracomment>
        <translation type="unfinished">Salida</translation>
    </message>
</context>
<context>
    <name>QRImageWidget</name>
    <message>
        <source>&amp;Save Image…</source>
        <translation type="unfinished">&amp;Guardar imagen...</translation>
    </message>
    <message>
        <source>&amp;Copy Image</source>
        <translation type="unfinished">Copiar imagen</translation>
    </message>
    <message>
        <source>Resulting URI too long, try to reduce the text for label / message.</source>
        <translation type="unfinished">El URI resultante es demasiado largo, así que trate de reducir el texto de la etiqueta o el mensaje.</translation>
    </message>
    <message>
        <source>Error encoding URI into QR Code.</source>
        <translation type="unfinished">Fallo al codificar URI en código QR.</translation>
    </message>
    <message>
        <source>QR code support not available.</source>
        <translation type="unfinished">La compatibilidad con el código QR no está disponible.</translation>
    </message>
    <message>
        <source>Save QR Code</source>
        <translation type="unfinished">Guardar código QR</translation>
    </message>
    <message>
        <source>PNG Image</source>
        <extracomment>Expanded name of the PNG file format. See: https://en.wikipedia.org/wiki/Portable_Network_Graphics.</extracomment>
        <translation type="unfinished">Imagen PNG</translation>
    </message>
</context>
<context>
    <name>RPCConsole</name>
    <message>
        <source>N/A</source>
        <translation type="unfinished">N/D</translation>
    </message>
    <message>
        <source>Client version</source>
        <translation type="unfinished">Versión cliente</translation>
    </message>
    <message>
        <source>&amp;Information</source>
        <translation type="unfinished">Información</translation>
    </message>
    <message>
        <source>To specify a non-default location of the data directory use the '%1' option.</source>
        <translation type="unfinished">Para especificar una ubicación no predeterminada del directorio de datos, use la opción "%1".</translation>
    </message>
    <message>
        <source>Blocksdir</source>
        <translation type="unfinished">Bloques dir</translation>
    </message>
    <message>
        <source>To specify a non-default location of the blocks directory use the '%1' option.</source>
        <translation type="unfinished">Para especificar una ubicación no predeterminada del directorio de bloques, use la opción "%1".</translation>
    </message>
    <message>
        <source>Startup time</source>
        <translation type="unfinished">Tiempo de inicio</translation>
    </message>
    <message>
        <source>Network</source>
        <translation type="unfinished">Red</translation>
    </message>
    <message>
        <source>Name</source>
        <translation type="unfinished">Nombre</translation>
    </message>
    <message>
        <source>Number of connections</source>
        <translation type="unfinished">Número de conexiones</translation>
    </message>
    <message>
        <source>Block chain</source>
        <translation type="unfinished">Cadena de bloques</translation>
    </message>
    <message>
        <source>Memory Pool</source>
        <translation type="unfinished">Grupo de memoria</translation>
    </message>
    <message>
        <source>Current number of transactions</source>
        <translation type="unfinished">Número actual de transacciones</translation>
    </message>
    <message>
        <source>Memory usage</source>
        <translation type="unfinished">Uso de memoria</translation>
    </message>
    <message>
        <source>Wallet: </source>
        <translation type="unfinished">Monedero:</translation>
    </message>
    <message>
        <source>(none)</source>
        <translation type="unfinished">(ninguno)</translation>
    </message>
    <message>
        <source>&amp;Reset</source>
        <translation type="unfinished">Reiniciar</translation>
    </message>
    <message>
        <source>Received</source>
        <translation type="unfinished">Recibido</translation>
    </message>
    <message>
        <source>Sent</source>
        <translation type="unfinished">Expedido</translation>
    </message>
    <message>
        <source>&amp;Peers</source>
        <translation type="unfinished">Pares</translation>
    </message>
    <message>
        <source>Banned peers</source>
        <translation type="unfinished">Pares prohibidos</translation>
    </message>
    <message>
        <source>Select a peer to view detailed information.</source>
        <translation type="unfinished">Seleccione un par para ver información detallada.</translation>
    </message>
    <message>
        <source>Version</source>
        <translation type="unfinished">Versión</translation>
    </message>
    <message>
        <source>Whether we relay transactions to this peer.</source>
        <translation type="unfinished">Si retransmitimos las transacciones a este par.</translation>
    </message>
    <message>
        <source>Transaction Relay</source>
        <translation type="unfinished">Retransmisión de transacción</translation>
    </message>
    <message>
        <source>Starting Block</source>
        <translation type="unfinished">Bloque de inicio</translation>
    </message>
    <message>
        <source>Synced Headers</source>
        <translation type="unfinished">Encabezados sincronizados</translation>
    </message>
    <message>
        <source>Synced Blocks</source>
        <translation type="unfinished">Bloques sincronizados</translation>
    </message>
    <message>
        <source>Last Transaction</source>
        <translation type="unfinished">Última transacción</translation>
    </message>
    <message>
        <source>The mapped Autonomous System used for diversifying peer selection.</source>
        <translation type="unfinished">El sistema autónomo asignado que se usó para diversificar la selección de pares.</translation>
    </message>
    <message>
        <source>Mapped AS</source>
        <translation type="unfinished">SA asignado</translation>
    </message>
    <message>
        <source>Whether we relay addresses to this peer.</source>
        <extracomment>Tooltip text for the Address Relay field in the peer details area, which displays whether we relay addresses to this peer (Yes/No).</extracomment>
        <translation type="unfinished">Si retransmitimos las direcciones a este par.</translation>
    </message>
    <message>
        <source>Address Relay</source>
        <extracomment>Text title for the Address Relay field in the peer details area, which displays whether we relay addresses to this peer (Yes/No).</extracomment>
        <translation type="unfinished">Retransmisión de dirección</translation>
    </message>
    <message>
        <source>The total number of addresses received from this peer that were processed (excludes addresses that were dropped due to rate-limiting).</source>
        <extracomment>Tooltip text for the Addresses Processed field in the peer details area, which displays the total number of addresses received from this peer that were processed (excludes addresses that were dropped due to rate-limiting).</extracomment>
        <translation type="unfinished">El número total de direcciones recibidas desde este par que se procesaron (excluye las direcciones omitidas debido a la limitación de volumen).</translation>
    </message>
    <message>
        <source>The total number of addresses received from this peer that were dropped (not processed) due to rate-limiting.</source>
        <extracomment>Tooltip text for the Addresses Rate-Limited field in the peer details area, which displays the total number of addresses received from this peer that were dropped (not processed) due to rate-limiting.</extracomment>
        <translation type="unfinished">El número total de direcciones recibidas desde este par que se omitieron (no se procesaron) debido a la limitación de volumen.</translation>
    </message>
    <message>
        <source>Addresses Processed</source>
        <extracomment>Text title for the Addresses Processed field in the peer details area, which displays the total number of addresses received from this peer that were processed (excludes addresses that were dropped due to rate-limiting).</extracomment>
        <translation type="unfinished">Direcciones procesadas</translation>
    </message>
    <message>
        <source>Addresses Rate-Limited</source>
        <extracomment>Text title for the Addresses Rate-Limited field in the peer details area, which displays the total number of addresses received from this peer that were dropped (not processed) due to rate-limiting.</extracomment>
        <translation type="unfinished">Direcciones omitidas por limitación de volumen</translation>
    </message>
    <message>
        <source>User Agent</source>
        <translation type="unfinished">Agente de usuario</translation>
    </message>
    <message>
        <source>Node window</source>
        <translation type="unfinished">Ventana de nodo</translation>
    </message>
    <message>
        <source>Current block height</source>
        <translation type="unfinished">Altura del bloque actual</translation>
    </message>
    <message>
        <source>Open the %1 debug log file from the current data directory. This can take a few seconds for large log files.</source>
        <translation type="unfinished">Abra el archivo de registro de depuración %1 en el directorio de datos actual. Esto puede tardar unos segundos para los archivos de registro grandes.</translation>
    </message>
    <message>
        <source>Decrease font size</source>
        <translation type="unfinished">Disminuir tamaño de letra</translation>
    </message>
    <message>
        <source>Increase font size</source>
        <translation type="unfinished">Aumenta el tamaño de la fuente</translation>
    </message>
    <message>
        <source>The direction and type of peer connection: %1</source>
        <translation type="unfinished">La dirección y el tipo de conexión entre pares: %1</translation>
    </message>
    <message>
        <source>Direction/Type</source>
        <translation type="unfinished">Dirección/Tipo</translation>
    </message>
    <message>
        <source>The network protocol this peer is connected through: IPv4, IPv6, Onion, I2P, or CJDNS.</source>
        <translation type="unfinished">El protocolo de red mediante el cual está conectado este par: IPv4, IPv6, Onion, I2P o CJDNS.</translation>
    </message>
    <message>
        <source>Services</source>
        <translation type="unfinished">Servicios</translation>
    </message>
    <message>
        <source>High bandwidth BIP152 compact block relay: %1</source>
        <translation type="unfinished">Retransmisión de bloque compacto BIP152 en modo de banda ancha: %1</translation>
    </message>
    <message>
        <source>High Bandwidth</source>
        <translation type="unfinished">Banda ancha</translation>
    </message>
    <message>
        <source>Connection Time</source>
        <translation type="unfinished">Tiempo de conexión</translation>
    </message>
    <message>
        <source>Elapsed time since a novel block passing initial validity checks was received from this peer.</source>
        <translation type="unfinished">Tiempo transcurrido desde que se recibió de este par un nuevo bloque que superó las comprobaciones de validez iniciales.</translation>
    </message>
    <message>
        <source>Last Block</source>
        <translation type="unfinished">Último bloque</translation>
    </message>
    <message>
        <source>Elapsed time since a novel transaction accepted into our mempool was received from this peer.</source>
        <extracomment>Tooltip text for the Last Transaction field in the peer details area.</extracomment>
        <translation type="unfinished">Tiempo transcurrido desde que se recibió de este par una nueva transacción aceptada en nuestra mempool.</translation>
    </message>
    <message>
        <source>Last Send</source>
        <translation type="unfinished">Último envío</translation>
    </message>
    <message>
        <source>Last Receive</source>
        <translation type="unfinished">Última recepción</translation>
    </message>
    <message>
        <source>Ping Time</source>
        <translation type="unfinished">Tiempo Ping</translation>
    </message>
    <message>
        <source>The duration of a currently outstanding ping.</source>
        <translation type="unfinished">La duración de un ping actualmente pendiente.</translation>
    </message>
    <message>
        <source>Ping Wait</source>
        <translation type="unfinished">Ping espera</translation>
    </message>
    <message>
        <source>Time Offset</source>
        <translation type="unfinished">Desplazamiento de tiempo</translation>
    </message>
    <message>
        <source>Last block time</source>
        <translation type="unfinished">Hora del último bloque</translation>
    </message>
    <message>
        <source>&amp;Open</source>
        <translation type="unfinished">Abierto</translation>
    </message>
    <message>
        <source>&amp;Console</source>
        <translation type="unfinished">Consola</translation>
    </message>
    <message>
        <source>&amp;Network Traffic</source>
        <translation type="unfinished">Tráfico de red</translation>
    </message>
    <message>
        <source>Totals</source>
        <translation type="unfinished">Totales</translation>
    </message>
    <message>
        <source>Debug log file</source>
        <translation type="unfinished">Archivo de registro de depuración</translation>
    </message>
    <message>
        <source>Clear console</source>
        <translation type="unfinished">Consola limpia</translation>
    </message>
    <message>
        <source>In:</source>
        <translation type="unfinished">En:</translation>
    </message>
    <message>
        <source>Out:</source>
        <translation type="unfinished">Fuera:</translation>
    </message>
    <message>
        <source>Inbound: initiated by peer</source>
        <extracomment>Explanatory text for an inbound peer connection.</extracomment>
        <translation type="unfinished">Entrante: iniciada por el par</translation>
    </message>
    <message>
        <source>Outbound Full Relay: default</source>
        <extracomment>Explanatory text for an outbound peer connection that relays all network information. This is the default behavior for outbound connections.</extracomment>
        <translation type="unfinished">Retransmisión completa saliente: predeterminada</translation>
    </message>
    <message>
        <source>Outbound Block Relay: does not relay transactions or addresses</source>
        <extracomment>Explanatory text for an outbound peer connection that relays network information about blocks and not transactions or addresses.</extracomment>
        <translation type="unfinished">Retransmisión de bloque saliente: no retransmite transacciones o direcciones</translation>
    </message>
    <message>
        <source>Outbound Manual: added using RPC %1 or %2/%3 configuration options</source>
        <extracomment>Explanatory text for an outbound peer connection that was established manually through one of several methods. The numbered arguments are stand-ins for the methods available to establish manual connections.</extracomment>
        <translation type="unfinished">Manual saliente: agregada usando las opciones de configuración %1 o %2/%3 de RPC</translation>
    </message>
    <message>
        <source>Outbound Feeler: short-lived, for testing addresses</source>
        <extracomment>Explanatory text for a short-lived outbound peer connection that is used to test the aliveness of known addresses.</extracomment>
        <translation type="unfinished">Feeler saliente: de corta duración, para probar direcciones</translation>
    </message>
    <message>
        <source>Outbound Address Fetch: short-lived, for soliciting addresses</source>
        <extracomment>Explanatory text for a short-lived outbound peer connection that is used to request addresses from a peer.</extracomment>
        <translation type="unfinished">Recuperación de dirección saliente: de corta duración, para solicitar direcciones</translation>
    </message>
    <message>
        <source>we selected the peer for high bandwidth relay</source>
        <translation type="unfinished">Seleccionamos el par para la retransmisión de banda ancha</translation>
    </message>
    <message>
        <source>the peer selected us for high bandwidth relay</source>
        <translation type="unfinished">El par nos seleccionó para la retransmisión de banda ancha</translation>
    </message>
    <message>
        <source>no high bandwidth relay selected</source>
        <translation type="unfinished">Ninguna transmisión de banda ancha seleccionada</translation>
    </message>
    <message>
        <source>&amp;Copy address</source>
        <extracomment>Context menu action to copy the address of a peer.</extracomment>
        <translation type="unfinished">&amp;Copiar dirección</translation>
    </message>
    <message>
        <source>&amp;Disconnect</source>
        <translation type="unfinished">Desconectar</translation>
    </message>
    <message>
        <source>1 &amp;hour</source>
        <translation type="unfinished">1 hora</translation>
    </message>
    <message>
        <source>1 d&amp;ay</source>
        <translation type="unfinished">1 &amp;día</translation>
    </message>
    <message>
        <source>1 &amp;week</source>
        <translation type="unfinished">1 semana</translation>
    </message>
    <message>
        <source>1 &amp;year</source>
        <translation type="unfinished">1 año</translation>
    </message>
    <message>
        <source>&amp;Copy IP/Netmask</source>
        <extracomment>Context menu action to copy the IP/Netmask of a banned peer. IP/Netmask is the combination of a peer's IP address and its Netmask. For IP address, see: https://en.wikipedia.org/wiki/IP_address.</extracomment>
        <translation type="unfinished">&amp;Copiar IP/Máscara de red</translation>
    </message>
    <message>
        <source>&amp;Unban</source>
        <translation type="unfinished">&amp;Desbloquear</translation>
    </message>
    <message>
        <source>Network activity disabled</source>
        <translation type="unfinished">Actividad de red deshabilitada</translation>
    </message>
    <message>
        <source>Executing command without any wallet</source>
        <translation type="unfinished">Ejecutar comando sin monedero</translation>
    </message>
    <message>
        <source>Welcome to the %1 RPC console.
Use up and down arrows to navigate history, and %2 to clear screen.
Use %3 and %4 to increase or decrease the font size.
Type %5 for an overview of available commands.
For more information on using this console, type %6.

%7WARNING: Scammers have been active, telling users to type commands here, stealing their wallet contents. Do not use this console without fully understanding the ramifications of a command.%8</source>
        <extracomment>RPC console welcome message. Placeholders %7 and %8 are style tags for the warning content, and they are not space separated from the rest of the text intentionally.</extracomment>
        <translation type="unfinished">Bienvenido a la consola RPC
%1. Utiliza las flechas arriba y abajo para navegar por el historial, y %2 para borrar la pantalla. 
Utiliza %3 y %4 para aumentar o disminuir el tamaño de la fuente. 
Escribe %5 para ver un resumen de los comandos disponibles. Para más información sobre cómo usar esta consola, escribe %6.

%7 AVISO: Los estafadores han estado activos diciendo a los usuarios que escriban comandos aquí, robando el contenido de sus monederos. No uses esta consola sin entender completamente las ramificaciones de un comando.%8</translation>
    </message>
    <message>
        <source>Executing…</source>
        <extracomment>A console message indicating an entered command is currently being executed.</extracomment>
        <translation type="unfinished">Ejecutando...</translation>
    </message>
    <message>
        <source>(peer: %1)</source>
        <translation type="unfinished">(par: %1)</translation>
    </message>
    <message>
        <source>via %1</source>
        <translation type="unfinished">a través de %1</translation>
    </message>
    <message>
        <source>Yes</source>
        <translation type="unfinished">Si</translation>
    </message>
    <message>
        <source>To</source>
        <translation type="unfinished">Para</translation>
    </message>
    <message>
        <source>From</source>
        <translation type="unfinished">Desde</translation>
    </message>
    <message>
        <source>Ban for</source>
        <translation type="unfinished">Prohibición de</translation>
    </message>
    <message>
        <source>Never</source>
        <translation type="unfinished">nunca</translation>
    </message>
    <message>
        <source>Unknown</source>
        <translation type="unfinished">Desconocido</translation>
    </message>
</context>
<context>
    <name>ReceiveCoinsDialog</name>
    <message>
        <source>&amp;Amount:</source>
        <translation type="unfinished">Cantidad</translation>
    </message>
    <message>
        <source>&amp;Label:</source>
        <translation type="unfinished">Etiqueta:</translation>
    </message>
    <message>
        <source>&amp;Message:</source>
        <translation type="unfinished">Mensaje:</translation>
    </message>
    <message>
        <source>An optional message to attach to the payment request, which will be displayed when the request is opened. Note: The message will not be sent with the payment over the Bitcoin network.</source>
        <translation type="unfinished">Un mensaje opcional para adjuntar a la solicitud de pago, que se mostrará cuando se abra la solicitud. Nota: El mensaje no se enviará con el pago a través de la red de Bitcoin.</translation>
    </message>
    <message>
        <source>An optional label to associate with the new receiving address.</source>
        <translation type="unfinished">Una etiqueta opcional para asociar con la nueva dirección de recepción</translation>
    </message>
    <message>
        <source>Use this form to request payments. All fields are &lt;b&gt;optional&lt;/b&gt;.</source>
        <translation type="unfinished">Use este formulario para solicitar pagos. Todos los campos son &lt;b&gt; opcionales &lt;/ b&gt;.</translation>
    </message>
    <message>
        <source>An optional amount to request. Leave this empty or zero to not request a specific amount.</source>
        <translation type="unfinished">Un monto opcional para solicitar. Deje esto vacío o en cero para no solicitar una cantidad específica.</translation>
    </message>
    <message>
        <source>An optional label to associate with the new receiving address (used by you to identify an invoice).  It is also attached to the payment request.</source>
        <translation type="unfinished">Una etiqueta opcional para asociar con la nueva dirección de recepción (utilizada por ti para identificar una factura). También se adjunta a la solicitud de pago.</translation>
    </message>
    <message>
        <source>An optional message that is attached to the payment request and may be displayed to the sender.</source>
        <translation type="unfinished">Un mensaje opcional que se adjunta a la solicitud de pago y que puede mostrarse al remitente.</translation>
    </message>
    <message>
        <source>&amp;Create new receiving address</source>
        <translation type="unfinished">&amp;Crear una nueva dirección de recibo</translation>
    </message>
    <message>
        <source>Clear all fields of the form.</source>
        <translation type="unfinished">Borre todos los campos del formulario.</translation>
    </message>
    <message>
        <source>Clear</source>
        <translation type="unfinished">Aclarar</translation>
    </message>
    <message>
        <source>Requested payments history</source>
        <translation type="unfinished">Historial de pagos solicitado</translation>
    </message>
    <message>
        <source>Show the selected request (does the same as double clicking an entry)</source>
        <translation type="unfinished">Mostrar la solicitud seleccionada (hace lo mismo que hacer doble clic en una entrada)</translation>
    </message>
    <message>
        <source>Show</source>
        <translation type="unfinished">Mostrar</translation>
    </message>
    <message>
        <source>Remove the selected entries from the list</source>
        <translation type="unfinished">Eliminar las entradas seleccionadas de la lista</translation>
    </message>
    <message>
        <source>Remove</source>
        <translation type="unfinished">Eliminar</translation>
    </message>
    <message>
        <source>Copy &amp;URI</source>
        <translation type="unfinished">Copiar URI</translation>
    </message>
    <message>
        <source>&amp;Copy address</source>
        <translation type="unfinished">&amp;Copiar dirección</translation>
    </message>
    <message>
        <source>Copy &amp;label</source>
        <translation type="unfinished">Copiar &amp;etiqueta</translation>
    </message>
    <message>
        <source>Copy &amp;message</source>
        <translation type="unfinished">Copiar &amp;mensaje</translation>
    </message>
    <message>
        <source>Copy &amp;amount</source>
        <translation type="unfinished">Copiar &amp;importe</translation>
    </message>
    <message>
        <source>Not recommended due to higher fees and less protection against typos.</source>
        <translation type="unfinished">No se recomienda debido a las altas comisiones y la poca protección contra errores tipográficos.</translation>
    </message>
    <message>
        <source>Generates an address compatible with older wallets.</source>
        <translation type="unfinished">Genera una dirección compatible con billeteras más antiguas.</translation>
    </message>
    <message>
        <source>Generates a native segwit address (BIP-173). Some old wallets don't support it.</source>
        <translation type="unfinished">Genera una dirección segwit nativa (BIP-173). No es compatible con algunas billeteras antiguas.</translation>
    </message>
    <message>
        <source>Bech32m (BIP-350) is an upgrade to Bech32, wallet support is still limited.</source>
        <translation type="unfinished">Bech32m (BIP-350) es una actualización de Bech32. La compatibilidad con la billetera todavía es limitada.</translation>
    </message>
    <message>
        <source>Could not unlock wallet.</source>
        <translation type="unfinished">No se pudo desbloquear la billetera.</translation>
    </message>
    <message>
        <source>Could not generate new %1 address</source>
        <translation type="unfinished">No se ha podido generar una nueva dirección %1</translation>
    </message>
</context>
<context>
    <name>ReceiveRequestDialog</name>
    <message>
        <source>Request payment to …</source>
        <translation type="unfinished">Solicitar pago a...</translation>
    </message>
    <message>
        <source>Amount:</source>
        <translation type="unfinished">Cantidad:</translation>
    </message>
    <message>
        <source>Label:</source>
        <translation type="unfinished">Etiqueta</translation>
    </message>
    <message>
        <source>Message:</source>
        <translation type="unfinished">Mensaje:</translation>
    </message>
    <message>
        <source>Wallet:</source>
        <translation type="unfinished">Billetera:</translation>
    </message>
    <message>
        <source>Copy &amp;URI</source>
        <translation type="unfinished">Copiar URI</translation>
    </message>
    <message>
        <source>Copy &amp;Address</source>
        <translation type="unfinished">Copiar dirección</translation>
    </message>
    <message>
        <source>&amp;Verify</source>
        <translation type="unfinished">&amp;Verificar</translation>
    </message>
    <message>
        <source>Verify this address on e.g. a hardware wallet screen</source>
        <translation type="unfinished">Verifica esta dirección, por ejemplo, en la pantalla de una billetera de hardware</translation>
    </message>
    <message>
        <source>&amp;Save Image…</source>
        <translation type="unfinished">&amp;Guardar imagen...</translation>
    </message>
    <message>
        <source>Payment information</source>
        <translation type="unfinished">Información del pago</translation>
    </message>
    <message>
        <source>Request payment to %1</source>
        <translation type="unfinished">Solicitar pago a %1</translation>
    </message>
</context>
<context>
    <name>RecentRequestsTableModel</name>
    <message>
        <source>Date</source>
        <translation type="unfinished">Fecha</translation>
    </message>
    <message>
        <source>Label</source>
        <translation type="unfinished">Etiqueta</translation>
    </message>
    <message>
        <source>Message</source>
        <translation type="unfinished">Mensaje</translation>
    </message>
    <message>
        <source>(no label)</source>
        <translation type="unfinished">(no etiqueta)</translation>
    </message>
    <message>
        <source>(no message)</source>
        <translation type="unfinished">(sin mensaje)</translation>
    </message>
    <message>
        <source>(no amount requested)</source>
        <translation type="unfinished">(no existe monto solicitado)</translation>
    </message>
    <message>
        <source>Requested</source>
        <translation type="unfinished">Solicitado</translation>
    </message>
</context>
<context>
    <name>SendCoinsDialog</name>
    <message>
        <source>Send Coins</source>
        <translation type="unfinished">Enviar monedas</translation>
    </message>
    <message>
        <source>Coin Control Features</source>
        <translation type="unfinished">Características de Coin Control</translation>
    </message>
    <message>
        <source>automatically selected</source>
        <translation type="unfinished">Seleccionado automaticamente</translation>
    </message>
    <message>
        <source>Insufficient funds!</source>
        <translation type="unfinished">Fondos insuficientes</translation>
    </message>
    <message>
        <source>Quantity:</source>
        <translation type="unfinished">Cantidad:</translation>
    </message>
    <message>
        <source>Amount:</source>
        <translation type="unfinished">Cantidad:</translation>
    </message>
    <message>
        <source>Fee:</source>
        <translation type="unfinished">Comisión:</translation>
    </message>
    <message>
        <source>After Fee:</source>
        <translation type="unfinished">Después de comisión:</translation>
    </message>
    <message>
        <source>Change:</source>
        <translation type="unfinished">Cambio:</translation>
    </message>
    <message>
        <source>If this is activated, but the change address is empty or invalid, change will be sent to a newly generated address.</source>
        <translation type="unfinished">Si se activa, pero la dirección de cambio está vacía o es inválida, el cambio se enviará a una dirección generada recientemente.</translation>
    </message>
    <message>
        <source>Custom change address</source>
        <translation type="unfinished">Dirección de cambio personalizada</translation>
    </message>
    <message>
        <source>Transaction Fee:</source>
        <translation type="unfinished">Comisión transacción:</translation>
    </message>
    <message>
        <source>Using the fallbackfee can result in sending a transaction that will take several hours or days (or never) to confirm. Consider choosing your fee manually or wait until you have validated the complete chain.</source>
        <translation type="unfinished">Si utilizas la comisión por defecto, la transacción puede tardar varias horas o incluso días (o nunca) en confirmarse. Considera elegir la comisión de forma manual o espera hasta que se haya validado completamente la cadena.</translation>
    </message>
    <message>
        <source>Warning: Fee estimation is currently not possible.</source>
        <translation type="unfinished">Advertencia: En este momento no se puede estimar la cuota.</translation>
    </message>
    <message>
        <source>per kilobyte</source>
        <translation type="unfinished">por kilobyte</translation>
    </message>
    <message>
        <source>Hide</source>
        <translation type="unfinished">Esconder</translation>
    </message>
    <message>
        <source>Recommended:</source>
        <translation type="unfinished">Recomendado:</translation>
    </message>
    <message>
        <source>Custom:</source>
        <translation type="unfinished">Personalizado:</translation>
    </message>
    <message>
        <source>Send to multiple recipients at once</source>
        <translation type="unfinished">Enviar a múltiples destinatarios</translation>
    </message>
    <message>
        <source>Add &amp;Recipient</source>
        <translation type="unfinished">&amp;Agrega destinatario</translation>
    </message>
    <message>
        <source>Clear all fields of the form.</source>
        <translation type="unfinished">Borre todos los campos del formulario.</translation>
    </message>
    <message>
        <source>Inputs…</source>
        <translation type="unfinished">Entradas...</translation>
    </message>
    <message>
        <source>Dust:</source>
        <translation type="unfinished">Polvo:</translation>
    </message>
    <message>
        <source>Choose…</source>
        <translation type="unfinished">Elegir...</translation>
    </message>
    <message>
        <source>Hide transaction fee settings</source>
        <translation type="unfinished">Ocultar configuración de la comisión de transacción</translation>
    </message>
    <message>
        <source>Specify a custom fee per kB (1,000 bytes) of the transaction's virtual size.

Note:  Since the fee is calculated on a per-byte basis, a fee rate of "100 satoshis per kvB" for a transaction size of 500 virtual bytes (half of 1 kvB) would ultimately yield a fee of only 50 satoshis.</source>
        <translation type="unfinished">Especifica una comisión personalizada por kB (1000 bytes) del tamaño virtual de la transacción.

Nota: Dado que la comisión se calcula por byte, una tasa de "100 satoshis por kvB" para una transacción de 500 bytes virtuales (la mitad de 1 kvB) produciría, en última instancia, una comisión de solo 50 satoshis.</translation>
    </message>
    <message>
        <source>When there is less transaction volume than space in the blocks, miners as well as relaying nodes may enforce a minimum fee. Paying only this minimum fee is just fine, but be aware that this can result in a never confirming transaction once there is more demand for bitcoin transactions than the network can process.</source>
        <translation type="unfinished">Cuando hay menos volumen de transacciones que espacio en los bloques, los mineros y los nodos de retransmisión pueden aplicar una comisión mínima. Está bien pagar solo esta comisión mínima, pero ten en cuenta que esto puede ocasionar que una transacción nunca se confirme una vez que haya más demanda de transacciones de Bitcoin de la que puede procesar la red.</translation>
    </message>
    <message>
        <source>A too low fee might result in a never confirming transaction (read the tooltip)</source>
        <translation type="unfinished">Una comisión demasiado pequeña puede resultar en una transacción que nunca será confirmada (leer herramientas de información).</translation>
    </message>
    <message>
        <source>(Smart fee not initialized yet. This usually takes a few blocks…)</source>
        <translation type="unfinished">(La comisión inteligente no se ha inicializado todavía. Esto tarda normalmente algunos bloques…)</translation>
    </message>
    <message>
        <source>Confirmation time target:</source>
        <translation type="unfinished">Objetivo de tiempo de confirmación</translation>
    </message>
    <message>
        <source>With Replace-By-Fee (BIP-125) you can increase a transaction's fee after it is sent. Without this, a higher fee may be recommended to compensate for increased transaction delay risk.</source>
        <translation type="unfinished">Con la función "Reemplazar-por-comisión" (BIP-125), puedes aumentar la comisión de una transacción después de enviarla. Sin esta, es posible que se recomiende una comisión más alta para compensar el mayor riesgo de retraso de la transacción.</translation>
    </message>
    <message>
        <source>Clear &amp;All</source>
        <translation type="unfinished">&amp;Borra todos</translation>
    </message>
    <message>
        <source>Confirm the send action</source>
        <translation type="unfinished">Confirma el envio</translation>
    </message>
    <message>
        <source>S&amp;end</source>
        <translation type="unfinished">&amp;Envía</translation>
    </message>
    <message>
        <source>Copy quantity</source>
        <translation type="unfinished">Cantidad de copia</translation>
    </message>
    <message>
        <source>Copy amount</source>
        <translation type="unfinished">Copiar cantidad</translation>
    </message>
    <message>
        <source>Copy fee</source>
        <translation type="unfinished">Tarifa de copia</translation>
    </message>
    <message>
        <source>Copy after fee</source>
        <translation type="unfinished">Copiar después de la tarifa</translation>
    </message>
    <message>
        <source>Copy bytes</source>
        <translation type="unfinished">Copiar bytes</translation>
    </message>
    <message>
        <source>Copy dust</source>
        <translation type="unfinished">Copiar polvo</translation>
    </message>
    <message>
        <source>Copy change</source>
        <translation type="unfinished">Copiar cambio</translation>
    </message>
    <message>
        <source>%1 (%2 blocks)</source>
        <translation type="unfinished">%1 (%2 bloques)</translation>
    </message>
    <message>
        <source>Sign on device</source>
        <extracomment>"device" usually means a hardware wallet.</extracomment>
        <translation type="unfinished">Firmar en el dispositivo</translation>
    </message>
    <message>
        <source>Connect your hardware wallet first.</source>
        <translation type="unfinished">Conecta tu monedero externo primero.</translation>
    </message>
    <message>
        <source>Set external signer script path in Options -&gt; Wallet</source>
        <extracomment>"External signer" means using devices such as hardware wallets.</extracomment>
        <translation type="unfinished">Configura una ruta externa al script en Opciones -&gt; Monedero</translation>
    </message>
    <message>
        <source>Creates a Partially Signed Bitcoin Transaction (PSBT) for use with e.g. an offline %1 wallet, or a PSBT-compatible hardware wallet.</source>
        <translation type="unfinished">Crea una transacción de Bitcoin parcialmente firmada (PSBT) para usarla, por ejemplo, con una billetera %1 sin conexión o una billetera de hardware compatible con PSBT.</translation>
    </message>
    <message>
        <source> from wallet '%1'</source>
        <translation type="unfinished">desde la billetera '%1'</translation>
    </message>
    <message>
        <source>%1 to %2</source>
        <translation type="unfinished">%1 a %2</translation>
    </message>
    <message>
        <source>To review recipient list click "Show Details…"</source>
        <translation type="unfinished">Para consultar la lista de destinatarios, haz clic en "Mostrar detalles..."</translation>
    </message>
    <message>
        <source>Sign failed</source>
        <translation type="unfinished">Falló Firma</translation>
    </message>
    <message>
        <source>External signer not found</source>
        <extracomment>"External signer" means using devices such as hardware wallets.</extracomment>
        <translation type="unfinished">Dispositivo externo de firma no encontrado</translation>
    </message>
    <message>
        <source>External signer failure</source>
        <extracomment>"External signer" means using devices such as hardware wallets.</extracomment>
        <translation type="unfinished">Dispositivo externo de firma no encontrado</translation>
    </message>
    <message>
        <source>Save Transaction Data</source>
        <translation type="unfinished">Guardar datos de la transacción</translation>
    </message>
    <message>
        <source>Partially Signed Transaction (Binary)</source>
        <extracomment>Expanded name of the binary PSBT file format. See: BIP 174.</extracomment>
        <translation type="unfinished">Transacción parcialmente firmada (binario) </translation>
    </message>
    <message>
        <source>PSBT saved</source>
        <extracomment>Popup message when a PSBT has been saved to a file</extracomment>
        <translation type="unfinished">TBPF guardado </translation>
    </message>
    <message>
        <source>External balance:</source>
        <translation type="unfinished">Saldo externo:</translation>
    </message>
    <message>
        <source>or</source>
        <translation type="unfinished">o</translation>
    </message>
    <message>
        <source>You can increase the fee later (signals Replace-By-Fee, BIP-125).</source>
        <translation type="unfinished">Puedes aumentar la comisión después (indica "Reemplazar-por-comisión", BIP-125).</translation>
    </message>
    <message>
        <source>Do you want to create this transaction?</source>
        <extracomment>Message displayed when attempting to create a transaction. Cautionary text to prompt the user to verify that the displayed transaction details represent the transaction the user intends to create.</extracomment>
        <translation type="unfinished">¿Quieres crear esta transacción?</translation>
    </message>
    <message>
        <source>Please, review your transaction. You can create and send this transaction or create a Partially Signed Bitcoin Transaction (PSBT), which you can save or copy and then sign with, e.g., an offline %1 wallet, or a PSBT-compatible hardware wallet.</source>
        <extracomment>Text to inform a user attempting to create a transaction of their current options. At this stage, a user can send their transaction or create a PSBT. This string is displayed when both private keys and PSBT controls are enabled.</extracomment>
        <translation type="unfinished">Revisa por favor la transacción. Puedes crear y enviar esta transacción de Bitcoin parcialmente firmada (PSBT), que además puedes guardar o copiar y, luego, firmar; por ejemplo, una billetera %1 sin conexión o una billetera de hardware compatible con PSBT.</translation>
    </message>
    <message>
        <source>Please, review your transaction.</source>
        <extracomment>Text to prompt a user to review the details of the transaction they are attempting to send.</extracomment>
        <translation type="unfinished">Por favor, revisa tu transacción</translation>
    </message>
    <message>
        <source>Transaction fee</source>
        <translation type="unfinished">Comisión de transacción</translation>
    </message>
    <message>
        <source>Not signalling Replace-By-Fee, BIP-125.</source>
        <translation type="unfinished">No indica remplazar-por-comisión, BIP-125.</translation>
    </message>
    <message>
        <source>Total Amount</source>
        <translation type="unfinished">Monto total</translation>
    </message>
    <message>
        <source>Unsigned Transaction</source>
        <comment>PSBT copied</comment>
        <extracomment>Caption of "PSBT has been copied" messagebox</extracomment>
        <translation type="unfinished">Transacción sin firmar</translation>
    </message>
    <message>
        <source>The PSBT has been copied to the clipboard. You can also save it.</source>
        <translation type="unfinished">Se copió la PSBT al portapapeles. También puedes guardarla.</translation>
    </message>
    <message>
        <source>PSBT saved to disk</source>
        <translation type="unfinished">PSBT guardada en el disco</translation>
    </message>
    <message>
        <source>Confirm send coins</source>
        <translation type="unfinished">Confirmar el envió de monedas</translation>
    </message>
    <message>
        <source>Watch-only balance:</source>
        <translation type="unfinished">Saldo solo de observación:</translation>
    </message>
    <message>
        <source>The recipient address is not valid. Please recheck.</source>
        <translation type="unfinished">La dirección de envío no es válida. Por favor revisala.</translation>
    </message>
    <message>
        <source>The amount to pay must be larger than 0.</source>
        <translation type="unfinished">La cantidad por pagar tiene que ser mayor que 0.</translation>
    </message>
    <message>
        <source>The amount exceeds your balance.</source>
        <translation type="unfinished">El monto sobrepasa tu saldo.</translation>
    </message>
    <message>
        <source>The total exceeds your balance when the %1 transaction fee is included.</source>
        <translation type="unfinished">El total sobrepasa tu saldo cuando se incluyen %1 como comisión de envió.</translation>
    </message>
    <message>
        <source>Duplicate address found: addresses should only be used once each.</source>
        <translation type="unfinished">Se encontró una dirección duplicada: las direcciones solo se deben usar una vez.</translation>
    </message>
    <message>
        <source>Transaction creation failed!</source>
        <translation type="unfinished">¡Fallo al crear la transacción!</translation>
    </message>
    <message>
        <source>A fee higher than %1 is considered an absurdly high fee.</source>
        <translation type="unfinished">Una comisión mayor que %1 se considera como una comisión absurda-mente alta.</translation>
    </message>
    <message numerus="yes">
        <source>Estimated to begin confirmation within %n block(s).</source>
        <translation type="unfinished">
            <numerusform>Estimado para comenzar confirmación dentro de %n bloque.</numerusform>
            <numerusform>Estimado para comenzar confirmación dentro de %n bloques.</numerusform>
        </translation>
    </message>
    <message>
        <source>Warning: Invalid Bitcoin address</source>
        <translation type="unfinished">Peligro: Dirección de Bitcoin inválida</translation>
    </message>
    <message>
        <source>Warning: Unknown change address</source>
        <translation type="unfinished">Peligro: Dirección de cambio desconocida</translation>
    </message>
    <message>
        <source>Confirm custom change address</source>
        <translation type="unfinished">Confirma dirección de cambio personalizada</translation>
    </message>
    <message>
        <source>The address you selected for change is not part of this wallet. Any or all funds in your wallet may be sent to this address. Are you sure?</source>
        <translation type="unfinished">La dirección de cambio que ingresaste no es parte de tu monedero. Parte de tus fondos serán enviados a esta dirección. ¿Estás seguro?</translation>
    </message>
    <message>
        <source>(no label)</source>
        <translation type="unfinished">(no etiqueta)</translation>
    </message>
</context>
<context>
    <name>SendCoinsEntry</name>
    <message>
        <source>A&amp;mount:</source>
        <translation type="unfinished">Cantidad:</translation>
    </message>
    <message>
        <source>Pay &amp;To:</source>
        <translation type="unfinished">&amp;Pagar a:</translation>
    </message>
    <message>
        <source>&amp;Label:</source>
        <translation type="unfinished">Etiqueta:</translation>
    </message>
    <message>
        <source>Choose previously used address</source>
        <translation type="unfinished">Seleccionar dirección usada anteriormente</translation>
    </message>
    <message>
        <source>The Bitcoin address to send the payment to</source>
        <translation type="unfinished">Dirección Bitcoin a enviar el pago</translation>
    </message>
    <message>
        <source>Paste address from clipboard</source>
        <translation type="unfinished">Pega dirección desde portapapeles</translation>
    </message>
    <message>
        <source>Remove this entry</source>
        <translation type="unfinished">Quitar esta entrada</translation>
    </message>
    <message>
        <source>The amount to send in the selected unit</source>
        <translation type="unfinished">El importe que se enviará en la unidad seleccionada</translation>
    </message>
    <message>
        <source>S&amp;ubtract fee from amount</source>
        <translation type="unfinished">Restar comisiones del monto.</translation>
    </message>
    <message>
        <source>Use available balance</source>
        <translation type="unfinished">Usar el saldo disponible</translation>
    </message>
    <message>
        <source>Message:</source>
        <translation type="unfinished">Mensaje:</translation>
    </message>
    <message>
        <source>Enter a label for this address to add it to the list of used addresses</source>
        <translation type="unfinished">Introduce una etiqueta para esta dirección para añadirla a la lista de direcciones utilizadas</translation>
    </message>
    <message>
        <source>A message that was attached to the bitcoin: URI which will be stored with the transaction for your reference. Note: This message will not be sent over the Bitcoin network.</source>
        <translation type="unfinished">Mensaje que se agrgará al URI de Bitcoin, el cuál será almacenado con la transacción para su referencia. Nota: Este mensaje no será enviado a través de la red de Bitcoin.</translation>
    </message>
</context>
<context>
    <name>SendConfirmationDialog</name>
    <message>
        <source>Send</source>
        <translation type="unfinished">Enviar</translation>
    </message>
    <message>
        <source>Create Unsigned</source>
        <translation type="unfinished">Crear sin firmar</translation>
    </message>
</context>
<context>
    <name>SignVerifyMessageDialog</name>
    <message>
        <source>Signatures - Sign / Verify a Message</source>
        <translation type="unfinished">Firmas - Firmar / verificar un mensaje</translation>
    </message>
    <message>
        <source>&amp;Sign Message</source>
        <translation type="unfinished">&amp;Firmar Mensaje</translation>
    </message>
    <message>
        <source>You can sign messages/agreements with your addresses to prove you can receive bitcoins sent to them. Be careful not to sign anything vague or random, as phishing attacks may try to trick you into signing your identity over to them. Only sign fully-detailed statements you agree to.</source>
        <translation type="unfinished">Puedes firmar los mensajes con tus direcciones para demostrar que las posees. Ten cuidado de no firmar cualquier cosa vaga, ya que los ataques de phishing pueden tratar de engañarte firmando tu identidad a través de ellos. Firma solo declaraciones totalmente detalladas con las que estés de acuerdo.</translation>
    </message>
    <message>
        <source>The Bitcoin address to sign the message with</source>
        <translation type="unfinished">Dirección Bitcoin con la que firmar el mensaje</translation>
    </message>
    <message>
        <source>Choose previously used address</source>
        <translation type="unfinished">Seleccionar dirección usada anteriormente</translation>
    </message>
    <message>
        <source>Paste address from clipboard</source>
        <translation type="unfinished">Pega dirección desde portapapeles</translation>
    </message>
    <message>
        <source>Enter the message you want to sign here</source>
        <translation type="unfinished">Escriba el mensaje que desea firmar</translation>
    </message>
    <message>
        <source>Signature</source>
        <translation type="unfinished">Firma</translation>
    </message>
    <message>
        <source>Copy the current signature to the system clipboard</source>
        <translation type="unfinished">Copiar la firma actual al portapapeles del sistema</translation>
    </message>
    <message>
        <source>Sign the message to prove you own this Bitcoin address</source>
        <translation type="unfinished">Firmar un mensjage para probar que usted es dueño de esta dirección</translation>
    </message>
    <message>
        <source>Sign &amp;Message</source>
        <translation type="unfinished">Firmar Mensaje</translation>
    </message>
    <message>
        <source>Reset all sign message fields</source>
        <translation type="unfinished">Limpiar todos los campos de la firma de mensaje</translation>
    </message>
    <message>
        <source>Clear &amp;All</source>
        <translation type="unfinished">&amp;Borra todos</translation>
    </message>
    <message>
        <source>&amp;Verify Message</source>
        <translation type="unfinished">&amp;Firmar Mensaje</translation>
    </message>
    <message>
        <source>The Bitcoin address the message was signed with</source>
        <translation type="unfinished">La dirección Bitcoin con la que se firmó el mensaje</translation>
    </message>
    <message>
        <source>The signed message to verify</source>
        <translation type="unfinished">El mensaje firmado para verificar</translation>
    </message>
    <message>
        <source>The signature given when the message was signed</source>
        <translation type="unfinished">La firma proporcionada cuando el mensaje fue firmado</translation>
    </message>
    <message>
        <source>Verify the message to ensure it was signed with the specified Bitcoin address</source>
        <translation type="unfinished">Verifica el mensaje para asegurar que fue firmado con la dirección de Bitcoin especificada.</translation>
    </message>
    <message>
        <source>Verify &amp;Message</source>
        <translation type="unfinished">&amp;Firmar Mensaje</translation>
    </message>
    <message>
        <source>Reset all verify message fields</source>
        <translation type="unfinished">Limpiar todos los campos de la verificación de mensaje</translation>
    </message>
    <message>
        <source>Click "Sign Message" to generate signature</source>
        <translation type="unfinished">Click en "Firmar mensaje" para generar una firma</translation>
    </message>
    <message>
        <source>The entered address is invalid.</source>
        <translation type="unfinished">La dirección ingresada es inválida</translation>
    </message>
    <message>
        <source>Please check the address and try again.</source>
        <translation type="unfinished">Por favor, revisa la dirección e intenta nuevamente.</translation>
    </message>
    <message>
        <source>The entered address does not refer to a key.</source>
        <translation type="unfinished">La dirección ingresada no corresponde a una llave válida.</translation>
    </message>
    <message>
        <source>Wallet unlock was cancelled.</source>
        <translation type="unfinished">El desbloqueo del monedero fue cancelado.</translation>
    </message>
    <message>
        <source>No error</source>
        <translation type="unfinished">No hay error</translation>
    </message>
    <message>
        <source>Private key for the entered address is not available.</source>
        <translation type="unfinished">La llave privada para la dirección introducida no está disponible.</translation>
    </message>
    <message>
        <source>Message signing failed.</source>
        <translation type="unfinished">Falló la firma del mensaje.</translation>
    </message>
    <message>
        <source>Message signed.</source>
        <translation type="unfinished">Mensaje firmado.</translation>
    </message>
    <message>
        <source>The signature could not be decoded.</source>
        <translation type="unfinished">La firma no pudo decodificarse.</translation>
    </message>
    <message>
        <source>Please check the signature and try again.</source>
        <translation type="unfinished">Por favor compruebe la firma e intente de nuevo.</translation>
    </message>
    <message>
        <source>The signature did not match the message digest.</source>
        <translation type="unfinished">La firma no se combinó con el mensaje.</translation>
    </message>
    <message>
        <source>Message verification failed.</source>
        <translation type="unfinished">Falló la verificación del mensaje.</translation>
    </message>
    <message>
        <source>Message verified.</source>
        <translation type="unfinished">Mensaje verificado.</translation>
    </message>
</context>
<context>
    <name>SplashScreen</name>
    <message>
        <source>(press q to shutdown and continue later)</source>
        <translation type="unfinished">(presione la tecla q para apagar y continuar después)</translation>
    </message>
    <message>
        <source>press q to shutdown</source>
        <translation type="unfinished">presiona q para apagar </translation>
    </message>
</context>
<context>
    <name>TransactionDesc</name>
    <message numerus="yes">
        <source>Open for %n more block(s)</source>
        <translation>
            <numerusform />
            <numerusform />
        </translation>
    </message>
    <message>
        <source>conflicted with a transaction with %1 confirmations</source>
        <extracomment>Text explaining the current status of a transaction, shown in the status field of the details window for this transaction. This status represents an unconfirmed transaction that conflicts with a confirmed transaction.</extracomment>
        <translation type="unfinished">Hay un conflicto con la traducción de las confirmaciones %1</translation>
    </message>
    <message>
        <source>0/unconfirmed, in memory pool</source>
        <extracomment>Text explaining the current status of a transaction, shown in the status field of the details window for this transaction. This status represents an unconfirmed transaction that is in the memory pool.</extracomment>
        <translation type="unfinished">0/sin confirmar, en el pool de memoria</translation>
    </message>
    <message>
        <source>0/unconfirmed, not in memory pool</source>
        <extracomment>Text explaining the current status of a transaction, shown in the status field of the details window for this transaction. This status represents an unconfirmed transaction that is not in the memory pool.</extracomment>
        <translation type="unfinished">0/sin confirmar, no está en el pool de memoria</translation>
    </message>
    <message>
        <source>abandoned</source>
        <extracomment>Text explaining the current status of a transaction, shown in the status field of the details window for this transaction. This status represents an abandoned transaction.</extracomment>
        <translation type="unfinished">abandonado</translation>
    </message>
    <message>
        <source>%1/unconfirmed</source>
        <extracomment>Text explaining the current status of a transaction, shown in the status field of the details window for this transaction. This status represents a transaction confirmed in at least one block, but less than 6 blocks.</extracomment>
        <translation type="unfinished">%1/no confirmado</translation>
    </message>
    <message>
        <source>%1 confirmations</source>
        <extracomment>Text explaining the current status of a transaction, shown in the status field of the details window for this transaction. This status represents a transaction confirmed in 6 or more blocks.</extracomment>
        <translation type="unfinished">confirmaciones %1</translation>
    </message>
    <message>
        <source>Status</source>
        <translation type="unfinished">Estado</translation>
    </message>
    <message>
        <source>Date</source>
        <translation type="unfinished">Fecha</translation>
    </message>
    <message>
        <source>Source</source>
        <translation type="unfinished">Fuente</translation>
    </message>
    <message>
        <source>Generated</source>
        <translation type="unfinished">Generado</translation>
    </message>
    <message>
        <source>From</source>
        <translation type="unfinished">Desde</translation>
    </message>
    <message>
        <source>unknown</source>
        <translation type="unfinished">desconocido</translation>
    </message>
    <message>
        <source>To</source>
        <translation type="unfinished">Para</translation>
    </message>
    <message>
        <source>own address</source>
        <translation type="unfinished">dirección personal</translation>
    </message>
    <message>
        <source>watch-only</source>
        <translation type="unfinished">Solo observación</translation>
    </message>
    <message>
        <source>label</source>
        <translation type="unfinished">etiqueta</translation>
    </message>
    <message>
        <source>Credit</source>
        <translation type="unfinished">Credito</translation>
    </message>
    <message numerus="yes">
        <source>matures in %n more block(s)</source>
        <translation type="unfinished">
            <numerusform>madura en %n bloque más</numerusform>
            <numerusform>madura en %n bloques más</numerusform>
        </translation>
    </message>
    <message>
        <source>not accepted</source>
        <translation type="unfinished">no aceptada</translation>
    </message>
    <message>
        <source>Debit</source>
        <translation type="unfinished">Débito</translation>
    </message>
    <message>
        <source>Total debit</source>
        <translation type="unfinished">Total enviado</translation>
    </message>
    <message>
        <source>Total credit</source>
        <translation type="unfinished">Crédito total</translation>
    </message>
    <message>
        <source>Transaction fee</source>
        <translation type="unfinished">Comisión de transacción</translation>
    </message>
    <message>
        <source>Net amount</source>
        <translation type="unfinished">Cantidad total</translation>
    </message>
    <message>
        <source>Message</source>
        <translation type="unfinished">Mensaje</translation>
    </message>
    <message>
        <source>Comment</source>
        <translation type="unfinished">Comentario</translation>
    </message>
    <message>
        <source>Transaction ID</source>
        <translation type="unfinished">Identificador de transacción (ID)</translation>
    </message>
    <message>
        <source>Transaction total size</source>
        <translation type="unfinished">Tamaño total de transacción</translation>
    </message>
    <message>
        <source>Transaction virtual size</source>
        <translation type="unfinished">Tamaño virtual de transacción</translation>
    </message>
    <message>
        <source>Output index</source>
        <translation type="unfinished">Indice de salida</translation>
    </message>
    <message>
        <source> (Certificate was not verified)</source>
        <translation type="unfinished">(No se verificó el certificado)</translation>
    </message>
    <message>
        <source>Merchant</source>
        <translation type="unfinished">Vendedor</translation>
    </message>
    <message>
        <source>Generated coins must mature %1 blocks before they can be spent. When you generated this block, it was broadcast to the network to be added to the block chain. If it fails to get into the chain, its state will change to "not accepted" and it won't be spendable. This may occasionally happen if another node generates a block within a few seconds of yours.</source>
        <translation type="unfinished">Las monedas generadas deben madurar %1 bloques antes de que se puedan gastar. Cuando generaste este bloque, se transmitió a la red para agregarlo a la cadena de bloques. Si no logra entrar a la cadena, su estado cambiará a "no aceptado" y no se podrá gastar. Esto puede ocurrir ocasionalmente si otro nodo genera un bloque a pocos segundos del tuyo.</translation>
    </message>
    <message>
        <source>Debug information</source>
        <translation type="unfinished">Información de depuración</translation>
    </message>
    <message>
        <source>Transaction</source>
        <translation type="unfinished">Transacción</translation>
    </message>
    <message>
        <source>Inputs</source>
        <translation type="unfinished">Entradas</translation>
    </message>
    <message>
        <source>Amount</source>
        <translation type="unfinished">Cantidad</translation>
    </message>
    <message>
        <source>true</source>
        <translation type="unfinished">verdadero</translation>
    </message>
    <message>
        <source>false</source>
        <translation type="unfinished">falso</translation>
    </message>
</context>
<context>
    <name>TransactionDescDialog</name>
    <message>
        <source>This pane shows a detailed description of the transaction</source>
        <translation type="unfinished">Esta ventana muestra información detallada sobre la transacción</translation>
    </message>
    <message>
        <source>Details for %1</source>
        <translation type="unfinished">Detalles para %1</translation>
    </message>
</context>
<context>
    <name>TransactionTableModel</name>
    <message>
        <source>Date</source>
        <translation type="unfinished">Fecha</translation>
    </message>
    <message>
        <source>Type</source>
        <translation type="unfinished">Tipo</translation>
    </message>
    <message>
        <source>Label</source>
        <translation type="unfinished">Etiqueta</translation>
    </message>
    <message>
        <source>Unconfirmed</source>
        <translation type="unfinished">Sin confirmar</translation>
    </message>
    <message>
        <source>Abandoned</source>
        <translation type="unfinished">Abandonado</translation>
    </message>
    <message>
        <source>Confirming (%1 of %2 recommended confirmations)</source>
        <translation type="unfinished">Confirmando (%1 de %2 confirmaciones recomendadas)</translation>
    </message>
    <message>
        <source>Confirmed (%1 confirmations)</source>
        <translation type="unfinished">Confirmado (%1 confirmaciones)</translation>
    </message>
    <message>
        <source>Conflicted</source>
        <translation type="unfinished">En conflicto</translation>
    </message>
    <message>
        <source>Immature (%1 confirmations, will be available after %2)</source>
        <translation type="unfinished">Inmaduro (%1 confirmación(es), Estarán disponibles después de %2)</translation>
    </message>
    <message>
        <source>Generated but not accepted</source>
        <translation type="unfinished">Generado pero no aceptado</translation>
    </message>
    <message>
        <source>Received with</source>
        <translation type="unfinished">Recibido con</translation>
    </message>
    <message>
        <source>Received from</source>
        <translation type="unfinished">Recibido de</translation>
    </message>
    <message>
        <source>Sent to</source>
        <translation type="unfinished">Enviado a</translation>
    </message>
    <message>
        <source>Payment to yourself</source>
        <translation type="unfinished">Pago a ti mismo</translation>
    </message>
    <message>
        <source>Mined</source>
        <translation type="unfinished">Minado</translation>
    </message>
    <message>
        <source>watch-only</source>
        <translation type="unfinished">Solo observación</translation>
    </message>
    <message>
        <source>(no label)</source>
        <translation type="unfinished">(no etiqueta)</translation>
    </message>
    <message>
        <source>Transaction status. Hover over this field to show number of confirmations.</source>
        <translation type="unfinished">Estado de transacción. Pasa el ratón sobre este campo para ver el numero de confirmaciones.</translation>
    </message>
    <message>
        <source>Date and time that the transaction was received.</source>
        <translation type="unfinished">Fecha y hora cuando se recibió la transacción</translation>
    </message>
    <message>
        <source>Type of transaction.</source>
        <translation type="unfinished">Tipo de transacción.</translation>
    </message>
    <message>
        <source>Whether or not a watch-only address is involved in this transaction.</source>
        <translation type="unfinished">Si una dirección de solo observación está involucrada en esta transacción o no.</translation>
    </message>
    <message>
        <source>User-defined intent/purpose of the transaction.</source>
        <translation type="unfinished">Intención o propósito de la transacción definidos por el usuario.</translation>
    </message>
    <message>
        <source>Amount removed from or added to balance.</source>
        <translation type="unfinished">Cantidad restada o añadida al balance</translation>
    </message>
</context>
<context>
    <name>TransactionView</name>
    <message>
        <source>All</source>
        <translation type="unfinished">Todo</translation>
    </message>
    <message>
        <source>Today</source>
        <translation type="unfinished">Hoy</translation>
    </message>
    <message>
        <source>This week</source>
        <translation type="unfinished">Esta semana</translation>
    </message>
    <message>
        <source>This month</source>
        <translation type="unfinished">Este mes</translation>
    </message>
    <message>
        <source>Last month</source>
        <translation type="unfinished">Mes pasado</translation>
    </message>
    <message>
        <source>This year</source>
        <translation type="unfinished">Este año</translation>
    </message>
    <message>
        <source>Received with</source>
        <translation type="unfinished">Recibido con</translation>
    </message>
    <message>
        <source>Sent to</source>
        <translation type="unfinished">Enviado a</translation>
    </message>
    <message>
        <source>To yourself</source>
        <translation type="unfinished">A ti mismo</translation>
    </message>
    <message>
        <source>Mined</source>
        <translation type="unfinished">Minado</translation>
    </message>
    <message>
        <source>Other</source>
        <translation type="unfinished">Otra</translation>
    </message>
    <message>
        <source>Enter address, transaction id, or label to search</source>
        <translation type="unfinished">Ingresa la dirección, el identificador de transacción o la etiqueta para buscar</translation>
    </message>
    <message>
        <source>Min amount</source>
        <translation type="unfinished">Cantidad mínima</translation>
    </message>
    <message>
        <source>Range…</source>
        <translation type="unfinished">Rango...</translation>
    </message>
    <message>
        <source>&amp;Copy address</source>
        <translation type="unfinished">&amp;Copiar dirección</translation>
    </message>
    <message>
        <source>Copy &amp;label</source>
        <translation type="unfinished">Copiar &amp;etiqueta</translation>
    </message>
    <message>
        <source>Copy &amp;amount</source>
        <translation type="unfinished">Copiar &amp;importe</translation>
    </message>
    <message>
        <source>Copy transaction &amp;ID</source>
        <translation type="unfinished">Copiar &amp;ID de transacción</translation>
    </message>
    <message>
        <source>Copy &amp;raw transaction</source>
        <translation type="unfinished">Copiar transacción &amp;raw</translation>
    </message>
    <message>
        <source>Copy full transaction &amp;details</source>
        <translation type="unfinished">Copiar &amp;detalles completos de la transacción</translation>
    </message>
    <message>
        <source>&amp;Show transaction details</source>
        <translation type="unfinished">&amp;Mostrar detalles de la transacción</translation>
    </message>
    <message>
        <source>Increase transaction &amp;fee</source>
        <translation type="unfinished">Aumentar &amp;comisión de transacción</translation>
    </message>
    <message>
        <source>A&amp;bandon transaction</source>
        <translation type="unfinished">&amp;Abandonar transacción</translation>
    </message>
    <message>
        <source>&amp;Edit address label</source>
        <translation type="unfinished">&amp;Editar etiqueta de dirección</translation>
    </message>
    <message>
        <source>Show in %1</source>
        <extracomment>Transactions table context menu action to show the selected transaction in a third-party block explorer. %1 is a stand-in argument for the URL of the explorer.</extracomment>
        <translation type="unfinished">Mostrar en %1</translation>
    </message>
    <message>
        <source>Export Transaction History</source>
        <translation type="unfinished">Exportar historial de transacciones</translation>
    </message>
    <message>
        <source>Comma separated file</source>
        <extracomment>Expanded name of the CSV file format. See: https://en.wikipedia.org/wiki/Comma-separated_values.</extracomment>
        <translation type="unfinished">Archivo separado por comas</translation>
    </message>
    <message>
        <source>Confirmed</source>
        <translation type="unfinished">Confirmado</translation>
    </message>
    <message>
        <source>Watch-only</source>
        <translation type="unfinished">Solo observación</translation>
    </message>
    <message>
        <source>Date</source>
        <translation type="unfinished">Fecha</translation>
    </message>
    <message>
        <source>Type</source>
        <translation type="unfinished">Tipo</translation>
    </message>
    <message>
        <source>Label</source>
        <translation type="unfinished">Etiqueta</translation>
    </message>
    <message>
        <source>Address</source>
        <translation type="unfinished">Dirección</translation>
    </message>
    <message>
        <source>Exporting Failed</source>
        <translation type="unfinished">Exportación fallida</translation>
    </message>
    <message>
        <source>There was an error trying to save the transaction history to %1.</source>
        <translation type="unfinished">Ocurrió un error al intentar guardar el historial de transacciones en %1.</translation>
    </message>
    <message>
        <source>Exporting Successful</source>
        <translation type="unfinished">Exportación exitosa</translation>
    </message>
    <message>
        <source>The transaction history was successfully saved to %1.</source>
        <translation type="unfinished">La transacción ha sido guardada en %1.</translation>
    </message>
    <message>
        <source>Range:</source>
        <translation type="unfinished">Rango:</translation>
    </message>
    <message>
        <source>to</source>
        <translation type="unfinished">para</translation>
    </message>
</context>
<context>
    <name>WalletFrame</name>
    <message>
        <source>No wallet has been loaded.
Go to File &gt; Open Wallet to load a wallet.
- OR -</source>
        <translation type="unfinished">No se cargó ninguna billetera.
Ir a Archivo &gt; Abrir billetera para cargar una.
- OR -</translation>
    </message>
    <message>
        <source>Create a new wallet</source>
        <translation type="unfinished">Crear una nueva billetera</translation>
    </message>
    <message>
        <source>Unable to decode PSBT from clipboard (invalid base64)</source>
        <translation type="unfinished">No se puede decodificar PSBT desde el portapapeles (Base64 inválido)</translation>
    </message>
    <message>
        <source>Partially Signed Transaction (*.psbt)</source>
        <translation type="unfinished">Transacción firmada parcialmente (*.psbt)</translation>
    </message>
    <message>
        <source>PSBT file must be smaller than 100 MiB</source>
        <translation type="unfinished">El archivo PSBT debe ser más pequeño de 100 MiB</translation>
    </message>
    <message>
        <source>Unable to decode PSBT</source>
        <translation type="unfinished">No se puede decodificar PSBT</translation>
    </message>
</context>
<context>
    <name>WalletModel</name>
    <message>
        <source>Send Coins</source>
        <translation type="unfinished">Enviar monedas</translation>
    </message>
    <message>
        <source>Fee bump error</source>
        <translation type="unfinished">Error de incremento de cuota</translation>
    </message>
    <message>
        <source>Increasing transaction fee failed</source>
        <translation type="unfinished">Ha fallado el incremento de la cuota de transacción.</translation>
    </message>
    <message>
        <source>Do you want to increase the fee?</source>
        <extracomment>Asks a user if they would like to manually increase the fee of a transaction that has already been created.</extracomment>
        <translation type="unfinished">¿Desea incrementar la cuota?</translation>
    </message>
    <message>
        <source>Current fee:</source>
        <translation type="unfinished">Comisión actual:</translation>
    </message>
    <message>
        <source>Increase:</source>
        <translation type="unfinished">Incremento:</translation>
    </message>
    <message>
        <source>New fee:</source>
        <translation type="unfinished">Nueva comisión:</translation>
    </message>
    <message>
        <source>Warning: This may pay the additional fee by reducing change outputs or adding inputs, when necessary. It may add a new change output if one does not already exist. These changes may potentially leak privacy.</source>
        <translation type="unfinished">Advertencia: Esta acción puede pagar la comisión adicional al reducir las salidas de cambio o agregar entradas, cuando sea necesario. Asimismo, puede agregar una nueva salida de cambio si aún no existe una. Estos cambios pueden filtrar potencialmente información privada.</translation>
    </message>
    <message>
        <source>Confirm fee bump</source>
        <translation type="unfinished">Confirmar incremento de comisión</translation>
    </message>
    <message>
        <source>Can't draft transaction.</source>
        <translation type="unfinished">No se puede crear un borrador de la transacción.</translation>
    </message>
    <message>
        <source>PSBT copied</source>
        <translation type="unfinished">PSBT copiada</translation>
    </message>
    <message>
        <source>Copied to clipboard</source>
        <comment>Fee-bump PSBT saved</comment>
        <translation type="unfinished">Copiada al portapapeles</translation>
    </message>
    <message>
        <source>Can't sign transaction.</source>
        <translation type="unfinished">No se ha podido firmar la transacción.</translation>
    </message>
    <message>
        <source>Could not commit transaction</source>
        <translation type="unfinished">No se pudo confirmar la transacción</translation>
    </message>
    <message>
        <source>Can't display address</source>
        <translation type="unfinished">No se puede mostrar la dirección</translation>
    </message>
    <message>
        <source>default wallet</source>
        <translation type="unfinished">billetera predeterminada</translation>
    </message>
</context>
<context>
    <name>WalletView</name>
    <message>
        <source>&amp;Export</source>
        <translation type="unfinished">&amp;Exportar</translation>
    </message>
    <message>
        <source>Export the data in the current tab to a file</source>
        <translation type="unfinished">Exportar los datos en la pestaña actual a un archivo</translation>
    </message>
    <message>
        <source>Backup Wallet</source>
        <translation type="unfinished">Respaldar monedero</translation>
    </message>
    <message>
        <source>Wallet Data</source>
        <extracomment>Name of the wallet data file format.</extracomment>
        <translation type="unfinished">Datos de la billetera</translation>
    </message>
    <message>
        <source>Backup Failed</source>
        <translation type="unfinished">Ha fallado el respaldo</translation>
    </message>
    <message>
        <source>There was an error trying to save the wallet data to %1.</source>
        <translation type="unfinished">Ha habido un error al intentar guardar los datos del monedero a %1.</translation>
    </message>
    <message>
        <source>Backup Successful</source>
        <translation type="unfinished">Respaldo exitoso</translation>
    </message>
    <message>
        <source>The wallet data was successfully saved to %1.</source>
        <translation type="unfinished">Los datos del monedero se han guardado con éxito en %1.</translation>
    </message>
    <message>
        <source>Cancel</source>
        <translation type="unfinished">Cancelar</translation>
    </message>
</context>
<context>
    <name>bitcoin-core</name>
    <message>
        <source>The %s developers</source>
        <translation type="unfinished">Los desarrolladores de %s</translation>
    </message>
    <message>
        <source>%s corrupt. Try using the wallet tool bitcoin-wallet to salvage or restoring a backup.</source>
        <translation type="unfinished">%s corrupto. Intenta utilizar la herramienta de la billetera de bitcoin para rescatar o restaurar una copia de seguridad.</translation>
    </message>
    <message>
        <source>%s request to listen on port %u. This port is considered "bad" and thus it is unlikely that any peer will connect to it. See doc/p2p-bad-ports.md for details and a full list.</source>
        <translation type="unfinished">%s solicitud para escuchar en el puerto%u. Este puerto se considera "malo" y, por lo tanto, es poco probable que algún par se conecte a él. Consulta doc/p2p-bad-ports.md para obtener detalles y una lista completa.</translation>
    </message>
    <message>
        <source>Cannot downgrade wallet from version %i to version %i. Wallet version unchanged.</source>
        <translation type="unfinished">No se puede pasar de la versión %i a la versión anterior %i.  La versión de la billetera no tiene cambios.</translation>
    </message>
    <message>
        <source>Cannot obtain a lock on data directory %s. %s is probably already running.</source>
        <translation type="unfinished">No se puede bloquear el directorio de datos %s. %s probablemente ya se está ejecutando.</translation>
    </message>
    <message>
        <source>Cannot upgrade a non HD split wallet from version %i to version %i without upgrading to support pre-split keypool. Please use version %i or no version specified.</source>
        <translation type="unfinished">No se puede actualizar una billetera dividida no HD de la versión %i a la versión %i sin actualizar para admitir el pool de claves anterior a la división. Usa la versión %i o no especifiques la versión.</translation>
    </message>
    <message>
        <source>Disk space for %s may not accommodate the block files. Approximately %u GB of data will be stored in this directory.</source>
        <translation type="unfinished">Es posible que el espacio en disco %s no tenga capacidad para los archivos de bloque. Aproximadamente %u GB de datos se almacenarán en este directorio.</translation>
    </message>
    <message>
        <source>Distributed under the MIT software license, see the accompanying file %s or %s</source>
        <translation type="unfinished">Distribuido bajo la licencia de software MIT, vea el archivo adjunto %s o %s</translation>
    </message>
    <message>
        <source>Error loading wallet. Wallet requires blocks to be downloaded, and software does not currently support loading wallets while blocks are being downloaded out of order when using assumeutxo snapshots. Wallet should be able to load successfully after node sync reaches height %s</source>
        <translation type="unfinished">Error al cargar la billetera. Esta requiere que se descarguen bloques, y el software actualmente no admite la carga de billeteras mientras los bloques se descargan fuera de orden, cuando se usan instantáneas de assumeutxo. La billetera debería poder cargarse correctamente después de que la sincronización del nodo alcance la altura %s.</translation>
    </message>
    <message>
        <source>Error reading %s! All keys read correctly, but transaction data or address book entries might be missing or incorrect.</source>
        <translation type="unfinished">¡Error al leer %s! Todas las claves se leyeron correctamente, pero es probable que falten los datos de la transacción o la libreta de direcciones, o que sean incorrectos.</translation>
    </message>
    <message>
        <source>Error reading %s! Transaction data may be missing or incorrect. Rescanning wallet.</source>
        <translation type="unfinished">¡Error al leer %s! Es probable que falten los datos de la transacción o que sean incorrectos. Reescaneando billetera.</translation>
    </message>
    <message>
        <source>Error: Dumpfile format record is incorrect. Got "%s", expected "format".</source>
        <translation type="unfinished">Error: el registro del formato del archivo de volcado es incorrecto. Se obtuvo "%s"; se esperaba "formato".</translation>
    </message>
    <message>
        <source>Error: Dumpfile identifier record is incorrect. Got "%s", expected "%s".</source>
        <translation type="unfinished">Error: el registro del identificador del archivo de volcado es incorrecto. Se obtuvo "%s"; se esperaba "%s".</translation>
    </message>
    <message>
        <source>Error: Dumpfile version is not supported. This version of bitcoin-wallet only supports version 1 dumpfiles. Got dumpfile with version %s</source>
        <translation type="unfinished">Error: la versión del archivo volcado no es compatible. Esta versión de la billetera de bitcoin solo admite archivos de volcado de la versión 1. Se obtuvo un archivo de volcado con la versión %s</translation>
    </message>
    <message>
        <source>Error: Legacy wallets only support the "legacy", "p2sh-segwit", and "bech32" address types</source>
        <translation type="unfinished">Error: las billeteras heredadas solo admiten los tipos de dirección "legacy", "p2sh-segwit" y "bech32".</translation>
    </message>
    <message>
        <source>Error: Unable to produce descriptors for this legacy wallet. Make sure to provide the wallet's passphrase if it is encrypted.</source>
        <translation type="unfinished">Error: No se pueden producir descriptores para esta billetera tipo legacy. Asegúrate de proporcionar la frase de contraseña de la billetera si está encriptada.</translation>
    </message>
    <message>
        <source>File %s already exists. If you are sure this is what you want, move it out of the way first.</source>
        <translation type="unfinished">El archivo %s ya existe. Si definitivamente quieres hacerlo, quítalo primero.</translation>
    </message>
    <message>
        <source>Invalid or corrupt peers.dat (%s). If you believe this is a bug, please report it to %s. As a workaround, you can move the file (%s) out of the way (rename, move, or delete) to have a new one created on the next start.</source>
        <translation type="unfinished">Archivo peers.dat inválido o corrupto (%s). Si crees que se trata de un error, infórmalo a %s. Como alternativa, puedes quitar el archivo (%s) (renombrarlo, moverlo o eliminarlo) para que se cree uno nuevo en el siguiente inicio.</translation>
    </message>
    <message>
        <source>More than one onion bind address is provided. Using %s for the automatically created Tor onion service.</source>
        <translation type="unfinished">Se proporciona más de una dirección de enlace onion. Se está usando %s para el servicio onion de Tor creado automáticamente.</translation>
    </message>
    <message>
        <source>No dump file provided. To use createfromdump, -dumpfile=&lt;filename&gt; must be provided.</source>
        <translation type="unfinished">No se proporcionó el archivo de volcado. Para usar createfromdump, se debe proporcionar  -dumpfile=&lt;filename&gt;.</translation>
    </message>
    <message>
        <source>No dump file provided. To use dump, -dumpfile=&lt;filename&gt; must be provided.</source>
        <translation type="unfinished">No se proporcionó el archivo de volcado. Para usar dump, se debe proporcionar  -dumpfile=&lt;filename&gt;.</translation>
    </message>
    <message>
        <source>No wallet file format provided. To use createfromdump, -format=&lt;format&gt; must be provided.</source>
        <translation type="unfinished">No se proporcionó el formato de archivo de billetera. Para usar createfromdump, se debe proporcionar  -format=&lt;format&gt;.</translation>
    </message>
    <message>
        <source>Please check that your computer's date and time are correct! If your clock is wrong, %s will not work properly.</source>
        <translation type="unfinished">Verifica que la fecha y hora de la computadora sean correctas. Si el reloj está mal configurado, %s no funcionará correctamente.</translation>
    </message>
    <message>
        <source>Please contribute if you find %s useful. Visit %s for further information about the software.</source>
        <translation type="unfinished">Contribuye si te parece que %s es útil. Visita %s para obtener más información sobre el software.</translation>
    </message>
    <message>
        <source>Prune configured below the minimum of %d MiB.  Please use a higher number.</source>
        <translation type="unfinished">La Poda se ha configurado por debajo del mínimo de %d MiB. Por favor utiliza un valor mas alto.</translation>
    </message>
    <message>
        <source>Prune mode is incompatible with -reindex-chainstate. Use full -reindex instead.</source>
        <translation type="unfinished">El modo de poda no es compatible con -reindex-chainstate. Usa en su lugar un -reindex completo.</translation>
    </message>
    <message>
        <source>Prune: last wallet synchronisation goes beyond pruned data. You need to -reindex (download the whole blockchain again in case of pruned node)</source>
        <translation type="unfinished">Poda: la última sincronización de la billetera sobrepasa los datos podados. Tienes que ejecutar -reindex (descarga toda la cadena de bloques de nuevo en caso de tener un nodo podado)</translation>
    </message>
    <message>
        <source>SQLiteDatabase: Unknown sqlite wallet schema version %d. Only version %d is supported</source>
        <translation type="unfinished">SQLiteDatabase: versión desconocida del esquema de la billetera sqlite %d. Solo se admite la versión %d.</translation>
    </message>
    <message>
        <source>The block database contains a block which appears to be from the future. This may be due to your computer's date and time being set incorrectly. Only rebuild the block database if you are sure that your computer's date and time are correct</source>
        <translation type="unfinished">La base de datos de bloques contiene un bloque que parece ser del futuro. Es posible que se deba a que la fecha y hora de la computadora están mal configuradas. Reconstruye la base de datos de bloques solo si tienes la certeza de que la fecha y hora de la computadora son correctas.</translation>
    </message>
    <message>
        <source>The block index db contains a legacy 'txindex'. To clear the occupied disk space, run a full -reindex, otherwise ignore this error. This error message will not be displayed again.</source>
        <translation type="unfinished">La base de datos del índice de bloques contiene un "txindex" heredado. Para borrar el espacio de disco ocupado, ejecute un -reindex completo; de lo contrario, ignore este error. Este mensaje de error no se volverá a mostrar.</translation>
    </message>
    <message>
        <source>The transaction amount is too small to send after the fee has been deducted</source>
        <translation type="unfinished">El monto de la transacción es demasiado pequeño para enviarlo después de deducir la comisión</translation>
    </message>
    <message>
        <source>This error could occur if this wallet was not shutdown cleanly and was last loaded using a build with a newer version of Berkeley DB. If so, please use the software that last loaded this wallet</source>
        <translation type="unfinished">Este error podría ocurrir si esta billetera no se cerró correctamente y se cargó por última vez usando una compilación con una versión más reciente de Berkeley DB. Si es así, usa el software que cargó por última vez esta billetera.</translation>
    </message>
    <message>
        <source>This is a pre-release test build - use at your own risk - do not use for mining or merchant applications</source>
        <translation type="unfinished">Esta es una compilación preliminar de prueba. Úsala bajo tu propia responsabilidad. No la uses para aplicaciones comerciales o de minería.</translation>
    </message>
    <message>
        <source>This is the maximum transaction fee you pay (in addition to the normal fee) to prioritize partial spend avoidance over regular coin selection.</source>
        <translation type="unfinished">Esta es la comisión máxima de transacción que pagas (además de la comisión normal) para priorizar la elusión del gasto parcial sobre la selección regular de monedas.</translation>
    </message>
    <message>
        <source>This is the transaction fee you may discard if change is smaller than dust at this level</source>
        <translation type="unfinished">Esta es la cuota de transacción que puede descartar si el cambio es más pequeño que el polvo a este nivel.</translation>
    </message>
    <message>
        <source>This is the transaction fee you may pay when fee estimates are not available.</source>
        <translation type="unfinished">Impuesto por transacción que pagarás cuando la estimación de impuesto no esté disponible.</translation>
    </message>
    <message>
        <source>Total length of network version string (%i) exceeds maximum length (%i). Reduce the number or size of uacomments.</source>
        <translation type="unfinished">La longitud total de la cadena de versión de red ( %i ) supera la longitud máxima ( %i ) . Reducir el número o tamaño de uacomments .</translation>
    </message>
    <message>
        <source>Unable to replay blocks. You will need to rebuild the database using -reindex-chainstate.</source>
        <translation type="unfinished">No se pueden reproducir bloques. Tendrás que reconstruir la base de datos usando -reindex-chainstate.</translation>
    </message>
    <message>
        <source>Unknown wallet file format "%s" provided. Please provide one of "bdb" or "sqlite".</source>
        <translation type="unfinished">Se proporcionó un formato de archivo de billetera desconocido "%s". Proporciona uno entre "bdb" o "sqlite".</translation>
    </message>
    <message>
        <source>Unsupported chainstate database format found. Please restart with -reindex-chainstate. This will rebuild the chainstate database.</source>
        <translation type="unfinished">El formato de la base de datos chainstate es incompatible. Reinicia con -reindex-chainstate para reconstruir la base de datos chainstate.</translation>
    </message>
    <message>
        <source>Wallet created successfully. The legacy wallet type is being deprecated and support for creating and opening legacy wallets will be removed in the future.</source>
        <translation type="unfinished">La billetera se creó correctamente. El tipo de billetera "legacy" se está descontinuando, por lo que la asistencia para crear y abrir estas billeteras se eliminará en el futuro.</translation>
    </message>
    <message>
        <source>Warning: Dumpfile wallet format "%s" does not match command line specified format "%s".</source>
        <translation type="unfinished">Advertencia: el formato de la billetera del archivo de volcado "%s" no coincide con el formato especificado en la línea de comandos "%s".</translation>
    </message>
    <message>
        <source>Warning: Private keys detected in wallet {%s} with disabled private keys</source>
        <translation type="unfinished">Advertencia: Claves privadas detectadas en la billetera {%s} con claves privadas deshabilitadas</translation>
    </message>
    <message>
        <source>Warning: We do not appear to fully agree with our peers! You may need to upgrade, or other nodes may need to upgrade.</source>
        <translation type="unfinished">Advertencia: ¡Al parecer no estamos completamente de acuerdo con nuestros pares! Es posible que tengas que actualizarte, o que los demás nodos tengan que hacerlo.</translation>
    </message>
    <message>
        <source>Witness data for blocks after height %d requires validation. Please restart with -reindex.</source>
        <translation type="unfinished">Los datos del testigo para los bloques después de la altura %d requieren validación. Reinicia con -reindex.</translation>
    </message>
    <message>
        <source>You need to rebuild the database using -reindex to go back to unpruned mode.  This will redownload the entire blockchain</source>
        <translation type="unfinished">Tienes que reconstruir la base de datos usando -reindex para volver al modo sin poda. Esto volverá a descargar toda la cadena de bloques.</translation>
    </message>
    <message>
        <source>%s is set very high!</source>
        <translation type="unfinished">¡%s esta configurado muy alto!</translation>
    </message>
    <message>
        <source>-maxmempool must be at least %d MB</source>
        <translation type="unfinished">-maxmempool debe ser por lo menos de %d MB</translation>
    </message>
    <message>
        <source>A fatal internal error occurred, see debug.log for details</source>
        <translation type="unfinished">Ocurrió un error interno grave. Consulta debug.log para obtener más información.</translation>
    </message>
    <message>
        <source>Cannot resolve -%s address: '%s'</source>
        <translation type="unfinished">No se puede resolver -%s direccion: '%s'</translation>
    </message>
    <message>
        <source>Cannot set -forcednsseed to true when setting -dnsseed to false.</source>
        <translation type="unfinished">No se puede establecer el valor de -forcednsseed con la variable true al establecer el valor de -dnsseed con la variable false.</translation>
    </message>
    <message>
        <source>Cannot set -peerblockfilters without -blockfilterindex.</source>
        <translation type="unfinished">No se puede establecer -peerblockfilters sin -blockfilterindex.</translation>
    </message>
    <message>
        <source>Cannot write to data directory '%s'; check permissions.</source>
        <translation type="unfinished">No se puede escribir en el directorio de datos "%s"; comprueba los permisos.</translation>
    </message>
    <message>
        <source>The -txindex upgrade started by a previous version cannot be completed. Restart with the previous version or run a full -reindex.</source>
        <translation type="unfinished">La actualización -txindex iniciada por una versión anterior no puede completarse. Reinicia con la versión anterior o ejecuta un -reindex completo.</translation>
    </message>
    <message>
        <source>%s failed to validate the -assumeutxo snapshot state. This indicates a hardware problem, or a bug in the software, or a bad software modification that allowed an invalid snapshot to be loaded. As a result of this, the node will shut down and stop using any state that was built on the snapshot, resetting the chain height from %d to %d. On the next restart, the node will resume syncing from %d without using any snapshot data. Please report this incident to %s, including how you obtained the snapshot. The invalid snapshot chainstate has been left on disk in case it is helpful in diagnosing the issue that caused this error.</source>
        <translation type="unfinished">%s no pudo validar el estado de la instantánea -assumeutxo. Esto indica un problema de hardware, un error en el software o una modificación incorrecta del software que permitió que se cargara una instantánea inválida. Por consiguiente, el nodo se apagará y dejará de utilizar cualquier estado basado en la instantánea, restableciendo la altura de la cadena de %d a %d. En el siguiente reinicio, el nodo reanudará la sincronización desde %d sin usar datos de instantánea. Reporta este incidente a %s, indicando cómo obtuviste la instantánea. Se dejó el estado de cadena de la instantánea inválida en el disco por si resulta útil para diagnosticar el problema que causó este error.</translation>
    </message>
    <message>
        <source>%s is set very high! Fees this large could be paid on a single transaction.</source>
        <translation type="unfinished">La configuración de %s es demasiado alta. Las comisiones tan grandes se podrían pagar en una sola transacción.</translation>
    </message>
    <message>
        <source>-reindex-chainstate option is not compatible with -blockfilterindex. Please temporarily disable blockfilterindex while using -reindex-chainstate, or replace -reindex-chainstate with -reindex to fully rebuild all indexes.</source>
        <translation type="unfinished">La opción -reindex-chainstate no es compatible con -blockfilterindex. Desactiva temporalmente blockfilterindex cuando uses -reindex-chainstate, o remplaza -reindex-chainstate por -reindex para reconstruir completamente todos los índices.</translation>
    </message>
    <message>
        <source>-reindex-chainstate option is not compatible with -coinstatsindex. Please temporarily disable coinstatsindex while using -reindex-chainstate, or replace -reindex-chainstate with -reindex to fully rebuild all indexes.</source>
        <translation type="unfinished">La opción -reindex-chainstate no es compatible con -coinstatsindex. Desactiva temporalmente coinstatsindex cuando uses -reindex-chainstate, o remplaza -reindex-chainstate por -reindex para reconstruir completamente todos los índices.</translation>
    </message>
    <message>
        <source>-reindex-chainstate option is not compatible with -txindex. Please temporarily disable txindex while using -reindex-chainstate, or replace -reindex-chainstate with -reindex to fully rebuild all indexes.</source>
        <translation type="unfinished">La opción -reindex-chainstate no es compatible con -txindex. Desactiva temporalmente txindex cuando uses -reindex-chainstate, o remplaza -reindex-chainstate por -reindex para reconstruir completamente todos los índices.</translation>
    </message>
    <message>
        <source>Cannot provide specific connections and have addrman find outgoing connections at the same time.</source>
        <translation type="unfinished">No se pueden proporcionar conexiones específicas y hacer que addrman encuentre conexiones salientes al mismo tiempo.</translation>
    </message>
    <message>
        <source>Error loading %s: External signer wallet being loaded without external signer support compiled</source>
        <translation type="unfinished">Error al cargar %s: Se está cargando la billetera firmante externa sin que se haya compilado la compatibilidad del firmante externo</translation>
    </message>
    <message>
        <source>Error: Address book data in wallet cannot be identified to belong to migrated wallets</source>
        <translation type="unfinished">Error: No se puede identificar si los datos de la libreta de direcciones en la billetera pertenecen a billeteras migradas</translation>
    </message>
    <message>
        <source>Error: Duplicate descriptors created during migration. Your wallet may be corrupted.</source>
        <translation type="unfinished">Error: Se crearon descriptores duplicados durante la migración. Tu billetera podría estar dañada.</translation>
    </message>
    <message>
        <source>Error: Transaction %s in wallet cannot be identified to belong to migrated wallets</source>
        <translation type="unfinished">Error: No se puede identificar si la transacción %s en la billetera pertenece a billeteras migradas</translation>
    </message>
    <message>
        <source>Failed to rename invalid peers.dat file. Please move or delete it and try again.</source>
        <translation type="unfinished">No se pudo cambiar el nombre del archivo peers.dat inválido. Muévelo o elimínalo, e intenta de nuevo.</translation>
    </message>
    <message>
        <source>Fee estimation failed. Fallbackfee is disabled. Wait a few blocks or enable %s.</source>
        <translation type="unfinished">Error al calcular la comisión. La opción "fallbackfee" está desactivada. Espera algunos bloques o activa %s.</translation>
    </message>
    <message>
        <source>Incompatible options: -dnsseed=1 was explicitly specified, but -onlynet forbids connections to IPv4/IPv6</source>
        <translation type="unfinished">Opciones incompatibles: -dnsseed=1 se especificó explícitamente, pero -onlynet prohíbe conexiones a IPv4/IPv6.</translation>
    </message>
    <message>
        <source>Invalid amount for %s=&lt;amount&gt;: '%s' (must be at least the minrelay fee of %s to prevent stuck transactions)</source>
        <translation type="unfinished">Importe inválido para %s=&lt;amount&gt;: "%s" (debe ser al menos la comisión mínima de retransmisión de %s para evitar transacciones atascadas)</translation>
    </message>
    <message>
        <source>Outbound connections restricted to CJDNS (-onlynet=cjdns) but -cjdnsreachable is not provided</source>
        <translation type="unfinished">Las conexiones salientes están restringidas a CJDNS (-onlynet=cjdns), pero no se proporciona -cjdnsreachable</translation>
    </message>
    <message>
        <source>Outbound connections restricted to Tor (-onlynet=onion) but the proxy for reaching the Tor network is explicitly forbidden: -onion=0</source>
        <translation type="unfinished">Las conexiones salientes están restringidas a Tor (-onlynet=onion), pero el proxy para conectarse con la red Tor está explícitamente prohibido: -onion=0.</translation>
    </message>
    <message>
        <source>Outbound connections restricted to Tor (-onlynet=onion) but the proxy for reaching the Tor network is not provided: none of -proxy, -onion or -listenonion is given</source>
        <translation type="unfinished">Las conexiones salientes están restringidas a Tor (-onlynet=onion), pero no se proporciona el proxy para conectarse con la red Tor: no se indican -proxy, -onion ni -listenonion.</translation>
    </message>
    <message>
        <source>Outbound connections restricted to i2p (-onlynet=i2p) but -i2psam is not provided</source>
        <translation type="unfinished">Las conexiones salientes están restringidas a i2p (-onlynet=i2p), pero no se proporciona -i2psam</translation>
    </message>
    <message>
        <source>The inputs size exceeds the maximum weight. Please try sending a smaller amount or manually consolidating your wallet's UTXOs</source>
        <translation type="unfinished">El tamaño de las entradas supera el peso máximo. Intenta enviar una cantidad menor o consolidar manualmente las UTXO de la billetera.</translation>
    </message>
    <message>
        <source>The preselected coins total amount does not cover the transaction target. Please allow other inputs to be automatically selected or include more coins manually</source>
        <translation type="unfinished">La cantidad total de monedas preseleccionadas no cubre la meta de la transacción. Permite que se seleccionen automáticamente otras entradas o incluye más monedas manualmente.</translation>
    </message>
    <message>
        <source>Transaction requires one destination of non-0 value, a non-0 feerate, or a pre-selected input</source>
        <translation type="unfinished">La transacción requiere un destino de valor distinto de cero, una tasa de comisión distinta de cero, o una entrada preseleccionada.</translation>
    </message>
    <message>
        <source>UTXO snapshot failed to validate. Restart to resume normal initial block download, or try loading a different snapshot.</source>
        <translation type="unfinished">No se validó la instantánea de UTXO. Reinicia para reanudar la descarga de bloques inicial normal o intenta cargar una instantánea diferente.</translation>
    </message>
    <message>
        <source>Unconfirmed UTXOs are available, but spending them creates a chain of transactions that will be rejected by the mempool</source>
        <translation type="unfinished">Las UTXO sin confirmar están disponibles, pero si se gastan, se crea una cadena de transacciones que rechazará el pool de memoria.</translation>
    </message>
    <message>
        <source>Unexpected legacy entry in descriptor wallet found. Loading wallet %s

The wallet might have been tampered with or created with malicious intent.
</source>
        <translation type="unfinished">Se encontró una entrada heredada inesperada en la billetera del descriptor. Cargando billetera%s

Es posible que la billetera haya sido manipulada o creada con malas intenciones.
</translation>
    </message>
    <message>
        <source>Unrecognized descriptor found. Loading wallet %s

The wallet might had been created on a newer version.
Please try running the latest software version.
</source>
        <translation type="unfinished">Se encontró un descriptor desconocido. Cargando billetera %s.

La billetera se pudo hacer creado con una versión más reciente.
Intenta ejecutar la última versión del software.
</translation>
    </message>
    <message>
        <source>Unsupported category-specific logging level -loglevel=%s. Expected -loglevel=&lt;category&gt;:&lt;loglevel&gt;. Valid categories: %s. Valid loglevels: %s.</source>
        <translation type="unfinished">La categoría especifica de nivel de registro no es compatible: -loglevel=%s. Se espera -loglevel=&lt;category&gt;:&lt;loglevel&gt;. Categorías válidas: %s. Niveles de registro válidos: %s.</translation>
    </message>
    <message>
        <source>
Unable to cleanup failed migration</source>
        <translation type="unfinished">
No se puede limpiar la migración fallida</translation>
    </message>
    <message>
        <source>
Unable to restore backup of wallet.</source>
        <translation type="unfinished">
No se puede restaurar la copia de seguridad de la billetera.</translation>
    </message>
    <message>
        <source>Block verification was interrupted</source>
        <translation type="unfinished">Se interrumpió la verificación de bloques</translation>
    </message>
    <message>
        <source>Corrupted block database detected</source>
        <translation type="unfinished">Corrupción de base de datos de bloques detectada.</translation>
    </message>
    <message>
        <source>Could not find asmap file %s</source>
        <translation type="unfinished">No se pudo encontrar el archivo asmap %s</translation>
    </message>
    <message>
        <source>Could not parse asmap file %s</source>
        <translation type="unfinished">No se pudo analizar el archivo asmap %s</translation>
    </message>
    <message>
        <source>Disk space is too low!</source>
        <translation type="unfinished">¡El espacio en disco es demasiado pequeño!</translation>
    </message>
    <message>
        <source>Do you want to rebuild the block database now?</source>
        <translation type="unfinished">¿Quieres reconstruir la base de datos de bloques ahora?</translation>
    </message>
    <message>
        <source>Done loading</source>
        <translation type="unfinished">Listo Cargando</translation>
    </message>
    <message>
        <source>Dump file %s does not exist.</source>
        <translation type="unfinished">El archivo de volcado %s no existe.</translation>
    </message>
    <message>
        <source>Error creating %s</source>
        <translation type="unfinished">Error al crear %s</translation>
    </message>
    <message>
        <source>Error initializing block database</source>
        <translation type="unfinished">Error al inicializar la base de datos de bloques</translation>
    </message>
    <message>
        <source>Error initializing wallet database environment %s!</source>
        <translation type="unfinished">Error al iniciar el entorno de la base de datos del monedero %s</translation>
    </message>
    <message>
        <source>Error loading %s</source>
        <translation type="unfinished">Error cargando %s</translation>
    </message>
    <message>
        <source>Error loading %s: Private keys can only be disabled during creation</source>
        <translation type="unfinished">Error al cargar %s: Las claves privadas solo se pueden deshabilitar durante la creación</translation>
    </message>
    <message>
        <source>Error loading %s: Wallet corrupted</source>
        <translation type="unfinished">Error cargando %s: Monedero corrupto</translation>
    </message>
    <message>
        <source>Error loading %s: Wallet requires newer version of %s</source>
        <translation type="unfinished">Error cargando %s: Monedero requiere una versión mas reciente de %s</translation>
    </message>
    <message>
        <source>Error loading block database</source>
        <translation type="unfinished">Error cargando blkindex.dat</translation>
    </message>
    <message>
        <source>Error opening block database</source>
        <translation type="unfinished">Error cargando base de datos de bloques</translation>
    </message>
    <message>
        <source>Error reading configuration file: %s</source>
        <translation type="unfinished">Error al leer el archivo de configuración: %s</translation>
    </message>
    <message>
        <source>Error reading from database, shutting down.</source>
        <translation type="unfinished">Error al leer la base de datos, cerrando aplicación.</translation>
    </message>
    <message>
        <source>Error reading next record from wallet database</source>
        <translation type="unfinished">Error al leer el siguiente registro de la base de datos de la billetera</translation>
    </message>
    <message>
        <source>Error: Cannot extract destination from the generated scriptpubkey</source>
        <translation type="unfinished">Error: no se puede extraer el destino del scriptpubkey generado</translation>
    </message>
    <message>
        <source>Error: Could not add watchonly tx to watchonly wallet</source>
        <translation type="unfinished">Error: No se pudo agregar la transacción solo de observación a la billetera respectiva</translation>
    </message>
    <message>
        <source>Error: Could not delete watchonly transactions</source>
        <translation type="unfinished">Error: No se pudo eliminar las transacciones solo de observación</translation>
    </message>
    <message>
        <source>Error: Couldn't create cursor into database</source>
        <translation type="unfinished">Error: No se pudo crear el cursor en la base de datos</translation>
    </message>
    <message>
        <source>Error: Disk space is low for %s</source>
        <translation type="unfinished">Error: El espacio en disco es pequeño para %s</translation>
    </message>
    <message>
        <source>Error: Dumpfile checksum does not match. Computed %s, expected %s</source>
        <translation type="unfinished">Error: La suma de comprobación del archivo de volcado no coincide. Calculada:%s; prevista:%s.</translation>
    </message>
    <message>
        <source>Error: Failed to create new watchonly wallet</source>
        <translation type="unfinished">Error: No se pudo crear una billetera solo de observación</translation>
    </message>
    <message>
        <source>Error: Got key that was not hex: %s</source>
        <translation type="unfinished">Error: Se recibió una clave que no es hex: %s</translation>
    </message>
    <message>
        <source>Error: Got value that was not hex: %s</source>
        <translation type="unfinished">Error: Se recibió un valor que no es hex: %s</translation>
    </message>
    <message>
        <source>Error: Keypool ran out, please call keypoolrefill first</source>
        <translation type="unfinished">Error: El pool de claves se agotó. Invoca keypoolrefill primero.</translation>
    </message>
    <message>
        <source>Error: Missing checksum</source>
        <translation type="unfinished">Error: Falta la suma de comprobación</translation>
    </message>
    <message>
        <source>Error: No %s addresses available.</source>
        <translation type="unfinished">Error: No hay direcciones %s disponibles.</translation>
    </message>
    <message>
        <source>Error: Not all watchonly txs could be deleted</source>
        <translation type="unfinished">Error: No se pudo eliminar todas las transacciones solo de observación</translation>
    </message>
    <message>
        <source>Error: This wallet already uses SQLite</source>
        <translation type="unfinished">Error: Esta billetera ya usa SQLite</translation>
    </message>
    <message>
        <source>Error: This wallet is already a descriptor wallet</source>
        <translation type="unfinished">Error: Esta billetera ya es de descriptores</translation>
    </message>
    <message>
        <source>Error: Unable to begin reading all records in the database</source>
        <translation type="unfinished">Error: No se puede comenzar a leer todos los registros en la base de datos</translation>
    </message>
    <message>
        <source>Error: Unable to make a backup of your wallet</source>
        <translation type="unfinished">Error: No se puede realizar una copia de seguridad de tu billetera</translation>
    </message>
    <message>
        <source>Error: Unable to parse version %u as a uint32_t</source>
        <translation type="unfinished">Error: No se puede analizar la versión %ucomo uint32_t</translation>
    </message>
    <message>
        <source>Error: Unable to read all records in the database</source>
        <translation type="unfinished">Error: No se pueden leer todos los registros en la base de datos</translation>
    </message>
    <message>
        <source>Error: Unable to remove watchonly address book data</source>
        <translation type="unfinished">Error: No se pueden eliminar los datos de la libreta de direcciones solo de observación</translation>
    </message>
    <message>
        <source>Error: Unable to write record to new wallet</source>
        <translation type="unfinished">Error: No se puede escribir el registro en la nueva billetera</translation>
    </message>
    <message>
        <source>Failed to listen on any port. Use -listen=0 if you want this.</source>
        <translation type="unfinished">Ha fallado la escucha en todos los puertos. Usa -listen=0 si desea esto.</translation>
    </message>
    <message>
        <source>Failed to rescan the wallet during initialization</source>
        <translation type="unfinished">Fallo al rescanear la billetera durante la inicialización</translation>
    </message>
    <message>
        <source>Failed to verify database</source>
        <translation type="unfinished">Fallo al verificar la base de datos</translation>
    </message>
    <message>
        <source>Fee rate (%s) is lower than the minimum fee rate setting (%s)</source>
        <translation type="unfinished">La tasa de comisión (%s) es menor que el valor mínimo (%s)</translation>
    </message>
    <message>
        <source>Ignoring duplicate -wallet %s.</source>
        <translation type="unfinished">Ignorar duplicación de -wallet %s.</translation>
    </message>
    <message>
        <source>Importing…</source>
        <translation type="unfinished">Importando...</translation>
    </message>
    <message>
        <source>Incorrect or no genesis block found. Wrong datadir for network?</source>
        <translation type="unfinished">Incorrecto o bloque de génesis no encontrado. ¿datadir equivocada para la red?</translation>
    </message>
    <message>
        <source>Initialization sanity check failed. %s is shutting down.</source>
        <translation type="unfinished">La inicialización de la verificación de validez falló. Se está apagando %s.</translation>
    </message>
    <message>
        <source>Input not found or already spent</source>
        <translation type="unfinished">No se encontró o ya se gastó la entrada</translation>
    </message>
    <message>
        <source>Insufficient dbcache for block verification</source>
        <translation type="unfinished">dbcache insuficiente para la verificación de bloques</translation>
    </message>
    <message>
        <source>Insufficient funds</source>
        <translation type="unfinished">Fondos Insuficientes</translation>
    </message>
    <message>
        <source>Invalid -i2psam address or hostname: '%s'</source>
        <translation type="unfinished">La dirección -i2psam o el nombre de host no es válido: "%s" </translation>
    </message>
    <message>
        <source>Invalid -onion address or hostname: '%s'</source>
        <translation type="unfinished">Dirección de -onion o dominio '%s' inválido</translation>
    </message>
    <message>
        <source>Invalid -proxy address or hostname: '%s'</source>
        <translation type="unfinished">Dirección de -proxy o dominio ' %s' inválido</translation>
    </message>
    <message>
        <source>Invalid P2P permission: '%s'</source>
        <translation type="unfinished">Permiso P2P inválido: "%s"</translation>
    </message>
    <message>
        <source>Invalid amount for %s=&lt;amount&gt;: '%s' (must be at least %s)</source>
        <translation type="unfinished">Importe inválido para %s=&lt;amount&gt;: "%s" (debe ser por lo menos %s)</translation>
    </message>
    <message>
        <source>Invalid amount for %s=&lt;amount&gt;: '%s'</source>
        <translation type="unfinished">Importe inválido para %s=&lt;amount&gt;: "%s"</translation>
    </message>
    <message>
        <source>Invalid amount for -%s=&lt;amount&gt;: '%s'</source>
        <translation type="unfinished">Monto invalido para -%s=&lt;amount&gt;: '%s'</translation>
    </message>
    <message>
        <source>Invalid netmask specified in -whitelist: '%s'</source>
        <translation type="unfinished">Máscara de red inválida especificada en -whitelist: '%s'</translation>
    </message>
    <message>
        <source>Invalid port specified in %s: '%s'</source>
        <translation type="unfinished">Puerto no válido especificado en%s: '%s'</translation>
    </message>
    <message>
        <source>Invalid pre-selected input %s</source>
        <translation type="unfinished">Entrada preseleccionada no válida %s</translation>
    </message>
    <message>
        <source>Listening for incoming connections failed (listen returned error %s)</source>
        <translation type="unfinished">Fallo en la escucha para conexiones entrantes (la escucha devolvió el error %s)</translation>
    </message>
    <message>
        <source>Loading P2P addresses…</source>
        <translation type="unfinished">Cargando direcciones P2P...</translation>
    </message>
    <message>
        <source>Loading banlist…</source>
        <translation type="unfinished">Cargando lista de bloqueos...</translation>
    </message>
    <message>
        <source>Loading block index…</source>
        <translation type="unfinished">Cargando índice de bloques...</translation>
    </message>
    <message>
        <source>Loading wallet…</source>
        <translation type="unfinished">Cargando billetera...</translation>
    </message>
    <message>
        <source>Missing amount</source>
        <translation type="unfinished">Falta la cantidad</translation>
    </message>
    <message>
        <source>Missing solving data for estimating transaction size</source>
        <translation type="unfinished">Faltan datos de resolución para estimar el tamaño de la transacción</translation>
    </message>
    <message>
        <source>Need to specify a port with -whitebind: '%s'</source>
        <translation type="unfinished">Necesita especificar un puerto con -whitebind: '%s'</translation>
    </message>
    <message>
        <source>No addresses available</source>
        <translation type="unfinished">No hay direcciones disponibles</translation>
    </message>
    <message>
        <source>Not enough file descriptors available.</source>
        <translation type="unfinished">No hay suficientes descriptores de archivo disponibles.</translation>
    </message>
    <message>
        <source>Not found pre-selected input %s</source>
        <translation type="unfinished">Entrada preseleccionada no encontrada%s</translation>
    </message>
    <message>
        <source>Not solvable pre-selected input %s</source>
        <translation type="unfinished">Entrada preseleccionada no solucionable %s</translation>
    </message>
    <message>
        <source>Prune cannot be configured with a negative value.</source>
        <translation type="unfinished">La poda no se puede configurar con un valor negativo.</translation>
    </message>
    <message>
        <source>Prune mode is incompatible with -txindex.</source>
        <translation type="unfinished">El modo de poda es incompatible con -txindex.</translation>
    </message>
    <message>
        <source>Pruning blockstore…</source>
        <translation type="unfinished">Podando almacén de bloques…</translation>
    </message>
    <message>
        <source>Reducing -maxconnections from %d to %d, because of system limitations.</source>
        <translation type="unfinished">Reduciendo -maxconnections de %d a %d, debido a limitaciones del sistema.</translation>
    </message>
    <message>
        <source>Replaying blocks…</source>
        <translation type="unfinished">Reproduciendo bloques…</translation>
    </message>
    <message>
        <source>Rescanning…</source>
        <translation type="unfinished">Rescaneando...</translation>
    </message>
    <message>
        <source>SQLiteDatabase: Failed to execute statement to verify database: %s</source>
        <translation type="unfinished">SQLiteDatabase: Fallo al ejecutar la instrucción para verificar la base de datos: %s</translation>
    </message>
    <message>
        <source>SQLiteDatabase: Failed to prepare statement to verify database: %s</source>
        <translation type="unfinished">SQLiteDatabase: Fallo al preparar la instrucción para verificar la base de datos: %s</translation>
    </message>
    <message>
        <source>SQLiteDatabase: Failed to read database verification error: %s</source>
        <translation type="unfinished">SQLiteDatabase: Fallo al leer el error de verificación de la base de datos: %s</translation>
    </message>
    <message>
        <source>SQLiteDatabase: Unexpected application id. Expected %u, got %u</source>
        <translation type="unfinished">SQLiteDatabase: Identificador de aplicación inesperado. Se esperaba %u; se recibió %u.</translation>
    </message>
    <message>
        <source>Section [%s] is not recognized.</source>
        <translation type="unfinished">La sección [%s] no se reconoce.</translation>
    </message>
    <message>
        <source>Signing transaction failed</source>
        <translation type="unfinished">Firma de transacción fallida</translation>
    </message>
    <message>
        <source>Specified -walletdir "%s" does not exist</source>
        <translation type="unfinished">El valor especificado de -walletdir "%s" no existe</translation>
    </message>
    <message>
        <source>Specified -walletdir "%s" is a relative path</source>
        <translation type="unfinished">El valor especificado de -walletdir "%s" es una ruta relativa</translation>
    </message>
    <message>
        <source>Specified -walletdir "%s" is not a directory</source>
        <translation type="unfinished">El valor especificado de -walletdir "%s" no es un directorio</translation>
    </message>
    <message>
        <source>Specified blocks directory "%s" does not exist.</source>
        <translation type="unfinished">El directorio de bloques especificado "%s" no existe.</translation>
    </message>
    <message>
        <source>Specified data directory "%s" does not exist.</source>
        <translation type="unfinished">El directorio de datos especificado "%s" no existe.</translation>
    </message>
    <message>
        <source>Starting network threads…</source>
        <translation type="unfinished">Iniciando subprocesos de red...</translation>
    </message>
    <message>
        <source>The source code is available from %s.</source>
        <translation type="unfinished">El código fuente esta disponible desde %s.</translation>
    </message>
    <message>
        <source>The specified config file %s does not exist</source>
        <translation type="unfinished">El archivo de configuración especificado %s no existe </translation>
    </message>
    <message>
        <source>The transaction amount is too small to pay the fee</source>
        <translation type="unfinished">El monto a transferir es muy pequeño para pagar el impuesto</translation>
    </message>
    <message>
        <source>The wallet will avoid paying less than the minimum relay fee.</source>
        <translation type="unfinished">La billetera no permitirá pagar menos que la fee de transmisión mínima (relay fee).</translation>
    </message>
    <message>
        <source>This is experimental software.</source>
        <translation type="unfinished">Este es un software experimental.</translation>
    </message>
    <message>
        <source>This is the minimum transaction fee you pay on every transaction.</source>
        <translation type="unfinished">Mínimo de impuesto que pagarás con cada transacción.</translation>
    </message>
    <message>
        <source>This is the transaction fee you will pay if you send a transaction.</source>
        <translation type="unfinished">Impuesto por transacción a pagar si envías una transacción.</translation>
    </message>
    <message>
        <source>Transaction amount too small</source>
        <translation type="unfinished">Monto a transferir muy pequeño</translation>
    </message>
    <message>
        <source>Transaction amounts must not be negative</source>
        <translation type="unfinished">El monto de la transacción no puede ser negativo</translation>
    </message>
    <message>
        <source>Transaction change output index out of range</source>
        <translation type="unfinished">Índice de salidas de cambio de transacciones fuera de alcance</translation>
    </message>
    <message>
        <source>Transaction has too long of a mempool chain</source>
        <translation type="unfinished">La transacción tiene demasiado tiempo de una cadena de mempool</translation>
    </message>
    <message>
        <source>Transaction must have at least one recipient</source>
        <translation type="unfinished">La transacción debe incluir al menos un destinatario.</translation>
    </message>
    <message>
        <source>Transaction needs a change address, but we can't generate it.</source>
        <translation type="unfinished">La transacción necesita una dirección de cambio, pero no podemos generarla.</translation>
    </message>
    <message>
        <source>Transaction too large</source>
        <translation type="unfinished">Transacción muy grande</translation>
    </message>
    <message>
        <source>Unable to allocate memory for -maxsigcachesize: '%s' MiB</source>
        <translation type="unfinished">No se puede asignar memoria para -maxsigcachesize: "%s" MiB</translation>
    </message>
    <message>
        <source>Unable to bind to %s on this computer (bind returned error %s)</source>
        <translation type="unfinished">No es posible conectar con %s en este sistema (bind ha devuelto el error %s)</translation>
    </message>
    <message>
        <source>Unable to bind to %s on this computer. %s is probably already running.</source>
        <translation type="unfinished">No se puede establecer un enlace a %s en este equipo. Es posible que %s ya esté en ejecución.</translation>
    </message>
    <message>
        <source>Unable to create the PID file '%s': %s</source>
        <translation type="unfinished">No se puede crear el archivo PID "%s": %s</translation>
    </message>
    <message>
        <source>Unable to find UTXO for external input</source>
        <translation type="unfinished">No se puede encontrar UTXO para la entrada externa</translation>
    </message>
    <message>
        <source>Unable to generate initial keys</source>
        <translation type="unfinished">No se pueden generar las claves iniciales</translation>
    </message>
    <message>
        <source>Unable to generate keys</source>
        <translation type="unfinished">No se pueden generar claves</translation>
    </message>
    <message>
        <source>Unable to open %s for writing</source>
        <translation type="unfinished">No se puede abrir %s para escribir</translation>
    </message>
    <message>
        <source>Unable to parse -maxuploadtarget: '%s'</source>
        <translation type="unfinished">No se puede analizar -maxuploadtarget: "%s"</translation>
    </message>
    <message>
        <source>Unable to start HTTP server. See debug log for details.</source>
        <translation type="unfinished">No se ha podido iniciar el servidor HTTP. Ver debug log para detalles.</translation>
    </message>
    <message>
        <source>Unable to unload the wallet before migrating</source>
        <translation type="unfinished">No se puede descargar la billetera antes de la migración</translation>
    </message>
    <message>
        <source>Unknown -blockfilterindex value %s.</source>
        <translation type="unfinished">Se desconoce el valor de -blockfilterindex %s.</translation>
    </message>
    <message>
        <source>Unknown address type '%s'</source>
        <translation type="unfinished">Se desconoce el tipo de dirección "%s"</translation>
    </message>
    <message>
        <source>Unknown change type '%s'</source>
        <translation type="unfinished">Se desconoce el tipo de cambio "%s"</translation>
    </message>
    <message>
        <source>Unknown network specified in -onlynet: '%s'</source>
        <translation type="unfinished">La red especificada en -onlynet: '%s' es desconocida</translation>
    </message>
    <message>
        <source>Unknown new rules activated (versionbit %i)</source>
        <translation type="unfinished">Se desconocen las nuevas reglas activadas (versionbit %i)</translation>
    </message>
    <message>
        <source>Unsupported global logging level -loglevel=%s. Valid values: %s.</source>
        <translation type="unfinished">El nivel de registro de depuración global -loglevel=%s no es compatible. Valores válidos: %s.</translation>
    </message>
    <message>
        <source>Unsupported logging category %s=%s.</source>
        <translation type="unfinished">La categoría de registro no es compatible %s=%s. </translation>
    </message>
    <message>
        <source>User Agent comment (%s) contains unsafe characters.</source>
        <translation type="unfinished">El comentario del agente de usuario (%s) contiene caracteres inseguros.</translation>
    </message>
    <message>
        <source>Verifying blocks…</source>
        <translation type="unfinished">Verificando bloques...</translation>
    </message>
    <message>
        <source>Verifying wallet(s)…</source>
        <translation type="unfinished">Verificando billetera(s)...</translation>
    </message>
    <message>
        <source>Wallet needed to be rewritten: restart %s to complete</source>
        <translation type="unfinished">Es necesario rescribir la billetera: reiniciar %s para completar</translation>
    </message>
    <message>
        <source>Settings file could not be read</source>
        <translation type="unfinished">El archivo de configuración no se puede leer</translation>
    </message>
    <message>
        <source>Settings file could not be written</source>
        <translation type="unfinished">El archivo de configuración no se puede escribir</translation>
    </message>
</context>
</TS><|MERGE_RESOLUTION|>--- conflicted
+++ resolved
@@ -289,6 +289,14 @@
         <source>A fatal error occurred. Check that settings file is writable, or try running with -nosettings.</source>
         <extracomment>Explanatory text shown on startup when the settings file could not be written. Prompts user to check that we have the ability to write to the file. Explains that the user has the option of running without a settings file.</extracomment>
         <translation type="unfinished">Un error fatal ha ocurrido. Comprueba que el archivo de configuración soporta escritura, o intenta ejecutar de nuevo el programa con -nosettings</translation>
+    </message>
+    <message>
+        <source>%1 didn't yet exit safely…</source>
+        <translation type="unfinished">%1 aún no salió de forma segura...</translation>
+    </message>
+    <message>
+        <source>Error: Cannot parse configuration file: %1.</source>
+        <translation type="unfinished">Error: No se puede analizar el archivo de configuración: %1.</translation>
     </message>
     <message>
         <source>%1 didn't yet exit safely…</source>
@@ -625,10 +633,6 @@
         <translation type="unfinished">Ventana de nodo</translation>
     </message>
     <message>
-<<<<<<< HEAD
-        <source>Load Partially Signed Bitcoin Transaction</source>
-        <translation type="unfinished">Cargar transacción de Bitcoin parcialmente firmada</translation>
-=======
         <source>Open node debugging and diagnostic console</source>
         <translation type="unfinished">Abrir consola de depuración y diagnóstico de nodo</translation>
     </message>
@@ -643,7 +647,6 @@
     <message>
         <source>Open a bitcoin: URI</source>
         <translation type="unfinished">Bitcoin: abrir URI</translation>
->>>>>>> 88259837
     </message>
     <message>
         <source>Open Wallet</source>
@@ -658,8 +661,6 @@
         <translation type="unfinished">Cerrar billetera</translation>
     </message>
     <message>
-<<<<<<< HEAD
-=======
         <source>Restore Wallet…</source>
         <extracomment>Name of the menu item that restores wallet from a backup file.</extracomment>
         <translation type="unfinished">Restaurar billetera…</translation>
@@ -674,7 +675,6 @@
         <translation type="unfinished">Cerrar todos los monederos</translation>
     </message>
     <message>
->>>>>>> 88259837
         <source>Show the %1 help message to get a list with possible Bitcoin command-line options</source>
         <translation type="unfinished">Muestre el mensaje de ayuda %1 para obtener una lista con posibles opciones de línea de comandos de Bitcoin</translation>
     </message>
@@ -1196,6 +1196,14 @@
     <message>
         <source>The entered address "%1" is not a valid Bitcoin address.</source>
         <translation type="unfinished">La dirección ingresada "%1" no es una dirección válida de Bitcoin.</translation>
+    </message>
+    <message>
+        <source>Address "%1" already exists as a receiving address with label "%2" and so cannot be added as a sending address.</source>
+        <translation type="unfinished">La dirección "%1" ya existe como dirección de recepción con la etiqueta "%2" y, por lo tanto, no se puede agregar como dirección de envío.</translation>
+    </message>
+    <message>
+        <source>The entered address "%1" is already in the address book with label "%2".</source>
+        <translation type="unfinished">La dirección ingresada "%1" ya está en la libreta de direcciones con la etiqueta "%2".</translation>
     </message>
     <message>
         <source>Could not unlock wallet.</source>
@@ -1339,6 +1347,10 @@
 <context>
     <name>ShutdownWindow</name>
     <message>
+        <source>%1 is shutting down…</source>
+        <translation type="unfinished">%1 se está cerrando...</translation>
+    </message>
+    <message>
         <source>Do not shut down the computer until this window disappears.</source>
         <translation type="unfinished">No apague el equipo hasta que desaparezca esta ventana.</translation>
     </message>
@@ -1831,6 +1843,18 @@
     <message>
         <source>PSBT Operations</source>
         <translation type="unfinished">Operaciones PSBT</translation>
+    </message>
+    <message>
+        <source>Sign Tx</source>
+        <translation type="unfinished">Firmar transacción</translation>
+    </message>
+    <message>
+        <source>Broadcast Tx</source>
+        <translation type="unfinished">Transmitir transacción</translation>
+    </message>
+    <message>
+        <source>Copy to Clipboard</source>
+        <translation type="unfinished">Copiar al portapapeles</translation>
     </message>
     <message>
         <source>Sign Tx</source>
@@ -3169,6 +3193,10 @@
         <translation type="unfinished">&amp;Firmar Mensaje</translation>
     </message>
     <message>
+        <source>Enter the receiver's address, message (ensure you copy line breaks, spaces, tabs, etc. exactly) and signature below to verify the message. Be careful not to read more into the signature than what is in the signed message itself, to avoid being tricked by a man-in-the-middle attack. Note that this only proves the signing party receives with the address, it cannot prove sendership of any transaction!</source>
+        <translation type="unfinished">Ingresa la dirección del destinatario, el mensaje (recuerda copiar los saltos de línea, espacios, tabulaciones, etc. con exactitud) y la firma a continuación para verificar el mensaje. Ten cuidado de no leer en la firma más de lo que está en el mensaje firmado en sí, para evitar ser víctima de un engaño por ataque de intermediario. Ten en cuenta que esto solo demuestra que el firmante recibe con la dirección; no puede demostrar la condición de remitente de ninguna transacción.</translation>
+    </message>
+    <message>
         <source>The Bitcoin address the message was signed with</source>
         <translation type="unfinished">La dirección Bitcoin con la que se firmó el mensaje</translation>
     </message>
