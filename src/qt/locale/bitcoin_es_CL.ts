--- conflicted
+++ resolved
@@ -1059,21 +1059,12 @@
         <translation type="unfinished">La migración de la billetera "%1" se realizó correctamente.</translation>
     </message>
     <message>
-<<<<<<< HEAD
-        <source> Watchonly scripts have been migrated to a new wallet named '%1'.</source>
-        <translation type="unfinished">Los scripts solo de lectura se migraron a una nueva billetera llamada "%1".</translation>
-    </message>
-    <message>
-        <source> Solvable but not watched scripts have been migrated to a new wallet named '%1'.</source>
-        <translation type="unfinished">Los scripts solucionables pero no de lectura se migraron a una nueva billetera llamada "%1".</translation>
-=======
         <source>Watchonly scripts have been migrated to a new wallet named '%1'.</source>
         <translation type="unfinished">Guiones vigilantes han sido migrados a un monedero con el nombre '%1'.</translation>
     </message>
     <message>
         <source>Solvable but not watched scripts have been migrated to a new wallet named '%1'.</source>
         <translation type="unfinished">Solucionable pero ninguno de los guiones vigilados han sido migrados a un monedero llamados '%1'.</translation>
->>>>>>> c7885ecd
     </message>
     <message>
         <source>Migration failed</source>
@@ -2866,37 +2857,6 @@
         <translation type="unfinished">Entradas...</translation>
     </message>
     <message>
-<<<<<<< HEAD
-        <source>Choose…</source>
-        <translation type="unfinished">Elegir...</translation>
-    </message>
-    <message>
-        <source>Hide transaction fee settings</source>
-        <translation type="unfinished">Ocultar configuración de la comisión de transacción</translation>
-    </message>
-    <message>
-        <source>Specify a custom fee per kB (1,000 bytes) of the transaction's virtual size.
-
-Note:  Since the fee is calculated on a per-byte basis, a fee rate of "100 satoshis per kvB" for a transaction size of 500 virtual bytes (half of 1 kvB) would ultimately yield a fee of only 50 satoshis.</source>
-        <translation type="unfinished">Especifica una comisión personalizada por kB (1000 bytes) del tamaño virtual de la transacción.
-
-Nota: Dado que la comisión se calcula por byte, una tasa de "100 satoshis por kvB" para una transacción de 500 bytes virtuales (la mitad de 1 kvB) produciría, en última instancia, una comisión de solo 50 satoshis.</translation>
-    </message>
-    <message>
-        <source>When there is less transaction volume than space in the blocks, miners as well as relaying nodes may enforce a minimum fee. Paying only this minimum fee is just fine, but be aware that this can result in a never confirming transaction once there is more demand for bitcoin transactions than the network can process.</source>
-        <translation type="unfinished">Cuando hay menos volumen de transacciones que espacio en los bloques, los mineros y los nodos de retransmisión pueden aplicar una comisión mínima. Está bien pagar solo esta comisión mínima, pero ten en cuenta que esto puede ocasionar que una transacción nunca se confirme una vez que haya más demanda de transacciones de Bitcoin de la que puede procesar la red.</translation>
-    </message>
-    <message>
-        <source>A too low fee might result in a never confirming transaction (read the tooltip)</source>
-        <translation type="unfinished">Una comisión demasiado pequeña puede resultar en una transacción que nunca será confirmada (leer herramientas de información).</translation>
-    </message>
-    <message>
-        <source>(Smart fee not initialized yet. This usually takes a few blocks…)</source>
-        <translation type="unfinished">(La comisión inteligente no se ha inicializado todavía. Esto tarda normalmente algunos bloques…)</translation>
-    </message>
-    <message>
-=======
->>>>>>> c7885ecd
         <source>Choose…</source>
         <translation type="unfinished">Elegir...</translation>
     </message>
@@ -4788,13 +4748,10 @@
         <translation type="unfinished">Nivel de acceso global %s = %s no mantenido. Los valores válidos son: %s.</translation>
     </message>
     <message>
-<<<<<<< HEAD
-=======
         <source>Wallet file creation failed: %s</source>
         <translation type="unfinished">Creación errónea del fichero monedero: %s</translation>
     </message>
     <message>
->>>>>>> c7885ecd
         <source>acceptstalefeeestimates is not supported on %s chain.</source>
         <translation type="unfinished">acceptstalefeeestimates no está mantenido en el encadenamiento %s.</translation>
     </message>
