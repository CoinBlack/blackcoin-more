--- conflicted
+++ resolved
@@ -7,11 +7,7 @@
     </message>
     <message>
         <source>Create a new address</source>
-<<<<<<< HEAD
-        <translation>Búa til nýtt veski</translation>
-=======
         <translation type="unfinished">Búa til nýtt veski</translation>
->>>>>>> dd04f2dd
     </message>
     <message>
         <source>&amp;New</source>
@@ -19,11 +15,7 @@
     </message>
     <message>
         <source>Copy the currently selected address to the system clipboard</source>
-<<<<<<< HEAD
-        <translation>Afrita valið veski í klemmuspjald</translation>
-=======
         <translation type="unfinished">Afrita valið veski í klemmuspjald</translation>
->>>>>>> dd04f2dd
     </message>
     <message>
         <source>&amp;Copy</source>
@@ -35,11 +27,7 @@
     </message>
     <message>
         <source>Delete the currently selected address from the list</source>
-<<<<<<< HEAD
-        <translation>Eyða völdu veski úr listanum</translation>
-=======
         <translation type="unfinished">Eyða völdu veski úr listanum</translation>
->>>>>>> dd04f2dd
     </message>
     <message>
         <source>Enter address or label to search</source>
@@ -171,17 +159,10 @@
     <message>
         <source>Wallet encrypted</source>
         <translation type="unfinished">Veski dulkóðað</translation>
-<<<<<<< HEAD
     </message>
     <message>
         <source>Wallet to be encrypted</source>
         <translation type="unfinished">Veski sem á að dulkóða</translation>
-=======
->>>>>>> dd04f2dd
-    </message>
-    <message>
-        <source>Wallet to be encrypted</source>
-        <translation type="unfinished">Veski sem á að dulkóða</translation>
     </message>
     <message>
         <source>IMPORTANT: Any previous backups you have made of your wallet file should be replaced with the newly generated, encrypted wallet file. For security reasons, previous backups of the unencrypted wallet file will become useless as soon as you start using the new, encrypted wallet.</source>
@@ -229,59 +210,12 @@
 </context>
 <context>
     <name>QObject</name>
-<<<<<<< HEAD
     <message>
         <source>Amount</source>
         <translation type="unfinished">Upphæð</translation>
     </message>
     <message numerus="yes">
         <source>%n second(s)</source>
-        <translation>
-            <numerusform />
-            <numerusform />
-        </translation>
-    </message>
-    <message numerus="yes">
-        <source>%n minute(s)</source>
-        <translation>
-            <numerusform />
-            <numerusform />
-        </translation>
-    </message>
-    <message numerus="yes">
-        <source>%n hour(s)</source>
-        <translation type="unfinished">
-            <numerusform />
-            <numerusform />
-        </translation>
-    </message>
-    <message numerus="yes">
-        <source>%n day(s)</source>
-        <translation type="unfinished">
-            <numerusform />
-            <numerusform />
-        </translation>
-    </message>
-    <message numerus="yes">
-        <source>%n week(s)</source>
-        <translation type="unfinished">
-            <numerusform />
-            <numerusform />
-        </translation>
-    </message>
-    <message numerus="yes">
-        <source>%n year(s)</source>
-        <translation type="unfinished">
-            <numerusform />
-            <numerusform />
-        </translation>
-=======
-    <message>
-        <source>Amount</source>
-        <translation type="unfinished">Upphæð</translation>
-    </message>
-    <message numerus="yes">
-        <source>%n second(s)</source>
         <translation type="unfinished">
             <numerusform />
             <numerusform />
@@ -328,7 +262,6 @@
     <message>
         <source>Error reading %s! All keys read correctly, but transaction data or address book entries might be missing or incorrect.</source>
         <translation type="unfinished">Villa við lestur %s! Allir lyklar fóru inn á réttan hátt, en færslugögn eða færslugildi gætu verið röng eða horfin.</translation>
->>>>>>> dd04f2dd
     </message>
     </context>
 <context>
@@ -371,11 +304,7 @@
     </message>
     <message>
         <source>Show information about Qt</source>
-<<<<<<< HEAD
-        <translation>Sýna upplýsingar um Qt</translation>
-=======
         <translation type="unfinished">Sýna upplýsingar um Qt</translation>
->>>>>>> dd04f2dd
     </message>
     <message>
         <source>Modify configuration options for %1</source>
@@ -396,11 +325,7 @@
     </message>
     <message>
         <source>Change the passphrase used for wallet encryption</source>
-<<<<<<< HEAD
-        <translation>Breyta lykilsetningunni sem gildir um dulkóðun veskis</translation>
-=======
         <translation type="unfinished">Breyta lykilsetningunni sem gildir um dulkóðun veskis</translation>
->>>>>>> dd04f2dd
     </message>
     <message>
         <source>&amp;Send</source>
@@ -456,11 +381,7 @@
     </message>
     <message numerus="yes">
         <source>Processed %n block(s) of transaction history.</source>
-<<<<<<< HEAD
-        <translation>
-=======
-        <translation type="unfinished">
->>>>>>> dd04f2dd
+        <translation type="unfinished">
             <numerusform />
             <numerusform />
         </translation>
@@ -708,13 +629,6 @@
     <message>
         <source>IP address of the proxy (e.g. IPv4: 127.0.0.1 / IPv6: ::1)</source>
         <translation type="unfinished">IP tala staðgengils (t.d. IPv4: 127.0.0.1 / IPv6: ::1)</translation>
-<<<<<<< HEAD
-    </message>
-    <message>
-        <source>Third party URLs (e.g. a block explorer) that appear in the transactions tab as context menu items. %s in the URL is replaced by transaction hash. Multiple URLs are separated by vertical bar |.</source>
-        <translation type="unfinished">URL frá þriðja aðila (t.d. blokkarskoðari) sem birtast í færsluflipanum sem samhengisatriði. %s í URL-inu skipt út fyrir færslutvíkross. Mörg URL eru aðskilin með lóðréttu striki |.</translation>
-=======
->>>>>>> dd04f2dd
     </message>
     <message>
         <source>Error</source>
@@ -843,11 +757,7 @@
     </message>
     <message numerus="yes">
         <source>Estimated to begin confirmation within %n block(s).</source>
-<<<<<<< HEAD
-        <translation>
-=======
-        <translation type="unfinished">
->>>>>>> dd04f2dd
+        <translation type="unfinished">
             <numerusform />
             <numerusform />
         </translation>
@@ -867,20 +777,8 @@
 <context>
     <name>TransactionDesc</name>
     <message numerus="yes">
-<<<<<<< HEAD
-        <source>Open for %n more block(s)</source>
-        <translation>
-            <numerusform />
-            <numerusform />
-        </translation>
-    </message>
-    <message numerus="yes">
         <source>matures in %n more block(s)</source>
-        <translation>
-=======
-        <source>matures in %n more block(s)</source>
-        <translation type="unfinished">
->>>>>>> dd04f2dd
+        <translation type="unfinished">
             <numerusform />
             <numerusform />
         </translation>
@@ -899,16 +797,6 @@
     <message>
         <source>Label</source>
         <translation type="unfinished">Merki</translation>
-<<<<<<< HEAD
-    </message>
-    <message numerus="yes">
-        <source>Open for %n more block(s)</source>
-        <translation>
-            <numerusform />
-            <numerusform />
-        </translation>
-=======
->>>>>>> dd04f2dd
     </message>
     <message>
         <source>Mined</source>
@@ -939,7 +827,13 @@
     </message>
     </context>
 <context>
-<<<<<<< HEAD
+    <name>WalletFrame</name>
+    <message>
+        <source>Error</source>
+        <translation type="unfinished">Villa</translation>
+    </message>
+    </context>
+<context>
     <name>WalletView</name>
     <message>
         <source>&amp;Export</source>
@@ -949,28 +843,5 @@
         <source>Export the data in the current tab to a file</source>
         <translation type="unfinished">Flytja gögn í flipanum í skrá</translation>
     </message>
-=======
-    <name>WalletFrame</name>
->>>>>>> dd04f2dd
-    <message>
-        <source>Error</source>
-        <translation type="unfinished">Villa</translation>
-    </message>
-    </context>
-<context>
-    <name>WalletView</name>
-    <message>
-<<<<<<< HEAD
-        <source>Error reading %s! All keys read correctly, but transaction data or address book entries might be missing or incorrect.</source>
-        <translation type="unfinished">Villa við lestur %s! Allir lyklar fóru inn á réttan hátt, en færslugögn eða færslugildi gætu verið röng eða horfin.</translation>
-=======
-        <source>&amp;Export</source>
-        <translation type="unfinished">&amp;Flytja út</translation>
-    </message>
-    <message>
-        <source>Export the data in the current tab to a file</source>
-        <translation type="unfinished">Flytja gögn í flipanum í skrá</translation>
->>>>>>> dd04f2dd
-    </message>
     </context>
 </TS>