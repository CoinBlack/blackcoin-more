--- conflicted
+++ resolved
@@ -448,11 +448,7 @@
     </message>
     <message>
         <source>Send coins to a Bitcoin address</source>
-<<<<<<< HEAD
-        <translation>munten Versturen naar een Blackcoin adres</translation>
-=======
         <translation>Verstuur munten naar een Bitcoin adres</translation>
->>>>>>> 6fd35e2c
     </message>
     <message>
         <source>Backup wallet to another location</source>
@@ -504,11 +500,7 @@
     </message>
     <message>
         <source>Sign messages with your Bitcoin addresses to prove you own them</source>
-<<<<<<< HEAD
-        <translation>Onderteken berichten met uw Blackcoinadressen om te bewijzen dat u deze adressen bezit</translation>
-=======
         <translation>Onderteken berichten met uw Bitcoin adressen om te bewijzen dat u deze adressen bezit</translation>
->>>>>>> 6fd35e2c
     </message>
     <message>
         <source>&amp;Verify message…</source>
@@ -516,11 +508,7 @@
     </message>
     <message>
         <source>Verify messages to ensure they were signed with specified Bitcoin addresses</source>
-<<<<<<< HEAD
-        <translation>Verifiëer berichten om te garanderen dat de berichten zijn ondertekend met de gespecificeerde Blackcoinadressen</translation>
-=======
         <translation>Verifiëer handtekeningen om zeker te zijn dat de berichten zijn ondertekend met de gespecificeerde Bitcoin adressen</translation>
->>>>>>> 6fd35e2c
     </message>
     <message>
         <source>&amp;Load PSBT from file…</source>
@@ -1452,11 +1440,7 @@
     </message>
     <message>
         <source>Automatically open the Bitcoin client port on the router. This only works when your router supports UPnP and it is enabled.</source>
-<<<<<<< HEAD
-        <translation>Open de Blackcoinpoort automatisch op de router. Dit werkt alleen als de router UPnP ondersteunt en het aanstaat.</translation>
-=======
         <translation>Open de Bitcoin poort automatisch op de router. Dit werkt alleen als de router UPnP ondersteunt en het aanstaat.</translation>
->>>>>>> 6fd35e2c
     </message>
     <message>
         <source>Map port using &amp;UPnP</source>
@@ -1640,11 +1624,7 @@
     </message>
     <message>
         <source>The displayed information may be out of date. Your wallet automatically synchronizes with the Bitcoin network after a connection is established, but this process has not completed yet.</source>
-<<<<<<< HEAD
-        <translation>De weergegeven informatie kan verouderd zijn. Uw portemonnee synchroniseert automatisch met het Blackcoinnetwerk nadat een verbinding is gelegd, maar dit proces is nog niet voltooid.</translation>
-=======
         <translation>De weergegeven informatie kan verouderd zijn. Uw portemonnee synchroniseert automatisch met het Bitcoin netwerk nadat een verbinding is gelegd, maar dit proces is nog niet voltooid.</translation>
->>>>>>> 6fd35e2c
     </message>
     <message>
         <source>Watch-only:</source>
@@ -2926,11 +2906,7 @@
     </message>
     <message>
         <source>Sign the message to prove you own this Bitcoin address</source>
-<<<<<<< HEAD
-        <translation>Onderteken een bericht om te bewijzen dat u een bepaald Blackcoinadres bezit</translation>
-=======
         <translation>Onderteken een bericht om te bewijzen dat u een bepaald Bitcoin adres bezit</translation>
->>>>>>> 6fd35e2c
     </message>
     <message>
         <source>Sign &amp;Message</source>
@@ -2966,11 +2942,7 @@
     </message>
     <message>
         <source>Verify the message to ensure it was signed with the specified Bitcoin address</source>
-<<<<<<< HEAD
-        <translation>Controleer een bericht om te verifiëren dat het gespecificeerde Blackcoinadres het bericht heeft ondertekend.</translation>
-=======
         <translation>Controleer een bericht om te verifiëren dat het gespecificeerde Bitcoin adres het bericht heeft ondertekend.</translation>
->>>>>>> 6fd35e2c
     </message>
     <message>
         <source>Verify &amp;Message</source>
