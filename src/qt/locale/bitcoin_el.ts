--- conflicted
+++ resolved
@@ -2588,11 +2588,7 @@
     </message>
     <message>
         <source>we selected the peer for high bandwidth relay</source>
-<<<<<<< HEAD
-        <translation type="unfinished">επιλέξαμε τον ομότιμο για αναμετάδοση υψηλού εύρους ζώνης</translation>
-=======
         <translation type="unfinished">επιλέξαμε τον ομότιμο για υψηλού εύρους ζώνης αναμετάδοση</translation>
->>>>>>> 89522379
     </message>
     <message>
         <source>the peer selected us for high bandwidth relay</source>
@@ -2812,11 +2808,7 @@
     </message>
     <message>
         <source>Generates an address compatible with older wallets.</source>
-<<<<<<< HEAD
-        <translation type="unfinished">Παράγει μια διεύθυνση συμβατή με παλαιότερα πορτοφόλια.</translation>
-=======
         <translation type="unfinished">Δημιουργεί μια διεύθυνση συμβατή με παλαιότερα πορτοφόλια.</translation>
->>>>>>> 89522379
     </message>
     <message>
         <source>Generates a native segwit address (BIP-173). Some old wallets don't support it.</source>
@@ -3256,13 +3248,8 @@
     <message numerus="yes">
         <source>Estimated to begin confirmation within %n block(s).</source>
         <translation type="unfinished">
-<<<<<<< HEAD
-            <numerusform>Estimated to begin confirmation within %n block(s).</numerusform>
-            <numerusform>Estimated to begin confirmation within %n block(s).</numerusform>
-=======
             <numerusform>Αναμένεται η έναρξη επιβεβαίωσης εντός %n μπλοκ.</numerusform>
             <numerusform>Αναμένεται η έναρξη επιβεβαίωσης εντός %n μπλοκ.</numerusform>
->>>>>>> 89522379
         </translation>
     </message>
     <message>
