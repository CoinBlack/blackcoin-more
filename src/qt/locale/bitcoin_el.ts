--- conflicted
+++ resolved
@@ -2,17 +2,6 @@
 <context>
     <name>AddressBookPage</name>
     <message>
-<<<<<<< HEAD
-        <source>Right-click to edit address or label</source>
-        <translation type="unfinished">Δεξί-κλικ για επεξεργασία της διεύθυνσης ή  ετικέτας</translation>
-    </message>
-    <message>
-        <source>Create a new address</source>
-        <translation type="unfinished">Δημιουργία νέας διεύθυνσης</translation>
-    </message>
-    <message>
-=======
->>>>>>> c7885ecd
         <source>&amp;New</source>
         <translation type="unfinished">&amp;Νέo</translation>
     </message>
