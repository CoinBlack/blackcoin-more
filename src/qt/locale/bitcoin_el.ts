<TS version="2.1" language="el">
<context>
    <name>AddressBookPage</name>
    <message>
        <source>Right-click to edit address or label</source>
        <translation type="unfinished">Δεξί-κλικ για επεξεργασία της διεύθυνσης ή της ετικέτας</translation>
    </message>
    <message>
        <source>Create a new address</source>
        <translation type="unfinished">Δημιουργία νέας διεύθυνσης</translation>
    </message>
    <message>
        <source>&amp;New</source>
        <translation type="unfinished">&amp;Νέo</translation>
    </message>
    <message>
        <source>Copy the currently selected address to the system clipboard</source>
        <translation type="unfinished">Αντιγράψτε την επιλεγμένη διεύθυνση στο πρόχειρο του συστήματος</translation>
    </message>
    <message>
        <source>&amp;Copy</source>
        <translation type="unfinished">&amp;Αντιγραφή</translation>
    </message>
    <message>
        <source>C&amp;lose</source>
        <translation type="unfinished">Κ&amp;λείσιμο</translation>
    </message>
    <message>
        <source>Delete the currently selected address from the list</source>
        <translation type="unfinished">Διαγραφή της επιλεγμένης διεύθυνσης από τη λίστα</translation>
    </message>
    <message>
        <source>Enter address or label to search</source>
        <translation type="unfinished">Αναζήτηση με βάση τη διεύθυνση ή την επιγραφή</translation>
    </message>
    <message>
        <source>Export the data in the current tab to a file</source>
        <translation type="unfinished">Εξαγωγή δεδομένων καρτέλας σε αρχείο</translation>
    </message>
    <message>
        <source>&amp;Export</source>
        <translation type="unfinished">&amp;Εξαγωγή</translation>
    </message>
    <message>
        <source>&amp;Delete</source>
        <translation type="unfinished">&amp;Διαγραφή</translation>
    </message>
    <message>
        <source>Choose the address to send coins to</source>
        <translation type="unfinished">Επιλέξτε διεύθυνση αποστολής των νομισμάτων σας</translation>
    </message>
    <message>
        <source>Choose the address to receive coins with</source>
        <translation type="unfinished">Επιλέξτε διεύθυνση παραλαβής νομισμάτων</translation>
    </message>
    <message>
        <source>C&amp;hoose</source>
        <translation type="unfinished">Ε&amp;πιλογή</translation>
    </message>
    <message>
        <source>Sending addresses</source>
        <translation type="unfinished">Διευθύνσεις αποστολής</translation>
    </message>
    <message>
        <source>Receiving addresses</source>
        <translation type="unfinished">Διευθύνσεις λήψης</translation>
    </message>
    <message>
        <source>These are your Bitcoin addresses for sending payments. Always check the amount and the receiving address before sending coins.</source>
        <translation type="unfinished">Αυτές είναι οι Bitcoin διευθύνσεις σας για να στέλνετε πληρωμές. Να ελέγχετε πάντα το ποσό, καθώς και τη διεύθυνση παραλήπτη πριν στείλετε νομίσματα.</translation>
    </message>
    <message>
        <source>These are your Bitcoin addresses for receiving payments. Use the 'Create new receiving address' button in the receive tab to create new addresses.
Signing is only possible with addresses of the type 'legacy'.</source>
        <translation type="unfinished">Αυτές είναι οι Bitcoin διευθύνσεις για τη λήψη πληρωμών. Χρησιμοποιήστε το κουμπί  'Δημιουργία νέας διεύθυνσης λήψεων' στο παράθυρο λήψεων για τη δημιουργία νέας διεύθυνσης.
Η υπογραφή είναι διαθέσιμη μόνο σε διευθύνσεις 'παλαιού τύπου'.</translation>
    </message>
    <message>
        <source>&amp;Copy Address</source>
        <translation type="unfinished">&amp;Αντιγραφή διεύθυνσης</translation>
    </message>
    <message>
        <source>Copy &amp;Label</source>
        <translation type="unfinished">Αντιγραφή &amp;ετικέτας</translation>
    </message>
    <message>
        <source>&amp;Edit</source>
        <translation type="unfinished">&amp;Διόρθωση</translation>
    </message>
    <message>
        <source>Export Address List</source>
        <translation type="unfinished">Εξαγωγή Λίστας Διευθύνσεων</translation>
    </message>
    <message>
        <source>Comma separated file</source>
        <extracomment>Expanded name of the CSV file format. See: https://en.wikipedia.org/wiki/Comma-separated_values.</extracomment>
        <translation type="unfinished">Αρχείο οριοθετημένο με κόμμα</translation>
    </message>
    <message>
        <source>There was an error trying to save the address list to %1. Please try again.</source>
        <extracomment>An error message. %1 is a stand-in argument for the name of the file we attempted to save to.</extracomment>
        <translation type="unfinished">Σφάλμα κατά την προσπάθεια αποθήκευσης της λίστας διευθύνσεων στο %1. Παρακαλώ δοκιμάστε ξανά.</translation>
    </message>
    <message>
        <source>Exporting Failed</source>
        <translation type="unfinished">Αποτυχία εξαγωγής</translation>
    </message>
</context>
<context>
    <name>AddressTableModel</name>
    <message>
        <source>Label</source>
        <translation type="unfinished">Ετικέτα</translation>
    </message>
    <message>
        <source>Address</source>
        <translation type="unfinished">Διεύθυνση</translation>
    </message>
    <message>
        <source>(no label)</source>
        <translation type="unfinished">(χωρίς ετικέτα)</translation>
    </message>
</context>
<context>
    <name>AskPassphraseDialog</name>
    <message>
        <source>Passphrase Dialog</source>
        <translation type="unfinished">Φράση πρόσβασης</translation>
    </message>
    <message>
        <source>Enter passphrase</source>
        <translation type="unfinished">Εισαγάγετε φράση πρόσβασης</translation>
    </message>
    <message>
        <source>New passphrase</source>
        <translation type="unfinished">Νέα φράση πρόσβασης</translation>
    </message>
    <message>
        <source>Repeat new passphrase</source>
        <translation type="unfinished">Επανάληψη φράσης πρόσβασης</translation>
    </message>
    <message>
        <source>Show passphrase</source>
        <translation type="unfinished">Εμφάνιση φράσης πρόσβασης</translation>
    </message>
    <message>
        <source>Encrypt wallet</source>
        <translation type="unfinished">&amp;Κρυπτογράφηση πορτοφολιού</translation>
    </message>
</context>
<context>
    <name>TransactionDesc</name>
    <message>
        <source>This operation needs your wallet passphrase to unlock the wallet.</source>
        <translation type="unfinished">Αυτή η ενέργεια χρειάζεται τη φράση πρόσβασης του πορτοφολιού για να το ξεκλειδώσει.</translation>
    </message>
    <message>
        <source>Unlock wallet</source>
        <translation type="unfinished">Ξεκλείδωσε το πορτοφόλι</translation>
    </message>
    <message>
        <source>Change passphrase</source>
        <translation type="unfinished">Αλλαγή φράσης πρόσβασης</translation>
    </message>
    <message>
        <source>Confirm wallet encryption</source>
        <translation type="unfinished">Επιβεβαίωσε κρυπτογράφηση πορτοφολιού</translation>
    </message>
    <message>
        <source>Warning: If you encrypt your wallet and lose your passphrase, you will &lt;b&gt;LOSE ALL OF YOUR BITCOINS&lt;/b&gt;!</source>
        <translation type="unfinished">Προσοχή! Εάν κρυπτογραφήσετε το πορτοφόλι σας και χάσετε τη φράση πρόσβασης, θα &lt;b&gt; ΧΑΣΕΤΕ ΟΛΑ ΤΑ BITCOIN ΣΑΣ&lt;/b&gt;!</translation>
    </message>
    <message>
        <source>Are you sure you wish to encrypt your wallet?</source>
        <translation type="unfinished">Είστε σίγουρος/η ότι θέλετε να κρυπτογραφήσετε το πορτοφόλι σας;</translation>
    </message>
    <message>
        <source>Wallet encrypted</source>
        <translation type="unfinished">Πορτοφόλι κρυπτογραφήθηκε</translation>
    </message>
    <message>
        <source>Enter the new passphrase for the wallet.&lt;br/&gt;Please use a passphrase of &lt;b&gt;ten or more random characters&lt;/b&gt;, or &lt;b&gt;eight or more words&lt;/b&gt;.</source>
        <translation type="unfinished">Εισαγάγετε τη νέα φράση πρόσβασης για το πορτοφόλι. &lt;br/&gt;Παρακαλούμε χρησιμοποιήστε μια φράση πρόσβασης &lt;b&gt;δέκα ή περισσότερων τυχαίων χαρακτήρων &lt;/b&gt;, ή &lt;b&gt;οκτώ ή περισσότερες λέξεις&lt;/b&gt;.</translation>
    </message>
    <message>
        <source>Enter the old passphrase and new passphrase for the wallet.</source>
        <translation type="unfinished">Εισαγάγετε τον παλιό και νέο κωδικό πρόσβασης σας για το πορτοφόλι.</translation>
    </message>
    <message>
        <source>Remember that encrypting your wallet cannot fully protect your bitcoins from being stolen by malware infecting your computer.</source>
        <translation type="unfinished">Θυμίσου ότι το να κρυπτογραφείς το πορτοφόλι σου δεν μπορεί να προστατέψει πλήρως τα bitcoins σου από κλοπή από  κακόβουλο λογισμικό που έχει μολύνει τον υπολογιστή σου</translation>
    </message>
    <message>
        <source>Wallet to be encrypted</source>
        <translation type="unfinished">To πορτοφόλι θα κρυπτογραφηθεί</translation>
    </message>
    <message>
        <source>Your wallet is about to be encrypted. </source>
        <translation type="unfinished">Το πορτοφόλι σου πρόκειται να κρυπτογραφηθεί</translation>
    </message>
    <message>
        <source>Your wallet is now encrypted. </source>
        <translation type="unfinished">Το πορτοφόλι σου έχει κρυπτογραφηθεί τώρα</translation>
    </message>
    <message>
        <source>IMPORTANT: Any previous backups you have made of your wallet file should be replaced with the newly generated, encrypted wallet file. For security reasons, previous backups of the unencrypted wallet file will become useless as soon as you start using the new, encrypted wallet.</source>
        <translation type="unfinished">ΣΗΜΑΝΤΙΚΟ: Τα προηγούμενα αντίγραφα ασφαλείας που έχετε κάνει από το αρχείο του πορτοφόλιου σας θα πρέπει να αντικατασταθουν με το νέο που δημιουργείται, κρυπτογραφημένο αρχείο πορτοφόλιου. Για λόγους ασφαλείας, τα προηγούμενα αντίγραφα ασφαλείας του μη κρυπτογραφημένου αρχείου πορτοφόλιου θα καταστουν άχρηστα μόλις αρχίσετε να χρησιμοποιείτε το νέο κρυπτογραφημένο πορτοφόλι.</translation>
    </message>
    <message>
        <source>Wallet encryption failed</source>
        <translation type="unfinished">Η κρυπτογράφηση του πορτοφολιού απέτυχε</translation>
    </message>
    <message>
        <source>Wallet encryption failed due to an internal error. Your wallet was not encrypted.</source>
        <translation type="unfinished">Η κρυπτογράφηση του πορτοφολιού απέτυχε λογω εσωτερικού σφάλματος. Το πορτοφολι δεν κρυπτογραφηθηκε.</translation>
    </message>
    <message>
        <source>The supplied passphrases do not match.</source>
        <translation type="unfinished">Οι φράσεις πρόσβασης που καταχωρήθηκαν δεν ταιριάζουν.</translation>
    </message>
    <message>
        <source>Wallet unlock failed</source>
        <translation type="unfinished">Το ξεκλείδωμα του πορτοφολιού απέτυχε</translation>
    </message>
    <message>
        <source>The passphrase entered for the wallet decryption was incorrect.</source>
        <translation type="unfinished">Η φράση πρόσβασης που καταχωρήθηκε για την αποκρυπτογράφηση του πορτοφολιού δεν ήταν σωστή.</translation>
    </message>
    <message>
        <source>Wallet passphrase was successfully changed.</source>
        <translation type="unfinished">Η φράση πρόσβασης άλλαξε επιτυχώς.</translation>
    </message>
    <message>
        <source>Passphrase change failed</source>
        <translation type="unfinished">Η αλλαγή της φράσης πρόσβασης απέτυχε</translation>
    </message>
    <message>
        <source>Warning: The Caps Lock key is on!</source>
        <translation type="unfinished">Προσοχη: το πλήκτρο Caps Lock είναι ενεργο.</translation>
    </message>
</context>
<context>
    <name>BanTableModel</name>
    <message>
        <source>Banned Until</source>
        <translation type="unfinished">Απαγορευμένο έως</translation>
    </message>
</context>
<context>
    <name>BitcoinApplication</name>
    <message>
        <source>Settings file %1 might be corrupt or invalid.</source>
        <translation type="unfinished">Το αρχείο Ρυθμίσεων %1 ενδέχεται να είναι κατεστραμμένο ή μη έγκυρο.</translation>
    </message>
    <message>
        <source>A fatal error occurred. %1 can no longer continue safely and will quit.</source>
        <translation type="unfinished">Συνέβη ενα μοιραίο σφάλμα. %1 δε μπορεί να συνεχιστεί με ασφάλεια και θα σταματήσει</translation>
    </message>
    <message>
        <source>Internal error</source>
        <translation type="unfinished">Εσωτερικό σφάλμα</translation>
    </message>
    <message>
        <source>An internal error occurred. %1 will attempt to continue safely. This is an unexpected bug which can be reported as described below.</source>
        <translation type="unfinished">Προέκυψε ένα εσωτερικό σφάλμα. Το %1 θα επιχειρήσει να συνεχίσει με ασφάλεια. Αυτό είναι ένα απροσδόκητο σφάλμα· μπορείτε να το αναφέρετε όπως περιγράφεται παρακάτω.</translation>
    </message>
</context>
<context>
    <name>QObject</name>
    <message>
        <source>Do you want to reset settings to default values, or to abort without making changes?</source>
        <extracomment>Explanatory text shown on startup when the settings file cannot be read. Prompts user to make a choice between resetting or aborting.</extracomment>
        <translation type="unfinished">Θέλετε να επαναφέρετε τις ρυθμίσεις στις προεπιλεγμένες τους τιμές, ή να αποχωρήσετε χωρίς να κάνετε αλλαγές;</translation>
    </message>
    <message>
        <source>A fatal error occurred. Check that settings file is writable, or try running with -nosettings.</source>
        <extracomment>Explanatory text shown on startup when the settings file could not be written. Prompts user to check that we have the ability to write to the file. Explains that the user has the option of running without a settings file.</extracomment>
        <translation type="unfinished">Συνέβη ένα μοιραίο σφάλμα. Ελέγξτε ότι το αρχείο ρυθμίσεων είναι προσπελάσιμο, ή δοκιμάστε να τρέξετε με -nosettings.</translation>
    </message>
    <message>
        <source>Error: %1</source>
        <translation type="unfinished">Σφάλμα: %1</translation>
    </message>
    <message>
        <source>%1 didn't yet exit safely…</source>
        <translation type="unfinished">Το %1 δεν πραγματοποίησε ασφαλή έξοδο ακόμη...</translation>
    </message>
    <message>
        <source>unknown</source>
        <translation type="unfinished">άγνωστο</translation>
    </message>
    <message>
        <source>Amount</source>
        <translation type="unfinished">Ποσό</translation>
    </message>
    <message>
        <source>Enter a Bitcoin address (e.g. %1)</source>
        <translation type="unfinished">Εισάγετε μια διεύθυνση Bitcoin (π.χ. %1)</translation>
    </message>
    <message>
        <source>Unroutable</source>
        <translation type="unfinished">Αδρομολόγητο</translation>
    </message>
    <message>
        <source>Inbound</source>
        <extracomment>An inbound connection from a peer. An inbound connection is a connection initiated by a peer.</extracomment>
        <translation type="unfinished">Εισερχόμενα</translation>
    </message>
    <message>
        <source>Outbound</source>
        <extracomment>An outbound connection to a peer. An outbound connection is a connection initiated by us.</extracomment>
        <translation type="unfinished">Εξερχόμενα</translation>
    </message>
    <message>
        <source>Full Relay</source>
        <extracomment>Peer connection type that relays all network information.</extracomment>
        <translation type="unfinished">Πλήρης αναμεταδότης</translation>
    </message>
    <message>
        <source>Block Relay</source>
        <extracomment>Peer connection type that relays network information about blocks and not transactions or addresses.</extracomment>
        <translation type="unfinished">Αναμεταδότης μπλοκ</translation>
    </message>
    <message>
        <source>Manual</source>
        <extracomment>Peer connection type established manually through one of several methods.</extracomment>
        <translation type="unfinished">Χειροκίνητα</translation>
    </message>
    <message>
        <source>Address Fetch</source>
        <extracomment>Short-lived peer connection type that solicits known addresses from a peer.</extracomment>
        <translation type="unfinished">Λήψη Διεύθυνσης</translation>
    </message>
    <message>
        <source>None</source>
        <translation type="unfinished">Κανένα</translation>
    </message>
    <message>
        <source>N/A</source>
        <translation type="unfinished">Μη διαθέσιμο</translation>
    </message>
    <message numerus="yes">
        <source>%n second(s)</source>
        <translation type="unfinished">
            <numerusform>%n δευτερόλεπτο</numerusform>
            <numerusform>%n δευτερόλεπτα</numerusform>
        </translation>
    </message>
    <message numerus="yes">
        <source>%n minute(s)</source>
        <translation type="unfinished">
            <numerusform>%n λεπτό</numerusform>
            <numerusform>%n λεπτά</numerusform>
        </translation>
    </message>
    <message numerus="yes">
        <source>%n hour(s)</source>
        <translation type="unfinished">
            <numerusform>%n ώρα</numerusform>
            <numerusform>%n ώρες</numerusform>
        </translation>
    </message>
    <message numerus="yes">
        <source>%n day(s)</source>
        <translation type="unfinished">
            <numerusform>%n μέρα</numerusform>
            <numerusform>%n μέρες</numerusform>
        </translation>
    </message>
    <message numerus="yes">
        <source>%n week(s)</source>
        <translation type="unfinished">
            <numerusform>%n εβδομάδα</numerusform>
            <numerusform>%n εβδομάδες</numerusform>
        </translation>
    </message>
    <message>
        <source>%1 and %2</source>
        <translation type="unfinished">%1 και %2</translation>
    </message>
    <message numerus="yes">
        <source>%n year(s)</source>
        <translation type="unfinished">
            <numerusform>%n έτος</numerusform>
            <numerusform>%n έτη</numerusform>
        </translation>
    </message>
    </context>
<context>
    <name>BitcoinGUI</name>
    <message>
        <source>&amp;Overview</source>
        <translation type="unfinished">&amp;Επισκόπηση</translation>
    </message>
    <message>
        <source>Show general overview of wallet</source>
        <translation type="unfinished">Εμφάνισε τη γενική εικόνα του πορτοφολιού</translation>
    </message>
    <message>
        <source>&amp;Transactions</source>
        <translation type="unfinished">&amp;Συναλλαγές</translation>
    </message>
    <message>
        <source>Browse transaction history</source>
        <translation type="unfinished">Περιήγηση στο ιστορικό συναλλαγών</translation>
    </message>
    <message>
        <source>E&amp;xit</source>
        <translation type="unfinished">Έ&amp;ξοδος</translation>
    </message>
    <message>
        <source>Quit application</source>
        <translation type="unfinished">Έξοδος από την εφαρμογή</translation>
    </message>
    <message>
        <source>&amp;About %1</source>
        <translation type="unfinished">&amp;Περί %1</translation>
    </message>
    <message>
        <source>Show information about %1</source>
        <translation type="unfinished">Εμφάνισε πληροφορίες σχετικά με %1</translation>
    </message>
    <message>
        <source>About &amp;Qt</source>
        <translation type="unfinished">Σχετικά με &amp;Qt</translation>
    </message>
    <message>
        <source>Show information about Qt</source>
        <translation type="unfinished">Εμφάνισε πληροφορίες σχετικά με Qt</translation>
    </message>
    <message>
        <source>Modify configuration options for %1</source>
        <translation type="unfinished">Επεργασία ρυθμισεων επιλογών για το %1</translation>
    </message>
    <message>
        <source>Create a new wallet</source>
        <translation type="unfinished">Δημιουργία νέου Πορτοφολιού</translation>
    </message>
    <message>
        <source>&amp;Minimize</source>
        <translation type="unfinished">&amp;Σμίκρυνε </translation>
    </message>
    <message>
        <source>Wallet:</source>
        <translation type="unfinished">Πορτοφόλι:</translation>
    </message>
    <message>
        <source>Network activity disabled.</source>
        <extracomment>A substring of the tooltip.</extracomment>
        <translation type="unfinished">Η δραστηριότητα δικτύου είναι απενεργοποιημένη.</translation>
    </message>
    <message>
        <source>Proxy is &lt;b&gt;enabled&lt;/b&gt;: %1</source>
        <translation type="unfinished">Proxy είναι&lt;b&gt;ενεργοποιημένος&lt;/b&gt;:%1 </translation>
    </message>
    <message>
        <source>Send coins to a Bitcoin address</source>
        <translation type="unfinished">Στείλε νομίσματα σε μια διεύθυνση bitcoin</translation>
    </message>
    <message>
        <source>Backup wallet to another location</source>
        <translation type="unfinished">Δημιουργία αντιγράφου ασφαλείας πορτοφολιού σε άλλη τοποθεσία</translation>
    </message>
    <message>
        <source>Change the passphrase used for wallet encryption</source>
        <translation type="unfinished">Αλλαγή της φράσης πρόσβασης για την κρυπτογράφηση του πορτοφολιού</translation>
    </message>
    <message>
        <source>&amp;Send</source>
        <translation type="unfinished">&amp;Αποστολή</translation>
    </message>
    <message>
        <source>&amp;Receive</source>
        <translation type="unfinished">&amp;Παραλαβή</translation>
    </message>
    <message>
        <source>&amp;Options…</source>
        <translation type="unfinished">&amp;Επιλογές...</translation>
    </message>
    <message>
<<<<<<< HEAD
        <source>SQLiteDatabase: Unknown sqlite wallet schema version %d. Only version %d is supported</source>
        <translation type="unfinished">SQLiteDatabase: Άγνωστη sqlite έκδοση %d του schema πορτοφολιού . Υποστηρίζεται μόνο η έκδοση %d.</translation>
    </message>
    <message>
        <source>The block database contains a block which appears to be from the future. This may be due to your computer's date and time being set incorrectly. Only rebuild the block database if you are sure that your computer's date and time are correct</source>
        <translation type="unfinished">Η βάση δεδομένων μπλοκ περιέχει ένα μπλοκ που φαίνεται να είναι από το μέλλον. Αυτό μπορεί να οφείλεται στην εσφαλμένη ρύθμιση της ημερομηνίας και της ώρας του υπολογιστή σας. Αποκαταστήστε μόνο τη βάση δεδομένων μπλοκ αν είστε βέβαιοι ότι η ημερομηνία και η ώρα του υπολογιστή σας είναι σωστές</translation>
=======
        <source>&amp;Encrypt Wallet…</source>
        <translation type="unfinished">&amp;Κρυπτογράφηση πορτοφολιού...</translation>
>>>>>>> 88259837
    </message>
    <message>
        <source>Encrypt the private keys that belong to your wallet</source>
        <translation type="unfinished">Κρυπτογραφήστε τα ιδιωτικά κλειδιά που ανήκουν στο πορτοφόλι σας</translation>
    </message>
    <message>
        <source>&amp;Backup Wallet…</source>
        <translation type="unfinished">&amp;Αντίγραφο ασφαλείας του πορτοφολιού...</translation>
    </message>
    <message>
        <source>&amp;Change Passphrase…</source>
        <translation type="unfinished">&amp;Αλλαγή φράσης πρόσβασης...</translation>
    </message>
    <message>
        <source>Sign &amp;message…</source>
        <translation type="unfinished">Υπογραφή &amp;μηνύματος...</translation>
    </message>
    <message>
        <source>Sign messages with your Bitcoin addresses to prove you own them</source>
        <translation type="unfinished">Υπογράψτε ένα μήνυμα για να βεβαιώσετε πως είστε ο κάτοχος αυτής της διεύθυνσης</translation>
    </message>
    <message>
        <source>&amp;Verify message…</source>
        <translation type="unfinished">&amp;Επιβεβαίωση μηνύματος...</translation>
    </message>
    <message>
        <source>Verify messages to ensure they were signed with specified Bitcoin addresses</source>
        <translation type="unfinished">Ελέγξτε τα μηνύματα για να βεβαιωθείτε ότι υπογράφηκαν με τις καθορισμένες διευθύνσεις Bitcoin</translation>
    </message>
    <message>
        <source>&amp;Load PSBT from file…</source>
        <translation type="unfinished">&amp;Φόρτωση PSBT από αρχείο...</translation>
    </message>
    <message>
        <source>Open &amp;URI…</source>
        <translation type="unfinished">Άνοιγμα &amp;URI...</translation>
    </message>
    <message>
        <source>Close Wallet…</source>
        <translation type="unfinished">Κλείσιμο πορτοφολιού...</translation>
    </message>
    <message>
        <source>Create Wallet…</source>
        <translation type="unfinished">Δημιουργία πορτοφολιού...</translation>
    </message>
    <message>
        <source>Close All Wallets…</source>
        <translation type="unfinished">Κλείσιμο όλων των πορτοφολιών...</translation>
    </message>
    <message>
        <source>&amp;File</source>
        <translation type="unfinished">&amp;Αρχείο</translation>
    </message>
    <message>
        <source>&amp;Settings</source>
        <translation type="unfinished">&amp;Ρυθμίσεις</translation>
    </message>
    <message>
        <source>&amp;Help</source>
        <translation type="unfinished">&amp;Βοήθεια</translation>
    </message>
    <message>
        <source>Tabs toolbar</source>
        <translation type="unfinished">Εργαλειοθήκη καρτελών</translation>
    </message>
    <message>
        <source>Syncing Headers (%1%)…</source>
        <translation type="unfinished">Συγχρονισμός επικεφαλίδων (%1%)...</translation>
    </message>
    <message>
        <source>Synchronizing with network…</source>
        <translation type="unfinished">Συγχρονισμός με το δίκτυο...</translation>
    </message>
    <message>
        <source>Indexing blocks on disk…</source>
        <translation type="unfinished">Καταλογισμός μπλοκ στον δίσκο...</translation>
    </message>
    <message>
        <source>Processing blocks on disk…</source>
        <translation type="unfinished">Επεξεργασία των μπλοκ στον δίσκο...</translation>
    </message>
    <message>
        <source>Connecting to peers…</source>
        <translation type="unfinished">Σύνδεση στους χρήστες...</translation>
    </message>
    <message>
        <source>Request payments (generates QR codes and bitcoin: URIs)</source>
        <translation type="unfinished">Αίτηση πληρωμών (δημιουργεί QR codes και διευθύνσεις bitcoin: )</translation>
    </message>
    <message>
        <source>Show the list of used sending addresses and labels</source>
        <translation type="unfinished">Προβολή της λίστας των χρησιμοποιημένων διευθύνσεων και ετικετών αποστολής</translation>
    </message>
    <message>
        <source>Show the list of used receiving addresses and labels</source>
        <translation type="unfinished">Προβολή της λίστας των χρησιμοποιημένων διευθύνσεων και ετικετών λήψεως</translation>
    </message>
    <message>
        <source>&amp;Command-line options</source>
        <translation type="unfinished">&amp;Επιλογές γραμμής εντολών</translation>
    </message>
    <message numerus="yes">
        <source>Processed %n block(s) of transaction history.</source>
        <translation type="unfinished">
            <numerusform>Επεξεργάστηκε %n των μπλοκ του ιστορικού συναλλαγών.</numerusform>
            <numerusform>Επεξεργάσθηκαν %n μπλοκ του ιστορικού συναλλαγών.</numerusform>
        </translation>
    </message>
    <message>
        <source>%1 behind</source>
        <translation type="unfinished">%1 πίσω</translation>
    </message>
    <message>
        <source>Catching up…</source>
        <translation type="unfinished">Φτάνει...</translation>
    </message>
    <message>
        <source>Last received block was generated %1 ago.</source>
        <translation type="unfinished">Το τελευταίο μπλοκ που ελήφθη δημιουργήθηκε %1 πριν.</translation>
    </message>
    <message>
        <source>Transactions after this will not yet be visible.</source>
        <translation type="unfinished">Οι συναλλαγές μετά από αυτό δεν θα είναι ακόμη ορατές.</translation>
    </message>
    <message>
        <source>Error</source>
        <translation type="unfinished">Σφάλμα</translation>
    </message>
    <message>
        <source>Warning</source>
        <translation type="unfinished">Προειδοποίηση</translation>
    </message>
    <message>
        <source>Information</source>
        <translation type="unfinished">Πληροφορία</translation>
    </message>
    <message>
        <source>Up to date</source>
        <translation type="unfinished">Ενημερωμένο</translation>
    </message>
    <message>
        <source>Load Partially Signed Bitcoin Transaction</source>
        <translation type="unfinished">Φόρτωση συναλλαγής Partially Signed Bitcoin</translation>
    </message>
    <message>
        <source>Load PSBT from &amp;clipboard…</source>
        <translation type="unfinished">Φόρτωσε PSBT από &amp;πρόχειρο...</translation>
    </message>
    <message>
        <source>Load Partially Signed Bitcoin Transaction from clipboard</source>
        <translation type="unfinished">Φόρτωση συναλλαγής Partially Signed Bitcoin από το πρόχειρο</translation>
    </message>
    <message>
        <source>Node window</source>
        <translation type="unfinished">Κόμβος παράθυρο</translation>
    </message>
    <message>
        <source>Open node debugging and diagnostic console</source>
        <translation type="unfinished">Ανοίξτε τον κόμβο εντοπισμού σφαλμάτων και τη διαγνωστική κονσόλα</translation>
    </message>
    <message>
        <source>&amp;Sending addresses</source>
        <translation type="unfinished">&amp;Αποστολή διεύθυνσης</translation>
    </message>
    <message>
        <source>&amp;Receiving addresses</source>
        <translation type="unfinished">&amp;Λήψη διευθύνσεων</translation>
    </message>
    <message>
        <source>Open a bitcoin: URI</source>
        <translation type="unfinished">Ανοίξτε ένα bitcoin: URI</translation>
    </message>
    <message>
        <source>Open Wallet</source>
        <translation type="unfinished">Άνοιγμα Πορτοφολιού</translation>
    </message>
    <message>
        <source>Open a wallet</source>
        <translation type="unfinished">Άνοιγμα ενός πορτοφολιού</translation>
    </message>
    <message>
        <source>Close wallet</source>
        <translation type="unfinished">Κλείσιμο πορτοφολιού</translation>
    </message>
    <message>
        <source>Restore Wallet…</source>
        <extracomment>Name of the menu item that restores wallet from a backup file.</extracomment>
        <translation type="unfinished">Επαναφορά Πορτοφολιού...</translation>
    </message>
    <message>
        <source>Restore a wallet from a backup file</source>
        <extracomment>Status tip for Restore Wallet menu item</extracomment>
        <translation type="unfinished">Επαναφορά ενός πορτοφολιού από ένα αρχείο αντίγραφου ασφαλείας</translation>
    </message>
    <message>
        <source>Close all wallets</source>
        <translation type="unfinished">Κλείσιμο όλων των πορτοφολιών</translation>
    </message>
    <message>
        <source>Show the %1 help message to get a list with possible Bitcoin command-line options</source>
        <translation type="unfinished">Εμφάνισε το %1 βοηθητικό μήνυμα για λήψη μιας λίστας με διαθέσιμες επιλογές για Bitcoin εντολές </translation>
    </message>
    <message>
        <source>&amp;Mask values</source>
        <translation type="unfinished">&amp;Απόκρυψη τιμών</translation>
    </message>
    <message>
        <source>Mask the values in the Overview tab</source>
        <translation type="unfinished">Απόκρυψη τιμών στην καρτέλα Επισκόπησης</translation>
    </message>
    <message>
        <source>default wallet</source>
        <translation type="unfinished">Προεπιλεγμένο πορτοφόλι</translation>
    </message>
    <message>
        <source>No wallets available</source>
        <translation type="unfinished">Κανένα πορτοφόλι διαθέσιμο</translation>
    </message>
    <message>
        <source>Wallet Data</source>
        <extracomment>Name of the wallet data file format.</extracomment>
        <translation type="unfinished">Δεδομένα πορτοφολιού</translation>
    </message>
    <message>
        <source>Load Wallet Backup</source>
        <extracomment>The title for Restore Wallet File Windows</extracomment>
        <translation type="unfinished">Φόρτωση Αντίγραφου Ασφαλείας Πορτοφολιού</translation>
    </message>
    <message>
        <source>Restore Wallet</source>
        <extracomment>Title of pop-up window shown when the user is attempting to restore a wallet.</extracomment>
        <translation type="unfinished">Επαναφορά Πορτοφολιού</translation>
    </message>
    <message>
        <source>Wallet Name</source>
        <extracomment>Label of the input field where the name of the wallet is entered.</extracomment>
        <translation type="unfinished">Όνομα Πορτοφολιού</translation>
    </message>
    <message>
<<<<<<< HEAD
        <source>No addresses available</source>
        <translation type="unfinished">Καμμία διαθέσιμη διεύθυνση</translation>
    </message>
    <message>
        <source>No proxy server specified. Use -proxy=&lt;ip&gt; or -proxy=&lt;ip:port&gt;.</source>
        <translation type="unfinished">Δεν ορίστηκε διακομιστής μεσολάβησης. Χρησιμοποιήστε -proxy=&lt;ip&gt; ή -proxy=&lt;ip:port&gt;.</translation>
=======
        <source>&amp;Window</source>
        <translation type="unfinished">&amp;Παράθυρο</translation>
>>>>>>> 88259837
    </message>
    <message>
        <source>Zoom</source>
        <translation type="unfinished">Μεγέθυνση</translation>
    </message>
    <message>
        <source>Main Window</source>
        <translation type="unfinished">Κυρίως Παράθυρο</translation>
    </message>
    <message>
        <source>%1 client</source>
        <translation type="unfinished">%1 πελάτης</translation>
    </message>
    <message>
        <source>&amp;Hide</source>
        <translation type="unfinished">$Απόκρυψη</translation>
    </message>
    <message>
        <source>S&amp;how</source>
        <translation type="unfinished">Ε&amp;μφάνιση</translation>
    </message>
<<<<<<< HEAD
    <message>
        <source>SQLiteDatabase: Failed to execute statement to verify database: %s</source>
        <translation type="unfinished">SQLite βάση δεδομένων: Απέτυχε η εκτέλεση της δήλωσης για την επαλήθευση της βάσης δεδομένων: %s</translation>
    </message>
    <message>
        <source>SQLiteDatabase: Failed to prepare statement to verify database: %s</source>
        <translation type="unfinished">SQLite βάση δεδομένων: Απέτυχε η προετοιμασία της δήλωσης για την επαλήθευση της βάσης δεδομένων: %s</translation>
    </message>
    <message>
        <source>SQLiteDatabase: Failed to read database verification error: %s</source>
        <translation type="unfinished">SQLite βάση δεδομένων: Απέτυχε η ανάγνωση της επαλήθευσης του σφάλματος της βάσης δεδομένων: %s</translation>
    </message>
    <message>
        <source>SQLiteDatabase: Unexpected application id. Expected %u, got %u</source>
        <translation type="unfinished">SQLiteDatabase: Μη αναμενόμενο αναγνωριστικό εφαρμογής. Αναμενόταν: %u, ελήφθη: %u</translation>
=======
    <message numerus="yes">
        <source>%n active connection(s) to Bitcoin network.</source>
        <extracomment>A substring of the tooltip.</extracomment>
        <translation type="unfinished">
            <numerusform>%n active connection(s) to Bitcoin network.</numerusform>
            <numerusform>%n active connection(s) to Bitcoin network.</numerusform>
        </translation>
>>>>>>> 88259837
    </message>
    <message>
        <source>Click for more actions.</source>
        <extracomment>A substring of the tooltip. "More actions" are available via the context menu.</extracomment>
        <translation type="unfinished">Κάντε κλικ για περισσότερες επιλογές.</translation>
    </message>
    <message>
        <source>Show Peers tab</source>
        <extracomment>A context menu item. The "Peers tab" is an element of the "Node window".</extracomment>
        <translation type="unfinished">Προβολή καρτέλας Χρηστών</translation>
    </message>
    <message>
        <source>Disable network activity</source>
        <extracomment>A context menu item.</extracomment>
        <translation type="unfinished">Απενεργοποίηση δραστηριότητας δικτύου</translation>
    </message>
    <message>
        <source>Enable network activity</source>
        <extracomment>A context menu item. The network activity was disabled previously.</extracomment>
        <translation type="unfinished">Ενεργοποίηση δραστηριότητας δικτύου</translation>
    </message>
    <message>
        <source>Error: %1</source>
        <translation type="unfinished">Σφάλμα: %1</translation>
    </message>
    <message>
        <source>Warning: %1</source>
        <translation type="unfinished">Προειδοποίηση: %1</translation>
    </message>
    <message>
<<<<<<< HEAD
        <source>Starting network threads…</source>
        <translation type="unfinished">Εκκίνηση των threads δικτύου...</translation>
    </message>
    <message>
        <source>The source code is available from %s.</source>
        <translation type="unfinished"> Ο πηγαίος κώδικας είναι διαθέσιμος από το %s.</translation>
=======
        <source>Date: %1
</source>
        <translation type="unfinished">Ημερομηνία: %1
</translation>
>>>>>>> 88259837
    </message>
    <message>
        <source>Amount: %1
</source>
        <translation type="unfinished">Ποσό: %1
</translation>
    </message>
    <message>
        <source>Wallet: %1
</source>
        <translation type="unfinished">Πορτοφόλι: %1
</translation>
    </message>
    <message>
        <source>Type: %1
</source>
        <translation type="unfinished">Τύπος: %1
</translation>
    </message>
    <message>
        <source>Label: %1
</source>
        <translation type="unfinished">Ετικέτα: %1
</translation>
    </message>
    <message>
        <source>Address: %1
</source>
        <translation type="unfinished">Διεύθυνση: %1
</translation>
    </message>
    <message>
        <source>Sent transaction</source>
        <translation type="unfinished">Η συναλλαγή απεστάλη</translation>
    </message>
    <message>
        <source>Incoming transaction</source>
        <translation type="unfinished">Εισερχόμενη συναλλαγή</translation>
    </message>
    <message>
        <source>HD key generation is &lt;b&gt;enabled&lt;/b&gt;</source>
        <translation type="unfinished">Δημιουργία πλήκτρων HD είναι &lt;b&gt;ενεργοποιημένη&lt;/b&gt;</translation>
    </message>
    <message>
        <source>HD key generation is &lt;b&gt;disabled&lt;/b&gt;</source>
        <translation type="unfinished">Δημιουργία πλήκτρων HD είναι &lt;b&gt;απενεργοποιημένη&lt;/b&gt;</translation>
    </message>
    <message>
        <source>Private key &lt;b&gt;disabled&lt;/b&gt;</source>
        <translation type="unfinished">Ιδιωτικό κλειδί &lt;b&gt;απενεργοποιημένο&lt;/b&gt;</translation>
    </message>
    <message>
        <source>Wallet is &lt;b&gt;encrypted&lt;/b&gt; and currently &lt;b&gt;unlocked&lt;/b&gt;</source>
        <translation type="unfinished">Το πορτοφόλι είναι &lt;b&gt;κρυπτογραφημένο&lt;/b&gt; και &lt;b&gt;ξεκλείδωτο&lt;/b&gt;</translation>
    </message>
    <message>
        <source>Wallet is &lt;b&gt;encrypted&lt;/b&gt; and currently &lt;b&gt;locked&lt;/b&gt;</source>
        <translation type="unfinished">Το πορτοφόλι είναι &lt;b&gt;κρυπτογραφημένο&lt;/b&gt; και &lt;b&gt;κλειδωμένο&lt;/b&gt;</translation>
    </message>
    <message>
        <source>Original message:</source>
        <translation type="unfinished">Αρχικό Μήνυμα:</translation>
    </message>
</context>
<context>
    <name>UnitDisplayStatusBarControl</name>
    <message>
        <source>Unit to show amounts in. Click to select another unit.</source>
        <translation type="unfinished">Μονάδα μέτρησης προβολής ποσών. Κάντε κλικ για επιλογή άλλης μονάδας.</translation>
    </message>
</context>
<context>
    <name>CoinControlDialog</name>
    <message>
        <source>Coin Selection</source>
        <translation type="unfinished">Επιλογή κερμάτων</translation>
    </message>
    <message>
        <source>Quantity:</source>
        <translation type="unfinished">Ποσότητα:</translation>
    </message>
    <message>
        <source>Amount:</source>
        <translation type="unfinished">Ποσό:</translation>
    </message>
    <message>
        <source>Fee:</source>
        <translation type="unfinished">Ταρίφα:</translation>
    </message>
    <message>
        <source>Dust:</source>
        <translation type="unfinished">Σκόνη:</translation>
    </message>
    <message>
        <source>After Fee:</source>
        <translation type="unfinished">Ταρίφα αλλαγής:</translation>
    </message>
    <message>
        <source>Change:</source>
        <translation type="unfinished">Ρέστα:</translation>
    </message>
    <message>
<<<<<<< HEAD
        <source>Unknown new rules activated (versionbit %i)</source>
        <translation type="unfinished">Ενεργοποιήθηκαν άγνωστοι νέοι κανόνες (bit έκδοσης %i)</translation>
    </message>
    <message>
        <source>Unsupported logging category %s=%s.</source>
        <translation type="unfinished">Μη υποστηριζόμενη κατηγορία καταγραφής %s=%s.</translation>
=======
        <source>(un)select all</source>
        <translation type="unfinished">(από)επιλογή όλων</translation>
>>>>>>> 88259837
    </message>
    <message>
        <source>Tree mode</source>
        <translation type="unfinished">Εμφάνιση τύπου δέντρο</translation>
    </message>
    <message>
        <source>List mode</source>
        <translation type="unfinished">Λίστα εντολών</translation>
    </message>
    <message>
<<<<<<< HEAD
        <source>Verifying blocks…</source>
        <translation type="unfinished">Επαλήθευση των blocks…</translation>
    </message>
    <message>
        <source>Verifying wallet(s)…</source>
        <translation type="unfinished">Επαλήθευση πορτοφολιού/ιών...</translation>
=======
        <source>Amount</source>
        <translation type="unfinished">Ποσό</translation>
>>>>>>> 88259837
    </message>
    <message>
        <source>Received with label</source>
        <translation type="unfinished">Παραλήφθηκε με επιγραφή</translation>
    </message>
    <message>
        <source>Received with address</source>
        <translation type="unfinished">Παραλείφθηκε με την εξής διεύθυνση</translation>
    </message>
    <message>
        <source>Date</source>
        <translation type="unfinished">Ημερομηνία</translation>
    </message>
    <message>
        <source>Confirmations</source>
        <translation type="unfinished">Επικυρώσεις</translation>
    </message>
    <message>
        <source>Confirmed</source>
        <translation type="unfinished">Επικυρωμένες</translation>
    </message>
    <message>
        <source>Copy amount</source>
        <translation type="unfinished">Αντιγραφή ποσού</translation>
    </message>
    <message>
        <source>&amp;Copy address</source>
        <translation type="unfinished">&amp;Αντιγραφή διεύθυνσης</translation>
    </message>
    <message>
        <source>Copy &amp;label</source>
        <translation type="unfinished">Αντιγραφή &amp;ετικέτα</translation>
    </message>
    <message>
        <source>Copy &amp;amount</source>
        <translation type="unfinished">Αντιγραφή &amp;ποσού</translation>
    </message>
    <message>
        <source>Copy transaction &amp;ID and output index</source>
        <translation type="unfinished">Αντιγραφή συναλλαγής &amp;ID και αποτελέσματος δείκτη</translation>
    </message>
    <message>
        <source>L&amp;ock unspent</source>
        <translation type="unfinished">L&amp;ock διαθέσιμο</translation>
    </message>
    <message>
        <source>&amp;Unlock unspent</source>
        <translation type="unfinished">&amp;Ξεκλείδωμα διαθέσιμου υπολοίπου</translation>
    </message>
    <message>
        <source>Copy quantity</source>
        <translation type="unfinished">Αντιγραφή ποσότητας</translation>
    </message>
    <message>
        <source>Copy fee</source>
        <translation type="unfinished">Αντιγραφή τελών</translation>
    </message>
    <message>
        <source>Copy after fee</source>
        <translation type="unfinished">Αντιγραφή μετά τα έξοδα</translation>
    </message>
    <message>
        <source>Copy bytes</source>
        <translation type="unfinished">Αντιγραφή των bytes</translation>
    </message>
    <message>
        <source>Copy dust</source>
        <translation type="unfinished">Αντιγραφή σκόνης</translation>
    </message>
    <message>
        <source>Copy change</source>
        <translation type="unfinished">Αντιγραφή αλλαγής</translation>
    </message>
    <message>
        <source>(%1 locked)</source>
        <translation type="unfinished">(%1 κλειδωμένο)</translation>
    </message>
    <message>
        <source>yes</source>
        <translation type="unfinished">ναι</translation>
    </message>
    <message>
        <source>no</source>
        <translation type="unfinished">όχι</translation>
    </message>
    <message>
        <source>This label turns red if any recipient receives an amount smaller than the current dust threshold.</source>
        <translation type="unfinished">Αυτή η ετικέτα γίνεται κόκκινη εάν οποιοσδήποτε παραλήπτης λάβει ένα ποσό μικρότερο από το τρέχον όριο σκόνης.</translation>
    </message>
    <message>
        <source>Can vary +/- %1 satoshi(s) per input.</source>
        <translation type="unfinished">Μπορεί να ποικίλει +/-%1 satoshi(s) ανά είσοδο.</translation>
    </message>
    <message>
        <source>(no label)</source>
        <translation type="unfinished">(χωρίς ετικέτα)</translation>
    </message>
    <message>
        <source>change from %1 (%2)</source>
        <translation type="unfinished">αλλαγή από %1 (%2)</translation>
    </message>
    <message>
        <source>(change)</source>
        <translation type="unfinished">(αλλαγή)</translation>
    </message>
</context>
<context>
    <name>CreateWalletActivity</name>
    <message>
        <source>Create Wallet</source>
        <extracomment>Title of window indicating the progress of creation of a new wallet.</extracomment>
        <translation type="unfinished">Δημιουργία Πορτοφολιού</translation>
    </message>
    <message>
        <source>Creating Wallet &lt;b&gt;%1&lt;/b&gt;…</source>
        <extracomment>Descriptive text of the create wallet progress window which indicates to the user which wallet is currently being created.</extracomment>
        <translation type="unfinished">Δημιουργία πορτοφολιού &lt;b&gt;%1&lt;/b&gt;...</translation>
    </message>
    <message>
        <source>Create wallet failed</source>
        <translation type="unfinished">Αποτυχία δημιουργίας πορτοφολιού</translation>
    </message>
    <message>
        <source>Create wallet warning</source>
        <translation type="unfinished">Προειδοποίηση δημιουργίας πορτοφολιού</translation>
    </message>
    <message>
        <source>Can't list signers</source>
        <translation type="unfinished">Αδυναμία απαρίθμησης εγγεγραμμένων </translation>
    </message>
    </context>
<context>
    <name>LoadWalletsActivity</name>
    <message>
        <source>Load Wallets</source>
        <extracomment>Title of progress window which is displayed when wallets are being loaded.</extracomment>
        <translation type="unfinished">Φόρτωσε Πορτοφόλια</translation>
    </message>
    <message>
        <source>Loading wallets…</source>
        <extracomment>Descriptive text of the load wallets progress window which indicates to the user that wallets are currently being loaded.</extracomment>
        <translation type="unfinished">Φόρτωση πορτοφολιών...</translation>
    </message>
</context>
<context>
    <name>OpenWalletActivity</name>
    <message>
        <source>Open wallet failed</source>
        <translation type="unfinished">Άνοιγμα πορτοφολιού απέτυχε</translation>
    </message>
    <message>
        <source>Open wallet warning</source>
        <translation type="unfinished">Προειδοποίηση ανοίγματος πορτοφολιού</translation>
    </message>
    <message>
        <source>default wallet</source>
        <translation type="unfinished">Προεπιλεγμένο πορτοφόλι</translation>
    </message>
    <message>
        <source>Open Wallet</source>
        <extracomment>Title of window indicating the progress of opening of a wallet.</extracomment>
        <translation type="unfinished">Άνοιγμα Πορτοφολιού</translation>
    </message>
    <message>
        <source>Opening Wallet &lt;b&gt;%1&lt;/b&gt;…</source>
        <extracomment>Descriptive text of the open wallet progress window which indicates to the user which wallet is currently being opened.</extracomment>
        <translation type="unfinished">Άνοιγμα πορτοφολιού &lt;b&gt;%1&lt;/b&gt;...</translation>
    </message>
</context>
<context>
    <name>RestoreWalletActivity</name>
    <message>
        <source>Restore Wallet</source>
        <extracomment>Title of progress window which is displayed when wallets are being restored.</extracomment>
        <translation type="unfinished">Επαναφορά Πορτοφολιού</translation>
    </message>
    <message>
        <source>Restoring Wallet &lt;b&gt;%1&lt;/b&gt;…</source>
        <extracomment>Descriptive text of the restore wallets progress window which indicates to the user that wallets are currently being restored.</extracomment>
        <translation type="unfinished">Επαναφορά Πορτοφολιού &lt;b&gt; %1 &lt;/b&gt;</translation>
    </message>
    <message>
        <source>Restore wallet failed</source>
        <extracomment>Title of message box which is displayed when the wallet could not be restored.</extracomment>
        <translation type="unfinished">Αποτυχία επαναφοράς πορτοφολιού</translation>
    </message>
    <message>
        <source>Restore wallet warning</source>
        <extracomment>Title of message box which is displayed when the wallet is restored with some warning.</extracomment>
        <translation type="unfinished">Προειδοποίηση επαναφοράς πορτοφολιού</translation>
    </message>
    <message>
        <source>Restore wallet message</source>
        <extracomment>Title of message box which is displayed when the wallet is successfully restored.</extracomment>
        <translation type="unfinished">Μύνημα επαναφοράς πορτοφολιού</translation>
    </message>
</context>
<context>
    <name>WalletController</name>
    <message>
        <source>Close wallet</source>
        <translation type="unfinished">Κλείσιμο πορτοφολιού</translation>
    </message>
    <message>
        <source>Are you sure you wish to close the wallet &lt;i&gt;%1&lt;/i&gt;?</source>
        <translation type="unfinished">Είσαι σίγουρος/η ότι επιθυμείς να κλείσεις το πορτοφόλι &lt;i&gt;%1&lt;/i&gt;;</translation>
    </message>
    <message>
        <source>Closing the wallet for too long can result in having to resync the entire chain if pruning is enabled.</source>
        <translation type="unfinished">Το κλείσιμο του πορτοφολιού για πολύ μεγάλο χρονικό διάστημα μπορεί να οδηγήσει στην επανασύνδεση ολόκληρης της αλυσίδας αν είναι ενεργοποιημένη η περικοπή.</translation>
    </message>
    <message>
        <source>Close all wallets</source>
        <translation type="unfinished">Κλείσιμο όλων των πορτοφολιών</translation>
    </message>
    <message>
        <source>Are you sure you wish to close all wallets?</source>
        <translation type="unfinished">Είσαι σίγουροι ότι επιθυμείτε το κλείσιμο όλων των πορτοφολιών;</translation>
    </message>
</context>
<context>
    <name>CreateWalletDialog</name>
    <message>
        <source>Create Wallet</source>
        <translation type="unfinished">Δημιουργία Πορτοφολιού</translation>
    </message>
    <message>
        <source>Wallet Name</source>
        <translation type="unfinished">Όνομα Πορτοφολιού</translation>
    </message>
    <message>
        <source>Wallet</source>
        <translation type="unfinished">Πορτοφόλι</translation>
    </message>
    <message>
        <source>Encrypt the wallet. The wallet will be encrypted with a passphrase of your choice.</source>
        <translation type="unfinished">Κρυπτογράφηση του πορτοφολιού. Το πορτοφόλι θα κρυπτογραφηθεί με μια φράση πρόσβασης της επιλογής σας.</translation>
    </message>
    <message>
        <source>Encrypt Wallet</source>
        <translation type="unfinished">Κρυπτογράφηση Πορτοφολιού</translation>
    </message>
    <message>
        <source>Advanced Options</source>
        <translation type="unfinished">Προχωρημένες ρυθμίσεις</translation>
    </message>
    <message>
        <source>Disable private keys for this wallet. Wallets with private keys disabled will have no private keys and cannot have an HD seed or imported private keys. This is ideal for watch-only wallets.</source>
        <translation type="unfinished">Απενεργοποιήστε τα ιδιωτικά κλειδιά για αυτό το πορτοφόλι. Τα πορτοφόλια που έχουν απενεργοποιημένα ιδιωτικά κλειδιά δεν έχουν ιδιωτικά κλειδιά και δεν μπορούν να έχουν σπόρους HD ή εισαγόμενα ιδιωτικά κλειδιά. Αυτό είναι ιδανικό για πορτοφόλια μόνο για ρολόγια.</translation>
    </message>
    <message>
        <source>Disable Private Keys</source>
        <translation type="unfinished">Απενεργοποίηση ιδιωτικών κλειδιών</translation>
    </message>
    <message>
        <source>Make a blank wallet. Blank wallets do not initially have private keys or scripts. Private keys and addresses can be imported, or an HD seed can be set, at a later time.</source>
        <translation type="unfinished">Κάντε ένα κενό πορτοφόλι. Τα κενά πορτοφόλια δεν έχουν αρχικά ιδιωτικά κλειδιά ή σενάρια. Τα ιδιωτικά κλειδιά και οι διευθύνσεις μπορούν να εισαχθούν ή μπορεί να οριστεί ένας σπόρος HD αργότερα.</translation>
    </message>
    <message>
        <source>Make Blank Wallet</source>
        <translation type="unfinished">Δημιουργία Άδειου Πορτοφολιού</translation>
    </message>
    <message>
        <source>Use descriptors for scriptPubKey management</source>
        <translation type="unfinished">χρήση περιγραφέων για την διαχείριση του scriptPubKey</translation>
    </message>
    <message>
        <source>Descriptor Wallet</source>
        <translation type="unfinished">Πορτοφόλι Περιγραφέα </translation>
    </message>
    <message>
        <source>Use an external signing device such as a hardware wallet. Configure the external signer script in wallet preferences first.</source>
        <translation type="unfinished">Χρησιμοποιήστε μια εξωτερική συσκευή υπογραφής, όπως ένα πορτοφόλι υλικού. Ρυθμίστε πρώτα στις προτιμήσεις του πορτοφολιού το εξωτερικό script υπογραφής.</translation>
    </message>
    <message>
        <source>External signer</source>
        <translation type="unfinished">Εξωτερικός υπογράφων</translation>
    </message>
    <message>
        <source>Create</source>
        <translation type="unfinished">Δημιουργία</translation>
    </message>
    <message>
        <source>Compiled without sqlite support (required for descriptor wallets)</source>
        <translation type="unfinished">Μεταγλωτίστηκε χωρίς την υποστήριξη sqlite (απαραίτητη για περιγραφικά πορτοφόλια )</translation>
    </message>
    <message>
        <source>Compiled without external signing support (required for external signing)</source>
        <extracomment>"External signing" means using devices such as hardware wallets.</extracomment>
        <translation type="unfinished">Συντάχθηκε χωρίς την υποστήριξη εξωτερικής υπογραφής (απαιτείται για εξωτερική υπογραφή)</translation>
    </message>
</context>
<context>
    <name>EditAddressDialog</name>
    <message>
        <source>Edit Address</source>
        <translation type="unfinished">Επεξεργασία Διεύθυνσης</translation>
    </message>
    <message>
        <source>&amp;Label</source>
        <translation type="unfinished">&amp;Επιγραφή</translation>
    </message>
    <message>
        <source>The label associated with this address list entry</source>
        <translation type="unfinished">Η ετικέτα που συνδέεται με αυτήν την καταχώρηση στο βιβλίο διευθύνσεων</translation>
    </message>
    <message>
        <source>The address associated with this address list entry. This can only be modified for sending addresses.</source>
        <translation type="unfinished">Η διεύθυνση σχετίζεται με αυτή την καταχώρηση του βιβλίου διευθύνσεων. Μπορεί να τροποποιηθεί μόνο για τις διευθύνσεις αποστολής.</translation>
    </message>
    <message>
        <source>&amp;Address</source>
        <translation type="unfinished">&amp;Διεύθυνση</translation>
    </message>
    <message>
        <source>New sending address</source>
        <translation type="unfinished">Νέα διεύθυνση αποστολής</translation>
    </message>
    <message>
        <source>Edit receiving address</source>
        <translation type="unfinished">Διόρθωση Διεύθυνσης Λήψης</translation>
    </message>
    <message>
        <source>Edit sending address</source>
        <translation type="unfinished">Επεξεργασία διεύθυνσης αποστολής</translation>
    </message>
    <message>
        <source>The entered address "%1" is not a valid Bitcoin address.</source>
        <translation type="unfinished">Η διεύθυνση "%1" δεν είναι έγκυρη Bitcoin διεύθυνση.</translation>
    </message>
    <message>
        <source>Address "%1" already exists as a receiving address with label "%2" and so cannot be added as a sending address.</source>
        <translation type="unfinished">Η διεύθυνση "%1"  υπάρχει ήδη ως διεύθυνσης λήψης με ετικέτα "%2" και γιαυτό τον λόγο δεν μπορεί να προστεθεί ως διεύθυνση αποστολής.</translation>
    </message>
    <message>
        <source>The entered address "%1" is already in the address book with label "%2".</source>
        <translation type="unfinished">Η διεύθυνση "%1" βρίσκεται ήδη στο βιβλίο διευθύνσεων με ετικέτα "%2".</translation>
    </message>
    <message>
        <source>Could not unlock wallet.</source>
        <translation type="unfinished">Δεν είναι δυνατό το ξεκλείδωμα του πορτοφολιού.</translation>
    </message>
    <message>
        <source>New key generation failed.</source>
        <translation type="unfinished">Η δημιουργία νέου κλειδιού απέτυχε.</translation>
    </message>
</context>
<context>
    <name>FreespaceChecker</name>
    <message>
        <source>A new data directory will be created.</source>
        <translation type="unfinished">Θα δημιουργηθεί ένας νέος φάκελος δεδομένων.</translation>
    </message>
    <message>
        <source>name</source>
        <translation type="unfinished">όνομα</translation>
    </message>
    <message>
        <source>Directory already exists. Add %1 if you intend to create a new directory here.</source>
        <translation type="unfinished">Κατάλογος ήδη υπάρχει. Προσθήκη %1, αν σκοπεύετε να δημιουργήσετε έναν νέο κατάλογο εδώ.</translation>
    </message>
    <message>
        <source>Path already exists, and is not a directory.</source>
        <translation type="unfinished">Η διαδρομή υπάρχει ήδη αλλά δεν είναι φάκελος</translation>
    </message>
    <message>
        <source>Cannot create data directory here.</source>
        <translation type="unfinished">Δεν μπορεί να δημιουργηθεί φάκελος δεδομένων εδώ.</translation>
    </message>
<<<<<<< HEAD
    <message>
        <source>&amp;Hide</source>
        <translation type="unfinished">$Απόκρυψη</translation>
    </message>
    <message>
        <source>S&amp;how</source>
        <translation type="unfinished">Ε&amp;μφάνιση</translation>
    </message>
=======
</context>
<context>
    <name>Intro</name>
>>>>>>> 88259837
    <message numerus="yes">
        <source>%n GB of space available</source>
        <translation type="unfinished">
            <numerusform>%nGB διαθέσιμου χώρου</numerusform>
            <numerusform>%nGB διαθέσιμου χώρου</numerusform>
        </translation>
    </message>
    <message numerus="yes">
        <source>(of %n GB needed)</source>
        <translation type="unfinished">
            <numerusform>(από το %n GB που απαιτείται)</numerusform>
            <numerusform>(από τα %n GB που απαιτούνται)</numerusform>
        </translation>
    </message>
    <message numerus="yes">
        <source>(%n GB needed for full chain)</source>
        <translation type="unfinished">
            <numerusform>(%n GB απαιτούνται για την πλήρη αλυσίδα)</numerusform>
            <numerusform>(%n GB απαιτούνται για την πλήρη αλυσίδα)</numerusform>
        </translation>
    </message>
    <message>
        <source>Choose data directory</source>
        <translation type="unfinished">Επιλογή καταλόγου δεδομένων</translation>
    </message>
    <message>
        <source>At least %1 GB of data will be stored in this directory, and it will grow over time.</source>
        <translation type="unfinished">Τουλάχιστον %1 GB δεδομένων θα αποθηκευτούν σε αυτόν τον κατάλογο και θα αυξηθεί με την πάροδο του χρόνου.</translation>
    </message>
    <message>
        <source>Approximately %1 GB of data will be stored in this directory.</source>
        <translation type="unfinished">Περίπου %1 GB δεδομένων θα αποθηκεύονται σε αυτόν τον κατάλογο.</translation>
    </message>
    <message numerus="yes">
        <source>(sufficient to restore backups %n day(s) old)</source>
        <extracomment>Explanatory text on the capability of the current prune target.</extracomment>
        <translation type="unfinished">
            <numerusform>%n active connection(s) to Bitcoin network.</numerusform>
            <numerusform>%n active connection(s) to Bitcoin network.</numerusform>
        </translation>
    </message>
    <message>
        <source>%1 will download and store a copy of the Bitcoin block chain.</source>
        <translation type="unfinished">Το %1 θα κατεβάσει και θα αποθηκεύσει ένα αντίγραφο της αλυσίδας μπλοκ Bitcoin.</translation>
    </message>
    <message>
        <source>The wallet will also be stored in this directory.</source>
        <translation type="unfinished">Το πορτοφόλι θα αποθηκευτεί κι αυτό σε αυτόν τον κατάλογο.</translation>
    </message>
    <message>
        <source>Error: Specified data directory "%1" cannot be created.</source>
        <translation type="unfinished">Σφάλμα: Ο καθορισμένος φάκελος δεδομένων "%1" δεν μπορεί να δημιουργηθεί.</translation>
    </message>
    <message>
        <source>Error</source>
        <translation type="unfinished">Σφάλμα</translation>
    </message>
    <message>
        <source>Welcome</source>
        <translation type="unfinished">Καλώς ήρθατε</translation>
    </message>
    <message>
        <source>Welcome to %1.</source>
        <translation type="unfinished">Καλωσήρθες στο %1.</translation>
    </message>
    <message>
        <source>Limit block chain storage to</source>
        <translation type="unfinished">Περιόρισε την χωρητικότητα της αλυσίδας block σε</translation>
    </message>
    <message>
        <source>Reverting this setting requires re-downloading the entire blockchain. It is faster to download the full chain first and prune it later. Disables some advanced features.</source>
        <translation type="unfinished">Η επαναφορά αυτής της ρύθμισης απαιτεί εκ νέου λήψη ολόκληρου του μπλοκ αλυσίδας. Είναι πιο γρήγορο να κατεβάσετε πρώτα την πλήρη αλυσίδα και να την κλαδέψετε αργότερα. Απενεργοποιεί ορισμένες προηγμένες λειτουργίες.</translation>
    </message>
    <message>
        <source>This initial synchronisation is very demanding, and may expose hardware problems with your computer that had previously gone unnoticed. Each time you run %1, it will continue downloading where it left off.</source>
        <translation type="unfinished">Αυτός ο αρχικός συγχρονισμός είναι πολύ απαιτητικός και μπορεί να εκθέσει προβλήματα υλικού με τον υπολογιστή σας, τα οποία προηγουμένως είχαν περάσει απαρατήρητα. Κάθε φορά που θα εκτελέσετε το %1, θα συνεχίσει να κατεβαίνει εκεί όπου έχει σταματήσει.</translation>
    </message>
    <message>
        <source>If you have chosen to limit block chain storage (pruning), the historical data must still be downloaded and processed, but will be deleted afterward to keep your disk usage low.</source>
        <translation type="unfinished">Αν έχετε επιλέξει να περιορίσετε την αποθήκευση της αλυσίδας μπλοκ (κλάδεμα), τα ιστορικά δεδομένα θα πρέπει ακόμα να κατεβάσετε και να επεξεργαστείτε, αλλά θα διαγραφούν αργότερα για να διατηρήσετε τη χρήση του δίσκου σας χαμηλή.</translation>
    </message>
    <message>
        <source>Use the default data directory</source>
        <translation type="unfinished">Χρήση του προεπιλεγμένου φακέλου δεδομένων</translation>
    </message>
    <message>
        <source>Use a custom data directory:</source>
        <translation type="unfinished">Προσαρμογή του φακέλου δεδομένων:</translation>
    </message>
</context>
<context>
    <name>HelpMessageDialog</name>
    <message>
        <source>version</source>
        <translation type="unfinished">έκδοση</translation>
    </message>
    <message>
        <source>About %1</source>
        <translation type="unfinished">Σχετικά %1</translation>
    </message>
    <message>
        <source>Command-line options</source>
        <translation type="unfinished">Επιλογές γραμμής εντολών</translation>
    </message>
</context>
<context>
    <name>ShutdownWindow</name>
    <message>
        <source>%1 is shutting down…</source>
        <translation type="unfinished">Το %1 τερματίζεται...</translation>
    </message>
    <message>
        <source>Do not shut down the computer until this window disappears.</source>
        <translation type="unfinished">Μην απενεργοποιήσετε τον υπολογιστή μέχρι να κλείσει αυτό το παράθυρο.</translation>
    </message>
</context>
<context>
    <name>ModalOverlay</name>
    <message>
        <source>Form</source>
        <translation type="unfinished">Φόρμα</translation>
    </message>
    <message>
        <source>Recent transactions may not yet be visible, and therefore your wallet's balance might be incorrect. This information will be correct once your wallet has finished synchronizing with the bitcoin network, as detailed below.</source>
        <translation type="unfinished">Οι πρόσφατες συναλλαγές ενδέχεται να μην είναι ακόμα ορατές και επομένως η ισορροπία του πορτοφολιού σας μπορεί να είναι εσφαλμένη. Αυτές οι πληροφορίες θα είναι σωστές όταν ολοκληρωθεί το συγχρονισμό του πορτοφολιού σας με το δίκτυο Bitcoin, όπως περιγράφεται παρακάτω.</translation>
    </message>
    <message>
        <source>Attempting to spend bitcoins that are affected by not-yet-displayed transactions will not be accepted by the network.</source>
        <translation type="unfinished">Η προσπάθεια να δαπανήσετε bitcoins που επηρεάζονται από τις μη εμφανιζόμενες ακόμη συναλλαγές δεν θα γίνει αποδεκτή από το δίκτυο.</translation>
    </message>
    <message>
        <source>Number of blocks left</source>
        <translation type="unfinished">Αριθμός των εναπομείνων κομματιών</translation>
    </message>
    <message>
        <source>Unknown…</source>
        <translation type="unfinished">Άγνωστο...</translation>
    </message>
    <message>
        <source>calculating…</source>
        <translation type="unfinished">υπολογισμός...</translation>
    </message>
    <message>
        <source>Last block time</source>
        <translation type="unfinished">Χρόνος τελευταίου μπλοκ</translation>
    </message>
    <message>
        <source>Progress</source>
        <translation type="unfinished">Πρόοδος</translation>
    </message>
    <message>
        <source>Progress increase per hour</source>
        <translation type="unfinished">Αύξηση προόδου ανά ώρα</translation>
    </message>
    <message>
        <source>Estimated time left until synced</source>
        <translation type="unfinished">Εκτιμώμενος χρόνος μέχρι να συγχρονιστεί</translation>
    </message>
    <message>
        <source>Hide</source>
        <translation type="unfinished">Απόκρυψη</translation>
    </message>
    <message>
        <source>Esc</source>
        <translation type="unfinished">Πλήκτρο Esc</translation>
    </message>
    <message>
        <source>%1 is currently syncing.  It will download headers and blocks from peers and validate them until reaching the tip of the block chain.</source>
        <translation type="unfinished">Το %1 συγχρονίζεται αυτήν τη στιγμή. Θα κατεβάσει κεφαλίδες και μπλοκ από τους χρήστες και θα τους επικυρώσει μέχρι να φτάσουν στην άκρη της αλυσίδας μπλοκ.</translation>
    </message>
    <message>
        <source>Unknown. Syncing Headers (%1, %2%)…</source>
        <translation type="unfinished">Άγνωστο. Συγχρονισμός επικεφαλίδων (%1, %2%)...</translation>
    </message>
    </context>
<context>
    <name>OpenURIDialog</name>
    <message>
        <source>Open bitcoin URI</source>
        <translation type="unfinished">Ανοίξτε το bitcoin URI</translation>
    </message>
    <message>
        <source>Paste address from clipboard</source>
        <extracomment>Tooltip text for button that allows you to paste an address that is in your clipboard.</extracomment>
        <translation type="unfinished">Επικόλληση διεύθυνσης από το βιβλίο διευθύνσεων</translation>
    </message>
</context>
<context>
    <name>OptionsDialog</name>
    <message>
        <source>Options</source>
        <translation type="unfinished">Ρυθμίσεις</translation>
    </message>
    <message>
        <source>&amp;Main</source>
        <translation type="unfinished">&amp;Κύριο</translation>
    </message>
    <message>
        <source>Automatically start %1 after logging in to the system.</source>
        <translation type="unfinished">Αυτόματη εκκίνηση του %1 μετά τη σύνδεση στο σύστημα.</translation>
    </message>
    <message>
        <source>&amp;Start %1 on system login</source>
        <translation type="unfinished">&amp;Έναρξη %1 στο σύστημα σύνδεσης</translation>
    </message>
    <message>
        <source>Enabling pruning significantly reduces the disk space required to store transactions. All blocks are still fully validated. Reverting this setting requires re-downloading the entire blockchain.</source>
        <translation type="unfinished">Η ενεργοποίηση του κλαδέματος μειώνει τον απαιτούμενο χώρο για την αποθήκευση συναλλαγών. Όλα τα μπλόκ είναι πλήρως επαληθευμένα. Η επαναφορά αυτής της ρύθμισης απαιτεί επανεγκατάσταση ολόκληρου του blockchain.</translation>
    </message>
    <message>
        <source>Size of &amp;database cache</source>
        <translation type="unfinished">Μέγεθος κρυφής μνήμης βάσης δεδομένων.</translation>
    </message>
    <message>
        <source>Number of script &amp;verification threads</source>
        <translation type="unfinished">Αριθμός script και γραμμές επαλήθευσης</translation>
    </message>
    <message>
        <source>IP address of the proxy (e.g. IPv4: 127.0.0.1 / IPv6: ::1)</source>
        <translation type="unfinished">Διεύθυνση IP του διαμεσολαβητή (π.χ. IPv4: 127.0.0.1  / IPv6: ::1)</translation>
    </message>
    <message>
        <source>Shows if the supplied default SOCKS5 proxy is used to reach peers via this network type.</source>
        <translation type="unfinished">Εμφανίζει αν ο προεπιλεγμένος διακομιστής μεσολάβησης SOCKS5 χρησιμοποιείται για την προσέγγιση χρηστών μέσω αυτού του τύπου δικτύου.</translation>
    </message>
    <message>
        <source>Minimize instead of exit the application when the window is closed. When this option is enabled, the application will be closed only after selecting Exit in the menu.</source>
        <translation type="unfinished">Ελαχιστοποίηση αντί για έξοδο κατά το κλείσιμο του παραθύρου. Όταν αυτή η επιλογή είναι ενεργοποιημένη, η εφαρμογή θα κλείνει μόνο αν επιλεχθεί η Έξοδος στο μενού.</translation>
    </message>
    <message>
        <source>Options set in this dialog are overridden by the command line:</source>
        <translation type="unfinished">Οι επιλογές που έχουν οριστεί σε αυτό το παράθυρο διαλόγου παραβλέπονται από τη γραμμή εντολών</translation>
    </message>
    <message>
        <source>Open the %1 configuration file from the working directory.</source>
        <translation type="unfinished">Ανοίξτε το %1 αρχείο διαμόρφωσης από τον κατάλογο εργασίας.</translation>
    </message>
    <message>
        <source>Open Configuration File</source>
        <translation type="unfinished">Άνοιγμα Αρχείου Ρυθμίσεων</translation>
    </message>
    <message>
        <source>Reset all client options to default.</source>
        <translation type="unfinished">Επαναφορά όλων των επιλογών του πελάτη στις αρχικές.</translation>
    </message>
    <message>
        <source>&amp;Reset Options</source>
        <translation type="unfinished">Επαναφορά ρυθμίσεων</translation>
    </message>
    <message>
        <source>&amp;Network</source>
        <translation type="unfinished">&amp;Δίκτυο</translation>
    </message>
    <message>
        <source>Prune &amp;block storage to</source>
        <translation type="unfinished">Αποκοπή &amp;αποκλεισμός αποθήκευσης στο</translation>
    </message>
    <message>
        <source>Reverting this setting requires re-downloading the entire blockchain.</source>
        <translation type="unfinished">Η επαναφορά αυτής της ρύθμισης απαιτεί εκ νέου λήψη ολόκληρου του μπλοκ αλυσίδας.</translation>
    </message>
    <message>
        <source>MiB</source>
        <translation type="unfinished">MebiBytes</translation>
    </message>
    <message>
        <source>(0 = auto, &lt;0 = leave that many cores free)</source>
        <translation type="unfinished">(0 = αυτόματο, &lt;0 = ελεύθεροι πυρήνες)</translation>
    </message>
    <message>
        <source>Enable R&amp;PC server</source>
        <extracomment>An Options window setting to enable the RPC server.</extracomment>
        <translation type="unfinished">Ενεργοποίηση R&amp;PC σέρβερ</translation>
    </message>
    <message>
        <source>W&amp;allet</source>
        <translation type="unfinished">Π&amp;ορτοφόλι</translation>
    </message>
    <message>
        <source>Whether to set subtract fee from amount as default or not.</source>
        <extracomment>Tooltip text for Options window setting that sets subtracting the fee from a sending amount as default.</extracomment>
        <translation type="unfinished">Να τεθεί ο φόρος αφαίρεσης από το ποσό στην προκαθορισμένη τιμή ή οχι. </translation>
    </message>
    <message>
        <source>Expert</source>
        <translation type="unfinished">Έμπειρος</translation>
    </message>
    <message>
        <source>Enable coin &amp;control features</source>
        <translation type="unfinished">Ενεργοποίηση δυνατοτήτων ελέγχου κερμάτων</translation>
    </message>
    <message>
        <source>If you disable the spending of unconfirmed change, the change from a transaction cannot be used until that transaction has at least one confirmation. This also affects how your balance is computed.</source>
        <translation type="unfinished">Εάν απενεργοποιήσετε το ξόδεμα μη επικυρωμένων ρέστων, τα ρέστα από μια συναλλαγή δεν μπορούν να χρησιμοποιηθούν έως ότου αυτή η συναλλαγή έχει έστω μια επικύρωση. Αυτό επίσης επηρεάζει το πως υπολογίζεται το υπόλοιπό σας.</translation>
    </message>
    <message>
        <source>&amp;Spend unconfirmed change</source>
        <translation type="unfinished">&amp;Ξόδεμα μη επικυρωμένων ρέστων</translation>
    </message>
    <message>
<<<<<<< HEAD
        <source>&amp;Unlock unspent</source>
        <translation type="unfinished">&amp;Ξεκλείδωμα διαθέσιμου υπολοίπου</translation>
    </message>
    <message>
        <source>Copy quantity</source>
        <translation type="unfinished">Αντιγραφή ποσότητας</translation>
=======
        <source>Enable &amp;PSBT controls</source>
        <extracomment>An options window setting to enable PSBT controls.</extracomment>
        <translation type="unfinished">Ενεργοποίηση ελέγχων &amp;PSBT</translation>
>>>>>>> 88259837
    </message>
    <message>
        <source>External Signer (e.g. hardware wallet)</source>
        <translation type="unfinished">Εξωτερική συσκευή υπογραφής (π.χ. πορτοφόλι υλικού)</translation>
    </message>
    <message>
        <source>Automatically open the Bitcoin client port on the router. This only works when your router supports UPnP and it is enabled.</source>
        <translation type="unfinished">Αυτόματο άνοιγμα των θυρών Bitcoin στον δρομολογητή. Λειτουργεί μόνο αν ο δρομολογητής σας υποστηρίζει τη λειτουργία UPnP.</translation>
    </message>
    <message>
        <source>Map port using &amp;UPnP</source>
        <translation type="unfinished">Απόδοση θυρών με χρήση &amp;UPnP</translation>
    </message>
    <message>
        <source>Automatically open the Bitcoin client port on the router. This only works when your router supports NAT-PMP and it is enabled. The external port could be random.</source>
        <translation type="unfinished">Ανοίξτε αυτόματα τη πόρτα του Bitcoin client στο router. Αυτό λειτουργεί μόνο όταν το router σας υποστηρίζει NAT-PMP και είναι ενεργοποιημένο. Η εξωτερική πόρτα μπορεί να είναι τυχαία.</translation>
    </message>
    <message>
        <source>Map port using NA&amp;T-PMP</source>
        <translation type="unfinished">Δρομολόγηση θύρας με χρήση NA&amp;T-PMP</translation>
    </message>
    <message>
        <source>Accept connections from outside.</source>
        <translation type="unfinished">Αποδοχή εξωτερικών συνδέσεων</translation>
    </message>
    <message>
        <source>Allow incomin&amp;g connections</source>
        <translation type="unfinished">Επιτρέπονται εισερχόμενες συνδέσεις</translation>
    </message>
    <message>
        <source>Connect to the Bitcoin network through a SOCKS5 proxy.</source>
        <translation type="unfinished">Σύνδεση στο δίκτυο Bitcoin μέσω διαμεσολαβητή SOCKS5.</translation>
    </message>
    <message>
        <source>&amp;Connect through SOCKS5 proxy (default proxy):</source>
        <translation type="unfinished">&amp;Σύνδεση μέσω διαμεσολαβητή SOCKS5 (προεπιλεγμένος)</translation>
    </message>
    <message>
        <source>Proxy &amp;IP:</source>
        <translation type="unfinished">&amp;IP διαμεσολαβητή:</translation>
    </message>
    <message>
        <source>&amp;Port:</source>
        <translation type="unfinished">&amp;Θύρα:</translation>
    </message>
    <message>
        <source>Port of the proxy (e.g. 9050)</source>
        <translation type="unfinished">Θύρα διαμεσολαβητή (π.χ. 9050)</translation>
    </message>
    <message>
        <source>Used for reaching peers via:</source>
        <translation type="unfinished">Χρησιμοποιείται για να φτάσεις στους χρήστες μέσω:</translation>
    </message>
    <message>
        <source>&amp;Window</source>
        <translation type="unfinished">&amp;Παράθυρο</translation>
    </message>
    <message>
        <source>Show the icon in the system tray.</source>
        <translation type="unfinished">Εμφάνιση εικονιδίου στη γραμμή συστήματος.</translation>
    </message>
    <message>
        <source>&amp;Show tray icon</source>
        <translation type="unfinished">&amp;Εμφάνιση εικονιδίου</translation>
    </message>
    <message>
        <source>Show only a tray icon after minimizing the window.</source>
        <translation type="unfinished">Εμφάνιση μόνο εικονιδίου στην περιοχή ειδοποιήσεων κατά την ελαχιστοποίηση.</translation>
    </message>
    <message>
        <source>&amp;Minimize to the tray instead of the taskbar</source>
        <translation type="unfinished">&amp;Ελαχιστοποίηση στην περιοχή ειδοποιήσεων αντί της γραμμής εργασιών</translation>
    </message>
    <message>
        <source>M&amp;inimize on close</source>
        <translation type="unfinished">Ε&amp;λαχιστοποίηση κατά το κλείσιμο</translation>
    </message>
    <message>
        <source>&amp;Display</source>
        <translation type="unfinished">&amp;Απεικόνιση</translation>
    </message>
    <message>
        <source>User Interface &amp;language:</source>
        <translation type="unfinished">Γλώσσα περιβάλλοντος εργασίας:</translation>
    </message>
    <message>
        <source>The user interface language can be set here. This setting will take effect after restarting %1.</source>
        <translation type="unfinished">Η γλώσσα διεπαφής χρήστη μπορεί να οριστεί εδώ. Αυτή η ρύθμιση θα τεθεί σε ισχύ μετά την επανεκκίνηση του %1.</translation>
    </message>
    <message>
        <source>&amp;Unit to show amounts in:</source>
        <translation type="unfinished">&amp;Μονάδα μέτρησης:</translation>
    </message>
    <message>
        <source>Choose the default subdivision unit to show in the interface and when sending coins.</source>
        <translation type="unfinished">Διαλέξτε την προεπιλεγμένη υποδιαίρεση που θα εμφανίζεται όταν στέλνετε νομίσματα.</translation>
    </message>
    <message>
        <source>Whether to show coin control features or not.</source>
        <translation type="unfinished">Επιλογή κατά πόσο να αναδείχνονται οι δυνατότητες ελέγχου κερμάτων.</translation>
    </message>
    <message>
        <source>Connect to the Bitcoin network through a separate SOCKS5 proxy for Tor onion services.</source>
        <translation type="unfinished">Συνδεθείτε στο δίκτυο Bitcoin μέσω ενός ξεχωριστού διακομιστή μεσολάβησης SOCKS5 για τις onion υπηρεσίες του Tor.</translation>
    </message>
    <message>
        <source>Use separate SOCKS&amp;5 proxy to reach peers via Tor onion services:</source>
        <translation type="unfinished">Χρησιμοποιήστε ξεχωριστό διακομιστή μεσολάβησης SOCKS&amp;5 για σύνδεση με αποδέκτες μέσω των υπηρεσιών onion του Tor:</translation>
    </message>
    <message>
        <source>embedded "%1"</source>
        <translation type="unfinished">ενσωματωμένο "%1"</translation>
    </message>
    <message>
        <source>closest matching "%1"</source>
        <translation type="unfinished">πλησιέστερη αντιστοίχιση "%1"</translation>
    </message>
    <message>
        <source>&amp;OK</source>
        <translation type="unfinished">&amp;ΟΚ</translation>
    </message>
    <message>
        <source>&amp;Cancel</source>
        <translation type="unfinished">&amp;Ακύρωση</translation>
    </message>
    <message>
        <source>Compiled without external signing support (required for external signing)</source>
        <extracomment>"External signing" means using devices such as hardware wallets.</extracomment>
        <translation type="unfinished">Συντάχθηκε χωρίς την υποστήριξη εξωτερικής υπογραφής (απαιτείται για εξωτερική υπογραφή)</translation>
    </message>
    <message>
        <source>default</source>
        <translation type="unfinished">προεπιλογή</translation>
    </message>
    <message>
        <source>none</source>
        <translation type="unfinished">κανένα</translation>
    </message>
    <message>
        <source>Confirm options reset</source>
        <extracomment>Window title text of pop-up window shown when the user has chosen to reset options.</extracomment>
        <translation type="unfinished">Επιβεβαίωση επαναφοράς επιλογών</translation>
    </message>
    <message>
        <source>Client restart required to activate changes.</source>
        <extracomment>Text explaining that the settings changed will not come into effect until the client is restarted.</extracomment>
        <translation type="unfinished">Χρειάζεται επανεκκίνηση του προγράμματος για να ενεργοποιηθούν οι αλλαγές.</translation>
    </message>
    <message>
        <source>Client will be shut down. Do you want to proceed?</source>
        <extracomment>Text asking the user to confirm if they would like to proceed with a client shutdown.</extracomment>
        <translation type="unfinished">Ο πελάτης θα τερματιστεί. Θέλετε να συνεχίσετε?</translation>
    </message>
    <message>
        <source>Configuration options</source>
        <extracomment>Window title text of pop-up box that allows opening up of configuration file.</extracomment>
        <translation type="unfinished"> 
Επιλογές διαμόρφωσης</translation>
    </message>
    <message>
        <source>The configuration file is used to specify advanced user options which override GUI settings. Additionally, any command-line options will override this configuration file.</source>
        <extracomment>Explanatory text about the priority order of instructions considered by client. The order from high to low being: command-line, configuration file, GUI settings.</extracomment>
        <translation type="unfinished">Το αρχείο ρυθμίσεων χρησιμοποιείται για τον προσδιορισμό των προχωρημένων επιλογών χρηστών που παρακάμπτουν τις ρυθμίσεις GUI. Επιπλέον, όλες οι επιλογές γραμμής εντολών θα αντικαταστήσουν αυτό το αρχείο ρυθμίσεων.</translation>
    </message>
    <message>
        <source>Continue</source>
        <translation type="unfinished">Συνεχίστε</translation>
    </message>
    <message>
        <source>Cancel</source>
        <translation type="unfinished">Ακύρωση</translation>
    </message>
    <message>
        <source>Error</source>
        <translation type="unfinished">Σφάλμα</translation>
    </message>
    <message>
<<<<<<< HEAD
        <source>Use an external signing device such as a hardware wallet. Configure the external signer script in wallet preferences first.</source>
        <translation type="unfinished">Χρησιμοποιήστε μια εξωτερική συσκευή υπογραφής, όπως ένα πορτοφόλι υλικού. Ρυθμίστε πρώτα στις προτιμήσεις του πορτοφολιού το εξωτερικό script υπογραφής.</translation>
    </message>
    <message>
        <source>External signer</source>
        <translation type="unfinished">Εξωτερικός υπογράφων</translation>
=======
        <source>The configuration file could not be opened.</source>
        <translation type="unfinished">Το αρχείο διαμόρφωσης δεν ήταν δυνατό να ανοιχτεί.</translation>
>>>>>>> 88259837
    </message>
    <message>
        <source>This change would require a client restart.</source>
        <translation type="unfinished">Η αλλαγή αυτή θα χρειαστεί επανεκκίνηση του προγράμματος</translation>
    </message>
    <message>
        <source>The supplied proxy address is invalid.</source>
        <translation type="unfinished">Δεν είναι έγκυρη η διεύθυνση διαμεσολαβητή</translation>
    </message>
<<<<<<< HEAD
    <message>
        <source>Compiled without external signing support (required for external signing)</source>
        <extracomment>"External signing" means using devices such as hardware wallets.</extracomment>
        <translation type="unfinished">Συντάχθηκε χωρίς την υποστήριξη εξωτερικής υπογραφής (απαιτείται για εξωτερική υπογραφή)</translation>
    </message>
=======
>>>>>>> 88259837
</context>
<context>
    <name>OptionsModel</name>
    <message>
        <source>Could not read setting "%1", %2.</source>
        <translation type="unfinished">Δεν μπορεί να διαβαστεί η ρύθμιση "%1", %2.</translation>
    </message>
</context>
<context>
    <name>OverviewPage</name>
    <message>
        <source>Form</source>
        <translation type="unfinished">Φόρμα</translation>
    </message>
    <message>
        <source>The displayed information may be out of date. Your wallet automatically synchronizes with the Bitcoin network after a connection is established, but this process has not completed yet.</source>
        <translation type="unfinished">Οι πληροφορίες που εμφανίζονται μπορεί να είναι ξεπερασμένες. Το πορτοφόλι σας συγχρονίζεται αυτόματα με το δίκτυο Bitcoin μετά από μια σύνδεση, αλλά αυτή η διαδικασία δεν έχει ακόμη ολοκληρωθεί.</translation>
    </message>
    <message>
        <source>Watch-only:</source>
        <translation type="unfinished">Επίβλεψη μόνο:</translation>
    </message>
    <message>
        <source>Available:</source>
        <translation type="unfinished">Διαθέσιμο:</translation>
    </message>
    <message>
        <source>Your current spendable balance</source>
        <translation type="unfinished">Το τρέχον διαθέσιμο υπόλοιπο</translation>
    </message>
    <message>
        <source>Pending:</source>
        <translation type="unfinished">Εκκρεμούν:</translation>
    </message>
    <message>
        <source>Total of transactions that have yet to be confirmed, and do not yet count toward the spendable balance</source>
        <translation type="unfinished">Το άθροισμα των συναλλαγών που δεν έχουν ακόμα επιβεβαιωθεί και δεν προσμετρώνται στο τρέχον διαθέσιμο υπόλοιπό σας</translation>
    </message>
    <message>
        <source>Immature:</source>
        <translation type="unfinished">Ανώριμα:</translation>
    </message>
    <message>
        <source>Mined balance that has not yet matured</source>
        <translation type="unfinished">Εξορυγμένο υπόλοιπο που δεν έχει ακόμα ωριμάσει</translation>
    </message>
    <message>
        <source>Balances</source>
        <translation type="unfinished">Υπόλοιπο:</translation>
    </message>
    <message>
        <source>Total:</source>
        <translation type="unfinished">Σύνολο:</translation>
    </message>
    <message>
        <source>Your current total balance</source>
        <translation type="unfinished">Το τρέχον συνολικό υπόλοιπο</translation>
    </message>
    <message>
        <source>Your current balance in watch-only addresses</source>
        <translation type="unfinished">Το τρέχον υπόλοιπο σας σε διευθύνσεις παρακολούθησης μόνο</translation>
    </message>
    <message>
        <source>Spendable:</source>
        <translation type="unfinished">Για ξόδεμα:</translation>
    </message>
    <message>
        <source>Recent transactions</source>
        <translation type="unfinished">Πρόσφατες συναλλαγές</translation>
    </message>
    <message>
        <source>Unconfirmed transactions to watch-only addresses</source>
        <translation type="unfinished">Μη επικυρωμένες συναλλαγές σε διευθύνσεις παρακολούθησης μόνο</translation>
    </message>
    <message>
        <source>Mined balance in watch-only addresses that has not yet matured</source>
        <translation type="unfinished">Εξορυγμένο υπόλοιπο σε διευθύνσεις παρακολούθησης μόνο που δεν έχει ωριμάσει ακόμα</translation>
    </message>
    <message>
        <source>Current total balance in watch-only addresses</source>
        <translation type="unfinished">Το τρέχον συνολικό υπόλοιπο σε διευθύνσεις παρακολούθησης μόνο</translation>
    </message>
    <message>
        <source>Privacy mode activated for the Overview tab. To unmask the values, uncheck Settings-&gt;Mask values.</source>
        <translation type="unfinished">Ενεργοποιήθηκε η κατάσταση ιδιωτικότητας στην καρτέλα Επισκόπησης. Για εμφάνιση των τιμών αποεπιλέξτε το Ρυθμίσεις-&gt;Απόκρυψη τιμών.</translation>
    </message>
</context>
<context>
    <name>PSBTOperationsDialog</name>
    <message>
        <source>Sign Tx</source>
        <translation type="unfinished">Υπόγραψε Tx</translation>
    </message>
    <message>
        <source>Broadcast Tx</source>
        <translation type="unfinished">Αναμετάδωση Tx</translation>
    </message>
    <message>
        <source>Copy to Clipboard</source>
        <translation type="unfinished">Αντιγραφή στο Πρόχειρο</translation>
    </message>
    <message>
        <source>Save…</source>
        <translation type="unfinished">Αποθήκευση...</translation>
    </message>
    <message>
        <source>Close</source>
        <translation type="unfinished">Κλείσιμο</translation>
    </message>
    <message>
        <source>Failed to load transaction: %1</source>
        <translation type="unfinished">Αποτυχία φόρτωσης μεταφοράς: %1</translation>
    </message>
    <message>
        <source>Failed to sign transaction: %1</source>
        <translation type="unfinished">Αποτυχία εκπλήρωσης συναλλαγής: %1</translation>
    </message>
    <message>
        <source>Cannot sign inputs while wallet is locked.</source>
        <translation type="unfinished">Αδύνατη η υπογραφή εισδοχών ενώ το πορτοφόλι είναι κλειδωμένο</translation>
    </message>
    <message>
        <source>Could not sign any more inputs.</source>
        <translation type="unfinished">Δεν είναι δυνατή η υπογραφή περισσότερων καταχωρήσεων.</translation>
    </message>
    <message>
        <source>Signed %1 inputs, but more signatures are still required.</source>
        <translation type="unfinished">Υπεγράφη %1 καταχώρηση, αλλά περισσότερες υπογραφές χρειάζονται.</translation>
    </message>
    <message>
        <source>Signed transaction successfully. Transaction is ready to broadcast.</source>
        <translation type="unfinished">Η συναλλαγή υπογράφηκε με επιτυχία. Η συναλλαγή είναι έτοιμη για μετάδοση.</translation>
    </message>
    <message>
        <source>Unknown error processing transaction.</source>
        <translation type="unfinished">Άγνωστο λάθος  επεξεργασίας μεταφοράς.</translation>
    </message>
    <message>
        <source>Transaction broadcast successfully! Transaction ID: %1</source>
        <translation type="unfinished">Έγινε επιτυχής αναμετάδοση της συναλλαγής! 
ID Συναλλαγής: %1</translation>
    </message>
    <message>
        <source>Transaction broadcast failed: %1</source>
        <translation type="unfinished">Η αναμετάδοση της συναλαγής απέτυχε: %1</translation>
    </message>
    <message>
        <source>PSBT copied to clipboard.</source>
        <translation type="unfinished">PSBT αντιγράφηκε στο πρόχειρο.</translation>
    </message>
    <message>
        <source>Save Transaction Data</source>
        <translation type="unfinished">Αποθήκευση Δεδομένων Συναλλαγής</translation>
    </message>
    <message>
        <source>Partially Signed Transaction (Binary)</source>
        <extracomment>Expanded name of the binary PSBT file format. See: BIP 174.</extracomment>
        <translation type="unfinished">Μερικώς Υπογεγραμμένη Συναλλαγή (binary)</translation>
    </message>
    <message>
        <source>PSBT saved to disk.</source>
        <translation type="unfinished">PSBT αποθηκεύτηκε στο δίσκο.</translation>
    </message>
    <message>
        <source> * Sends %1 to %2</source>
        <translation type="unfinished">* Στέλνει %1 προς  %2</translation>
    </message>
    <message>
        <source>Unable to calculate transaction fee or total transaction amount.</source>
        <translation type="unfinished">Δεν είναι δυνατός ο υπολογισμός των κρατήσεων ή του συνολικού ποσού συναλλαγής.</translation>
    </message>
    <message>
        <source>Pays transaction fee: </source>
        <translation type="unfinished">Πληρωμή τέλους συναλλαγής:</translation>
    </message>
    <message>
        <source>Total Amount</source>
        <translation type="unfinished">Συνολικό ποσό</translation>
    </message>
    <message>
        <source>or</source>
        <translation type="unfinished">ή</translation>
    </message>
    <message>
        <source>Transaction has %1 unsigned inputs.</source>
        <translation type="unfinished">Η συναλλαγή έχει %1 μη υπογεγραμμένη καταχώρηση.</translation>
    </message>
    <message>
        <source>Transaction is missing some information about inputs.</source>
        <translation type="unfinished">Λείπουν μερικές πληροφορίες από την συναλλαγή.</translation>
    </message>
    <message>
        <source>Transaction still needs signature(s).</source>
        <translation type="unfinished">Η συναλλαγή απαιτεί υπογραφή/ές</translation>
    </message>
    <message>
        <source>(But no wallet is loaded.)</source>
        <translation type="unfinished">(Δεν έχει γίνει φόρτωση πορτοφολιού)</translation>
    </message>
    <message>
        <source>(But this wallet cannot sign transactions.)</source>
        <translation type="unfinished">(Αλλά αυτό το πορτοφόλι δεν μπορεί να υπογράψει συναλλαγές.)</translation>
    </message>
    <message>
        <source>(But this wallet does not have the right keys.)</source>
        <translation type="unfinished">(Αλλά αυτό το πορτοφόλι δεν έχει τα σωστά κλειδιά.)</translation>
    </message>
    <message>
        <source>Transaction is fully signed and ready for broadcast.</source>
        <translation type="unfinished">Η συναλλαγή είναι πλήρως υπογεγραμμένη και έτοιμη για αναμετάδωση.</translation>
    </message>
    <message>
        <source>Transaction status is unknown.</source>
        <translation type="unfinished">Η κατάσταση της συναλλαγής είναι άγνωστη.</translation>
    </message>
</context>
<context>
    <name>PaymentServer</name>
    <message>
        <source>Payment request error</source>
        <translation type="unfinished">Σφάλμα αίτησης πληρωμής</translation>
    </message>
    <message>
        <source>Cannot start bitcoin: click-to-pay handler</source>
        <translation type="unfinished">Δεν είναι δυνατή η εκκίνηση του bitcoin: χειριστής click-to-pay</translation>
    </message>
    <message>
        <source>URI handling</source>
        <translation type="unfinished">χειρισμός URI</translation>
    </message>
    <message>
        <source>'bitcoin://' is not a valid URI. Use 'bitcoin:' instead.</source>
        <translation type="unfinished">Το 'bitcoin://' δεν είναι έγκυρο URI. Αντ' αυτού χρησιμοποιήστε το 'bitcoin:'.</translation>
    </message>
    <message>
        <source>URI cannot be parsed! This can be caused by an invalid Bitcoin address or malformed URI parameters.</source>
        <translation type="unfinished">Δεν είναι δυνατή η ανάλυση του URI! Αυτό μπορεί να προκληθεί από μη έγκυρη διεύθυνση Bitcoin ή παραμορφωμένες παραμέτρους URI.</translation>
    </message>
    <message>
        <source>Payment request file handling</source>
        <translation type="unfinished">Επεξεργασία αρχείου αίτησης πληρωμής</translation>
    </message>
</context>
<context>
    <name>PeerTableModel</name>
    <message>
        <source>User Agent</source>
        <extracomment>Title of Peers Table column which contains the peer's User Agent string.</extracomment>
        <translation type="unfinished">Agent χρήστη</translation>
    </message>
    <message>
        <source>Peer</source>
        <extracomment>Title of Peers Table column which contains a unique number used to identify a connection.</extracomment>
        <translation type="unfinished">Χρήστης</translation>
    </message>
    <message>
        <source>Age</source>
        <extracomment>Title of Peers Table column which indicates the duration (length of time) since the peer connection started.</extracomment>
        <translation type="unfinished">Ηλικία</translation>
    </message>
    <message>
        <source>Direction</source>
        <extracomment>Title of Peers Table column which indicates the direction the peer connection was initiated from.</extracomment>
        <translation type="unfinished">Κατεύθυνση</translation>
    </message>
    <message>
        <source>Sent</source>
        <extracomment>Title of Peers Table column which indicates the total amount of network information we have sent to the peer.</extracomment>
        <translation type="unfinished">Αποστολή</translation>
    </message>
    <message>
        <source>Received</source>
        <extracomment>Title of Peers Table column which indicates the total amount of network information we have received from the peer.</extracomment>
        <translation type="unfinished">Παραλήφθησαν</translation>
    </message>
    <message>
        <source>Address</source>
        <extracomment>Title of Peers Table column which contains the IP/Onion/I2P address of the connected peer.</extracomment>
        <translation type="unfinished">Διεύθυνση</translation>
    </message>
    <message>
        <source>Type</source>
        <extracomment>Title of Peers Table column which describes the type of peer connection. The "type" describes why the connection exists.</extracomment>
        <translation type="unfinished">Τύπος</translation>
    </message>
    <message>
        <source>Network</source>
        <extracomment>Title of Peers Table column which states the network the peer connected through.</extracomment>
        <translation type="unfinished">Δίκτυο</translation>
    </message>
    <message>
        <source>Inbound</source>
        <extracomment>An Inbound Connection from a Peer.</extracomment>
        <translation type="unfinished">Εισερχόμενα</translation>
    </message>
    <message>
        <source>Outbound</source>
        <extracomment>An Outbound Connection to a Peer.</extracomment>
        <translation type="unfinished">Εξερχόμενα</translation>
    </message>
</context>
<context>
    <name>QRImageWidget</name>
    <message>
        <source>&amp;Save Image…</source>
        <translation type="unfinished">&amp;Αποθήκευση εικόνας...</translation>
    </message>
    <message>
        <source>&amp;Copy Image</source>
        <translation type="unfinished">&amp;Αντιγραφή εικόνας</translation>
    </message>
    <message>
        <source>Resulting URI too long, try to reduce the text for label / message.</source>
        <translation type="unfinished">Το προκύπτον URI είναι πολύ μεγάλο, προσπαθήστε να μειώσετε το κείμενο για ετικέτα / μήνυμα.</translation>
    </message>
    <message>
        <source>Error encoding URI into QR Code.</source>
        <translation type="unfinished">Σφάλμα κωδικοποίησης του URI σε κώδικα QR.</translation>
    </message>
    <message>
        <source>QR code support not available.</source>
        <translation type="unfinished">Η υποστήριξη QR code δεν είναι διαθέσιμη.</translation>
    </message>
    <message>
        <source>Save QR Code</source>
        <translation type="unfinished">Αποθήκευση κωδικού QR</translation>
    </message>
    <message>
<<<<<<< HEAD
        <source>Enable R&amp;PC server</source>
        <extracomment>An Options window setting to enable the RPC server.</extracomment>
        <translation type="unfinished">Ενεργοποίηση R&amp;PC σέρβερ</translation>
    </message>
    <message>
        <source>W&amp;allet</source>
        <translation type="unfinished">Π&amp;ορτοφόλι</translation>
=======
        <source>PNG Image</source>
        <extracomment>Expanded name of the PNG file format. See: https://en.wikipedia.org/wiki/Portable_Network_Graphics.</extracomment>
        <translation type="unfinished">Εικόνα PNG</translation>
>>>>>>> 88259837
    </message>
</context>
<context>
    <name>RPCConsole</name>
    <message>
        <source>N/A</source>
        <translation type="unfinished">Μη διαθέσιμο</translation>
    </message>
    <message>
        <source>Client version</source>
        <translation type="unfinished">Έκδοση Πελάτη</translation>
    </message>
    <message>
        <source>&amp;Information</source>
        <translation type="unfinished">&amp;Πληροφορία</translation>
    </message>
    <message>
        <source>General</source>
        <translation type="unfinished">Γενικά</translation>
    </message>
    <message>
<<<<<<< HEAD
        <source>External Signer (e.g. hardware wallet)</source>
        <translation type="unfinished">Εξωτερική συσκευή υπογραφής (π.χ. πορτοφόλι υλικού)</translation>
    </message>
    <message>
        <source>Full path to a Bitcoin Core compatible script (e.g. C:\Downloads\hwi.exe or /Users/you/Downloads/hwi.py). Beware: malware can steal your coins!</source>
        <translation type="unfinished">Πλήρης διαδρομή ενός script συμβατού με το Bitcoin Core (π.χ.: C:\Downloads\hwi.exe ή /Users/you/Downloads/hwi.py). Προσοχή: το κακόβουλο λογισμικό μπορεί να κλέψει τα νομίσματά σας!</translation>
=======
        <source>Datadir</source>
        <translation type="unfinished">Κατάλογος Δεδομένων</translation>
>>>>>>> 88259837
    </message>
    <message>
        <source>Blocksdir</source>
        <translation type="unfinished">Κατάλογος των Μπλοκς</translation>
    </message>
    <message>
        <source>To specify a non-default location of the blocks directory use the '%1' option.</source>
        <translation type="unfinished">Για να καθορίσετε μια μη προεπιλεγμένη θέση του καταλόγου μπλοκ, χρησιμοποιήστε την επιλογή '%1'.</translation>
    </message>
    <message>
<<<<<<< HEAD
        <source>Automatically open the Bitcoin client port on the router. This only works when your router supports NAT-PMP and it is enabled. The external port could be random.</source>
        <translation type="unfinished">Ανοίξτε αυτόματα τη πόρτα του Bitcoin client στο router. Αυτό λειτουργεί μόνο όταν το router σας υποστηρίζει NAT-PMP και είναι ενεργοποιημένο. Η εξωτερική πόρτα μπορεί να είναι τυχαία.</translation>
    </message>
    <message>
        <source>Map port using NA&amp;T-PMP</source>
        <translation type="unfinished">Δρομολόγηση θύρας με χρήση NA&amp;T-PMP</translation>
=======
        <source>Startup time</source>
        <translation type="unfinished">Χρόνος εκκίνησης</translation>
>>>>>>> 88259837
    </message>
    <message>
        <source>Network</source>
        <translation type="unfinished">Δίκτυο</translation>
    </message>
    <message>
        <source>Name</source>
        <translation type="unfinished">Όνομα</translation>
    </message>
    <message>
        <source>Number of connections</source>
        <translation type="unfinished">Αριθμός συνδέσεων</translation>
    </message>
    <message>
        <source>Block chain</source>
        <translation type="unfinished">Αλυσίδα μπλοκ</translation>
    </message>
    <message>
        <source>Memory Pool</source>
        <translation type="unfinished">Πισίνα μνήμης</translation>
    </message>
    <message>
        <source>Current number of transactions</source>
        <translation type="unfinished">Τρέχων αριθμός συναλλαγών</translation>
    </message>
    <message>
        <source>Memory usage</source>
        <translation type="unfinished">χρήση Μνήμης</translation>
    </message>
    <message>
        <source>Wallet: </source>
        <translation type="unfinished">Πορτοφόλι:</translation>
    </message>
    <message>
        <source>(none)</source>
        <translation type="unfinished">(κενό)</translation>
    </message>
    <message>
        <source>&amp;Reset</source>
        <translation type="unfinished">&amp;Επαναφορά</translation>
    </message>
    <message>
        <source>Received</source>
        <translation type="unfinished">Παραλήφθησαν</translation>
    </message>
    <message>
        <source>Sent</source>
        <translation type="unfinished">Αποστολή</translation>
    </message>
    <message>
        <source>&amp;Peers</source>
        <translation type="unfinished">&amp;Χρήστες</translation>
    </message>
    <message>
        <source>Banned peers</source>
        <translation type="unfinished">Αποκλεισμένοι χρήστες</translation>
    </message>
    <message>
        <source>Select a peer to view detailed information.</source>
        <translation type="unfinished">Επιλέξτε έναν χρήστη για να δείτε αναλυτικές πληροφορίες.</translation>
    </message>
    <message>
        <source>Version</source>
        <translation type="unfinished">Έκδοση</translation>
    </message>
    <message>
        <source>Starting Block</source>
        <translation type="unfinished">Αρχικό Μπλοκ</translation>
    </message>
    <message>
        <source>Synced Headers</source>
        <translation type="unfinished">Συγχρονισμένες Κεφαλίδες</translation>
    </message>
    <message>
        <source>Synced Blocks</source>
        <translation type="unfinished">Συγχρονισμένα Μπλοκς</translation>
    </message>
    <message>
        <source>Last Transaction</source>
        <translation type="unfinished">Τελευταία Συναλλαγή</translation>
    </message>
    <message>
        <source>The mapped Autonomous System used for diversifying peer selection.</source>
        <translation type="unfinished">Το χαρτογραφημένο Αυτόνομο Σύστημα που χρησιμοποιείται για τη διαφοροποίηση της επιλογής ομοτίμων.</translation>
    </message>
    <message>
        <source>Mapped AS</source>
        <translation type="unfinished">Χαρτογραφημένο ως</translation>
    </message>
    <message>
        <source>User Agent</source>
        <translation type="unfinished">Agent χρήστη</translation>
    </message>
    <message>
<<<<<<< HEAD
        <source>closest matching "%1"</source>
        <translation type="unfinished">πλησιέστερη αντιστοίχιση "%1"</translation>
    </message>
    <message>
        <source>Options set in this dialog are overridden by the command line or in the configuration file:</source>
        <translation type="unfinished">Οι επιλογές που έχουν οριστεί σε αυτό το παράθυρο διαλόγου παραβλέπονται από τη γραμμή εντολών ή από το αρχείο διαμόρφωσης:</translation>
=======
        <source>Node window</source>
        <translation type="unfinished">Κόμβος παράθυρο</translation>
>>>>>>> 88259837
    </message>
    <message>
        <source>Current block height</source>
        <translation type="unfinished">Τωρινό ύψος block</translation>
    </message>
    <message>
        <source>Open the %1 debug log file from the current data directory. This can take a few seconds for large log files.</source>
        <translation type="unfinished">Ανοίξτε το αρχείο καταγραφής εντοπισμού σφαλμάτων %1 από τον τρέχοντα κατάλογο δεδομένων. Αυτό μπορεί να διαρκέσει μερικά δευτερόλεπτα για τα μεγάλα αρχεία καταγραφής.</translation>
    </message>
    <message>
<<<<<<< HEAD
        <source>Compiled without external signing support (required for external signing)</source>
        <extracomment>"External signing" means using devices such as hardware wallets.</extracomment>
        <translation type="unfinished">Συντάχθηκε χωρίς την υποστήριξη εξωτερικής υπογραφής (απαιτείται για εξωτερική υπογραφή)</translation>
    </message>
    <message>
        <source>default</source>
        <translation type="unfinished">προεπιλογή</translation>
=======
        <source>Decrease font size</source>
        <translation type="unfinished">Μείωση μεγέθους γραμματοσειράς</translation>
>>>>>>> 88259837
    </message>
    <message>
        <source>Increase font size</source>
        <translation type="unfinished">Αύξηση μεγέθους γραμματοσειράς</translation>
    </message>
    <message>
        <source>Permissions</source>
        <translation type="unfinished">Αδειες</translation>
    </message>
    <message>
        <source>Direction/Type</source>
        <translation type="unfinished">Κατεύθυνση/Τύπος</translation>
    </message>
    <message>
        <source>Services</source>
        <translation type="unfinished">Υπηρεσίες</translation>
    </message>
    <message>
        <source>High Bandwidth</source>
        <translation type="unfinished">Υψηλό εύρος ζώνης</translation>
    </message>
    <message>
        <source>Connection Time</source>
        <translation type="unfinished">Χρόνος σύνδεσης</translation>
    </message>
    <message>
<<<<<<< HEAD
        <source>Continue</source>
        <translation type="unfinished">Συνεχίστε</translation>
    </message>
    <message>
        <source>Cancel</source>
        <translation type="unfinished">Ακύρωση</translation>
=======
        <source>Last Block</source>
        <translation type="unfinished">Τελευταίο Block</translation>
>>>>>>> 88259837
    </message>
    <message>
        <source>Last Send</source>
        <translation type="unfinished">Τελευταία αποστολή</translation>
    </message>
    <message>
        <source>Last Receive</source>
        <translation type="unfinished">Τελευταία λήψη</translation>
    </message>
    <message>
        <source>Ping Time</source>
        <translation type="unfinished">Χρόνος καθυστέρησης</translation>
    </message>
    <message>
        <source>The duration of a currently outstanding ping.</source>
        <translation type="unfinished">Η διάρκεια ενός τρέχοντος ping.</translation>
    </message>
    <message>
        <source>Ping Wait</source>
        <translation type="unfinished">Αναμονή Ping</translation>
    </message>
    <message>
        <source>Min Ping</source>
        <translation type="unfinished">Ελάχιστο Min</translation>
    </message>
    <message>
        <source>Time Offset</source>
        <translation type="unfinished">Χρονική αντιστάθμιση</translation>
    </message>
    <message>
        <source>Last block time</source>
        <translation type="unfinished">Χρόνος τελευταίου μπλοκ</translation>
    </message>
    <message>
        <source>&amp;Open</source>
        <translation type="unfinished">&amp;Άνοιγμα</translation>
    </message>
    <message>
        <source>&amp;Console</source>
        <translation type="unfinished">&amp;Κονσόλα</translation>
    </message>
    <message>
        <source>&amp;Network Traffic</source>
        <translation type="unfinished">&amp;Κίνηση δικτύου</translation>
    </message>
    <message>
        <source>Totals</source>
        <translation type="unfinished">Σύνολα</translation>
    </message>
    <message>
        <source>Debug log file</source>
        <translation type="unfinished">Αρχείο καταγραφής εντοπισμού σφαλμάτων</translation>
    </message>
    <message>
        <source>Clear console</source>
        <translation type="unfinished">Καθαρισμός κονσόλας</translation>
    </message>
    <message>
        <source>In:</source>
        <translation type="unfinished">Εισερχόμενα:</translation>
    </message>
    <message>
        <source>Out:</source>
        <translation type="unfinished">Εξερχόμενα:</translation>
    </message>
    <message>
        <source>Inbound: initiated by peer</source>
        <extracomment>Explanatory text for an inbound peer connection.</extracomment>
        <translation type="unfinished">Εισερχόμενo: Ξεκίνησε από peer</translation>
    </message>
    <message>
        <source>the peer selected us for high bandwidth relay</source>
        <translation type="unfinished">ο ομότιμος μας επέλεξε για υψηλής ταχύτητας αναμετάδοση </translation>
    </message>
    <message>
        <source>&amp;Copy address</source>
        <extracomment>Context menu action to copy the address of a peer.</extracomment>
        <translation type="unfinished">&amp;Αντιγραφή διεύθυνσης</translation>
    </message>
    <message>
        <source>&amp;Disconnect</source>
        <translation type="unfinished">&amp;Αποσύνδεση</translation>
    </message>
    <message>
        <source>1 &amp;hour</source>
        <translation type="unfinished">1 &amp;ώρα</translation>
    </message>
    <message>
        <source>1 &amp;week</source>
        <translation type="unfinished">1 &amp;εβδομάδα</translation>
    </message>
    <message>
        <source>1 &amp;year</source>
        <translation type="unfinished">1 &amp;χρόνος</translation>
    </message>
    <message>
        <source>&amp;Copy IP/Netmask</source>
        <extracomment>Context menu action to copy the IP/Netmask of a banned peer. IP/Netmask is the combination of a peer's IP address and its Netmask. For IP address, see: https://en.wikipedia.org/wiki/IP_address.</extracomment>
        <translation type="unfinished">&amp;Αντιγραφή IP/Netmask</translation>
    </message>
    <message>
        <source>&amp;Unban</source>
        <translation type="unfinished">&amp;Ακύρωση Απαγόρευσης</translation>
    </message>
    <message>
        <source>Network activity disabled</source>
        <translation type="unfinished">Η δραστηριότητα δικτύου είναι απενεργοποιημένη</translation>
    </message>
    <message>
        <source>Executing command without any wallet</source>
        <translation type="unfinished">Εκτέλεση εντολής χωρίς πορτοφόλι</translation>
    </message>
    <message>
        <source>Ctrl+I</source>
        <translation type="unfinished">Ctrl+Ι </translation>
    </message>
    <message>
        <source>Executing command using "%1" wallet</source>
        <translation type="unfinished"> 
Εκτελέστε εντολή χρησιμοποιώντας το πορτοφόλι "%1"</translation>
    </message>
    <message>
        <source>Executing…</source>
        <extracomment>A console message indicating an entered command is currently being executed.</extracomment>
        <translation type="unfinished">Εκτέλεση...</translation>
    </message>
    <message>
        <source>(peer: %1)</source>
        <translation type="unfinished">(χρήστης: %1)</translation>
    </message>
    <message>
        <source>via %1</source>
        <translation type="unfinished">μέσω %1</translation>
    </message>
    <message>
        <source>Yes</source>
        <translation type="unfinished">Ναι</translation>
    </message>
    <message>
        <source>No</source>
        <translation type="unfinished">Όχι</translation>
    </message>
    <message>
        <source>To</source>
        <translation type="unfinished">Προς</translation>
    </message>
    <message>
        <source>From</source>
        <translation type="unfinished">Από</translation>
    </message>
    <message>
        <source>Ban for</source>
        <translation type="unfinished">Απαγόρευση για</translation>
    </message>
    <message>
        <source>Never</source>
        <translation type="unfinished">Ποτέ</translation>
    </message>
    <message>
        <source>Unknown</source>
        <translation type="unfinished">Άγνωστο(α)</translation>
    </message>
</context>
<context>
    <name>ReceiveCoinsDialog</name>
    <message>
        <source>&amp;Amount:</source>
        <translation type="unfinished">&amp;Ποσό:</translation>
    </message>
    <message>
        <source>&amp;Label:</source>
        <translation type="unfinished">&amp;Επιγραφή</translation>
    </message>
    <message>
        <source>&amp;Message:</source>
        <translation type="unfinished">&amp;Μήνυμα:</translation>
    </message>
    <message>
        <source>An optional message to attach to the payment request, which will be displayed when the request is opened. Note: The message will not be sent with the payment over the Bitcoin network.</source>
        <translation type="unfinished">Ένα προαιρετικό μήνυμα που επισυνάπτεται στο αίτημα πληρωμής, το οποίο θα εμφανιστεί όταν το αίτημα ανοίξει. Σημείωση: Το μήνυμα δεν θα αποσταλεί με την πληρωμή μέσω του δικτύου Bitcoin.</translation>
    </message>
    <message>
        <source>An optional label to associate with the new receiving address.</source>
        <translation type="unfinished">Μια προαιρετική ετικέτα για να συσχετιστεί με τη νέα διεύθυνση λήψης.</translation>
    </message>
    <message>
        <source>Use this form to request payments. All fields are &lt;b&gt;optional&lt;/b&gt;.</source>
        <translation type="unfinished">Χρησιμοποιήστε αυτήν τη φόρμα για να ζητήσετε πληρωμές. Όλα τα πεδία είναι &lt;b&gt;προαιρετικά&lt;/b&gt;.</translation>
    </message>
    <message>
        <source>An optional amount to request. Leave this empty or zero to not request a specific amount.</source>
        <translation type="unfinished">Ένα προαιρετικό ποσό για να ζητήσετε. Αφήστε αυτό το κενό ή το μηδέν για να μην ζητήσετε ένα συγκεκριμένο ποσό.</translation>
    </message>
    <message>
        <source>An optional label to associate with the new receiving address (used by you to identify an invoice).  It is also attached to the payment request.</source>
        <translation type="unfinished">Μια προαιρετική ετικέτα για σύνδεση με τη νέα διεύθυνση λήψης (που χρησιμοποιείται από εσάς για την αναγνώριση τιμολογίου). Επισυνάπτεται επίσης στην αίτηση πληρωμής.</translation>
    </message>
    <message>
        <source>An optional message that is attached to the payment request and may be displayed to the sender.</source>
        <translation type="unfinished">Ένα προαιρετικό μήνυμα που επισυνάπτεται στην αίτηση πληρωμής και μπορεί να εμφανιστεί στον αποστολέα.</translation>
    </message>
    <message>
        <source>&amp;Create new receiving address</source>
        <translation type="unfinished">&amp;Δημιουργία νέας διεύθυνσης λήψης</translation>
    </message>
    <message>
<<<<<<< HEAD
        <source>(But no wallet is loaded.)</source>
        <translation type="unfinished">(Δεν έχει γίνει φόρτωση πορτοφολιού)</translation>
    </message>
    <message>
        <source>(But this wallet cannot sign transactions.)</source>
        <translation type="unfinished">(Αλλά αυτό το πορτοφόλι δεν μπορεί να υπογράψει συναλλαγές.)</translation>
=======
        <source>Clear all fields of the form.</source>
        <translation type="unfinished">Καθαρισμός όλων των πεδίων της φόρμας.</translation>
>>>>>>> 88259837
    </message>
    <message>
        <source>Clear</source>
        <translation type="unfinished">Καθαρισμός</translation>
    </message>
    <message>
        <source>Requested payments history</source>
        <translation type="unfinished"> Ιστορικό πληρωμών που ζητήσατε</translation>
    </message>
    <message>
        <source>Show the selected request (does the same as double clicking an entry)</source>
        <translation type="unfinished"> Εμφάνιση της επιλεγμένης αίτησης (κάνει το ίδιο με το διπλό κλικ σε μια καταχώρηση)</translation>
    </message>
    <message>
        <source>Show</source>
        <translation type="unfinished">Εμφάνιση</translation>
    </message>
    <message>
        <source>Remove the selected entries from the list</source>
        <translation type="unfinished">Αφαίρεση επιλεγμένων καταχωρίσεων από τη λίστα</translation>
    </message>
    <message>
        <source>Remove</source>
        <translation type="unfinished">Αφαίρεση</translation>
    </message>
    <message>
        <source>Copy &amp;URI</source>
        <translation type="unfinished">Αντιγραφή &amp;URI</translation>
    </message>
    <message>
        <source>&amp;Copy address</source>
        <translation type="unfinished">&amp;Αντιγραφή διεύθυνσης</translation>
    </message>
    <message>
        <source>Copy &amp;label</source>
        <translation type="unfinished">Αντιγραφή &amp;ετικέτα</translation>
    </message>
    <message>
        <source>Copy &amp;message</source>
        <translation type="unfinished">Αντιγραφή &amp;μηνύματος</translation>
    </message>
    <message>
        <source>Copy &amp;amount</source>
        <translation type="unfinished">Αντιγραφή &amp;ποσού</translation>
    </message>
    <message>
        <source>Could not unlock wallet.</source>
        <translation type="unfinished">Δεν είναι δυνατό το ξεκλείδωμα του πορτοφολιού.</translation>
    </message>
    <message>
        <source>Could not generate new %1 address</source>
        <translation type="unfinished">Δεν πραγματοποιήθηκε παραγωγή νέας %1 διεύθυνσης </translation>
    </message>
</context>
<context>
    <name>ReceiveRequestDialog</name>
    <message>
        <source>Request payment to …</source>
        <translation type="unfinished">Αίτημα πληρωμής προς ...</translation>
    </message>
    <message>
        <source>Address:</source>
        <translation type="unfinished">Διεύθυνση:</translation>
    </message>
    <message>
        <source>Amount:</source>
        <translation type="unfinished">Ποσό:</translation>
    </message>
    <message>
        <source>Label:</source>
        <translation type="unfinished">Ετικέτα:</translation>
    </message>
    <message>
        <source>Message:</source>
        <translation type="unfinished">Μήνυμα:</translation>
    </message>
    <message>
        <source>Wallet:</source>
        <translation type="unfinished">Πορτοφόλι:</translation>
    </message>
    <message>
        <source>Copy &amp;URI</source>
        <translation type="unfinished">Αντιγραφή &amp;URI</translation>
    </message>
    <message>
        <source>Copy &amp;Address</source>
        <translation type="unfinished">Αντιγραφή &amp;Διεύθυνσης</translation>
    </message>
    <message>
        <source>&amp;Verify</source>
        <translation type="unfinished">&amp;Επιβεβαίωση</translation>
    </message>
    <message>
        <source>Verify this address on e.g. a hardware wallet screen</source>
        <translation type="unfinished">Επιβεβαιώστε την διεύθυνση με π.χ την οθόνη της συσκευής πορτοφολιού</translation>
    </message>
    <message>
        <source>&amp;Save Image…</source>
        <translation type="unfinished">&amp;Αποθήκευση εικόνας...</translation>
    </message>
    <message>
        <source>Payment information</source>
        <translation type="unfinished">Πληροφορίες πληρωμής</translation>
    </message>
    <message>
        <source>Request payment to %1</source>
        <translation type="unfinished">Αίτημα πληρωμής στο %1</translation>
    </message>
</context>
<context>
    <name>RecentRequestsTableModel</name>
    <message>
        <source>Date</source>
        <translation type="unfinished">Ημερομηνία</translation>
    </message>
    <message>
        <source>Label</source>
        <translation type="unfinished">Ετικέτα</translation>
    </message>
    <message>
        <source>Message</source>
        <translation type="unfinished">Μήνυμα</translation>
    </message>
    <message>
        <source>(no label)</source>
        <translation type="unfinished">(χωρίς ετικέτα)</translation>
    </message>
    <message>
        <source>(no message)</source>
        <translation type="unfinished">(κανένα μήνυμα)</translation>
    </message>
    <message>
        <source>(no amount requested)</source>
        <translation type="unfinished">(δεν ζητήθηκε ποσό)</translation>
    </message>
    <message>
        <source>Requested</source>
        <translation type="unfinished">Ζητείται</translation>
    </message>
</context>
<context>
    <name>SendCoinsDialog</name>
    <message>
        <source>Send Coins</source>
        <translation type="unfinished">Αποστολή νομισμάτων</translation>
    </message>
    <message>
        <source>Coin Control Features</source>
        <translation type="unfinished">Χαρακτηριστικά επιλογής κερμάτων</translation>
    </message>
    <message>
        <source>automatically selected</source>
        <translation type="unfinished">επιλεγμένο αυτόματα</translation>
    </message>
    <message>
        <source>Insufficient funds!</source>
        <translation type="unfinished">Ανεπαρκές κεφάλαιο!</translation>
    </message>
    <message>
        <source>Quantity:</source>
        <translation type="unfinished">Ποσότητα:</translation>
    </message>
    <message>
        <source>Amount:</source>
        <translation type="unfinished">Ποσό:</translation>
    </message>
    <message>
        <source>Fee:</source>
        <translation type="unfinished">Ταρίφα:</translation>
    </message>
    <message>
        <source>After Fee:</source>
        <translation type="unfinished">Ταρίφα αλλαγής:</translation>
    </message>
    <message>
        <source>Change:</source>
        <translation type="unfinished">Ρέστα:</translation>
    </message>
    <message>
        <source>If this is activated, but the change address is empty or invalid, change will be sent to a newly generated address.</source>
        <translation type="unfinished">Όταν ενεργό, αλλά η διεύθυνση ρέστων είναι κενή ή άκυρη, τα ρέστα θα σταλούν σε μία πρόσφατα δημιουργημένη διεύθυνση.</translation>
    </message>
    <message>
        <source>Custom change address</source>
        <translation type="unfinished">Προσαρμοσμένη διεύθυνση ρέστων</translation>
    </message>
    <message>
        <source>Transaction Fee:</source>
        <translation type="unfinished">Τέλος συναλλαγής:</translation>
    </message>
    <message>
        <source>Using the fallbackfee can result in sending a transaction that will take several hours or days (or never) to confirm. Consider choosing your fee manually or wait until you have validated the complete chain.</source>
        <translation type="unfinished">Η χρήση του fallbackfee μπορεί να έχει ως αποτέλεσμα την αποστολή μιας συναλλαγής που θα χρειαστεί αρκετές ώρες ή ημέρες (ή ποτέ) για επιβεβαίωση. Εξετάστε το ενδεχόμενο να επιλέξετε τη χρέωση σας με μη αυτόματο τρόπο ή να περιμένετε έως ότου επικυρώσετε την πλήρη αλυσίδα.</translation>
    </message>
    <message>
        <source>Warning: Fee estimation is currently not possible.</source>
        <translation type="unfinished"> 
Προειδοποίηση: Προς το παρόν δεν είναι δυνατή η εκτίμηση των εξόδων..</translation>
    </message>
    <message>
        <source>per kilobyte</source>
        <translation type="unfinished">ανά kilobyte</translation>
    </message>
    <message>
        <source>Hide</source>
        <translation type="unfinished">Απόκρυψη</translation>
    </message>
    <message>
        <source>Recommended:</source>
        <translation type="unfinished">Προτεινόμενο:</translation>
    </message>
    <message>
        <source>Custom:</source>
        <translation type="unfinished">Προσαρμογή:</translation>
    </message>
    <message>
        <source>Send to multiple recipients at once</source>
        <translation type="unfinished">Αποστολή σε πολλούς αποδέκτες ταυτόχρονα</translation>
    </message>
    <message>
<<<<<<< HEAD
        <source>Last Transaction</source>
        <translation type="unfinished">Τελευταία Συναλλαγή</translation>
    </message>
    <message>
        <source>The mapped Autonomous System used for diversifying peer selection.</source>
        <translation type="unfinished">Το χαρτογραφημένο Αυτόνομο Σύστημα που χρησιμοποιείται για τη διαφοροποίηση της επιλογής ομοτίμων.</translation>
=======
        <source>Add &amp;Recipient</source>
        <translation type="unfinished">&amp;Προσθήκη αποδέκτη</translation>
>>>>>>> 88259837
    </message>
    <message>
        <source>Clear all fields of the form.</source>
        <translation type="unfinished">Καθαρισμός όλων των πεδίων της φόρμας.</translation>
    </message>
    <message>
        <source>Inputs…</source>
        <translation type="unfinished">Προσθήκες...</translation>
    </message>
    <message>
        <source>Dust:</source>
        <translation type="unfinished">Σκόνη:</translation>
    </message>
    <message>
        <source>Choose…</source>
        <translation type="unfinished">Επιλογή...</translation>
    </message>
    <message>
        <source>Hide transaction fee settings</source>
        <translation type="unfinished">Απόκρυψη ρυθμίσεων αμοιβής συναλλαγής</translation>
    </message>
    <message>
        <source>Specify a custom fee per kB (1,000 bytes) of the transaction's virtual size.

Note:  Since the fee is calculated on a per-byte basis, a fee rate of "100 satoshis per kvB" for a transaction size of 500 virtual bytes (half of 1 kvB) would ultimately yield a fee of only 50 satoshis.</source>
        <translation type="unfinished">Καθορίστε μία εξατομικευμένη χρέωση ανά kB (1.000 bytes) του εικονικού μεγέθους της συναλλαγής.

Σημείωση: Εφόσον η χρέωση υπολογίζεται ανά byte, ένας ρυθμός χρέωσης των «100 satoshis ανά kvB» για μέγεθος συναλλαγής 500 ψηφιακών bytes (το μισό του 1 kvB) θα απέφερε χρέωση μόλις 50 satoshis.</translation>
    </message>
    <message>
        <source>When there is less transaction volume than space in the blocks, miners as well as relaying nodes may enforce a minimum fee. Paying only this minimum fee is just fine, but be aware that this can result in a never confirming transaction once there is more demand for bitcoin transactions than the network can process.</source>
        <translation type="unfinished">Όταν υπάρχει λιγότερος όγκος συναλλαγών από το χώρο στα μπλοκ, οι ανθρακωρύχοι καθώς και οι κόμβοι αναμετάδοσης μπορούν να επιβάλουν ένα ελάχιστο τέλος. Η πληρωμή μόνο αυτού του ελάχιστου τέλους είναι μια χαρά, αλλά γνωρίζετε ότι αυτό μπορεί να οδηγήσει σε μια συναλλαγή που δεν επιβεβαιώνει ποτέ τη στιγμή που υπάρχει μεγαλύτερη ζήτηση για συναλλαγές bitcoin από ό, τι μπορεί να επεξεργαστεί το δίκτυο.</translation>
    </message>
    <message>
        <source>A too low fee might result in a never confirming transaction (read the tooltip)</source>
        <translation type="unfinished">Μια πολύ χαμηλή χρέωση μπορεί να οδηγήσει σε μια συναλλαγή που δεν επιβεβαιώνει ποτέ (διαβάστε την επεξήγηση εργαλείου)</translation>
    </message>
    <message>
        <source>(Smart fee not initialized yet. This usually takes a few blocks…)</source>
        <translation type="unfinished">(Η έξυπνη χρέωση δεν έχει αρχικοποιηθεί ακόμη. Αυτό συνήθως παίρνει κάποια μπλοκ...)</translation>
    </message>
    <message>
        <source>Confirmation time target:</source>
        <translation type="unfinished">Επιβεβαίωση χρονικού στόχου:</translation>
    </message>
    <message>
        <source>Enable Replace-By-Fee</source>
        <translation type="unfinished">Ενεργοποίηση Αντικατάστασης-Aπό-Έξοδα</translation>
    </message>
    <message>
        <source>With Replace-By-Fee (BIP-125) you can increase a transaction's fee after it is sent. Without this, a higher fee may be recommended to compensate for increased transaction delay risk.</source>
        <translation type="unfinished">Με την υπηρεσία αντικατάστασης-πληρωμής (BIP-125) μπορείτε να αυξήσετε το τέλος μιας συναλλαγής μετά την αποστολή. Χωρίς αυτό, μπορεί να συνιστάται υψηλότερη αμοιβή για την αντιστάθμιση του αυξημένου κινδύνου καθυστέρησης της συναλλαγής.</translation>
    </message>
    <message>
        <source>Clear &amp;All</source>
        <translation type="unfinished">Καθαρισμός &amp;Όλων</translation>
    </message>
    <message>
<<<<<<< HEAD
        <source>Last Block</source>
        <translation type="unfinished">Τελευταίο Block</translation>
    </message>
    <message>
        <source>Last Send</source>
        <translation type="unfinished">Τελευταία αποστολή</translation>
=======
        <source>Balance:</source>
        <translation type="unfinished">Υπόλοιπο:</translation>
>>>>>>> 88259837
    </message>
    <message>
        <source>Confirm the send action</source>
        <translation type="unfinished">Επιβεβαίωση αποστολής</translation>
    </message>
    <message>
        <source>S&amp;end</source>
        <translation type="unfinished">Αποστολή</translation>
    </message>
    <message>
        <source>Copy quantity</source>
        <translation type="unfinished">Αντιγραφή ποσότητας</translation>
    </message>
    <message>
        <source>Copy amount</source>
        <translation type="unfinished">Αντιγραφή ποσού</translation>
    </message>
    <message>
        <source>Copy fee</source>
        <translation type="unfinished">Αντιγραφή τελών</translation>
    </message>
    <message>
        <source>Copy after fee</source>
        <translation type="unfinished">Αντιγραφή μετά τα έξοδα</translation>
    </message>
    <message>
        <source>Copy bytes</source>
        <translation type="unfinished">Αντιγραφή των bytes</translation>
    </message>
    <message>
        <source>Copy dust</source>
        <translation type="unfinished">Αντιγραφή σκόνης</translation>
    </message>
    <message>
        <source>Copy change</source>
        <translation type="unfinished">Αντιγραφή αλλαγής</translation>
    </message>
    <message>
        <source>%1 (%2 blocks)</source>
        <translation type="unfinished">%1 (%2 μπλοκς)</translation>
    </message>
    <message>
        <source>Sign on device</source>
        <extracomment>"device" usually means a hardware wallet.</extracomment>
        <translation type="unfinished">Εγγραφή στην συσκευή</translation>
    </message>
    <message>
        <source>Connect your hardware wallet first.</source>
        <translation type="unfinished">Συνδέστε πρώτα τη συσκευή πορτοφολιού σας.</translation>
    </message>
    <message>
        <source>Cr&amp;eate Unsigned</source>
        <translation type="unfinished">Δη&amp;μιουργία Ανυπόγραφου</translation>
    </message>
    <message>
        <source> from wallet '%1'</source>
        <translation type="unfinished">από πορτοφόλι '%1'</translation>
    </message>
    <message>
        <source>%1 to '%2'</source>
        <translation type="unfinished">%1 προς το '%2'</translation>
    </message>
    <message>
<<<<<<< HEAD
        <source>Inbound: initiated by peer</source>
        <extracomment>Explanatory text for an inbound peer connection.</extracomment>
        <translation type="unfinished">Εισερχόμενo: Ξεκίνησε από peer</translation>
    </message>
    <message>
        <source>the peer selected us for high bandwidth relay</source>
        <translation type="unfinished">ο ομότιμος μας επέλεξε για υψηλής ταχύτητας αναμετάδοση </translation>
=======
        <source>%1 to %2</source>
        <translation type="unfinished">%1 προς το %2</translation>
>>>>>>> 88259837
    </message>
    <message>
        <source>To review recipient list click "Show Details…"</source>
        <translation type="unfinished">Για να αναθεωρήσετε τη λίστα παραληπτών, κάντε κλικ στην επιλογή "Εμφάνιση λεπτομερειών..."</translation>
    </message>
    <message>
        <source>Sign failed</source>
        <translation type="unfinished">H εγγραφή απέτυχε</translation>
    </message>
    <message>
        <source>External signer not found</source>
        <extracomment>"External signer" means using devices such as hardware wallets.</extracomment>
        <translation type="unfinished">Δεν βρέθηκε ο εξωτερικός υπογράφων</translation>
    </message>
    <message>
        <source>Save Transaction Data</source>
        <translation type="unfinished">Αποθήκευση Δεδομένων Συναλλαγής</translation>
    </message>
    <message>
        <source>Partially Signed Transaction (Binary)</source>
        <extracomment>Expanded name of the binary PSBT file format. See: BIP 174.</extracomment>
        <translation type="unfinished">Μερικώς Υπογεγραμμένη Συναλλαγή (binary)</translation>
    </message>
    <message>
<<<<<<< HEAD
        <source>&amp;Copy IP/Netmask</source>
        <extracomment>Context menu action to copy the IP/Netmask of a banned peer. IP/Netmask is the combination of a peer's IP address and its Netmask. For IP address, see: https://en.wikipedia.org/wiki/IP_address.</extracomment>
        <translation type="unfinished">&amp;Αντιγραφή IP/Netmask</translation>
    </message>
    <message>
        <source>&amp;Unban</source>
        <translation type="unfinished">&amp;Ακύρωση Απαγόρευσης</translation>
=======
        <source>PSBT saved</source>
        <extracomment>Popup message when a PSBT has been saved to a file</extracomment>
        <translation type="unfinished">Το PSBT αποθηκεύτηκε</translation>
>>>>>>> 88259837
    </message>
    <message>
        <source>External balance:</source>
        <translation type="unfinished">Εξωτερικό υπόλοιπο:</translation>
    </message>
    <message>
        <source>or</source>
        <translation type="unfinished">ή</translation>
    </message>
    <message>
        <source>You can increase the fee later (signals Replace-By-Fee, BIP-125).</source>
        <translation type="unfinished"> Μπορείτε να αυξήσετε αργότερα την αμοιβή (σήματα Αντικατάσταση-By-Fee, BIP-125).</translation>
    </message>
    <message>
        <source>Please, review your transaction proposal. This will produce a Partially Signed Bitcoin Transaction (PSBT) which you can save or copy and then sign with e.g. an offline %1 wallet, or a PSBT-compatible hardware wallet.</source>
        <extracomment>Text to inform a user attempting to create a transaction of their current options. At this stage, a user can only create a PSBT. This string is displayed when private keys are disabled and an external signer is not available.</extracomment>
        <translation type="unfinished">Παρακαλούμε, ελέγξτε την πρόταση συναλλαγής. Θα παραχθεί μια συναλλαγή Bitcoin με μερική υπογραφή (PSBT), την οποία μπορείτε να αντιγράψετε και στη συνέχεια να υπογράψετε με π.χ. ένα πορτοφόλι %1 εκτός σύνδεσης ή ένα πορτοφόλι υλικού συμβατό με το PSBT.</translation>
    </message>
    <message>
        <source>Do you want to create this transaction?</source>
        <extracomment>Message displayed when attempting to create a transaction. Cautionary text to prompt the user to verify that the displayed transaction details represent the transaction the user intends to create.</extracomment>
        <translation type="unfinished">Θέλετε να δημιουργήσετε αυτήν τη συναλλαγή;</translation>
    </message>
    <message>
        <source>Please, review your transaction.</source>
        <extracomment>Text to prompt a user to review the details of the transaction they are attempting to send.</extracomment>
        <translation type="unfinished">Παρακαλούμε, ελέγξτε τη συναλλαγή σας.</translation>
    </message>
    <message>
        <source>Transaction fee</source>
        <translation type="unfinished">Κόστος συναλλαγής</translation>
    </message>
    <message>
        <source>Not signalling Replace-By-Fee, BIP-125.</source>
        <translation type="unfinished"> 
Δεν σηματοδοτεί την Aντικατάσταση-Aπό-Έξοδο, BIP-125.</translation>
    </message>
    <message>
        <source>Total Amount</source>
        <translation type="unfinished">Συνολικό ποσό</translation>
    </message>
    <message>
        <source>Confirm send coins</source>
        <translation type="unfinished"> Επιβεβαιώστε την αποστολή νομισμάτων</translation>
    </message>
    <message>
        <source>Watch-only balance:</source>
        <translation type="unfinished">Παρακολούθηση μόνο ισορροπίας:</translation>
    </message>
    <message>
        <source>The recipient address is not valid. Please recheck.</source>
        <translation type="unfinished">Η διεύθυση παραλήπτη δεν είναι έγκυρη. Ελέγξτε ξανά.</translation>
    </message>
    <message>
        <source>The amount to pay must be larger than 0.</source>
        <translation type="unfinished">Το ποσό που πρέπει να πληρώσει πρέπει να είναι μεγαλύτερο από το 0.</translation>
    </message>
    <message>
        <source>The amount exceeds your balance.</source>
        <translation type="unfinished">Το ποσό υπερβαίνει το υπόλοιπό σας.</translation>
    </message>
    <message>
        <source>The total exceeds your balance when the %1 transaction fee is included.</source>
        <translation type="unfinished"> Το σύνολο υπερβαίνει το υπόλοιπό σας όταν περιλαμβάνεται το τέλος συναλλαγής %1.</translation>
    </message>
    <message>
        <source>Duplicate address found: addresses should only be used once each.</source>
        <translation type="unfinished">Βρέθηκε διπλή διεύθυνση: οι διευθύνσεις θα πρέπει να χρησιμοποιούνται μόνο μία φορά.</translation>
    </message>
    <message>
        <source>Transaction creation failed!</source>
        <translation type="unfinished">Η δημιουργία της συναλλαγής απέτυχε!</translation>
    </message>
    <message>
        <source>A fee higher than %1 is considered an absurdly high fee.</source>
        <translation type="unfinished">Ένα τέλος υψηλότερο από το %1 θεωρείται ένα παράλογο υψηλό έξοδο.</translation>
    </message>
    <message numerus="yes">
        <source>Estimated to begin confirmation within %n block(s).</source>
        <translation type="unfinished">
            <numerusform />
            <numerusform />
        </translation>
    </message>
    <message>
        <source>Warning: Invalid Bitcoin address</source>
        <translation type="unfinished">Προειδοποίηση: Μη έγκυρη διεύθυνση Bitcoin</translation>
    </message>
    <message>
        <source>Warning: Unknown change address</source>
        <translation type="unfinished">Προειδοποίηση: Άγνωστη διεύθυνση αλλαγής</translation>
    </message>
    <message>
        <source>Confirm custom change address</source>
        <translation type="unfinished">Επιβεβαιώστε τη διεύθυνση προσαρμοσμένης αλλαγής</translation>
    </message>
    <message>
        <source>The address you selected for change is not part of this wallet. Any or all funds in your wallet may be sent to this address. Are you sure?</source>
        <translation type="unfinished">Η διεύθυνση που επιλέξατε για αλλαγή δεν αποτελεί μέρος αυτού του πορτοφολιού. Οποιαδήποτε ή όλα τα κεφάλαια στο πορτοφόλι σας μπορούν να σταλούν σε αυτή τη διεύθυνση. Είσαι σίγουρος?</translation>
    </message>
    <message>
        <source>(no label)</source>
        <translation type="unfinished">(χωρίς ετικέτα)</translation>
    </message>
</context>
<context>
    <name>SendCoinsEntry</name>
    <message>
        <source>A&amp;mount:</source>
        <translation type="unfinished">&amp;Ποσό:</translation>
    </message>
    <message>
        <source>Pay &amp;To:</source>
        <translation type="unfinished">Πληρωμή &amp;σε:</translation>
    </message>
    <message>
        <source>&amp;Label:</source>
        <translation type="unfinished">&amp;Επιγραφή</translation>
    </message>
    <message>
        <source>Choose previously used address</source>
        <translation type="unfinished">Επιλογή διεύθυνσης που έχει ήδη χρησιμοποιηθεί</translation>
    </message>
    <message>
        <source>The Bitcoin address to send the payment to</source>
        <translation type="unfinished">Η διεύθυνση Bitcoin που θα σταλεί η πληρωμή</translation>
    </message>
    <message>
        <source>Paste address from clipboard</source>
        <translation type="unfinished">Επικόλληση διεύθυνσης από το βιβλίο διευθύνσεων</translation>
    </message>
    <message>
        <source>Remove this entry</source>
        <translation type="unfinished">Αφαίρεση αυτής της καταχώρησης</translation>
    </message>
    <message>
        <source>The amount to send in the selected unit</source>
        <translation type="unfinished">Το ποσό που θα αποσταλεί στην επιλεγμένη μονάδα</translation>
    </message>
    <message>
        <source>The fee will be deducted from the amount being sent. The recipient will receive less bitcoins than you enter in the amount field. If multiple recipients are selected, the fee is split equally.</source>
        <translation type="unfinished">Το τέλος θα αφαιρεθεί από το ποσό που αποστέλλεται. Ο παραλήπτης θα λάβει λιγότερα bitcoins από ό,τι εισάγετε στο πεδίο ποσό. Εάν επιλεγούν πολλοί παραλήπτες, το έξοδο διαιρείται εξίσου.</translation>
    </message>
    <message>
        <source>Use available balance</source>
        <translation type="unfinished">Χρησιμοποιήστε το διαθέσιμο υπόλοιπο</translation>
    </message>
    <message>
        <source>Message:</source>
        <translation type="unfinished">Μήνυμα:</translation>
    </message>
    <message>
        <source>Enter a label for this address to add it to the list of used addresses</source>
        <translation type="unfinished">Εισάγετε μία ετικέτα για αυτή την διεύθυνση για να προστεθεί στη λίστα με τις χρησιμοποιημένες διευθύνσεις</translation>
    </message>
    <message>
        <source>A message that was attached to the bitcoin: URI which will be stored with the transaction for your reference. Note: This message will not be sent over the Bitcoin network.</source>
        <translation type="unfinished">Ένα μήνυμα που επισυνάφθηκε στο bitcoin: URI το οποίο θα αποθηκευτεί με τη συναλλαγή για αναφορά. Σημείωση: Αυτό το μήνυμα δεν θα σταλεί μέσω του δικτύου Bitcoin.</translation>
    </message>
</context>
<context>
    <name>SendConfirmationDialog</name>
    <message>
        <source>Send</source>
        <translation type="unfinished">Αποστολή</translation>
    </message>
    <message>
        <source>Create Unsigned</source>
        <translation type="unfinished">Δημιουργία Ανυπόγραφου</translation>
    </message>
</context>
<context>
    <name>SignVerifyMessageDialog</name>
    <message>
        <source>Signatures - Sign / Verify a Message</source>
        <translation type="unfinished">Υπογραφές - Είσοδος / Επαλήθευση Mηνύματος</translation>
    </message>
    <message>
        <source>&amp;Sign Message</source>
        <translation type="unfinished">&amp;Υπογραφή Μηνύματος</translation>
    </message>
    <message>
        <source>You can sign messages/agreements with your addresses to prove you can receive bitcoins sent to them. Be careful not to sign anything vague or random, as phishing attacks may try to trick you into signing your identity over to them. Only sign fully-detailed statements you agree to.</source>
        <translation type="unfinished">Μπορείτε να υπογράψετε μηνύματα/συμφωνίες με τις διευθύνσεις σας για να αποδείξετε ότι μπορείτε να λάβετε τα bitcoins που τους αποστέλλονται. Προσέξτε να μην υπογράψετε τίποτα ασαφές ή τυχαίο, καθώς οι επιθέσεις ηλεκτρονικού "ψαρέματος" ενδέχεται να σας εξαπατήσουν να υπογράψετε την ταυτότητά σας σε αυτούς. Υπογράψτε μόνο πλήρως λεπτομερείς δηλώσεις που συμφωνείτε.</translation>
    </message>
    <message>
        <source>The Bitcoin address to sign the message with</source>
        <translation type="unfinished">Διεύθυνση Bitcoin που θα σταλεί το μήνυμα</translation>
    </message>
    <message>
        <source>Choose previously used address</source>
        <translation type="unfinished">Επιλογή διεύθυνσης που έχει ήδη χρησιμοποιηθεί</translation>
    </message>
    <message>
        <source>Paste address from clipboard</source>
        <translation type="unfinished">Επικόλληση διεύθυνσης από το βιβλίο διευθύνσεων</translation>
    </message>
    <message>
        <source>Enter the message you want to sign here</source>
        <translation type="unfinished">Εισάγετε εδώ το μήνυμα που θέλετε να υπογράψετε</translation>
    </message>
    <message>
        <source>Signature</source>
        <translation type="unfinished">Υπογραφή</translation>
    </message>
    <message>
        <source>Copy the current signature to the system clipboard</source>
        <translation type="unfinished">Αντιγραφή της επιλεγμένης υπογραφής στο πρόχειρο του συστήματος</translation>
    </message>
    <message>
        <source>Sign the message to prove you own this Bitcoin address</source>
        <translation type="unfinished">Υπογράψτε το μήνυμα για να αποδείξετε πως σας ανήκει η συγκεκριμένη διεύθυνση Bitcoin</translation>
    </message>
    <message>
        <source>Sign &amp;Message</source>
        <translation type="unfinished">Υπογραφη μήνυματος</translation>
    </message>
    <message>
        <source>Reset all sign message fields</source>
        <translation type="unfinished">Επαναφορά όλων των πεδίων μήνυματος</translation>
    </message>
    <message>
        <source>Clear &amp;All</source>
        <translation type="unfinished">Καθαρισμός &amp;Όλων</translation>
    </message>
    <message>
        <source>&amp;Verify Message</source>
        <translation type="unfinished">&amp;Επιβεβαίωση Mηνύματος</translation>
    </message>
    <message>
        <source>Enter the receiver's address, message (ensure you copy line breaks, spaces, tabs, etc. exactly) and signature below to verify the message. Be careful not to read more into the signature than what is in the signed message itself, to avoid being tricked by a man-in-the-middle attack. Note that this only proves the signing party receives with the address, it cannot prove sendership of any transaction!</source>
        <translation type="unfinished">Εισαγάγετε τη διεύθυνση του παραλήπτη, το μήνυμα (βεβαιωθείτε ότι αντιγράφετε σωστά τα διαλείμματα γραμμής, τα κενά, τις καρτέλες κλπ.) Και την υπογραφή παρακάτω για να επαληθεύσετε το μήνυμα. Προσέξτε να μην διαβάσετε περισσότερα στην υπογραφή από ό,τι είναι στο ίδιο το υπογεγραμμένο μήνυμα, για να αποφύγετε να εξαπατήσετε από μια επίθεση στον άνθρωπο στη μέση. Σημειώστε ότι αυτό αποδεικνύει μόνο ότι η υπογραφή συμβαλλόμενο μέρος λαμβάνει με τη διεύθυνση, δεν μπορεί να αποδειχθεί αποστολή οποιασδήποτε συναλλαγής!</translation>
    </message>
    <message>
        <source>The Bitcoin address the message was signed with</source>
        <translation type="unfinished">Διεύθυνση Bitcoin με την οποία έχει υπογραφεί το μήνυμα</translation>
    </message>
    <message>
        <source>The signed message to verify</source>
        <translation type="unfinished">Το υπογεγραμμένο μήνυμα προς επιβεβαίωση</translation>
    </message>
    <message>
        <source>The signature given when the message was signed</source>
        <translation type="unfinished">Η υπογραφή που δόθηκε όταν υπογράφηκε το μήνυμα</translation>
    </message>
    <message>
        <source>Verify the message to ensure it was signed with the specified Bitcoin address</source>
        <translation type="unfinished">Επαληθεύστε το μήνυμα για να αποδείξετε πως υπογράφθηκε από τη συγκεκριμένη διεύθυνση Bitcoin</translation>
    </message>
    <message>
        <source>Verify &amp;Message</source>
        <translation type="unfinished">Επιβεβαίωση Mηνύματος</translation>
    </message>
    <message>
        <source>Reset all verify message fields</source>
        <translation type="unfinished">Επαναφορά όλων των πεδίων επαλήθευσης μηνύματος</translation>
    </message>
    <message>
        <source>Click "Sign Message" to generate signature</source>
        <translation type="unfinished">Κάντε κλικ στην επιλογή "Υπογραφή μηνύματος" για να δημιουργήσετε υπογραφή</translation>
    </message>
    <message>
        <source>The entered address is invalid.</source>
        <translation type="unfinished">Η καταχωρημένη διεύθυνση δεν είναι έγκυρη.</translation>
    </message>
    <message>
        <source>Please check the address and try again.</source>
        <translation type="unfinished">Ελέγξτε τη διεύθυνση και δοκιμάστε ξανά.</translation>
    </message>
    <message>
        <source>The entered address does not refer to a key.</source>
        <translation type="unfinished">Η καταχωρημένη διεύθυνση δεν αναφέρεται σε ένα κλειδί.</translation>
    </message>
    <message>
        <source>Wallet unlock was cancelled.</source>
        <translation type="unfinished">Το ξεκλείδωμα του Πορτοφολιού ακυρώθηκε.</translation>
    </message>
    <message>
        <source>No error</source>
        <translation type="unfinished">Κανένα σφάλμα</translation>
    </message>
    <message>
        <source>Private key for the entered address is not available.</source>
        <translation type="unfinished">Το ιδιωτικό κλειδί για την καταχωρημένη διεύθυνση δεν είναι διαθέσιμο.</translation>
    </message>
    <message>
        <source>Message signing failed.</source>
        <translation type="unfinished">Η υπογραφή μηνυμάτων απέτυχε.</translation>
    </message>
    <message>
        <source>Message signed.</source>
        <translation type="unfinished">Το μήνυμα υπογράφτηκε. </translation>
    </message>
    <message>
        <source>The signature could not be decoded.</source>
        <translation type="unfinished">Δεν ήταν δυνατή η αποκωδικοποίηση της υπογραφής.</translation>
    </message>
    <message>
        <source>Please check the signature and try again.</source>
        <translation type="unfinished">Ελέγξτε την υπογραφή και δοκιμάστε ξανά.</translation>
    </message>
    <message>
        <source>The signature did not match the message digest.</source>
        <translation type="unfinished">Η υπογραφή δεν ταιριάζει με το μήνυμα digest.</translation>
    </message>
    <message>
        <source>Message verification failed.</source>
        <translation type="unfinished">Επαλήθευση μηνύματος απέτυχε</translation>
    </message>
    <message>
        <source>Message verified.</source>
        <translation type="unfinished">Το μήνυμα επαληθεύτηκε.</translation>
    </message>
</context>
<context>
    <name>SplashScreen</name>
    <message>
        <source>(press q to shutdown and continue later)</source>
        <translation type="unfinished">(πατήστε q για κλείσιμο και συνεχίστε αργότερα)</translation>
    </message>
    <message>
        <source>press q to shutdown</source>
        <translation type="unfinished">πατήστε q για κλείσιμο</translation>
    </message>
</context>
<context>
    <name>TransactionDesc</name>
    <message>
        <source>conflicted with a transaction with %1 confirmations</source>
        <extracomment>Text explaining the current status of a transaction, shown in the status field of the details window for this transaction. This status represents an unconfirmed transaction that conflicts with a confirmed transaction.</extracomment>
        <translation type="unfinished">σε σύγκρουση με μια συναλλαγή με %1 επιβεβαιώσεις</translation>
    </message>
    <message>
        <source>abandoned</source>
        <extracomment>Text explaining the current status of a transaction, shown in the status field of the details window for this transaction. This status represents an abandoned transaction.</extracomment>
        <translation type="unfinished">εγκαταλελειμμένος</translation>
    </message>
    <message>
        <source>%1/unconfirmed</source>
        <extracomment>Text explaining the current status of a transaction, shown in the status field of the details window for this transaction. This status represents a transaction confirmed in at least one block, but less than 6 blocks.</extracomment>
        <translation type="unfinished">%1/μη επιβεβαιωμένο</translation>
    </message>
    <message>
        <source>%1 confirmations</source>
        <extracomment>Text explaining the current status of a transaction, shown in the status field of the details window for this transaction. This status represents a transaction confirmed in 6 or more blocks.</extracomment>
        <translation type="unfinished">%1 επιβεβαιώσεις</translation>
    </message>
    <message>
        <source>Status</source>
        <translation type="unfinished">Κατάσταση</translation>
    </message>
    <message>
        <source>Date</source>
        <translation type="unfinished">Ημερομηνία</translation>
    </message>
    <message>
        <source>Source</source>
        <translation type="unfinished">Πηγή</translation>
    </message>
    <message>
        <source>Generated</source>
        <translation type="unfinished">Παράχθηκε</translation>
    </message>
    <message>
        <source>From</source>
        <translation type="unfinished">Από</translation>
    </message>
    <message>
        <source>unknown</source>
        <translation type="unfinished">άγνωστο</translation>
    </message>
    <message>
        <source>To</source>
        <translation type="unfinished">Προς</translation>
    </message>
    <message>
        <source>own address</source>
        <translation type="unfinished">δική σας διεύθυνση</translation>
    </message>
    <message>
        <source>watch-only</source>
        <translation type="unfinished">παρακολούθηση-μόνο</translation>
    </message>
    <message>
        <source>label</source>
        <translation type="unfinished">ετικέτα</translation>
    </message>
    <message>
        <source>Credit</source>
        <translation type="unfinished">Πίστωση</translation>
    </message>
    <message numerus="yes">
        <source>matures in %n more block(s)</source>
        <translation type="unfinished">
            <numerusform />
            <numerusform />
        </translation>
    </message>
    <message>
        <source>not accepted</source>
        <translation type="unfinished">μη έγκυρο</translation>
    </message>
    <message>
        <source>Debit</source>
        <translation type="unfinished">Χρέωση</translation>
    </message>
    <message>
        <source>Total debit</source>
        <translation type="unfinished">Συνολική χρέωση</translation>
    </message>
    <message>
        <source>Total credit</source>
        <translation type="unfinished">Συνολική πίστωση</translation>
    </message>
    <message>
        <source>Transaction fee</source>
        <translation type="unfinished">Κόστος συναλλαγής</translation>
    </message>
    <message>
        <source>Net amount</source>
        <translation type="unfinished">Καθαρό ποσό</translation>
    </message>
    <message>
        <source>Message</source>
        <translation type="unfinished">Μήνυμα</translation>
    </message>
    <message>
        <source>Comment</source>
        <translation type="unfinished">Σχόλιο</translation>
    </message>
    <message>
        <source>Transaction ID</source>
        <translation type="unfinished">Ταυτότητα συναλλαγής</translation>
    </message>
    <message>
        <source>Transaction total size</source>
        <translation type="unfinished">Συνολικό μέγεθος συναλλαγής</translation>
    </message>
    <message>
        <source>Transaction virtual size</source>
        <translation type="unfinished">Εικονικό μέγεθος συναλλαγής</translation>
    </message>
    <message>
        <source>Output index</source>
        <translation type="unfinished">Δείκτης εξόδου</translation>
    </message>
    <message>
        <source> (Certificate was not verified)</source>
        <translation type="unfinished">(Το πιστοποιητικό δεν επαληθεύτηκε)</translation>
    </message>
    <message>
        <source>Merchant</source>
        <translation type="unfinished">Έμπορος</translation>
    </message>
    <message>
        <source>Generated coins must mature %1 blocks before they can be spent. When you generated this block, it was broadcast to the network to be added to the block chain. If it fails to get into the chain, its state will change to "not accepted" and it won't be spendable. This may occasionally happen if another node generates a block within a few seconds of yours.</source>
        <translation type="unfinished">Τα δημιουργημένα κέρματα πρέπει να ωριμάσουν σε %1 μπλοκ πριν να ξοδευτούν. Όταν δημιουργήσατε αυτό το μπλοκ, μεταδόθηκε στο δίκτυο για να προστεθεί στην αλυσίδα μπλοκ. Εάν αποτύχει να εισέλθει στην αλυσίδα, η κατάσταση της θα αλλάξει σε "μη αποδεκτή" και δεν θα είναι δαπανηρή. Αυτό μπορεί περιστασιακά να συμβεί εάν ένας άλλος κόμβος παράγει ένα μπλοκ μέσα σε λίγα δευτερόλεπτα από το δικό σας.</translation>
    </message>
    <message>
        <source>Debug information</source>
        <translation type="unfinished">Πληροφορίες σφαλμάτων</translation>
    </message>
    <message>
        <source>Transaction</source>
        <translation type="unfinished">Συναλλαγή</translation>
    </message>
    <message>
        <source>Inputs</source>
        <translation type="unfinished">Είσοδοι</translation>
    </message>
    <message>
        <source>Amount</source>
        <translation type="unfinished">Ποσό</translation>
    </message>
    <message>
<<<<<<< HEAD
        <source>To review recipient list click "Show Details…"</source>
        <translation type="unfinished">Για να αναθεωρήσετε τη λίστα παραληπτών, κάντε κλικ στην επιλογή "Εμφάνιση λεπτομερειών..."</translation>
    </message>
    <message>
        <source>Sign failed</source>
        <translation type="unfinished">H εγγραφή απέτυχε</translation>
=======
        <source>true</source>
        <translation type="unfinished">αληθής</translation>
>>>>>>> 88259837
    </message>
    <message>
        <source>false</source>
        <translation type="unfinished">ψευδής</translation>
    </message>
</context>
<context>
    <name>TransactionDescDialog</name>
    <message>
        <source>This pane shows a detailed description of the transaction</source>
        <translation type="unfinished">Αυτό το παράθυρο δείχνει μια λεπτομερή περιγραφή της συναλλαγής</translation>
    </message>
    <message>
        <source>Details for %1</source>
        <translation type="unfinished">Λεπτομέρειες για %1</translation>
    </message>
</context>
<context>
    <name>TransactionTableModel</name>
    <message>
        <source>Date</source>
        <translation type="unfinished">Ημερομηνία</translation>
    </message>
    <message>
<<<<<<< HEAD
        <source>External balance:</source>
        <translation type="unfinished">Εξωτερικό υπόλοιπο:</translation>
    </message>
    <message>
        <source>or</source>
        <translation type="unfinished">ή</translation>
=======
        <source>Type</source>
        <translation type="unfinished">Τύπος</translation>
>>>>>>> 88259837
    </message>
    <message>
        <source>Label</source>
        <translation type="unfinished">Ετικέτα</translation>
    </message>
    <message>
        <source>Unconfirmed</source>
        <translation type="unfinished">Ανεξακρίβωτος</translation>
    </message>
    <message>
<<<<<<< HEAD
        <source>Do you want to create this transaction?</source>
        <extracomment>Message displayed when attempting to create a transaction. Cautionary text to prompt the user to verify that the displayed transaction details represent the transaction the user intends to create.</extracomment>
        <translation type="unfinished">Θέλετε να δημιουργήσετε αυτήν τη συναλλαγή;</translation>
    </message>
    <message>
        <source>Please, review your transaction.</source>
        <extracomment>Text to prompt a user to review the details of the transaction they are attempting to send.</extracomment>
        <translation type="unfinished">Παρακαλούμε, ελέγξτε τη συναλλαγή σας.</translation>
=======
        <source>Abandoned</source>
        <translation type="unfinished">εγκαταλελειμμένος</translation>
>>>>>>> 88259837
    </message>
    <message>
        <source>Confirming (%1 of %2 recommended confirmations)</source>
        <translation type="unfinished">Επιβεβαίωση (%1 από %2 συνιστώμενες επιβεβαιώσεις)</translation>
    </message>
    <message>
        <source>Confirmed (%1 confirmations)</source>
        <translation type="unfinished">Επιβεβαίωση (%1 επιβεβαιώσεις)</translation>
    </message>
    <message>
        <source>Conflicted</source>
        <translation type="unfinished">Συγκρούεται</translation>
    </message>
    <message>
        <source>Immature (%1 confirmations, will be available after %2)</source>
        <translation type="unfinished">Άτομο (%1 επιβεβαιώσεις, θα είναι διαθέσιμες μετά το %2)</translation>
    </message>
    <message>
        <source>Generated but not accepted</source>
        <translation type="unfinished">Δημιουργήθηκε αλλά δεν έγινε αποδεκτή</translation>
    </message>
    <message>
        <source>Received with</source>
        <translation type="unfinished">Ελήφθη με</translation>
    </message>
    <message>
        <source>Received from</source>
        <translation type="unfinished">Λήψη από</translation>
    </message>
    <message>
        <source>Sent to</source>
        <translation type="unfinished">Αποστέλλονται προς</translation>
    </message>
    <message>
        <source>Payment to yourself</source>
        <translation type="unfinished">Πληρωμή στον εαυτό σας</translation>
    </message>
    <message>
        <source>Mined</source>
        <translation type="unfinished">Εξόρυξη</translation>
    </message>
    <message>
        <source>watch-only</source>
        <translation type="unfinished">παρακολούθηση-μόνο</translation>
    </message>
    <message>
        <source>(n/a)</source>
        <translation type="unfinished">(μη διαθέσιμο)</translation>
    </message>
    <message>
        <source>(no label)</source>
        <translation type="unfinished">(χωρίς ετικέτα)</translation>
    </message>
    <message>
        <source>Transaction status. Hover over this field to show number of confirmations.</source>
        <translation type="unfinished">Κατάσταση συναλλαγής. Τοποθετήστε το δείκτη του ποντικιού πάνω από αυτό το πεδίο για να δείτε τον αριθμό των επιβεβαιώσεων.</translation>
    </message>
    <message>
        <source>Date and time that the transaction was received.</source>
        <translation type="unfinished">Ημερομηνία και ώρα λήψης της συναλλαγής.</translation>
    </message>
    <message>
        <source>Type of transaction.</source>
        <translation type="unfinished">Είδος συναλλαγής.</translation>
    </message>
    <message>
        <source>Whether or not a watch-only address is involved in this transaction.</source>
        <translation type="unfinished">Είτε πρόκειται για μια διεύθυνση μόνο για ρολόι, είτε όχι, σε αυτήν τη συναλλαγή.</translation>
    </message>
    <message>
        <source>User-defined intent/purpose of the transaction.</source>
        <translation type="unfinished">Καθορισμένος από τον χρήστη σκοπός / σκοπός της συναλλαγής.</translation>
    </message>
    <message>
        <source>Amount removed from or added to balance.</source>
        <translation type="unfinished">Ποσό που αφαιρέθηκε ή προστέθηκε στην ισορροπία.</translation>
    </message>
</context>
<context>
    <name>TransactionView</name>
    <message>
        <source>All</source>
        <translation type="unfinished">Όλα</translation>
    </message>
    <message>
        <source>Today</source>
        <translation type="unfinished">Σήμερα</translation>
    </message>
    <message>
        <source>This week</source>
        <translation type="unfinished">Αυτή την εβδομάδα</translation>
    </message>
    <message>
        <source>This month</source>
        <translation type="unfinished">Αυτό τον μήνα</translation>
    </message>
    <message>
        <source>Last month</source>
        <translation type="unfinished">Τον προηγούμενο μήνα</translation>
    </message>
    <message>
        <source>This year</source>
        <translation type="unfinished">Αυτή την χρονιά</translation>
    </message>
    <message>
        <source>Received with</source>
        <translation type="unfinished">Ελήφθη με</translation>
    </message>
    <message>
        <source>Sent to</source>
        <translation type="unfinished">Αποστέλλονται προς</translation>
    </message>
    <message>
        <source>To yourself</source>
        <translation type="unfinished">Στον εαυτό σου</translation>
    </message>
    <message>
        <source>Mined</source>
        <translation type="unfinished">Εξόρυξη</translation>
    </message>
    <message>
        <source>Other</source>
        <translation type="unfinished">Άλλα</translation>
    </message>
    <message>
        <source>Enter address, transaction id, or label to search</source>
        <translation type="unfinished">Εισαγάγετε τη διεύθυνση, το αναγνωριστικό συναλλαγής ή την ετικέτα για αναζήτηση</translation>
    </message>
    <message>
        <source>Min amount</source>
        <translation type="unfinished">Ελάχιστο ποσό</translation>
    </message>
    <message>
        <source>Range…</source>
        <translation type="unfinished">Πεδίο...</translation>
    </message>
    <message>
        <source>&amp;Copy address</source>
        <translation type="unfinished">&amp;Αντιγραφή διεύθυνσης</translation>
    </message>
    <message>
        <source>Copy &amp;label</source>
        <translation type="unfinished">Αντιγραφή &amp;ετικέτα</translation>
    </message>
    <message>
        <source>Copy &amp;amount</source>
        <translation type="unfinished">Αντιγραφή &amp;ποσού</translation>
    </message>
    <message>
        <source>Copy transaction &amp;ID</source>
        <translation type="unfinished">Αντιγραφή συναλλαγής &amp;ID</translation>
    </message>
    <message>
        <source>Copy &amp;raw transaction</source>
        <translation type="unfinished">Αντιγραφή &amp;ανεπεξέργαστης συναλλαγής</translation>
    </message>
    <message>
        <source>Copy full transaction &amp;details</source>
        <translation type="unfinished">Αντιγραφή όλων των πληροφοριών συναλλαγής &amp;λεπτομερειών</translation>
    </message>
    <message>
        <source>&amp;Show transaction details</source>
        <translation type="unfinished">&amp;Εμφάνιση λεπτομερειών συναλλαγής</translation>
    </message>
    <message>
        <source>Increase transaction &amp;fee</source>
        <translation type="unfinished">Αύξηση &amp;κρατήσεων συναλλαγής</translation>
    </message>
    <message>
        <source>A&amp;bandon transaction</source>
        <translation type="unfinished">Α&amp;πόρριψη συναλλαγής</translation>
    </message>
    <message>
        <source>&amp;Edit address label</source>
        <translation type="unfinished">&amp;Επεξεργασία της ετικέτας διεύθυνσης</translation>
    </message>
    <message>
        <source>Export Transaction History</source>
        <translation type="unfinished">Εξαγωγή ιστορικού συναλλαγών</translation>
    </message>
    <message>
        <source>Comma separated file</source>
        <extracomment>Expanded name of the CSV file format. See: https://en.wikipedia.org/wiki/Comma-separated_values.</extracomment>
        <translation type="unfinished">Αρχείο οριοθετημένο με κόμμα</translation>
    </message>
    <message>
        <source>Confirmed</source>
        <translation type="unfinished">Επικυρωμένες</translation>
    </message>
    <message>
        <source>Watch-only</source>
        <translation type="unfinished">Παρακολουθήστε μόνο</translation>
    </message>
    <message>
        <source>Date</source>
        <translation type="unfinished">Ημερομηνία</translation>
    </message>
    <message>
        <source>Type</source>
        <translation type="unfinished">Τύπος</translation>
    </message>
    <message>
        <source>Label</source>
        <translation type="unfinished">Ετικέτα</translation>
    </message>
    <message>
        <source>Address</source>
        <translation type="unfinished">Διεύθυνση</translation>
    </message>
    <message>
        <source>ID</source>
        <translation type="unfinished">ταυτότητα</translation>
    </message>
    <message>
        <source>Exporting Failed</source>
        <translation type="unfinished">Αποτυχία εξαγωγής</translation>
    </message>
    <message>
        <source>There was an error trying to save the transaction history to %1.</source>
        <translation type="unfinished">Παρουσιάστηκε σφάλμα κατά την προσπάθεια αποθήκευσης του ιστορικού συναλλαγών στο %1.</translation>
    </message>
    <message>
        <source>Exporting Successful</source>
        <translation type="unfinished">Η εξαγωγή ήταν επιτυχής</translation>
    </message>
    <message>
        <source>The transaction history was successfully saved to %1.</source>
        <translation type="unfinished">Το ιστορικό συναλλαγών αποθηκεύτηκε επιτυχώς στο %1.</translation>
    </message>
    <message>
        <source>Range:</source>
        <translation type="unfinished">Πεδίο:</translation>
    </message>
    <message>
        <source>to</source>
        <translation type="unfinished">προς</translation>
    </message>
</context>
<context>
    <name>WalletFrame</name>
    <message>
        <source>No wallet has been loaded.
Go to File &gt; Open Wallet to load a wallet.
- OR -</source>
        <translation type="unfinished">Δεν έχει φορτωθεί κανένα πορτοφόλι.
Μεταβείτε στο Αρχείο&gt;Άνοιγμα πορτοφολιού για φόρτωση.
-Η-</translation>
    </message>
    <message>
        <source>Create a new wallet</source>
        <translation type="unfinished">Δημιουργία νέου Πορτοφολιού</translation>
    </message>
    <message>
        <source>Error</source>
        <translation type="unfinished">Σφάλμα</translation>
    </message>
    <message>
        <source>Unable to decode PSBT from clipboard (invalid base64)</source>
        <translation type="unfinished">Αδυναμία αποκωδικοποίησης PSBT από το πρόχειρο (μη έγκυρο Base64)</translation>
    </message>
    <message>
        <source>Load Transaction Data</source>
        <translation type="unfinished">Φόρτωση δεδομένων συναλλαγής</translation>
    </message>
    <message>
        <source>Partially Signed Transaction (*.psbt)</source>
        <translation type="unfinished">Μερικώς υπογεγραμμένη συναλλαγή (*.psbt)</translation>
    </message>
    <message>
        <source>PSBT file must be smaller than 100 MiB</source>
        <translation type="unfinished">Το αρχείο PSBT πρέπει να είναι μικρότερο από 100 MiB</translation>
    </message>
    <message>
        <source>Unable to decode PSBT</source>
        <translation type="unfinished">Αδυναμία στην αποκωδικοποίηση του PSBT</translation>
    </message>
</context>
<context>
    <name>WalletModel</name>
    <message>
        <source>Send Coins</source>
        <translation type="unfinished">Αποστολή νομισμάτων</translation>
    </message>
    <message>
        <source>Fee bump error</source>
        <translation type="unfinished">Σφάλμα πρόσκρουσης τέλους</translation>
    </message>
    <message>
        <source>Increasing transaction fee failed</source>
        <translation type="unfinished">Η αύξηση του τέλους συναλλαγής απέτυχε</translation>
    </message>
    <message>
        <source>Do you want to increase the fee?</source>
        <extracomment>Asks a user if they would like to manually increase the fee of a transaction that has already been created.</extracomment>
        <translation type="unfinished">Θέλετε να αυξήσετε το τέλος;</translation>
    </message>
    <message>
        <source>Current fee:</source>
        <translation type="unfinished">Τρέχουσα χρέωση:</translation>
    </message>
    <message>
        <source>Increase:</source>
        <translation type="unfinished">Αύξηση:</translation>
    </message>
<<<<<<< HEAD
</context>
<context>
    <name>SplashScreen</name>
    <message>
        <source>(press q to shutdown and continue later)</source>
        <translation type="unfinished">(πατήστε q για κλείσιμο και συνεχίστε αργότερα)</translation>
    </message>
    <message>
        <source>press q to shutdown</source>
        <translation type="unfinished">πατήστε q για κλείσιμο</translation>
    </message>
</context>
<context>
    <name>TransactionDesc</name>
=======
>>>>>>> 88259837
    <message>
        <source>New fee:</source>
        <translation type="unfinished">Νέο έξοδο:</translation>
    </message>
    <message>
        <source>Confirm fee bump</source>
        <translation type="unfinished">Επιβεβαίωση χρέωσης εξόδων</translation>
    </message>
    <message>
        <source>Can't draft transaction.</source>
        <translation type="unfinished">Δεν είναι δυνατή η σύνταξη συναλλαγής.</translation>
    </message>
    <message>
        <source>PSBT copied</source>
        <translation type="unfinished">PSBT αντιγράφηκε</translation>
    </message>
    <message>
        <source>Can't sign transaction.</source>
        <translation type="unfinished">Δεν είναι δυνατή η υπογραφή συναλλαγής.</translation>
    </message>
    <message>
        <source>Could not commit transaction</source>
        <translation type="unfinished">Δεν ήταν δυνατή η ανάληψη συναλλαγής</translation>
    </message>
    <message>
        <source>Can't display address</source>
        <translation type="unfinished">Αδυναμία προβολής διεύθυνσης</translation>
    </message>
    <message>
        <source>default wallet</source>
        <translation type="unfinished">Προεπιλεγμένο πορτοφόλι</translation>
    </message>
</context>
<context>
    <name>WalletView</name>
    <message>
        <source>&amp;Export</source>
        <translation type="unfinished">&amp;Εξαγωγή</translation>
    </message>
    <message>
        <source>Export the data in the current tab to a file</source>
        <translation type="unfinished">Εξαγωγή δεδομένων καρτέλας σε αρχείο</translation>
    </message>
    <message>
        <source>Backup Wallet</source>
        <translation type="unfinished">Αντίγραφο ασφαλείας Πορτοφολιού</translation>
    </message>
    <message>
        <source>Wallet Data</source>
        <extracomment>Name of the wallet data file format.</extracomment>
        <translation type="unfinished">Δεδομένα πορτοφολιού</translation>
    </message>
    <message>
        <source>Backup Failed</source>
        <translation type="unfinished">Αποτυχία δημιουργίας αντίγραφου ασφαλείας</translation>
    </message>
    <message>
        <source>There was an error trying to save the wallet data to %1.</source>
        <translation type="unfinished">Παρουσιάστηκε σφάλμα κατά την προσπάθεια αποθήκευσης των δεδομένων πορτοφολιού στο %1.</translation>
    </message>
    <message>
        <source>Backup Successful</source>
        <translation type="unfinished">Η δημιουργία αντιγράφων ασφαλείας ήταν επιτυχής</translation>
    </message>
    <message>
        <source>The wallet data was successfully saved to %1.</source>
        <translation type="unfinished">Τα δεδομένα πορτοφολιού αποθηκεύτηκαν επιτυχώς στο %1.</translation>
    </message>
    <message>
        <source>Cancel</source>
        <translation type="unfinished">Ακύρωση</translation>
    </message>
</context>
<context>
    <name>bitcoin-core</name>
    <message>
        <source>The %s developers</source>
        <translation type="unfinished">Οι προγραμματιστές %s</translation>
    </message>
    <message>
        <source>%s corrupt. Try using the wallet tool bitcoin-wallet to salvage or restoring a backup.</source>
        <translation type="unfinished">%s κατεστραμμένο. Δοκιμάστε να το επισκευάσετε με το εργαλείο πορτοφολιού bitcoin-wallet, ή επαναφέρετε κάποιο αντίγραφο ασφαλείας.</translation>
    </message>
    <message>
        <source>Cannot downgrade wallet from version %i to version %i. Wallet version unchanged.</source>
        <translation type="unfinished">Αδύνατη η υποβάθμιση του πορτοφολιού από την έκδοση %i στην έκδοση %i. Η έκδοση του πορτοφολιού δεν έχει αλλάξει.</translation>
    </message>
    <message>
        <source>Cannot obtain a lock on data directory %s. %s is probably already running.</source>
        <translation type="unfinished">Δεν είναι δυνατή η εφαρμογή κλειδώματος στον κατάλογο δεδομένων %s. Το %s μάλλον εκτελείται ήδη.</translation>
    </message>
    <message>
        <source>Distributed under the MIT software license, see the accompanying file %s or %s</source>
        <translation type="unfinished">Διανέμεται υπό την άδεια χρήσης του λογισμικού MIT, δείτε το συνοδευτικό αρχείο %s ή %s</translation>
    </message>
    <message>
        <source>Error reading %s! All keys read correctly, but transaction data or address book entries might be missing or incorrect.</source>
        <translation type="unfinished">Σφάλμα κατά την ανάγνωση %s! Όλα τα κλειδιά διαβάζονται σωστά, αλλά τα δεδομένα των συναλλαγών ή οι καταχωρίσεις του βιβλίου διευθύνσεων ενδέχεται να λείπουν ή να είναι εσφαλμένα.</translation>
    </message>
    <message>
        <source>Error: Dumpfile format record is incorrect. Got "%s", expected "format".</source>
        <translation type="unfinished">Σφάλμα: Η καταγραφή του φορμά του αρχείου dump είναι εσφαλμένη. Ελήφθη: «%s», αναμενόταν: «φορμά».</translation>
    </message>
    <message>
        <source>Error: Dumpfile version is not supported. This version of bitcoin-wallet only supports version 1 dumpfiles. Got dumpfile with version %s</source>
        <translation type="unfinished">Σφάλμα: Η έκδοση του αρχείου dump δεν υποστηρίζεται. Αυτή η έκδοση του bitcoin-wallet υποστηρίζει αρχεία dump μόνο της έκδοσης 1. Δόθηκε αρχείο dump έκδοσης %s.</translation>
    </message>
    <message>
        <source>File %s already exists. If you are sure this is what you want, move it out of the way first.</source>
        <translation type="unfinished">Το αρχείο %s υπάρχει ήδη. Αν είστε σίγουροι ότι αυτό θέλετε, βγάλτε το πρώτα από τη μέση.</translation>
    </message>
    <message>
        <source>No dump file provided. To use createfromdump, -dumpfile=&lt;filename&gt; must be provided.</source>
        <translation type="unfinished">Δεν δόθηκε αρχείο dump. Για να χρησιμοποιηθεί το createfromdump θα πρέπει να δοθεί το -dumpfile=&lt;filename&gt;.</translation>
    </message>
    <message>
        <source>No dump file provided. To use dump, -dumpfile=&lt;filename&gt; must be provided.</source>
        <translation type="unfinished">Δεν δόθηκε αρχείο dump. Για να χρησιμοποιηθεί το dump, πρέπει να δοθεί το -dumpfile=&lt;filename&gt;.</translation>
    </message>
    <message>
        <source>No wallet file format provided. To use createfromdump, -format=&lt;format&gt; must be provided.</source>
        <translation type="unfinished">Δεν δόθηκε φορμά αρχείου πορτοφολιού. Για τη χρήση του createfromdump, πρέπει να δοθεί -format=&lt;format&gt;.</translation>
    </message>
    <message>
        <source>Please check that your computer's date and time are correct! If your clock is wrong, %s will not work properly.</source>
        <translation type="unfinished">Ελέγξτε ότι η ημερομηνία και η ώρα του υπολογιστή σας είναι σωστές! Αν το ρολόι σας είναι λάθος, το %s δεν θα λειτουργήσει σωστά.</translation>
    </message>
    <message>
        <source>Please contribute if you find %s useful. Visit %s for further information about the software.</source>
        <translation type="unfinished">Παρακαλώ συμβάλλετε αν βρείτε %s χρήσιμο. Επισκεφθείτε το %s για περισσότερες πληροφορίες σχετικά με το λογισμικό.</translation>
    </message>
    <message>
        <source>Prune configured below the minimum of %d MiB.  Please use a higher number.</source>
        <translation type="unfinished">Ο δακτύλιος έχει διαμορφωθεί κάτω από το ελάχιστο %d MiB. Χρησιμοποιήστε έναν υψηλότερο αριθμό.</translation>
    </message>
    <message>
        <source>Prune: last wallet synchronisation goes beyond pruned data. You need to -reindex (download the whole blockchain again in case of pruned node)</source>
        <translation type="unfinished">Κλάδεμα: ο τελευταίος συγχρονισμός πορτοφολιού ξεπερνά τα κλαδεμένα δεδομένα. Πρέπει να κάνετε -reindex (κατεβάστε ολόκληρο το blockchain και πάλι σε περίπτωση κλαδέματος κόμβου)</translation>
    </message>
    <message>
        <source>SQLiteDatabase: Unknown sqlite wallet schema version %d. Only version %d is supported</source>
        <translation type="unfinished">SQLiteDatabase: Άγνωστη sqlite έκδοση %d του schema πορτοφολιού . Υποστηρίζεται μόνο η έκδοση %d.</translation>
    </message>
    <message>
        <source>The block database contains a block which appears to be from the future. This may be due to your computer's date and time being set incorrectly. Only rebuild the block database if you are sure that your computer's date and time are correct</source>
        <translation type="unfinished">Η βάση δεδομένων μπλοκ περιέχει ένα μπλοκ που φαίνεται να είναι από το μέλλον. Αυτό μπορεί να οφείλεται στην εσφαλμένη ρύθμιση της ημερομηνίας και της ώρας του υπολογιστή σας. Αποκαταστήστε μόνο τη βάση δεδομένων μπλοκ αν είστε βέβαιοι ότι η ημερομηνία και η ώρα του υπολογιστή σας είναι σωστές</translation>
    </message>
    <message>
        <source>The transaction amount is too small to send after the fee has been deducted</source>
        <translation type="unfinished">Το ποσό της συναλλαγής είναι πολύ μικρό για να στείλει μετά την αφαίρεση του τέλους</translation>
    </message>
    <message>
        <source>This is a pre-release test build - use at your own risk - do not use for mining or merchant applications</source>
        <translation type="unfinished">Πρόκειται για δοκιμή πριν από την αποδέσμευση - χρησιμοποιήστε με δική σας ευθύνη - μην χρησιμοποιείτε για εξόρυξη ή εμπορικές εφαρμογές</translation>
    </message>
    <message>
        <source>This is the transaction fee you may discard if change is smaller than dust at this level</source>
        <translation type="unfinished">Αυτή είναι η αμοιβή συναλλαγής που μπορείτε να απορρίψετε εάν η αλλαγή είναι μικρότερη από τη σκόνη σε αυτό το επίπεδο</translation>
    </message>
    <message>
        <source>This is the transaction fee you may pay when fee estimates are not available.</source>
        <translation type="unfinished">Αυτό είναι το τέλος συναλλαγής που μπορείτε να πληρώσετε όταν δεν υπάρχουν εκτιμήσεις τελών.</translation>
    </message>
    <message>
        <source>Unable to replay blocks. You will need to rebuild the database using -reindex-chainstate.</source>
        <translation type="unfinished">Δεν είναι δυνατή η επανάληψη των μπλοκ. Θα χρειαστεί να ξαναφτιάξετε τη βάση δεδομένων χρησιμοποιώντας το -reindex-chainstate.</translation>
    </message>
    <message>
        <source>Warning: Private keys detected in wallet {%s} with disabled private keys</source>
        <translation type="unfinished">Προειδοποίηση: Ιδιωτικά κλειδιά εντοπίστηκαν στο πορτοφόλι {%s} με απενεργοποιημένα ιδιωτικά κλειδιά</translation>
    </message>
    <message>
        <source>Warning: We do not appear to fully agree with our peers! You may need to upgrade, or other nodes may need to upgrade.</source>
        <translation type="unfinished">Προειδοποίηση: Δεν φαίνεται να συμφωνείτε πλήρως με τους χρήστες! Ίσως χρειάζεται να κάνετε αναβάθμιση, ή ίσως οι άλλοι κόμβοι χρειάζονται αναβάθμιση.</translation>
    </message>
    <message>
        <source>You need to rebuild the database using -reindex to go back to unpruned mode.  This will redownload the entire blockchain</source>
        <translation type="unfinished">Πρέπει να ξαναφτιάξετε τη βάση δεδομένων χρησιμοποιώντας το -reindex για να επιστρέψετε στη λειτουργία χωρίς εκτύπωση. Αυτό θα ξαναφορτώσει ολόκληρο το blockchain</translation>
    </message>
    <message>
        <source>-maxmempool must be at least %d MB</source>
        <translation type="unfinished">-maxmempool πρέπει να είναι τουλάχιστον %d MB</translation>
    </message>
    <message>
        <source>A fatal internal error occurred, see debug.log for details</source>
        <translation type="unfinished">Προέκυψε ένα κρίσιμο εσωτερικό σφάλμα. Ανατρέξτε στο debug.log για λεπτομέρειες</translation>
    </message>
    <message>
        <source>Cannot resolve -%s address: '%s'</source>
        <translation type="unfinished">Δεν είναι δυνατή η επίλυση -%s διεύθυνση: '%s'</translation>
    </message>
    <message>
        <source>Cannot write to data directory '%s'; check permissions.</source>
        <translation type="unfinished">Αδύνατη η εγγραφή στον κατάλογο δεδομένων '%s'. Ελέγξτε τα δικαιώματα.</translation>
    </message>
    <message>
        <source>Config setting for %s only applied on %s network when in [%s] section.</source>
        <translation type="unfinished">Η ρύθμιση Config για το %s εφαρμόστηκε μόνο στο δίκτυο %s όταν βρίσκεται στην ενότητα [%s].</translation>
    </message>
    <message>
        <source>Copyright (C) %i-%i</source>
        <translation type="unfinished">Πνευματικά δικαιώματα (C) %i-%i</translation>
    </message>
    <message>
        <source>Corrupted block database detected</source>
        <translation type="unfinished">Εντοπίσθηκε διεφθαρμένη βάση δεδομένων των μπλοκ</translation>
    </message>
    <message>
        <source>Could not find asmap file %s</source>
        <translation type="unfinished">Δεν ήταν δυνατή η εύρεση του αρχείου asmap %s</translation>
    </message>
    <message>
        <source>Could not parse asmap file %s</source>
        <translation type="unfinished">Δεν ήταν δυνατή η ανάλυση του αρχείου asmap %s</translation>
    </message>
    <message>
        <source>Disk space is too low!</source>
        <translation type="unfinished">Αποθηκευτικός χώρος πολύ μικρός!</translation>
    </message>
    <message>
        <source>Do you want to rebuild the block database now?</source>
        <translation type="unfinished">Θέλετε να δημιουργηθεί τώρα η βάση δεδομένων των μπλοκ;</translation>
    </message>
    <message>
        <source>Done loading</source>
        <translation type="unfinished">Η φόρτωση ολοκληρώθηκε</translation>
    </message>
    <message>
        <source>Dump file %s does not exist.</source>
        <translation type="unfinished">Το αρχείο dump %s δεν υπάρχει.</translation>
    </message>
    <message>
        <source>Error creating %s</source>
        <translation type="unfinished">Σφάλμα στη δημιουργία %s</translation>
    </message>
    <message>
        <source>Error initializing block database</source>
        <translation type="unfinished">Σφάλμα κατά την ενεργοποίηση της βάσης δεδομένων των μπλοκ</translation>
    </message>
    <message>
        <source>Error initializing wallet database environment %s!</source>
        <translation type="unfinished">Σφάλμα ενεργοποίησης του περιβάλλοντος βάσης δεδομένων πορτοφολιού %s!</translation>
    </message>
    <message>
        <source>Error loading %s</source>
        <translation type="unfinished">Σφάλμα κατά τη φόρτωση %s</translation>
    </message>
    <message>
        <source>Error loading %s: Private keys can only be disabled during creation</source>
        <translation type="unfinished">Σφάλμα κατά τη φόρτωση %s: Τα ιδιωτικά κλειδιά μπορούν να απενεργοποιηθούν μόνο κατά τη δημιουργία</translation>
    </message>
    <message>
        <source>Error loading %s: Wallet corrupted</source>
        <translation type="unfinished">Σφάλμα κατά τη φόρτωση %s: Κατεστραμμένο Πορτοφόλι</translation>
    </message>
    <message>
        <source>Error loading %s: Wallet requires newer version of %s</source>
        <translation type="unfinished">Σφάλμα κατά τη φόρτωση του %s: Το πορτοφόλι απαιτεί νεότερη έκδοση του %s</translation>
    </message>
    <message>
        <source>Error loading block database</source>
        <translation type="unfinished">Σφάλμα φόρτωσης της βάσης δεδομένων των μπλοκ</translation>
    </message>
    <message>
        <source>Error opening block database</source>
        <translation type="unfinished">Σφάλμα φόρτωσης της βάσης δεδομένων των μπλοκ</translation>
    </message>
    <message>
        <source>Error reading from database, shutting down.</source>
        <translation type="unfinished">Σφάλμα ανάγνωσης από τη βάση δεδομένων, εκτελείται τερματισμός.</translation>
    </message>
    <message>
        <source>Error: Disk space is low for %s</source>
        <translation type="unfinished">Σφάλμα: Ο χώρος στο δίσκο είναι χαμηλός για %s</translation>
    </message>
    <message>
        <source>Error: Dumpfile checksum does not match. Computed %s, expected %s</source>
        <translation type="unfinished">Σφάλμα: Το checksum του αρχείου dump δεν αντιστοιχεί. Υπολογίστηκε: %s, αναμενόταν: %s</translation>
    </message>
    <message>
        <source>Error: Got key that was not hex: %s</source>
        <translation type="unfinished">Σφάλμα: Ελήφθη μη δεκαεξαδικό κλειδί: %s</translation>
    </message>
    <message>
        <source>Error: Got value that was not hex: %s</source>
        <translation type="unfinished">Σφάλμα: Ελήφθη μη δεκαεξαδική τιμή: %s</translation>
    </message>
    <message>
        <source>Error: Missing checksum</source>
        <translation type="unfinished">Σφάλμα: Δεν υπάρχει το checksum</translation>
    </message>
    <message>
        <source>Error: No %s addresses available.</source>
        <translation type="unfinished">Σφάλμα: Δεν υπάρχουν διευθύνσεις %s διαθέσιμες.</translation>
    </message>
    <message>
        <source>Failed to listen on any port. Use -listen=0 if you want this.</source>
        <translation type="unfinished">Αποτυχία παρακολούθησης σε οποιαδήποτε θύρα. Χρησιμοποιήστε -listen=0 αν θέλετε αυτό.</translation>
    </message>
    <message>
        <source>Failed to rescan the wallet during initialization</source>
        <translation type="unfinished">Αποτυχία επανεγγραφής του πορτοφολιού κατά την αρχικοποίηση</translation>
    </message>
    <message>
        <source>Failed to verify database</source>
        <translation type="unfinished">Η επιβεβαίωση της βάσης δεδομένων απέτυχε</translation>
    </message>
    <message>
        <source>Ignoring duplicate -wallet %s.</source>
        <translation type="unfinished">Αγνόηση διπλότυπου -wallet %s.</translation>
    </message>
    <message>
        <source>Importing…</source>
        <translation type="unfinished">Εισαγωγή...</translation>
    </message>
    <message>
        <source>Incorrect or no genesis block found. Wrong datadir for network?</source>
        <translation type="unfinished">Ανακαλύφθηκε λάθος ή δεν βρέθηκε μπλοκ γενετικής. Λάθος δεδομένων για το δίκτυο;</translation>
    </message>
    <message>
        <source>Initialization sanity check failed. %s is shutting down.</source>
        <translation type="unfinished"> Ο έλεγχος ευελιξίας εκκίνησης απέτυχε. Το %s τερματίζεται.</translation>
    </message>
    <message>
        <source>Insufficient funds</source>
        <translation type="unfinished">Ανεπαρκές κεφάλαιο</translation>
    </message>
    <message>
        <source>Invalid -onion address or hostname: '%s'</source>
        <translation type="unfinished">Μη έγκυρη διεύθυνση μητρώου ή όνομα κεντρικού υπολογιστή: '%s'</translation>
    </message>
    <message>
        <source>Invalid -proxy address or hostname: '%s'</source>
        <translation type="unfinished">Μη έγκυρη διεύθυνση -proxy ή όνομα κεντρικού υπολογιστή: '%s'</translation>
    </message>
    <message>
        <source>Invalid P2P permission: '%s'</source>
        <translation type="unfinished">Μη έγκυρη άδεια P2P: '%s'</translation>
    </message>
    <message>
        <source>Invalid netmask specified in -whitelist: '%s'</source>
        <translation type="unfinished">Μη έγκυρη μάσκα δικτύου που καθορίζεται στο -whitelist: '%s'</translation>
    </message>
    <message>
        <source>Loading P2P addresses…</source>
        <translation type="unfinished">Φόρτωση διευθύνσεων P2P...</translation>
    </message>
    <message>
        <source>Loading banlist…</source>
        <translation type="unfinished">Φόρτωση λίστας απαγόρευσης...</translation>
    </message>
    <message>
        <source>Loading wallet…</source>
        <translation type="unfinished">Φόρτωση πορτοφολιού...</translation>
    </message>
    <message>
        <source>Need to specify a port with -whitebind: '%s'</source>
        <translation type="unfinished">Πρέπει να καθορίσετε μια θύρα με -whitebind: '%s'</translation>
    </message>
    <message>
        <source>No addresses available</source>
        <translation type="unfinished">Καμμία διαθέσιμη διεύθυνση</translation>
    </message>
    <message>
        <source>Not enough file descriptors available.</source>
        <translation type="unfinished">Δεν υπάρχουν αρκετοί περιγραφείς αρχείων διαθέσιμοι.</translation>
    </message>
    <message>
        <source>Prune cannot be configured with a negative value.</source>
        <translation type="unfinished">Ο δακτύλιος δεν μπορεί να ρυθμιστεί με αρνητική τιμή.</translation>
    </message>
    <message>
        <source>Prune mode is incompatible with -txindex.</source>
        <translation type="unfinished">Η λειτουργία κοπής δεν είναι συμβατή με το -txindex.</translation>
    </message>
    <message>
        <source>Reducing -maxconnections from %d to %d, because of system limitations.</source>
        <translation type="unfinished">Μείωση -maxconnections από %d σε %d, λόγω των περιορισμών του συστήματος.</translation>
    </message>
    <message>
        <source>Rescanning…</source>
        <translation type="unfinished">Σάρωση εκ νέου...</translation>
    </message>
    <message>
        <source>SQLiteDatabase: Failed to execute statement to verify database: %s</source>
        <translation type="unfinished">SQLite βάση δεδομένων: Απέτυχε η εκτέλεση της δήλωσης για την επαλήθευση της βάσης δεδομένων: %s</translation>
    </message>
    <message>
        <source>SQLiteDatabase: Failed to prepare statement to verify database: %s</source>
        <translation type="unfinished">SQLite βάση δεδομένων: Απέτυχε η προετοιμασία της δήλωσης για την επαλήθευση της βάσης δεδομένων: %s</translation>
    </message>
    <message>
        <source>SQLiteDatabase: Failed to read database verification error: %s</source>
        <translation type="unfinished">SQLite βάση δεδομένων: Απέτυχε η ανάγνωση της επαλήθευσης του σφάλματος της βάσης δεδομένων: %s</translation>
    </message>
    <message>
        <source>SQLiteDatabase: Unexpected application id. Expected %u, got %u</source>
        <translation type="unfinished">SQLiteDatabase: Μη αναμενόμενο αναγνωριστικό εφαρμογής. Αναμενόταν: %u, ελήφθη: %u</translation>
    </message>
    <message>
        <source>Section [%s] is not recognized.</source>
        <translation type="unfinished">Το τμήμα [%s] δεν αναγνωρίζεται.</translation>
    </message>
    <message>
        <source>Signing transaction failed</source>
        <translation type="unfinished">Η υπογραφή συναλλαγής απέτυχε</translation>
    </message>
    <message>
        <source>Specified -walletdir "%s" does not exist</source>
        <translation type="unfinished">Η ορισμένη -walletdir "%s" δεν υπάρχει</translation>
    </message>
    <message>
        <source>Specified -walletdir "%s" is a relative path</source>
        <translation type="unfinished">Το συγκεκριμένο -walletdir "%s" είναι μια σχετική διαδρομή</translation>
    </message>
    <message>
        <source>Specified -walletdir "%s" is not a directory</source>
        <translation type="unfinished">Το συγκεκριμένο -walletdir "%s" δεν είναι κατάλογος</translation>
    </message>
    <message>
        <source>Specified blocks directory "%s" does not exist.</source>
        <translation type="unfinished">Δεν υπάρχει κατάλογος καθορισμένων μπλοκ "%s".</translation>
    </message>
    <message>
        <source>Starting network threads…</source>
        <translation type="unfinished">Εκκίνηση των threads δικτύου...</translation>
    </message>
    <message>
        <source>The source code is available from %s.</source>
        <translation type="unfinished"> Ο πηγαίος κώδικας είναι διαθέσιμος από το %s.</translation>
    </message>
    <message>
        <source>The specified config file %s does not exist</source>
        <translation type="unfinished">Το δοθέν αρχείο ρυθμίσεων %s δεν υπάρχει </translation>
    </message>
    <message>
        <source>The transaction amount is too small to pay the fee</source>
        <translation type="unfinished">Το ποσό της συναλλαγής είναι πολύ μικρό για να πληρώσει το έξοδο</translation>
    </message>
    <message>
        <source>The wallet will avoid paying less than the minimum relay fee.</source>
        <translation type="unfinished">Το πορτοφόλι θα αποφύγει να πληρώσει λιγότερο από το ελάχιστο έξοδο αναμετάδοσης.</translation>
    </message>
    <message>
        <source>This is experimental software.</source>
        <translation type="unfinished">Η εφαρμογή είναι σε πειραματικό στάδιο.</translation>
    </message>
    <message>
        <source>This is the minimum transaction fee you pay on every transaction.</source>
        <translation type="unfinished">Αυτή είναι η ελάχιστη χρέωση συναλλαγής που πληρώνετε για κάθε συναλλαγή.</translation>
    </message>
    <message>
        <source>This is the transaction fee you will pay if you send a transaction.</source>
        <translation type="unfinished">Αυτή είναι η χρέωση συναλλαγής που θα πληρώσετε εάν στείλετε μια συναλλαγή.</translation>
    </message>
    <message>
        <source>Transaction amount too small</source>
        <translation type="unfinished">Το ποσό της συναλλαγής είναι πολύ μικρό</translation>
    </message>
    <message>
        <source>Transaction amounts must not be negative</source>
        <translation type="unfinished">Τα ποσά των συναλλαγών δεν πρέπει να είναι αρνητικά</translation>
    </message>
    <message>
        <source>Transaction has too long of a mempool chain</source>
        <translation type="unfinished">Η συναλλαγή έχει πολύ μακρά αλυσίδα mempool</translation>
    </message>
    <message>
        <source>Transaction must have at least one recipient</source>
        <translation type="unfinished">Η συναλλαγή πρέπει να έχει τουλάχιστον έναν παραλήπτη</translation>
    </message>
    <message>
        <source>Transaction too large</source>
        <translation type="unfinished">Η συναλλαγή είναι πολύ μεγάλη</translation>
    </message>
    <message>
        <source>Unable to bind to %s on this computer (bind returned error %s)</source>
        <translation type="unfinished">Δεν είναι δυνατή η δέσμευση του %s σε αυτόν τον υπολογιστή (η δέσμευση επέστρεψε σφάλμα %s)</translation>
    </message>
    <message>
        <source>Unable to bind to %s on this computer. %s is probably already running.</source>
        <translation type="unfinished">Δεν είναι δυνατή η δέσμευση του %s σε αυτόν τον υπολογιστή. Το %s πιθανώς ήδη εκτελείται.</translation>
    </message>
    <message>
        <source>Unable to create the PID file '%s': %s</source>
        <translation type="unfinished">Δεν είναι δυνατή η δημιουργία του PID αρχείου '%s': %s</translation>
    </message>
    <message>
        <source>Unable to generate initial keys</source>
        <translation type="unfinished">Δεν είναι δυνατή η δημιουργία αρχικών κλειδιών</translation>
    </message>
    <message>
        <source>Unable to generate keys</source>
        <translation type="unfinished">Δεν είναι δυνατή η δημιουργία κλειδιών</translation>
    </message>
    <message>
        <source>Unable to open %s for writing</source>
        <translation type="unfinished">Αδυναμία στο άνοιγμα του %s για εγγραφή</translation>
    </message>
    <message>
        <source>Unable to start HTTP server. See debug log for details.</source>
        <translation type="unfinished">Δεν είναι δυνατή η εκκίνηση του διακομιστή HTTP. Δείτε το αρχείο εντοπισμού σφαλμάτων για λεπτομέρειες.</translation>
    </message>
    <message>
        <source>Unknown -blockfilterindex value %s.</source>
        <translation type="unfinished"> Άγνωστη -blockfilterindex τιμή %s.</translation>
    </message>
    <message>
        <source>Unknown address type '%s'</source>
        <translation type="unfinished">Άγνωστος τύπος διεύθυνσης '%s'</translation>
    </message>
    <message>
        <source>Unknown network specified in -onlynet: '%s'</source>
        <translation type="unfinished">Έχει οριστεί άγνωστo δίκτυο στο -onlynet: '%s'</translation>
    </message>
    <message>
        <source>Unknown new rules activated (versionbit %i)</source>
        <translation type="unfinished">Ενεργοποιήθηκαν άγνωστοι νέοι κανόνες (bit έκδοσης %i)</translation>
    </message>
    <message>
        <source>Unsupported logging category %s=%s.</source>
        <translation type="unfinished">Μη υποστηριζόμενη κατηγορία καταγραφής %s=%s.</translation>
    </message>
    <message>
        <source>User Agent comment (%s) contains unsafe characters.</source>
        <translation type="unfinished">Το σχόλιο του παράγοντα χρήστη (%s) περιέχει μη ασφαλείς χαρακτήρες.</translation>
    </message>
    <message>
        <source>Verifying blocks…</source>
        <translation type="unfinished">Επαλήθευση των blocks…</translation>
    </message>
    <message>
        <source>Verifying wallet(s)…</source>
        <translation type="unfinished">Επαλήθευση πορτοφολιού/ιών...</translation>
    </message>
    <message>
        <source>Wallet needed to be rewritten: restart %s to complete</source>
        <translation type="unfinished">Το πορτοφόλι χρειάζεται να ξαναγραφεί: κάντε επανεκκίνηση του %s για να ολοκληρώσετε</translation>
    </message>
    <message>
        <source>Settings file could not be read</source>
        <translation type="unfinished">Το αρχείο ρυθμίσεων δεν μπόρεσε να διαβαστεί</translation>
    </message>
    <message>
        <source>Settings file could not be written</source>
        <translation type="unfinished">Το αρχείο ρυθμίσεων δεν μπόρεσε να επεξεργασθεί</translation>
    </message>
</context>
</TS><|MERGE_RESOLUTION|>--- conflicted
+++ resolved
@@ -478,17 +478,8 @@
         <translation type="unfinished">&amp;Επιλογές...</translation>
     </message>
     <message>
-<<<<<<< HEAD
-        <source>SQLiteDatabase: Unknown sqlite wallet schema version %d. Only version %d is supported</source>
-        <translation type="unfinished">SQLiteDatabase: Άγνωστη sqlite έκδοση %d του schema πορτοφολιού . Υποστηρίζεται μόνο η έκδοση %d.</translation>
-    </message>
-    <message>
-        <source>The block database contains a block which appears to be from the future. This may be due to your computer's date and time being set incorrectly. Only rebuild the block database if you are sure that your computer's date and time are correct</source>
-        <translation type="unfinished">Η βάση δεδομένων μπλοκ περιέχει ένα μπλοκ που φαίνεται να είναι από το μέλλον. Αυτό μπορεί να οφείλεται στην εσφαλμένη ρύθμιση της ημερομηνίας και της ώρας του υπολογιστή σας. Αποκαταστήστε μόνο τη βάση δεδομένων μπλοκ αν είστε βέβαιοι ότι η ημερομηνία και η ώρα του υπολογιστή σας είναι σωστές</translation>
-=======
         <source>&amp;Encrypt Wallet…</source>
         <translation type="unfinished">&amp;Κρυπτογράφηση πορτοφολιού...</translation>
->>>>>>> 88259837
     </message>
     <message>
         <source>Encrypt the private keys that belong to your wallet</source>
@@ -516,7 +507,7 @@
     </message>
     <message>
         <source>Verify messages to ensure they were signed with specified Bitcoin addresses</source>
-        <translation type="unfinished">Ελέγξτε τα μηνύματα για να βεβαιωθείτε ότι υπογράφηκαν με τις καθορισμένες διευθύνσεις Bitcoin</translation>
+        <translation type="unfinished">Υπογράψτε ένα μήνυμα για ν' αποδείξετε πως ανήκει μια συγκεκριμένη διεύθυνση Bitcoin</translation>
     </message>
     <message>
         <source>&amp;Load PSBT from file…</source>
@@ -728,17 +719,8 @@
         <translation type="unfinished">Όνομα Πορτοφολιού</translation>
     </message>
     <message>
-<<<<<<< HEAD
-        <source>No addresses available</source>
-        <translation type="unfinished">Καμμία διαθέσιμη διεύθυνση</translation>
-    </message>
-    <message>
-        <source>No proxy server specified. Use -proxy=&lt;ip&gt; or -proxy=&lt;ip:port&gt;.</source>
-        <translation type="unfinished">Δεν ορίστηκε διακομιστής μεσολάβησης. Χρησιμοποιήστε -proxy=&lt;ip&gt; ή -proxy=&lt;ip:port&gt;.</translation>
-=======
         <source>&amp;Window</source>
         <translation type="unfinished">&amp;Παράθυρο</translation>
->>>>>>> 88259837
     </message>
     <message>
         <source>Zoom</source>
@@ -760,23 +742,6 @@
         <source>S&amp;how</source>
         <translation type="unfinished">Ε&amp;μφάνιση</translation>
     </message>
-<<<<<<< HEAD
-    <message>
-        <source>SQLiteDatabase: Failed to execute statement to verify database: %s</source>
-        <translation type="unfinished">SQLite βάση δεδομένων: Απέτυχε η εκτέλεση της δήλωσης για την επαλήθευση της βάσης δεδομένων: %s</translation>
-    </message>
-    <message>
-        <source>SQLiteDatabase: Failed to prepare statement to verify database: %s</source>
-        <translation type="unfinished">SQLite βάση δεδομένων: Απέτυχε η προετοιμασία της δήλωσης για την επαλήθευση της βάσης δεδομένων: %s</translation>
-    </message>
-    <message>
-        <source>SQLiteDatabase: Failed to read database verification error: %s</source>
-        <translation type="unfinished">SQLite βάση δεδομένων: Απέτυχε η ανάγνωση της επαλήθευσης του σφάλματος της βάσης δεδομένων: %s</translation>
-    </message>
-    <message>
-        <source>SQLiteDatabase: Unexpected application id. Expected %u, got %u</source>
-        <translation type="unfinished">SQLiteDatabase: Μη αναμενόμενο αναγνωριστικό εφαρμογής. Αναμενόταν: %u, ελήφθη: %u</translation>
-=======
     <message numerus="yes">
         <source>%n active connection(s) to Bitcoin network.</source>
         <extracomment>A substring of the tooltip.</extracomment>
@@ -784,7 +749,6 @@
             <numerusform>%n active connection(s) to Bitcoin network.</numerusform>
             <numerusform>%n active connection(s) to Bitcoin network.</numerusform>
         </translation>
->>>>>>> 88259837
     </message>
     <message>
         <source>Click for more actions.</source>
@@ -815,19 +779,10 @@
         <translation type="unfinished">Προειδοποίηση: %1</translation>
     </message>
     <message>
-<<<<<<< HEAD
-        <source>Starting network threads…</source>
-        <translation type="unfinished">Εκκίνηση των threads δικτύου...</translation>
-    </message>
-    <message>
-        <source>The source code is available from %s.</source>
-        <translation type="unfinished"> Ο πηγαίος κώδικας είναι διαθέσιμος από το %s.</translation>
-=======
         <source>Date: %1
 </source>
         <translation type="unfinished">Ημερομηνία: %1
 </translation>
->>>>>>> 88259837
     </message>
     <message>
         <source>Amount: %1
@@ -930,17 +885,8 @@
         <translation type="unfinished">Ρέστα:</translation>
     </message>
     <message>
-<<<<<<< HEAD
-        <source>Unknown new rules activated (versionbit %i)</source>
-        <translation type="unfinished">Ενεργοποιήθηκαν άγνωστοι νέοι κανόνες (bit έκδοσης %i)</translation>
-    </message>
-    <message>
-        <source>Unsupported logging category %s=%s.</source>
-        <translation type="unfinished">Μη υποστηριζόμενη κατηγορία καταγραφής %s=%s.</translation>
-=======
         <source>(un)select all</source>
         <translation type="unfinished">(από)επιλογή όλων</translation>
->>>>>>> 88259837
     </message>
     <message>
         <source>Tree mode</source>
@@ -951,17 +897,8 @@
         <translation type="unfinished">Λίστα εντολών</translation>
     </message>
     <message>
-<<<<<<< HEAD
-        <source>Verifying blocks…</source>
-        <translation type="unfinished">Επαλήθευση των blocks…</translation>
-    </message>
-    <message>
-        <source>Verifying wallet(s)…</source>
-        <translation type="unfinished">Επαλήθευση πορτοφολιού/ιών...</translation>
-=======
         <source>Amount</source>
         <translation type="unfinished">Ποσό</translation>
->>>>>>> 88259837
     </message>
     <message>
         <source>Received with label</source>
@@ -1331,20 +1268,9 @@
         <source>Cannot create data directory here.</source>
         <translation type="unfinished">Δεν μπορεί να δημιουργηθεί φάκελος δεδομένων εδώ.</translation>
     </message>
-<<<<<<< HEAD
-    <message>
-        <source>&amp;Hide</source>
-        <translation type="unfinished">$Απόκρυψη</translation>
-    </message>
-    <message>
-        <source>S&amp;how</source>
-        <translation type="unfinished">Ε&amp;μφάνιση</translation>
-    </message>
-=======
 </context>
 <context>
     <name>Intro</name>
->>>>>>> 88259837
     <message numerus="yes">
         <source>%n GB of space available</source>
         <translation type="unfinished">
@@ -1382,8 +1308,8 @@
         <source>(sufficient to restore backups %n day(s) old)</source>
         <extracomment>Explanatory text on the capability of the current prune target.</extracomment>
         <translation type="unfinished">
-            <numerusform>%n active connection(s) to Bitcoin network.</numerusform>
-            <numerusform>%n active connection(s) to Bitcoin network.</numerusform>
+            <numerusform />
+            <numerusform />
         </translation>
     </message>
     <message>
@@ -1645,18 +1571,9 @@
         <translation type="unfinished">&amp;Ξόδεμα μη επικυρωμένων ρέστων</translation>
     </message>
     <message>
-<<<<<<< HEAD
-        <source>&amp;Unlock unspent</source>
-        <translation type="unfinished">&amp;Ξεκλείδωμα διαθέσιμου υπολοίπου</translation>
-    </message>
-    <message>
-        <source>Copy quantity</source>
-        <translation type="unfinished">Αντιγραφή ποσότητας</translation>
-=======
         <source>Enable &amp;PSBT controls</source>
         <extracomment>An options window setting to enable PSBT controls.</extracomment>
         <translation type="unfinished">Ενεργοποίηση ελέγχων &amp;PSBT</translation>
->>>>>>> 88259837
     </message>
     <message>
         <source>External Signer (e.g. hardware wallet)</source>
@@ -1834,17 +1751,8 @@
         <translation type="unfinished">Σφάλμα</translation>
     </message>
     <message>
-<<<<<<< HEAD
-        <source>Use an external signing device such as a hardware wallet. Configure the external signer script in wallet preferences first.</source>
-        <translation type="unfinished">Χρησιμοποιήστε μια εξωτερική συσκευή υπογραφής, όπως ένα πορτοφόλι υλικού. Ρυθμίστε πρώτα στις προτιμήσεις του πορτοφολιού το εξωτερικό script υπογραφής.</translation>
-    </message>
-    <message>
-        <source>External signer</source>
-        <translation type="unfinished">Εξωτερικός υπογράφων</translation>
-=======
         <source>The configuration file could not be opened.</source>
         <translation type="unfinished">Το αρχείο διαμόρφωσης δεν ήταν δυνατό να ανοιχτεί.</translation>
->>>>>>> 88259837
     </message>
     <message>
         <source>This change would require a client restart.</source>
@@ -1854,14 +1762,6 @@
         <source>The supplied proxy address is invalid.</source>
         <translation type="unfinished">Δεν είναι έγκυρη η διεύθυνση διαμεσολαβητή</translation>
     </message>
-<<<<<<< HEAD
-    <message>
-        <source>Compiled without external signing support (required for external signing)</source>
-        <extracomment>"External signing" means using devices such as hardware wallets.</extracomment>
-        <translation type="unfinished">Συντάχθηκε χωρίς την υποστήριξη εξωτερικής υπογραφής (απαιτείται για εξωτερική υπογραφή)</translation>
-    </message>
-=======
->>>>>>> 88259837
 </context>
 <context>
     <name>OptionsModel</name>
@@ -2190,19 +2090,9 @@
         <translation type="unfinished">Αποθήκευση κωδικού QR</translation>
     </message>
     <message>
-<<<<<<< HEAD
-        <source>Enable R&amp;PC server</source>
-        <extracomment>An Options window setting to enable the RPC server.</extracomment>
-        <translation type="unfinished">Ενεργοποίηση R&amp;PC σέρβερ</translation>
-    </message>
-    <message>
-        <source>W&amp;allet</source>
-        <translation type="unfinished">Π&amp;ορτοφόλι</translation>
-=======
         <source>PNG Image</source>
         <extracomment>Expanded name of the PNG file format. See: https://en.wikipedia.org/wiki/Portable_Network_Graphics.</extracomment>
         <translation type="unfinished">Εικόνα PNG</translation>
->>>>>>> 88259837
     </message>
 </context>
 <context>
@@ -2224,17 +2114,8 @@
         <translation type="unfinished">Γενικά</translation>
     </message>
     <message>
-<<<<<<< HEAD
-        <source>External Signer (e.g. hardware wallet)</source>
-        <translation type="unfinished">Εξωτερική συσκευή υπογραφής (π.χ. πορτοφόλι υλικού)</translation>
-    </message>
-    <message>
-        <source>Full path to a Bitcoin Core compatible script (e.g. C:\Downloads\hwi.exe or /Users/you/Downloads/hwi.py). Beware: malware can steal your coins!</source>
-        <translation type="unfinished">Πλήρης διαδρομή ενός script συμβατού με το Bitcoin Core (π.χ.: C:\Downloads\hwi.exe ή /Users/you/Downloads/hwi.py). Προσοχή: το κακόβουλο λογισμικό μπορεί να κλέψει τα νομίσματά σας!</translation>
-=======
         <source>Datadir</source>
         <translation type="unfinished">Κατάλογος Δεδομένων</translation>
->>>>>>> 88259837
     </message>
     <message>
         <source>Blocksdir</source>
@@ -2245,17 +2126,8 @@
         <translation type="unfinished">Για να καθορίσετε μια μη προεπιλεγμένη θέση του καταλόγου μπλοκ, χρησιμοποιήστε την επιλογή '%1'.</translation>
     </message>
     <message>
-<<<<<<< HEAD
-        <source>Automatically open the Bitcoin client port on the router. This only works when your router supports NAT-PMP and it is enabled. The external port could be random.</source>
-        <translation type="unfinished">Ανοίξτε αυτόματα τη πόρτα του Bitcoin client στο router. Αυτό λειτουργεί μόνο όταν το router σας υποστηρίζει NAT-PMP και είναι ενεργοποιημένο. Η εξωτερική πόρτα μπορεί να είναι τυχαία.</translation>
-    </message>
-    <message>
-        <source>Map port using NA&amp;T-PMP</source>
-        <translation type="unfinished">Δρομολόγηση θύρας με χρήση NA&amp;T-PMP</translation>
-=======
         <source>Startup time</source>
         <translation type="unfinished">Χρόνος εκκίνησης</translation>
->>>>>>> 88259837
     </message>
     <message>
         <source>Network</source>
@@ -2350,17 +2222,8 @@
         <translation type="unfinished">Agent χρήστη</translation>
     </message>
     <message>
-<<<<<<< HEAD
-        <source>closest matching "%1"</source>
-        <translation type="unfinished">πλησιέστερη αντιστοίχιση "%1"</translation>
-    </message>
-    <message>
-        <source>Options set in this dialog are overridden by the command line or in the configuration file:</source>
-        <translation type="unfinished">Οι επιλογές που έχουν οριστεί σε αυτό το παράθυρο διαλόγου παραβλέπονται από τη γραμμή εντολών ή από το αρχείο διαμόρφωσης:</translation>
-=======
         <source>Node window</source>
         <translation type="unfinished">Κόμβος παράθυρο</translation>
->>>>>>> 88259837
     </message>
     <message>
         <source>Current block height</source>
@@ -2371,18 +2234,8 @@
         <translation type="unfinished">Ανοίξτε το αρχείο καταγραφής εντοπισμού σφαλμάτων %1 από τον τρέχοντα κατάλογο δεδομένων. Αυτό μπορεί να διαρκέσει μερικά δευτερόλεπτα για τα μεγάλα αρχεία καταγραφής.</translation>
     </message>
     <message>
-<<<<<<< HEAD
-        <source>Compiled without external signing support (required for external signing)</source>
-        <extracomment>"External signing" means using devices such as hardware wallets.</extracomment>
-        <translation type="unfinished">Συντάχθηκε χωρίς την υποστήριξη εξωτερικής υπογραφής (απαιτείται για εξωτερική υπογραφή)</translation>
-    </message>
-    <message>
-        <source>default</source>
-        <translation type="unfinished">προεπιλογή</translation>
-=======
         <source>Decrease font size</source>
         <translation type="unfinished">Μείωση μεγέθους γραμματοσειράς</translation>
->>>>>>> 88259837
     </message>
     <message>
         <source>Increase font size</source>
@@ -2409,17 +2262,8 @@
         <translation type="unfinished">Χρόνος σύνδεσης</translation>
     </message>
     <message>
-<<<<<<< HEAD
-        <source>Continue</source>
-        <translation type="unfinished">Συνεχίστε</translation>
-    </message>
-    <message>
-        <source>Cancel</source>
-        <translation type="unfinished">Ακύρωση</translation>
-=======
         <source>Last Block</source>
         <translation type="unfinished">Τελευταίο Block</translation>
->>>>>>> 88259837
     </message>
     <message>
         <source>Last Send</source>
@@ -2626,17 +2470,8 @@
         <translation type="unfinished">&amp;Δημιουργία νέας διεύθυνσης λήψης</translation>
     </message>
     <message>
-<<<<<<< HEAD
-        <source>(But no wallet is loaded.)</source>
-        <translation type="unfinished">(Δεν έχει γίνει φόρτωση πορτοφολιού)</translation>
-    </message>
-    <message>
-        <source>(But this wallet cannot sign transactions.)</source>
-        <translation type="unfinished">(Αλλά αυτό το πορτοφόλι δεν μπορεί να υπογράψει συναλλαγές.)</translation>
-=======
         <source>Clear all fields of the form.</source>
         <translation type="unfinished">Καθαρισμός όλων των πεδίων της φόρμας.</translation>
->>>>>>> 88259837
     </message>
     <message>
         <source>Clear</source>
@@ -2857,17 +2692,8 @@
         <translation type="unfinished">Αποστολή σε πολλούς αποδέκτες ταυτόχρονα</translation>
     </message>
     <message>
-<<<<<<< HEAD
-        <source>Last Transaction</source>
-        <translation type="unfinished">Τελευταία Συναλλαγή</translation>
-    </message>
-    <message>
-        <source>The mapped Autonomous System used for diversifying peer selection.</source>
-        <translation type="unfinished">Το χαρτογραφημένο Αυτόνομο Σύστημα που χρησιμοποιείται για τη διαφοροποίηση της επιλογής ομοτίμων.</translation>
-=======
         <source>Add &amp;Recipient</source>
         <translation type="unfinished">&amp;Προσθήκη αποδέκτη</translation>
->>>>>>> 88259837
     </message>
     <message>
         <source>Clear all fields of the form.</source>
@@ -2926,17 +2752,8 @@
         <translation type="unfinished">Καθαρισμός &amp;Όλων</translation>
     </message>
     <message>
-<<<<<<< HEAD
-        <source>Last Block</source>
-        <translation type="unfinished">Τελευταίο Block</translation>
-    </message>
-    <message>
-        <source>Last Send</source>
-        <translation type="unfinished">Τελευταία αποστολή</translation>
-=======
         <source>Balance:</source>
         <translation type="unfinished">Υπόλοιπο:</translation>
->>>>>>> 88259837
     </message>
     <message>
         <source>Confirm the send action</source>
@@ -3000,18 +2817,8 @@
         <translation type="unfinished">%1 προς το '%2'</translation>
     </message>
     <message>
-<<<<<<< HEAD
-        <source>Inbound: initiated by peer</source>
-        <extracomment>Explanatory text for an inbound peer connection.</extracomment>
-        <translation type="unfinished">Εισερχόμενo: Ξεκίνησε από peer</translation>
-    </message>
-    <message>
-        <source>the peer selected us for high bandwidth relay</source>
-        <translation type="unfinished">ο ομότιμος μας επέλεξε για υψηλής ταχύτητας αναμετάδοση </translation>
-=======
         <source>%1 to %2</source>
         <translation type="unfinished">%1 προς το %2</translation>
->>>>>>> 88259837
     </message>
     <message>
         <source>To review recipient list click "Show Details…"</source>
@@ -3036,19 +2843,9 @@
         <translation type="unfinished">Μερικώς Υπογεγραμμένη Συναλλαγή (binary)</translation>
     </message>
     <message>
-<<<<<<< HEAD
-        <source>&amp;Copy IP/Netmask</source>
-        <extracomment>Context menu action to copy the IP/Netmask of a banned peer. IP/Netmask is the combination of a peer's IP address and its Netmask. For IP address, see: https://en.wikipedia.org/wiki/IP_address.</extracomment>
-        <translation type="unfinished">&amp;Αντιγραφή IP/Netmask</translation>
-    </message>
-    <message>
-        <source>&amp;Unban</source>
-        <translation type="unfinished">&amp;Ακύρωση Απαγόρευσης</translation>
-=======
         <source>PSBT saved</source>
         <extracomment>Popup message when a PSBT has been saved to a file</extracomment>
         <translation type="unfinished">Το PSBT αποθηκεύτηκε</translation>
->>>>>>> 88259837
     </message>
     <message>
         <source>External balance:</source>
@@ -3524,17 +3321,8 @@
         <translation type="unfinished">Ποσό</translation>
     </message>
     <message>
-<<<<<<< HEAD
-        <source>To review recipient list click "Show Details…"</source>
-        <translation type="unfinished">Για να αναθεωρήσετε τη λίστα παραληπτών, κάντε κλικ στην επιλογή "Εμφάνιση λεπτομερειών..."</translation>
-    </message>
-    <message>
-        <source>Sign failed</source>
-        <translation type="unfinished">H εγγραφή απέτυχε</translation>
-=======
         <source>true</source>
         <translation type="unfinished">αληθής</translation>
->>>>>>> 88259837
     </message>
     <message>
         <source>false</source>
@@ -3559,17 +3347,8 @@
         <translation type="unfinished">Ημερομηνία</translation>
     </message>
     <message>
-<<<<<<< HEAD
-        <source>External balance:</source>
-        <translation type="unfinished">Εξωτερικό υπόλοιπο:</translation>
-    </message>
-    <message>
-        <source>or</source>
-        <translation type="unfinished">ή</translation>
-=======
         <source>Type</source>
         <translation type="unfinished">Τύπος</translation>
->>>>>>> 88259837
     </message>
     <message>
         <source>Label</source>
@@ -3580,19 +3359,8 @@
         <translation type="unfinished">Ανεξακρίβωτος</translation>
     </message>
     <message>
-<<<<<<< HEAD
-        <source>Do you want to create this transaction?</source>
-        <extracomment>Message displayed when attempting to create a transaction. Cautionary text to prompt the user to verify that the displayed transaction details represent the transaction the user intends to create.</extracomment>
-        <translation type="unfinished">Θέλετε να δημιουργήσετε αυτήν τη συναλλαγή;</translation>
-    </message>
-    <message>
-        <source>Please, review your transaction.</source>
-        <extracomment>Text to prompt a user to review the details of the transaction they are attempting to send.</extracomment>
-        <translation type="unfinished">Παρακαλούμε, ελέγξτε τη συναλλαγή σας.</translation>
-=======
         <source>Abandoned</source>
         <translation type="unfinished">εγκαταλελειμμένος</translation>
->>>>>>> 88259837
     </message>
     <message>
         <source>Confirming (%1 of %2 recommended confirmations)</source>
@@ -3897,23 +3665,6 @@
         <source>Increase:</source>
         <translation type="unfinished">Αύξηση:</translation>
     </message>
-<<<<<<< HEAD
-</context>
-<context>
-    <name>SplashScreen</name>
-    <message>
-        <source>(press q to shutdown and continue later)</source>
-        <translation type="unfinished">(πατήστε q για κλείσιμο και συνεχίστε αργότερα)</translation>
-    </message>
-    <message>
-        <source>press q to shutdown</source>
-        <translation type="unfinished">πατήστε q για κλείσιμο</translation>
-    </message>
-</context>
-<context>
-    <name>TransactionDesc</name>
-=======
->>>>>>> 88259837
     <message>
         <source>New fee:</source>
         <translation type="unfinished">Νέο έξοδο:</translation>
