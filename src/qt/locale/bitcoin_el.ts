<TS version="2.1" language="el">
<context>
    <name>AddressBookPage</name>
    <message>
        <source>&amp;New</source>
        <translation type="unfinished">&amp;Νέo</translation>
    </message>
    <message>
        <source>Copy the currently selected address to the system clipboard</source>
        <translation type="unfinished">Αντιγράψτε την επιλεγμένη διεύθυνση στο πρόχειρο του συστήματος</translation>
    </message>
    <message>
        <source>&amp;Copy</source>
        <translation type="unfinished">&amp;Αντιγραφή</translation>
    </message>
    <message>
        <source>C&amp;lose</source>
        <translation type="unfinished">Κ&amp;λείσιμο</translation>
    </message>
    <message>
        <source>Delete the currently selected address from the list</source>
        <translation type="unfinished">Διαγραφή της επιλεγμένης διεύθυνσης από τη λίστα</translation>
    </message>
    <message>
        <source>Enter address or label to search</source>
        <translation type="unfinished">Αναζήτηση με βάση τη διεύθυνση ή την επιγραφή</translation>
    </message>
    <message>
        <source>Export the data in the current tab to a file</source>
        <translation type="unfinished">Εξαγωγή δεδομένων καρτέλας σε αρχείο</translation>
    </message>
    <message>
        <source>&amp;Export</source>
        <translation type="unfinished">&amp;Εξαγωγή</translation>
    </message>
    <message>
        <source>&amp;Delete</source>
        <translation type="unfinished">&amp;Διαγραφή</translation>
    </message>
    <message>
        <source>Choose the address to send coins to</source>
        <translation type="unfinished">Επιλέξτε διεύθυνση αποστολής των νομισμάτων σας</translation>
    </message>
    <message>
        <source>Choose the address to receive coins with</source>
        <translation type="unfinished">Επιλέξτε διεύθυνση παραλαβής νομισμάτων</translation>
    </message>
    <message>
        <source>C&amp;hoose</source>
        <translation type="unfinished">Ε&amp;πιλογή</translation>
    </message>
    <message>
        <source>These are your Bitcoin addresses for sending payments. Always check the amount and the receiving address before sending coins.</source>
        <translation type="unfinished">Αυτές είναι οι Bitcoin διευθύνσεις σας για να στέλνετε πληρωμές. Να ελέγχετε πάντα το ποσό, καθώς και τη διεύθυνση παραλήπτη πριν στείλετε νομίσματα.</translation>
    </message>
    <message>
        <source>These are your Bitcoin addresses for receiving payments. Use the 'Create new receiving address' button in the receive tab to create new addresses.
Signing is only possible with addresses of the type 'legacy'.</source>
        <translation type="unfinished">Αυτές είναι οι Bitcoin διευθύνσεις για τη λήψη πληρωμών. Χρησιμοποιήστε το κουμπί  'Δημιουργία νέας διεύθυνσης λήψεων' στο παράθυρο λήψεων για τη δημιουργία νέας διεύθυνσης.
Η υπογραφή είναι διαθέσιμη μόνο σε διευθύνσεις 'παλαιού τύπου'.</translation>
    </message>
    <message>
        <source>&amp;Copy Address</source>
        <translation type="unfinished">&amp;Αντιγραφή διεύθυνσης</translation>
    </message>
    <message>
        <source>Copy &amp;Label</source>
        <translation type="unfinished">Αντιγραφή &amp;ετικέτας</translation>
    </message>
    <message>
        <source>&amp;Edit</source>
        <translation type="unfinished">&amp;Διόρθωση</translation>
    </message>
    <message>
        <source>Export Address List</source>
        <translation type="unfinished">Εξαγωγή Λίστας Διευθύνσεων</translation>
    </message>
    <message>
        <source>Comma separated file</source>
        <extracomment>Expanded name of the CSV file format. See: https://en.wikipedia.org/wiki/Comma-separated_values.</extracomment>
        <translation type="unfinished">Αρχείο οριοθετημένο με κόμμα</translation>
    </message>
    <message>
        <source>There was an error trying to save the address list to %1. Please try again.</source>
        <extracomment>An error message. %1 is a stand-in argument for the name of the file we attempted to save to.</extracomment>
        <translation type="unfinished">Σφάλμα κατά την προσπάθεια αποθήκευσης της λίστας διευθύνσεων στο %1. Παρακαλώ δοκιμάστε ξανά.</translation>
    </message>
    <message>
        <source>Receiving addresses - %1</source>
        <translation type="unfinished">Διευθύνσεις λήψης - %1</translation>
    </message>
    <message>
        <source>Exporting Failed</source>
        <translation type="unfinished">Αποτυχία εξαγωγής</translation>
    </message>
</context>
<context>
    <name>AddressTableModel</name>
    <message>
        <source>Label</source>
        <translation type="unfinished">Ετικέτα</translation>
    </message>
    <message>
        <source>Address</source>
        <translation type="unfinished">Διεύθυνση</translation>
    </message>
    <message>
        <source>(no label)</source>
        <translation type="unfinished">(χωρίς ετικέτα)</translation>
    </message>
</context>
<context>
    <name>AskPassphraseDialog</name>
    <message>
        <source>Passphrase Dialog</source>
        <translation type="unfinished">Φράση πρόσβασης</translation>
    </message>
    <message>
        <source>Enter passphrase</source>
        <translation type="unfinished">Εισαγάγετε φράση πρόσβασης</translation>
    </message>
    <message>
        <source>New passphrase</source>
        <translation type="unfinished">Νέα φράση πρόσβασης</translation>
    </message>
    <message>
        <source>Repeat new passphrase</source>
        <translation type="unfinished">Επανάληψη φράσης πρόσβασης</translation>
    </message>
    <message>
        <source>Show passphrase</source>
        <translation type="unfinished">Εμφάνιση φράσης πρόσβασης</translation>
    </message>
    <message>
        <source>Encrypt wallet</source>
        <translation type="unfinished">&amp;Κρυπτογράφηση πορτοφολιού</translation>
    </message>
    <message>
        <source>This operation needs your wallet passphrase to unlock the wallet.</source>
        <translation type="unfinished">Αυτή η ενέργεια χρειάζεται τη φράση πρόσβασης του πορτοφολιού για να το ξεκλειδώσει.</translation>
    </message>
    <message>
        <source>Unlock wallet</source>
        <translation type="unfinished">Ξεκλείδωσε το πορτοφόλι</translation>
    </message>
    <message>
        <source>Change passphrase</source>
        <translation type="unfinished">Αλλαγή φράσης πρόσβασης</translation>
    </message>
    <message>
        <source>Confirm wallet encryption</source>
        <translation type="unfinished">Επιβεβαίωσε κρυπτογράφηση πορτοφολιού</translation>
    </message>
    <message>
        <source>Warning: If you encrypt your wallet and lose your passphrase, you will &lt;b&gt;LOSE ALL OF YOUR BITCOINS&lt;/b&gt;!</source>
        <translation type="unfinished">Προσοχή! Εάν κρυπτογραφήσετε το πορτοφόλι σας και χάσετε τη φράση πρόσβασης, θα &lt;b&gt; ΧΑΣΕΤΕ ΟΛΑ ΤΑ BITCOIN ΣΑΣ&lt;/b&gt;!</translation>
    </message>
    <message>
        <source>Are you sure you wish to encrypt your wallet?</source>
        <translation type="unfinished">Είστε σίγουρος/η ότι θέλετε να κρυπτογραφήσετε το πορτοφόλι σας;</translation>
    </message>
    <message>
        <source>Wallet encrypted</source>
        <translation type="unfinished">Πορτοφόλι κρυπτογραφήθηκε</translation>
    </message>
    <message>
        <source>Enter the new passphrase for the wallet.&lt;br/&gt;Please use a passphrase of &lt;b&gt;ten or more random characters&lt;/b&gt;, or &lt;b&gt;eight or more words&lt;/b&gt;.</source>
        <translation type="unfinished">Εισαγάγετε τη νέα φράση πρόσβασης για το πορτοφόλι. &lt;br/&gt;Παρακαλούμε χρησιμοποιήστε μια φράση πρόσβασης &lt;b&gt;δέκα ή περισσότερων τυχαίων χαρακτήρων &lt;/b&gt;, ή &lt;b&gt;οκτώ ή περισσότερες λέξεις&lt;/b&gt;.</translation>
    </message>
    <message>
        <source>Enter the old passphrase and new passphrase for the wallet.</source>
        <translation type="unfinished">Εισαγάγετε τον παλιό και νέο κωδικό πρόσβασης σας για το πορτοφόλι.</translation>
    </message>
    <message>
        <source>Remember that encrypting your wallet cannot fully protect your bitcoins from being stolen by malware infecting your computer.</source>
        <translation type="unfinished">Θυμίσου ότι το να κρυπτογραφείς το πορτοφόλι σου δεν μπορεί να προστατέψει πλήρως τα bitcoins σου από κλοπή από  κακόβουλο λογισμικό που έχει μολύνει τον υπολογιστή σου</translation>
    </message>
    <message>
        <source>Wallet to be encrypted</source>
        <translation type="unfinished">To πορτοφόλι θα κρυπτογραφηθεί</translation>
    </message>
    <message>
        <source>Your wallet is about to be encrypted. </source>
        <translation type="unfinished">Το πορτοφόλι σου πρόκειται να κρυπτογραφηθεί</translation>
    </message>
    <message>
        <source>Your wallet is now encrypted. </source>
        <translation type="unfinished">Το πορτοφόλι σου έχει κρυπτογραφηθεί τώρα</translation>
    </message>
    <message>
        <source>IMPORTANT: Any previous backups you have made of your wallet file should be replaced with the newly generated, encrypted wallet file. For security reasons, previous backups of the unencrypted wallet file will become useless as soon as you start using the new, encrypted wallet.</source>
        <translation type="unfinished">ΣΗΜΑΝΤΙΚΟ: Τα προηγούμενα αντίγραφα ασφαλείας που έχετε κάνει από το αρχείο του πορτοφόλιου σας θα πρέπει να αντικατασταθουν με το νέο που δημιουργείται, κρυπτογραφημένο αρχείο πορτοφόλιου. Για λόγους ασφαλείας, τα προηγούμενα αντίγραφα ασφαλείας του μη κρυπτογραφημένου αρχείου πορτοφόλιου θα καταστουν άχρηστα μόλις αρχίσετε να χρησιμοποιείτε το νέο κρυπτογραφημένο πορτοφόλι.</translation>
    </message>
    <message>
        <source>Wallet encryption failed</source>
        <translation type="unfinished">Η κρυπτογράφηση του πορτοφολιού απέτυχε</translation>
    </message>
    <message>
        <source>Wallet encryption failed due to an internal error. Your wallet was not encrypted.</source>
        <translation type="unfinished">Η κρυπτογράφηση του πορτοφολιού απέτυχε λογω εσωτερικού σφάλματος. Το πορτοφολι δεν κρυπτογραφηθηκε.</translation>
    </message>
    <message>
        <source>The supplied passphrases do not match.</source>
        <translation type="unfinished">Οι φράσεις πρόσβασης που καταχωρήθηκαν δεν ταιριάζουν.</translation>
    </message>
    <message>
        <source>Wallet unlock failed</source>
        <translation type="unfinished">Το ξεκλείδωμα του πορτοφολιού απέτυχε</translation>
    </message>
    <message>
        <source>The passphrase entered for the wallet decryption was incorrect.</source>
        <translation type="unfinished">Η φράση πρόσβασης που καταχωρήθηκε για την αποκρυπτογράφηση του πορτοφολιού δεν ήταν σωστή.</translation>
    </message>
    <message>
        <source>The passphrase entered for the wallet decryption is incorrect. It contains a null character (ie - a zero byte). If the passphrase was set with a version of this software prior to 25.0, please try again with only the characters up to — but not including — the first null character. If this is successful, please set a new passphrase to avoid this issue in the future.</source>
        <translation type="unfinished">Η φράση πρόσβασης που εισήχθη για την αποκρυπτογράφηση του πορτοφολιού είναι εσφαλμένη. Περιέχει έναν μηδενικό χαρακτήρα (δηλαδή - ένα byte μηδέν). Εάν η φράση πρόσβασης ορίστηκε με μια έκδοση αυτού του λογισμικού πριν από την 25.0, δοκιμάστε ξανά μόνο με τους χαρακτήρες έως — αλλά χωρίς να συμπεριλαμβάνεται — ο πρώτος μηδενικός χαρακτήρας. Εάν αυτό είναι επιτυχές, ορίστε μια νέα φράση πρόσβασης για να αποφύγετε αυτό το ζήτημα στο μέλλον.</translation>
    </message>
    <message>
        <source>Wallet passphrase was successfully changed.</source>
        <translation type="unfinished">Η φράση πρόσβασης άλλαξε επιτυχώς.</translation>
    </message>
    <message>
        <source>Passphrase change failed</source>
        <translation type="unfinished">Η αλλαγή της φράσης πρόσβασης απέτυχε</translation>
    </message>
    <message>
        <source>The old passphrase entered for the wallet decryption is incorrect. It contains a null character (ie - a zero byte). If the passphrase was set with a version of this software prior to 25.0, please try again with only the characters up to — but not including — the first null character.</source>
        <translation type="unfinished">Ο παλιός κωδικός που εισήχθη για την αποκρυπτογράφηση του πορτοφολιού είναι εσφαλμένος. Περιέχει έναν χαρακτήρα null (δηλαδή, ένα μηδενικό byte). Εάν ο κωδικός ορίστηκε πριν από την έκδοση 25.0 του λογισμικού, δοκιμάστε ξανά εισαγάγοντας μόνο τους χαρακτήρες έως τον πρώτο χαρακτήρα null — αλλά όχι αυτόν.</translation>
    </message>
    <message>
        <source>Warning: The Caps Lock key is on!</source>
        <translation type="unfinished">Προσοχη: το πλήκτρο Caps Lock είναι ενεργο.</translation>
    </message>
</context>
<context>
    <name>BanTableModel</name>
    <message>
        <source>Banned Until</source>
        <translation type="unfinished">Απαγορευμένο έως</translation>
    </message>
</context>
<context>
    <name>BitcoinApplication</name>
    <message>
        <source>Settings file %1 might be corrupt or invalid.</source>
        <translation type="unfinished">Το αρχείο Ρυθμίσεων %1 ενδέχεται να είναι κατεστραμμένο ή μη έγκυρο.</translation>
    </message>
    <message>
        <source>Runaway exception</source>
        <translation type="unfinished">Αδυναμία αποθήκευσης παλιών δεδομένων πορτοφολιού</translation>
    </message>
    <message>
        <source>A fatal error occurred. %1 can no longer continue safely and will quit.</source>
        <translation type="unfinished">Συνέβη ενα μοιραίο σφάλμα. %1 δε μπορεί να συνεχιστεί με ασφάλεια και θα σταματήσει</translation>
    </message>
    <message>
        <source>Internal error</source>
        <translation type="unfinished">Εσωτερικό σφάλμα</translation>
    </message>
    <message>
        <source>An internal error occurred. %1 will attempt to continue safely. This is an unexpected bug which can be reported as described below.</source>
        <translation type="unfinished">Προέκυψε ένα εσωτερικό σφάλμα. Το %1 θα επιχειρήσει να συνεχίσει με ασφάλεια. Αυτό είναι ένα απροσδόκητο σφάλμα· μπορείτε να το αναφέρετε όπως περιγράφεται παρακάτω.</translation>
    </message>
</context>
<context>
    <name>QObject</name>
    <message>
        <source>Do you want to reset settings to default values, or to abort without making changes?</source>
        <extracomment>Explanatory text shown on startup when the settings file cannot be read. Prompts user to make a choice between resetting or aborting.</extracomment>
        <translation type="unfinished">Θέλετε να επαναφέρετε τις ρυθμίσεις στις προεπιλεγμένες τους τιμές, ή να αποχωρήσετε χωρίς να κάνετε αλλαγές;</translation>
    </message>
    <message>
        <source>A fatal error occurred. Check that settings file is writable, or try running with -nosettings.</source>
        <extracomment>Explanatory text shown on startup when the settings file could not be written. Prompts user to check that we have the ability to write to the file. Explains that the user has the option of running without a settings file.</extracomment>
        <translation type="unfinished">Συνέβη ένα μοιραίο σφάλμα. Ελέγξτε ότι το αρχείο ρυθμίσεων είναι προσπελάσιμο, ή δοκιμάστε να τρέξετε με -nosettings.</translation>
    </message>
    <message>
        <source>Error: %1</source>
        <translation type="unfinished">Σφάλμα: %1</translation>
    </message>
    <message>
        <source>%1 didn't yet exit safely…</source>
        <translation type="unfinished">Το %1 δεν πραγματοποίησε ασφαλή έξοδο ακόμη...</translation>
    </message>
    <message>
        <source>unknown</source>
        <translation type="unfinished">άγνωστο</translation>
    </message>
    <message>
        <source>Amount</source>
        <translation type="unfinished">Ποσό</translation>
    </message>
    <message>
        <source>Enter a Bitcoin address (e.g. %1)</source>
        <translation type="unfinished">Εισάγετε μια διεύθυνση Bitcoin (π.χ. %1)</translation>
    </message>
    <message>
        <source>Unroutable</source>
        <translation type="unfinished">Αδρομολόγητο</translation>
    </message>
    <message>
        <source>Onion</source>
        <comment>network name</comment>
        <extracomment>Name of Tor network in peer info</extracomment>
        <translation type="unfinished">Onion (κρυφές υπηρεσίες)</translation>
    </message>
    <message>
        <source>Inbound</source>
        <extracomment>An inbound connection from a peer. An inbound connection is a connection initiated by a peer.</extracomment>
        <translation type="unfinished">Εισερχόμενα</translation>
    </message>
    <message>
        <source>Outbound</source>
        <extracomment>An outbound connection to a peer. An outbound connection is a connection initiated by us.</extracomment>
        <translation type="unfinished">Εξερχόμενα</translation>
    </message>
    <message>
        <source>Full Relay</source>
        <extracomment>Peer connection type that relays all network information.</extracomment>
        <translation type="unfinished">Πλήρης αναμεταδότης</translation>
    </message>
    <message>
        <source>Block Relay</source>
        <extracomment>Peer connection type that relays network information about blocks and not transactions or addresses.</extracomment>
        <translation type="unfinished">Αναμεταδότης μπλοκ</translation>
    </message>
    <message>
        <source>Manual</source>
        <extracomment>Peer connection type established manually through one of several methods.</extracomment>
        <translation type="unfinished">Χειροκίνητα</translation>
    </message>
    <message>
        <source>Feeler</source>
        <extracomment>Short-lived peer connection type that tests the aliveness of known addresses.</extracomment>
        <translation type="unfinished">Feeler (εξερχόμενη σύνδεση βραχείας διάρκειας)</translation>
    </message>
    <message>
        <source>Address Fetch</source>
        <extracomment>Short-lived peer connection type that solicits known addresses from a peer.</extracomment>
        <translation type="unfinished">Λήψη Διεύθυνσης</translation>
    </message>
    <message>
        <source>None</source>
        <translation type="unfinished">Κανένα</translation>
    </message>
    <message>
        <source>N/A</source>
        <translation type="unfinished">Μη διαθέσιμο</translation>
    </message>
    <message numerus="yes">
        <source>%n second(s)</source>
        <translation type="unfinished">
            <numerusform>%n δευτερόλεπτο</numerusform>
            <numerusform>%n δευτερόλεπτα</numerusform>
        </translation>
    </message>
    <message numerus="yes">
        <source>%n minute(s)</source>
        <translation type="unfinished">
            <numerusform>%n λεπτό</numerusform>
            <numerusform>%n λεπτά</numerusform>
        </translation>
    </message>
    <message numerus="yes">
        <source>%n hour(s)</source>
        <translation type="unfinished">
            <numerusform>%n ώρα</numerusform>
            <numerusform>%n ώρες</numerusform>
        </translation>
    </message>
    <message numerus="yes">
        <source>%n day(s)</source>
        <translation type="unfinished">
            <numerusform>%n μέρα</numerusform>
            <numerusform>%n μέρες</numerusform>
        </translation>
    </message>
    <message numerus="yes">
        <source>%n week(s)</source>
        <translation type="unfinished">
            <numerusform>%n εβδομάδα</numerusform>
            <numerusform>%n εβδομάδες</numerusform>
        </translation>
    </message>
    <message>
        <source>%1 and %2</source>
        <translation type="unfinished">%1 και %2</translation>
    </message>
    <message numerus="yes">
        <source>%n year(s)</source>
        <translation type="unfinished">
            <numerusform>%n έτος</numerusform>
            <numerusform>%n έτη</numerusform>
        </translation>
    </message>
    </context>
<context>
    <name>BitcoinGUI</name>
    <message>
        <source>&amp;Overview</source>
        <translation type="unfinished">&amp;Επισκόπηση</translation>
    </message>
    <message>
        <source>Show general overview of wallet</source>
        <translation type="unfinished">Εμφάνισε τη γενική εικόνα του πορτοφολιού</translation>
    </message>
    <message>
        <source>&amp;Transactions</source>
        <translation type="unfinished">&amp;Συναλλαγές</translation>
    </message>
    <message>
        <source>Browse transaction history</source>
        <translation type="unfinished">Περιήγηση στο ιστορικό συναλλαγών</translation>
    </message>
    <message>
        <source>E&amp;xit</source>
        <translation type="unfinished">Έ&amp;ξοδος</translation>
    </message>
    <message>
        <source>Quit application</source>
        <translation type="unfinished">Έξοδος από την εφαρμογή</translation>
    </message>
    <message>
        <source>&amp;About %1</source>
        <translation type="unfinished">&amp;Περί %1</translation>
    </message>
    <message>
        <source>Show information about %1</source>
        <translation type="unfinished">Εμφάνισε πληροφορίες σχετικά με %1</translation>
    </message>
    <message>
        <source>About &amp;Qt</source>
        <translation type="unfinished">Σχετικά με &amp;Qt</translation>
    </message>
    <message>
        <source>Show information about Qt</source>
        <translation type="unfinished">Εμφάνισε πληροφορίες σχετικά με Qt</translation>
    </message>
    <message>
        <source>Modify configuration options for %1</source>
        <translation type="unfinished">Επεργασία ρυθμισεων επιλογών για το %1</translation>
    </message>
    <message>
        <source>Create a new wallet</source>
        <translation type="unfinished">Δημιουργία νέου Πορτοφολιού</translation>
    </message>
    <message>
        <source>&amp;Minimize</source>
        <translation type="unfinished">&amp;Σμίκρυνε </translation>
    </message>
    <message>
        <source>Wallet:</source>
        <translation type="unfinished">Πορτοφόλι:</translation>
    </message>
    <message>
        <source>Network activity disabled.</source>
        <extracomment>A substring of the tooltip.</extracomment>
        <translation type="unfinished">Η δραστηριότητα δικτύου είναι απενεργοποιημένη.</translation>
    </message>
    <message>
        <source>Proxy is &lt;b&gt;enabled&lt;/b&gt;: %1</source>
        <translation type="unfinished">Proxy είναι&lt;b&gt;ενεργοποιημένος&lt;/b&gt;:%1 </translation>
    </message>
    <message>
        <source>Send coins to a Bitcoin address</source>
        <translation type="unfinished">Στείλε νομίσματα σε μια διεύθυνση bitcoin</translation>
    </message>
    <message>
        <source>Backup wallet to another location</source>
        <translation type="unfinished">Δημιουργία αντιγράφου ασφαλείας πορτοφολιού σε άλλη τοποθεσία</translation>
    </message>
    <message>
        <source>Change the passphrase used for wallet encryption</source>
        <translation type="unfinished">Αλλαγή της φράσης πρόσβασης για την κρυπτογράφηση του πορτοφολιού</translation>
    </message>
    <message>
        <source>&amp;Send</source>
        <translation type="unfinished">&amp;Αποστολή</translation>
    </message>
    <message>
        <source>&amp;Receive</source>
        <translation type="unfinished">&amp;Παραλαβή</translation>
    </message>
    <message>
        <source>&amp;Options…</source>
        <translation type="unfinished">&amp;Επιλογές...</translation>
    </message>
    <message>
        <source>&amp;Encrypt Wallet…</source>
        <translation type="unfinished">&amp;Κρυπτογράφηση πορτοφολιού...</translation>
    </message>
    <message>
        <source>Encrypt the private keys that belong to your wallet</source>
        <translation type="unfinished">Κρυπτογραφήστε τα ιδιωτικά κλειδιά που ανήκουν στο πορτοφόλι σας</translation>
    </message>
    <message>
        <source>&amp;Backup Wallet…</source>
        <translation type="unfinished">&amp;Αντίγραφο ασφαλείας του πορτοφολιού...</translation>
    </message>
    <message>
        <source>&amp;Change Passphrase…</source>
        <translation type="unfinished">&amp;Αλλαγή φράσης πρόσβασης...</translation>
    </message>
    <message>
        <source>Sign &amp;message…</source>
        <translation type="unfinished">Υπογραφή &amp;μηνύματος...</translation>
    </message>
    <message>
        <source>Sign messages with your Bitcoin addresses to prove you own them</source>
        <translation type="unfinished">Υπογράψτε ένα μήνυμα για να βεβαιώσετε πως είστε ο κάτοχος αυτής της διεύθυνσης</translation>
    </message>
    <message>
        <source>&amp;Verify message…</source>
        <translation type="unfinished">&amp;Επιβεβαίωση μηνύματος...</translation>
    </message>
    <message>
        <source>Verify messages to ensure they were signed with specified Bitcoin addresses</source>
        <translation type="unfinished">Ελέγξτε τα μηνύματα για να βεβαιωθείτε ότι υπογράφηκαν με τις καθορισμένες διευθύνσεις Bitcoin</translation>
    </message>
    <message>
        <source>&amp;Load PSBT from file…</source>
        <translation type="unfinished">&amp;Φόρτωση PSBT από αρχείο...</translation>
    </message>
    <message>
        <source>Open &amp;URI…</source>
        <translation type="unfinished">Άνοιγμα &amp;URI...</translation>
    </message>
    <message>
        <source>Close Wallet…</source>
        <translation type="unfinished">Κλείσιμο πορτοφολιού...</translation>
    </message>
    <message>
        <source>Create Wallet…</source>
        <translation type="unfinished">Δημιουργία πορτοφολιού...</translation>
    </message>
    <message>
        <source>Close All Wallets…</source>
        <translation type="unfinished">Κλείσιμο όλων των πορτοφολιών...</translation>
    </message>
    <message>
        <source>&amp;File</source>
        <translation type="unfinished">&amp;Αρχείο</translation>
    </message>
    <message>
        <source>&amp;Settings</source>
        <translation type="unfinished">&amp;Ρυθμίσεις</translation>
    </message>
    <message>
        <source>&amp;Help</source>
        <translation type="unfinished">&amp;Βοήθεια</translation>
    </message>
    <message>
        <source>Tabs toolbar</source>
        <translation type="unfinished">Εργαλειοθήκη καρτελών</translation>
    </message>
    <message>
        <source>Syncing Headers (%1%)…</source>
        <translation type="unfinished">Συγχρονισμός επικεφαλίδων (%1%)...</translation>
    </message>
    <message>
        <source>Synchronizing with network…</source>
        <translation type="unfinished">Συγχρονισμός με το δίκτυο...</translation>
    </message>
    <message>
        <source>Indexing blocks on disk…</source>
        <translation type="unfinished">Καταλογισμός μπλοκ στον δίσκο...</translation>
    </message>
    <message>
        <source>Processing blocks on disk…</source>
        <translation type="unfinished">Επεξεργασία των μπλοκ στον δίσκο...</translation>
    </message>
    <message>
        <source>Connecting to peers…</source>
        <translation type="unfinished">Σύνδεση στους χρήστες...</translation>
    </message>
    <message>
        <source>Request payments (generates QR codes and bitcoin: URIs)</source>
        <translation type="unfinished">Αίτηση πληρωμών (δημιουργεί QR codes και διευθύνσεις bitcoin: )</translation>
    </message>
    <message>
        <source>Show the list of used sending addresses and labels</source>
        <translation type="unfinished">Προβολή της λίστας των χρησιμοποιημένων διευθύνσεων και ετικετών αποστολής</translation>
    </message>
    <message>
        <source>Show the list of used receiving addresses and labels</source>
        <translation type="unfinished">Προβολή της λίστας των χρησιμοποιημένων διευθύνσεων και ετικετών λήψεως</translation>
    </message>
    <message>
        <source>&amp;Command-line options</source>
        <translation type="unfinished">&amp;Επιλογές γραμμής εντολών</translation>
    </message>
    <message numerus="yes">
        <source>Processed %n block(s) of transaction history.</source>
        <translation type="unfinished">
            <numerusform>Επεξεργάστηκε %n των μπλοκ του ιστορικού συναλλαγών.</numerusform>
            <numerusform>Επεξεργάσθηκαν %n μπλοκ του ιστορικού συναλλαγών.</numerusform>
        </translation>
    </message>
    <message>
        <source>%1 behind</source>
        <translation type="unfinished">%1 πίσω</translation>
    </message>
    <message>
        <source>Catching up…</source>
        <translation type="unfinished">Φτάνει...</translation>
    </message>
    <message>
        <source>Last received block was generated %1 ago.</source>
        <translation type="unfinished">Το τελευταίο μπλοκ που ελήφθη δημιουργήθηκε %1 πριν.</translation>
    </message>
    <message>
        <source>Transactions after this will not yet be visible.</source>
        <translation type="unfinished">Οι συναλλαγές μετά από αυτό δεν θα είναι ακόμη ορατές.</translation>
    </message>
    <message>
        <source>Error</source>
        <translation type="unfinished">Σφάλμα</translation>
    </message>
    <message>
        <source>Warning</source>
        <translation type="unfinished">Προειδοποίηση</translation>
    </message>
    <message>
        <source>Information</source>
        <translation type="unfinished">Πληροφορία</translation>
    </message>
    <message>
        <source>Up to date</source>
        <translation type="unfinished">Ενημερωμένο</translation>
    </message>
    <message>
        <source>Load Partially Signed Bitcoin Transaction</source>
        <translation type="unfinished">Φόρτωση συναλλαγής Partially Signed Bitcoin</translation>
    </message>
    <message>
        <source>Load PSBT from &amp;clipboard…</source>
        <translation type="unfinished">Φόρτωσε PSBT από &amp;πρόχειρο...</translation>
    </message>
    <message>
        <source>Load Partially Signed Bitcoin Transaction from clipboard</source>
        <translation type="unfinished">Φόρτωση συναλλαγής Partially Signed Bitcoin από το πρόχειρο</translation>
    </message>
    <message>
        <source>Node window</source>
        <translation type="unfinished">Κόμβος παράθυρο</translation>
    </message>
    <message>
        <source>Open node debugging and diagnostic console</source>
        <translation type="unfinished">Ανοίξτε τον κόμβο εντοπισμού σφαλμάτων και τη διαγνωστική κονσόλα</translation>
    </message>
    <message>
        <source>&amp;Sending addresses</source>
        <translation type="unfinished">&amp;Αποστολή διεύθυνσης</translation>
    </message>
    <message>
        <source>&amp;Receiving addresses</source>
        <translation type="unfinished">&amp;Λήψη διευθύνσεων</translation>
    </message>
    <message>
        <source>Open a bitcoin: URI</source>
        <translation type="unfinished">Ανοίξτε ένα bitcoin: URI</translation>
    </message>
    <message>
        <source>Open Wallet</source>
        <translation type="unfinished">Άνοιγμα Πορτοφολιού</translation>
    </message>
    <message>
        <source>Open a wallet</source>
        <translation type="unfinished">Άνοιγμα ενός πορτοφολιού</translation>
    </message>
    <message>
        <source>Close wallet</source>
        <translation type="unfinished">Κλείσιμο πορτοφολιού</translation>
    </message>
    <message>
        <source>Restore Wallet…</source>
        <extracomment>Name of the menu item that restores wallet from a backup file.</extracomment>
        <translation type="unfinished">Επαναφορά Πορτοφολιού...</translation>
    </message>
    <message>
        <source>Restore a wallet from a backup file</source>
        <extracomment>Status tip for Restore Wallet menu item</extracomment>
        <translation type="unfinished">Επαναφορά ενός πορτοφολιού από ένα αρχείο αντίγραφου ασφαλείας</translation>
    </message>
    <message>
        <source>Close all wallets</source>
        <translation type="unfinished">Κλείσιμο όλων των πορτοφολιών</translation>
    </message>
    <message>
        <source>Migrate Wallet</source>
        <translation type="unfinished">Μεταφορά Πορτοφολιού</translation>
    </message>
    <message>
        <source>Migrate a wallet</source>
        <translation type="unfinished">Μεταφορά ενός πορτοφολιού</translation>
    </message>
    <message>
        <source>Show the %1 help message to get a list with possible Bitcoin command-line options</source>
        <translation type="unfinished">Εμφάνισε το %1 βοηθητικό μήνυμα για λήψη μιας λίστας με διαθέσιμες επιλογές για Bitcoin εντολές </translation>
    </message>
    <message>
        <source>&amp;Mask values</source>
        <translation type="unfinished">&amp;Απόκρυψη τιμών</translation>
    </message>
    <message>
        <source>Mask the values in the Overview tab</source>
        <translation type="unfinished">Απόκρυψη τιμών στην καρτέλα Επισκόπησης</translation>
    </message>
    <message>
        <source>default wallet</source>
        <translation type="unfinished">Προεπιλεγμένο πορτοφόλι</translation>
    </message>
    <message>
        <source>No wallets available</source>
        <translation type="unfinished">Κανένα πορτοφόλι διαθέσιμο</translation>
    </message>
    <message>
        <source>Wallet Data</source>
        <extracomment>Name of the wallet data file format.</extracomment>
        <translation type="unfinished">Δεδομένα πορτοφολιού</translation>
    </message>
    <message>
        <source>Load Wallet Backup</source>
        <extracomment>The title for Restore Wallet File Windows</extracomment>
        <translation type="unfinished">Φόρτωση Αντίγραφου Ασφαλείας Πορτοφολιού</translation>
    </message>
    <message>
        <source>Restore Wallet</source>
        <extracomment>Title of pop-up window shown when the user is attempting to restore a wallet.</extracomment>
        <translation type="unfinished">Επαναφορά Πορτοφολιού</translation>
    </message>
    <message>
        <source>Wallet Name</source>
        <extracomment>Label of the input field where the name of the wallet is entered.</extracomment>
        <translation type="unfinished">Όνομα Πορτοφολιού</translation>
    </message>
    <message>
        <source>&amp;Window</source>
        <translation type="unfinished">&amp;Παράθυρο</translation>
    </message>
    <message>
        <source>Zoom</source>
        <translation type="unfinished">Μεγέθυνση</translation>
    </message>
    <message>
        <source>Main Window</source>
        <translation type="unfinished">Κυρίως Παράθυρο</translation>
    </message>
    <message>
        <source>%1 client</source>
        <translation type="unfinished">%1 πελάτης</translation>
    </message>
    <message>
        <source>&amp;Hide</source>
        <translation type="unfinished">$Απόκρυψη</translation>
    </message>
    <message>
        <source>S&amp;how</source>
        <translation type="unfinished">Ε&amp;μφάνιση</translation>
    </message>
    <message numerus="yes">
        <source>%n active connection(s) to Bitcoin network.</source>
        <extracomment>A substring of the tooltip.</extracomment>
        <translation type="unfinished">
            <numerusform>1%n  ενεργές συνδέσεις στο δίκτυο Bitcoin.</numerusform>
            <numerusform>%n ενεργές συνδέσεις στο δίκτυο Bitcoin.</numerusform>
        </translation>
    </message>
    <message>
        <source>Click for more actions.</source>
        <extracomment>A substring of the tooltip. "More actions" are available via the context menu.</extracomment>
        <translation type="unfinished">Κάντε κλικ για περισσότερες επιλογές.</translation>
    </message>
    <message>
        <source>Show Peers tab</source>
        <extracomment>A context menu item. The "Peers tab" is an element of the "Node window".</extracomment>
        <translation type="unfinished">Προβολή καρτέλας Χρηστών</translation>
    </message>
    <message>
        <source>Disable network activity</source>
        <extracomment>A context menu item.</extracomment>
        <translation type="unfinished">Απενεργοποίηση δραστηριότητας δικτύου</translation>
    </message>
    <message>
        <source>Enable network activity</source>
        <extracomment>A context menu item. The network activity was disabled previously.</extracomment>
        <translation type="unfinished">Ενεργοποίηση δραστηριότητας δικτύου</translation>
    </message>
    <message>
        <source>Pre-syncing Headers (%1%)…</source>
        <translation type="unfinished">Προ-συγχρονισμός Επικεφαλίδων (%1%)...</translation>
    </message>
    <message>
        <source>Error creating wallet</source>
        <translation type="unfinished">Σφάλμα δημιουργίας πορτοφολιού</translation>
    </message>
    <message>
        <source>Cannot create new wallet, the software was compiled without sqlite support (required for descriptor wallets)</source>
        <translation type="unfinished">Δεν είναι δυνατή η δημιουργία νέου πορτοφολιού, το λογισμικό μεταγλωττίστηκε χωρίς SQLite υποστήριξη (απαιτείται για κρυπτογραφημένα πορτοφόλια)</translation>
    </message>
    <message>
        <source>Error: %1</source>
        <translation type="unfinished">Σφάλμα: %1</translation>
    </message>
    <message>
        <source>Warning: %1</source>
        <translation type="unfinished">Προειδοποίηση: %1</translation>
    </message>
    <message>
        <source>Date: %1
</source>
        <translation type="unfinished">Ημερομηνία: %1
</translation>
    </message>
    <message>
        <source>Amount: %1
</source>
        <translation type="unfinished">Ποσό: %1
</translation>
    </message>
    <message>
        <source>Wallet: %1
</source>
        <translation type="unfinished">Πορτοφόλι: %1
</translation>
    </message>
    <message>
        <source>Type: %1
</source>
        <translation type="unfinished">Τύπος: %1
</translation>
    </message>
    <message>
        <source>Label: %1
</source>
        <translation type="unfinished">Ετικέτα: %1
</translation>
    </message>
    <message>
        <source>Address: %1
</source>
        <translation type="unfinished">Διεύθυνση: %1
</translation>
    </message>
    <message>
        <source>Sent transaction</source>
        <translation type="unfinished">Η συναλλαγή απεστάλη</translation>
    </message>
    <message>
        <source>Incoming transaction</source>
        <translation type="unfinished">Εισερχόμενη συναλλαγή</translation>
    </message>
    <message>
        <source>HD key generation is &lt;b&gt;enabled&lt;/b&gt;</source>
        <translation type="unfinished">Δημιουργία πλήκτρων HD είναι &lt;b&gt;ενεργοποιημένη&lt;/b&gt;</translation>
    </message>
    <message>
        <source>HD key generation is &lt;b&gt;disabled&lt;/b&gt;</source>
        <translation type="unfinished">Δημιουργία πλήκτρων HD είναι &lt;b&gt;απενεργοποιημένη&lt;/b&gt;</translation>
    </message>
    <message>
        <source>Private key &lt;b&gt;disabled&lt;/b&gt;</source>
        <translation type="unfinished">Ιδιωτικό κλειδί &lt;b&gt;απενεργοποιημένο&lt;/b&gt;</translation>
    </message>
    <message>
        <source>Wallet is &lt;b&gt;encrypted&lt;/b&gt; and currently &lt;b&gt;unlocked&lt;/b&gt;</source>
        <translation type="unfinished">Το πορτοφόλι είναι &lt;b&gt;κρυπτογραφημένο&lt;/b&gt; και &lt;b&gt;ξεκλείδωτο&lt;/b&gt;</translation>
    </message>
    <message>
        <source>Wallet is &lt;b&gt;encrypted&lt;/b&gt; and currently &lt;b&gt;locked&lt;/b&gt;</source>
        <translation type="unfinished">Το πορτοφόλι είναι &lt;b&gt;κρυπτογραφημένο&lt;/b&gt; και &lt;b&gt;κλειδωμένο&lt;/b&gt;</translation>
    </message>
    <message>
        <source>Original message:</source>
        <translation type="unfinished">Αρχικό Μήνυμα:</translation>
    </message>
</context>
<context>
    <name>UnitDisplayStatusBarControl</name>
    <message>
        <source>Unit to show amounts in. Click to select another unit.</source>
        <translation type="unfinished">Μονάδα μέτρησης προβολής ποσών. Κάντε κλικ για επιλογή άλλης μονάδας.</translation>
    </message>
</context>
<context>
    <name>CoinControlDialog</name>
    <message>
        <source>Coin Selection</source>
        <translation type="unfinished">Επιλογή κερμάτων</translation>
    </message>
    <message>
        <source>Quantity:</source>
        <translation type="unfinished">Ποσότητα:</translation>
    </message>
    <message>
        <source>Amount:</source>
        <translation type="unfinished">Ποσό:</translation>
    </message>
    <message>
        <source>Fee:</source>
        <translation type="unfinished">Ταρίφα:</translation>
    </message>
    <message>
        <source>After Fee:</source>
        <translation type="unfinished">Ταρίφα αλλαγής:</translation>
    </message>
    <message>
        <source>Change:</source>
        <translation type="unfinished">Ρέστα:</translation>
    </message>
    <message>
        <source>(un)select all</source>
        <translation type="unfinished">(από)επιλογή όλων</translation>
    </message>
    <message>
        <source>Tree mode</source>
        <translation type="unfinished">Εμφάνιση τύπου δέντρο</translation>
    </message>
    <message>
        <source>List mode</source>
        <translation type="unfinished">Λίστα εντολών</translation>
    </message>
    <message>
        <source>Amount</source>
        <translation type="unfinished">Ποσό</translation>
    </message>
    <message>
        <source>Received with label</source>
        <translation type="unfinished">Παραλήφθηκε με επιγραφή</translation>
    </message>
    <message>
        <source>Received with address</source>
        <translation type="unfinished">Παραλείφθηκε με την εξής διεύθυνση</translation>
    </message>
    <message>
        <source>Date</source>
        <translation type="unfinished">Ημερομηνία</translation>
    </message>
    <message>
        <source>Confirmations</source>
        <translation type="unfinished">Επικυρώσεις</translation>
    </message>
    <message>
        <source>Confirmed</source>
        <translation type="unfinished">Επικυρωμένες</translation>
    </message>
    <message>
        <source>Copy amount</source>
        <translation type="unfinished">Αντιγραφή ποσού</translation>
    </message>
    <message>
        <source>&amp;Copy address</source>
        <translation type="unfinished">&amp;Αντιγραφή διεύθυνσης</translation>
    </message>
    <message>
        <source>Copy &amp;label</source>
        <translation type="unfinished">Αντιγραφή &amp;ετικέτα</translation>
    </message>
    <message>
        <source>Copy &amp;amount</source>
        <translation type="unfinished">Αντιγραφή &amp;ποσού</translation>
    </message>
    <message>
        <source>Copy transaction &amp;ID and output index</source>
        <translation type="unfinished">Αντιγραφή συναλλαγής &amp;ID και αποτελέσματος δείκτη</translation>
    </message>
    <message>
        <source>L&amp;ock unspent</source>
        <translation type="unfinished">L&amp;ock διαθέσιμο</translation>
    </message>
    <message>
        <source>&amp;Unlock unspent</source>
        <translation type="unfinished">&amp;Ξεκλείδωμα διαθέσιμου υπολοίπου</translation>
    </message>
    <message>
        <source>Copy quantity</source>
        <translation type="unfinished">Αντιγραφή ποσότητας</translation>
    </message>
    <message>
        <source>Copy fee</source>
        <translation type="unfinished">Αντιγραφή τελών</translation>
    </message>
    <message>
        <source>Copy after fee</source>
        <translation type="unfinished">Αντιγραφή μετά τα έξοδα</translation>
    </message>
    <message>
        <source>Copy bytes</source>
        <translation type="unfinished">Αντιγραφή των bytes</translation>
    </message>
    <message>
        <source>Copy change</source>
        <translation type="unfinished">Αντιγραφή αλλαγής</translation>
    </message>
    <message>
        <source>(%1 locked)</source>
        <translation type="unfinished">(%1 κλειδωμένο)</translation>
    </message>
    <message>
        <source>Can vary +/- %1 satoshi(s) per input.</source>
        <translation type="unfinished">Μπορεί να ποικίλει +/-%1 satoshi(s) ανά είσοδο.</translation>
    </message>
    <message>
        <source>(no label)</source>
        <translation type="unfinished">(χωρίς ετικέτα)</translation>
    </message>
    <message>
        <source>change from %1 (%2)</source>
        <translation type="unfinished">αλλαγή από %1 (%2)</translation>
    </message>
    <message>
        <source>(change)</source>
        <translation type="unfinished">(αλλαγή)</translation>
    </message>
</context>
<context>
    <name>CreateWalletActivity</name>
    <message>
        <source>Create Wallet</source>
        <extracomment>Title of window indicating the progress of creation of a new wallet.</extracomment>
        <translation type="unfinished">Δημιουργία Πορτοφολιού</translation>
    </message>
    <message>
        <source>Creating Wallet &lt;b&gt;%1&lt;/b&gt;…</source>
        <extracomment>Descriptive text of the create wallet progress window which indicates to the user which wallet is currently being created.</extracomment>
        <translation type="unfinished">Δημιουργία πορτοφολιού &lt;b&gt;%1&lt;/b&gt;...</translation>
    </message>
    <message>
        <source>Create wallet failed</source>
        <translation type="unfinished">Αποτυχία δημιουργίας πορτοφολιού</translation>
    </message>
    <message>
        <source>Create wallet warning</source>
        <translation type="unfinished">Προειδοποίηση δημιουργίας πορτοφολιού</translation>
    </message>
    <message>
        <source>Can't list signers</source>
        <translation type="unfinished">Αδυναμία απαρίθμησης εγγεγραμμένων </translation>
    </message>
    <message>
        <source>Too many external signers found</source>
        <translation type="unfinished">Βρέθηκαν πάρα πολλοί εξωτερικοί υπογράφοντες</translation>
    </message>
</context>
<context>
    <name>LoadWalletsActivity</name>
    <message>
        <source>Load Wallets</source>
        <extracomment>Title of progress window which is displayed when wallets are being loaded.</extracomment>
        <translation type="unfinished">Φόρτωσε Πορτοφόλια</translation>
    </message>
    <message>
        <source>Loading wallets…</source>
        <extracomment>Descriptive text of the load wallets progress window which indicates to the user that wallets are currently being loaded.</extracomment>
        <translation type="unfinished">Φόρτωση πορτοφολιών...</translation>
    </message>
</context>
<context>
    <name>MigrateWalletActivity</name>
    <message>
        <source>Migrate wallet</source>
        <translation type="unfinished">Μετεγκατάσταση πορτοφολιού</translation>
    </message>
    <message>
        <source>Are you sure you wish to migrate the wallet &lt;i&gt;%1&lt;/i&gt;?</source>
        <translation type="unfinished">Είστε σίγουρος/η ότι θέλετε να μετεγκαταστήσετε το πορτοφόλι σας; &lt;i&gt;%1&lt;/i&gt;;</translation>
    </message>
    <message>
        <source>Migrating the wallet will convert this wallet to one or more descriptor wallets. A new wallet backup will need to be made.
If this wallet contains any watchonly scripts, a new wallet will be created which contains those watchonly scripts.
If this wallet contains any solvable but not watched scripts, a different and new wallet will be created which contains those scripts.

The migration process will create a backup of the wallet before migrating. This backup file will be named &lt;wallet name&gt;-&lt;timestamp&gt;.legacy.bak and can be found in the directory for this wallet. In the event of an incorrect migration, the backup can be restored with the "Restore Wallet" functionality.</source>
        <translation type="unfinished">Η μετεγκατάσταση του πορτοφολιού θα μετατρέψει αυτό το πορτοφόλι σε ένα ή περισσότερα περιγραφικά πορτοφόλια. Θα χρειαστεί να δημιουργηθεί ένα νέο αντίγραφο ασφαλείας πορτοφολιού.
Εάν αυτό το πορτοφόλι περιέχει σενάρια μόνο για παρακολούθηση, θα δημιουργηθεί ένα νέο πορτοφόλι το οποίο περιέχει αυτά τα σενάρια παρακολούθησης.
Εάν αυτό το πορτοφόλι περιέχει επιλύσιμα αλλά όχι για παρακολούθηση σενάρια, θα δημιουργηθεί ένα διαφορετικό και νέο πορτοφόλι που περιέχει αυτά τα σενάρια.

Η διαδικασία μετεγκατάστασης θα δημιουργήσει ένα αντίγραφο ασφαλείας του πορτοφολιού πριν από τη μετεγκατάσταση. Αυτό το αρχείο αντιγράφου ασφαλείας θα ονομάζεται &lt;wallet name&gt;-&lt;timestamp&gt;.legacy.bak και μπορεί να βρεθεί στον κατάλογο αυτού του πορτοφολιού. Σε περίπτωση εσφαλμένης μετεγκατάστασης, το αντίγραφο ασφαλείας μπορεί να αποκατασταθεί με τη λειτουργία "Επαναφορά Πορτοφολιού".</translation>
    </message>
    <message>
        <source>Migrate Wallet</source>
        <translation type="unfinished">Μετεγκατάσταση Πορτοφολιού</translation>
    </message>
    <message>
        <source>Migrating Wallet &lt;b&gt;%1&lt;/b&gt;…</source>
        <translation type="unfinished">Μετεγκατάσταση Πορτοφολιού &lt;b&gt;%1&lt;/b&gt;…</translation>
    </message>
    <message>
        <source>The wallet '%1' was migrated successfully.</source>
        <translation type="unfinished">Το πορτοφόλι '%1' μετεγκαταστάθηκε επιτυχώς.</translation>
    </message>
    <message>
<<<<<<< HEAD
        <source>Watchonly scripts have been migrated to a new wallet named '%1'.</source>
        <translation type="unfinished">Τα σενάρια παρακολούθησης μόνο μετεγκαταστάθηκαν σε νέο πορτοφόλι ονόματι '%1'.</translation>
    </message>
    <message>
        <source>Solvable but not watched scripts have been migrated to a new wallet named '%1'.</source>
        <translation type="unfinished">Τα επιλύσιμα αλλά όχι για παρακολούθηση σενάρια μετεγκαταστάθηκαν σε νέο πορτοφόλι ονόματι '%1'.</translation>
=======
        <source> Watchonly scripts have been migrated to a new wallet named '%1'.</source>
        <translation type="unfinished">Τα σενάρια μόνο για παρακολούθηση έχουν μετεγκατασταθεί σε ένα νέο πορτοφόλι με όνομα '%1'.</translation>
    </message>
    <message>
        <source> Solvable but not watched scripts have been migrated to a new wallet named '%1'.</source>
        <translation type="unfinished">Τα σενάρια με δυνατότητα επίλυσης αλλά όχι παρακολούθησης έχουν μετεγκατασταθεί σε ένα νέο πορτοφόλι με το όνομα '%1'.</translation>
>>>>>>> de3e0738
    </message>
    <message>
        <source>Migration failed</source>
        <translation type="unfinished">Αποτυχία μετεγκατάστασης</translation>
    </message>
    <message>
        <source>Migration Successful</source>
        <translation type="unfinished">Επιτυχής Μετεγκατάσταση</translation>
    </message>
</context>
<context>
    <name>OpenWalletActivity</name>
    <message>
        <source>Open wallet failed</source>
        <translation type="unfinished">Άνοιγμα πορτοφολιού απέτυχε</translation>
    </message>
    <message>
        <source>Open wallet warning</source>
        <translation type="unfinished">Προειδοποίηση ανοίγματος πορτοφολιού</translation>
    </message>
    <message>
        <source>default wallet</source>
        <translation type="unfinished">Προεπιλεγμένο πορτοφόλι</translation>
    </message>
    <message>
        <source>Open Wallet</source>
        <extracomment>Title of window indicating the progress of opening of a wallet.</extracomment>
        <translation type="unfinished">Άνοιγμα Πορτοφολιού</translation>
    </message>
    <message>
        <source>Opening Wallet &lt;b&gt;%1&lt;/b&gt;…</source>
        <extracomment>Descriptive text of the open wallet progress window which indicates to the user which wallet is currently being opened.</extracomment>
        <translation type="unfinished">Άνοιγμα πορτοφολιού &lt;b&gt;%1&lt;/b&gt;...</translation>
    </message>
</context>
<context>
    <name>RestoreWalletActivity</name>
    <message>
        <source>Restore Wallet</source>
        <extracomment>Title of progress window which is displayed when wallets are being restored.</extracomment>
        <translation type="unfinished">Επαναφορά Πορτοφολιού</translation>
    </message>
    <message>
        <source>Restoring Wallet &lt;b&gt;%1&lt;/b&gt;…</source>
        <extracomment>Descriptive text of the restore wallets progress window which indicates to the user that wallets are currently being restored.</extracomment>
        <translation type="unfinished">Επαναφορά Πορτοφολιού &lt;b&gt; %1 &lt;/b&gt;</translation>
    </message>
    <message>
        <source>Restore wallet failed</source>
        <extracomment>Title of message box which is displayed when the wallet could not be restored.</extracomment>
        <translation type="unfinished">Αποτυχία επαναφοράς πορτοφολιού</translation>
    </message>
    <message>
        <source>Restore wallet warning</source>
        <extracomment>Title of message box which is displayed when the wallet is restored with some warning.</extracomment>
        <translation type="unfinished">Προειδοποίηση επαναφοράς πορτοφολιού</translation>
    </message>
    <message>
        <source>Restore wallet message</source>
        <extracomment>Title of message box which is displayed when the wallet is successfully restored.</extracomment>
        <translation type="unfinished">Μύνημα επαναφοράς πορτοφολιού</translation>
    </message>
</context>
<context>
    <name>WalletController</name>
    <message>
        <source>Close wallet</source>
        <translation type="unfinished">Κλείσιμο πορτοφολιού</translation>
    </message>
    <message>
        <source>Are you sure you wish to close the wallet &lt;i&gt;%1&lt;/i&gt;?</source>
        <translation type="unfinished">Είσαι σίγουρος/η ότι επιθυμείς να κλείσεις το πορτοφόλι &lt;i&gt;%1&lt;/i&gt;;</translation>
    </message>
    <message>
        <source>Closing the wallet for too long can result in having to resync the entire chain if pruning is enabled.</source>
        <translation type="unfinished">Το κλείσιμο του πορτοφολιού για πολύ μεγάλο χρονικό διάστημα μπορεί να οδηγήσει στην επανασύνδεση ολόκληρης της αλυσίδας αν είναι ενεργοποιημένη η περικοπή.</translation>
    </message>
    <message>
        <source>Close all wallets</source>
        <translation type="unfinished">Κλείσιμο όλων των πορτοφολιών</translation>
    </message>
    <message>
        <source>Are you sure you wish to close all wallets?</source>
        <translation type="unfinished">Είσαι σίγουροι ότι επιθυμείτε το κλείσιμο όλων των πορτοφολιών;</translation>
    </message>
</context>
<context>
    <name>CreateWalletDialog</name>
    <message>
        <source>Create Wallet</source>
        <translation type="unfinished">Δημιουργία Πορτοφολιού</translation>
    </message>
    <message>
        <source>You are one step away from creating your new wallet!</source>
        <translation type="unfinished">Απέχετε ένα βήμα από τη δημιουργία του νέου σας πορτοφολιού!</translation>
    </message>
    <message>
        <source>Please provide a name and, if desired, enable any advanced options</source>
        <translation type="unfinished">Παρακαλώ εισαγάγετε ένα όνομα και, εάν θέλετε, ενεργοποιήστε τυχόν προηγμένες επιλογές</translation>
    </message>
    <message>
        <source>Wallet Name</source>
        <translation type="unfinished">Όνομα Πορτοφολιού</translation>
    </message>
    <message>
        <source>Wallet</source>
        <translation type="unfinished">Πορτοφόλι</translation>
    </message>
    <message>
        <source>Encrypt the wallet. The wallet will be encrypted with a passphrase of your choice.</source>
        <translation type="unfinished">Κρυπτογράφηση του πορτοφολιού. Το πορτοφόλι θα κρυπτογραφηθεί με μια φράση πρόσβασης της επιλογής σας.</translation>
    </message>
    <message>
        <source>Encrypt Wallet</source>
        <translation type="unfinished">Κρυπτογράφηση Πορτοφολιού</translation>
    </message>
    <message>
        <source>Advanced Options</source>
        <translation type="unfinished">Προχωρημένες ρυθμίσεις</translation>
    </message>
    <message>
        <source>Disable private keys for this wallet. Wallets with private keys disabled will have no private keys and cannot have an HD seed or imported private keys. This is ideal for watch-only wallets.</source>
        <translation type="unfinished">Απενεργοποιήστε τα ιδιωτικά κλειδιά για αυτό το πορτοφόλι. Τα πορτοφόλια που έχουν απενεργοποιημένα ιδιωτικά κλειδιά δεν έχουν ιδιωτικά κλειδιά και δεν μπορούν να έχουν σπόρους HD ή εισαγόμενα ιδιωτικά κλειδιά. Αυτό είναι ιδανικό για πορτοφόλια μόνο για ρολόγια.</translation>
    </message>
    <message>
        <source>Disable Private Keys</source>
        <translation type="unfinished">Απενεργοποίηση ιδιωτικών κλειδιών</translation>
    </message>
    <message>
        <source>Make a blank wallet. Blank wallets do not initially have private keys or scripts. Private keys and addresses can be imported, or an HD seed can be set, at a later time.</source>
        <translation type="unfinished">Κάντε ένα κενό πορτοφόλι. Τα κενά πορτοφόλια δεν έχουν αρχικά ιδιωτικά κλειδιά ή σενάρια. Τα ιδιωτικά κλειδιά και οι διευθύνσεις μπορούν να εισαχθούν ή μπορεί να οριστεί ένας σπόρος HD αργότερα.</translation>
    </message>
    <message>
        <source>Make Blank Wallet</source>
        <translation type="unfinished">Δημιουργία Άδειου Πορτοφολιού</translation>
    </message>
    <message>
        <source>Use an external signing device such as a hardware wallet. Configure the external signer script in wallet preferences first.</source>
        <translation type="unfinished">Χρησιμοποιήστε μια εξωτερική συσκευή υπογραφής, όπως ένα πορτοφόλι υλικού. Ρυθμίστε πρώτα στις προτιμήσεις του πορτοφολιού το εξωτερικό script υπογραφής.</translation>
    </message>
    <message>
        <source>External signer</source>
        <translation type="unfinished">Εξωτερικός υπογράφων</translation>
    </message>
    <message>
        <source>Create</source>
        <translation type="unfinished">Δημιουργία</translation>
    </message>
    <message>
        <source>Compiled without external signing support (required for external signing)</source>
        <extracomment>"External signing" means using devices such as hardware wallets.</extracomment>
        <translation type="unfinished">Συντάχθηκε χωρίς την υποστήριξη εξωτερικής υπογραφής (απαιτείται για εξωτερική υπογραφή)</translation>
    </message>
</context>
<context>
    <name>EditAddressDialog</name>
    <message>
        <source>Edit Address</source>
        <translation type="unfinished">Επεξεργασία Διεύθυνσης</translation>
    </message>
    <message>
        <source>&amp;Label</source>
        <translation type="unfinished">&amp;Επιγραφή</translation>
    </message>
    <message>
        <source>The label associated with this address list entry</source>
        <translation type="unfinished">Η ετικέτα που συνδέεται με αυτήν την καταχώρηση στο βιβλίο διευθύνσεων</translation>
    </message>
    <message>
        <source>The address associated with this address list entry. This can only be modified for sending addresses.</source>
        <translation type="unfinished">Η διεύθυνση σχετίζεται με αυτή την καταχώρηση του βιβλίου διευθύνσεων. Μπορεί να τροποποιηθεί μόνο για τις διευθύνσεις αποστολής.</translation>
    </message>
    <message>
        <source>&amp;Address</source>
        <translation type="unfinished">&amp;Διεύθυνση</translation>
    </message>
    <message>
        <source>New sending address</source>
        <translation type="unfinished">Νέα διεύθυνση αποστολής</translation>
    </message>
    <message>
        <source>Edit receiving address</source>
        <translation type="unfinished">Διόρθωση Διεύθυνσης Λήψης</translation>
    </message>
    <message>
        <source>Edit sending address</source>
        <translation type="unfinished">Επεξεργασία διεύθυνσης αποστολής</translation>
    </message>
    <message>
        <source>The entered address "%1" is not a valid Bitcoin address.</source>
        <translation type="unfinished">Η διεύθυνση "%1" δεν είναι έγκυρη Bitcoin διεύθυνση.</translation>
    </message>
    <message>
        <source>Address "%1" already exists as a receiving address with label "%2" and so cannot be added as a sending address.</source>
        <translation type="unfinished">Η διεύθυνση "%1"  υπάρχει ήδη ως διεύθυνσης λήψης με ετικέτα "%2" και γιαυτό τον λόγο δεν μπορεί να προστεθεί ως διεύθυνση αποστολής.</translation>
    </message>
    <message>
        <source>The entered address "%1" is already in the address book with label "%2".</source>
        <translation type="unfinished">Η διεύθυνση "%1" βρίσκεται ήδη στο βιβλίο διευθύνσεων με ετικέτα "%2".</translation>
    </message>
    <message>
        <source>Could not unlock wallet.</source>
        <translation type="unfinished">Δεν είναι δυνατό το ξεκλείδωμα του πορτοφολιού.</translation>
    </message>
    <message>
        <source>New key generation failed.</source>
        <translation type="unfinished">Η δημιουργία νέου κλειδιού απέτυχε.</translation>
    </message>
</context>
<context>
    <name>FreespaceChecker</name>
    <message>
        <source>A new data directory will be created.</source>
        <translation type="unfinished">Θα δημιουργηθεί ένας νέος φάκελος δεδομένων.</translation>
    </message>
    <message>
        <source>name</source>
        <translation type="unfinished">όνομα</translation>
    </message>
    <message>
        <source>Directory already exists. Add %1 if you intend to create a new directory here.</source>
        <translation type="unfinished">Κατάλογος ήδη υπάρχει. Προσθήκη %1, αν σκοπεύετε να δημιουργήσετε έναν νέο κατάλογο εδώ.</translation>
    </message>
    <message>
        <source>Path already exists, and is not a directory.</source>
        <translation type="unfinished">Η διαδρομή υπάρχει ήδη αλλά δεν είναι φάκελος</translation>
    </message>
    <message>
        <source>Cannot create data directory here.</source>
        <translation type="unfinished">Δεν μπορεί να δημιουργηθεί φάκελος δεδομένων εδώ.</translation>
    </message>
</context>
<context>
    <name>Intro</name>
    <message numerus="yes">
        <source>%n GB of space available</source>
        <translation type="unfinished">
            <numerusform>%nGB διαθέσιμου χώρου</numerusform>
            <numerusform>%nGB διαθέσιμου χώρου</numerusform>
        </translation>
    </message>
    <message numerus="yes">
        <source>(of %n GB needed)</source>
        <translation type="unfinished">
            <numerusform>(από το %n GB που απαιτείται)</numerusform>
            <numerusform>(από τα %n GB που απαιτούνται)</numerusform>
        </translation>
    </message>
    <message numerus="yes">
        <source>(%n GB needed for full chain)</source>
        <translation type="unfinished">
            <numerusform>(%n GB απαιτούνται για την πλήρη αλυσίδα)</numerusform>
            <numerusform>(%n GB απαιτούνται για την πλήρη αλυσίδα)</numerusform>
        </translation>
    </message>
    <message>
        <source>Choose data directory</source>
        <translation type="unfinished">Επιλογή καταλόγου δεδομένων</translation>
    </message>
    <message>
        <source>At least %1 GB of data will be stored in this directory, and it will grow over time.</source>
        <translation type="unfinished">Τουλάχιστον %1 GB δεδομένων θα αποθηκευτούν σε αυτόν τον κατάλογο και θα αυξηθεί με την πάροδο του χρόνου.</translation>
    </message>
    <message>
        <source>Approximately %1 GB of data will be stored in this directory.</source>
        <translation type="unfinished">Περίπου %1 GB δεδομένων θα αποθηκεύονται σε αυτόν τον κατάλογο.</translation>
    </message>
    <message numerus="yes">
        <source>(sufficient to restore backups %n day(s) old)</source>
        <extracomment>Explanatory text on the capability of the current prune target.</extracomment>
        <translation type="unfinished">
            <numerusform>(επαρκεί για την επαναφορά αντιγράφων ασφαλείας %n ημερών)</numerusform>
            <numerusform>(επαρκεί για την επαναφορά αντιγράφων ασφαλείας %n ημερών)</numerusform>
        </translation>
    </message>
    <message>
        <source>%1 will download and store a copy of the Bitcoin block chain.</source>
        <translation type="unfinished">Το %1 θα κατεβάσει και θα αποθηκεύσει ένα αντίγραφο της αλυσίδας μπλοκ Bitcoin.</translation>
    </message>
    <message>
        <source>The wallet will also be stored in this directory.</source>
        <translation type="unfinished">Το πορτοφόλι θα αποθηκευτεί κι αυτό σε αυτόν τον κατάλογο.</translation>
    </message>
    <message>
        <source>Error: Specified data directory "%1" cannot be created.</source>
        <translation type="unfinished">Σφάλμα: Ο καθορισμένος φάκελος δεδομένων "%1" δεν μπορεί να δημιουργηθεί.</translation>
    </message>
    <message>
        <source>Error</source>
        <translation type="unfinished">Σφάλμα</translation>
    </message>
    <message>
        <source>Welcome</source>
        <translation type="unfinished">Καλώς ήρθατε</translation>
    </message>
    <message>
        <source>Welcome to %1.</source>
        <translation type="unfinished">Καλωσήρθες στο %1.</translation>
    </message>
    <message>
        <source>Limit block chain storage to</source>
        <translation type="unfinished">Περιόρισε την χωρητικότητα της αλυσίδας block σε</translation>
    </message>
    <message>
        <source>Reverting this setting requires re-downloading the entire blockchain. It is faster to download the full chain first and prune it later. Disables some advanced features.</source>
        <translation type="unfinished">Η επαναφορά αυτής της ρύθμισης απαιτεί εκ νέου λήψη ολόκληρου του μπλοκ αλυσίδας. Είναι πιο γρήγορο να κατεβάσετε πρώτα την πλήρη αλυσίδα και να την κλαδέψετε αργότερα. Απενεργοποιεί ορισμένες προηγμένες λειτουργίες.</translation>
    </message>
    <message>
        <source>This initial synchronisation is very demanding, and may expose hardware problems with your computer that had previously gone unnoticed. Each time you run %1, it will continue downloading where it left off.</source>
        <translation type="unfinished">Αυτός ο αρχικός συγχρονισμός είναι πολύ απαιτητικός και μπορεί να εκθέσει προβλήματα υλικού με τον υπολογιστή σας, τα οποία προηγουμένως είχαν περάσει απαρατήρητα. Κάθε φορά που θα εκτελέσετε το %1, θα συνεχίσει να κατεβαίνει εκεί όπου έχει σταματήσει.</translation>
    </message>
    <message>
        <source>When you click OK, %1 will begin to download and process the full %4 block chain (%2 GB) starting with the earliest transactions in %3 when %4 initially launched.</source>
        <translation type="unfinished">Αφού πατήσετε OK, το %1 θα ξεκινήσει τη λήψη και την επεξεργασία της πλήρους αλυσίδας μπλοκ %4 (%2GB) ξεκινώντας με τις πρώτες συναλλαγές στο %3 όταν πρωτο-ξεκίνησε το %4.</translation>
    </message>
    <message>
        <source>If you have chosen to limit block chain storage (pruning), the historical data must still be downloaded and processed, but will be deleted afterward to keep your disk usage low.</source>
        <translation type="unfinished">Αν έχετε επιλέξει να περιορίσετε την αποθήκευση της αλυσίδας μπλοκ (κλάδεμα), τα ιστορικά δεδομένα θα πρέπει ακόμα να κατεβάσετε και να επεξεργαστείτε, αλλά θα διαγραφούν αργότερα για να διατηρήσετε τη χρήση του δίσκου σας χαμηλή.</translation>
    </message>
    <message>
        <source>Use the default data directory</source>
        <translation type="unfinished">Χρήση του προεπιλεγμένου φακέλου δεδομένων</translation>
    </message>
    <message>
        <source>Use a custom data directory:</source>
        <translation type="unfinished">Προσαρμογή του φακέλου δεδομένων:</translation>
    </message>
</context>
<context>
    <name>HelpMessageDialog</name>
    <message>
        <source>version</source>
        <translation type="unfinished">έκδοση</translation>
    </message>
    <message>
        <source>About %1</source>
        <translation type="unfinished">Σχετικά %1</translation>
    </message>
    <message>
        <source>Command-line options</source>
        <translation type="unfinished">Επιλογές γραμμής εντολών</translation>
    </message>
</context>
<context>
    <name>ShutdownWindow</name>
    <message>
        <source>%1 is shutting down…</source>
        <translation type="unfinished">Το %1 τερματίζεται...</translation>
    </message>
    <message>
        <source>Do not shut down the computer until this window disappears.</source>
        <translation type="unfinished">Μην απενεργοποιήσετε τον υπολογιστή μέχρι να κλείσει αυτό το παράθυρο.</translation>
    </message>
</context>
<context>
    <name>ModalOverlay</name>
    <message>
        <source>Form</source>
        <translation type="unfinished">Φόρμα</translation>
    </message>
    <message>
        <source>Recent transactions may not yet be visible, and therefore your wallet's balance might be incorrect. This information will be correct once your wallet has finished synchronizing with the bitcoin network, as detailed below.</source>
        <translation type="unfinished">Οι πρόσφατες συναλλαγές ενδέχεται να μην είναι ακόμα ορατές και επομένως η ισορροπία του πορτοφολιού σας μπορεί να είναι εσφαλμένη. Αυτές οι πληροφορίες θα είναι σωστές όταν ολοκληρωθεί το συγχρονισμό του πορτοφολιού σας με το δίκτυο Bitcoin, όπως περιγράφεται παρακάτω.</translation>
    </message>
    <message>
        <source>Attempting to spend bitcoins that are affected by not-yet-displayed transactions will not be accepted by the network.</source>
        <translation type="unfinished">Η προσπάθεια να δαπανήσετε bitcoins που επηρεάζονται από τις μη εμφανιζόμενες ακόμη συναλλαγές δεν θα γίνει αποδεκτή από το δίκτυο.</translation>
    </message>
    <message>
        <source>Number of blocks left</source>
        <translation type="unfinished">Αριθμός των εναπομείνων κομματιών</translation>
    </message>
    <message>
        <source>Unknown…</source>
        <translation type="unfinished">Άγνωστο...</translation>
    </message>
    <message>
        <source>calculating…</source>
        <translation type="unfinished">υπολογισμός...</translation>
    </message>
    <message>
        <source>Last block time</source>
        <translation type="unfinished">Χρόνος τελευταίου μπλοκ</translation>
    </message>
    <message>
        <source>Progress</source>
        <translation type="unfinished">Πρόοδος</translation>
    </message>
    <message>
        <source>Progress increase per hour</source>
        <translation type="unfinished">Αύξηση προόδου ανά ώρα</translation>
    </message>
    <message>
        <source>Estimated time left until synced</source>
        <translation type="unfinished">Εκτιμώμενος χρόνος μέχρι να συγχρονιστεί</translation>
    </message>
    <message>
        <source>Hide</source>
        <translation type="unfinished">Απόκρυψη</translation>
    </message>
    <message>
        <source>Esc</source>
        <translation type="unfinished">Πλήκτρο Esc</translation>
    </message>
    <message>
        <source>%1 is currently syncing.  It will download headers and blocks from peers and validate them until reaching the tip of the block chain.</source>
        <translation type="unfinished">Το %1 συγχρονίζεται αυτήν τη στιγμή. Θα κατεβάσει κεφαλίδες και μπλοκ από τους χρήστες και θα τους επικυρώσει μέχρι να φτάσουν στην άκρη της αλυσίδας μπλοκ.</translation>
    </message>
    <message>
        <source>Unknown. Syncing Headers (%1, %2%)…</source>
        <translation type="unfinished">Άγνωστο. Συγχρονισμός επικεφαλίδων (%1, %2%)...</translation>
    </message>
    <message>
        <source>Unknown. Pre-syncing Headers (%1, %2%)…</source>
        <translation type="unfinished">Άγνωστο. Συγχρονισμός επικεφαλίδων (%1, %2%)...</translation>
    </message>
</context>
<context>
    <name>OpenURIDialog</name>
    <message>
        <source>Open bitcoin URI</source>
        <translation type="unfinished">Ανοίξτε το bitcoin URI</translation>
    </message>
    <message>
        <source>Paste address from clipboard</source>
        <extracomment>Tooltip text for button that allows you to paste an address that is in your clipboard.</extracomment>
        <translation type="unfinished">Επικόλληση διεύθυνσης από το βιβλίο διευθύνσεων</translation>
    </message>
</context>
<context>
    <name>OptionsDialog</name>
    <message>
        <source>Options</source>
        <translation type="unfinished">Ρυθμίσεις</translation>
    </message>
    <message>
        <source>&amp;Main</source>
        <translation type="unfinished">&amp;Κύριο</translation>
    </message>
    <message>
        <source>Automatically start %1 after logging in to the system.</source>
        <translation type="unfinished">Αυτόματη εκκίνηση του %1 μετά τη σύνδεση στο σύστημα.</translation>
    </message>
    <message>
        <source>&amp;Start %1 on system login</source>
        <translation type="unfinished">&amp;Έναρξη %1 στο σύστημα σύνδεσης</translation>
    </message>
    <message>
        <source>Enabling pruning significantly reduces the disk space required to store transactions. All blocks are still fully validated. Reverting this setting requires re-downloading the entire blockchain.</source>
        <translation type="unfinished">Η ενεργοποίηση του κλαδέματος μειώνει τον απαιτούμενο χώρο για την αποθήκευση συναλλαγών. Όλα τα μπλόκ είναι πλήρως επαληθευμένα. Η επαναφορά αυτής της ρύθμισης απαιτεί επανεγκατάσταση ολόκληρου του blockchain.</translation>
    </message>
    <message>
        <source>Size of &amp;database cache</source>
        <translation type="unfinished">Μέγεθος κρυφής μνήμης βάσης δεδομένων.</translation>
    </message>
    <message>
        <source>Number of script &amp;verification threads</source>
        <translation type="unfinished">Αριθμός script και γραμμές επαλήθευσης</translation>
    </message>
    <message>
        <source>Full path to a %1 compatible script (e.g. C:\Downloads\hwi.exe or /Users/you/Downloads/hwi.py). Beware: malware can steal your coins!</source>
        <translation type="unfinished">Πλήρης διαδρομή ενός script συμβατού με το %1 (π.χ.: C:\Downloads\hwi.exe ή /Users/you/Downloads/hwi.py). Προσοχή: ένα κακόβουλο λογισμικό μπορεί να κλέψει τα νομίσματά σας!</translation>
    </message>
    <message>
        <source>IP address of the proxy (e.g. IPv4: 127.0.0.1 / IPv6: ::1)</source>
        <translation type="unfinished">Διεύθυνση IP του διαμεσολαβητή (π.χ. IPv4: 127.0.0.1  / IPv6: ::1)</translation>
    </message>
    <message>
        <source>Shows if the supplied default SOCKS5 proxy is used to reach peers via this network type.</source>
        <translation type="unfinished">Εμφανίζει αν ο προεπιλεγμένος διακομιστής μεσολάβησης SOCKS5 χρησιμοποιείται για την προσέγγιση χρηστών μέσω αυτού του τύπου δικτύου.</translation>
    </message>
    <message>
        <source>Minimize instead of exit the application when the window is closed. When this option is enabled, the application will be closed only after selecting Exit in the menu.</source>
        <translation type="unfinished">Ελαχιστοποίηση αντί για έξοδο κατά το κλείσιμο του παραθύρου. Όταν αυτή η επιλογή είναι ενεργοποιημένη, η εφαρμογή θα κλείνει μόνο αν επιλεχθεί η Έξοδος στο μενού.</translation>
    </message>
    <message>
        <source>Options set in this dialog are overridden by the command line:</source>
        <translation type="unfinished">Οι επιλογές που έχουν οριστεί σε αυτό το παράθυρο διαλόγου παραβλέπονται από τη γραμμή εντολών</translation>
    </message>
    <message>
        <source>Open the %1 configuration file from the working directory.</source>
        <translation type="unfinished">Ανοίξτε το %1 αρχείο διαμόρφωσης από τον κατάλογο εργασίας.</translation>
    </message>
    <message>
        <source>Open Configuration File</source>
        <translation type="unfinished">Άνοιγμα Αρχείου Ρυθμίσεων</translation>
    </message>
    <message>
        <source>Reset all client options to default.</source>
        <translation type="unfinished">Επαναφορά όλων των επιλογών του πελάτη στις αρχικές.</translation>
    </message>
    <message>
        <source>&amp;Reset Options</source>
        <translation type="unfinished">Επαναφορά ρυθμίσεων</translation>
    </message>
    <message>
        <source>&amp;Network</source>
        <translation type="unfinished">&amp;Δίκτυο</translation>
    </message>
    <message>
        <source>Prune &amp;block storage to</source>
        <translation type="unfinished">Αποκοπή &amp;αποκλεισμός αποθήκευσης στο</translation>
    </message>
    <message>
        <source>Reverting this setting requires re-downloading the entire blockchain.</source>
        <translation type="unfinished">Η επαναφορά αυτής της ρύθμισης απαιτεί εκ νέου λήψη ολόκληρου του μπλοκ αλυσίδας.</translation>
    </message>
    <message>
        <source>Maximum database cache size. A larger cache can contribute to faster sync, after which the benefit is less pronounced for most use cases. Lowering the cache size will reduce memory usage. Unused mempool memory is shared for this cache.</source>
        <extracomment>Tooltip text for Options window setting that sets the size of the database cache. Explains the corresponding effects of increasing/decreasing this value.</extracomment>
        <translation type="unfinished">Μέγιστο μέγεθος βάσης δεδομένων προσωρινής μνήμης. Μια μεγαλύτερη προσωρινή μνήμη μπορεί να συμβάλει στον ταχύτερο συγχρονισμό, μετά τον οποίο το όφελος είναι λιγότερο έντονο για τις περισσότερες περιπτώσεις χρήσης. Η μείωση του μεγέθους της προσωρινής μνήμης θα μειώσει τη χρήση της μνήμης. Η αχρησιμοποίητη μνήμη mempool είναι κοινόχρηστη για αυτήν την προσωρινή μνήμη.</translation>
    </message>
    <message>
        <source>MiB</source>
        <translation type="unfinished">MebiBytes</translation>
    </message>
    <message>
        <source>Set the number of script verification threads. Negative values correspond to the number of cores you want to leave free to the system.</source>
        <extracomment>Tooltip text for Options window setting that sets the number of script verification threads. Explains that negative values mean to leave these many cores free to the system.</extracomment>
        <translation type="unfinished">Ορίστε τον αριθμό των νημάτων επαλήθευσης σεναρίου. Οι αρνητικές τιμές αντιστοιχούν στον αριθμό των πυρήνων που θέλετε να αφήσετε ελεύθερους στο σύστημα.</translation>
    </message>
    <message>
        <source>(0 = auto, &lt;0 = leave that many cores free)</source>
        <translation type="unfinished">(0 = αυτόματο, &lt;0 = ελεύθεροι πυρήνες)</translation>
    </message>
    <message>
        <source>This allows you or a third party tool to communicate with the node through command-line and JSON-RPC commands.</source>
        <extracomment>Tooltip text for Options window setting that enables the RPC server.</extracomment>
        <translation type="unfinished">Αυτό επιτρέπει σε εσάς ή ένα εργαλείο τρίτων να επικοινωνεί με τον κόμβο μέσω κώδικα γραμμής εντολών και JSON-RPC.</translation>
    </message>
    <message>
        <source>Enable R&amp;PC server</source>
        <extracomment>An Options window setting to enable the RPC server.</extracomment>
        <translation type="unfinished">Ενεργοποίηση R&amp;PC σέρβερ</translation>
    </message>
    <message>
        <source>W&amp;allet</source>
        <translation type="unfinished">Π&amp;ορτοφόλι</translation>
    </message>
    <message>
        <source>Whether to set subtract fee from amount as default or not.</source>
        <extracomment>Tooltip text for Options window setting that sets subtracting the fee from a sending amount as default.</extracomment>
        <translation type="unfinished">Να τεθεί ο φόρος αφαίρεσης από το ποσό στην προκαθορισμένη τιμή ή οχι. </translation>
    </message>
    <message>
        <source>Subtract &amp;fee from amount by default</source>
        <extracomment>An Options window setting to set subtracting the fee from a sending amount as default.</extracomment>
        <translation type="unfinished">Αφαιρέστε &amp;τέλος από το ποσό προεπιλογής</translation>
    </message>
    <message>
        <source>Expert</source>
        <translation type="unfinished">Έμπειρος</translation>
    </message>
    <message>
        <source>Enable coin &amp;control features</source>
        <translation type="unfinished">Ενεργοποίηση δυνατοτήτων ελέγχου κερμάτων</translation>
    </message>
    <message>
        <source>If you disable the spending of unconfirmed change, the change from a transaction cannot be used until that transaction has at least one confirmation. This also affects how your balance is computed.</source>
        <translation type="unfinished">Εάν απενεργοποιήσετε το ξόδεμα μη επικυρωμένων ρέστων, τα ρέστα από μια συναλλαγή δεν μπορούν να χρησιμοποιηθούν έως ότου αυτή η συναλλαγή έχει έστω μια επικύρωση. Αυτό επίσης επηρεάζει το πως υπολογίζεται το υπόλοιπό σας.</translation>
    </message>
    <message>
        <source>&amp;Spend unconfirmed change</source>
        <translation type="unfinished">&amp;Ξόδεμα μη επικυρωμένων ρέστων</translation>
    </message>
    <message>
        <source>Enable &amp;PSBT controls</source>
        <extracomment>An options window setting to enable PSBT controls.</extracomment>
        <translation type="unfinished">Ενεργοποίηση ελέγχων &amp;PSBT</translation>
    </message>
    <message>
        <source>Whether to show PSBT controls.</source>
        <extracomment>Tooltip text for options window setting that enables PSBT controls.</extracomment>
        <translation type="unfinished">Αν θα εμφανιστούν στοιχεία ελέγχου PSBT.</translation>
    </message>
    <message>
        <source>External Signer (e.g. hardware wallet)</source>
        <translation type="unfinished">Εξωτερική συσκευή υπογραφής (π.χ. πορτοφόλι υλικού)</translation>
    </message>
    <message>
        <source>&amp;External signer script path</source>
        <translation type="unfinished">&amp;Διαδρομή σεναρίου εξωτερικού υπογράφοντος</translation>
    </message>
    <message>
        <source>Automatically open the Bitcoin client port on the router. This only works when your router supports UPnP and it is enabled.</source>
        <translation type="unfinished">Αυτόματο άνοιγμα των θυρών Bitcoin στον δρομολογητή. Λειτουργεί μόνο αν ο δρομολογητής σας υποστηρίζει τη λειτουργία UPnP.</translation>
    </message>
    <message>
        <source>Map port using &amp;UPnP</source>
        <translation type="unfinished">Απόδοση θυρών με χρήση &amp;UPnP</translation>
    </message>
    <message>
        <source>Automatically open the Bitcoin client port on the router. This only works when your router supports NAT-PMP and it is enabled. The external port could be random.</source>
        <translation type="unfinished">Ανοίξτε αυτόματα τη πόρτα του Bitcoin client στο router. Αυτό λειτουργεί μόνο όταν το router σας υποστηρίζει NAT-PMP και είναι ενεργοποιημένο. Η εξωτερική πόρτα μπορεί να είναι τυχαία.</translation>
    </message>
    <message>
        <source>Map port using NA&amp;T-PMP</source>
        <translation type="unfinished">Δρομολόγηση θύρας με χρήση NA&amp;T-PMP</translation>
    </message>
    <message>
        <source>Accept connections from outside.</source>
        <translation type="unfinished">Αποδοχή εξωτερικών συνδέσεων</translation>
    </message>
    <message>
        <source>Allow incomin&amp;g connections</source>
        <translation type="unfinished">Επιτρέπονται εισερχόμενες συνδέσεις</translation>
    </message>
    <message>
        <source>Connect to the Bitcoin network through a SOCKS5 proxy.</source>
        <translation type="unfinished">Σύνδεση στο δίκτυο Bitcoin μέσω διαμεσολαβητή SOCKS5.</translation>
    </message>
    <message>
        <source>&amp;Connect through SOCKS5 proxy (default proxy):</source>
        <translation type="unfinished">&amp;Σύνδεση μέσω διαμεσολαβητή SOCKS5 (προεπιλεγμένος)</translation>
    </message>
    <message>
        <source>Proxy &amp;IP:</source>
        <translation type="unfinished">&amp;IP διαμεσολαβητή:</translation>
    </message>
    <message>
        <source>&amp;Port:</source>
        <translation type="unfinished">&amp;Θύρα:</translation>
    </message>
    <message>
        <source>Port of the proxy (e.g. 9050)</source>
        <translation type="unfinished">Θύρα διαμεσολαβητή (π.χ. 9050)</translation>
    </message>
    <message>
        <source>Used for reaching peers via:</source>
        <translation type="unfinished">Χρησιμοποιείται για να φτάσεις στους χρήστες μέσω:</translation>
    </message>
    <message>
        <source>&amp;Window</source>
        <translation type="unfinished">&amp;Παράθυρο</translation>
    </message>
    <message>
        <source>Show the icon in the system tray.</source>
        <translation type="unfinished">Εμφάνιση εικονιδίου στη γραμμή συστήματος.</translation>
    </message>
    <message>
        <source>&amp;Show tray icon</source>
        <translation type="unfinished">&amp;Εμφάνιση εικονιδίου</translation>
    </message>
    <message>
        <source>Show only a tray icon after minimizing the window.</source>
        <translation type="unfinished">Εμφάνιση μόνο εικονιδίου στην περιοχή ειδοποιήσεων κατά την ελαχιστοποίηση.</translation>
    </message>
    <message>
        <source>&amp;Minimize to the tray instead of the taskbar</source>
        <translation type="unfinished">&amp;Ελαχιστοποίηση στην περιοχή ειδοποιήσεων αντί της γραμμής εργασιών</translation>
    </message>
    <message>
        <source>M&amp;inimize on close</source>
        <translation type="unfinished">Ε&amp;λαχιστοποίηση κατά το κλείσιμο</translation>
    </message>
    <message>
        <source>&amp;Display</source>
        <translation type="unfinished">&amp;Απεικόνιση</translation>
    </message>
    <message>
        <source>User Interface &amp;language:</source>
        <translation type="unfinished">Γλώσσα περιβάλλοντος εργασίας:</translation>
    </message>
    <message>
        <source>The user interface language can be set here. This setting will take effect after restarting %1.</source>
        <translation type="unfinished">Η γλώσσα διεπαφής χρήστη μπορεί να οριστεί εδώ. Αυτή η ρύθμιση θα τεθεί σε ισχύ μετά την επανεκκίνηση του %1.</translation>
    </message>
    <message>
        <source>&amp;Unit to show amounts in:</source>
        <translation type="unfinished">&amp;Μονάδα μέτρησης:</translation>
    </message>
    <message>
        <source>Choose the default subdivision unit to show in the interface and when sending coins.</source>
        <translation type="unfinished">Διαλέξτε την προεπιλεγμένη υποδιαίρεση που θα εμφανίζεται όταν στέλνετε νομίσματα.</translation>
    </message>
    <message>
        <source>Third-party URLs (e.g. a block explorer) that appear in the transactions tab as context menu items. %s in the URL is replaced by transaction hash. Multiple URLs are separated by vertical bar |.</source>
        <translation type="unfinished">Διευθύνσεις URL τρίτων (π.χ. μπλοκ explorer) που εμφανίζονται στην καρτέλα συναλλαγών ως συμφραζόμενα στοιχεία μενού. %sστο URL αντικαθίσταται από κατακερματισμό συναλλαγής. Πολλαπλές διευθύνσεις URL διαχωρίζονται με κάθετη γραμμή |.</translation>
    </message>
    <message>
        <source>&amp;Third-party transaction URLs</source>
        <translation type="unfinished">&amp;Διευθύνσεις URL συναλλαγών τρίτων</translation>
    </message>
    <message>
        <source>Whether to show coin control features or not.</source>
        <translation type="unfinished">Επιλογή κατά πόσο να αναδείχνονται οι δυνατότητες ελέγχου κερμάτων.</translation>
    </message>
    <message>
        <source>Connect to the Bitcoin network through a separate SOCKS5 proxy for Tor onion services.</source>
        <translation type="unfinished">Συνδεθείτε στο δίκτυο Bitcoin μέσω ενός ξεχωριστού διακομιστή μεσολάβησης SOCKS5 για τις onion υπηρεσίες του Tor.</translation>
    </message>
    <message>
        <source>Use separate SOCKS&amp;5 proxy to reach peers via Tor onion services:</source>
        <translation type="unfinished">Χρησιμοποιήστε ξεχωριστό διακομιστή μεσολάβησης SOCKS&amp;5 για σύνδεση με αποδέκτες μέσω των υπηρεσιών onion του Tor:</translation>
    </message>
    <message>
        <source>&amp;OK</source>
        <translation type="unfinished">&amp;ΟΚ</translation>
    </message>
    <message>
        <source>&amp;Cancel</source>
        <translation type="unfinished">&amp;Ακύρωση</translation>
    </message>
    <message>
        <source>Compiled without external signing support (required for external signing)</source>
        <extracomment>"External signing" means using devices such as hardware wallets.</extracomment>
        <translation type="unfinished">Συντάχθηκε χωρίς την υποστήριξη εξωτερικής υπογραφής (απαιτείται για εξωτερική υπογραφή)</translation>
    </message>
    <message>
        <source>default</source>
        <translation type="unfinished">προεπιλογή</translation>
    </message>
    <message>
        <source>none</source>
        <translation type="unfinished">κανένα</translation>
    </message>
    <message>
        <source>Confirm options reset</source>
        <extracomment>Window title text of pop-up window shown when the user has chosen to reset options.</extracomment>
        <translation type="unfinished">Επιβεβαίωση επαναφοράς επιλογών</translation>
    </message>
    <message>
        <source>Client restart required to activate changes.</source>
        <extracomment>Text explaining that the settings changed will not come into effect until the client is restarted.</extracomment>
        <translation type="unfinished">Χρειάζεται επανεκκίνηση του προγράμματος για να ενεργοποιηθούν οι αλλαγές.</translation>
    </message>
    <message>
        <source>Current settings will be backed up at "%1".</source>
        <extracomment>Text explaining to the user that the client's current settings will be backed up at a specific location. %1 is a stand-in argument for the backup location's path.</extracomment>
        <translation type="unfinished">Θα δημιουργηθούν αντίγραφα ασφαλείας για τις τρέχουσες ρυθμίσεις στο "%1".</translation>
    </message>
    <message>
        <source>Client will be shut down. Do you want to proceed?</source>
        <extracomment>Text asking the user to confirm if they would like to proceed with a client shutdown.</extracomment>
        <translation type="unfinished">Ο πελάτης θα τερματιστεί. Θέλετε να συνεχίσετε?</translation>
    </message>
    <message>
        <source>Configuration options</source>
        <extracomment>Window title text of pop-up box that allows opening up of configuration file.</extracomment>
        <translation type="unfinished"> 
Επιλογές διαμόρφωσης</translation>
    </message>
    <message>
        <source>The configuration file is used to specify advanced user options which override GUI settings. Additionally, any command-line options will override this configuration file.</source>
        <extracomment>Explanatory text about the priority order of instructions considered by client. The order from high to low being: command-line, configuration file, GUI settings.</extracomment>
        <translation type="unfinished">Το αρχείο ρυθμίσεων χρησιμοποιείται για τον προσδιορισμό των προχωρημένων επιλογών χρηστών που παρακάμπτουν τις ρυθμίσεις GUI. Επιπλέον, όλες οι επιλογές γραμμής εντολών θα αντικαταστήσουν αυτό το αρχείο ρυθμίσεων.</translation>
    </message>
    <message>
        <source>Continue</source>
        <translation type="unfinished">Συνεχίστε</translation>
    </message>
    <message>
        <source>Cancel</source>
        <translation type="unfinished">Ακύρωση</translation>
    </message>
    <message>
        <source>Error</source>
        <translation type="unfinished">Σφάλμα</translation>
    </message>
    <message>
        <source>The configuration file could not be opened.</source>
        <translation type="unfinished">Το αρχείο διαμόρφωσης δεν ήταν δυνατό να ανοιχτεί.</translation>
    </message>
    <message>
        <source>This change would require a client restart.</source>
        <translation type="unfinished">Η αλλαγή αυτή θα χρειαστεί επανεκκίνηση του προγράμματος</translation>
    </message>
    <message>
        <source>The supplied proxy address is invalid.</source>
        <translation type="unfinished">Δεν είναι έγκυρη η διεύθυνση διαμεσολαβητή</translation>
    </message>
</context>
<context>
    <name>OptionsModel</name>
    <message>
        <source>Could not read setting "%1", %2.</source>
        <translation type="unfinished">Δεν μπορεί να διαβαστεί η ρύθμιση "%1", %2.</translation>
    </message>
</context>
<context>
    <name>OverviewPage</name>
    <message>
        <source>Form</source>
        <translation type="unfinished">Φόρμα</translation>
    </message>
    <message>
        <source>The displayed information may be out of date. Your wallet automatically synchronizes with the Bitcoin network after a connection is established, but this process has not completed yet.</source>
        <translation type="unfinished">Οι πληροφορίες που εμφανίζονται μπορεί να είναι ξεπερασμένες. Το πορτοφόλι σας συγχρονίζεται αυτόματα με το δίκτυο Bitcoin μετά από μια σύνδεση, αλλά αυτή η διαδικασία δεν έχει ακόμη ολοκληρωθεί.</translation>
    </message>
    <message>
        <source>Watch-only:</source>
        <translation type="unfinished">Επίβλεψη μόνο:</translation>
    </message>
    <message>
        <source>Available:</source>
        <translation type="unfinished">Διαθέσιμο:</translation>
    </message>
    <message>
        <source>Your current spendable balance</source>
        <translation type="unfinished">Το τρέχον διαθέσιμο υπόλοιπο</translation>
    </message>
    <message>
        <source>Pending:</source>
        <translation type="unfinished">Εκκρεμούν:</translation>
    </message>
    <message>
        <source>Total of transactions that have yet to be confirmed, and do not yet count toward the spendable balance</source>
        <translation type="unfinished">Το άθροισμα των συναλλαγών που δεν έχουν ακόμα επιβεβαιωθεί και δεν προσμετρώνται στο τρέχον διαθέσιμο υπόλοιπό σας</translation>
    </message>
    <message>
        <source>Immature:</source>
        <translation type="unfinished">Ανώριμα:</translation>
    </message>
    <message>
        <source>Mined balance that has not yet matured</source>
        <translation type="unfinished">Εξορυγμένο υπόλοιπο που δεν έχει ακόμα ωριμάσει</translation>
    </message>
    <message>
        <source>Balances</source>
        <translation type="unfinished">Υπόλοιπο:</translation>
    </message>
    <message>
        <source>Total:</source>
        <translation type="unfinished">Σύνολο:</translation>
    </message>
    <message>
        <source>Your current total balance</source>
        <translation type="unfinished">Το τρέχον συνολικό υπόλοιπο</translation>
    </message>
    <message>
        <source>Your current balance in watch-only addresses</source>
        <translation type="unfinished">Το τρέχον υπόλοιπο σας σε διευθύνσεις παρακολούθησης μόνο</translation>
    </message>
    <message>
        <source>Spendable:</source>
        <translation type="unfinished">Για ξόδεμα:</translation>
    </message>
    <message>
        <source>Recent transactions</source>
        <translation type="unfinished">Πρόσφατες συναλλαγές</translation>
    </message>
    <message>
        <source>Unconfirmed transactions to watch-only addresses</source>
        <translation type="unfinished">Μη επικυρωμένες συναλλαγές σε διευθύνσεις παρακολούθησης μόνο</translation>
    </message>
    <message>
        <source>Mined balance in watch-only addresses that has not yet matured</source>
        <translation type="unfinished">Εξορυγμένο υπόλοιπο σε διευθύνσεις παρακολούθησης μόνο που δεν έχει ωριμάσει ακόμα</translation>
    </message>
    <message>
        <source>Current total balance in watch-only addresses</source>
        <translation type="unfinished">Το τρέχον συνολικό υπόλοιπο σε διευθύνσεις παρακολούθησης μόνο</translation>
    </message>
    <message>
        <source>Privacy mode activated for the Overview tab. To unmask the values, uncheck Settings-&gt;Mask values.</source>
        <translation type="unfinished">Ενεργοποιήθηκε η κατάσταση ιδιωτικότητας στην καρτέλα Επισκόπησης. Για εμφάνιση των τιμών αποεπιλέξτε το Ρυθμίσεις-&gt;Απόκρυψη τιμών.</translation>
    </message>
</context>
<context>
    <name>PSBTOperationsDialog</name>
    <message>
        <source>PSBT Operations</source>
        <translation type="unfinished">Λειτουργίες PSBT</translation>
    </message>
    <message>
        <source>Sign Tx</source>
        <translation type="unfinished">Υπόγραψε Tx</translation>
    </message>
    <message>
        <source>Broadcast Tx</source>
        <translation type="unfinished">Αναμετάδωση Tx</translation>
    </message>
    <message>
        <source>Copy to Clipboard</source>
        <translation type="unfinished">Αντιγραφή στο Πρόχειρο</translation>
    </message>
    <message>
        <source>Save…</source>
        <translation type="unfinished">Αποθήκευση...</translation>
    </message>
    <message>
        <source>Close</source>
        <translation type="unfinished">Κλείσιμο</translation>
    </message>
    <message>
        <source>Failed to load transaction: %1</source>
        <translation type="unfinished">Αποτυχία φόρτωσης μεταφοράς: %1</translation>
    </message>
    <message>
        <source>Failed to sign transaction: %1</source>
        <translation type="unfinished">Αποτυχία εκπλήρωσης συναλλαγής: %1</translation>
    </message>
    <message>
        <source>Cannot sign inputs while wallet is locked.</source>
        <translation type="unfinished">Αδύνατη η υπογραφή εισδοχών ενώ το πορτοφόλι είναι κλειδωμένο</translation>
    </message>
    <message>
        <source>Could not sign any more inputs.</source>
        <translation type="unfinished">Δεν είναι δυνατή η υπογραφή περισσότερων καταχωρήσεων.</translation>
    </message>
    <message>
        <source>Signed %1 inputs, but more signatures are still required.</source>
        <translation type="unfinished">Υπεγράφη %1 καταχώρηση, αλλά περισσότερες υπογραφές χρειάζονται.</translation>
    </message>
    <message>
        <source>Signed transaction successfully. Transaction is ready to broadcast.</source>
        <translation type="unfinished">Η συναλλαγή υπογράφηκε με επιτυχία. Η συναλλαγή είναι έτοιμη για μετάδοση.</translation>
    </message>
    <message>
        <source>Unknown error processing transaction.</source>
        <translation type="unfinished">Άγνωστο λάθος  επεξεργασίας μεταφοράς.</translation>
    </message>
    <message>
        <source>Transaction broadcast successfully! Transaction ID: %1</source>
        <translation type="unfinished">Έγινε επιτυχής αναμετάδοση της συναλλαγής! 
ID Συναλλαγής: %1</translation>
    </message>
    <message>
        <source>Transaction broadcast failed: %1</source>
        <translation type="unfinished">Η αναμετάδοση της συναλαγής απέτυχε: %1</translation>
    </message>
    <message>
        <source>PSBT copied to clipboard.</source>
        <translation type="unfinished">PSBT αντιγράφηκε στο πρόχειρο.</translation>
    </message>
    <message>
        <source>Save Transaction Data</source>
        <translation type="unfinished">Αποθήκευση Δεδομένων Συναλλαγής</translation>
    </message>
    <message>
        <source>Partially Signed Transaction (Binary)</source>
        <extracomment>Expanded name of the binary PSBT file format. See: BIP 174.</extracomment>
        <translation type="unfinished">Μερικώς Υπογεγραμμένη Συναλλαγή (binary)</translation>
    </message>
    <message>
        <source>PSBT saved to disk.</source>
        <translation type="unfinished">PSBT αποθηκεύτηκε στο δίσκο.</translation>
    </message>
    <message>
        <source>Sends %1 to %2</source>
        <translation type="unfinished">Αποστέλλει %1 στο %2</translation>
    </message>
    <message>
        <source>own address</source>
        <translation type="unfinished">δική σας διεύθυνση</translation>
    </message>
    <message>
        <source>own address</source>
        <translation type="unfinished">δική σας διεύθυνση</translation>
    </message>
    <message>
        <source>Unable to calculate transaction fee or total transaction amount.</source>
        <translation type="unfinished">Δεν είναι δυνατός ο υπολογισμός των κρατήσεων ή του συνολικού ποσού συναλλαγής.</translation>
    </message>
    <message>
        <source>Pays transaction fee: </source>
        <translation type="unfinished">Πληρωμή τέλους συναλλαγής:</translation>
    </message>
    <message>
        <source>Total Amount</source>
        <translation type="unfinished">Συνολικό ποσό</translation>
    </message>
    <message>
        <source>or</source>
        <translation type="unfinished">ή</translation>
    </message>
    <message>
        <source>Transaction has %1 unsigned inputs.</source>
        <translation type="unfinished">Η συναλλαγή έχει %1 μη υπογεγραμμένη καταχώρηση.</translation>
    </message>
    <message>
        <source>Transaction is missing some information about inputs.</source>
        <translation type="unfinished">Λείπουν μερικές πληροφορίες από την συναλλαγή.</translation>
    </message>
    <message>
        <source>Transaction still needs signature(s).</source>
        <translation type="unfinished">Η συναλλαγή απαιτεί υπογραφή/ές</translation>
    </message>
    <message>
        <source>(But no wallet is loaded.)</source>
        <translation type="unfinished">(Δεν έχει γίνει φόρτωση πορτοφολιού)</translation>
    </message>
    <message>
        <source>(But this wallet cannot sign transactions.)</source>
        <translation type="unfinished">(Αλλά αυτό το πορτοφόλι δεν μπορεί να υπογράψει συναλλαγές.)</translation>
    </message>
    <message>
        <source>(But this wallet does not have the right keys.)</source>
        <translation type="unfinished">(Αλλά αυτό το πορτοφόλι δεν έχει τα σωστά κλειδιά.)</translation>
    </message>
    <message>
        <source>Transaction is fully signed and ready for broadcast.</source>
        <translation type="unfinished">Η συναλλαγή είναι πλήρως υπογεγραμμένη και έτοιμη για αναμετάδωση.</translation>
    </message>
    <message>
        <source>Transaction status is unknown.</source>
        <translation type="unfinished">Η κατάσταση της συναλλαγής είναι άγνωστη.</translation>
    </message>
</context>
<context>
    <name>PaymentServer</name>
    <message>
        <source>Payment request error</source>
        <translation type="unfinished">Σφάλμα αίτησης πληρωμής</translation>
    </message>
    <message>
        <source>Cannot start bitcoin: click-to-pay handler</source>
        <translation type="unfinished">Δεν είναι δυνατή η εκκίνηση του bitcoin: χειριστής click-to-pay</translation>
    </message>
    <message>
        <source>URI handling</source>
        <translation type="unfinished">χειρισμός URI</translation>
    </message>
    <message>
        <source>'bitcoin://' is not a valid URI. Use 'bitcoin:' instead.</source>
        <translation type="unfinished">Το 'bitcoin://' δεν είναι έγκυρο URI. Αντ' αυτού χρησιμοποιήστε το 'bitcoin:'.</translation>
    </message>
    <message>
        <source>Cannot process payment request because BIP70 is not supported.
Due to widespread security flaws in BIP70 it's strongly recommended that any merchant instructions to switch wallets be ignored.
If you are receiving this error you should request the merchant provide a BIP21 compatible URI.</source>
        <translation type="unfinished">Αδυναμία επεξεργασίας αιτήματος πληρωμής επειδή το BIP70 δεν υποστηρίζεται.
Λόγω των εκτεταμένων ελαττωμάτων ασφαλείας στο BIP70, συνιστάται να αγνοούνται τυχόν οδηγίες του εμπόρου για αλλαγή πορτοφολιού.
Εάν λαμβάνετε αυτό το σφάλμα, θα πρέπει να ζητήσετε από τον έμπορο να παρέχει ένα URI συμβατό με το BIP21.</translation>
    </message>
    <message>
        <source>URI cannot be parsed! This can be caused by an invalid Bitcoin address or malformed URI parameters.</source>
        <translation type="unfinished">Δεν είναι δυνατή η ανάλυση του URI! Αυτό μπορεί να προκληθεί από μη έγκυρη διεύθυνση Bitcoin ή παραμορφωμένες παραμέτρους URI.</translation>
    </message>
    <message>
        <source>Payment request file handling</source>
        <translation type="unfinished">Επεξεργασία αρχείου αίτησης πληρωμής</translation>
    </message>
</context>
<context>
    <name>PeerTableModel</name>
    <message>
        <source>User Agent</source>
        <extracomment>Title of Peers Table column which contains the peer's User Agent string.</extracomment>
        <translation type="unfinished">Agent χρήστη</translation>
    </message>
    <message>
        <source>Peer</source>
        <extracomment>Title of Peers Table column which contains a unique number used to identify a connection.</extracomment>
        <translation type="unfinished">Χρήστης</translation>
    </message>
    <message>
        <source>Age</source>
        <extracomment>Title of Peers Table column which indicates the duration (length of time) since the peer connection started.</extracomment>
        <translation type="unfinished">Ηλικία</translation>
    </message>
    <message>
        <source>Direction</source>
        <extracomment>Title of Peers Table column which indicates the direction the peer connection was initiated from.</extracomment>
        <translation type="unfinished">Κατεύθυνση</translation>
    </message>
    <message>
        <source>Sent</source>
        <extracomment>Title of Peers Table column which indicates the total amount of network information we have sent to the peer.</extracomment>
        <translation type="unfinished">Αποστολή</translation>
    </message>
    <message>
        <source>Received</source>
        <extracomment>Title of Peers Table column which indicates the total amount of network information we have received from the peer.</extracomment>
        <translation type="unfinished">Παραλήφθησαν</translation>
    </message>
    <message>
        <source>Address</source>
        <extracomment>Title of Peers Table column which contains the IP/Onion/I2P address of the connected peer.</extracomment>
        <translation type="unfinished">Διεύθυνση</translation>
    </message>
    <message>
        <source>Type</source>
        <extracomment>Title of Peers Table column which describes the type of peer connection. The "type" describes why the connection exists.</extracomment>
        <translation type="unfinished">Τύπος</translation>
    </message>
    <message>
        <source>Network</source>
        <extracomment>Title of Peers Table column which states the network the peer connected through.</extracomment>
        <translation type="unfinished">Δίκτυο</translation>
    </message>
    <message>
        <source>Inbound</source>
        <extracomment>An Inbound Connection from a Peer.</extracomment>
        <translation type="unfinished">Εισερχόμενα</translation>
    </message>
    <message>
        <source>Outbound</source>
        <extracomment>An Outbound Connection to a Peer.</extracomment>
        <translation type="unfinished">Εξερχόμενα</translation>
    </message>
</context>
<context>
    <name>QRImageWidget</name>
    <message>
        <source>&amp;Save Image…</source>
        <translation type="unfinished">&amp;Αποθήκευση εικόνας...</translation>
    </message>
    <message>
        <source>&amp;Copy Image</source>
        <translation type="unfinished">&amp;Αντιγραφή εικόνας</translation>
    </message>
    <message>
        <source>Resulting URI too long, try to reduce the text for label / message.</source>
        <translation type="unfinished">Το προκύπτον URI είναι πολύ μεγάλο, προσπαθήστε να μειώσετε το κείμενο για ετικέτα / μήνυμα.</translation>
    </message>
    <message>
        <source>Error encoding URI into QR Code.</source>
        <translation type="unfinished">Σφάλμα κωδικοποίησης του URI σε κώδικα QR.</translation>
    </message>
    <message>
        <source>QR code support not available.</source>
        <translation type="unfinished">Η υποστήριξη QR code δεν είναι διαθέσιμη.</translation>
    </message>
    <message>
        <source>Save QR Code</source>
        <translation type="unfinished">Αποθήκευση κωδικού QR</translation>
    </message>
    <message>
        <source>PNG Image</source>
        <extracomment>Expanded name of the PNG file format. See: https://en.wikipedia.org/wiki/Portable_Network_Graphics.</extracomment>
        <translation type="unfinished">Εικόνα PNG</translation>
    </message>
</context>
<context>
    <name>RPCConsole</name>
    <message>
        <source>N/A</source>
        <translation type="unfinished">Μη διαθέσιμο</translation>
    </message>
    <message>
        <source>Client version</source>
        <translation type="unfinished">Έκδοση Πελάτη</translation>
    </message>
    <message>
        <source>&amp;Information</source>
        <translation type="unfinished">&amp;Πληροφορία</translation>
    </message>
    <message>
        <source>General</source>
        <translation type="unfinished">Γενικά</translation>
    </message>
    <message>
        <source>Datadir</source>
        <translation type="unfinished">Κατάλογος Δεδομένων</translation>
    </message>
    <message>
        <source>Blocksdir</source>
        <translation type="unfinished">Κατάλογος των Μπλοκς</translation>
    </message>
    <message>
        <source>To specify a non-default location of the blocks directory use the '%1' option.</source>
        <translation type="unfinished">Για να καθορίσετε μια μη προεπιλεγμένη θέση του καταλόγου μπλοκ, χρησιμοποιήστε την επιλογή '%1'.</translation>
    </message>
    <message>
        <source>Startup time</source>
        <translation type="unfinished">Χρόνος εκκίνησης</translation>
    </message>
    <message>
        <source>Network</source>
        <translation type="unfinished">Δίκτυο</translation>
    </message>
    <message>
        <source>Name</source>
        <translation type="unfinished">Όνομα</translation>
    </message>
    <message>
        <source>Number of connections</source>
        <translation type="unfinished">Αριθμός συνδέσεων</translation>
    </message>
    <message>
        <source>Block chain</source>
        <translation type="unfinished">Αλυσίδα μπλοκ</translation>
    </message>
    <message>
        <source>Memory Pool</source>
        <translation type="unfinished">Πισίνα μνήμης</translation>
    </message>
    <message>
        <source>Current number of transactions</source>
        <translation type="unfinished">Τρέχων αριθμός συναλλαγών</translation>
    </message>
    <message>
        <source>Memory usage</source>
        <translation type="unfinished">χρήση Μνήμης</translation>
    </message>
    <message>
        <source>Wallet: </source>
        <translation type="unfinished">Πορτοφόλι:</translation>
    </message>
    <message>
        <source>(none)</source>
        <translation type="unfinished">(κενό)</translation>
    </message>
    <message>
        <source>&amp;Reset</source>
        <translation type="unfinished">&amp;Επαναφορά</translation>
    </message>
    <message>
        <source>Received</source>
        <translation type="unfinished">Παραλήφθησαν</translation>
    </message>
    <message>
        <source>Sent</source>
        <translation type="unfinished">Αποστολή</translation>
    </message>
    <message>
        <source>&amp;Peers</source>
        <translation type="unfinished">&amp;Χρήστες</translation>
    </message>
    <message>
        <source>Banned peers</source>
        <translation type="unfinished">Αποκλεισμένοι χρήστες</translation>
    </message>
    <message>
        <source>Select a peer to view detailed information.</source>
        <translation type="unfinished">Επιλέξτε έναν χρήστη για να δείτε αναλυτικές πληροφορίες.</translation>
    </message>
    <message>
        <source>The transport layer version: %1</source>
        <translation type="unfinished">Πρωτόκολλο μεταφοράς: %1</translation>
    </message>
    <message>
        <source>Transport</source>
        <translation type="unfinished">Μεταφορά</translation>
    </message>
    <message>
        <source>The BIP324 session ID string in hex, if any.</source>
        <translation type="unfinished">Η συμβολοσειρά αναγνωριστικού περιόδου σύνδεσης BIP324 σε δεκαεξαδική μορφή, εάν υπάρχει.</translation>
    </message>
    <message>
        <source>Session ID</source>
        <translation type="unfinished">Αναγνωριστικό περιόδου σύνδεσης</translation>
    </message>
    <message>
        <source>Version</source>
        <translation type="unfinished">Έκδοση</translation>
    </message>
    <message>
        <source>Whether we relay transactions to this peer.</source>
        <translation type="unfinished">Είτε αναμεταδίδουμε συναλλαγές σε αυτόν τον ομότιμο.</translation>
    </message>
    <message>
        <source>Transaction Relay</source>
        <translation type="unfinished">Αναμετάδοση Συναλλαγής</translation>
    </message>
    <message>
        <source>Starting Block</source>
        <translation type="unfinished">Αρχικό Μπλοκ</translation>
    </message>
    <message>
        <source>Synced Headers</source>
        <translation type="unfinished">Συγχρονισμένες Κεφαλίδες</translation>
    </message>
    <message>
        <source>Synced Blocks</source>
        <translation type="unfinished">Συγχρονισμένα Μπλοκς</translation>
    </message>
    <message>
        <source>Last Transaction</source>
        <translation type="unfinished">Τελευταία Συναλλαγή</translation>
    </message>
    <message>
        <source>The mapped Autonomous System used for diversifying peer selection.</source>
        <translation type="unfinished">Το χαρτογραφημένο Αυτόνομο Σύστημα που χρησιμοποιείται για τη διαφοροποίηση της επιλογής ομοτίμων.</translation>
    </message>
    <message>
        <source>Mapped AS</source>
        <translation type="unfinished">Χαρτογραφημένο ως</translation>
    </message>
    <message>
        <source>Whether we relay addresses to this peer.</source>
        <extracomment>Tooltip text for the Address Relay field in the peer details area, which displays whether we relay addresses to this peer (Yes/No).</extracomment>
        <translation type="unfinished">Είτε αναμεταδίδουμε διευθύνσεις σε αυτόν τον ομότιμο.</translation>
    </message>
    <message>
        <source>Address Relay</source>
        <extracomment>Text title for the Address Relay field in the peer details area, which displays whether we relay addresses to this peer (Yes/No).</extracomment>
        <translation type="unfinished">Αναμετάδοση Διεύθυνσης</translation>
    </message>
    <message>
        <source>The total number of addresses received from this peer that were processed (excludes addresses that were dropped due to rate-limiting).</source>
        <extracomment>Tooltip text for the Addresses Processed field in the peer details area, which displays the total number of addresses received from this peer that were processed (excludes addresses that were dropped due to rate-limiting).</extracomment>
        <translation type="unfinished">Ο συνολικός αριθμός των διευθύνσεων που ελήφθησαν από αυτόν τον ομότιμο και υποβλήθηκαν σε επεξεργασία (εξαιρούνται οι διευθύνσεις που απορρίφθηκαν λόγω περιορισμού ποσοστού).</translation>
    </message>
    <message>
        <source>The total number of addresses received from this peer that were dropped (not processed) due to rate-limiting.</source>
        <extracomment>Tooltip text for the Addresses Rate-Limited field in the peer details area, which displays the total number of addresses received from this peer that were dropped (not processed) due to rate-limiting.</extracomment>
        <translation type="unfinished">Ο συνολικός αριθμός των διευθύνσεων που ελήφθησαν από αυτόν τον ομότιμο και απορρίφθηκαν (δεν υποβλήθηκαν σε επεξεργασία) λόγω περιορισμού ποσοστού.</translation>
    </message>
    <message>
        <source>Addresses Processed</source>
        <extracomment>Text title for the Addresses Processed field in the peer details area, which displays the total number of addresses received from this peer that were processed (excludes addresses that were dropped due to rate-limiting).</extracomment>
        <translation type="unfinished">Επεξεργασμένες Διευθύνσεις </translation>
    </message>
    <message>
        <source>Addresses Rate-Limited</source>
        <extracomment>Text title for the Addresses Rate-Limited field in the peer details area, which displays the total number of addresses received from this peer that were dropped (not processed) due to rate-limiting.</extracomment>
        <translation type="unfinished">Περιορισμένου Ποσοστού Διευθύνσεις </translation>
    </message>
    <message>
        <source>User Agent</source>
        <translation type="unfinished">Agent χρήστη</translation>
    </message>
    <message>
        <source>Node window</source>
        <translation type="unfinished">Κόμβος παράθυρο</translation>
    </message>
    <message>
        <source>Current block height</source>
        <translation type="unfinished">Τωρινό ύψος block</translation>
    </message>
    <message>
        <source>Open the %1 debug log file from the current data directory. This can take a few seconds for large log files.</source>
        <translation type="unfinished">Ανοίξτε το αρχείο καταγραφής εντοπισμού σφαλμάτων %1 από τον τρέχοντα κατάλογο δεδομένων. Αυτό μπορεί να διαρκέσει μερικά δευτερόλεπτα για τα μεγάλα αρχεία καταγραφής.</translation>
    </message>
    <message>
        <source>Decrease font size</source>
        <translation type="unfinished">Μείωση μεγέθους γραμματοσειράς</translation>
    </message>
    <message>
        <source>Increase font size</source>
        <translation type="unfinished">Αύξηση μεγέθους γραμματοσειράς</translation>
    </message>
    <message>
        <source>Permissions</source>
        <translation type="unfinished">Αδειες</translation>
    </message>
    <message>
        <source>The direction and type of peer connection: %1</source>
        <translation type="unfinished">Η κατεύθυνση και ο τύπος της ομότιμης σύνδεσης: %1</translation>
    </message>
    <message>
        <source>Direction/Type</source>
        <translation type="unfinished">Κατεύθυνση/Τύπος</translation>
    </message>
    <message>
        <source>The network protocol this peer is connected through: IPv4, IPv6, Onion, I2P, or CJDNS.</source>
        <translation type="unfinished">Το πρωτόκολλο δικτύου αυτού του ομότιμου συνδέεται μέσω: IPv4, IPv6, Onion, I2P ή CJDNS.</translation>
    </message>
    <message>
        <source>Services</source>
        <translation type="unfinished">Υπηρεσίες</translation>
    </message>
    <message>
        <source>High bandwidth BIP152 compact block relay: %1</source>
        <translation type="unfinished">Αναμετάδοση υψηλού εύρους ζώνης BIP152 συμπαγούς μπλοκ: %1</translation>
    </message>
    <message>
        <source>High Bandwidth</source>
        <translation type="unfinished">Υψηλό εύρος ζώνης</translation>
    </message>
    <message>
        <source>Connection Time</source>
        <translation type="unfinished">Χρόνος σύνδεσης</translation>
    </message>
    <message>
        <source>Elapsed time since a novel block passing initial validity checks was received from this peer.</source>
        <translation type="unfinished">Ο χρόνος που έχει παρέλθει από τη λήψη ενός νέου μπλοκ που περνούσε τους αρχικούς ελέγχους εγκυρότητας ελήφθη από αυτόν τον ομότιμο.</translation>
    </message>
    <message>
        <source>Last Block</source>
        <translation type="unfinished">Τελευταίο Block</translation>
    </message>
    <message>
        <source>Elapsed time since a novel transaction accepted into our mempool was received from this peer.</source>
        <extracomment>Tooltip text for the Last Transaction field in the peer details area.</extracomment>
        <translation type="unfinished">Ο χρόνος που έχει παρέλθει από τη λήψη μιας νέας συναλλαγής που έγινε αποδεκτή στο υπόμνημά μας από αυτόν τον ομότιμο.</translation>
    </message>
    <message>
        <source>Last Send</source>
        <translation type="unfinished">Τελευταία αποστολή</translation>
    </message>
    <message>
        <source>Last Receive</source>
        <translation type="unfinished">Τελευταία λήψη</translation>
    </message>
    <message>
        <source>Ping Time</source>
        <translation type="unfinished">Χρόνος καθυστέρησης</translation>
    </message>
    <message>
        <source>The duration of a currently outstanding ping.</source>
        <translation type="unfinished">Η διάρκεια ενός τρέχοντος ping.</translation>
    </message>
    <message>
        <source>Ping Wait</source>
        <translation type="unfinished">Αναμονή Ping</translation>
    </message>
    <message>
        <source>Min Ping</source>
        <translation type="unfinished">Ελάχιστο Min</translation>
    </message>
    <message>
        <source>Time Offset</source>
        <translation type="unfinished">Χρονική αντιστάθμιση</translation>
    </message>
    <message>
        <source>Last block time</source>
        <translation type="unfinished">Χρόνος τελευταίου μπλοκ</translation>
    </message>
    <message>
        <source>&amp;Open</source>
        <translation type="unfinished">&amp;Άνοιγμα</translation>
    </message>
    <message>
        <source>&amp;Console</source>
        <translation type="unfinished">&amp;Κονσόλα</translation>
    </message>
    <message>
        <source>&amp;Network Traffic</source>
        <translation type="unfinished">&amp;Κίνηση δικτύου</translation>
    </message>
    <message>
        <source>Totals</source>
        <translation type="unfinished">Σύνολα</translation>
    </message>
    <message>
        <source>Debug log file</source>
        <translation type="unfinished">Αρχείο καταγραφής εντοπισμού σφαλμάτων</translation>
    </message>
    <message>
        <source>Clear console</source>
        <translation type="unfinished">Καθαρισμός κονσόλας</translation>
    </message>
    <message>
        <source>In:</source>
        <translation type="unfinished">Εισερχόμενα:</translation>
    </message>
    <message>
        <source>Out:</source>
        <translation type="unfinished">Εξερχόμενα:</translation>
    </message>
    <message>
        <source>Inbound: initiated by peer</source>
        <extracomment>Explanatory text for an inbound peer connection.</extracomment>
        <translation type="unfinished">Εισερχόμενo: Ξεκίνησε από peer</translation>
    </message>
    <message>
        <source>Outbound Full Relay: default</source>
        <extracomment>Explanatory text for an outbound peer connection that relays all network information. This is the default behavior for outbound connections.</extracomment>
        <translation type="unfinished">Πλήρες Εξερχόμενη Αναμετάδοση: προεπιλογή</translation>
    </message>
    <message>
        <source>Outbound Block Relay: does not relay transactions or addresses</source>
        <extracomment>Explanatory text for an outbound peer connection that relays network information about blocks and not transactions or addresses.</extracomment>
        <translation type="unfinished">Μπλοκ Εξερχόμενης Αναμετάδοσης: δεν αναμεταδίδει συναλλαγές ή διευθύνσεις</translation>
    </message>
    <message>
        <source>Outbound Manual: added using RPC %1 or %2/%3 configuration options</source>
        <extracomment>Explanatory text for an outbound peer connection that was established manually through one of several methods. The numbered arguments are stand-ins for the methods available to establish manual connections.</extracomment>
        <translation type="unfinished">Εγχειρίδιο Εξερχόμενων: προστέθηκε χρησιμοποιώντας RPC %1ή %2/%3επιλογές διαμόρφωσης</translation>
    </message>
    <message>
        <source>Outbound Feeler: short-lived, for testing addresses</source>
        <extracomment>Explanatory text for a short-lived outbound peer connection that is used to test the aliveness of known addresses.</extracomment>
        <translation type="unfinished">Εξερχόμενων Ελλείψεων: βραχύβια, για δοκιμή διευθύνσεων</translation>
    </message>
    <message>
        <source>Outbound Address Fetch: short-lived, for soliciting addresses</source>
        <extracomment>Explanatory text for a short-lived outbound peer connection that is used to request addresses from a peer.</extracomment>
        <translation type="unfinished">Ανάκτηση Εξερχόμενης Διεύθυνσης: βραχύβια, για την αναζήτηση διευθύνσεων</translation>
    </message>
    <message>
        <source>detecting: peer could be v1 or v2</source>
        <extracomment>Explanatory text for "detecting" transport type.</extracomment>
        <translation type="unfinished">ανίχνευση: ο ομότιμος μπορεί να είναι v1 ή v2</translation>
    </message>
    <message>
        <source>v1: unencrypted, plaintext transport protocol</source>
        <extracomment>Explanatory text for v1 transport type.</extracomment>
        <translation type="unfinished">v1: πρωτόκολλο μεταφοράς μη κρυπτογραφημένου απλού κειμένου</translation>
    </message>
    <message>
        <source>v2: BIP324 encrypted transport protocol</source>
        <extracomment>Explanatory text for v2 transport type.</extracomment>
        <translation type="unfinished">v2: Κρυπτογραφημένο πρωτόκολλο μεταφοράς BIP324</translation>
    </message>
    <message>
        <source>we selected the peer for high bandwidth relay</source>
<<<<<<< HEAD
        <translation type="unfinished">επιλέξαμε τον ομότιμο για αναμετάδοση υψηλού εύρους ζώνης</translation>
=======
        <translation type="unfinished">επιλέξαμε τον ομότιμο για υψηλού εύρους ζώνης αναμετάδοση</translation>
>>>>>>> de3e0738
    </message>
    <message>
        <source>the peer selected us for high bandwidth relay</source>
        <translation type="unfinished">ο ομότιμος μας επέλεξε για υψηλής ταχύτητας αναμετάδοση </translation>
    </message>
    <message>
        <source>no high bandwidth relay selected</source>
        <translation type="unfinished">δεν επιλέχθηκε υψηλού εύρους ζώνη αναμετάδοσης</translation>
    </message>
    <message>
        <source>&amp;Copy address</source>
        <extracomment>Context menu action to copy the address of a peer.</extracomment>
        <translation type="unfinished">&amp;Αντιγραφή διεύθυνσης</translation>
    </message>
    <message>
        <source>&amp;Disconnect</source>
        <translation type="unfinished">&amp;Αποσύνδεση</translation>
    </message>
    <message>
        <source>1 &amp;hour</source>
        <translation type="unfinished">1 &amp;ώρα</translation>
    </message>
    <message>
        <source>1 &amp;week</source>
        <translation type="unfinished">1 &amp;εβδομάδα</translation>
    </message>
    <message>
        <source>1 &amp;year</source>
        <translation type="unfinished">1 &amp;χρόνος</translation>
    </message>
    <message>
        <source>&amp;Copy IP/Netmask</source>
        <extracomment>Context menu action to copy the IP/Netmask of a banned peer. IP/Netmask is the combination of a peer's IP address and its Netmask. For IP address, see: https://en.wikipedia.org/wiki/IP_address.</extracomment>
        <translation type="unfinished">&amp;Αντιγραφή IP/Netmask</translation>
    </message>
    <message>
        <source>&amp;Unban</source>
        <translation type="unfinished">&amp;Ακύρωση Απαγόρευσης</translation>
    </message>
    <message>
        <source>Network activity disabled</source>
        <translation type="unfinished">Η δραστηριότητα δικτύου είναι απενεργοποιημένη</translation>
    </message>
    <message>
        <source>Executing command without any wallet</source>
        <translation type="unfinished">Εκτέλεση εντολής χωρίς πορτοφόλι</translation>
    </message>
    <message>
        <source>Ctrl+I</source>
        <translation type="unfinished">Ctrl+Ι </translation>
    </message>
    <message>
        <source>Executing command using "%1" wallet</source>
        <translation type="unfinished"> 
Εκτελέστε εντολή χρησιμοποιώντας το πορτοφόλι "%1"</translation>
    </message>
    <message>
        <source>Welcome to the %1 RPC console.
Use up and down arrows to navigate history, and %2 to clear screen.
Use %3 and %4 to increase or decrease the font size.
Type %5 for an overview of available commands.
For more information on using this console, type %6.

%7WARNING: Scammers have been active, telling users to type commands here, stealing their wallet contents. Do not use this console without fully understanding the ramifications of a command.%8</source>
        <extracomment>RPC console welcome message. Placeholders %7 and %8 are style tags for the warning content, and they are not space separated from the rest of the text intentionally.</extracomment>
        <translation type="unfinished">Καλώς ήρθατε στην%1κονσόλα RPC.
Χρησιμοποιήστε τα πάνω και τα κάτω βέλη για πλοήγηση στο ιστορικό και%2εκκαθάριση της οθόνης.
Χρησιμοποιήστε%3και%4για να αυξήσετε ή να μειώσετε το μέγεθος της γραμματοσειράς.
Πληκτρολογήστε%5για επισκόπηση των διαθέσιμων εντολών.
Για περισσότερες πληροφορίες σχετικά με τη χρήση αυτής της κονσόλας, πληκτρολογήστε%6.

%7ΠΡΟΕΙΔΟΠΟΙΗΣΗ: Οι σκάμερς είναι ενεργοί, λέγοντας στους χρήστες να πληκτρολογούν εντολές εδώ, κλέβοντας το περιεχόμενο του πορτοφολιού τους. Μην χρησιμοποιείτε αυτήν την κονσόλα χωρίς να κατανοήσετε πλήρως τις συνέπειες μιας εντολής.%8</translation>
    </message>
    <message>
        <source>Executing…</source>
        <extracomment>A console message indicating an entered command is currently being executed.</extracomment>
        <translation type="unfinished">Εκτέλεση...</translation>
    </message>
    <message>
        <source>(peer: %1)</source>
        <translation type="unfinished">(χρήστης: %1)</translation>
    </message>
    <message>
        <source>via %1</source>
        <translation type="unfinished">μέσω %1</translation>
    </message>
    <message>
        <source>Yes</source>
        <translation type="unfinished">Ναι</translation>
    </message>
    <message>
        <source>No</source>
        <translation type="unfinished">Όχι</translation>
    </message>
    <message>
        <source>To</source>
        <translation type="unfinished">Προς</translation>
    </message>
    <message>
        <source>From</source>
        <translation type="unfinished">Από</translation>
    </message>
    <message>
        <source>Ban for</source>
        <translation type="unfinished">Απαγόρευση για</translation>
    </message>
    <message>
        <source>Never</source>
        <translation type="unfinished">Ποτέ</translation>
    </message>
    <message>
        <source>Unknown</source>
        <translation type="unfinished">Άγνωστο(α)</translation>
    </message>
</context>
<context>
    <name>ReceiveCoinsDialog</name>
    <message>
        <source>&amp;Amount:</source>
        <translation type="unfinished">&amp;Ποσό:</translation>
    </message>
    <message>
        <source>&amp;Label:</source>
        <translation type="unfinished">&amp;Επιγραφή</translation>
    </message>
    <message>
        <source>&amp;Message:</source>
        <translation type="unfinished">&amp;Μήνυμα:</translation>
    </message>
    <message>
        <source>An optional message to attach to the payment request, which will be displayed when the request is opened. Note: The message will not be sent with the payment over the Bitcoin network.</source>
        <translation type="unfinished">Ένα προαιρετικό μήνυμα που επισυνάπτεται στο αίτημα πληρωμής, το οποίο θα εμφανιστεί όταν το αίτημα ανοίξει. Σημείωση: Το μήνυμα δεν θα αποσταλεί με την πληρωμή μέσω του δικτύου Bitcoin.</translation>
    </message>
    <message>
        <source>An optional label to associate with the new receiving address.</source>
        <translation type="unfinished">Μια προαιρετική ετικέτα για να συσχετιστεί με τη νέα διεύθυνση λήψης.</translation>
    </message>
    <message>
        <source>Use this form to request payments. All fields are &lt;b&gt;optional&lt;/b&gt;.</source>
        <translation type="unfinished">Χρησιμοποιήστε αυτήν τη φόρμα για να ζητήσετε πληρωμές. Όλα τα πεδία είναι &lt;b&gt;προαιρετικά&lt;/b&gt;.</translation>
    </message>
    <message>
        <source>An optional amount to request. Leave this empty or zero to not request a specific amount.</source>
        <translation type="unfinished">Ένα προαιρετικό ποσό για να ζητήσετε. Αφήστε αυτό το κενό ή το μηδέν για να μην ζητήσετε ένα συγκεκριμένο ποσό.</translation>
    </message>
    <message>
        <source>An optional label to associate with the new receiving address (used by you to identify an invoice).  It is also attached to the payment request.</source>
        <translation type="unfinished">Μια προαιρετική ετικέτα για σύνδεση με τη νέα διεύθυνση λήψης (που χρησιμοποιείται από εσάς για την αναγνώριση τιμολογίου). Επισυνάπτεται επίσης στην αίτηση πληρωμής.</translation>
    </message>
    <message>
        <source>An optional message that is attached to the payment request and may be displayed to the sender.</source>
        <translation type="unfinished">Ένα προαιρετικό μήνυμα που επισυνάπτεται στην αίτηση πληρωμής και μπορεί να εμφανιστεί στον αποστολέα.</translation>
    </message>
    <message>
        <source>&amp;Create new receiving address</source>
        <translation type="unfinished">&amp;Δημιουργία νέας διεύθυνσης λήψης</translation>
    </message>
    <message>
        <source>Clear all fields of the form.</source>
        <translation type="unfinished">Καθαρισμός όλων των πεδίων της φόρμας.</translation>
    </message>
    <message>
        <source>Clear</source>
        <translation type="unfinished">Καθαρισμός</translation>
    </message>
    <message>
        <source>Requested payments history</source>
        <translation type="unfinished"> Ιστορικό πληρωμών που ζητήσατε</translation>
    </message>
    <message>
        <source>Show the selected request (does the same as double clicking an entry)</source>
        <translation type="unfinished"> Εμφάνιση της επιλεγμένης αίτησης (κάνει το ίδιο με το διπλό κλικ σε μια καταχώρηση)</translation>
    </message>
    <message>
        <source>Show</source>
        <translation type="unfinished">Εμφάνιση</translation>
    </message>
    <message>
        <source>Remove the selected entries from the list</source>
        <translation type="unfinished">Αφαίρεση επιλεγμένων καταχωρίσεων από τη λίστα</translation>
    </message>
    <message>
        <source>Remove</source>
        <translation type="unfinished">Αφαίρεση</translation>
    </message>
    <message>
        <source>Copy &amp;URI</source>
        <translation type="unfinished">Αντιγραφή &amp;URI</translation>
    </message>
    <message>
        <source>&amp;Copy address</source>
        <translation type="unfinished">&amp;Αντιγραφή διεύθυνσης</translation>
    </message>
    <message>
        <source>Copy &amp;label</source>
        <translation type="unfinished">Αντιγραφή &amp;ετικέτα</translation>
    </message>
    <message>
        <source>Copy &amp;message</source>
        <translation type="unfinished">Αντιγραφή &amp;μηνύματος</translation>
    </message>
    <message>
        <source>Copy &amp;amount</source>
        <translation type="unfinished">Αντιγραφή &amp;ποσού</translation>
    </message>
    <message>
        <source>Base58 (Legacy)</source>
        <translation type="unfinished">Base58 (Παλαιού τύπου)</translation>
    </message>
    <message>
        <source>Not recommended due to higher fees and less protection against typos.</source>
        <translation type="unfinished">Δεν συνιστάται λόγω υψηλότερων χρεώσεων και μικρότερης προστασίας έναντι τυπογραφικών σφαλμάτων.</translation>
    </message>
    <message>
        <source>Generates an address compatible with older wallets.</source>
<<<<<<< HEAD
        <translation type="unfinished">Παράγει μια διεύθυνση συμβατή με παλαιότερα πορτοφόλια.</translation>
=======
        <translation type="unfinished">Δημιουργεί μια διεύθυνση συμβατή με παλαιότερα πορτοφόλια.</translation>
>>>>>>> de3e0738
    </message>
    <message>
        <source>Generates a native segwit address (BIP-173). Some old wallets don't support it.</source>
        <translation type="unfinished">Δημιουργεί μια εγγενή διεύθυνση segwit (BIP-173). Ορισμένα παλιά πορτοφόλια δεν το υποστηρίζουν.</translation>
    </message>
    <message>
        <source>Bech32m (BIP-350) is an upgrade to Bech32, wallet support is still limited.</source>
        <translation type="unfinished">Το Bech32m (BIP-350) είναι μια αναβάθμιση στο Bech32, η υποστήριξη πορτοφολιού εξακολουθεί να είναι περιορισμένη.</translation>
    </message>
    <message>
        <source>Could not unlock wallet.</source>
        <translation type="unfinished">Δεν είναι δυνατό το ξεκλείδωμα του πορτοφολιού.</translation>
    </message>
    <message>
        <source>Could not generate new %1 address</source>
        <translation type="unfinished">Δεν πραγματοποιήθηκε παραγωγή νέας %1 διεύθυνσης </translation>
    </message>
</context>
<context>
    <name>ReceiveRequestDialog</name>
    <message>
        <source>Request payment to …</source>
        <translation type="unfinished">Αίτημα πληρωμής προς ...</translation>
    </message>
    <message>
        <source>Address:</source>
        <translation type="unfinished">Διεύθυνση:</translation>
    </message>
    <message>
        <source>Amount:</source>
        <translation type="unfinished">Ποσό:</translation>
    </message>
    <message>
        <source>Label:</source>
        <translation type="unfinished">Ετικέτα:</translation>
    </message>
    <message>
        <source>Message:</source>
        <translation type="unfinished">Μήνυμα:</translation>
    </message>
    <message>
        <source>Wallet:</source>
        <translation type="unfinished">Πορτοφόλι:</translation>
    </message>
    <message>
        <source>Copy &amp;URI</source>
        <translation type="unfinished">Αντιγραφή &amp;URI</translation>
    </message>
    <message>
        <source>Copy &amp;Address</source>
        <translation type="unfinished">Αντιγραφή &amp;Διεύθυνσης</translation>
    </message>
    <message>
        <source>&amp;Verify</source>
        <translation type="unfinished">&amp;Επιβεβαίωση</translation>
    </message>
    <message>
        <source>Verify this address on e.g. a hardware wallet screen</source>
        <translation type="unfinished">Επιβεβαιώστε την διεύθυνση με π.χ την οθόνη της συσκευής πορτοφολιού</translation>
    </message>
    <message>
        <source>&amp;Save Image…</source>
        <translation type="unfinished">&amp;Αποθήκευση εικόνας...</translation>
    </message>
    <message>
        <source>Payment information</source>
        <translation type="unfinished">Πληροφορίες πληρωμής</translation>
    </message>
    <message>
        <source>Request payment to %1</source>
        <translation type="unfinished">Αίτημα πληρωμής στο %1</translation>
    </message>
</context>
<context>
    <name>RecentRequestsTableModel</name>
    <message>
        <source>Date</source>
        <translation type="unfinished">Ημερομηνία</translation>
    </message>
    <message>
        <source>Label</source>
        <translation type="unfinished">Ετικέτα</translation>
    </message>
    <message>
        <source>Message</source>
        <translation type="unfinished">Μήνυμα</translation>
    </message>
    <message>
        <source>(no label)</source>
        <translation type="unfinished">(χωρίς ετικέτα)</translation>
    </message>
    <message>
        <source>(no message)</source>
        <translation type="unfinished">(κανένα μήνυμα)</translation>
    </message>
    <message>
        <source>(no amount requested)</source>
        <translation type="unfinished">(δεν ζητήθηκε ποσό)</translation>
    </message>
    <message>
        <source>Requested</source>
        <translation type="unfinished">Ζητείται</translation>
    </message>
</context>
<context>
    <name>SendCoinsDialog</name>
    <message>
        <source>Send Coins</source>
        <translation type="unfinished">Αποστολή νομισμάτων</translation>
    </message>
    <message>
        <source>Coin Control Features</source>
        <translation type="unfinished">Χαρακτηριστικά επιλογής κερμάτων</translation>
    </message>
    <message>
        <source>automatically selected</source>
        <translation type="unfinished">επιλεγμένο αυτόματα</translation>
    </message>
    <message>
        <source>Insufficient funds!</source>
        <translation type="unfinished">Ανεπαρκές κεφάλαιο!</translation>
    </message>
    <message>
        <source>Quantity:</source>
        <translation type="unfinished">Ποσότητα:</translation>
    </message>
    <message>
        <source>Amount:</source>
        <translation type="unfinished">Ποσό:</translation>
    </message>
    <message>
        <source>Fee:</source>
        <translation type="unfinished">Ταρίφα:</translation>
    </message>
    <message>
        <source>After Fee:</source>
        <translation type="unfinished">Ταρίφα αλλαγής:</translation>
    </message>
    <message>
        <source>Change:</source>
        <translation type="unfinished">Ρέστα:</translation>
    </message>
    <message>
        <source>If this is activated, but the change address is empty or invalid, change will be sent to a newly generated address.</source>
        <translation type="unfinished">Όταν ενεργό, αλλά η διεύθυνση ρέστων είναι κενή ή άκυρη, τα ρέστα θα σταλούν σε μία πρόσφατα δημιουργημένη διεύθυνση.</translation>
    </message>
    <message>
        <source>Custom change address</source>
        <translation type="unfinished">Προσαρμοσμένη διεύθυνση ρέστων</translation>
    </message>
    <message>
        <source>Transaction Fee:</source>
        <translation type="unfinished">Τέλος συναλλαγής:</translation>
    </message>
    <message>
        <source>Using the fallbackfee can result in sending a transaction that will take several hours or days (or never) to confirm. Consider choosing your fee manually or wait until you have validated the complete chain.</source>
        <translation type="unfinished">Η χρήση του fallbackfee μπορεί να έχει ως αποτέλεσμα την αποστολή μιας συναλλαγής που θα χρειαστεί αρκετές ώρες ή ημέρες (ή ποτέ) για επιβεβαίωση. Εξετάστε το ενδεχόμενο να επιλέξετε τη χρέωση σας με μη αυτόματο τρόπο ή να περιμένετε έως ότου επικυρώσετε την πλήρη αλυσίδα.</translation>
    </message>
    <message>
        <source>Warning: Fee estimation is currently not possible.</source>
        <translation type="unfinished"> 
Προειδοποίηση: Προς το παρόν δεν είναι δυνατή η εκτίμηση των εξόδων..</translation>
    </message>
    <message>
        <source>per kilobyte</source>
        <translation type="unfinished">ανά kilobyte</translation>
    </message>
    <message>
        <source>Hide</source>
        <translation type="unfinished">Απόκρυψη</translation>
    </message>
    <message>
        <source>Recommended:</source>
        <translation type="unfinished">Προτεινόμενο:</translation>
    </message>
    <message>
        <source>Custom:</source>
        <translation type="unfinished">Προσαρμογή:</translation>
    </message>
    <message>
        <source>Send to multiple recipients at once</source>
        <translation type="unfinished">Αποστολή σε πολλούς αποδέκτες ταυτόχρονα</translation>
    </message>
    <message>
        <source>Add &amp;Recipient</source>
        <translation type="unfinished">&amp;Προσθήκη αποδέκτη</translation>
    </message>
    <message>
        <source>Clear all fields of the form.</source>
        <translation type="unfinished">Καθαρισμός όλων των πεδίων της φόρμας.</translation>
    </message>
    <message>
        <source>Inputs…</source>
        <translation type="unfinished">Προσθήκες...</translation>
    </message>
    <message>
        <source>Choose…</source>
        <translation type="unfinished">Επιλογή...</translation>
    </message>
    <message>
        <source>Hide transaction fee settings</source>
        <translation type="unfinished">Απόκρυψη ρυθμίσεων αμοιβής συναλλαγής</translation>
    </message>
    <message>
        <source>Specify a custom fee per kB (1,000 bytes) of the transaction's virtual size.

Note:  Since the fee is calculated on a per-byte basis, a fee rate of "100 satoshis per kvB" for a transaction size of 500 virtual bytes (half of 1 kvB) would ultimately yield a fee of only 50 satoshis.</source>
        <translation type="unfinished">Καθορίστε μία εξατομικευμένη χρέωση ανά kB (1.000 bytes) του εικονικού μεγέθους της συναλλαγής.

Σημείωση: Εφόσον η χρέωση υπολογίζεται ανά byte, ένας ρυθμός χρέωσης των «100 satoshis ανά kvB» για μέγεθος συναλλαγής 500 ψηφιακών bytes (το μισό του 1 kvB) θα απέφερε χρέωση μόλις 50 satoshis.</translation>
    </message>
    <message>
        <source>When there is less transaction volume than space in the blocks, miners as well as relaying nodes may enforce a minimum fee. Paying only this minimum fee is just fine, but be aware that this can result in a never confirming transaction once there is more demand for bitcoin transactions than the network can process.</source>
        <translation type="unfinished">Όταν υπάρχει λιγότερος όγκος συναλλαγών από το χώρο στα μπλοκ, οι ανθρακωρύχοι καθώς και οι κόμβοι αναμετάδοσης μπορούν να επιβάλουν ένα ελάχιστο τέλος. Η πληρωμή μόνο αυτού του ελάχιστου τέλους είναι μια χαρά, αλλά γνωρίζετε ότι αυτό μπορεί να οδηγήσει σε μια συναλλαγή που δεν επιβεβαιώνει ποτέ τη στιγμή που υπάρχει μεγαλύτερη ζήτηση για συναλλαγές bitcoin από ό, τι μπορεί να επεξεργαστεί το δίκτυο.</translation>
    </message>
    <message>
        <source>A too low fee might result in a never confirming transaction (read the tooltip)</source>
        <translation type="unfinished">Μια πολύ χαμηλή χρέωση μπορεί να οδηγήσει σε μια συναλλαγή που δεν επιβεβαιώνει ποτέ (διαβάστε την επεξήγηση εργαλείου)</translation>
    </message>
    <message>
        <source>(Smart fee not initialized yet. This usually takes a few blocks…)</source>
        <translation type="unfinished">(Η έξυπνη χρέωση δεν έχει αρχικοποιηθεί ακόμη. Αυτό συνήθως παίρνει κάποια μπλοκ...)</translation>
    </message>
    <message>
        <source>Confirmation time target:</source>
        <translation type="unfinished">Επιβεβαίωση χρονικού στόχου:</translation>
    </message>
    <message>
        <source>Enable Replace-By-Fee</source>
        <translation type="unfinished">Ενεργοποίηση Αντικατάστασης-Aπό-Έξοδα</translation>
    </message>
    <message>
        <source>With Replace-By-Fee (BIP-125) you can increase a transaction's fee after it is sent. Without this, a higher fee may be recommended to compensate for increased transaction delay risk.</source>
        <translation type="unfinished">Με την υπηρεσία αντικατάστασης-πληρωμής (BIP-125) μπορείτε να αυξήσετε το τέλος μιας συναλλαγής μετά την αποστολή. Χωρίς αυτό, μπορεί να συνιστάται υψηλότερη αμοιβή για την αντιστάθμιση του αυξημένου κινδύνου καθυστέρησης της συναλλαγής.</translation>
    </message>
    <message>
        <source>Clear &amp;All</source>
        <translation type="unfinished">Καθαρισμός &amp;Όλων</translation>
    </message>
    <message>
        <source>Balance:</source>
        <translation type="unfinished">Υπόλοιπο:</translation>
    </message>
    <message>
        <source>Confirm the send action</source>
        <translation type="unfinished">Επιβεβαίωση αποστολής</translation>
    </message>
    <message>
        <source>S&amp;end</source>
        <translation type="unfinished">Αποστολή</translation>
    </message>
    <message>
        <source>Copy quantity</source>
        <translation type="unfinished">Αντιγραφή ποσότητας</translation>
    </message>
    <message>
        <source>Copy amount</source>
        <translation type="unfinished">Αντιγραφή ποσού</translation>
    </message>
    <message>
        <source>Copy fee</source>
        <translation type="unfinished">Αντιγραφή τελών</translation>
    </message>
    <message>
        <source>Copy after fee</source>
        <translation type="unfinished">Αντιγραφή μετά τα έξοδα</translation>
    </message>
    <message>
        <source>Copy bytes</source>
        <translation type="unfinished">Αντιγραφή των bytes</translation>
    </message>
    <message>
        <source>Copy change</source>
        <translation type="unfinished">Αντιγραφή αλλαγής</translation>
    </message>
    <message>
        <source>%1 (%2 blocks)</source>
        <translation type="unfinished">%1 (%2 μπλοκς)</translation>
    </message>
    <message>
        <source>Sign on device</source>
        <extracomment>"device" usually means a hardware wallet.</extracomment>
        <translation type="unfinished">Εγγραφή στην συσκευή</translation>
    </message>
    <message>
        <source>Connect your hardware wallet first.</source>
        <translation type="unfinished">Συνδέστε πρώτα τη συσκευή πορτοφολιού σας.</translation>
    </message>
    <message>
        <source>Set external signer script path in Options -&gt; Wallet</source>
        <extracomment>"External signer" means using devices such as hardware wallets.</extracomment>
        <translation type="unfinished">Ορίστε τη διαδρομή σεναρίου εξωτερικού υπογράφοντος στις Επιλογές -&gt; Πορτοφόλι</translation>
<<<<<<< HEAD
=======
    </message>
    <message>
        <source>Cr&amp;eate Unsigned</source>
        <translation type="unfinished">Δη&amp;μιουργία Ανυπόγραφου</translation>
>>>>>>> de3e0738
    </message>
    <message>
        <source>Cr&amp;eate Unsigned</source>
        <translation type="unfinished">Δη&amp;μιουργία Ανυπόγραφου</translation>
    </message>
    <message>
        <source>%1 to '%2'</source>
        <translation type="unfinished">%1 προς το '%2'</translation>
    </message>
    <message>
        <source>%1 to %2</source>
        <translation type="unfinished">%1 προς το %2</translation>
    </message>
    <message>
        <source>To review recipient list click "Show Details…"</source>
        <translation type="unfinished">Για να αναθεωρήσετε τη λίστα παραληπτών, κάντε κλικ στην επιλογή "Εμφάνιση λεπτομερειών..."</translation>
    </message>
    <message>
        <source>Sign failed</source>
        <translation type="unfinished">H εγγραφή απέτυχε</translation>
    </message>
    <message>
        <source>External signer not found</source>
        <extracomment>"External signer" means using devices such as hardware wallets.</extracomment>
        <translation type="unfinished">Δεν βρέθηκε ο εξωτερικός υπογράφων</translation>
    </message>
    <message>
        <source>External signer failure</source>
        <extracomment>"External signer" means using devices such as hardware wallets.</extracomment>
        <translation type="unfinished">Αποτυχία εξωτερικού υπογράφοντος</translation>
    </message>
    <message>
        <source>Save Transaction Data</source>
        <translation type="unfinished">Αποθήκευση Δεδομένων Συναλλαγής</translation>
    </message>
    <message>
        <source>Partially Signed Transaction (Binary)</source>
        <extracomment>Expanded name of the binary PSBT file format. See: BIP 174.</extracomment>
        <translation type="unfinished">Μερικώς Υπογεγραμμένη Συναλλαγή (binary)</translation>
    </message>
    <message>
        <source>PSBT saved</source>
        <extracomment>Popup message when a PSBT has been saved to a file</extracomment>
        <translation type="unfinished">Το PSBT αποθηκεύτηκε</translation>
    </message>
    <message>
        <source>External balance:</source>
        <translation type="unfinished">Εξωτερικό υπόλοιπο:</translation>
    </message>
    <message>
        <source>or</source>
        <translation type="unfinished">ή</translation>
    </message>
    <message>
        <source>You can increase the fee later (signals Replace-By-Fee, BIP-125).</source>
        <translation type="unfinished"> Μπορείτε να αυξήσετε αργότερα την αμοιβή (σήματα Αντικατάσταση-By-Fee, BIP-125).</translation>
    </message>
    <message>
        <source>Please, review your transaction proposal. This will produce a Partially Signed Bitcoin Transaction (PSBT) which you can save or copy and then sign with e.g. an offline %1 wallet, or a PSBT-compatible hardware wallet.</source>
        <extracomment>Text to inform a user attempting to create a transaction of their current options. At this stage, a user can only create a PSBT. This string is displayed when private keys are disabled and an external signer is not available.</extracomment>
        <translation type="unfinished">Παρακαλούμε, ελέγξτε την πρόταση συναλλαγής. Θα παραχθεί μια συναλλαγή Bitcoin με μερική υπογραφή (PSBT), την οποία μπορείτε να αντιγράψετε και στη συνέχεια να υπογράψετε με π.χ. ένα πορτοφόλι %1 εκτός σύνδεσης ή ένα πορτοφόλι υλικού συμβατό με το PSBT.</translation>
    </message>
    <message>
        <source>Do you want to create this transaction?</source>
        <extracomment>Message displayed when attempting to create a transaction. Cautionary text to prompt the user to verify that the displayed transaction details represent the transaction the user intends to create.</extracomment>
        <translation type="unfinished">Θέλετε να δημιουργήσετε αυτήν τη συναλλαγή;</translation>
    </message>
    <message>
        <source>Please, review your transaction. You can create and send this transaction or create a Partially Signed Bitcoin Transaction (PSBT), which you can save or copy and then sign with, e.g., an offline %1 wallet, or a PSBT-compatible hardware wallet.</source>
        <extracomment>Text to inform a user attempting to create a transaction of their current options. At this stage, a user can send their transaction or create a PSBT. This string is displayed when both private keys and PSBT controls are enabled.</extracomment>
        <translation type="unfinished">Παρακαλώ, ελέγξτε τη συναλλαγή σας. Μπορείτε να δημιουργήσετε και να στείλετε αυτήν τη συναλλαγή ή να δημιουργήσετε μια μερικώς υπογεγραμμένη συναλλαγή Bitcoin (PSBT), την οποία μπορείτε να αποθηκεύσετε ή να αντιγράψετε και στη συνέχεια να υπογράψετε, π.χ. με ένα πορτοφόλι εκτός σύνδεσης%1ή ένα πορτοφόλι υλικού συμβατό με PSBT.</translation>
    </message>
    <message>
        <source>Please, review your transaction.</source>
        <extracomment>Text to prompt a user to review the details of the transaction they are attempting to send.</extracomment>
        <translation type="unfinished">Παρακαλούμε, ελέγξτε τη συναλλαγή σας.</translation>
    </message>
    <message>
        <source>Transaction fee</source>
        <translation type="unfinished">Κόστος συναλλαγής</translation>
    </message>
    <message>
        <source>Not signalling Replace-By-Fee, BIP-125.</source>
        <translation type="unfinished"> 
Δεν σηματοδοτεί την Aντικατάσταση-Aπό-Έξοδο, BIP-125.</translation>
    </message>
    <message>
        <source>Total Amount</source>
        <translation type="unfinished">Συνολικό ποσό</translation>
    </message>
    <message>
        <source>Unsigned Transaction</source>
        <comment>PSBT copied</comment>
        <extracomment>Caption of "PSBT has been copied" messagebox</extracomment>
        <translation type="unfinished">Ανυπόγραφη Συναλλαγή</translation>
    </message>
    <message>
        <source>The PSBT has been copied to the clipboard. You can also save it.</source>
        <translation type="unfinished">Το PSBT αντιγράφηκε στο πρόχειρο. Μπορείτε, επίσης, να το αποθηκεύσετε.</translation>
    </message>
    <message>
        <source>PSBT saved to disk</source>
        <translation type="unfinished">Το PSBT αποθηκεύτηκε στον δίσκο</translation>
    </message>
    <message>
        <source>Confirm send coins</source>
        <translation type="unfinished"> Επιβεβαιώστε την αποστολή νομισμάτων</translation>
    </message>
    <message>
        <source>Watch-only balance:</source>
        <translation type="unfinished">Παρακολούθηση μόνο ισορροπίας:</translation>
    </message>
    <message>
        <source>The recipient address is not valid. Please recheck.</source>
        <translation type="unfinished">Η διεύθυση παραλήπτη δεν είναι έγκυρη. Ελέγξτε ξανά.</translation>
    </message>
    <message>
        <source>The amount to pay must be larger than 0.</source>
        <translation type="unfinished">Το ποσό που πρέπει να πληρώσει πρέπει να είναι μεγαλύτερο από το 0.</translation>
    </message>
    <message>
        <source>The amount exceeds your balance.</source>
        <translation type="unfinished">Το ποσό υπερβαίνει το υπόλοιπό σας.</translation>
    </message>
    <message>
        <source>The total exceeds your balance when the %1 transaction fee is included.</source>
        <translation type="unfinished"> Το σύνολο υπερβαίνει το υπόλοιπό σας όταν περιλαμβάνεται το τέλος συναλλαγής %1.</translation>
    </message>
    <message>
        <source>Duplicate address found: addresses should only be used once each.</source>
        <translation type="unfinished">Βρέθηκε διπλή διεύθυνση: οι διευθύνσεις θα πρέπει να χρησιμοποιούνται μόνο μία φορά.</translation>
    </message>
    <message>
        <source>Transaction creation failed!</source>
        <translation type="unfinished">Η δημιουργία της συναλλαγής απέτυχε!</translation>
    </message>
    <message>
        <source>A fee higher than %1 is considered an absurdly high fee.</source>
        <translation type="unfinished">Ένα τέλος υψηλότερο από το %1 θεωρείται ένα παράλογο υψηλό έξοδο.</translation>
    </message>
    <message numerus="yes">
        <source>Estimated to begin confirmation within %n block(s).</source>
        <translation type="unfinished">
            <numerusform>Estimated to begin confirmation within %n block(s).</numerusform>
<<<<<<< HEAD
            <numerusform>Estimated to begin confirmation within %n block(s).</numerusform>
=======
            <numerusform>Εκτιμάται η έναρξη επιβεβαίωσης εντός %n μπλοκ.</numerusform>
>>>>>>> de3e0738
        </translation>
    </message>
    <message>
        <source>Warning: Invalid Bitcoin address</source>
        <translation type="unfinished">Προειδοποίηση: Μη έγκυρη διεύθυνση Bitcoin</translation>
    </message>
    <message>
        <source>Warning: Unknown change address</source>
        <translation type="unfinished">Προειδοποίηση: Άγνωστη διεύθυνση αλλαγής</translation>
    </message>
    <message>
        <source>Confirm custom change address</source>
        <translation type="unfinished">Επιβεβαιώστε τη διεύθυνση προσαρμοσμένης αλλαγής</translation>
    </message>
    <message>
        <source>The address you selected for change is not part of this wallet. Any or all funds in your wallet may be sent to this address. Are you sure?</source>
        <translation type="unfinished">Η διεύθυνση που επιλέξατε για αλλαγή δεν αποτελεί μέρος αυτού του πορτοφολιού. Οποιαδήποτε ή όλα τα κεφάλαια στο πορτοφόλι σας μπορούν να σταλούν σε αυτή τη διεύθυνση. Είσαι σίγουρος?</translation>
    </message>
    <message>
        <source>(no label)</source>
        <translation type="unfinished">(χωρίς ετικέτα)</translation>
    </message>
</context>
<context>
    <name>SendCoinsEntry</name>
    <message>
        <source>A&amp;mount:</source>
        <translation type="unfinished">&amp;Ποσό:</translation>
    </message>
    <message>
        <source>Pay &amp;To:</source>
        <translation type="unfinished">Πληρωμή &amp;σε:</translation>
    </message>
    <message>
        <source>&amp;Label:</source>
        <translation type="unfinished">&amp;Επιγραφή</translation>
    </message>
    <message>
        <source>Choose previously used address</source>
        <translation type="unfinished">Επιλογή διεύθυνσης που έχει ήδη χρησιμοποιηθεί</translation>
    </message>
    <message>
        <source>The Bitcoin address to send the payment to</source>
        <translation type="unfinished">Η διεύθυνση Bitcoin που θα σταλεί η πληρωμή</translation>
    </message>
    <message>
        <source>Paste address from clipboard</source>
        <translation type="unfinished">Επικόλληση διεύθυνσης από το βιβλίο διευθύνσεων</translation>
    </message>
    <message>
        <source>Remove this entry</source>
        <translation type="unfinished">Αφαίρεση αυτής της καταχώρησης</translation>
    </message>
    <message>
        <source>The amount to send in the selected unit</source>
        <translation type="unfinished">Το ποσό που θα αποσταλεί στην επιλεγμένη μονάδα</translation>
    </message>
    <message>
        <source>The fee will be deducted from the amount being sent. The recipient will receive less bitcoins than you enter in the amount field. If multiple recipients are selected, the fee is split equally.</source>
        <translation type="unfinished">Το τέλος θα αφαιρεθεί από το ποσό που αποστέλλεται. Ο παραλήπτης θα λάβει λιγότερα bitcoins από ό,τι εισάγετε στο πεδίο ποσό. Εάν επιλεγούν πολλοί παραλήπτες, το έξοδο διαιρείται εξίσου.</translation>
    </message>
    <message>
        <source>Use available balance</source>
        <translation type="unfinished">Χρησιμοποιήστε το διαθέσιμο υπόλοιπο</translation>
    </message>
    <message>
        <source>Message:</source>
        <translation type="unfinished">Μήνυμα:</translation>
    </message>
    <message>
        <source>Enter a label for this address to add it to the list of used addresses</source>
        <translation type="unfinished">Εισάγετε μία ετικέτα για αυτή την διεύθυνση για να προστεθεί στη λίστα με τις χρησιμοποιημένες διευθύνσεις</translation>
    </message>
    <message>
        <source>A message that was attached to the bitcoin: URI which will be stored with the transaction for your reference. Note: This message will not be sent over the Bitcoin network.</source>
        <translation type="unfinished">Ένα μήνυμα που επισυνάφθηκε στο bitcoin: URI το οποίο θα αποθηκευτεί με τη συναλλαγή για αναφορά. Σημείωση: Αυτό το μήνυμα δεν θα σταλεί μέσω του δικτύου Bitcoin.</translation>
    </message>
</context>
<context>
    <name>SendConfirmationDialog</name>
    <message>
        <source>Send</source>
        <translation type="unfinished">Αποστολή</translation>
    </message>
    <message>
        <source>Create Unsigned</source>
        <translation type="unfinished">Δημιουργία Ανυπόγραφου</translation>
    </message>
</context>
<context>
    <name>SignVerifyMessageDialog</name>
    <message>
        <source>Signatures - Sign / Verify a Message</source>
        <translation type="unfinished">Υπογραφές - Είσοδος / Επαλήθευση Mηνύματος</translation>
    </message>
    <message>
        <source>&amp;Sign Message</source>
        <translation type="unfinished">&amp;Υπογραφή Μηνύματος</translation>
    </message>
    <message>
        <source>You can sign messages/agreements with your addresses to prove you can receive bitcoins sent to them. Be careful not to sign anything vague or random, as phishing attacks may try to trick you into signing your identity over to them. Only sign fully-detailed statements you agree to.</source>
        <translation type="unfinished">Μπορείτε να υπογράψετε μηνύματα/συμφωνίες με τις διευθύνσεις σας για να αποδείξετε ότι μπορείτε να λάβετε τα bitcoins που τους αποστέλλονται. Προσέξτε να μην υπογράψετε τίποτα ασαφές ή τυχαίο, καθώς οι επιθέσεις ηλεκτρονικού "ψαρέματος" ενδέχεται να σας εξαπατήσουν να υπογράψετε την ταυτότητά σας σε αυτούς. Υπογράψτε μόνο πλήρως λεπτομερείς δηλώσεις που συμφωνείτε.</translation>
    </message>
    <message>
        <source>The Bitcoin address to sign the message with</source>
        <translation type="unfinished">Διεύθυνση Bitcoin που θα σταλεί το μήνυμα</translation>
    </message>
    <message>
        <source>Choose previously used address</source>
        <translation type="unfinished">Επιλογή διεύθυνσης που έχει ήδη χρησιμοποιηθεί</translation>
    </message>
    <message>
        <source>Paste address from clipboard</source>
        <translation type="unfinished">Επικόλληση διεύθυνσης από το βιβλίο διευθύνσεων</translation>
    </message>
    <message>
        <source>Enter the message you want to sign here</source>
        <translation type="unfinished">Εισάγετε εδώ το μήνυμα που θέλετε να υπογράψετε</translation>
    </message>
    <message>
        <source>Signature</source>
        <translation type="unfinished">Υπογραφή</translation>
    </message>
    <message>
        <source>Copy the current signature to the system clipboard</source>
        <translation type="unfinished">Αντιγραφή της επιλεγμένης υπογραφής στο πρόχειρο του συστήματος</translation>
    </message>
    <message>
        <source>Sign the message to prove you own this Bitcoin address</source>
        <translation type="unfinished">Υπογράψτε το μήνυμα για να αποδείξετε πως σας ανήκει η συγκεκριμένη διεύθυνση Bitcoin</translation>
    </message>
    <message>
        <source>Sign &amp;Message</source>
        <translation type="unfinished">Υπογραφη μήνυματος</translation>
    </message>
    <message>
        <source>Reset all sign message fields</source>
        <translation type="unfinished">Επαναφορά όλων των πεδίων μήνυματος</translation>
    </message>
    <message>
        <source>Clear &amp;All</source>
        <translation type="unfinished">Καθαρισμός &amp;Όλων</translation>
    </message>
    <message>
        <source>&amp;Verify Message</source>
        <translation type="unfinished">&amp;Επιβεβαίωση Mηνύματος</translation>
    </message>
    <message>
        <source>Enter the receiver's address, message (ensure you copy line breaks, spaces, tabs, etc. exactly) and signature below to verify the message. Be careful not to read more into the signature than what is in the signed message itself, to avoid being tricked by a man-in-the-middle attack. Note that this only proves the signing party receives with the address, it cannot prove sendership of any transaction!</source>
        <translation type="unfinished">Εισαγάγετε τη διεύθυνση του παραλήπτη, το μήνυμα (βεβαιωθείτε ότι αντιγράφετε σωστά τα διαλείμματα γραμμής, τα κενά, τις καρτέλες κλπ.) Και την υπογραφή παρακάτω για να επαληθεύσετε το μήνυμα. Προσέξτε να μην διαβάσετε περισσότερα στην υπογραφή από ό,τι είναι στο ίδιο το υπογεγραμμένο μήνυμα, για να αποφύγετε να εξαπατήσετε από μια επίθεση στον άνθρωπο στη μέση. Σημειώστε ότι αυτό αποδεικνύει μόνο ότι η υπογραφή συμβαλλόμενο μέρος λαμβάνει με τη διεύθυνση, δεν μπορεί να αποδειχθεί αποστολή οποιασδήποτε συναλλαγής!</translation>
    </message>
    <message>
        <source>The Bitcoin address the message was signed with</source>
        <translation type="unfinished">Διεύθυνση Bitcoin με την οποία έχει υπογραφεί το μήνυμα</translation>
    </message>
    <message>
        <source>The signed message to verify</source>
        <translation type="unfinished">Το υπογεγραμμένο μήνυμα προς επιβεβαίωση</translation>
    </message>
    <message>
        <source>The signature given when the message was signed</source>
        <translation type="unfinished">Η υπογραφή που δόθηκε όταν υπογράφηκε το μήνυμα</translation>
    </message>
    <message>
        <source>Verify the message to ensure it was signed with the specified Bitcoin address</source>
        <translation type="unfinished">Επαληθεύστε το μήνυμα για να αποδείξετε πως υπογράφθηκε από τη συγκεκριμένη διεύθυνση Bitcoin</translation>
    </message>
    <message>
        <source>Verify &amp;Message</source>
        <translation type="unfinished">Επιβεβαίωση Mηνύματος</translation>
    </message>
    <message>
        <source>Reset all verify message fields</source>
        <translation type="unfinished">Επαναφορά όλων των πεδίων επαλήθευσης μηνύματος</translation>
    </message>
    <message>
        <source>Click "Sign Message" to generate signature</source>
        <translation type="unfinished">Κάντε κλικ στην επιλογή "Υπογραφή μηνύματος" για να δημιουργήσετε υπογραφή</translation>
    </message>
    <message>
        <source>The entered address is invalid.</source>
        <translation type="unfinished">Η καταχωρημένη διεύθυνση δεν είναι έγκυρη.</translation>
    </message>
    <message>
        <source>Please check the address and try again.</source>
        <translation type="unfinished">Ελέγξτε τη διεύθυνση και δοκιμάστε ξανά.</translation>
    </message>
    <message>
        <source>The entered address does not refer to a key.</source>
        <translation type="unfinished">Η καταχωρημένη διεύθυνση δεν αναφέρεται σε ένα κλειδί.</translation>
    </message>
    <message>
        <source>Wallet unlock was cancelled.</source>
        <translation type="unfinished">Το ξεκλείδωμα του Πορτοφολιού ακυρώθηκε.</translation>
    </message>
    <message>
        <source>No error</source>
        <translation type="unfinished">Κανένα σφάλμα</translation>
    </message>
    <message>
        <source>Private key for the entered address is not available.</source>
        <translation type="unfinished">Το ιδιωτικό κλειδί για την καταχωρημένη διεύθυνση δεν είναι διαθέσιμο.</translation>
    </message>
    <message>
        <source>Message signing failed.</source>
        <translation type="unfinished">Η υπογραφή μηνυμάτων απέτυχε.</translation>
    </message>
    <message>
        <source>Message signed.</source>
        <translation type="unfinished">Το μήνυμα υπογράφτηκε. </translation>
    </message>
    <message>
        <source>The signature could not be decoded.</source>
        <translation type="unfinished">Δεν ήταν δυνατή η αποκωδικοποίηση της υπογραφής.</translation>
    </message>
    <message>
        <source>Please check the signature and try again.</source>
        <translation type="unfinished">Ελέγξτε την υπογραφή και δοκιμάστε ξανά.</translation>
    </message>
    <message>
        <source>The signature did not match the message digest.</source>
        <translation type="unfinished">Η υπογραφή δεν ταιριάζει με το μήνυμα digest.</translation>
    </message>
    <message>
        <source>Message verification failed.</source>
        <translation type="unfinished">Επαλήθευση μηνύματος απέτυχε</translation>
    </message>
    <message>
        <source>Message verified.</source>
        <translation type="unfinished">Το μήνυμα επαληθεύτηκε.</translation>
    </message>
</context>
<context>
    <name>SplashScreen</name>
    <message>
        <source>(press q to shutdown and continue later)</source>
        <translation type="unfinished">(πατήστε q για κλείσιμο και συνεχίστε αργότερα)</translation>
    </message>
    <message>
        <source>press q to shutdown</source>
        <translation type="unfinished">πατήστε q για κλείσιμο</translation>
    </message>
</context>
<context>
    <name>TransactionDesc</name>
    <message>
        <source>conflicted with a transaction with %1 confirmations</source>
        <extracomment>Text explaining the current status of a transaction, shown in the status field of the details window for this transaction. This status represents an unconfirmed transaction that conflicts with a confirmed transaction.</extracomment>
        <translation type="unfinished">σε σύγκρουση με μια συναλλαγή με %1 επιβεβαιώσεις</translation>
    </message>
    <message>
        <source>abandoned</source>
        <extracomment>Text explaining the current status of a transaction, shown in the status field of the details window for this transaction. This status represents an abandoned transaction.</extracomment>
        <translation type="unfinished">εγκαταλελειμμένος</translation>
    </message>
    <message>
        <source>%1/unconfirmed</source>
        <extracomment>Text explaining the current status of a transaction, shown in the status field of the details window for this transaction. This status represents a transaction confirmed in at least one block, but less than 6 blocks.</extracomment>
        <translation type="unfinished">%1/μη επιβεβαιωμένο</translation>
    </message>
    <message>
        <source>%1 confirmations</source>
        <extracomment>Text explaining the current status of a transaction, shown in the status field of the details window for this transaction. This status represents a transaction confirmed in 6 or more blocks.</extracomment>
        <translation type="unfinished">%1 επιβεβαιώσεις</translation>
    </message>
    <message>
        <source>Status</source>
        <translation type="unfinished">Κατάσταση</translation>
    </message>
    <message>
        <source>Date</source>
        <translation type="unfinished">Ημερομηνία</translation>
    </message>
    <message>
        <source>Source</source>
        <translation type="unfinished">Πηγή</translation>
    </message>
    <message>
        <source>Generated</source>
        <translation type="unfinished">Παράχθηκε</translation>
    </message>
    <message>
        <source>From</source>
        <translation type="unfinished">Από</translation>
    </message>
    <message>
        <source>unknown</source>
        <translation type="unfinished">άγνωστο</translation>
    </message>
    <message>
        <source>To</source>
        <translation type="unfinished">Προς</translation>
    </message>
    <message>
        <source>own address</source>
        <translation type="unfinished">δική σας διεύθυνση</translation>
    </message>
    <message>
        <source>watch-only</source>
        <translation type="unfinished">παρακολούθηση-μόνο</translation>
    </message>
    <message>
        <source>label</source>
        <translation type="unfinished">ετικέτα</translation>
    </message>
    <message>
        <source>Credit</source>
        <translation type="unfinished">Πίστωση</translation>
    </message>
    <message numerus="yes">
        <source>matures in %n more block(s)</source>
        <translation type="unfinished">
            <numerusform>ωριμάζει σε %n περισσότερα μπλοκ</numerusform>
            <numerusform>ωριμάζει σε %n περισσότερα κομμάτια</numerusform>
        </translation>
    </message>
    <message>
        <source>not accepted</source>
        <translation type="unfinished">μη έγκυρο</translation>
    </message>
    <message>
        <source>Debit</source>
        <translation type="unfinished">Χρέωση</translation>
    </message>
    <message>
        <source>Total debit</source>
        <translation type="unfinished">Συνολική χρέωση</translation>
    </message>
    <message>
        <source>Total credit</source>
        <translation type="unfinished">Συνολική πίστωση</translation>
    </message>
    <message>
        <source>Transaction fee</source>
        <translation type="unfinished">Κόστος συναλλαγής</translation>
    </message>
    <message>
        <source>Net amount</source>
        <translation type="unfinished">Καθαρό ποσό</translation>
    </message>
    <message>
        <source>Message</source>
        <translation type="unfinished">Μήνυμα</translation>
    </message>
    <message>
        <source>Comment</source>
        <translation type="unfinished">Σχόλιο</translation>
    </message>
    <message>
        <source>Transaction ID</source>
        <translation type="unfinished">Ταυτότητα συναλλαγής</translation>
    </message>
    <message>
        <source>Transaction total size</source>
        <translation type="unfinished">Συνολικό μέγεθος συναλλαγής</translation>
    </message>
    <message>
        <source>Transaction virtual size</source>
        <translation type="unfinished">Εικονικό μέγεθος συναλλαγής</translation>
    </message>
    <message>
        <source>Output index</source>
        <translation type="unfinished">Δείκτης εξόδου</translation>
    </message>
    <message>
        <source>Merchant</source>
        <translation type="unfinished">Έμπορος</translation>
    </message>
    <message>
        <source>Generated coins must mature %1 blocks before they can be spent. When you generated this block, it was broadcast to the network to be added to the block chain. If it fails to get into the chain, its state will change to "not accepted" and it won't be spendable. This may occasionally happen if another node generates a block within a few seconds of yours.</source>
        <translation type="unfinished">Τα δημιουργημένα κέρματα πρέπει να ωριμάσουν σε %1 μπλοκ πριν να ξοδευτούν. Όταν δημιουργήσατε αυτό το μπλοκ, μεταδόθηκε στο δίκτυο για να προστεθεί στην αλυσίδα μπλοκ. Εάν αποτύχει να εισέλθει στην αλυσίδα, η κατάσταση της θα αλλάξει σε "μη αποδεκτή" και δεν θα είναι δαπανηρή. Αυτό μπορεί περιστασιακά να συμβεί εάν ένας άλλος κόμβος παράγει ένα μπλοκ μέσα σε λίγα δευτερόλεπτα από το δικό σας.</translation>
    </message>
    <message>
        <source>Debug information</source>
        <translation type="unfinished">Πληροφορίες σφαλμάτων</translation>
    </message>
    <message>
        <source>Transaction</source>
        <translation type="unfinished">Συναλλαγή</translation>
    </message>
    <message>
        <source>Inputs</source>
        <translation type="unfinished">Είσοδοι</translation>
    </message>
    <message>
        <source>Amount</source>
        <translation type="unfinished">Ποσό</translation>
    </message>
    <message>
        <source>true</source>
        <translation type="unfinished">αληθής</translation>
    </message>
    <message>
        <source>false</source>
        <translation type="unfinished">ψευδής</translation>
    </message>
</context>
<context>
    <name>TransactionDescDialog</name>
    <message>
        <source>This pane shows a detailed description of the transaction</source>
        <translation type="unfinished">Αυτό το παράθυρο δείχνει μια λεπτομερή περιγραφή της συναλλαγής</translation>
    </message>
    <message>
        <source>Details for %1</source>
        <translation type="unfinished">Λεπτομέρειες για %1</translation>
    </message>
</context>
<context>
    <name>TransactionTableModel</name>
    <message>
        <source>Date</source>
        <translation type="unfinished">Ημερομηνία</translation>
    </message>
    <message>
        <source>Type</source>
        <translation type="unfinished">Τύπος</translation>
    </message>
    <message>
        <source>Label</source>
        <translation type="unfinished">Ετικέτα</translation>
    </message>
    <message>
        <source>Unconfirmed</source>
        <translation type="unfinished">Ανεξακρίβωτος</translation>
    </message>
    <message>
        <source>Abandoned</source>
        <translation type="unfinished">εγκαταλελειμμένος</translation>
    </message>
    <message>
        <source>Confirming (%1 of %2 recommended confirmations)</source>
        <translation type="unfinished">Επιβεβαίωση (%1 από %2 συνιστώμενες επιβεβαιώσεις)</translation>
    </message>
    <message>
        <source>Confirmed (%1 confirmations)</source>
        <translation type="unfinished">Επιβεβαίωση (%1 επιβεβαιώσεις)</translation>
    </message>
    <message>
        <source>Conflicted</source>
        <translation type="unfinished">Συγκρούεται</translation>
    </message>
    <message>
        <source>Immature (%1 confirmations, will be available after %2)</source>
        <translation type="unfinished">Άτομο (%1 επιβεβαιώσεις, θα είναι διαθέσιμες μετά το %2)</translation>
    </message>
    <message>
        <source>Generated but not accepted</source>
        <translation type="unfinished">Δημιουργήθηκε αλλά δεν έγινε αποδεκτή</translation>
    </message>
    <message>
        <source>Received with</source>
        <translation type="unfinished">Ελήφθη με</translation>
    </message>
    <message>
        <source>Received from</source>
        <translation type="unfinished">Λήψη από</translation>
    </message>
    <message>
        <source>Sent to</source>
        <translation type="unfinished">Αποστέλλονται προς</translation>
    </message>
    <message>
        <source>Mined</source>
        <translation type="unfinished">Εξόρυξη</translation>
    </message>
    <message>
        <source>watch-only</source>
        <translation type="unfinished">παρακολούθηση-μόνο</translation>
    </message>
    <message>
        <source>(n/a)</source>
        <translation type="unfinished">(μη διαθέσιμο)</translation>
    </message>
    <message>
        <source>(no label)</source>
        <translation type="unfinished">(χωρίς ετικέτα)</translation>
    </message>
    <message>
        <source>Transaction status. Hover over this field to show number of confirmations.</source>
        <translation type="unfinished">Κατάσταση συναλλαγής. Τοποθετήστε το δείκτη του ποντικιού πάνω από αυτό το πεδίο για να δείτε τον αριθμό των επιβεβαιώσεων.</translation>
    </message>
    <message>
        <source>Date and time that the transaction was received.</source>
        <translation type="unfinished">Ημερομηνία και ώρα λήψης της συναλλαγής.</translation>
    </message>
    <message>
        <source>Type of transaction.</source>
        <translation type="unfinished">Είδος συναλλαγής.</translation>
    </message>
    <message>
        <source>Whether or not a watch-only address is involved in this transaction.</source>
        <translation type="unfinished">Είτε πρόκειται για μια διεύθυνση μόνο για ρολόι, είτε όχι, σε αυτήν τη συναλλαγή.</translation>
    </message>
    <message>
        <source>User-defined intent/purpose of the transaction.</source>
        <translation type="unfinished">Καθορισμένος από τον χρήστη σκοπός / σκοπός της συναλλαγής.</translation>
    </message>
    <message>
        <source>Amount removed from or added to balance.</source>
        <translation type="unfinished">Ποσό που αφαιρέθηκε ή προστέθηκε στην ισορροπία.</translation>
    </message>
</context>
<context>
    <name>TransactionView</name>
    <message>
        <source>All</source>
        <translation type="unfinished">Όλα</translation>
    </message>
    <message>
        <source>Today</source>
        <translation type="unfinished">Σήμερα</translation>
    </message>
    <message>
        <source>This week</source>
        <translation type="unfinished">Αυτή την εβδομάδα</translation>
    </message>
    <message>
        <source>This month</source>
        <translation type="unfinished">Αυτό τον μήνα</translation>
    </message>
    <message>
        <source>Last month</source>
        <translation type="unfinished">Τον προηγούμενο μήνα</translation>
    </message>
    <message>
        <source>This year</source>
        <translation type="unfinished">Αυτή την χρονιά</translation>
    </message>
    <message>
        <source>Received with</source>
        <translation type="unfinished">Ελήφθη με</translation>
    </message>
    <message>
        <source>Sent to</source>
        <translation type="unfinished">Αποστέλλονται προς</translation>
    </message>
    <message>
        <source>Mined</source>
        <translation type="unfinished">Εξόρυξη</translation>
    </message>
    <message>
        <source>Other</source>
        <translation type="unfinished">Άλλα</translation>
    </message>
    <message>
        <source>Enter address, transaction id, or label to search</source>
        <translation type="unfinished">Εισαγάγετε τη διεύθυνση, το αναγνωριστικό συναλλαγής ή την ετικέτα για αναζήτηση</translation>
    </message>
    <message>
        <source>Min amount</source>
        <translation type="unfinished">Ελάχιστο ποσό</translation>
    </message>
    <message>
        <source>Range…</source>
        <translation type="unfinished">Πεδίο...</translation>
    </message>
    <message>
        <source>&amp;Copy address</source>
        <translation type="unfinished">&amp;Αντιγραφή διεύθυνσης</translation>
    </message>
    <message>
        <source>Copy &amp;label</source>
        <translation type="unfinished">Αντιγραφή &amp;ετικέτα</translation>
    </message>
    <message>
        <source>Copy &amp;amount</source>
        <translation type="unfinished">Αντιγραφή &amp;ποσού</translation>
    </message>
    <message>
        <source>Copy transaction &amp;ID</source>
        <translation type="unfinished">Αντιγραφή συναλλαγής &amp;ID</translation>
    </message>
    <message>
        <source>Copy &amp;raw transaction</source>
        <translation type="unfinished">Αντιγραφή &amp;ανεπεξέργαστης συναλλαγής</translation>
    </message>
    <message>
        <source>Copy full transaction &amp;details</source>
        <translation type="unfinished">Αντιγραφή όλων των πληροφοριών συναλλαγής &amp;λεπτομερειών</translation>
    </message>
    <message>
        <source>&amp;Show transaction details</source>
        <translation type="unfinished">&amp;Εμφάνιση λεπτομερειών συναλλαγής</translation>
    </message>
    <message>
        <source>Increase transaction &amp;fee</source>
        <translation type="unfinished">Αύξηση &amp;κρατήσεων συναλλαγής</translation>
    </message>
    <message>
        <source>A&amp;bandon transaction</source>
        <translation type="unfinished">Α&amp;πόρριψη συναλλαγής</translation>
    </message>
    <message>
        <source>&amp;Edit address label</source>
        <translation type="unfinished">&amp;Επεξεργασία της ετικέτας διεύθυνσης</translation>
    </message>
    <message>
        <source>Export Transaction History</source>
        <translation type="unfinished">Εξαγωγή ιστορικού συναλλαγών</translation>
    </message>
    <message>
        <source>Comma separated file</source>
        <extracomment>Expanded name of the CSV file format. See: https://en.wikipedia.org/wiki/Comma-separated_values.</extracomment>
        <translation type="unfinished">Αρχείο οριοθετημένο με κόμμα</translation>
    </message>
    <message>
        <source>Confirmed</source>
        <translation type="unfinished">Επικυρωμένες</translation>
    </message>
    <message>
        <source>Watch-only</source>
        <translation type="unfinished">Παρακολουθήστε μόνο</translation>
    </message>
    <message>
        <source>Date</source>
        <translation type="unfinished">Ημερομηνία</translation>
    </message>
    <message>
        <source>Type</source>
        <translation type="unfinished">Τύπος</translation>
    </message>
    <message>
        <source>Label</source>
        <translation type="unfinished">Ετικέτα</translation>
    </message>
    <message>
        <source>Address</source>
        <translation type="unfinished">Διεύθυνση</translation>
    </message>
    <message>
        <source>ID</source>
        <translation type="unfinished">ταυτότητα</translation>
    </message>
    <message>
        <source>Exporting Failed</source>
        <translation type="unfinished">Αποτυχία εξαγωγής</translation>
    </message>
    <message>
        <source>There was an error trying to save the transaction history to %1.</source>
        <translation type="unfinished">Παρουσιάστηκε σφάλμα κατά την προσπάθεια αποθήκευσης του ιστορικού συναλλαγών στο %1.</translation>
    </message>
    <message>
        <source>Exporting Successful</source>
        <translation type="unfinished">Η εξαγωγή ήταν επιτυχής</translation>
    </message>
    <message>
        <source>The transaction history was successfully saved to %1.</source>
        <translation type="unfinished">Το ιστορικό συναλλαγών αποθηκεύτηκε επιτυχώς στο %1.</translation>
    </message>
    <message>
        <source>Range:</source>
        <translation type="unfinished">Πεδίο:</translation>
    </message>
    <message>
        <source>to</source>
        <translation type="unfinished">προς</translation>
    </message>
</context>
<context>
    <name>WalletFrame</name>
    <message>
        <source>No wallet has been loaded.
Go to File &gt; Open Wallet to load a wallet.
- OR -</source>
        <translation type="unfinished">Δεν έχει φορτωθεί κανένα πορτοφόλι.
Μεταβείτε στο Αρχείο&gt;Άνοιγμα πορτοφολιού για φόρτωση.
-Η-</translation>
    </message>
    <message>
        <source>Create a new wallet</source>
        <translation type="unfinished">Δημιουργία νέου Πορτοφολιού</translation>
    </message>
    <message>
        <source>Error</source>
        <translation type="unfinished">Σφάλμα</translation>
    </message>
    <message>
        <source>Unable to decode PSBT from clipboard (invalid base64)</source>
        <translation type="unfinished">Αδυναμία αποκωδικοποίησης PSBT από το πρόχειρο (μη έγκυρο Base64)</translation>
    </message>
    <message>
        <source>Load Transaction Data</source>
        <translation type="unfinished">Φόρτωση δεδομένων συναλλαγής</translation>
    </message>
    <message>
        <source>Partially Signed Transaction (*.psbt)</source>
        <translation type="unfinished">Μερικώς υπογεγραμμένη συναλλαγή (*.psbt)</translation>
    </message>
    <message>
        <source>PSBT file must be smaller than 100 MiB</source>
        <translation type="unfinished">Το αρχείο PSBT πρέπει να είναι μικρότερο από 100 MiB</translation>
    </message>
    <message>
        <source>Unable to decode PSBT</source>
        <translation type="unfinished">Αδυναμία στην αποκωδικοποίηση του PSBT</translation>
    </message>
</context>
<context>
    <name>WalletModel</name>
    <message>
        <source>Send Coins</source>
        <translation type="unfinished">Αποστολή νομισμάτων</translation>
    </message>
    <message>
        <source>Fee bump error</source>
        <translation type="unfinished">Σφάλμα πρόσκρουσης τέλους</translation>
    </message>
    <message>
        <source>Increasing transaction fee failed</source>
        <translation type="unfinished">Η αύξηση του τέλους συναλλαγής απέτυχε</translation>
    </message>
    <message>
        <source>Do you want to increase the fee?</source>
        <extracomment>Asks a user if they would like to manually increase the fee of a transaction that has already been created.</extracomment>
        <translation type="unfinished">Θέλετε να αυξήσετε το τέλος;</translation>
    </message>
    <message>
        <source>Current fee:</source>
        <translation type="unfinished">Τρέχουσα χρέωση:</translation>
    </message>
    <message>
        <source>Increase:</source>
        <translation type="unfinished">Αύξηση:</translation>
    </message>
    <message>
        <source>New fee:</source>
        <translation type="unfinished">Νέο έξοδο:</translation>
    </message>
    <message>
        <source>Confirm fee bump</source>
        <translation type="unfinished">Επιβεβαίωση χρέωσης εξόδων</translation>
    </message>
    <message>
        <source>Can't draft transaction.</source>
        <translation type="unfinished">Δεν είναι δυνατή η σύνταξη συναλλαγής.</translation>
    </message>
    <message>
        <source>PSBT copied</source>
        <translation type="unfinished">PSBT αντιγράφηκε</translation>
    </message>
    <message>
        <source>Can't sign transaction.</source>
        <translation type="unfinished">Δεν είναι δυνατή η υπογραφή συναλλαγής.</translation>
    </message>
    <message>
        <source>Could not commit transaction</source>
        <translation type="unfinished">Δεν ήταν δυνατή η ανάληψη συναλλαγής</translation>
    </message>
    <message>
        <source>Can't display address</source>
        <translation type="unfinished">Αδυναμία προβολής διεύθυνσης</translation>
    </message>
    <message>
        <source>default wallet</source>
        <translation type="unfinished">Προεπιλεγμένο πορτοφόλι</translation>
    </message>
</context>
<context>
    <name>WalletView</name>
    <message>
        <source>&amp;Export</source>
        <translation type="unfinished">&amp;Εξαγωγή</translation>
    </message>
    <message>
        <source>Export the data in the current tab to a file</source>
        <translation type="unfinished">Εξαγωγή δεδομένων καρτέλας σε αρχείο</translation>
    </message>
    <message>
        <source>Backup Wallet</source>
        <translation type="unfinished">Αντίγραφο ασφαλείας Πορτοφολιού</translation>
    </message>
    <message>
        <source>Wallet Data</source>
        <extracomment>Name of the wallet data file format.</extracomment>
        <translation type="unfinished">Δεδομένα πορτοφολιού</translation>
    </message>
    <message>
        <source>Backup Failed</source>
        <translation type="unfinished">Αποτυχία δημιουργίας αντίγραφου ασφαλείας</translation>
    </message>
    <message>
        <source>There was an error trying to save the wallet data to %1.</source>
        <translation type="unfinished">Παρουσιάστηκε σφάλμα κατά την προσπάθεια αποθήκευσης των δεδομένων πορτοφολιού στο %1.</translation>
    </message>
    <message>
        <source>Backup Successful</source>
        <translation type="unfinished">Η δημιουργία αντιγράφων ασφαλείας ήταν επιτυχής</translation>
    </message>
    <message>
        <source>The wallet data was successfully saved to %1.</source>
        <translation type="unfinished">Τα δεδομένα πορτοφολιού αποθηκεύτηκαν επιτυχώς στο %1.</translation>
    </message>
    <message>
        <source>Cancel</source>
        <translation type="unfinished">Ακύρωση</translation>
    </message>
</context>
<context>
    <name>bitcoin-core</name>
    <message>
        <source>The %s developers</source>
        <translation type="unfinished">Οι προγραμματιστές %s</translation>
    </message>
    <message>
        <source>%s corrupt. Try using the wallet tool bitcoin-wallet to salvage or restoring a backup.</source>
        <translation type="unfinished">%s κατεστραμμένο. Δοκιμάστε να το επισκευάσετε με το εργαλείο πορτοφολιού bitcoin-wallet, ή επαναφέρετε κάποιο αντίγραφο ασφαλείας.</translation>
    </message>
    <message>
        <source>Cannot downgrade wallet from version %i to version %i. Wallet version unchanged.</source>
        <translation type="unfinished">Αδύνατη η υποβάθμιση του πορτοφολιού από την έκδοση %i στην έκδοση %i. Η έκδοση του πορτοφολιού δεν έχει αλλάξει.</translation>
    </message>
    <message>
        <source>Cannot obtain a lock on data directory %s. %s is probably already running.</source>
        <translation type="unfinished">Δεν είναι δυνατή η εφαρμογή κλειδώματος στον κατάλογο δεδομένων %s. Το %s μάλλον εκτελείται ήδη.</translation>
    </message>
    <message>
        <source>Distributed under the MIT software license, see the accompanying file %s or %s</source>
        <translation type="unfinished">Διανέμεται υπό την άδεια χρήσης του λογισμικού MIT, δείτε το συνοδευτικό αρχείο %s ή %s</translation>
    </message>
    <message>
        <source>Error: Dumpfile format record is incorrect. Got "%s", expected "format".</source>
        <translation type="unfinished">Σφάλμα: Η καταγραφή του φορμά του αρχείου dump είναι εσφαλμένη. Ελήφθη: «%s», αναμενόταν: «φορμά».</translation>
    </message>
    <message>
        <source>Error: Dumpfile version is not supported. This version of bitcoin-wallet only supports version 1 dumpfiles. Got dumpfile with version %s</source>
        <translation type="unfinished">Σφάλμα: Η έκδοση του αρχείου dump δεν υποστηρίζεται. Αυτή η έκδοση του bitcoin-wallet υποστηρίζει αρχεία dump μόνο της έκδοσης 1. Δόθηκε αρχείο dump έκδοσης %s.</translation>
    </message>
    <message>
        <source>File %s already exists. If you are sure this is what you want, move it out of the way first.</source>
        <translation type="unfinished">Το αρχείο %s υπάρχει ήδη. Αν είστε σίγουροι ότι αυτό θέλετε, βγάλτε το πρώτα από τη μέση.</translation>
    </message>
    <message>
        <source>No dump file provided. To use createfromdump, -dumpfile=&lt;filename&gt; must be provided.</source>
        <translation type="unfinished">Δεν δόθηκε αρχείο dump. Για να χρησιμοποιηθεί το createfromdump θα πρέπει να δοθεί το -dumpfile=&lt;filename&gt;.</translation>
    </message>
    <message>
        <source>No dump file provided. To use dump, -dumpfile=&lt;filename&gt; must be provided.</source>
        <translation type="unfinished">Δεν δόθηκε αρχείο dump. Για να χρησιμοποιηθεί το dump, πρέπει να δοθεί το -dumpfile=&lt;filename&gt;.</translation>
    </message>
    <message>
        <source>No wallet file format provided. To use createfromdump, -format=&lt;format&gt; must be provided.</source>
        <translation type="unfinished">Δεν δόθηκε φορμά αρχείου πορτοφολιού. Για τη χρήση του createfromdump, πρέπει να δοθεί -format=&lt;format&gt;.</translation>
    </message>
    <message>
        <source>Please check that your computer's date and time are correct! If your clock is wrong, %s will not work properly.</source>
        <translation type="unfinished">Ελέγξτε ότι η ημερομηνία και η ώρα του υπολογιστή σας είναι σωστές! Αν το ρολόι σας είναι λάθος, το %s δεν θα λειτουργήσει σωστά.</translation>
    </message>
    <message>
        <source>Please contribute if you find %s useful. Visit %s for further information about the software.</source>
        <translation type="unfinished">Παρακαλώ συμβάλλετε αν βρείτε %s χρήσιμο. Επισκεφθείτε το %s για περισσότερες πληροφορίες σχετικά με το λογισμικό.</translation>
    </message>
    <message>
        <source>Prune configured below the minimum of %d MiB.  Please use a higher number.</source>
        <translation type="unfinished">Ο δακτύλιος έχει διαμορφωθεί κάτω από το ελάχιστο %d MiB. Χρησιμοποιήστε έναν υψηλότερο αριθμό.</translation>
    </message>
    <message>
        <source>Prune: last wallet synchronisation goes beyond pruned data. You need to -reindex (download the whole blockchain again in case of pruned node)</source>
        <translation type="unfinished">Κλάδεμα: ο τελευταίος συγχρονισμός πορτοφολιού ξεπερνά τα κλαδεμένα δεδομένα. Πρέπει να κάνετε -reindex (κατεβάστε ολόκληρο το blockchain και πάλι σε περίπτωση κλαδέματος κόμβου)</translation>
    </message>
    <message>
        <source>SQLiteDatabase: Unknown sqlite wallet schema version %d. Only version %d is supported</source>
        <translation type="unfinished">SQLiteDatabase: Άγνωστη sqlite έκδοση %d του schema πορτοφολιού . Υποστηρίζεται μόνο η έκδοση %d.</translation>
    </message>
    <message>
        <source>The block database contains a block which appears to be from the future. This may be due to your computer's date and time being set incorrectly. Only rebuild the block database if you are sure that your computer's date and time are correct</source>
        <translation type="unfinished">Η βάση δεδομένων μπλοκ περιέχει ένα μπλοκ που φαίνεται να είναι από το μέλλον. Αυτό μπορεί να οφείλεται στην εσφαλμένη ρύθμιση της ημερομηνίας και της ώρας του υπολογιστή σας. Αποκαταστήστε μόνο τη βάση δεδομένων μπλοκ αν είστε βέβαιοι ότι η ημερομηνία και η ώρα του υπολογιστή σας είναι σωστές</translation>
    </message>
    <message>
        <source>The transaction amount is too small to send after the fee has been deducted</source>
        <translation type="unfinished">Το ποσό της συναλλαγής είναι πολύ μικρό για να στείλει μετά την αφαίρεση του τέλους</translation>
    </message>
    <message>
        <source>This is a pre-release test build - use at your own risk - do not use for mining or merchant applications</source>
        <translation type="unfinished">Πρόκειται για δοκιμή πριν από την αποδέσμευση - χρησιμοποιήστε με δική σας ευθύνη - μην χρησιμοποιείτε για εξόρυξη ή εμπορικές εφαρμογές</translation>
    </message>
    <message>
        <source>This is the transaction fee you may discard if change is smaller than dust at this level</source>
        <translation type="unfinished">Αυτή είναι η αμοιβή συναλλαγής που μπορείτε να απορρίψετε εάν η αλλαγή είναι μικρότερη από τη σκόνη σε αυτό το επίπεδο</translation>
    </message>
    <message>
        <source>This is the transaction fee you may pay when fee estimates are not available.</source>
        <translation type="unfinished">Αυτό είναι το τέλος συναλλαγής που μπορείτε να πληρώσετε όταν δεν υπάρχουν εκτιμήσεις τελών.</translation>
    </message>
    <message>
        <source>Unable to replay blocks. You will need to rebuild the database using -reindex-chainstate.</source>
        <translation type="unfinished">Δεν είναι δυνατή η επανάληψη των μπλοκ. Θα χρειαστεί να ξαναφτιάξετε τη βάση δεδομένων χρησιμοποιώντας το -reindex-chainstate.</translation>
    </message>
    <message>
        <source>Warning: Private keys detected in wallet {%s} with disabled private keys</source>
        <translation type="unfinished">Προειδοποίηση: Ιδιωτικά κλειδιά εντοπίστηκαν στο πορτοφόλι {%s} με απενεργοποιημένα ιδιωτικά κλειδιά</translation>
    </message>
    <message>
        <source>Warning: We do not appear to fully agree with our peers! You may need to upgrade, or other nodes may need to upgrade.</source>
        <translation type="unfinished">Προειδοποίηση: Δεν φαίνεται να συμφωνείτε πλήρως με τους χρήστες! Ίσως χρειάζεται να κάνετε αναβάθμιση, ή ίσως οι άλλοι κόμβοι χρειάζονται αναβάθμιση.</translation>
    </message>
    <message>
        <source>You need to rebuild the database using -reindex to go back to unpruned mode.  This will redownload the entire blockchain</source>
        <translation type="unfinished">Πρέπει να ξαναφτιάξετε τη βάση δεδομένων χρησιμοποιώντας το -reindex για να επιστρέψετε στη λειτουργία χωρίς εκτύπωση. Αυτό θα ξαναφορτώσει ολόκληρο το blockchain</translation>
    </message>
    <message>
        <source>-maxmempool must be at least %d MB</source>
        <translation type="unfinished">-maxmempool πρέπει να είναι τουλάχιστον %d MB</translation>
    </message>
    <message>
        <source>A fatal internal error occurred, see debug.log for details</source>
        <translation type="unfinished">Προέκυψε ένα κρίσιμο εσωτερικό σφάλμα. Ανατρέξτε στο debug.log για λεπτομέρειες</translation>
    </message>
    <message>
        <source>Cannot resolve -%s address: '%s'</source>
        <translation type="unfinished">Δεν είναι δυνατή η επίλυση -%s διεύθυνση: '%s'</translation>
    </message>
    <message>
        <source>Cannot write to data directory '%s'; check permissions.</source>
        <translation type="unfinished">Αδύνατη η εγγραφή στον κατάλογο δεδομένων '%s'. Ελέγξτε τα δικαιώματα.</translation>
    </message>
    <message>
        <source>%s is set very high! Fees this large could be paid on a single transaction.</source>
        <translation type="unfinished">%s είναι καταχωρημένο πολύ υψηλά! Έξοδα τόσο υψηλά μπορούν να πληρωθούν σε μια ενιαία συναλλαγή.</translation>
    </message>
    <message>
        <source>Error reading %s! All keys read correctly, but transaction data or address metadata may be missing or incorrect.</source>
        <translation type="unfinished">Σφάλμα κατά την ανάγνωση %s! Όλα τα κλειδιά διαβάζονται σωστά, αλλά τα δεδομένα των συναλλαγών ή οι καταχωρίσεις του βιβλίου διευθύνσεων ενδέχεται να λείπουν ή να είναι εσφαλμένα.</translation>
    </message>
    <message>
        <source>Fee estimation failed. Fallbackfee is disabled. Wait a few blocks or enable %s.</source>
        <translation type="unfinished">Η αποτίμηση του τέλους απέτυχε. Το Fallbackfee είναι απενεργοποιημένο. Περιμένετε λίγα τετράγωνα ή ενεργοποιήστε το %s.</translation>
    </message>
    <message>
        <source>Config setting for %s only applied on %s network when in [%s] section.</source>
        <translation type="unfinished">Η ρύθμιση Config για το %s εφαρμόστηκε μόνο στο δίκτυο %s όταν βρίσκεται στην ενότητα [%s].</translation>
    </message>
    <message>
        <source>Copyright (C) %i-%i</source>
        <translation type="unfinished">Πνευματικά δικαιώματα (C) %i-%i</translation>
    </message>
    <message>
        <source>Corrupted block database detected</source>
        <translation type="unfinished">Εντοπίσθηκε διεφθαρμένη βάση δεδομένων των μπλοκ</translation>
    </message>
    <message>
        <source>Could not find asmap file %s</source>
        <translation type="unfinished">Δεν ήταν δυνατή η εύρεση του αρχείου asmap %s</translation>
    </message>
    <message>
        <source>Could not parse asmap file %s</source>
        <translation type="unfinished">Δεν ήταν δυνατή η ανάλυση του αρχείου asmap %s</translation>
    </message>
    <message>
        <source>Disk space is too low!</source>
        <translation type="unfinished">Αποθηκευτικός χώρος πολύ μικρός!</translation>
    </message>
    <message>
        <source>Do you want to rebuild the block database now?</source>
        <translation type="unfinished">Θέλετε να δημιουργηθεί τώρα η βάση δεδομένων των μπλοκ;</translation>
    </message>
    <message>
        <source>Done loading</source>
        <translation type="unfinished">Η φόρτωση ολοκληρώθηκε</translation>
    </message>
    <message>
        <source>Dump file %s does not exist.</source>
        <translation type="unfinished">Το αρχείο dump %s δεν υπάρχει.</translation>
    </message>
    <message>
        <source>Error creating %s</source>
        <translation type="unfinished">Σφάλμα στη δημιουργία %s</translation>
    </message>
    <message>
        <source>Error initializing block database</source>
        <translation type="unfinished">Σφάλμα κατά την ενεργοποίηση της βάσης δεδομένων των μπλοκ</translation>
    </message>
    <message>
        <source>Error initializing wallet database environment %s!</source>
        <translation type="unfinished">Σφάλμα ενεργοποίησης του περιβάλλοντος βάσης δεδομένων πορτοφολιού %s!</translation>
    </message>
    <message>
        <source>Error loading %s</source>
        <translation type="unfinished">Σφάλμα κατά τη φόρτωση %s</translation>
    </message>
    <message>
        <source>Error loading %s: Private keys can only be disabled during creation</source>
        <translation type="unfinished">Σφάλμα κατά τη φόρτωση %s: Τα ιδιωτικά κλειδιά μπορούν να απενεργοποιηθούν μόνο κατά τη δημιουργία</translation>
    </message>
    <message>
        <source>Error loading %s: Wallet corrupted</source>
        <translation type="unfinished">Σφάλμα κατά τη φόρτωση %s: Κατεστραμμένο Πορτοφόλι</translation>
    </message>
    <message>
        <source>Error loading %s: Wallet requires newer version of %s</source>
        <translation type="unfinished">Σφάλμα κατά τη φόρτωση του %s: Το πορτοφόλι απαιτεί νεότερη έκδοση του %s</translation>
    </message>
    <message>
        <source>Error loading block database</source>
        <translation type="unfinished">Σφάλμα φόρτωσης της βάσης δεδομένων των μπλοκ</translation>
    </message>
    <message>
        <source>Error opening block database</source>
        <translation type="unfinished">Σφάλμα φόρτωσης της βάσης δεδομένων των μπλοκ</translation>
    </message>
    <message>
        <source>Error reading from database, shutting down.</source>
        <translation type="unfinished">Σφάλμα ανάγνωσης από τη βάση δεδομένων, εκτελείται τερματισμός.</translation>
    </message>
    <message>
        <source>Error: Disk space is low for %s</source>
        <translation type="unfinished">Σφάλμα: Ο χώρος στο δίσκο είναι χαμηλός για %s</translation>
    </message>
    <message>
        <source>Error: Dumpfile checksum does not match. Computed %s, expected %s</source>
        <translation type="unfinished">Σφάλμα: Το checksum του αρχείου dump δεν αντιστοιχεί. Υπολογίστηκε: %s, αναμενόταν: %s</translation>
    </message>
    <message>
        <source>Error: Got key that was not hex: %s</source>
        <translation type="unfinished">Σφάλμα: Ελήφθη μη δεκαεξαδικό κλειδί: %s</translation>
    </message>
    <message>
        <source>Error: Got value that was not hex: %s</source>
        <translation type="unfinished">Σφάλμα: Ελήφθη μη δεκαεξαδική τιμή: %s</translation>
    </message>
    <message>
        <source>Error: Missing checksum</source>
        <translation type="unfinished">Σφάλμα: Δεν υπάρχει το checksum</translation>
    </message>
    <message>
        <source>Error: No %s addresses available.</source>
        <translation type="unfinished">Σφάλμα: Δεν υπάρχουν διευθύνσεις %s διαθέσιμες.</translation>
    </message>
    <message>
        <source>Failed to listen on any port. Use -listen=0 if you want this.</source>
        <translation type="unfinished">Αποτυχία παρακολούθησης σε οποιαδήποτε θύρα. Χρησιμοποιήστε -listen=0 αν θέλετε αυτό.</translation>
    </message>
    <message>
        <source>Failed to rescan the wallet during initialization</source>
        <translation type="unfinished">Αποτυχία επανεγγραφής του πορτοφολιού κατά την αρχικοποίηση</translation>
    </message>
    <message>
        <source>Failed to verify database</source>
        <translation type="unfinished">Η επιβεβαίωση της βάσης δεδομένων απέτυχε</translation>
    </message>
    <message>
        <source>Ignoring duplicate -wallet %s.</source>
        <translation type="unfinished">Αγνόηση διπλότυπου -wallet %s.</translation>
    </message>
    <message>
        <source>Importing…</source>
        <translation type="unfinished">Εισαγωγή...</translation>
    </message>
    <message>
        <source>Incorrect or no genesis block found. Wrong datadir for network?</source>
        <translation type="unfinished">Ανακαλύφθηκε λάθος ή δεν βρέθηκε μπλοκ γενετικής. Λάθος δεδομένων για το δίκτυο;</translation>
    </message>
    <message>
        <source>Initialization sanity check failed. %s is shutting down.</source>
        <translation type="unfinished"> Ο έλεγχος ευελιξίας εκκίνησης απέτυχε. Το %s τερματίζεται.</translation>
    </message>
    <message>
        <source>Insufficient funds</source>
        <translation type="unfinished">Ανεπαρκές κεφάλαιο</translation>
    </message>
    <message>
        <source>Invalid -onion address or hostname: '%s'</source>
        <translation type="unfinished">Μη έγκυρη διεύθυνση μητρώου ή όνομα κεντρικού υπολογιστή: '%s'</translation>
    </message>
    <message>
        <source>Invalid -proxy address or hostname: '%s'</source>
        <translation type="unfinished">Μη έγκυρη διεύθυνση -proxy ή όνομα κεντρικού υπολογιστή: '%s'</translation>
    </message>
    <message>
        <source>Invalid P2P permission: '%s'</source>
        <translation type="unfinished">Μη έγκυρη άδεια P2P: '%s'</translation>
    </message>
    <message>
        <source>Invalid netmask specified in -whitelist: '%s'</source>
        <translation type="unfinished">Μη έγκυρη μάσκα δικτύου που καθορίζεται στο -whitelist: '%s'</translation>
    </message>
    <message>
        <source>Listening for incoming connections failed (listen returned error %s)</source>
        <translation type="unfinished">Η ακρόαση για εισερχόμενες συνδέσεις απέτυχε (ακούστε επιστραμμένο σφάλμα %s)</translation>
    </message>
    <message>
        <source>Loading P2P addresses…</source>
        <translation type="unfinished">Φόρτωση διευθύνσεων P2P...</translation>
    </message>
    <message>
        <source>Loading banlist…</source>
        <translation type="unfinished">Φόρτωση λίστας απαγόρευσης...</translation>
    </message>
    <message>
        <source>Loading wallet…</source>
        <translation type="unfinished">Φόρτωση πορτοφολιού...</translation>
    </message>
    <message>
        <source>Need to specify a port with -whitebind: '%s'</source>
        <translation type="unfinished">Πρέπει να καθορίσετε μια θύρα με -whitebind: '%s'</translation>
    </message>
    <message>
        <source>No addresses available</source>
        <translation type="unfinished">Καμμία διαθέσιμη διεύθυνση</translation>
    </message>
    <message>
        <source>Not enough file descriptors available.</source>
        <translation type="unfinished">Δεν υπάρχουν αρκετοί περιγραφείς αρχείων διαθέσιμοι.</translation>
    </message>
    <message>
        <source>Prune cannot be configured with a negative value.</source>
        <translation type="unfinished">Ο δακτύλιος δεν μπορεί να ρυθμιστεί με αρνητική τιμή.</translation>
    </message>
    <message>
        <source>Prune mode is incompatible with -txindex.</source>
        <translation type="unfinished">Η λειτουργία κοπής δεν είναι συμβατή με το -txindex.</translation>
    </message>
    <message>
        <source>Reducing -maxconnections from %d to %d, because of system limitations.</source>
        <translation type="unfinished">Μείωση -maxconnections από %d σε %d, λόγω των περιορισμών του συστήματος.</translation>
    </message>
    <message>
        <source>Rescanning…</source>
        <translation type="unfinished">Σάρωση εκ νέου...</translation>
    </message>
    <message>
        <source>SQLiteDatabase: Failed to execute statement to verify database: %s</source>
        <translation type="unfinished">SQLite βάση δεδομένων: Απέτυχε η εκτέλεση της δήλωσης για την επαλήθευση της βάσης δεδομένων: %s</translation>
    </message>
    <message>
        <source>SQLiteDatabase: Failed to prepare statement to verify database: %s</source>
        <translation type="unfinished">SQLite βάση δεδομένων: Απέτυχε η προετοιμασία της δήλωσης για την επαλήθευση της βάσης δεδομένων: %s</translation>
    </message>
    <message>
        <source>SQLiteDatabase: Failed to read database verification error: %s</source>
        <translation type="unfinished">SQLite βάση δεδομένων: Απέτυχε η ανάγνωση της επαλήθευσης του σφάλματος της βάσης δεδομένων: %s</translation>
    </message>
    <message>
        <source>SQLiteDatabase: Unexpected application id. Expected %u, got %u</source>
        <translation type="unfinished">SQLiteDatabase: Μη αναμενόμενο αναγνωριστικό εφαρμογής. Αναμενόταν: %u, ελήφθη: %u</translation>
    </message>
    <message>
        <source>Section [%s] is not recognized.</source>
        <translation type="unfinished">Το τμήμα [%s] δεν αναγνωρίζεται.</translation>
    </message>
    <message>
        <source>Signing transaction failed</source>
        <translation type="unfinished">Η υπογραφή συναλλαγής απέτυχε</translation>
    </message>
    <message>
        <source>Specified -walletdir "%s" does not exist</source>
        <translation type="unfinished">Η ορισμένη -walletdir "%s" δεν υπάρχει</translation>
    </message>
    <message>
        <source>Specified -walletdir "%s" is a relative path</source>
        <translation type="unfinished">Το συγκεκριμένο -walletdir "%s" είναι μια σχετική διαδρομή</translation>
    </message>
    <message>
        <source>Specified -walletdir "%s" is not a directory</source>
        <translation type="unfinished">Το συγκεκριμένο -walletdir "%s" δεν είναι κατάλογος</translation>
    </message>
    <message>
        <source>Specified blocks directory "%s" does not exist.</source>
        <translation type="unfinished">Δεν υπάρχει κατάλογος καθορισμένων μπλοκ "%s".</translation>
    </message>
    <message>
        <source>Specified data directory "%s" does not exist.</source>
        <translation type="unfinished">Ο ορισμένος κατάλογος δεδομένων "%s" δεν υπάρχει.</translation>
    </message>
    <message>
        <source>Starting network threads…</source>
        <translation type="unfinished">Εκκίνηση των threads δικτύου...</translation>
    </message>
    <message>
        <source>The source code is available from %s.</source>
        <translation type="unfinished"> Ο πηγαίος κώδικας είναι διαθέσιμος από το %s.</translation>
    </message>
    <message>
        <source>The specified config file %s does not exist</source>
        <translation type="unfinished">Το δοθέν αρχείο ρυθμίσεων %s δεν υπάρχει </translation>
    </message>
    <message>
        <source>The transaction amount is too small to pay the fee</source>
        <translation type="unfinished">Το ποσό της συναλλαγής είναι πολύ μικρό για να πληρώσει το έξοδο</translation>
    </message>
    <message>
        <source>The wallet will avoid paying less than the minimum relay fee.</source>
        <translation type="unfinished">Το πορτοφόλι θα αποφύγει να πληρώσει λιγότερο από το ελάχιστο έξοδο αναμετάδοσης.</translation>
    </message>
    <message>
        <source>This is experimental software.</source>
        <translation type="unfinished">Η εφαρμογή είναι σε πειραματικό στάδιο.</translation>
    </message>
    <message>
        <source>This is the minimum transaction fee you pay on every transaction.</source>
        <translation type="unfinished">Αυτή είναι η ελάχιστη χρέωση συναλλαγής που πληρώνετε για κάθε συναλλαγή.</translation>
    </message>
    <message>
        <source>This is the transaction fee you will pay if you send a transaction.</source>
        <translation type="unfinished">Αυτή είναι η χρέωση συναλλαγής που θα πληρώσετε εάν στείλετε μια συναλλαγή.</translation>
    </message>
    <message>
        <source>Transaction amount too small</source>
        <translation type="unfinished">Το ποσό της συναλλαγής είναι πολύ μικρό</translation>
    </message>
    <message>
        <source>Transaction amounts must not be negative</source>
        <translation type="unfinished">Τα ποσά των συναλλαγών δεν πρέπει να είναι αρνητικά</translation>
    </message>
    <message>
        <source>Transaction must have at least one recipient</source>
        <translation type="unfinished">Η συναλλαγή πρέπει να έχει τουλάχιστον έναν παραλήπτη</translation>
    </message>
    <message>
        <source>Transaction too large</source>
        <translation type="unfinished">Η συναλλαγή είναι πολύ μεγάλη</translation>
    </message>
    <message>
        <source>Unable to bind to %s on this computer (bind returned error %s)</source>
        <translation type="unfinished">Δεν είναι δυνατή η δέσμευση του %s σε αυτόν τον υπολογιστή (η δέσμευση επέστρεψε σφάλμα %s)</translation>
    </message>
    <message>
        <source>Unable to bind to %s on this computer. %s is probably already running.</source>
        <translation type="unfinished">Δεν είναι δυνατή η δέσμευση του %s σε αυτόν τον υπολογιστή. Το %s πιθανώς ήδη εκτελείται.</translation>
    </message>
    <message>
        <source>Unable to create the PID file '%s': %s</source>
        <translation type="unfinished">Δεν είναι δυνατή η δημιουργία του PID αρχείου '%s': %s</translation>
    </message>
    <message>
        <source>Unable to generate initial keys</source>
        <translation type="unfinished">Δεν είναι δυνατή η δημιουργία αρχικών κλειδιών</translation>
    </message>
    <message>
        <source>Unable to generate keys</source>
        <translation type="unfinished">Δεν είναι δυνατή η δημιουργία κλειδιών</translation>
    </message>
    <message>
        <source>Unable to open %s for writing</source>
        <translation type="unfinished">Αδυναμία στο άνοιγμα του %s για εγγραφή</translation>
    </message>
    <message>
        <source>Unable to start HTTP server. See debug log for details.</source>
        <translation type="unfinished">Δεν είναι δυνατή η εκκίνηση του διακομιστή HTTP. Δείτε το αρχείο εντοπισμού σφαλμάτων για λεπτομέρειες.</translation>
    </message>
    <message>
        <source>Unknown -blockfilterindex value %s.</source>
        <translation type="unfinished"> Άγνωστη -blockfilterindex τιμή %s.</translation>
    </message>
    <message>
        <source>Unknown address type '%s'</source>
        <translation type="unfinished">Άγνωστος τύπος διεύθυνσης '%s'</translation>
    </message>
    <message>
        <source>Unknown network specified in -onlynet: '%s'</source>
        <translation type="unfinished">Έχει οριστεί άγνωστo δίκτυο στο -onlynet: '%s'</translation>
    </message>
    <message>
        <source>Unknown new rules activated (versionbit %i)</source>
        <translation type="unfinished">Ενεργοποιήθηκαν άγνωστοι νέοι κανόνες (bit έκδοσης %i)</translation>
    </message>
    <message>
        <source>Unsupported logging category %s=%s.</source>
        <translation type="unfinished">Μη υποστηριζόμενη κατηγορία καταγραφής %s=%s.</translation>
    </message>
    <message>
        <source>User Agent comment (%s) contains unsafe characters.</source>
        <translation type="unfinished">Το σχόλιο του παράγοντα χρήστη (%s) περιέχει μη ασφαλείς χαρακτήρες.</translation>
    </message>
    <message>
        <source>Verifying blocks…</source>
        <translation type="unfinished">Επαλήθευση των blocks…</translation>
    </message>
    <message>
        <source>Verifying wallet(s)…</source>
        <translation type="unfinished">Επαλήθευση πορτοφολιού/ιών...</translation>
    </message>
    <message>
        <source>Wallet needed to be rewritten: restart %s to complete</source>
        <translation type="unfinished">Το πορτοφόλι χρειάζεται να ξαναγραφεί: κάντε επανεκκίνηση του %s για να ολοκληρώσετε</translation>
    </message>
    <message>
        <source>Settings file could not be read</source>
        <translation type="unfinished">Το αρχείο ρυθμίσεων δεν μπόρεσε να διαβαστεί</translation>
    </message>
    <message>
        <source>Settings file could not be written</source>
        <translation type="unfinished">Το αρχείο ρυθμίσεων δεν μπόρεσε να επεξεργασθεί</translation>
    </message>
</context>
</TS><|MERGE_RESOLUTION|>--- conflicted
+++ resolved
@@ -1090,21 +1090,12 @@
         <translation type="unfinished">Το πορτοφόλι '%1' μετεγκαταστάθηκε επιτυχώς.</translation>
     </message>
     <message>
-<<<<<<< HEAD
         <source>Watchonly scripts have been migrated to a new wallet named '%1'.</source>
         <translation type="unfinished">Τα σενάρια παρακολούθησης μόνο μετεγκαταστάθηκαν σε νέο πορτοφόλι ονόματι '%1'.</translation>
     </message>
     <message>
         <source>Solvable but not watched scripts have been migrated to a new wallet named '%1'.</source>
         <translation type="unfinished">Τα επιλύσιμα αλλά όχι για παρακολούθηση σενάρια μετεγκαταστάθηκαν σε νέο πορτοφόλι ονόματι '%1'.</translation>
-=======
-        <source> Watchonly scripts have been migrated to a new wallet named '%1'.</source>
-        <translation type="unfinished">Τα σενάρια μόνο για παρακολούθηση έχουν μετεγκατασταθεί σε ένα νέο πορτοφόλι με όνομα '%1'.</translation>
-    </message>
-    <message>
-        <source> Solvable but not watched scripts have been migrated to a new wallet named '%1'.</source>
-        <translation type="unfinished">Τα σενάρια με δυνατότητα επίλυσης αλλά όχι παρακολούθησης έχουν μετεγκατασταθεί σε ένα νέο πορτοφόλι με το όνομα '%1'.</translation>
->>>>>>> de3e0738
     </message>
     <message>
         <source>Migration failed</source>
@@ -2585,11 +2576,7 @@
     </message>
     <message>
         <source>we selected the peer for high bandwidth relay</source>
-<<<<<<< HEAD
         <translation type="unfinished">επιλέξαμε τον ομότιμο για αναμετάδοση υψηλού εύρους ζώνης</translation>
-=======
-        <translation type="unfinished">επιλέξαμε τον ομότιμο για υψηλού εύρους ζώνης αναμετάδοση</translation>
->>>>>>> de3e0738
     </message>
     <message>
         <source>the peer selected us for high bandwidth relay</source>
@@ -2805,11 +2792,7 @@
     </message>
     <message>
         <source>Generates an address compatible with older wallets.</source>
-<<<<<<< HEAD
         <translation type="unfinished">Παράγει μια διεύθυνση συμβατή με παλαιότερα πορτοφόλια.</translation>
-=======
-        <translation type="unfinished">Δημιουργεί μια διεύθυνση συμβατή με παλαιότερα πορτοφόλια.</translation>
->>>>>>> de3e0738
     </message>
     <message>
         <source>Generates a native segwit address (BIP-173). Some old wallets don't support it.</source>
@@ -3102,13 +3085,6 @@
         <source>Set external signer script path in Options -&gt; Wallet</source>
         <extracomment>"External signer" means using devices such as hardware wallets.</extracomment>
         <translation type="unfinished">Ορίστε τη διαδρομή σεναρίου εξωτερικού υπογράφοντος στις Επιλογές -&gt; Πορτοφόλι</translation>
-<<<<<<< HEAD
-=======
-    </message>
-    <message>
-        <source>Cr&amp;eate Unsigned</source>
-        <translation type="unfinished">Δη&amp;μιουργία Ανυπόγραφου</translation>
->>>>>>> de3e0738
     </message>
     <message>
         <source>Cr&amp;eate Unsigned</source>
@@ -3253,11 +3229,7 @@
         <source>Estimated to begin confirmation within %n block(s).</source>
         <translation type="unfinished">
             <numerusform>Estimated to begin confirmation within %n block(s).</numerusform>
-<<<<<<< HEAD
             <numerusform>Estimated to begin confirmation within %n block(s).</numerusform>
-=======
-            <numerusform>Εκτιμάται η έναρξη επιβεβαίωσης εντός %n μπλοκ.</numerusform>
->>>>>>> de3e0738
         </translation>
     </message>
     <message>
