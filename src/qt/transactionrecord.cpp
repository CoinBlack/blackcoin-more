// Copyright (c) 2011-2020 The Bitcoin Core developers
// Distributed under the MIT software license, see the accompanying
// file COPYING or http://www.opensource.org/licenses/mit-license.php.

#include <qt/transactionrecord.h>

<<<<<<< HEAD
#include "base58.h"
#include "dstencode.h"
#include "consensus/consensus.h"
#include "main.h"
#include "timedata.h"
#include "wallet/wallet.h"
=======
#include <chain.h>
#include <interfaces/wallet.h>
#include <key_io.h>
#include <wallet/ismine.h>
>>>>>>> 61646189

#include <stdint.h>

#include <QDateTime>

/* Return positive answer if transaction should be shown in list.
 */
bool TransactionRecord::showTransaction()
{
<<<<<<< HEAD
    if (wtx.IsCoinBase() || wtx.IsCoinStake())
    {
        // Ensures we show generated coins / mined transactions at depth 1
        if (!wtx.IsInMainChain())
        {
            return false;
        }
    }
=======
    // There are currently no cases where we hide transactions, but
    // we may want to use this in the future for things like RBF.
>>>>>>> 61646189
    return true;
}

/*
 * Decompose CWallet transaction to model transaction records.
 */
QList<TransactionRecord> TransactionRecord::decomposeTransaction(const interfaces::WalletTx& wtx)
{
    QList<TransactionRecord> parts;
    int64_t nTime = wtx.time;
    CAmount nCredit = wtx.credit;
    CAmount nDebit = wtx.debit;
    CAmount nNet = nCredit - nDebit;
<<<<<<< HEAD
    uint256 hash = wtx.GetHash(), hashPrev;
    std::map<std::string, std::string> mapValue = wtx.mapValue;

    if (nNet > 0 || wtx.IsCoinBase() || wtx.IsCoinStake())
=======
    uint256 hash = wtx.tx->GetHash();
    std::map<std::string, std::string> mapValue = wtx.value_map;

    if (nNet > 0 || wtx.is_coinbase)
>>>>>>> 61646189
    {
        //
        // Credit
        //
<<<<<<< HEAD

        CAmount nReward = -nDebit;
        if (wtx.IsCoinStake())
        {
            for (unsigned int j = 0; j < wtx.vout.size(); j++)
                if (wtx.vout[j].scriptPubKey == wtx.vout[1].scriptPubKey)
                    nReward += wtx.vout[j].nValue;
        }

        BOOST_FOREACH(const CTxOut& txout, wtx.vout)
=======
        for(unsigned int i = 0; i < wtx.tx->vout.size(); i++)
>>>>>>> 61646189
        {
            const CTxOut& txout = wtx.tx->vout[i];
            isminetype mine = wtx.txout_is_mine[i];
            if(mine)
            {
                TransactionRecord sub(hash, nTime);
                sub.idx = i; // vout index
                sub.credit = txout.nValue;
                sub.involvesWatchAddress = mine & ISMINE_WATCH_ONLY;
                if (wtx.txout_address_is_mine[i])
                {
                    // Received by Bitcoin Address
                    sub.type = TransactionRecord::RecvWithAddress;
<<<<<<< HEAD
                    sub.address = EncodeDestination(address);
=======
                    sub.address = EncodeDestination(wtx.txout_address[i]);
>>>>>>> 61646189
                }
                else
                {
                    // Received by IP connection (deprecated features), or a multisignature or other non-simple transaction
                    sub.type = TransactionRecord::RecvFromOther;
                    sub.address = mapValue["from"];
                }
<<<<<<< HEAD
                if (wtx.IsCoinBase() || wtx.IsCoinStake())
=======
                if (wtx.is_coinbase)
>>>>>>> 61646189
                {
                    // Generated
                    sub.type = TransactionRecord::Generated;
                }
                if (wtx.IsCoinStake())
                {
                	if (hashPrev == hash)
                		continue; // last coinstake output
                	sub.credit = nReward;
                	hashPrev = hash;

                }
                parts.append(sub);
            }
        }
    }
    else
    {
        bool involvesWatchAddress = false;
        isminetype fAllFromMe = ISMINE_SPENDABLE;
        for (const isminetype mine : wtx.txin_is_mine)
        {
            if(mine & ISMINE_WATCH_ONLY) involvesWatchAddress = true;
            if(fAllFromMe > mine) fAllFromMe = mine;
        }

        isminetype fAllToMe = ISMINE_SPENDABLE;
        for (const isminetype mine : wtx.txout_is_mine)
        {
            if(mine & ISMINE_WATCH_ONLY) involvesWatchAddress = true;
            if(fAllToMe > mine) fAllToMe = mine;
        }

        if (fAllFromMe && fAllToMe)
        {
            // Payment to self
            std::string address;
            for (auto it = wtx.txout_address.begin(); it != wtx.txout_address.end(); ++it) {
                if (it != wtx.txout_address.begin()) address += ", ";
                address += EncodeDestination(*it);
            }

            CAmount nChange = wtx.change;
            parts.append(TransactionRecord(hash, nTime, TransactionRecord::SendToSelf, address, -(nDebit - nChange), nCredit - nChange));
            parts.last().involvesWatchAddress = involvesWatchAddress;   // maybe pass to TransactionRecord as constructor argument
        }
        else if (fAllFromMe)
        {
            //
            // Debit
            //
            CAmount nTxFee = nDebit - wtx.tx->GetValueOut();

            for (unsigned int nOut = 0; nOut < wtx.tx->vout.size(); nOut++)
            {
                const CTxOut& txout = wtx.tx->vout[nOut];
                TransactionRecord sub(hash, nTime);
                sub.idx = nOut;
                sub.involvesWatchAddress = involvesWatchAddress;

                if(wtx.txout_is_mine[nOut])
                {
                    // Ignore parts sent to self, as this is usually the change
                    // from a transaction sent back to our own address.
                    continue;
                }

                if (!std::get_if<CNoDestination>(&wtx.txout_address[nOut]))
                {
                    // Sent to Bitcoin Address
                    sub.type = TransactionRecord::SendToAddress;
<<<<<<< HEAD
                    sub.address = EncodeDestination(address);
=======
                    sub.address = EncodeDestination(wtx.txout_address[nOut]);
>>>>>>> 61646189
                }
                else
                {
                    // Sent to IP, or other non-address transaction like OP_EVAL
                    sub.type = TransactionRecord::SendToOther;
                    sub.address = mapValue["to"];
                }

                CAmount nValue = txout.nValue;
                /* Add fee to first output */
                if (nTxFee > 0)
                {
                    nValue += nTxFee;
                    nTxFee = 0;
                }
                sub.debit = -nValue;

                parts.append(sub);
            }
        }
        else
        {
            //
            // Mixed debit transaction, can't break down payees
            //
            parts.append(TransactionRecord(hash, nTime, TransactionRecord::Other, "", nNet, 0));
            parts.last().involvesWatchAddress = involvesWatchAddress;
        }
    }

    return parts;
}

void TransactionRecord::updateStatus(const interfaces::WalletTxStatus& wtx, const uint256& block_hash, int numBlocks, int64_t block_time)
{
    // Determine transaction status

    // Sort order, unrecorded transactions sort to the top
    status.sortKey = strprintf("%010d-%01d-%010u-%03d",
<<<<<<< HEAD
        (pindex ? pindex->nHeight : std::numeric_limits<int>::max()),
        (wtx.IsCoinBase() || wtx.IsCoinStake() ? 1 : 0),
        wtx.nTimeReceived,
=======
        wtx.block_height,
        wtx.is_coinbase ? 1 : 0,
        wtx.time_received,
>>>>>>> 61646189
        idx);
    status.countsForBalance = wtx.is_trusted && !(wtx.blocks_to_maturity > 0);
    status.depth = wtx.depth_in_main_chain;
    status.m_cur_block_hash = block_hash;

    const bool up_to_date = ((int64_t)QDateTime::currentMSecsSinceEpoch() / 1000 - block_time < MAX_BLOCK_TIME_GAP);
    if (up_to_date && !wtx.is_final) {
        if (wtx.lock_time < LOCKTIME_THRESHOLD) {
            status.status = TransactionStatus::OpenUntilBlock;
            status.open_for = wtx.lock_time - numBlocks;
        }
        else
        {
            status.status = TransactionStatus::OpenUntilDate;
            status.open_for = wtx.lock_time;
        }
    }
    // For generated transactions, determine maturity
    else if(type == TransactionRecord::Generated)
    {
        if (wtx.blocks_to_maturity > 0)
        {
            status.status = TransactionStatus::Immature;

            if (wtx.is_in_main_chain)
            {
                status.matures_in = wtx.blocks_to_maturity;
            }
            else
            {
                status.status = TransactionStatus::NotAccepted;
            }
        }
        else
        {
            status.status = TransactionStatus::Confirmed;
        }
    }
    else
    {
        if (status.depth < 0)
        {
            status.status = TransactionStatus::Conflicted;
        }
        else if (status.depth == 0)
        {
            status.status = TransactionStatus::Unconfirmed;
            if (wtx.is_abandoned)
                status.status = TransactionStatus::Abandoned;
        }
        else if (status.depth < RecommendedNumConfirmations)
        {
            status.status = TransactionStatus::Confirming;
        }
        else
        {
            status.status = TransactionStatus::Confirmed;
        }
    }
    status.needsUpdate = false;
}

<<<<<<< HEAD
bool TransactionRecord::statusUpdateNeeded(int64_t nConflictsReceived)
{
    AssertLockHeld(cs_main);
    return (status.cur_num_blocks != chainActive.Height() || status.cur_num_conflicts != nConflictsReceived);
=======
bool TransactionRecord::statusUpdateNeeded(const uint256& block_hash) const
{
    assert(!block_hash.IsNull());
    return status.m_cur_block_hash != block_hash || status.needsUpdate;
>>>>>>> 61646189
}

QString TransactionRecord::getTxHash() const
{
    return QString::fromStdString(hash.ToString());
}

int TransactionRecord::getOutputIndex() const
{
    return idx;
}<|MERGE_RESOLUTION|>--- conflicted
+++ resolved
@@ -4,19 +4,10 @@
 
 #include <qt/transactionrecord.h>
 
-<<<<<<< HEAD
-#include "base58.h"
-#include "dstencode.h"
-#include "consensus/consensus.h"
-#include "main.h"
-#include "timedata.h"
-#include "wallet/wallet.h"
-=======
 #include <chain.h>
 #include <interfaces/wallet.h>
 #include <key_io.h>
 #include <wallet/ismine.h>
->>>>>>> 61646189
 
 #include <stdint.h>
 
@@ -24,21 +15,13 @@
 
 /* Return positive answer if transaction should be shown in list.
  */
-bool TransactionRecord::showTransaction()
-{
-<<<<<<< HEAD
-    if (wtx.IsCoinBase() || wtx.IsCoinStake())
-    {
-        // Ensures we show generated coins / mined transactions at depth 1
-        if (!wtx.IsInMainChain())
-        {
-            return false;
-        }
-    }
-=======
-    // There are currently no cases where we hide transactions, but
-    // we may want to use this in the future for things like RBF.
->>>>>>> 61646189
+bool TransactionRecord::showTransaction(const interfaces::WalletTx& wtx)
+{
+    // Ensures we show generated coins / mined transactions at depth 1
+    if((wtx.is_coinbase || wtx.is_coinstake) && !wtx.is_in_main_chain)
+    {
+        return false;
+    }
     return true;
 }
 
@@ -52,35 +35,38 @@
     CAmount nCredit = wtx.credit;
     CAmount nDebit = wtx.debit;
     CAmount nNet = nCredit - nDebit;
-<<<<<<< HEAD
-    uint256 hash = wtx.GetHash(), hashPrev;
-    std::map<std::string, std::string> mapValue = wtx.mapValue;
-
-    if (nNet > 0 || wtx.IsCoinBase() || wtx.IsCoinStake())
-=======
     uint256 hash = wtx.tx->GetHash();
     std::map<std::string, std::string> mapValue = wtx.value_map;
 
-    if (nNet > 0 || wtx.is_coinbase)
->>>>>>> 61646189
-    {
+    // Blackcoin ToDo: Check if the values are shown in a correct way
+    if (wtx.is_coinstake)
+    {
+        /*
         //
         // Credit
         //
-<<<<<<< HEAD
-
         CAmount nReward = -nDebit;
-        if (wtx.IsCoinStake())
-        {
-            for (unsigned int j = 0; j < wtx.vout.size(); j++)
-                if (wtx.vout[j].scriptPubKey == wtx.vout[1].scriptPubKey)
-                    nReward += wtx.vout[j].nValue;
-        }
-
-        BOOST_FOREACH(const CTxOut& txout, wtx.vout)
-=======
+        if (wtx.is_coinstake)
+        {
+            for (unsigned int j = 0; j < wtx.tx->vout.size(); j++)
+                if (wtx.tx->vout[j].scriptPubKey == wtx.tx->vout[1].scriptPubKey)
+                    nReward += wtx.tx->vout[j].nValue;
+        }
+        */
+        TransactionRecord sub(hash, nTime, TransactionRecord::Staked, "", -nDebit, wtx.tx->GetValueOut());
+        CTxDestination address;
+        const CTxOut& txout = wtx.tx->vout[1];
+        isminetype mine = wtx.txout_is_mine[1];
+
+        if (ExtractDestination(txout.scriptPubKey, address) && wtx.txout_address_is_mine[1])
+            sub.address = EncodeDestination(address);
+
+        sub.involvesWatchAddress = mine & ISMINE_WATCH_ONLY;
+        parts.append(sub);
+    }
+    else if (nNet > 0 || wtx.is_coinbase)
+    {
         for(unsigned int i = 0; i < wtx.tx->vout.size(); i++)
->>>>>>> 61646189
         {
             const CTxOut& txout = wtx.tx->vout[i];
             isminetype mine = wtx.txout_is_mine[i];
@@ -94,11 +80,7 @@
                 {
                     // Received by Bitcoin Address
                     sub.type = TransactionRecord::RecvWithAddress;
-<<<<<<< HEAD
-                    sub.address = EncodeDestination(address);
-=======
                     sub.address = EncodeDestination(wtx.txout_address[i]);
->>>>>>> 61646189
                 }
                 else
                 {
@@ -106,23 +88,12 @@
                     sub.type = TransactionRecord::RecvFromOther;
                     sub.address = mapValue["from"];
                 }
-<<<<<<< HEAD
-                if (wtx.IsCoinBase() || wtx.IsCoinStake())
-=======
                 if (wtx.is_coinbase)
->>>>>>> 61646189
                 {
                     // Generated
                     sub.type = TransactionRecord::Generated;
                 }
-                if (wtx.IsCoinStake())
-                {
-                	if (hashPrev == hash)
-                		continue; // last coinstake output
-                	sub.credit = nReward;
-                	hashPrev = hash;
-
-                }
+
                 parts.append(sub);
             }
         }
@@ -180,13 +151,9 @@
 
                 if (!std::get_if<CNoDestination>(&wtx.txout_address[nOut]))
                 {
-                    // Sent to Bitcoin Address
+                    // Sent to Blackcoin Address
                     sub.type = TransactionRecord::SendToAddress;
-<<<<<<< HEAD
-                    sub.address = EncodeDestination(address);
-=======
                     sub.address = EncodeDestination(wtx.txout_address[nOut]);
->>>>>>> 61646189
                 }
                 else
                 {
@@ -226,15 +193,9 @@
 
     // Sort order, unrecorded transactions sort to the top
     status.sortKey = strprintf("%010d-%01d-%010u-%03d",
-<<<<<<< HEAD
-        (pindex ? pindex->nHeight : std::numeric_limits<int>::max()),
-        (wtx.IsCoinBase() || wtx.IsCoinStake() ? 1 : 0),
-        wtx.nTimeReceived,
-=======
         wtx.block_height,
-        wtx.is_coinbase ? 1 : 0,
+        (wtx.is_coinbase || wtx.is_coinstake) ? 1 : 0,
         wtx.time_received,
->>>>>>> 61646189
         idx);
     status.countsForBalance = wtx.is_trusted && !(wtx.blocks_to_maturity > 0);
     status.depth = wtx.depth_in_main_chain;
@@ -253,7 +214,7 @@
         }
     }
     // For generated transactions, determine maturity
-    else if(type == TransactionRecord::Generated)
+    else if(type == TransactionRecord::Generated || type == TransactionRecord::Staked)
     {
         if (wtx.blocks_to_maturity > 0)
         {
@@ -297,17 +258,10 @@
     status.needsUpdate = false;
 }
 
-<<<<<<< HEAD
-bool TransactionRecord::statusUpdateNeeded(int64_t nConflictsReceived)
-{
-    AssertLockHeld(cs_main);
-    return (status.cur_num_blocks != chainActive.Height() || status.cur_num_conflicts != nConflictsReceived);
-=======
 bool TransactionRecord::statusUpdateNeeded(const uint256& block_hash) const
 {
     assert(!block_hash.IsNull());
     return status.m_cur_block_hash != block_hash || status.needsUpdate;
->>>>>>> 61646189
 }
 
 QString TransactionRecord::getTxHash() const
