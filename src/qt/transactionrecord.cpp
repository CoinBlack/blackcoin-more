--- conflicted
+++ resolved
@@ -38,72 +38,12 @@
     uint256 hash = wtx.tx->GetHash();
     std::map<std::string, std::string> mapValue = wtx.value_map;
 
-<<<<<<< HEAD
-    if (nNet > 0 || wtx.is_coinbase || wtx.is_coinstake)
-    {
-        //
-        // Credit
-        //
-        for(unsigned int i = 0; i < wtx.tx->vout.size(); i++)
-        {
-            const CTxOut& txout = wtx.tx->vout[i];
-            isminetype mine = wtx.txout_is_mine[i];
-            if(mine)
-            {
-                TransactionRecord sub(hash, nTime);
-                if (wtx.is_coinstake) // Combine into single output for coinstake
-                {
-                    sub.idx = 1; // vout index
-                    sub.credit = nNet;
-                }
-                else
-                {
-                    sub.idx = i; // vout index
-                    sub.credit = txout.nValue;
-                }
-                sub.involvesWatchAddress = mine & ISMINE_WATCH_ONLY;
-                if (wtx.txout_address_is_mine[i])
-                {
-                    // Received by Bitcoin Address
-                    sub.type = TransactionRecord::RecvWithAddress;
-                    sub.address = EncodeDestination(wtx.txout_address[i]);
-                }
-                else
-                {
-                    // Received by IP connection (deprecated features), or a multisignature or other non-simple transaction
-                    sub.type = TransactionRecord::RecvFromOther;
-                    sub.address = mapValue["from"];
-                }
-                if (wtx.is_coinbase)
-                {
-                    // Generated
-                    sub.type = TransactionRecord::Generated;
-                }
-                else if (wtx.is_coinstake)
-                {
-                    // Staked
-                    sub.type = TransactionRecord::Staked;
-                }
-
-                parts.append(sub);
-
-                if (wtx.is_coinstake)
-                    break; // Single output for coinstake
-            }
-        }
-    }
-    else
-    {
-        bool involvesWatchAddress = false;
-        isminetype fAllFromMe = ISMINE_SPENDABLE;
-=======
     bool involvesWatchAddress = false;
     isminetype fAllFromMe = ISMINE_SPENDABLE;
     bool any_from_me = false;
-    if (wtx.is_coinbase) {
+    if (wtx.is_coinbase || wtx.is_coinstake) {
         fAllFromMe = ISMINE_NO;
     } else {
->>>>>>> 44d8b13c
         for (const isminetype mine : wtx.txin_is_mine)
         {
             if(mine & ISMINE_WATCH_ONLY) involvesWatchAddress = true;
@@ -141,7 +81,7 @@
 
                 if (!std::get_if<CNoDestination>(&wtx.txout_address[i]))
                 {
-                    // Sent to Blackcoin Address
+                    // Sent to Bitcoin Address
                     sub.type = TransactionRecord::SendToAddress;
                     sub.address = EncodeDestination(wtx.txout_address[i]);
                 }
@@ -172,8 +112,16 @@
                 //
 
                 TransactionRecord sub(hash, nTime);
-                sub.idx = i; // vout index
-                sub.credit = txout.nValue;
+                if (wtx.is_coinstake) // Combine into single output for coinstake
+                {
+                    sub.idx = 1; // vout index
+                    sub.credit = nNet;
+                }
+                else
+                {
+                    sub.idx = i; // vout index
+                    sub.credit = txout.nValue;
+                }
                 sub.involvesWatchAddress = mine & ISMINE_WATCH_ONLY;
                 if (wtx.txout_address_is_mine[i])
                 {
@@ -192,8 +140,16 @@
                     // Generated
                     sub.type = TransactionRecord::Generated;
                 }
+                else if (wtx.is_coinstake)
+                {
+                    // Staked
+                    sub.type = TransactionRecord::Staked;
+                }
 
                 parts.append(sub);
+
+                if (wtx.is_coinstake)
+                    break; // Single output for coinstake
             }
         }
     } else {
