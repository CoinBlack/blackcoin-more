--- conflicted
+++ resolved
@@ -405,11 +405,7 @@
 {
     Q_UNUSED(pos);
     // Validate the proxy
-<<<<<<< HEAD
-    CService serv(LookupNumeric(input.toStdString().c_str(), 9050));
-=======
     CService serv(LookupNumeric(input.toStdString(), DEFAULT_GUI_PROXY_PORT));
->>>>>>> 61646189
     proxyType addrProxy = proxyType(serv, true);
     if (addrProxy.IsValid())
         return QValidator::Acceptable;
