--- conflicted
+++ resolved
@@ -32,13 +32,8 @@
 class SendCoinsRecipient;
 class TransactionTableModel;
 class WalletModelTransaction;
-
-<<<<<<< HEAD
 class WalletWorker;
 
-class CCoinControl;
-=======
->>>>>>> dd04f2dd
 class CKeyID;
 class COutPoint;
 class CPubKey;
