--- conflicted
+++ resolved
@@ -17,16 +17,8 @@
 
 #include <utility>
 
-<<<<<<< HEAD
-RecentRequestsTableModel::RecentRequestsTableModel(CWallet *wallet, WalletModel *parent) :
-    QAbstractTableModel(parent), walletModel(parent)
-{
-    Q_UNUSED(wallet);
-    nReceiveRequestsMaxId = 0;
-=======
 #include <QLatin1Char>
 #include <QLatin1String>
->>>>>>> 61646189
 
 RecentRequestsTableModel::RecentRequestsTableModel(WalletModel *parent) :
     QAbstractTableModel(parent), walletModel(parent)
