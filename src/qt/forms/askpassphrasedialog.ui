--- conflicted
+++ resolved
@@ -95,11 +95,7 @@
      <item row="3" column="1">
       <widget class="QCheckBox" name="toggleShowPasswordButton">
        <property name="text">
-<<<<<<< HEAD
-        <string>Show password</string>
-=======
         <string>Show passphrase</string>
->>>>>>> 61646189
        </property>
       </widget>
      </item>
