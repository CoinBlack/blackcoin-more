--- conflicted
+++ resolved
@@ -211,15 +211,6 @@
             <property name="focusPolicy">
              <enum>Qt::StrongFocus</enum>
             </property>
-<<<<<<< HEAD
-            <property name="toolTip">
-             <string>Bech32 (or BIP-173) addresses offer better protection against typos, but old wallets don't support them. When unchecked, an address compatible with older wallets will be created instead.</string>
-            </property>
-            <property name="text">
-             <string>Generate Bech32 address</string>
-            </property>
-=======
->>>>>>> dd04f2dd
            </widget>
           </item>
           <item>
