<?xml version="1.0" encoding="UTF-8"?>
<ui version="4.0">
 <class>CoinControlDialog</class>
 <widget class="QDialog" name="CoinControlDialog">
  <property name="geometry">
   <rect>
    <x>0</x>
    <y>0</y>
    <width>1000</width>
    <height>500</height>
   </rect>
  </property>
  <property name="windowTitle">
   <string>Coin Selection</string>
  </property>
  <layout class="QVBoxLayout" name="verticalLayout">
   <item>
    <layout class="QHBoxLayout" name="horizontalLayoutTop" stretch="0,0,0,0">
     <property name="topMargin">
      <number>0</number>
     </property>
     <property name="bottomMargin">
      <number>10</number>
     </property>
     <item>
      <layout class="QFormLayout" name="formLayoutCoinControl1">
       <property name="horizontalSpacing">
        <number>10</number>
       </property>
       <property name="verticalSpacing">
        <number>10</number>
       </property>
       <property name="leftMargin">
        <number>6</number>
       </property>
       <property name="rightMargin">
        <number>6</number>
       </property>
       <item row="0" column="0">
        <widget class="QLabel" name="labelCoinControlQuantityText">
         <property name="font">
          <font>
           <weight>75</weight>
           <bold>true</bold>
          </font>
         </property>
         <property name="text">
          <string>Quantity:</string>
         </property>
        </widget>
       </item>
       <item row="0" column="1">
        <widget class="QLabel" name="labelCoinControlQuantity">
         <property name="cursor">
          <cursorShape>IBeamCursor</cursorShape>
         </property>
         <property name="contextMenuPolicy">
          <enum>Qt::ActionsContextMenu</enum>
         </property>
         <property name="text">
          <string notr="true">0</string>
         </property>
         <property name="textInteractionFlags">
          <set>Qt::LinksAccessibleByMouse|Qt::TextSelectableByKeyboard|Qt::TextSelectableByMouse</set>
         </property>
        </widget>
       </item>
       <item row="1" column="0">
        <widget class="QLabel" name="labelCoinControlBytesText">
         <property name="font">
          <font>
           <weight>75</weight>
           <bold>true</bold>
          </font>
         </property>
         <property name="text">
          <string>Bytes:</string>
         </property>
        </widget>
       </item>
       <item row="1" column="1">
        <widget class="QLabel" name="labelCoinControlBytes">
         <property name="cursor">
          <cursorShape>IBeamCursor</cursorShape>
         </property>
         <property name="contextMenuPolicy">
          <enum>Qt::ActionsContextMenu</enum>
         </property>
         <property name="text">
          <string notr="true">0</string>
         </property>
         <property name="textInteractionFlags">
          <set>Qt::LinksAccessibleByMouse|Qt::TextSelectableByKeyboard|Qt::TextSelectableByMouse</set>
         </property>
        </widget>
       </item>
      </layout>
     </item>
     <item>
      <layout class="QFormLayout" name="formLayoutCoinControl2">
       <property name="horizontalSpacing">
        <number>10</number>
       </property>
       <property name="verticalSpacing">
        <number>10</number>
       </property>
       <property name="leftMargin">
        <number>6</number>
       </property>
       <property name="rightMargin">
        <number>6</number>
       </property>
       <item row="0" column="0">
        <widget class="QLabel" name="labelCoinControlAmountText">
         <property name="font">
          <font>
           <weight>75</weight>
           <bold>true</bold>
          </font>
         </property>
         <property name="text">
          <string>Amount:</string>
         </property>
        </widget>
       </item>
       <item row="0" column="1">
        <widget class="QLabel" name="labelCoinControlAmount">
         <property name="cursor">
          <cursorShape>IBeamCursor</cursorShape>
         </property>
         <property name="contextMenuPolicy">
          <enum>Qt::ActionsContextMenu</enum>
         </property>
         <property name="text">
          <string notr="true">0.00 BTC</string>
         </property>
         <property name="textInteractionFlags">
          <set>Qt::LinksAccessibleByMouse|Qt::TextSelectableByKeyboard|Qt::TextSelectableByMouse</set>
         </property>
        </widget>
       </item>
       <item row="1" column="0">
        <widget class="QLabel" name="labelCoinControlLowOutputText">
         <property name="enabled">
          <bool>false</bool>
         </property>
         <property name="font">
          <font>
           <weight>75</weight>
           <bold>true</bold>
          </font>
         </property>
         <property name="text">
          <string>Dust:</string>
         </property>
        </widget>
       </item>
       <item row="1" column="1">
        <widget class="QLabel" name="labelCoinControlLowOutput">
         <property name="enabled">
          <bool>false</bool>
         </property>
         <property name="cursor">
          <cursorShape>IBeamCursor</cursorShape>
         </property>
         <property name="contextMenuPolicy">
          <enum>Qt::ActionsContextMenu</enum>
         </property>
         <property name="text">
          <string notr="true">no</string>
         </property>
         <property name="textInteractionFlags">
          <set>Qt::LinksAccessibleByMouse|Qt::TextSelectableByKeyboard|Qt::TextSelectableByMouse</set>
         </property>
        </widget>
       </item>
      </layout>
     </item>
     <item>
      <layout class="QFormLayout" name="formLayoutCoinControl3">
       <property name="horizontalSpacing">
        <number>10</number>
       </property>
       <property name="verticalSpacing">
        <number>10</number>
       </property>
       <property name="leftMargin">
        <number>6</number>
       </property>
       <property name="rightMargin">
        <number>6</number>
       </property>
       <item row="0" column="0">
        <widget class="QLabel" name="labelCoinControlFeeText">
         <property name="font">
          <font>
           <weight>75</weight>
           <bold>true</bold>
          </font>
         </property>
         <property name="text">
          <string>Fee:</string>
         </property>
        </widget>
       </item>
       <item row="0" column="1">
        <widget class="QLabel" name="labelCoinControlFee">
         <property name="cursor">
          <cursorShape>IBeamCursor</cursorShape>
         </property>
         <property name="contextMenuPolicy">
          <enum>Qt::ActionsContextMenu</enum>
         </property>
         <property name="text">
          <string notr="true">0.00 BTC</string>
         </property>
         <property name="textInteractionFlags">
          <set>Qt::LinksAccessibleByMouse|Qt::TextSelectableByKeyboard|Qt::TextSelectableByMouse</set>
         </property>
        </widget>
       </item>
      </layout>
     </item>
     <item>
      <layout class="QFormLayout" name="formLayoutCoinControl4">
       <property name="horizontalSpacing">
        <number>10</number>
       </property>
       <property name="verticalSpacing">
        <number>10</number>
       </property>
       <property name="leftMargin">
        <number>6</number>
       </property>
       <property name="rightMargin">
        <number>6</number>
       </property>
       <item row="0" column="0">
        <widget class="QLabel" name="labelCoinControlAfterFeeText">
         <property name="font">
          <font>
           <weight>75</weight>
           <bold>true</bold>
          </font>
         </property>
         <property name="text">
          <string>After Fee:</string>
         </property>
        </widget>
       </item>
       <item row="0" column="1">
        <widget class="QLabel" name="labelCoinControlAfterFee">
         <property name="cursor">
          <cursorShape>IBeamCursor</cursorShape>
         </property>
         <property name="contextMenuPolicy">
          <enum>Qt::ActionsContextMenu</enum>
         </property>
         <property name="text">
          <string notr="true">0.00 BTC</string>
         </property>
         <property name="textInteractionFlags">
          <set>Qt::LinksAccessibleByMouse|Qt::TextSelectableByKeyboard|Qt::TextSelectableByMouse</set>
         </property>
        </widget>
       </item>
       <item row="1" column="0">
        <widget class="QLabel" name="labelCoinControlChangeText">
         <property name="enabled">
          <bool>false</bool>
         </property>
         <property name="font">
          <font>
           <weight>75</weight>
           <bold>true</bold>
          </font>
         </property>
         <property name="text">
          <string>Change:</string>
         </property>
        </widget>
       </item>
       <item row="1" column="1">
        <widget class="QLabel" name="labelCoinControlChange">
         <property name="enabled">
          <bool>false</bool>
         </property>
         <property name="cursor">
          <cursorShape>IBeamCursor</cursorShape>
         </property>
         <property name="contextMenuPolicy">
          <enum>Qt::ActionsContextMenu</enum>
         </property>
         <property name="text">
          <string notr="true">0.00 BTC</string>
         </property>
         <property name="textInteractionFlags">
          <set>Qt::LinksAccessibleByMouse|Qt::TextSelectableByKeyboard|Qt::TextSelectableByMouse</set>
         </property>
        </widget>
       </item>
      </layout>
     </item>
    </layout>
   </item>
   <item>
    <widget class="QFrame" name="frame">
     <property name="minimumSize">
      <size>
       <width>0</width>
       <height>40</height>
      </size>
     </property>
     <property name="frameShape">
      <enum>QFrame::StyledPanel</enum>
     </property>
     <property name="frameShadow">
      <enum>QFrame::Sunken</enum>
     </property>
     <layout class="QHBoxLayout" name="horizontalLayout">
      <item>
       <layout class="QHBoxLayout" name="horizontalLayoutPanel" stretch="0,0,0,0,0">
        <property name="spacing">
         <number>14</number>
        </property>
        <item>
         <widget class="QPushButton" name="pushButtonSelectAll">
          <property name="sizePolicy">
           <sizepolicy hsizetype="Maximum" vsizetype="Fixed">
            <horstretch>0</horstretch>
            <verstretch>0</verstretch>
           </sizepolicy>
          </property>
          <property name="text">
           <string>(un)select all</string>
          </property>
          <property name="autoDefault">
           <bool>false</bool>
          </property>
         </widget>
        </item>
        <item>
         <widget class="QRadioButton" name="radioTreeMode">
          <property name="sizePolicy">
           <sizepolicy hsizetype="Maximum" vsizetype="Fixed">
            <horstretch>0</horstretch>
            <verstretch>0</verstretch>
           </sizepolicy>
          </property>
          <property name="text">
           <string>Tree mode</string>
          </property>
         </widget>
        </item>
        <item>
         <widget class="QRadioButton" name="radioListMode">
          <property name="sizePolicy">
           <sizepolicy hsizetype="Maximum" vsizetype="Fixed">
            <horstretch>0</horstretch>
            <verstretch>0</verstretch>
           </sizepolicy>
          </property>
          <property name="text">
           <string>List mode</string>
          </property>
          <property name="checked">
           <bool>true</bool>
          </property>
         </widget>
        </item>
        <item>
         <widget class="QLabel" name="labelLocked">
          <property name="text">
           <string notr="true">(1 locked)</string>
          </property>
         </widget>
        </item>
        <item>
         <spacer name="horizontalSpacer">
          <property name="orientation">
           <enum>Qt::Horizontal</enum>
          </property>
          <property name="sizeHint" stdset="0">
           <size>
            <width>40</width>
            <height>20</height>
           </size>
          </property>
         </spacer>
        </item>
       </layout>
      </item>
     </layout>
    </widget>
   </item>
   <item>
    <widget class="CoinControlTreeWidget" name="treeWidget">
     <property name="contextMenuPolicy">
      <enum>Qt::CustomContextMenu</enum>
     </property>
     <property name="sortingEnabled">
      <bool>false</bool>
     </property>
     <property name="columnCount">
<<<<<<< HEAD
      <number>10</number>
=======
      <number>6</number>
>>>>>>> 61646189
     </property>
     <attribute name="headerShowSortIndicator" stdset="0">
      <bool>true</bool>
     </attribute>
     <attribute name="headerStretchLastSection">
      <bool>false</bool>
     </attribute>
     <column>
      <property name="text">
       <string/>
      </property>
     </column>
     <column>
      <property name="text">
       <string>Amount</string>
      </property>
     </column>
     <column>
      <property name="text">
       <string>Received with label</string>
      </property>
     </column>
     <column>
      <property name="text">
       <string>Received with address</string>
      </property>
     </column>
     <column>
      <property name="text">
       <string>Date</string>
      </property>
     </column>
     <column>
      <property name="text">
       <string>Confirmations</string>
      </property>
      <property name="toolTip">
       <string>Confirmed</string>
      </property>
     </column>
     <column>
      <property name="text">
       <string/>
      </property>
     </column>
     <column>
      <property name="text">
       <string/>
      </property>
     </column>
     <column>
      <property name="text">
       <string/>
      </property>
     </column>
     <column>
      <property name="text">
       <string/>
      </property>
     </column>
    </widget>
   </item>
   <item>
    <widget class="QDialogButtonBox" name="buttonBox">
     <property name="orientation">
      <enum>Qt::Horizontal</enum>
     </property>
     <property name="standardButtons">
      <set>QDialogButtonBox::Ok</set>
     </property>
    </widget>
   </item>
  </layout>
 </widget>
 <customwidgets>
  <customwidget>
   <class>CoinControlTreeWidget</class>
   <extends>QTreeWidget</extends>
   <header>qt/coincontroltreewidget.h</header>
  </customwidget>
 </customwidgets>
 <resources/>
 <connections/>
</ui><|MERGE_RESOLUTION|>--- conflicted
+++ resolved
@@ -402,11 +402,7 @@
       <bool>false</bool>
      </property>
      <property name="columnCount">
-<<<<<<< HEAD
-      <number>10</number>
-=======
       <number>6</number>
->>>>>>> 61646189
      </property>
      <attribute name="headerShowSortIndicator" stdset="0">
       <bool>true</bool>
