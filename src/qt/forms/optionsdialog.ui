<?xml version="1.0" encoding="UTF-8"?>
<ui version="4.0">
 <class>OptionsDialog</class>
 <widget class="QDialog" name="OptionsDialog">
  <property name="geometry">
   <rect>
    <x>0</x>
    <y>0</y>
    <width>560</width>
    <height>440</height>
   </rect>
  </property>
  <property name="windowTitle">
   <string>Options</string>
  </property>
  <property name="modal">
   <bool>true</bool>
  </property>
  <layout class="QVBoxLayout" name="verticalLayout">
   <item>
    <widget class="QTabWidget" name="tabWidget">
     <property name="currentIndex">
      <number>0</number>
     </property>
     <widget class="QWidget" name="tabMain">
      <attribute name="title">
       <string>&amp;Main</string>
      </attribute>
      <layout class="QVBoxLayout" name="verticalLayout_Main">
       <item>
        <widget class="QCheckBox" name="bitcoinAtStartup">
         <property name="toolTip">
          <string>Automatically start %1 after logging in to the system.</string>
         </property>
         <property name="text">
          <string>&amp;Start %1 on system login</string>
         </property>
        </widget>
       </item>
       <item>
        <spacer name="horizontalSpacer_0_Main">
         <property name="orientation">
          <enum>Qt::Horizontal</enum>
         </property>
         <property name="sizeHint" stdset="0">
          <size>
           <width>40</width>
           <height>5</height>
          </size>
         </property>
        </spacer>
       </item>
       <item>
<<<<<<< HEAD
        <layout class="QHBoxLayout" name="horizontalLayout_2_Main">
=======
        <layout class="QHBoxLayout" name="horizontalLayout_Main_Prune">
         <item>
          <widget class="QCheckBox" name="prune">
           <property name="toolTip">
            <string>Enabling pruning significantly reduces the disk space required to store transactions. All blocks are still fully validated. Reverting this setting requires re-downloading the entire blockchain.</string>
           </property>
           <property name="text">
            <string>Prune &amp;block storage to</string>
           </property>
          </widget>
         </item>
         <item>
          <widget class="QSpinBox" name="pruneSize"/>
         </item>
>>>>>>> dd04f2dd
         <item>
          <widget class="QLabel" name="databaseCacheLabel">
           <property name="text">
            <string>Size of &amp;database cache</string>
           </property>
           <property name="textFormat">
            <enum>Qt::PlainText</enum>
           </property>
           <property name="buddy">
            <cstring>databaseCache</cstring>
           </property>
          </widget>
         </item>
         <item>
          <widget class="QSpinBox" name="databaseCache"/>
         </item>
         <item>
          <widget class="QLabel" name="databaseCacheUnitLabel">
           <property name="text">
            <string>MiB</string>
           </property>
           <property name="textFormat">
            <enum>Qt::PlainText</enum>
           </property>
          </widget>
         </item>
         <item>
          <spacer name="horizontalSpacer_2_Main">
           <property name="orientation">
            <enum>Qt::Horizontal</enum>
           </property>
           <property name="sizeHint" stdset="0">
            <size>
             <width>40</width>
             <height>20</height>
            </size>
           </property>
          </spacer>
         </item>
        </layout>
       </item>
       <item>
        <layout class="QHBoxLayout" name="horizontalLayout_Main_VerifyLabel">
         <item>
<<<<<<< HEAD
          <widget class="QLabel" name="threadsScriptVerifLabel">
=======
          <widget class="QLabel" name="databaseCacheLabel">
           <property name="toolTip">
            <string extracomment="Tooltip text for Options window setting that sets the size of the database cache. Explains the corresponding effects of increasing/decreasing this value.">Maximum database cache size. A larger cache can contribute to faster sync, after which the benefit is less pronounced for most use cases. Lowering the cache size will reduce memory usage. Unused mempool memory is shared for this cache.</string>
           </property>
>>>>>>> dd04f2dd
           <property name="text">
            <string>Number of script &amp;verification threads</string>
           </property>
           <property name="textFormat">
            <enum>Qt::PlainText</enum>
           </property>
           <property name="buddy">
            <cstring>threadsScriptVerif</cstring>
           </property>
          </widget>
         </item>
         <item>
          <widget class="QSpinBox" name="threadsScriptVerif">
           <property name="toolTip">
            <string>(0 = auto, &lt;0 = leave that many cores free)</string>
           </property>
          </widget>
         </item>
         <item>
          <spacer name="horizontalSpacer_Main_Threads">
           <property name="orientation">
            <enum>Qt::Horizontal</enum>
           </property>
           <property name="sizeHint" stdset="0">
            <size>
             <width>40</width>
             <height>20</height>
            </size>
           </property>
          </spacer>
         </item>
        </layout>
       </item>
       <item>
        <layout class="QHBoxLayout" name="horizontalLayout_Main_ReserveBalanceLabel">
         <item>
          <widget class="QLabel" name="reserveBalanceLabel">
           <property name="text">
            <string>Reserve amount that will not be used for staking</string>
           </property>
           <property name="textFormat">
            <enum>Qt::PlainText</enum>
           </property>
           <property name="buddy">
            <cstring>reserveBalance</cstring>
           </property>
          </widget>
         </item>
         <item>
          <widget class="BitcoinAmountField" name="reserveBalance">
           <property name="sizePolicy">
             <sizepolicy hsizetype="Fixed" vsizetype="Fixed">
             <horstretch>0</horstretch>
             <verstretch>0</verstretch>
             </sizepolicy>
           </property>
           <property name="minimumSize">
             <size>
             <width>80</width>
             <height>0</height>
             </size>
           </property>
           <property name="maximumSize">
             <size>
             <width>1000</width>
             <height>100</height>
             </size>
           </property>
           <property name="toolTip">
            <string>Reserve amount that will not be used for staking</string>
           </property>
          </widget>
         </item>
         <item>
          <spacer name="horizontalSpacer_Main_ReserveBalance">
           <property name="orientation">
            <enum>Qt::Horizontal</enum>
           </property>
           <property name="sizeHint" stdset="0">
            <size>
             <width>40</width>
             <height>20</height>
            </size>
           </property>
          </spacer>
         </item>
        </layout>
       </item>
       <item>
        <layout class="QHBoxLayout" name="horizontalLayout_Main_DonationsLabel">
         <item>
<<<<<<< HEAD
          <widget class="QLabel" name="donationPercentageLabel">
=======
          <widget class="QLabel" name="threadsScriptVerifLabel">
           <property name="toolTip">
            <string extracomment="Tooltip text for Options window setting that sets the number of script verification threads. Explains that negative values mean to leave these many cores free to the system.">Set the number of script verification threads. Negative values correspond to the number of cores you want to leave free to the system.</string>
           </property>
>>>>>>> dd04f2dd
           <property name="text">
            <string>Percentage of stake going as a donation to the development team</string>
           </property>
           <property name="textFormat">
            <enum>Qt::PlainText</enum>
           </property>
           <property name="buddy">
            <cstring>donationPercentage</cstring>
           </property>
          </widget>
         </item>
         <item>
          <widget class="QSpinBox" name="donationPercentage">
           <property name="toolTip">
            <string>(set preferrable value in %)</string>
           </property>
          </widget>
         </item>
         <item>
          <spacer name="horizontalSpacer_Main_Donations">
           <property name="orientation">
            <enum>Qt::Horizontal</enum>
           </property>
           <property name="sizeHint" stdset="0">
            <size>
             <width>40</width>
             <height>40</height>
            </size>
           </property>
          </spacer>
         </item>
        </layout>
       </item>
       <item>
        <widget class="QCheckBox" name="enableServer">
         <property name="toolTip">
          <string extracomment="Tooltip text for Options window setting that enables the RPC server.">This allows you or a third party tool to communicate with the node through command-line and JSON-RPC commands.</string>
         </property>
         <property name="text">
          <string extracomment="An Options window setting to enable the RPC server.">Enable R&amp;PC server</string>
         </property>
        </widget>
       </item>
       <item>
        <spacer name="verticalSpacer_Main">
         <property name="orientation">
          <enum>Qt::Vertical</enum>
         </property>
         <property name="sizeHint" stdset="0">
          <size>
           <width>20</width>
           <height>40</height>
          </size>
         </property>
        </spacer>
       </item>
      </layout>
     </widget>
     <widget class="QWidget" name="tabWallet">
      <attribute name="title">
       <string>W&amp;allet</string>
      </attribute>
      <layout class="QVBoxLayout" name="verticalLayout_Wallet">
       <item>
        <widget class="QCheckBox" name="subFeeFromAmount">
         <property name="toolTip">
          <string extracomment="Tooltip text for Options window setting that sets subtracting the fee from a sending amount as default.">Whether to set subtract fee from amount as default or not.</string>
         </property>
         <property name="text">
          <string extracomment="An Options window setting to set subtracting the fee from a sending amount as default.">Subtract &amp;fee from amount by default</string>
         </property>
        </widget>
       </item>
       <item>
        <widget class="QGroupBox" name="groupBox">
         <property name="title">
          <string>Expert</string>
         </property>
         <layout class="QVBoxLayout" name="verticalLayout_2">
          <item>
           <widget class="QCheckBox" name="coinControlFeatures">
            <property name="toolTip">
             <string>Whether to show coin control features or not.</string>
            </property>
            <property name="text">
             <string>Enable coin &amp;control features</string>
            </property>
           </widget>
          </item>
          <item>
           <widget class="QCheckBox" name="spendZeroConfChange">
            <property name="toolTip">
             <string>If you disable the spending of unconfirmed change, the change from a transaction cannot be used until that transaction has at least one confirmation. This also affects how your balance is computed.</string>
            </property>
            <property name="text">
             <string>&amp;Spend unconfirmed change</string>
            </property>
           </widget>
          </item>
          <item>
           <widget class="QCheckBox" name="m_enable_psbt_controls">
            <property name="text">
             <string extracomment="An options window setting to enable PSBT controls.">Enable &amp;PSBT controls</string>
            </property>
            <property name="toolTip">
             <string extracomment="Tooltip text for options window setting that enables PSBT controls.">Whether to show PSBT controls.</string>
            </property>
           </widget>
          </item>
         </layout>
        </widget>
       </item>
       <item>
        <widget class="QGroupBox" name="groupBoxHww">
         <property name="title">
          <string>External Signer (e.g. hardware wallet)</string>
         </property>
         <layout class="QVBoxLayout" name="verticalLayoutHww">
          <item>
           <layout class="QHBoxLayout" name="horizontalLayoutHww">
            <item>
             <widget class="QLabel" name="externalSignerPathLabel">
              <property name="text">
               <string>&amp;External signer script path</string>
              </property>
              <property name="buddy">
               <cstring>externalSignerPath</cstring>
              </property>
             </widget>
            </item>
            <item>
             <widget class="QLineEdit" name="externalSignerPath">
              <property name="toolTip">
               <string>Full path to a Bitcoin Core compatible script (e.g. C:\Downloads\hwi.exe or /Users/you/Downloads/hwi.py). Beware: malware can steal your coins!</string>
              </property>
             </widget>
            </item>
           </layout>
          </item>
         </layout>
        </widget>
       </item>
       <item>
        <spacer name="verticalSpacer_Wallet">
         <property name="orientation">
          <enum>Qt::Vertical</enum>
         </property>
         <property name="sizeHint" stdset="0">
          <size>
           <width>20</width>
           <height>40</height>
          </size>
         </property>
        </spacer>
       </item>
      </layout>
     </widget>
     <widget class="QWidget" name="tabNetwork">
      <attribute name="title">
       <string>&amp;Network</string>
      </attribute>
      <layout class="QVBoxLayout" name="verticalLayout_Network">
       <item>
        <widget class="QCheckBox" name="mapPortUpnp">
         <property name="toolTip">
          <string>Automatically open the Bitcoin client port on the router. This only works when your router supports UPnP and it is enabled.</string>
         </property>
         <property name="text">
          <string>Map port using &amp;UPnP</string>
         </property>
        </widget>
       </item>
       <item>
        <widget class="QCheckBox" name="mapPortNatpmp">
         <property name="toolTip">
          <string>Automatically open the Bitcoin client port on the router. This only works when your router supports NAT-PMP and it is enabled. The external port could be random.</string>
         </property>
         <property name="text">
          <string>Map port using NA&amp;T-PMP</string>
         </property>
        </widget>
       </item>
       <item>
        <widget class="QCheckBox" name="allowIncoming">
         <property name="toolTip">
          <string>Accept connections from outside.</string>
         </property>
         <property name="text">
          <string>Allow incomin&amp;g connections</string>
         </property>
        </widget>
       </item>
       <item>
        <widget class="QCheckBox" name="connectSocks">
         <property name="toolTip">
          <string>Connect to the Bitcoin network through a SOCKS5 proxy.</string>
         </property>
         <property name="text">
          <string>&amp;Connect through SOCKS5 proxy (default proxy):</string>
         </property>
        </widget>
       </item>
       <item>
        <layout class="QHBoxLayout" name="horizontalLayout_1_Network">
         <item>
          <widget class="QLabel" name="proxyIpLabel">
           <property name="text">
            <string>Proxy &amp;IP:</string>
           </property>
           <property name="textFormat">
            <enum>Qt::PlainText</enum>
           </property>
           <property name="buddy">
            <cstring>proxyIp</cstring>
           </property>
          </widget>
         </item>
         <item>
          <widget class="QValidatedLineEdit" name="proxyIp">
           <property name="minimumSize">
            <size>
             <width>140</width>
             <height>0</height>
            </size>
           </property>
           <property name="maximumSize">
            <size>
             <width>140</width>
             <height>16777215</height>
            </size>
           </property>
           <property name="toolTip">
            <string>IP address of the proxy (e.g. IPv4: 127.0.0.1 / IPv6: ::1)</string>
           </property>
          </widget>
         </item>
         <item>
          <widget class="QLabel" name="proxyPortLabel">
           <property name="text">
            <string>&amp;Port:</string>
           </property>
           <property name="textFormat">
            <enum>Qt::PlainText</enum>
           </property>
           <property name="buddy">
            <cstring>proxyPort</cstring>
           </property>
          </widget>
         </item>
         <item>
          <widget class="QLineEdit" name="proxyPort">
           <property name="minimumSize">
            <size>
             <width>55</width>
             <height>0</height>
            </size>
           </property>
           <property name="maximumSize">
            <size>
             <width>55</width>
             <height>16777215</height>
            </size>
           </property>
           <property name="toolTip">
            <string>Port of the proxy (e.g. 9050)</string>
           </property>
          </widget>
         </item>
         <item>
          <spacer name="horizontalSpacer_1_Network">
           <property name="orientation">
            <enum>Qt::Horizontal</enum>
           </property>
           <property name="sizeHint" stdset="0">
            <size>
             <width>40</width>
             <height>20</height>
            </size>
           </property>
          </spacer>
         </item>
        </layout>
       </item>
       <item>
        <layout class="QHBoxLayout" name="horizontalLayout_2_Network">
         <item>
          <widget class="QLabel" name="proxyActiveNets">
           <property name="text">
            <string>Used for reaching peers via:</string>
           </property>
           <property name="textFormat">
            <enum>Qt::PlainText</enum>
           </property>
          </widget>
         </item>
         <item>
          <widget class="QCheckBox" name="proxyReachIPv4">
           <property name="enabled">
            <bool>false</bool>
           </property>
           <property name="toolTip">
            <string>Shows if the supplied default SOCKS5 proxy is used to reach peers via this network type.</string>
           </property>
           <property name="text">
            <string/>
           </property>
          </widget>
         </item>
         <item>
          <widget class="QLabel" name="proxyReachIPv4Label">
           <property name="text">
            <string>IPv4</string>
           </property>
           <property name="textFormat">
            <enum>Qt::PlainText</enum>
           </property>
          </widget>
         </item>
         <item>
          <widget class="QCheckBox" name="proxyReachIPv6">
           <property name="enabled">
            <bool>false</bool>
           </property>
           <property name="toolTip">
            <string>Shows if the supplied default SOCKS5 proxy is used to reach peers via this network type.</string>
           </property>
           <property name="text">
            <string/>
           </property>
          </widget>
         </item>
         <item>
          <widget class="QLabel" name="proxyReachIPv6Label">
           <property name="text">
            <string>IPv6</string>
           </property>
           <property name="textFormat">
            <enum>Qt::PlainText</enum>
           </property>
          </widget>
         </item>
         <item>
          <widget class="QCheckBox" name="proxyReachTor">
           <property name="enabled">
            <bool>false</bool>
           </property>
           <property name="toolTip">
            <string>Shows if the supplied default SOCKS5 proxy is used to reach peers via this network type.</string>
           </property>
           <property name="text">
            <string/>
           </property>
          </widget>
         </item>
         <item>
          <widget class="QLabel" name="proxyReachTorLabel">
           <property name="text">
            <string>Tor</string>
           </property>
           <property name="textFormat">
            <enum>Qt::PlainText</enum>
           </property>
          </widget>
         </item>
         <item>
          <spacer name="horizontalSpacer_2_Network">
           <property name="orientation">
            <enum>Qt::Horizontal</enum>
           </property>
           <property name="sizeHint" stdset="0">
            <size>
             <width>40</width>
             <height>20</height>
            </size>
           </property>
          </spacer>
         </item>
        </layout>
       </item>
       <item>
        <widget class="QCheckBox" name="connectSocksTor">
         <property name="toolTip">
          <string>Connect to the Bitcoin network through a separate SOCKS5 proxy for Tor onion services.</string>
         </property>
         <property name="text">
          <string>Use separate SOCKS&amp;5 proxy to reach peers via Tor onion services:</string>
         </property>
        </widget>
       </item>
       <item>
        <layout class="QHBoxLayout" name="horizontalLayout_3_Network">
         <item>
          <widget class="QLabel" name="proxyIpTorLabel">
           <property name="text">
            <string>Proxy &amp;IP:</string>
           </property>
           <property name="textFormat">
            <enum>Qt::PlainText</enum>
           </property>
           <property name="buddy">
            <cstring>proxyIpTor</cstring>
           </property>
          </widget>
         </item>
         <item>
          <widget class="QValidatedLineEdit" name="proxyIpTor">
           <property name="minimumSize">
            <size>
             <width>140</width>
             <height>0</height>
            </size>
           </property>
           <property name="maximumSize">
            <size>
             <width>140</width>
             <height>16777215</height>
            </size>
           </property>
           <property name="toolTip">
            <string>IP address of the proxy (e.g. IPv4: 127.0.0.1 / IPv6: ::1)</string>
           </property>
          </widget>
         </item>
         <item>
          <widget class="QLabel" name="proxyPortTorLabel">
           <property name="text">
            <string>&amp;Port:</string>
           </property>
           <property name="textFormat">
            <enum>Qt::PlainText</enum>
           </property>
           <property name="buddy">
            <cstring>proxyPortTor</cstring>
           </property>
          </widget>
         </item>
         <item>
          <widget class="QLineEdit" name="proxyPortTor">
           <property name="minimumSize">
            <size>
             <width>55</width>
             <height>0</height>
            </size>
           </property>
           <property name="maximumSize">
            <size>
             <width>55</width>
             <height>16777215</height>
            </size>
           </property>
           <property name="toolTip">
            <string>Port of the proxy (e.g. 9050)</string>
           </property>
          </widget>
         </item>
         <item>
          <spacer name="horizontalSpacer_4_Network">
           <property name="orientation">
            <enum>Qt::Horizontal</enum>
           </property>
           <property name="sizeHint" stdset="0">
            <size>
             <width>40</width>
             <height>20</height>
            </size>
           </property>
          </spacer>
         </item>
        </layout>
       </item>
       <item>
        <spacer name="verticalSpacer_Network">
         <property name="orientation">
          <enum>Qt::Vertical</enum>
         </property>
         <property name="sizeHint" stdset="0">
          <size>
           <width>20</width>
           <height>40</height>
          </size>
         </property>
        </spacer>
       </item>
      </layout>
     </widget>
     <widget class="QWidget" name="tabWindow">
      <attribute name="title">
       <string>&amp;Window</string>
      </attribute>
      <layout class="QVBoxLayout" name="verticalLayout_Window">
       <item>
        <widget class="QCheckBox" name="showTrayIcon">
         <property name="toolTip">
          <string>Show the icon in the system tray.</string>
         </property>
         <property name="text">
          <string>&amp;Show tray icon</string>
         </property>
         <property name="checked">
          <bool>true</bool>
         </property>
        </widget>
       </item>
       <item>
        <widget class="QCheckBox" name="minimizeToTray">
         <property name="toolTip">
          <string>Show only a tray icon after minimizing the window.</string>
         </property>
         <property name="text">
          <string>&amp;Minimize to the tray instead of the taskbar</string>
         </property>
        </widget>
       </item>
       <item>
        <widget class="QCheckBox" name="minimizeOnClose">
         <property name="toolTip">
          <string>Minimize instead of exit the application when the window is closed. When this option is enabled, the application will be closed only after selecting Exit in the menu.</string>
         </property>
         <property name="text">
          <string>M&amp;inimize on close</string>
         </property>
        </widget>
       </item>
       <item>
        <spacer name="verticalSpacer_Window">
         <property name="orientation">
          <enum>Qt::Vertical</enum>
         </property>
         <property name="sizeHint" stdset="0">
          <size>
           <width>20</width>
           <height>40</height>
          </size>
         </property>
        </spacer>
       </item>
      </layout>
     </widget>
     <widget class="QWidget" name="tabDisplay">
      <attribute name="title">
       <string>&amp;Display</string>
      </attribute>
      <layout class="QVBoxLayout" name="verticalLayout_Display">
       <item>
        <layout class="QHBoxLayout" name="horizontalLayout_1_Display">
         <item>
          <widget class="QLabel" name="langLabel">
           <property name="text">
            <string>User Interface &amp;language:</string>
           </property>
           <property name="textFormat">
            <enum>Qt::PlainText</enum>
           </property>
           <property name="buddy">
            <cstring>lang</cstring>
           </property>
          </widget>
         </item>
         <item>
          <widget class="QValueComboBox" name="lang">
           <property name="toolTip">
            <string>The user interface language can be set here. This setting will take effect after restarting %1.</string>
           </property>
          </widget>
         </item>
        </layout>
       </item>
       <item>
        <layout class="QHBoxLayout" name="horizontalLayout_2_Display">
         <item>
          <widget class="QLabel" name="unitLabel">
           <property name="text">
            <string>&amp;Unit to show amounts in:</string>
           </property>
           <property name="textFormat">
            <enum>Qt::PlainText</enum>
           </property>
           <property name="buddy">
            <cstring>unit</cstring>
           </property>
          </widget>
         </item>
         <item>
          <widget class="QValueComboBox" name="unit">
           <property name="toolTip">
            <string>Choose the default subdivision unit to show in the interface and when sending coins.</string>
           </property>
          </widget>
         </item>
        </layout>
       </item>
       <item>
        <layout class="QHBoxLayout" name="horizontalLayout_3_Display">
         <item>
          <widget class="QLabel" name="thirdPartyTxUrlsLabel">
           <property name="toolTip">
            <string>Third-party URLs (e.g. a block explorer) that appear in the transactions tab as context menu items. %s in the URL is replaced by transaction hash. Multiple URLs are separated by vertical bar |.</string>
           </property>
           <property name="text">
            <string>&amp;Third-party transaction URLs</string>
           </property>
           <property name="buddy">
            <cstring>thirdPartyTxUrls</cstring>
           </property>
          </widget>
         </item>
         <item>
          <widget class="QLineEdit" name="thirdPartyTxUrls">
           <property name="toolTip">
            <string>Third-party URLs (e.g. a block explorer) that appear in the transactions tab as context menu items. %s in the URL is replaced by transaction hash. Multiple URLs are separated by vertical bar |.</string>
           </property>
           <property name="placeholderText">
            <string notr="true">https://example.com/tx/%s</string>
           </property>
          </widget>
         </item>
        </layout>
       </item>
       <item>
        <widget class="QGroupBox" name="font_groupBox">
         <property name="title">
          <string>Monospaced font in the Overview tab:</string>
         </property>
         <layout class="QVBoxLayout" name="font_verticalLayout">
          <item>
           <layout class="QHBoxLayout" name="embeddedFont_horizontalLayout">
            <item>
             <widget class="QRadioButton" name="embeddedFont_radioButton">
              <property name="text">
               <string>embedded &quot;%1&quot;</string>
              </property>
             </widget>
            </item>
            <item>
             <spacer name="embeddedFont_horizontalSpacer">
              <property name="orientation">
               <enum>Qt::Horizontal</enum>
              </property>
              <property name="sizeHint" stdset="0">
               <size>
                <width>40</width>
                <height>20</height>
               </size>
              </property>
             </spacer>
            </item>
            <item>
             <layout class="QVBoxLayout" name="embeddedFont_verticalLayout">
              <item>
               <widget class="QLabel" name="embeddedFont_label_1">
                <property name="text">
                 <string notr="true">111.11111111 BTC</string>
                </property>
               </widget>
              </item>
              <item>
               <widget class="QLabel" name="embeddedFont_label_9">
                <property name="text">
                 <string notr="true">909.09090909 BTC</string>
                </property>
               </widget>
              </item>
             </layout>
            </item>
           </layout>
          </item>
          <item>
           <widget class="Line" name="font_line">
            <property name="orientation">
             <enum>Qt::Horizontal</enum>
            </property>
           </widget>
          </item>
          <item>
           <layout class="QHBoxLayout" name="systemFont_horizontalLayout">
            <item>
             <widget class="QRadioButton" name="systemFont_radioButton">
              <property name="text">
               <string>closest matching &quot;%1&quot;</string>
              </property>
             </widget>
            </item>
            <item>
             <spacer name="systemFont_horizontalSpacer">
              <property name="orientation">
               <enum>Qt::Horizontal</enum>
              </property>
              <property name="sizeHint" stdset="0">
               <size>
                <width>40</width>
                <height>20</height>
               </size>
              </property>
             </spacer>
            </item>
            <item>
             <layout class="QVBoxLayout" name="systemFont_verticalLayout">
              <item>
               <widget class="QLabel" name="systemFont_label_1">
                <property name="text">
                 <string notr="true">111.11111111 BTC</string>
                </property>
               </widget>
              </item>
              <item>
               <widget class="QLabel" name="systemFont_label_9">
                <property name="text">
                 <string notr="true">909.09090909 BTC</string>
                </property>
               </widget>
              </item>
             </layout>
            </item>
           </layout>
          </item>
         </layout>
        </widget>
       </item>
       <item>
        <spacer name="verticalSpacer_Display">
         <property name="orientation">
          <enum>Qt::Vertical</enum>
         </property>
         <property name="sizeHint" stdset="0">
          <size>
           <width>20</width>
           <height>40</height>
          </size>
         </property>
        </spacer>
       </item>
      </layout>
     </widget>
    </widget>
   </item>
   <item>
    <widget class="QFrame" name="frame">
     <layout class="QVBoxLayout" name="verticalLayout_Bottom">
      <item>
       <layout class="QHBoxLayout" name="horizontalLayout_Bottom">
        <item>
         <widget class="QLabel" name="overriddenByCommandLineInfoLabel">
          <property name="text">
           <string>Options set in this dialog are overridden by the command line or in the configuration file:</string>
          </property>
          <property name="textFormat">
           <enum>Qt::PlainText</enum>
          </property>
         </widget>
        </item>
        <item>
         <spacer name="horizontalSpacer_Bottom">
          <property name="orientation">
           <enum>Qt::Horizontal</enum>
          </property>
          <property name="sizeHint" stdset="0">
           <size>
            <width>40</width>
            <height>20</height>
           </size>
          </property>
         </spacer>
        </item>
       </layout>
      </item>
      <item>
       <widget class="QLabel" name="overriddenByCommandLineLabel">
        <property name="text">
         <string/>
        </property>
        <property name="textFormat">
         <enum>Qt::PlainText</enum>
        </property>
        <property name="wordWrap">
         <bool>true</bool>
        </property>
       </widget>
      </item>
     </layout>
    </widget>
   </item>
   <item>
    <layout class="QHBoxLayout" name="horizontalLayout_Buttons">
     <item>
      <layout class="QVBoxLayout" name="verticalLayout_Buttons">
       <item>
        <widget class="QPushButton" name="openBitcoinConfButton">
         <property name="toolTip">
          <string>Open the %1 configuration file from the working directory.</string>
         </property>
         <property name="text">
          <string>Open Configuration File</string>
         </property>
         <property name="autoDefault">
          <bool>false</bool>
         </property>
        </widget>
       </item>
       <item>
        <widget class="QPushButton" name="resetButton">
         <property name="toolTip">
          <string>Reset all client options to default.</string>
         </property>
         <property name="text">
          <string>&amp;Reset Options</string>
         </property>
         <property name="autoDefault">
          <bool>false</bool>
         </property>
        </widget>
       </item>
      </layout>
     </item>
     <item>
      <spacer name="horizontalSpacer_1">
       <property name="orientation">
        <enum>Qt::Horizontal</enum>
       </property>
       <property name="sizeHint" stdset="0">
        <size>
         <width>40</width>
         <height>48</height>
        </size>
       </property>
      </spacer>
     </item>
     <item>
      <widget class="QLabel" name="statusLabel">
       <property name="minimumSize">
        <size>
         <width>200</width>
         <height>0</height>
        </size>
       </property>
       <property name="font">
        <font>
         <weight>75</weight>
         <bold>true</bold>
        </font>
       </property>
       <property name="text">
        <string/>
       </property>
       <property name="textFormat">
        <enum>Qt::PlainText</enum>
       </property>
       <property name="wordWrap">
        <bool>true</bool>
       </property>
      </widget>
     </item>
     <item>
      <spacer name="horizontalSpacer_2">
       <property name="orientation">
        <enum>Qt::Horizontal</enum>
       </property>
       <property name="sizeHint" stdset="0">
        <size>
         <width>40</width>
         <height>48</height>
        </size>
       </property>
      </spacer>
     </item>
     <item>
      <layout class="QVBoxLayout" name="verticalLayout_4">
       <item>
        <spacer name="verticalSpacer">
         <property name="orientation">
          <enum>Qt::Vertical</enum>
         </property>
         <property name="sizeHint" stdset="0">
          <size>
           <width>20</width>
           <height>40</height>
          </size>
         </property>
        </spacer>
       </item>
       <item>
        <layout class="QHBoxLayout" name="horizontalLayout">
         <item>
          <widget class="QPushButton" name="okButton">
           <property name="text">
            <string>&amp;OK</string>
           </property>
           <property name="autoDefault">
            <bool>false</bool>
           </property>
           <property name="default">
            <bool>true</bool>
           </property>
          </widget>
         </item>
         <item>
          <widget class="QPushButton" name="cancelButton">
           <property name="text">
            <string>&amp;Cancel</string>
           </property>
           <property name="autoDefault">
            <bool>false</bool>
           </property>
          </widget>
         </item>
        </layout>
       </item>
      </layout>
     </item>
    </layout>
   </item>
  </layout>
 </widget>
 <customwidgets>
  <customwidget>
   <class>QValidatedLineEdit</class>
   <extends>QLineEdit</extends>
   <header>qt/qvalidatedlineedit.h</header>
  </customwidget>
  <customwidget>
   <class>QValueComboBox</class>
   <extends>QComboBox</extends>
   <header>qt/qvaluecombobox.h</header>
  </customwidget>
  <customwidget>
   <class>BitcoinAmountField</class>
   <extends>QSpinBox</extends>
   <header>qt/bitcoinamountfield.h</header>
  </customwidget>
 </customwidgets>
 <resources/>
 <connections/>
</ui><|MERGE_RESOLUTION|>--- conflicted
+++ resolved
@@ -51,26 +51,12 @@
         </spacer>
        </item>
        <item>
-<<<<<<< HEAD
         <layout class="QHBoxLayout" name="horizontalLayout_2_Main">
-=======
-        <layout class="QHBoxLayout" name="horizontalLayout_Main_Prune">
-         <item>
-          <widget class="QCheckBox" name="prune">
-           <property name="toolTip">
-            <string>Enabling pruning significantly reduces the disk space required to store transactions. All blocks are still fully validated. Reverting this setting requires re-downloading the entire blockchain.</string>
-           </property>
-           <property name="text">
-            <string>Prune &amp;block storage to</string>
-           </property>
-          </widget>
-         </item>
-         <item>
-          <widget class="QSpinBox" name="pruneSize"/>
-         </item>
->>>>>>> dd04f2dd
          <item>
           <widget class="QLabel" name="databaseCacheLabel">
+           <property name="toolTip">
+            <string extracomment="Tooltip text for Options window setting that sets the size of the database cache. Explains the corresponding effects of increasing/decreasing this value.">Maximum database cache size. A larger cache can contribute to faster sync, after which the benefit is less pronounced for most use cases. Lowering the cache size will reduce memory usage. Unused mempool memory is shared for this cache.</string>
+           </property>
            <property name="text">
             <string>Size of &amp;database cache</string>
            </property>
@@ -113,14 +99,10 @@
        <item>
         <layout class="QHBoxLayout" name="horizontalLayout_Main_VerifyLabel">
          <item>
-<<<<<<< HEAD
           <widget class="QLabel" name="threadsScriptVerifLabel">
-=======
-          <widget class="QLabel" name="databaseCacheLabel">
-           <property name="toolTip">
-            <string extracomment="Tooltip text for Options window setting that sets the size of the database cache. Explains the corresponding effects of increasing/decreasing this value.">Maximum database cache size. A larger cache can contribute to faster sync, after which the benefit is less pronounced for most use cases. Lowering the cache size will reduce memory usage. Unused mempool memory is shared for this cache.</string>
-           </property>
->>>>>>> dd04f2dd
+           <property name="toolTip">
+            <string extracomment="Tooltip text for Options window setting that sets the number of script verification threads. Explains that negative values mean to leave these many cores free to the system.">Set the number of script verification threads. Negative values correspond to the number of cores you want to leave free to the system.</string>
+           </property>
            <property name="text">
             <string>Number of script &amp;verification threads</string>
            </property>
@@ -147,12 +129,22 @@
            <property name="sizeHint" stdset="0">
             <size>
              <width>40</width>
-             <height>20</height>
+             <height>40</height>
             </size>
            </property>
           </spacer>
          </item>
         </layout>
+       </item>
+       <item>
+       <widget class="QCheckBox" name="enableServer">
+         <property name="toolTip">
+          <string extracomment="Tooltip text for Options window setting that enables the RPC server.">This allows you or a third party tool to communicate with the node through command-line and JSON-RPC commands.</string>
+         </property>
+         <property name="text">
+          <string extracomment="An Options window setting to enable the RPC server.">Enable R&amp;PC server</string>
+         </property>
+        </widget>
        </item>
        <item>
         <layout class="QHBoxLayout" name="horizontalLayout_Main_ReserveBalanceLabel">
@@ -212,14 +204,7 @@
        <item>
         <layout class="QHBoxLayout" name="horizontalLayout_Main_DonationsLabel">
          <item>
-<<<<<<< HEAD
           <widget class="QLabel" name="donationPercentageLabel">
-=======
-          <widget class="QLabel" name="threadsScriptVerifLabel">
-           <property name="toolTip">
-            <string extracomment="Tooltip text for Options window setting that sets the number of script verification threads. Explains that negative values mean to leave these many cores free to the system.">Set the number of script verification threads. Negative values correspond to the number of cores you want to leave free to the system.</string>
-           </property>
->>>>>>> dd04f2dd
            <property name="text">
             <string>Percentage of stake going as a donation to the development team</string>
            </property>
@@ -246,22 +231,12 @@
            <property name="sizeHint" stdset="0">
             <size>
              <width>40</width>
-             <height>40</height>
+             <height>20</height>
             </size>
            </property>
           </spacer>
          </item>
         </layout>
-       </item>
-       <item>
-        <widget class="QCheckBox" name="enableServer">
-         <property name="toolTip">
-          <string extracomment="Tooltip text for Options window setting that enables the RPC server.">This allows you or a third party tool to communicate with the node through command-line and JSON-RPC commands.</string>
-         </property>
-         <property name="text">
-          <string extracomment="An Options window setting to enable the RPC server.">Enable R&amp;PC server</string>
-         </property>
-        </widget>
        </item>
        <item>
         <spacer name="verticalSpacer_Main">
