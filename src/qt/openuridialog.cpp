--- conflicted
+++ resolved
@@ -10,17 +10,6 @@
 
 #include <QUrl>
 
-<<<<<<< HEAD
-OpenURIDialog::OpenURIDialog(const Config *cfg, QWidget *parent) :
-    QDialog(parent),
-    ui(new Ui::OpenURIDialog),
-    cfg(cfg)
-{
-    ui->setupUi(this);
-#if QT_VERSION >= 0x040700
-    ui->uriEdit->setPlaceholderText("blackcoin:");
-#endif
-=======
 OpenURIDialog::OpenURIDialog(QWidget *parent) :
     QDialog(parent, GUIUtil::dialog_flags),
     ui(new Ui::OpenURIDialog)
@@ -28,7 +17,6 @@
     ui->setupUi(this);
 
     GUIUtil::handleCloseWindowShortcut(this);
->>>>>>> 61646189
 }
 
 OpenURIDialog::~OpenURIDialog()
@@ -44,24 +32,11 @@
 void OpenURIDialog::accept()
 {
     SendCoinsRecipient rcp;
-    QString uriScheme = GUIUtil::bitcoinURIScheme(*cfg);
-    if (GUIUtil::parseBitcoinURI(uriScheme, getURI(), &rcp))
+    if(GUIUtil::parseBitcoinURI(getURI(), &rcp))
     {
         /* Only accept value URIs */
         QDialog::accept();
     } else {
         ui->uriEdit->setValid(false);
     }
-<<<<<<< HEAD
-}
-
-void OpenURIDialog::on_selectFileButton_clicked()
-{
-    QString filename = GUIUtil::getOpenFileName(this, tr("Select payment request file to open"), "", "", NULL);
-    if(filename.isEmpty())
-        return;
-    QUrl fileUri = QUrl::fromLocalFile(filename);
-    ui->uriEdit->setText(GUIUtil::bitcoinURIScheme(*cfg) + ":?r=" + QUrl::toPercentEncoding(fileUri.toString()));
-=======
->>>>>>> 61646189
 }