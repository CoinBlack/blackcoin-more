// Copyright (c) 2011-2020 The Bitcoin Core developers
// Distributed under the MIT software license, see the accompanying
// file COPYING or http://www.opensource.org/licenses/mit-license.php.

#if defined(HAVE_CONFIG_H)
#include <config/bitcoin-config.h>
#endif

#include <qt/paymentserver.h>

<<<<<<< HEAD
#include "chainparams.h"
#include "config.h"
#include "dstencode.h"
#include "main.h" // For minRelayTxFee
#include "ui_interface.h"
#include "util.h"
#include "wallet/wallet.h"
=======
#include <qt/bitcoinunits.h>
#include <qt/guiutil.h>
#include <qt/optionsmodel.h>
>>>>>>> 61646189

#include <chainparams.h>
#include <interfaces/node.h>
#include <key_io.h>
#include <node/ui_interface.h>
#include <policy/policy.h>
#include <util/system.h>
#include <wallet/wallet.h>

#include <cstdlib>
#include <memory>

#include <QApplication>
#include <QByteArray>
#include <QDataStream>
#include <QDebug>
#include <QFile>
#include <QFileOpenEvent>
#include <QHash>
#include <QList>
#include <QLocalServer>
#include <QLocalSocket>
#include <QStringList>
#include <QUrlQuery>

const int BITCOIN_IPC_CONNECT_TIMEOUT = 1000; // milliseconds
<<<<<<< HEAD
const QString BITCOIN_IPC_PREFIX("blackcoin:");
// BIP70 payment protocol messages
const char* BIP70_MESSAGE_PAYMENTACK = "PaymentACK";
const char* BIP70_MESSAGE_PAYMENTREQUEST = "PaymentRequest";
// BIP71 payment protocol media types
const char* BIP71_MIMETYPE_PAYMENT = "application/blackcoin-payment";
const char* BIP71_MIMETYPE_PAYMENTACK = "application/blackcoin-paymentack";
const char* BIP71_MIMETYPE_PAYMENTREQUEST = "application/blackcoin-paymentrequest";
// BIP70 max payment request size in bytes (DoS protection)
const qint64 BIP70_MAX_PAYMENTREQUEST_SIZE = 50000;

struct X509StoreDeleter {
      void operator()(X509_STORE* b) {
          X509_STORE_free(b);
      }
};

struct X509Deleter {
      void operator()(X509* b) { X509_free(b); }
};

namespace // Anon namespace
{
    std::unique_ptr<X509_STORE, X509StoreDeleter> certStore;
}
=======
const QString BITCOIN_IPC_PREFIX("bitcoin:");
>>>>>>> 61646189

//
// Create a name that is unique for:
//  testnet / non-testnet
//  data directory
//
static QString ipcServerName()
{
    QString name("BitcoinQt");

    // Append a simple hash of the datadir
    // Note that gArgs.GetDataDirNet() returns a different path
    // for -testnet versus main net
<<<<<<< HEAD
    QString ddir(GUIUtil::boostPathToQString(GetDataDir(true)));
=======
    QString ddir(GUIUtil::boostPathToQString(gArgs.GetDataDirNet()));
>>>>>>> 61646189
    name.append(QString::number(qHash(ddir)));

    return name;
}

//
// We store payment URIs and requests received before
// the main GUI window is up and ready to ask the user
// to send payment.

<<<<<<< HEAD
static QList<QString> savedPaymentRequests;

static void ReportInvalidCertificate(const QSslCertificate& cert)
{
#if QT_VERSION < 0x050000
    qDebug() << QString("%1: Payment server found an invalid certificate: ").arg(__func__) << cert.serialNumber() << cert.subjectInfo(QSslCertificate::CommonName) << cert.subjectInfo(QSslCertificate::OrganizationalUnitName);
#else
    qDebug() << QString("%1: Payment server found an invalid certificate: ").arg(__func__) << cert.serialNumber() << cert.subjectInfo(QSslCertificate::CommonName) << cert.subjectInfo(QSslCertificate::DistinguishedNameQualifier) << cert.subjectInfo(QSslCertificate::OrganizationalUnitName);
#endif
}

//
// Load OpenSSL's list of root certificate authorities
//
void PaymentServer::LoadRootCAs(X509_STORE* _store)
{
    // Unit tests mostly use this, to pass in fake root CAs:
    if (_store)
    {
        certStore.reset(_store);
        return;
    }

    // Normal execution, use either -rootcertificates or system certs:
    certStore.reset(X509_STORE_new());

    // Note: use "-system-" default here so that users can pass -rootcertificates=""
    // and get 'I don't like X.509 certificates, don't trust anybody' behavior:
    QString certFile = QString::fromStdString(GetArg("-rootcertificates", "-system-"));

    // Empty store
    if (certFile.isEmpty()) {
        qDebug() << QString("PaymentServer::%1: Payment request authentication via X.509 certificates disabled.").arg(__func__);
        return;
    }

    QList<QSslCertificate> certList;

    if (certFile != "-system-") {
            qDebug() << QString("PaymentServer::%1: Using \"%2\" as trusted root certificate.").arg(__func__).arg(certFile);

        certList = QSslCertificate::fromPath(certFile);
        // Use those certificates when fetching payment requests, too:
        QSslSocket::setDefaultCaCertificates(certList);
    } else
        certList = QSslSocket::systemCaCertificates();

    int nRootCerts = 0;
    const QDateTime currentTime = QDateTime::currentDateTime();

    Q_FOREACH (const QSslCertificate& cert, certList) {
        // Don't log NULL certificates
        if (cert.isNull())
            continue;

        // Not yet active/valid, or expired certificate
        if (currentTime < cert.effectiveDate() || currentTime > cert.expiryDate()) {
            ReportInvalidCertificate(cert);
            continue;
        }

#if QT_VERSION >= 0x050000
        // Blacklisted certificate
        if (cert.isBlacklisted()) {
            ReportInvalidCertificate(cert);
            continue;
        }
#endif
        QByteArray certData = cert.toDer();
        const unsigned char *data = (const unsigned char *)certData.data();

        std::unique_ptr<X509, X509Deleter> x509(d2i_X509(0, &data, certData.size()));
        if (x509 && X509_STORE_add_cert(certStore.get(), x509.get()))
        {
            // Note: X509_STORE increases the reference count to the X509 object,
            // we still have to release our reference to it.
            ++nRootCerts;
        }
        else
        {
            ReportInvalidCertificate(cert);
            continue;
        }
    }
    qWarning() << "PaymentServer::LoadRootCAs: Loaded " << nRootCerts << " root certificates";

    // Project for another day:
    // Fetch certificate revocation lists, and add them to certStore.
    // Issues to consider:
    //   performance (start a thread to fetch in background?)
    //   privacy (fetch through tor/proxy so IP address isn't revealed)
    //   would it be easier to just use a compiled-in blacklist?
    //    or use Qt's blacklist?
    //   "certificate stapling" with server-side caching is more efficient
}
=======
static QSet<QString> savedPaymentRequests;
>>>>>>> 61646189

static std::string ipcParseURI(const QString &arg, const CChainParams &params, bool useCashAddr)
{
    const QString scheme = GUIUtil::bitcoinURIScheme(params, useCashAddr);
    if (!arg.startsWith(scheme + ":", Qt::CaseInsensitive))
    {
        return {};
    }

    SendCoinsRecipient r;
    if (!GUIUtil::parseBitcoinURI(scheme, arg, &r))
    {
        return {};
    }

    return r.address.toStdString();
}

static bool ipcCanParseCashAddrURI(const QString &arg, const std::string &network)
{
    const CChainParams &params(Params(network));
    std::string addr = ipcParseURI(arg, params, true);
    return IsValidDestinationString(addr, params);
}

static bool ipcCanParseLegacyURI(const QString &arg, const std::string &network)
{
    const CChainParams &params(Params(network));
    std::string addr = ipcParseURI(arg, params, false);
    return IsValidDestinationString(addr, params);
}

//
// Sending to the server is done synchronously, at startup.
// If the server isn't already running, startup continues,
// and the items in savedPaymentRequest will be handled
// when uiReady() is called.
//
// Warning: ipcSendCommandLine() is called early in init,
// so don't use "Q_EMIT message()", but "QMessageBox::"!
//
void PaymentServer::ipcParseCommandLine(int argc, char* argv[])
{
    std::array<const std::string *, 3> networks = {
        &CBaseChainParams::MAIN, &CBaseChainParams::TESTNET, &CBaseChainParams::REGTEST};

    const std::string *chosenNetwork = nullptr;

    for (int i = 1; i < argc; i++)
    {
        QString arg(argv[i]);
        if (arg.startsWith("-"))
            continue;

<<<<<<< HEAD
        const std::string *itemNetwork = nullptr;
=======
        // If the bitcoin: URI contains a payment request, we are not able to detect the
        // network as that would require fetching and parsing the payment request.
        // That means clicking such an URI which contains a testnet payment request
        // will start a mainnet instance and throw a "wrong network" error.
        if (arg.startsWith(BITCOIN_IPC_PREFIX, Qt::CaseInsensitive)) // bitcoin: URI
        {
            if (savedPaymentRequests.contains(arg)) continue;
            savedPaymentRequests.insert(arg);
>>>>>>> 61646189

        // Try to parse as a URI
        for (auto net : networks)
        {
            if (ipcCanParseCashAddrURI(arg, *net))
            {
<<<<<<< HEAD
                itemNetwork = net;
                break;
            }

            if (ipcCanParseLegacyURI(arg, *net))
            {
                itemNetwork = net;
                break;
            }
        }

        if (!itemNetwork && QFile::exists(arg))
        {
            // Filename
            PaymentRequestPlus request;
            if (readPaymentRequestFromFile(arg, request))
            {
                for (auto net : networks)
                {
                    if (*net == request.getDetails().network())
                    {
                        itemNetwork = net;
                    }
                }
            }
        }

        if (itemNetwork == nullptr)
        {
            // Printing to debug.log is about the best we can do here, the GUI
            // hasn't started yet so we can't pop up a message box.
            qWarning() << "PaymentServer::ipcSendCommandLine: Payment request "
                          "file or URI does not exist or is invalid: "
                       << arg;
            continue;
        }

        if (chosenNetwork && chosenNetwork != itemNetwork)
        {
            qWarning() << "PaymentServer::ipcSendCommandLine: Payment request "
                          "from network "
                       << QString(itemNetwork->c_str()) << " does not match already chosen network "
                       << QString(chosenNetwork->c_str());
            continue;
        }

        savedPaymentRequests.append(arg);
        chosenNetwork = itemNetwork;
    }

    if (chosenNetwork)
    {
        SelectParams(*chosenNetwork);
=======
                auto tempChainParams = CreateChainParams(gArgs, CBaseChainParams::MAIN);

                if (IsValidDestinationString(r.address.toStdString(), *tempChainParams)) {
                    SelectParams(CBaseChainParams::MAIN);
                } else {
                    tempChainParams = CreateChainParams(gArgs, CBaseChainParams::TESTNET);
                    if (IsValidDestinationString(r.address.toStdString(), *tempChainParams)) {
                        SelectParams(CBaseChainParams::TESTNET);
                    }
                }
            }
        }
>>>>>>> 61646189
    }
}

//
// Sending to the server is done synchronously, at startup.
// If the server isn't already running, startup continues,
// and the items in savedPaymentRequest will be handled
// when uiReady() is called.
//
bool PaymentServer::ipcSendCommandLine()
{
    bool fResult = false;
    for (const QString& r : savedPaymentRequests)
    {
        QLocalSocket* socket = new QLocalSocket();
        socket->connectToServer(ipcServerName(), QIODevice::WriteOnly);
        if (!socket->waitForConnected(BITCOIN_IPC_CONNECT_TIMEOUT))
        {
            delete socket;
            socket = nullptr;
            return false;
        }

        QByteArray block;
        QDataStream out(&block, QIODevice::WriteOnly);
        out.setVersion(QDataStream::Qt_4_0);
        out << r;
        out.device()->seek(0);

        socket->write(block);
        socket->flush();
        socket->waitForBytesWritten(BITCOIN_IPC_CONNECT_TIMEOUT);
        socket->disconnectFromServer();

        delete socket;
        socket = nullptr;
        fResult = true;
    }

    return fResult;
}

PaymentServer::PaymentServer(QObject* parent, bool startLocalServer) :
    QObject(parent),
    saveURIs(true),
    uriServer(nullptr),
    optionsModel(nullptr)
{
    // Install global event filter to catch QFileOpenEvents
    // on Mac: sent when you click blackcoin: links
    // other OSes: helpful when dealing with payment request files
    if (parent)
        parent->installEventFilter(this);

    QString name = ipcServerName();

    // Clean up old socket leftover from a crash:
    QLocalServer::removeServer(name);

    if (startLocalServer)
    {
        uriServer = new QLocalServer(this);

<<<<<<< HEAD
        if (!uriServer->listen(name))
        {
            // constructor is called early in init, so don't use "Q_EMIT
            // message()" here
            QMessageBox::critical(0, tr("Payment request error"), tr("Cannot start click-to-pay handler"));
=======
        if (!uriServer->listen(name)) {
            // constructor is called early in init, so don't use "Q_EMIT message()" here
            QMessageBox::critical(nullptr, tr("Payment request error"),
                tr("Cannot start bitcoin: click-to-pay handler"));
>>>>>>> 61646189
        }
        else {
            connect(uriServer, &QLocalServer::newConnection, this, &PaymentServer::handleURIConnection);
        }
    }
}

PaymentServer::~PaymentServer()
{
}

//
<<<<<<< HEAD
// OSX-specific way of handling blackcoin: URIs and PaymentRequest mime types.
// Also used by paymentservertests.cpp and when opening a payment request file
// via "Open URI..." menu entry.
=======
// OSX-specific way of handling bitcoin: URIs
>>>>>>> 61646189
//
bool PaymentServer::eventFilter(QObject *object, QEvent *event)
{
    if (event->type() == QEvent::FileOpen) {
        QFileOpenEvent *fileEvent = static_cast<QFileOpenEvent*>(event);
        if (!fileEvent->file().isEmpty())
            handleURIOrFile(fileEvent->file());
        else if (!fileEvent->url().isEmpty())
            handleURIOrFile(fileEvent->url().toString());

        return true;
    }

    return QObject::eventFilter(object, event);
}

<<<<<<< HEAD
void PaymentServer::initNetManager()
{
    if (!optionsModel)
        return;
    if (netManager != NULL)
        delete netManager;

    // netManager is used to fetch paymentrequests given in blackcoin: URIs
    netManager = new QNetworkAccessManager(this);

    QNetworkProxy proxy;

    // Query active SOCKS5 proxy
    if (optionsModel->getProxySettings(proxy)) {
        netManager->setProxy(proxy);

        qDebug() << "PaymentServer::initNetManager: Using SOCKS5 proxy" << proxy.hostName() << ":" << proxy.port();
    }
    else
        qDebug() << "PaymentServer::initNetManager: No active proxy server found.";

    connect(netManager, SIGNAL(finished(QNetworkReply*)),
            this, SLOT(netRequestFinished(QNetworkReply*)));
    connect(netManager, SIGNAL(sslErrors(QNetworkReply*, const QList<QSslError> &)),
            this, SLOT(reportSslErrors(QNetworkReply*, const QList<QSslError> &)));
}

=======
>>>>>>> 61646189
void PaymentServer::uiReady()
{
    saveURIs = false;
    for (const QString& s : savedPaymentRequests)
    {
        handleURIOrFile(s);
    }
    savedPaymentRequests.clear();
}

bool PaymentServer::handleURI(const QString &scheme, const QString &s)
{
    if (!s.startsWith(scheme + ":", Qt::CaseInsensitive))
    {
<<<<<<< HEAD
        return false;
    }
#if QT_VERSION < 0x050000
    QUrl uri(s);
#else
    QUrlQuery uri((QUrl(s)));
#endif
    if (uri.hasQueryItem("r"))
    {
        // payment request URI
        QByteArray temp;
        temp.append(uri.queryItemValue("r"));
        QString decoded = QUrl::fromPercentEncoding(temp);
        QUrl fetchUrl(decoded, QUrl::StrictMode);

        if (fetchUrl.isValid())
        {
            qDebug() << "PaymentServer::handleURIOrFile: fetchRequest(" << fetchUrl << ")";
            fetchRequest(fetchUrl);
        }
        else
        {
            qWarning() << "PaymentServer::handleURIOrFile: Invalid URL: " << fetchUrl;
            Q_EMIT message(tr("URI handling"), tr("Payment request fetch URL is invalid: %1").arg(fetchUrl.toString()),
                CClientUIInterface::ICON_WARNING);
        }

        return true;
    }

    // normal URI
    SendCoinsRecipient recipient;
    if (GUIUtil::parseBitcoinURI(scheme, s, &recipient))
    {
        if (!IsValidDestinationString(recipient.address.toStdString()))
        {
            Q_EMIT message(tr("URI handling"), tr("Invalid payment address %1").arg(recipient.address),
                CClientUIInterface::MSG_ERROR);
        }
        else
        {
            Q_EMIT receivedPaymentRequest(recipient);
=======
        savedPaymentRequests.insert(s);
        return;
    }

    if (s.startsWith("bitcoin://", Qt::CaseInsensitive))
    {
        Q_EMIT message(tr("URI handling"), tr("'bitcoin://' is not a valid URI. Use 'bitcoin:' instead."),
            CClientUIInterface::MSG_ERROR);
    }
    else if (s.startsWith(BITCOIN_IPC_PREFIX, Qt::CaseInsensitive)) // bitcoin: URI
    {
        QUrlQuery uri((QUrl(s)));
        // normal URI
        {
            SendCoinsRecipient recipient;
            if (GUIUtil::parseBitcoinURI(s, &recipient))
            {
                std::string error_msg;
                const CTxDestination dest = DecodeDestination(recipient.address.toStdString(), error_msg);

                if (!IsValidDestination(dest)) {
                    if (uri.hasQueryItem("r")) {  // payment request
                        Q_EMIT message(tr("URI handling"),
                            tr("Cannot process payment request because BIP70 is not supported.\n"
                               "Due to widespread security flaws in BIP70 it's strongly recommended that any merchant instructions to switch wallets be ignored.\n"
                               "If you are receiving this error you should request the merchant provide a BIP21 compatible URI."),
                            CClientUIInterface::ICON_WARNING);
                    }
                    Q_EMIT message(tr("URI handling"), QString::fromStdString(error_msg),
                        CClientUIInterface::MSG_ERROR);
                }
                else
                    Q_EMIT receivedPaymentRequest(recipient);
            }
            else
                Q_EMIT message(tr("URI handling"),
                    tr("URI cannot be parsed! This can be caused by an invalid Bitcoin address or malformed URI parameters."),
                    CClientUIInterface::ICON_WARNING);

            return;
>>>>>>> 61646189
        }
    }
    else
    {
        Q_EMIT message(tr("URI handling"), tr("URI cannot be parsed! This can be caused by an invalid "
                                              "Bitcoin address or malformed URI parameters."),
            CClientUIInterface::ICON_WARNING);
    }

    return true;
}

void PaymentServer::handleURIOrFile(const QString &s)
{
    if (saveURIs)
    {
        savedPaymentRequests.append(s);
        return;
    }

    // blackcoin: CashAddr URI
    QString schemeCash = GUIUtil::bitcoinURIScheme(Params(), true);
    if (handleURI(schemeCash, s))
    {
        return;
    }

    // blackcoin: Legacy URI
    QString schemeLegacy = GUIUtil::bitcoinURIScheme(Params(), false);
    if (handleURI(schemeLegacy, s))
    {
        return;
    }

    if (QFile::exists(s)) // payment request file
    {
        Q_EMIT message(tr("Payment request file handling"),
            tr("Cannot process payment request because BIP70 is not supported.\n"
               "Due to widespread security flaws in BIP70 it's strongly recommended that any merchant instructions to switch wallets be ignored.\n"
               "If you are receiving this error you should request the merchant provide a BIP21 compatible URI."),
            CClientUIInterface::ICON_WARNING);
    }
}

void PaymentServer::handleURIConnection()
{
    QLocalSocket *clientConnection = uriServer->nextPendingConnection();

    while (clientConnection->bytesAvailable() < (int)sizeof(quint32))
        clientConnection->waitForReadyRead();

    connect(clientConnection, &QLocalSocket::disconnected, clientConnection, &QLocalSocket::deleteLater);

    QDataStream in(clientConnection);
    in.setVersion(QDataStream::Qt_4_0);
    if (clientConnection->bytesAvailable() < (int)sizeof(quint16)) {
        return;
    }
    QString msg;
    in >> msg;

    handleURIOrFile(msg);
}

void PaymentServer::setOptionsModel(OptionsModel *_optionsModel)
{
<<<<<<< HEAD
    if (!optionsModel)
        return false;

    if (request.IsInitialized()) {
        // Payment request network matches client network?
        if (!verifyNetwork(request.getDetails())) {
            Q_EMIT message(tr("Payment request rejected"), tr("Payment request network doesn't match client network."),
                CClientUIInterface::MSG_ERROR);

            return false;
        }

        // Make sure any payment requests involved are still valid.
        // This is re-checked just before sending coins in WalletModel::sendCoins().
        if (verifyExpired(request.getDetails())) {
            Q_EMIT message(tr("Payment request rejected"), tr("Payment request expired."),
                CClientUIInterface::MSG_ERROR);

            return false;
        }
    } else {
        Q_EMIT message(tr("Payment request error"), tr("Payment request is not initialized."),
            CClientUIInterface::MSG_ERROR);

        return false;
    }

    recipient.paymentRequest = request;
    recipient.message = GUIUtil::HtmlEscape(request.getDetails().memo());

    request.getMerchant(certStore.get(), recipient.authenticatedMerchant);

    QList<std::pair<CScript, CAmount> > sendingTos = request.getPayTo();
    QStringList addresses;

    Q_FOREACH(const PAIRTYPE(CScript, CAmount)& sendingTo, sendingTos) {
        // Extract and check destination addresses
        CTxDestination dest;
        if (ExtractDestination(sendingTo.first, dest)) {
            // Append destination address
            addresses.append(QString::fromStdString(EncodeDestination(dest)));
        }
        else if (!recipient.authenticatedMerchant.isEmpty())
        {
            // Unauthenticated payment requests to custom bitcoin addresses are
            // not supported (there is no good way to tell the user where they
            // are paying in a way they'd have a chance of understanding).
            Q_EMIT message(tr("Payment request rejected"),
                tr("Unverified payment requests to custom payment scripts are unsupported."),
                CClientUIInterface::MSG_ERROR);
            return false;
        }

        // Bitcoin amounts are stored as (optional) uint64 in the protobuf messages (see paymentrequest.proto),
        // but CAmount is defined as int64_t. Because of that we need to verify that amounts are in a valid range
        // and no overflow has happened.
        if (!verifyAmount(sendingTo.second)) {
            Q_EMIT message(tr("Payment request rejected"), tr("Invalid payment request."), CClientUIInterface::MSG_ERROR);
            return false;
        }

        // Extract and check amounts
        CTxOut txOut(sendingTo.second, sendingTo.first);
        if (txOut.IsDust(::minRelayTxFee)) {
            Q_EMIT message(tr("Payment request error"), tr("Requested payment amount of %1 is too small (considered dust).")
                .arg(BitcoinUnits::formatWithUnit(optionsModel->getDisplayUnit(), sendingTo.second)),
                CClientUIInterface::MSG_ERROR);

            return false;
        }

        recipient.amount += sendingTo.second;
        // Also verify that the final amount is still in a valid range after adding additional amounts.
        if (!verifyAmount(recipient.amount)) {
            Q_EMIT message(tr("Payment request rejected"), tr("Invalid payment request."), CClientUIInterface::MSG_ERROR);
            return false;
        }
    }
    // Store addresses and format them to fit nicely into the GUI
    recipient.address = addresses.join("<br />");

    if (!recipient.authenticatedMerchant.isEmpty()) {
        qDebug() << "PaymentServer::processPaymentRequest: Secure payment request from " << recipient.authenticatedMerchant;
    }
    else {
        qDebug() << "PaymentServer::processPaymentRequest: Insecure payment request to " << addresses.join(", ");
    }

    return true;
}

void PaymentServer::fetchRequest(const QUrl& url)
{
    QNetworkRequest netRequest;
    netRequest.setAttribute(QNetworkRequest::User, BIP70_MESSAGE_PAYMENTREQUEST);
    netRequest.setUrl(url);
    netRequest.setRawHeader("User-Agent", CLIENT_NAME.c_str());
    netRequest.setRawHeader("Accept", BIP71_MIMETYPE_PAYMENTREQUEST);
    netManager->get(netRequest);
}

void PaymentServer::fetchPaymentACK(CWallet* wallet, SendCoinsRecipient recipient, QByteArray transaction)
{
    const payments::PaymentDetails& details = recipient.paymentRequest.getDetails();
    if (!details.has_payment_url())
        return;

    QNetworkRequest netRequest;
    netRequest.setAttribute(QNetworkRequest::User, BIP70_MESSAGE_PAYMENTACK);
    netRequest.setUrl(QString::fromStdString(details.payment_url()));
    netRequest.setHeader(QNetworkRequest::ContentTypeHeader, BIP71_MIMETYPE_PAYMENT);
    netRequest.setRawHeader("User-Agent", CLIENT_NAME.c_str());
    netRequest.setRawHeader("Accept", BIP71_MIMETYPE_PAYMENTACK);

    payments::Payment payment;
    payment.set_merchant_data(details.merchant_data());
    payment.add_transactions(transaction.data(), transaction.size());

    // Create a new refund address, or re-use:
    QString account = tr("Refund from %1").arg(recipient.authenticatedMerchant);
    std::string strAccount = account.toStdString();
    std::set<CTxDestination> refundAddresses = wallet->GetAccountAddresses(strAccount);
    if (!refundAddresses.empty()) {
        CScript s = GetScriptForDestination(*refundAddresses.begin());
        payments::Output* refund_to = payment.add_refund_to();
        refund_to->set_script(&s[0], s.size());
    }
    else {
        CPubKey newKey;
        if (wallet->GetKeyFromPool(newKey)) {
            CKeyID keyID = newKey.GetID();
            wallet->SetAddressBook(keyID, strAccount, "refund");

            CScript s = GetScriptForDestination(keyID);
            payments::Output* refund_to = payment.add_refund_to();
            refund_to->set_script(&s[0], s.size());
        }
        else {
            // This should never happen, because sending coins should have
            // just unlocked the wallet and refilled the keypool.
            qWarning() << "PaymentServer::fetchPaymentACK: Error getting refund key, refund_to not set";
        }
    }

    int length = payment.ByteSize();
    netRequest.setHeader(QNetworkRequest::ContentLengthHeader, length);
    QByteArray serData(length, '\0');
    if (payment.SerializeToArray(serData.data(), length)) {
        netManager->post(netRequest, serData);
    }
    else {
        // This should never happen, either.
        qWarning() << "PaymentServer::fetchPaymentACK: Error serializing payment message";
    }
}

void PaymentServer::netRequestFinished(QNetworkReply* reply)
{
    reply->deleteLater();

    // BIP70 DoS protection
    if (!verifySize(reply->size())) {
        Q_EMIT message(tr("Payment request rejected"),
            tr("Payment request %1 is too large (%2 bytes, allowed %3 bytes).")
                .arg(reply->request().url().toString())
                .arg(reply->size())
                .arg(BIP70_MAX_PAYMENTREQUEST_SIZE),
            CClientUIInterface::MSG_ERROR);
        return;
    }

    if (reply->error() != QNetworkReply::NoError) {
        QString msg = tr("Error communicating with %1: %2")
            .arg(reply->request().url().toString())
            .arg(reply->errorString());

        qWarning() << "PaymentServer::netRequestFinished: " << msg;
        Q_EMIT message(tr("Payment request error"), msg, CClientUIInterface::MSG_ERROR);
        return;
    }

    QByteArray data = reply->readAll();

    QString requestType = reply->request().attribute(QNetworkRequest::User).toString();
    if (requestType == BIP70_MESSAGE_PAYMENTREQUEST)
    {
        PaymentRequestPlus request;
        SendCoinsRecipient recipient;
        if (!request.parse(data))
        {
            qWarning() << "PaymentServer::netRequestFinished: Error parsing payment request";
            Q_EMIT message(tr("Payment request error"),
                tr("Payment request cannot be parsed!"),
                CClientUIInterface::MSG_ERROR);
        }
        else if (processPaymentRequest(request, recipient))
            Q_EMIT receivedPaymentRequest(recipient);

        return;
    }
    else if (requestType == BIP70_MESSAGE_PAYMENTACK)
    {
        payments::PaymentACK paymentACK;
        if (!paymentACK.ParseFromArray(data.data(), data.size()))
        {
            QString msg = tr("Bad response from server %1")
                .arg(reply->request().url().toString());

            qWarning() << "PaymentServer::netRequestFinished: " << msg;
            Q_EMIT message(tr("Payment request error"), msg, CClientUIInterface::MSG_ERROR);
        }
        else
        {
            Q_EMIT receivedPaymentACK(GUIUtil::HtmlEscape(paymentACK.memo()));
        }
    }
}

void PaymentServer::reportSslErrors(QNetworkReply* reply, const QList<QSslError> &errs)
{
    Q_UNUSED(reply);

    QString errString;
    Q_FOREACH (const QSslError& err, errs) {
        qWarning() << "PaymentServer::reportSslErrors: " << err;
        errString += err.errorString() + "\n";
    }
    Q_EMIT message(tr("Network request error"), errString, CClientUIInterface::MSG_ERROR);
}

void PaymentServer::setOptionsModel(OptionsModel *optionsModel)
{
    this->optionsModel = optionsModel;
}

void PaymentServer::handlePaymentACK(const QString& paymentACKMsg)
{
    // currently we don't further process or store the paymentACK message
    Q_EMIT message(tr("Payment acknowledged"), paymentACKMsg, CClientUIInterface::ICON_INFORMATION | CClientUIInterface::MODAL);
}

bool PaymentServer::verifyNetwork(const payments::PaymentDetails& requestDetails)
{
    bool fVerified = requestDetails.network() == Params().NetworkIDString();
    if (!fVerified) {
        qWarning() << QString("PaymentServer::%1: Payment request network \"%2\" doesn't match client network \"%3\".")
            .arg(__func__)
            .arg(QString::fromStdString(requestDetails.network()))
            .arg(QString::fromStdString(Params().NetworkIDString()));
    }
    return fVerified;
}

bool PaymentServer::verifyExpired(const payments::PaymentDetails& requestDetails)
{
    bool fVerified = (requestDetails.has_expires() && (int64_t)requestDetails.expires() < GetTime());
    if (fVerified) {
        const QString requestExpires = QString::fromStdString(DateTimeStrFormat("%Y-%m-%d %H:%M:%S", (int64_t)requestDetails.expires()));
        qWarning() << QString("PaymentServer::%1: Payment request expired \"%2\".")
            .arg(__func__)
            .arg(requestExpires);
    }
    return fVerified;
}

bool PaymentServer::verifySize(qint64 requestSize)
{
    bool fVerified = (requestSize <= BIP70_MAX_PAYMENTREQUEST_SIZE);
    if (!fVerified) {
        qWarning() << QString("PaymentServer::%1: Payment request too large (%2 bytes, allowed %3 bytes).")
            .arg(__func__)
            .arg(requestSize)
            .arg(BIP70_MAX_PAYMENTREQUEST_SIZE);
    }
    return fVerified;
}

bool PaymentServer::verifyAmount(const CAmount& requestAmount)
{
    bool fVerified = MoneyRange(requestAmount);
    if (!fVerified) {
        qWarning() << QString("PaymentServer::%1: Payment request amount out of allowed range (%2, allowed 0 - %3).")
            .arg(__func__)
            .arg(requestAmount)
            .arg(MAX_MONEY);
    }
    return fVerified;
}

X509_STORE* PaymentServer::getCertStore()
{
    return certStore.get();
=======
    this->optionsModel = _optionsModel;
>>>>>>> 61646189
}<|MERGE_RESOLUTION|>--- conflicted
+++ resolved
@@ -8,19 +8,9 @@
 
 #include <qt/paymentserver.h>
 
-<<<<<<< HEAD
-#include "chainparams.h"
-#include "config.h"
-#include "dstencode.h"
-#include "main.h" // For minRelayTxFee
-#include "ui_interface.h"
-#include "util.h"
-#include "wallet/wallet.h"
-=======
 #include <qt/bitcoinunits.h>
 #include <qt/guiutil.h>
 #include <qt/optionsmodel.h>
->>>>>>> 61646189
 
 #include <chainparams.h>
 #include <interfaces/node.h>
@@ -47,35 +37,7 @@
 #include <QUrlQuery>
 
 const int BITCOIN_IPC_CONNECT_TIMEOUT = 1000; // milliseconds
-<<<<<<< HEAD
 const QString BITCOIN_IPC_PREFIX("blackcoin:");
-// BIP70 payment protocol messages
-const char* BIP70_MESSAGE_PAYMENTACK = "PaymentACK";
-const char* BIP70_MESSAGE_PAYMENTREQUEST = "PaymentRequest";
-// BIP71 payment protocol media types
-const char* BIP71_MIMETYPE_PAYMENT = "application/blackcoin-payment";
-const char* BIP71_MIMETYPE_PAYMENTACK = "application/blackcoin-paymentack";
-const char* BIP71_MIMETYPE_PAYMENTREQUEST = "application/blackcoin-paymentrequest";
-// BIP70 max payment request size in bytes (DoS protection)
-const qint64 BIP70_MAX_PAYMENTREQUEST_SIZE = 50000;
-
-struct X509StoreDeleter {
-      void operator()(X509_STORE* b) {
-          X509_STORE_free(b);
-      }
-};
-
-struct X509Deleter {
-      void operator()(X509* b) { X509_free(b); }
-};
-
-namespace // Anon namespace
-{
-    std::unique_ptr<X509_STORE, X509StoreDeleter> certStore;
-}
-=======
-const QString BITCOIN_IPC_PREFIX("bitcoin:");
->>>>>>> 61646189
 
 //
 // Create a name that is unique for:
@@ -89,11 +51,7 @@
     // Append a simple hash of the datadir
     // Note that gArgs.GetDataDirNet() returns a different path
     // for -testnet versus main net
-<<<<<<< HEAD
-    QString ddir(GUIUtil::boostPathToQString(GetDataDir(true)));
-=======
     QString ddir(GUIUtil::boostPathToQString(gArgs.GetDataDirNet()));
->>>>>>> 61646189
     name.append(QString::number(qHash(ddir)));
 
     return name;
@@ -104,136 +62,7 @@
 // the main GUI window is up and ready to ask the user
 // to send payment.
 
-<<<<<<< HEAD
-static QList<QString> savedPaymentRequests;
-
-static void ReportInvalidCertificate(const QSslCertificate& cert)
-{
-#if QT_VERSION < 0x050000
-    qDebug() << QString("%1: Payment server found an invalid certificate: ").arg(__func__) << cert.serialNumber() << cert.subjectInfo(QSslCertificate::CommonName) << cert.subjectInfo(QSslCertificate::OrganizationalUnitName);
-#else
-    qDebug() << QString("%1: Payment server found an invalid certificate: ").arg(__func__) << cert.serialNumber() << cert.subjectInfo(QSslCertificate::CommonName) << cert.subjectInfo(QSslCertificate::DistinguishedNameQualifier) << cert.subjectInfo(QSslCertificate::OrganizationalUnitName);
-#endif
-}
-
-//
-// Load OpenSSL's list of root certificate authorities
-//
-void PaymentServer::LoadRootCAs(X509_STORE* _store)
-{
-    // Unit tests mostly use this, to pass in fake root CAs:
-    if (_store)
-    {
-        certStore.reset(_store);
-        return;
-    }
-
-    // Normal execution, use either -rootcertificates or system certs:
-    certStore.reset(X509_STORE_new());
-
-    // Note: use "-system-" default here so that users can pass -rootcertificates=""
-    // and get 'I don't like X.509 certificates, don't trust anybody' behavior:
-    QString certFile = QString::fromStdString(GetArg("-rootcertificates", "-system-"));
-
-    // Empty store
-    if (certFile.isEmpty()) {
-        qDebug() << QString("PaymentServer::%1: Payment request authentication via X.509 certificates disabled.").arg(__func__);
-        return;
-    }
-
-    QList<QSslCertificate> certList;
-
-    if (certFile != "-system-") {
-            qDebug() << QString("PaymentServer::%1: Using \"%2\" as trusted root certificate.").arg(__func__).arg(certFile);
-
-        certList = QSslCertificate::fromPath(certFile);
-        // Use those certificates when fetching payment requests, too:
-        QSslSocket::setDefaultCaCertificates(certList);
-    } else
-        certList = QSslSocket::systemCaCertificates();
-
-    int nRootCerts = 0;
-    const QDateTime currentTime = QDateTime::currentDateTime();
-
-    Q_FOREACH (const QSslCertificate& cert, certList) {
-        // Don't log NULL certificates
-        if (cert.isNull())
-            continue;
-
-        // Not yet active/valid, or expired certificate
-        if (currentTime < cert.effectiveDate() || currentTime > cert.expiryDate()) {
-            ReportInvalidCertificate(cert);
-            continue;
-        }
-
-#if QT_VERSION >= 0x050000
-        // Blacklisted certificate
-        if (cert.isBlacklisted()) {
-            ReportInvalidCertificate(cert);
-            continue;
-        }
-#endif
-        QByteArray certData = cert.toDer();
-        const unsigned char *data = (const unsigned char *)certData.data();
-
-        std::unique_ptr<X509, X509Deleter> x509(d2i_X509(0, &data, certData.size()));
-        if (x509 && X509_STORE_add_cert(certStore.get(), x509.get()))
-        {
-            // Note: X509_STORE increases the reference count to the X509 object,
-            // we still have to release our reference to it.
-            ++nRootCerts;
-        }
-        else
-        {
-            ReportInvalidCertificate(cert);
-            continue;
-        }
-    }
-    qWarning() << "PaymentServer::LoadRootCAs: Loaded " << nRootCerts << " root certificates";
-
-    // Project for another day:
-    // Fetch certificate revocation lists, and add them to certStore.
-    // Issues to consider:
-    //   performance (start a thread to fetch in background?)
-    //   privacy (fetch through tor/proxy so IP address isn't revealed)
-    //   would it be easier to just use a compiled-in blacklist?
-    //    or use Qt's blacklist?
-    //   "certificate stapling" with server-side caching is more efficient
-}
-=======
 static QSet<QString> savedPaymentRequests;
->>>>>>> 61646189
-
-static std::string ipcParseURI(const QString &arg, const CChainParams &params, bool useCashAddr)
-{
-    const QString scheme = GUIUtil::bitcoinURIScheme(params, useCashAddr);
-    if (!arg.startsWith(scheme + ":", Qt::CaseInsensitive))
-    {
-        return {};
-    }
-
-    SendCoinsRecipient r;
-    if (!GUIUtil::parseBitcoinURI(scheme, arg, &r))
-    {
-        return {};
-    }
-
-    return r.address.toStdString();
-}
-
-static bool ipcCanParseCashAddrURI(const QString &arg, const std::string &network)
-{
-    const CChainParams &params(Params(network));
-    std::string addr = ipcParseURI(arg, params, true);
-    return IsValidDestinationString(addr, params);
-}
-
-static bool ipcCanParseLegacyURI(const QString &arg, const std::string &network)
-{
-    const CChainParams &params(Params(network));
-    std::string addr = ipcParseURI(arg, params, false);
-    return IsValidDestinationString(addr, params);
-}
 
 //
 // Sending to the server is done synchronously, at startup.
@@ -246,20 +75,12 @@
 //
 void PaymentServer::ipcParseCommandLine(int argc, char* argv[])
 {
-    std::array<const std::string *, 3> networks = {
-        &CBaseChainParams::MAIN, &CBaseChainParams::TESTNET, &CBaseChainParams::REGTEST};
-
-    const std::string *chosenNetwork = nullptr;
-
     for (int i = 1; i < argc; i++)
     {
         QString arg(argv[i]);
         if (arg.startsWith("-"))
             continue;
 
-<<<<<<< HEAD
-        const std::string *itemNetwork = nullptr;
-=======
         // If the bitcoin: URI contains a payment request, we are not able to detect the
         // network as that would require fetching and parsing the payment request.
         // That means clicking such an URI which contains a testnet payment request
@@ -268,68 +89,10 @@
         {
             if (savedPaymentRequests.contains(arg)) continue;
             savedPaymentRequests.insert(arg);
->>>>>>> 61646189
-
-        // Try to parse as a URI
-        for (auto net : networks)
-        {
-            if (ipcCanParseCashAddrURI(arg, *net))
+
+            SendCoinsRecipient r;
+            if (GUIUtil::parseBitcoinURI(arg, &r) && !r.address.isEmpty())
             {
-<<<<<<< HEAD
-                itemNetwork = net;
-                break;
-            }
-
-            if (ipcCanParseLegacyURI(arg, *net))
-            {
-                itemNetwork = net;
-                break;
-            }
-        }
-
-        if (!itemNetwork && QFile::exists(arg))
-        {
-            // Filename
-            PaymentRequestPlus request;
-            if (readPaymentRequestFromFile(arg, request))
-            {
-                for (auto net : networks)
-                {
-                    if (*net == request.getDetails().network())
-                    {
-                        itemNetwork = net;
-                    }
-                }
-            }
-        }
-
-        if (itemNetwork == nullptr)
-        {
-            // Printing to debug.log is about the best we can do here, the GUI
-            // hasn't started yet so we can't pop up a message box.
-            qWarning() << "PaymentServer::ipcSendCommandLine: Payment request "
-                          "file or URI does not exist or is invalid: "
-                       << arg;
-            continue;
-        }
-
-        if (chosenNetwork && chosenNetwork != itemNetwork)
-        {
-            qWarning() << "PaymentServer::ipcSendCommandLine: Payment request "
-                          "from network "
-                       << QString(itemNetwork->c_str()) << " does not match already chosen network "
-                       << QString(chosenNetwork->c_str());
-            continue;
-        }
-
-        savedPaymentRequests.append(arg);
-        chosenNetwork = itemNetwork;
-    }
-
-    if (chosenNetwork)
-    {
-        SelectParams(*chosenNetwork);
-=======
                 auto tempChainParams = CreateChainParams(gArgs, CBaseChainParams::MAIN);
 
                 if (IsValidDestinationString(r.address.toStdString(), *tempChainParams)) {
@@ -342,7 +105,6 @@
                 }
             }
         }
->>>>>>> 61646189
     }
 }
 
@@ -406,18 +168,10 @@
     {
         uriServer = new QLocalServer(this);
 
-<<<<<<< HEAD
-        if (!uriServer->listen(name))
-        {
-            // constructor is called early in init, so don't use "Q_EMIT
-            // message()" here
-            QMessageBox::critical(0, tr("Payment request error"), tr("Cannot start click-to-pay handler"));
-=======
         if (!uriServer->listen(name)) {
             // constructor is called early in init, so don't use "Q_EMIT message()" here
             QMessageBox::critical(nullptr, tr("Payment request error"),
-                tr("Cannot start bitcoin: click-to-pay handler"));
->>>>>>> 61646189
+                tr("Cannot start blackcoin: click-to-pay handler"));
         }
         else {
             connect(uriServer, &QLocalServer::newConnection, this, &PaymentServer::handleURIConnection);
@@ -430,13 +184,7 @@
 }
 
 //
-<<<<<<< HEAD
-// OSX-specific way of handling blackcoin: URIs and PaymentRequest mime types.
-// Also used by paymentservertests.cpp and when opening a payment request file
-// via "Open URI..." menu entry.
-=======
-// OSX-specific way of handling bitcoin: URIs
->>>>>>> 61646189
+// OSX-specific way of handling blackcoin: URIs
 //
 bool PaymentServer::eventFilter(QObject *object, QEvent *event)
 {
@@ -453,36 +201,6 @@
     return QObject::eventFilter(object, event);
 }
 
-<<<<<<< HEAD
-void PaymentServer::initNetManager()
-{
-    if (!optionsModel)
-        return;
-    if (netManager != NULL)
-        delete netManager;
-
-    // netManager is used to fetch paymentrequests given in blackcoin: URIs
-    netManager = new QNetworkAccessManager(this);
-
-    QNetworkProxy proxy;
-
-    // Query active SOCKS5 proxy
-    if (optionsModel->getProxySettings(proxy)) {
-        netManager->setProxy(proxy);
-
-        qDebug() << "PaymentServer::initNetManager: Using SOCKS5 proxy" << proxy.hostName() << ":" << proxy.port();
-    }
-    else
-        qDebug() << "PaymentServer::initNetManager: No active proxy server found.";
-
-    connect(netManager, SIGNAL(finished(QNetworkReply*)),
-            this, SLOT(netRequestFinished(QNetworkReply*)));
-    connect(netManager, SIGNAL(sslErrors(QNetworkReply*, const QList<QSslError> &)),
-            this, SLOT(reportSslErrors(QNetworkReply*, const QList<QSslError> &)));
-}
-
-=======
->>>>>>> 61646189
 void PaymentServer::uiReady()
 {
     saveURIs = false;
@@ -493,64 +211,20 @@
     savedPaymentRequests.clear();
 }
 
-bool PaymentServer::handleURI(const QString &scheme, const QString &s)
-{
-    if (!s.startsWith(scheme + ":", Qt::CaseInsensitive))
-    {
-<<<<<<< HEAD
-        return false;
-    }
-#if QT_VERSION < 0x050000
-    QUrl uri(s);
-#else
-    QUrlQuery uri((QUrl(s)));
-#endif
-    if (uri.hasQueryItem("r"))
-    {
-        // payment request URI
-        QByteArray temp;
-        temp.append(uri.queryItemValue("r"));
-        QString decoded = QUrl::fromPercentEncoding(temp);
-        QUrl fetchUrl(decoded, QUrl::StrictMode);
-
-        if (fetchUrl.isValid())
-        {
-            qDebug() << "PaymentServer::handleURIOrFile: fetchRequest(" << fetchUrl << ")";
-            fetchRequest(fetchUrl);
-        }
-        else
-        {
-            qWarning() << "PaymentServer::handleURIOrFile: Invalid URL: " << fetchUrl;
-            Q_EMIT message(tr("URI handling"), tr("Payment request fetch URL is invalid: %1").arg(fetchUrl.toString()),
-                CClientUIInterface::ICON_WARNING);
-        }
-
-        return true;
-    }
-
-    // normal URI
-    SendCoinsRecipient recipient;
-    if (GUIUtil::parseBitcoinURI(scheme, s, &recipient))
-    {
-        if (!IsValidDestinationString(recipient.address.toStdString()))
-        {
-            Q_EMIT message(tr("URI handling"), tr("Invalid payment address %1").arg(recipient.address),
-                CClientUIInterface::MSG_ERROR);
-        }
-        else
-        {
-            Q_EMIT receivedPaymentRequest(recipient);
-=======
+void PaymentServer::handleURIOrFile(const QString& s)
+{
+    if (saveURIs)
+    {
         savedPaymentRequests.insert(s);
         return;
     }
 
-    if (s.startsWith("bitcoin://", Qt::CaseInsensitive))
-    {
-        Q_EMIT message(tr("URI handling"), tr("'bitcoin://' is not a valid URI. Use 'bitcoin:' instead."),
+    if (s.startsWith("blackcoin://", Qt::CaseInsensitive))
+    {
+        Q_EMIT message(tr("URI handling"), tr("'blackcoin://' is not a valid URI. Use 'blackcoin:' instead."),
             CClientUIInterface::MSG_ERROR);
     }
-    else if (s.startsWith(BITCOIN_IPC_PREFIX, Qt::CaseInsensitive)) // bitcoin: URI
+    else if (s.startsWith(BITCOIN_IPC_PREFIX, Qt::CaseInsensitive)) // blackcoin: URI
     {
         QUrlQuery uri((QUrl(s)));
         // normal URI
@@ -577,43 +251,11 @@
             }
             else
                 Q_EMIT message(tr("URI handling"),
-                    tr("URI cannot be parsed! This can be caused by an invalid Bitcoin address or malformed URI parameters."),
+                    tr("URI cannot be parsed! This can be caused by an invalid Blackcoin address or malformed URI parameters."),
                     CClientUIInterface::ICON_WARNING);
 
             return;
->>>>>>> 61646189
-        }
-    }
-    else
-    {
-        Q_EMIT message(tr("URI handling"), tr("URI cannot be parsed! This can be caused by an invalid "
-                                              "Bitcoin address or malformed URI parameters."),
-            CClientUIInterface::ICON_WARNING);
-    }
-
-    return true;
-}
-
-void PaymentServer::handleURIOrFile(const QString &s)
-{
-    if (saveURIs)
-    {
-        savedPaymentRequests.append(s);
-        return;
-    }
-
-    // blackcoin: CashAddr URI
-    QString schemeCash = GUIUtil::bitcoinURIScheme(Params(), true);
-    if (handleURI(schemeCash, s))
-    {
-        return;
-    }
-
-    // blackcoin: Legacy URI
-    QString schemeLegacy = GUIUtil::bitcoinURIScheme(Params(), false);
-    if (handleURI(schemeLegacy, s))
-    {
-        return;
+        }
     }
 
     if (QFile::exists(s)) // payment request file
@@ -648,300 +290,5 @@
 
 void PaymentServer::setOptionsModel(OptionsModel *_optionsModel)
 {
-<<<<<<< HEAD
-    if (!optionsModel)
-        return false;
-
-    if (request.IsInitialized()) {
-        // Payment request network matches client network?
-        if (!verifyNetwork(request.getDetails())) {
-            Q_EMIT message(tr("Payment request rejected"), tr("Payment request network doesn't match client network."),
-                CClientUIInterface::MSG_ERROR);
-
-            return false;
-        }
-
-        // Make sure any payment requests involved are still valid.
-        // This is re-checked just before sending coins in WalletModel::sendCoins().
-        if (verifyExpired(request.getDetails())) {
-            Q_EMIT message(tr("Payment request rejected"), tr("Payment request expired."),
-                CClientUIInterface::MSG_ERROR);
-
-            return false;
-        }
-    } else {
-        Q_EMIT message(tr("Payment request error"), tr("Payment request is not initialized."),
-            CClientUIInterface::MSG_ERROR);
-
-        return false;
-    }
-
-    recipient.paymentRequest = request;
-    recipient.message = GUIUtil::HtmlEscape(request.getDetails().memo());
-
-    request.getMerchant(certStore.get(), recipient.authenticatedMerchant);
-
-    QList<std::pair<CScript, CAmount> > sendingTos = request.getPayTo();
-    QStringList addresses;
-
-    Q_FOREACH(const PAIRTYPE(CScript, CAmount)& sendingTo, sendingTos) {
-        // Extract and check destination addresses
-        CTxDestination dest;
-        if (ExtractDestination(sendingTo.first, dest)) {
-            // Append destination address
-            addresses.append(QString::fromStdString(EncodeDestination(dest)));
-        }
-        else if (!recipient.authenticatedMerchant.isEmpty())
-        {
-            // Unauthenticated payment requests to custom bitcoin addresses are
-            // not supported (there is no good way to tell the user where they
-            // are paying in a way they'd have a chance of understanding).
-            Q_EMIT message(tr("Payment request rejected"),
-                tr("Unverified payment requests to custom payment scripts are unsupported."),
-                CClientUIInterface::MSG_ERROR);
-            return false;
-        }
-
-        // Bitcoin amounts are stored as (optional) uint64 in the protobuf messages (see paymentrequest.proto),
-        // but CAmount is defined as int64_t. Because of that we need to verify that amounts are in a valid range
-        // and no overflow has happened.
-        if (!verifyAmount(sendingTo.second)) {
-            Q_EMIT message(tr("Payment request rejected"), tr("Invalid payment request."), CClientUIInterface::MSG_ERROR);
-            return false;
-        }
-
-        // Extract and check amounts
-        CTxOut txOut(sendingTo.second, sendingTo.first);
-        if (txOut.IsDust(::minRelayTxFee)) {
-            Q_EMIT message(tr("Payment request error"), tr("Requested payment amount of %1 is too small (considered dust).")
-                .arg(BitcoinUnits::formatWithUnit(optionsModel->getDisplayUnit(), sendingTo.second)),
-                CClientUIInterface::MSG_ERROR);
-
-            return false;
-        }
-
-        recipient.amount += sendingTo.second;
-        // Also verify that the final amount is still in a valid range after adding additional amounts.
-        if (!verifyAmount(recipient.amount)) {
-            Q_EMIT message(tr("Payment request rejected"), tr("Invalid payment request."), CClientUIInterface::MSG_ERROR);
-            return false;
-        }
-    }
-    // Store addresses and format them to fit nicely into the GUI
-    recipient.address = addresses.join("<br />");
-
-    if (!recipient.authenticatedMerchant.isEmpty()) {
-        qDebug() << "PaymentServer::processPaymentRequest: Secure payment request from " << recipient.authenticatedMerchant;
-    }
-    else {
-        qDebug() << "PaymentServer::processPaymentRequest: Insecure payment request to " << addresses.join(", ");
-    }
-
-    return true;
-}
-
-void PaymentServer::fetchRequest(const QUrl& url)
-{
-    QNetworkRequest netRequest;
-    netRequest.setAttribute(QNetworkRequest::User, BIP70_MESSAGE_PAYMENTREQUEST);
-    netRequest.setUrl(url);
-    netRequest.setRawHeader("User-Agent", CLIENT_NAME.c_str());
-    netRequest.setRawHeader("Accept", BIP71_MIMETYPE_PAYMENTREQUEST);
-    netManager->get(netRequest);
-}
-
-void PaymentServer::fetchPaymentACK(CWallet* wallet, SendCoinsRecipient recipient, QByteArray transaction)
-{
-    const payments::PaymentDetails& details = recipient.paymentRequest.getDetails();
-    if (!details.has_payment_url())
-        return;
-
-    QNetworkRequest netRequest;
-    netRequest.setAttribute(QNetworkRequest::User, BIP70_MESSAGE_PAYMENTACK);
-    netRequest.setUrl(QString::fromStdString(details.payment_url()));
-    netRequest.setHeader(QNetworkRequest::ContentTypeHeader, BIP71_MIMETYPE_PAYMENT);
-    netRequest.setRawHeader("User-Agent", CLIENT_NAME.c_str());
-    netRequest.setRawHeader("Accept", BIP71_MIMETYPE_PAYMENTACK);
-
-    payments::Payment payment;
-    payment.set_merchant_data(details.merchant_data());
-    payment.add_transactions(transaction.data(), transaction.size());
-
-    // Create a new refund address, or re-use:
-    QString account = tr("Refund from %1").arg(recipient.authenticatedMerchant);
-    std::string strAccount = account.toStdString();
-    std::set<CTxDestination> refundAddresses = wallet->GetAccountAddresses(strAccount);
-    if (!refundAddresses.empty()) {
-        CScript s = GetScriptForDestination(*refundAddresses.begin());
-        payments::Output* refund_to = payment.add_refund_to();
-        refund_to->set_script(&s[0], s.size());
-    }
-    else {
-        CPubKey newKey;
-        if (wallet->GetKeyFromPool(newKey)) {
-            CKeyID keyID = newKey.GetID();
-            wallet->SetAddressBook(keyID, strAccount, "refund");
-
-            CScript s = GetScriptForDestination(keyID);
-            payments::Output* refund_to = payment.add_refund_to();
-            refund_to->set_script(&s[0], s.size());
-        }
-        else {
-            // This should never happen, because sending coins should have
-            // just unlocked the wallet and refilled the keypool.
-            qWarning() << "PaymentServer::fetchPaymentACK: Error getting refund key, refund_to not set";
-        }
-    }
-
-    int length = payment.ByteSize();
-    netRequest.setHeader(QNetworkRequest::ContentLengthHeader, length);
-    QByteArray serData(length, '\0');
-    if (payment.SerializeToArray(serData.data(), length)) {
-        netManager->post(netRequest, serData);
-    }
-    else {
-        // This should never happen, either.
-        qWarning() << "PaymentServer::fetchPaymentACK: Error serializing payment message";
-    }
-}
-
-void PaymentServer::netRequestFinished(QNetworkReply* reply)
-{
-    reply->deleteLater();
-
-    // BIP70 DoS protection
-    if (!verifySize(reply->size())) {
-        Q_EMIT message(tr("Payment request rejected"),
-            tr("Payment request %1 is too large (%2 bytes, allowed %3 bytes).")
-                .arg(reply->request().url().toString())
-                .arg(reply->size())
-                .arg(BIP70_MAX_PAYMENTREQUEST_SIZE),
-            CClientUIInterface::MSG_ERROR);
-        return;
-    }
-
-    if (reply->error() != QNetworkReply::NoError) {
-        QString msg = tr("Error communicating with %1: %2")
-            .arg(reply->request().url().toString())
-            .arg(reply->errorString());
-
-        qWarning() << "PaymentServer::netRequestFinished: " << msg;
-        Q_EMIT message(tr("Payment request error"), msg, CClientUIInterface::MSG_ERROR);
-        return;
-    }
-
-    QByteArray data = reply->readAll();
-
-    QString requestType = reply->request().attribute(QNetworkRequest::User).toString();
-    if (requestType == BIP70_MESSAGE_PAYMENTREQUEST)
-    {
-        PaymentRequestPlus request;
-        SendCoinsRecipient recipient;
-        if (!request.parse(data))
-        {
-            qWarning() << "PaymentServer::netRequestFinished: Error parsing payment request";
-            Q_EMIT message(tr("Payment request error"),
-                tr("Payment request cannot be parsed!"),
-                CClientUIInterface::MSG_ERROR);
-        }
-        else if (processPaymentRequest(request, recipient))
-            Q_EMIT receivedPaymentRequest(recipient);
-
-        return;
-    }
-    else if (requestType == BIP70_MESSAGE_PAYMENTACK)
-    {
-        payments::PaymentACK paymentACK;
-        if (!paymentACK.ParseFromArray(data.data(), data.size()))
-        {
-            QString msg = tr("Bad response from server %1")
-                .arg(reply->request().url().toString());
-
-            qWarning() << "PaymentServer::netRequestFinished: " << msg;
-            Q_EMIT message(tr("Payment request error"), msg, CClientUIInterface::MSG_ERROR);
-        }
-        else
-        {
-            Q_EMIT receivedPaymentACK(GUIUtil::HtmlEscape(paymentACK.memo()));
-        }
-    }
-}
-
-void PaymentServer::reportSslErrors(QNetworkReply* reply, const QList<QSslError> &errs)
-{
-    Q_UNUSED(reply);
-
-    QString errString;
-    Q_FOREACH (const QSslError& err, errs) {
-        qWarning() << "PaymentServer::reportSslErrors: " << err;
-        errString += err.errorString() + "\n";
-    }
-    Q_EMIT message(tr("Network request error"), errString, CClientUIInterface::MSG_ERROR);
-}
-
-void PaymentServer::setOptionsModel(OptionsModel *optionsModel)
-{
-    this->optionsModel = optionsModel;
-}
-
-void PaymentServer::handlePaymentACK(const QString& paymentACKMsg)
-{
-    // currently we don't further process or store the paymentACK message
-    Q_EMIT message(tr("Payment acknowledged"), paymentACKMsg, CClientUIInterface::ICON_INFORMATION | CClientUIInterface::MODAL);
-}
-
-bool PaymentServer::verifyNetwork(const payments::PaymentDetails& requestDetails)
-{
-    bool fVerified = requestDetails.network() == Params().NetworkIDString();
-    if (!fVerified) {
-        qWarning() << QString("PaymentServer::%1: Payment request network \"%2\" doesn't match client network \"%3\".")
-            .arg(__func__)
-            .arg(QString::fromStdString(requestDetails.network()))
-            .arg(QString::fromStdString(Params().NetworkIDString()));
-    }
-    return fVerified;
-}
-
-bool PaymentServer::verifyExpired(const payments::PaymentDetails& requestDetails)
-{
-    bool fVerified = (requestDetails.has_expires() && (int64_t)requestDetails.expires() < GetTime());
-    if (fVerified) {
-        const QString requestExpires = QString::fromStdString(DateTimeStrFormat("%Y-%m-%d %H:%M:%S", (int64_t)requestDetails.expires()));
-        qWarning() << QString("PaymentServer::%1: Payment request expired \"%2\".")
-            .arg(__func__)
-            .arg(requestExpires);
-    }
-    return fVerified;
-}
-
-bool PaymentServer::verifySize(qint64 requestSize)
-{
-    bool fVerified = (requestSize <= BIP70_MAX_PAYMENTREQUEST_SIZE);
-    if (!fVerified) {
-        qWarning() << QString("PaymentServer::%1: Payment request too large (%2 bytes, allowed %3 bytes).")
-            .arg(__func__)
-            .arg(requestSize)
-            .arg(BIP70_MAX_PAYMENTREQUEST_SIZE);
-    }
-    return fVerified;
-}
-
-bool PaymentServer::verifyAmount(const CAmount& requestAmount)
-{
-    bool fVerified = MoneyRange(requestAmount);
-    if (!fVerified) {
-        qWarning() << QString("PaymentServer::%1: Payment request amount out of allowed range (%2, allowed 0 - %3).")
-            .arg(__func__)
-            .arg(requestAmount)
-            .arg(MAX_MONEY);
-    }
-    return fVerified;
-}
-
-X509_STORE* PaymentServer::getCertStore()
-{
-    return certStore.get();
-=======
     this->optionsModel = _optionsModel;
->>>>>>> 61646189
 }