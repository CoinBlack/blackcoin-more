<<<<<<< HEAD
// Copyright (c) 2011-2018 The Bitcoin Core developers
=======
// Copyright (c) 2011-2020 The Bitcoin Core developers
>>>>>>> 61646189
// Distributed under the MIT software license, see the accompanying
// file COPYING or http://www.opensource.org/licenses/mit-license.php.

#include <qt/notificator.h>

#include <QApplication>
#include <QByteArray>
#include <QImageWriter>
#include <QMessageBox>
#include <QMetaType>
#include <QStyle>
#include <QSystemTrayIcon>
#include <QTemporaryFile>
#include <QVariant>
#ifdef USE_DBUS
#include <stdint.h>
#include <QtDBus>
#endif
#ifdef Q_OS_MAC
<<<<<<< HEAD
#include <ApplicationServices/ApplicationServices.h>
=======
>>>>>>> 61646189
#include <qt/macnotificationhandler.h>
#endif


#ifdef USE_DBUS
// https://wiki.ubuntu.com/NotificationDevelopmentGuidelines recommends at least 128
const int FREEDESKTOP_NOTIFICATION_ICON_SIZE = 128;
#endif

Notificator::Notificator(const QString &_programName, QSystemTrayIcon *_trayIcon, QWidget *_parent) :
    QObject(_parent),
    parent(_parent),
    programName(_programName),
    mode(None),
    trayIcon(_trayIcon)
#ifdef USE_DBUS
    ,interface(nullptr)
#endif
{
    if(_trayIcon && _trayIcon->supportsMessages())
    {
        mode = QSystemTray;
    }
#ifdef USE_DBUS
    interface = new QDBusInterface("org.freedesktop.Notifications",
        "/org/freedesktop/Notifications", "org.freedesktop.Notifications");
    if(interface->isValid())
    {
        mode = Freedesktop;
    }
#endif
#ifdef Q_OS_MAC
    // check if users OS has support for NSUserNotification
    if( MacNotificationHandler::instance()->hasUserNotificationCenterSupport()) {
        mode = UserNotificationCenter;
    }
#endif
}

Notificator::~Notificator()
{
#ifdef USE_DBUS
    delete interface;
#endif
}

#ifdef USE_DBUS

// Loosely based on https://www.qtcentre.org/archive/index.php/t-25879.html
class FreedesktopImage
{
public:
    FreedesktopImage() {}
    explicit FreedesktopImage(const QImage &img);

    static int metaType();

    // Image to variant that can be marshalled over DBus
    static QVariant toVariant(const QImage &img);

private:
    int width, height, stride;
    bool hasAlpha;
    int channels;
    int bitsPerSample;
    QByteArray image;

    friend QDBusArgument &operator<<(QDBusArgument &a, const FreedesktopImage &i);
    friend const QDBusArgument &operator>>(const QDBusArgument &a, FreedesktopImage &i);
};

Q_DECLARE_METATYPE(FreedesktopImage);

// Image configuration settings
const int CHANNELS = 4;
const int BYTES_PER_PIXEL = 4;
const int BITS_PER_SAMPLE = 8;

FreedesktopImage::FreedesktopImage(const QImage &img):
    width(img.width()),
    height(img.height()),
    stride(img.width() * BYTES_PER_PIXEL),
    hasAlpha(true),
    channels(CHANNELS),
    bitsPerSample(BITS_PER_SAMPLE)
{
    // Convert 00xAARRGGBB to RGBA bytewise (endian-independent) format
    QImage tmp = img.convertToFormat(QImage::Format_ARGB32);
    const uint32_t *data = reinterpret_cast<const uint32_t*>(tmp.bits());

    unsigned int num_pixels = width * height;
    image.resize(num_pixels * BYTES_PER_PIXEL);

    for(unsigned int ptr = 0; ptr < num_pixels; ++ptr)
    {
        image[ptr*BYTES_PER_PIXEL+0] = data[ptr] >> 16; // R
        image[ptr*BYTES_PER_PIXEL+1] = data[ptr] >> 8;  // G
        image[ptr*BYTES_PER_PIXEL+2] = data[ptr];       // B
        image[ptr*BYTES_PER_PIXEL+3] = data[ptr] >> 24; // A
    }
}

QDBusArgument &operator<<(QDBusArgument &a, const FreedesktopImage &i)
{
    a.beginStructure();
    a << i.width << i.height << i.stride << i.hasAlpha << i.bitsPerSample << i.channels << i.image;
    a.endStructure();
    return a;
}

const QDBusArgument &operator>>(const QDBusArgument &a, FreedesktopImage &i)
{
    a.beginStructure();
    a >> i.width >> i.height >> i.stride >> i.hasAlpha >> i.bitsPerSample >> i.channels >> i.image;
    a.endStructure();
    return a;
}

int FreedesktopImage::metaType()
{
    return qDBusRegisterMetaType<FreedesktopImage>();
}

QVariant FreedesktopImage::toVariant(const QImage &img)
{
    FreedesktopImage fimg(img);
    return QVariant(FreedesktopImage::metaType(), &fimg);
}

void Notificator::notifyDBus(Class cls, const QString &title, const QString &text, const QIcon &icon, int millisTimeout)
{
    // https://developer.gnome.org/notification-spec/
    // Arguments for DBus "Notify" call:
    QList<QVariant> args;

    // Program Name:
    args.append(programName);

    // Replaces ID; A value of 0 means that this notification won't replace any existing notifications:
    args.append(0U);

    // Application Icon, empty string
    args.append(QString());

    // Summary
    args.append(title);

    // Body
    args.append(text);

    // Actions (none, actions are deprecated)
    QStringList actions;
    args.append(actions);

    // Hints
    QVariantMap hints;

    // If no icon specified, set icon based on class
    QIcon tmpicon;
    if(icon.isNull())
    {
        QStyle::StandardPixmap sicon = QStyle::SP_MessageBoxQuestion;
        switch(cls)
        {
        case Information: sicon = QStyle::SP_MessageBoxInformation; break;
        case Warning: sicon = QStyle::SP_MessageBoxWarning; break;
        case Critical: sicon = QStyle::SP_MessageBoxCritical; break;
        default: break;
        }
        tmpicon = QApplication::style()->standardIcon(sicon);
    }
    else
    {
        tmpicon = icon;
    }
    hints["icon_data"] = FreedesktopImage::toVariant(tmpicon.pixmap(FREEDESKTOP_NOTIFICATION_ICON_SIZE).toImage());
    args.append(hints);

    // Timeout (in msec)
    args.append(millisTimeout);

    // "Fire and forget"
    interface->callWithArgumentList(QDBus::NoBlock, "Notify", args);
}
#endif

void Notificator::notifySystray(Class cls, const QString &title, const QString &text, int millisTimeout)
{
    QSystemTrayIcon::MessageIcon sicon = QSystemTrayIcon::NoIcon;
    switch(cls) // Set icon based on class
    {
    case Information: sicon = QSystemTrayIcon::Information; break;
    case Warning: sicon = QSystemTrayIcon::Warning; break;
    case Critical: sicon = QSystemTrayIcon::Critical; break;
    }
    trayIcon->showMessage(title, text, sicon, millisTimeout);
}

#ifdef Q_OS_MAC
<<<<<<< HEAD
void Notificator::notifyMacUserNotificationCenter(Class cls, const QString &title, const QString &text, const QIcon &icon) {
=======
void Notificator::notifyMacUserNotificationCenter(const QString &title, const QString &text)
{
>>>>>>> 61646189
    // icon is not supported by the user notification center yet. OSX will use the app icon.
    MacNotificationHandler::instance()->showNotification(title, text);
}
#endif

void Notificator::notify(Class cls, const QString &title, const QString &text, const QIcon &icon, int millisTimeout)
{
    switch(mode)
    {
#ifdef USE_DBUS
    case Freedesktop:
        notifyDBus(cls, title, text, icon, millisTimeout);
        break;
#endif
    case QSystemTray:
        notifySystray(cls, title, text, millisTimeout);
        break;
#ifdef Q_OS_MAC
    case UserNotificationCenter:
<<<<<<< HEAD
        notifyMacUserNotificationCenter(cls, title, text, icon);
=======
        notifyMacUserNotificationCenter(title, text);
>>>>>>> 61646189
        break;
#endif
    default:
        if(cls == Critical)
        {
            // Fall back to old fashioned pop-up dialog if critical and no other notification available
            QMessageBox::critical(parent, title, text, QMessageBox::Ok, QMessageBox::Ok);
        }
        break;
    }
}<|MERGE_RESOLUTION|>--- conflicted
+++ resolved
@@ -1,8 +1,4 @@
-<<<<<<< HEAD
-// Copyright (c) 2011-2018 The Bitcoin Core developers
-=======
 // Copyright (c) 2011-2020 The Bitcoin Core developers
->>>>>>> 61646189
 // Distributed under the MIT software license, see the accompanying
 // file COPYING or http://www.opensource.org/licenses/mit-license.php.
 
@@ -22,10 +18,6 @@
 #include <QtDBus>
 #endif
 #ifdef Q_OS_MAC
-<<<<<<< HEAD
-#include <ApplicationServices/ApplicationServices.h>
-=======
->>>>>>> 61646189
 #include <qt/macnotificationhandler.h>
 #endif
 
@@ -225,12 +217,8 @@
 }
 
 #ifdef Q_OS_MAC
-<<<<<<< HEAD
-void Notificator::notifyMacUserNotificationCenter(Class cls, const QString &title, const QString &text, const QIcon &icon) {
-=======
 void Notificator::notifyMacUserNotificationCenter(const QString &title, const QString &text)
 {
->>>>>>> 61646189
     // icon is not supported by the user notification center yet. OSX will use the app icon.
     MacNotificationHandler::instance()->showNotification(title, text);
 }
@@ -250,11 +238,7 @@
         break;
 #ifdef Q_OS_MAC
     case UserNotificationCenter:
-<<<<<<< HEAD
-        notifyMacUserNotificationCenter(cls, title, text, icon);
-=======
         notifyMacUserNotificationCenter(title, text);
->>>>>>> 61646189
         break;
 #endif
     default:
