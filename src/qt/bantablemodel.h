--- conflicted
+++ resolved
@@ -44,11 +44,7 @@
     Q_OBJECT
 
 public:
-<<<<<<< HEAD
-    explicit BanTableModel(ClientModel *parent = 0);
-=======
     explicit BanTableModel(interfaces::Node& node, QObject* parent);
->>>>>>> 61646189
     ~BanTableModel();
     void startAutoRefresh();
     void stopAutoRefresh();
