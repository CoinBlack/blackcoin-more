// Copyright (c) 2011-2020 The Bitcoin Core developers
// Distributed under the MIT software license, see the accompanying
// file COPYING or http://www.opensource.org/licenses/mit-license.php.

#if defined(HAVE_CONFIG_H)
#include <config/bitcoin-config.h>
#endif

#include <qt/addressbookpage.h>
#include <qt/forms/ui_addressbookpage.h>

#include <qt/addresstablemodel.h>
#include <qt/csvmodelwriter.h>
#include <qt/editaddressdialog.h>
#include <qt/guiutil.h>
#include <qt/platformstyle.h>

#include <QIcon>
#include <QMenu>
#include <QMessageBox>
#include <QSortFilterProxyModel>

class AddressBookSortFilterProxyModel final : public QSortFilterProxyModel
{
    const QString m_type;

public:
    AddressBookSortFilterProxyModel(const QString& type, QObject* parent)
        : QSortFilterProxyModel(parent)
        , m_type(type)
    {
        setDynamicSortFilter(true);
        setFilterCaseSensitivity(Qt::CaseInsensitive);
        setSortCaseSensitivity(Qt::CaseInsensitive);
    }

protected:
    bool filterAcceptsRow(int row, const QModelIndex& parent) const override
    {
        auto model = sourceModel();
        auto label = model->index(row, AddressTableModel::Label, parent);

        if (model->data(label, AddressTableModel::TypeRole).toString() != m_type) {
            return false;
        }

        auto address = model->index(row, AddressTableModel::Address, parent);

        if (filterRegExp().indexIn(model->data(address).toString()) < 0 &&
            filterRegExp().indexIn(model->data(label).toString()) < 0) {
            return false;
        }

        return true;
    }
};

AddressBookPage::AddressBookPage(const PlatformStyle *platformStyle, Mode _mode, Tabs _tab, QWidget *parent) :
    QDialog(parent, GUIUtil::dialog_flags),
    ui(new Ui::AddressBookPage),
    model(nullptr),
    mode(_mode),
    tab(_tab)
{
    ui->setupUi(this);

    if (!platformStyle->getImagesOnButtons()) {
        ui->newAddress->setIcon(QIcon());
        ui->copyAddress->setIcon(QIcon());
        ui->deleteAddress->setIcon(QIcon());
        ui->exportButton->setIcon(QIcon());
    } else {
        ui->newAddress->setIcon(platformStyle->SingleColorIcon(":/icons/add"));
        ui->copyAddress->setIcon(platformStyle->SingleColorIcon(":/icons/editcopy"));
        ui->deleteAddress->setIcon(platformStyle->SingleColorIcon(":/icons/remove"));
        ui->exportButton->setIcon(platformStyle->SingleColorIcon(":/icons/export"));
    }

    switch(mode)
    {
    case ForSelection:
        switch(tab)
        {
        case SendingTab: setWindowTitle(tr("Choose the address to send coins to")); break;
        case ReceivingTab: setWindowTitle(tr("Choose the address to receive coins with")); break;
        }
        connect(ui->tableView, &QTableView::doubleClicked, this, &QDialog::accept);
        ui->tableView->setEditTriggers(QAbstractItemView::NoEditTriggers);
        ui->tableView->setFocus();
        ui->closeButton->setText(tr("C&hoose"));
        ui->exportButton->hide();
        break;
    case ForEditing:
        switch(tab)
        {
        case SendingTab: setWindowTitle(tr("Sending addresses")); break;
        case ReceivingTab: setWindowTitle(tr("Receiving addresses")); break;
        }
        break;
    }
    switch(tab)
    {
    case SendingTab:
        ui->labelExplanation->setText(tr("These are your Bitcoin addresses for sending payments. Always check the amount and the receiving address before sending coins."));
        ui->deleteAddress->setVisible(true);
        ui->newAddress->setVisible(true);
        break;
    case ReceivingTab:
        ui->labelExplanation->setText(tr("These are your Bitcoin addresses for receiving payments. Use the 'Create new receiving address' button in the receive tab to create new addresses.\nSigning is only possible with addresses of the type 'legacy'."));
        ui->deleteAddress->setVisible(false);
        ui->newAddress->setVisible(false);
        break;
    }

    // Build context menu
    contextMenu = new QMenu(this);
<<<<<<< HEAD
    contextMenu->addAction(copyAddressAction);
    contextMenu->addAction(copyLabelAction);
    contextMenu->addAction(editAction);
    if(tab == SendingTab)
        contextMenu->addAction(deleteAction);
    contextMenu->addSeparator();

    // Connect signals for context menu actions
    connect(copyAddressAction, SIGNAL(triggered()), this, SLOT(on_copyAddress_clicked()));
    connect(copyLabelAction, SIGNAL(triggered()), this, SLOT(onCopyLabelAction()));
    connect(editAction, SIGNAL(triggered()), this, SLOT(onEditAction()));
    connect(deleteAction, SIGNAL(triggered()), this, SLOT(on_deleteAddress_clicked()));

    connect(ui->tableView, SIGNAL(customContextMenuRequested(QPoint)), this, SLOT(contextualMenu(QPoint)));

    connect(ui->closeButton, SIGNAL(clicked()), this, SLOT(accept()));
=======
    contextMenu->addAction(tr("&Copy Address"), this, &AddressBookPage::on_copyAddress_clicked);
    contextMenu->addAction(tr("Copy &Label"), this, &AddressBookPage::onCopyLabelAction);
    contextMenu->addAction(tr("&Edit"), this, &AddressBookPage::onEditAction);

    if (tab == SendingTab) {
        contextMenu->addAction(tr("&Delete"), this, &AddressBookPage::on_deleteAddress_clicked);
    }

    connect(ui->tableView, &QWidget::customContextMenuRequested, this, &AddressBookPage::contextualMenu);
    connect(ui->closeButton, &QPushButton::clicked, this, &QDialog::accept);

    GUIUtil::handleCloseWindowShortcut(this);
>>>>>>> 61646189
}

AddressBookPage::~AddressBookPage()
{
    delete ui;
}

void AddressBookPage::setModel(AddressTableModel *_model)
{
    this->model = _model;
    if(!_model)
        return;

    auto type = tab == ReceivingTab ? AddressTableModel::Receive : AddressTableModel::Send;
    proxyModel = new AddressBookSortFilterProxyModel(type, this);
    proxyModel->setSourceModel(_model);

    connect(ui->searchLineEdit, &QLineEdit::textChanged, proxyModel, &QSortFilterProxyModel::setFilterWildcard);

    ui->tableView->setModel(proxyModel);
    ui->tableView->sortByColumn(0, Qt::AscendingOrder);

    // Set column widths
    ui->tableView->horizontalHeader()->setSectionResizeMode(AddressTableModel::Label, QHeaderView::Stretch);
    ui->tableView->horizontalHeader()->setSectionResizeMode(AddressTableModel::Address, QHeaderView::ResizeToContents);

    connect(ui->tableView->selectionModel(), &QItemSelectionModel::selectionChanged,
        this, &AddressBookPage::selectionChanged);

    // Select row for newly created address
    connect(_model, &AddressTableModel::rowsInserted, this, &AddressBookPage::selectNewAddress);

    selectionChanged();
}

void AddressBookPage::on_copyAddress_clicked()
{
    GUIUtil::copyEntryData(ui->tableView, AddressTableModel::Address);
}

void AddressBookPage::onCopyLabelAction()
{
    GUIUtil::copyEntryData(ui->tableView, AddressTableModel::Label);
}

void AddressBookPage::onEditAction()
{
    if(!model)
        return;

    if(!ui->tableView->selectionModel())
        return;
    QModelIndexList indexes = ui->tableView->selectionModel()->selectedRows();
    if(indexes.isEmpty())
        return;

    EditAddressDialog dlg(
        tab == SendingTab ?
        EditAddressDialog::EditSendingAddress :
        EditAddressDialog::EditReceivingAddress, this);
    dlg.setModel(model);
    QModelIndex origIndex = proxyModel->mapToSource(indexes.at(0));
    dlg.loadRow(origIndex.row());
    dlg.exec();
}

void AddressBookPage::on_newAddress_clicked()
{
    if(!model)
        return;

    if (tab == ReceivingTab) {
        return;
    }

    EditAddressDialog dlg(EditAddressDialog::NewSendingAddress, this);
    dlg.setModel(model);
    if(dlg.exec())
    {
        newAddressToSelect = dlg.getAddress();
    }
}

void AddressBookPage::on_deleteAddress_clicked()
{
    QTableView *table = ui->tableView;
    if(!table->selectionModel())
        return;

    QModelIndexList indexes = table->selectionModel()->selectedRows();
    if(!indexes.isEmpty())
    {
        table->model()->removeRow(indexes.at(0).row());
    }
}

void AddressBookPage::selectionChanged()
{
    // Set button states based on selected tab and selection
    QTableView *table = ui->tableView;
    if(!table->selectionModel())
        return;

    if(table->selectionModel()->hasSelection())
    {
        switch(tab)
        {
        case SendingTab:
            // In sending tab, allow deletion of selection
            ui->deleteAddress->setEnabled(true);
            ui->deleteAddress->setVisible(true);
            break;
        case ReceivingTab:
            // Deleting receiving addresses, however, is not allowed
            ui->deleteAddress->setEnabled(false);
            ui->deleteAddress->setVisible(false);
            break;
        }
        ui->copyAddress->setEnabled(true);
    }
    else
    {
        ui->deleteAddress->setEnabled(false);
        ui->copyAddress->setEnabled(false);
    }
}

void AddressBookPage::done(int retval)
{
    QTableView *table = ui->tableView;
    if(!table->selectionModel() || !table->model())
        return;

    // Figure out which address was selected, and return it
    QModelIndexList indexes = table->selectionModel()->selectedRows(AddressTableModel::Address);

    for (const QModelIndex& index : indexes) {
        QVariant address = table->model()->data(index);
        returnValue = address.toString();
    }

    if(returnValue.isEmpty())
    {
        // If no address entry selected, return rejected
        retval = Rejected;
    }

    QDialog::done(retval);
}

void AddressBookPage::on_exportButton_clicked()
{
    // CSV is currently the only supported format
    QString filename = GUIUtil::getSaveFileName(this,
        tr("Export Address List"), QString(),
        /*: Expanded name of the CSV file format.
            See https://en.wikipedia.org/wiki/Comma-separated_values */
        tr("Comma separated file") + QLatin1String(" (*.csv)"), nullptr);

    if (filename.isNull())
        return;

    CSVModelWriter writer(filename);

    // name, column, role
    writer.setModel(proxyModel);
    writer.addColumn("Label", AddressTableModel::Label, Qt::EditRole);
    writer.addColumn("Address", AddressTableModel::Address, Qt::EditRole);

    if(!writer.write()) {
        QMessageBox::critical(this, tr("Exporting Failed"),
            /*: An error message. %1 is a stand-in argument for the name
                of the file we attempted to save to. */
            tr("There was an error trying to save the address list to %1. Please try again.").arg(filename));
    }
}

void AddressBookPage::contextualMenu(const QPoint &point)
{
    QModelIndex index = ui->tableView->indexAt(point);
    if(index.isValid())
    {
        contextMenu->exec(QCursor::pos());
    }
}

void AddressBookPage::selectNewAddress(const QModelIndex &parent, int begin, int /*end*/)
{
    QModelIndex idx = proxyModel->mapFromSource(model->index(begin, AddressTableModel::Address, parent));
    if(idx.isValid() && (idx.data(Qt::EditRole).toString() == newAddressToSelect))
    {
        // Select row of newly created address, once
        ui->tableView->setFocus();
        ui->tableView->selectRow(idx.row());
        newAddressToSelect.clear();
    }
}<|MERGE_RESOLUTION|>--- conflicted
+++ resolved
@@ -114,24 +114,6 @@
 
     // Build context menu
     contextMenu = new QMenu(this);
-<<<<<<< HEAD
-    contextMenu->addAction(copyAddressAction);
-    contextMenu->addAction(copyLabelAction);
-    contextMenu->addAction(editAction);
-    if(tab == SendingTab)
-        contextMenu->addAction(deleteAction);
-    contextMenu->addSeparator();
-
-    // Connect signals for context menu actions
-    connect(copyAddressAction, SIGNAL(triggered()), this, SLOT(on_copyAddress_clicked()));
-    connect(copyLabelAction, SIGNAL(triggered()), this, SLOT(onCopyLabelAction()));
-    connect(editAction, SIGNAL(triggered()), this, SLOT(onEditAction()));
-    connect(deleteAction, SIGNAL(triggered()), this, SLOT(on_deleteAddress_clicked()));
-
-    connect(ui->tableView, SIGNAL(customContextMenuRequested(QPoint)), this, SLOT(contextualMenu(QPoint)));
-
-    connect(ui->closeButton, SIGNAL(clicked()), this, SLOT(accept()));
-=======
     contextMenu->addAction(tr("&Copy Address"), this, &AddressBookPage::on_copyAddress_clicked);
     contextMenu->addAction(tr("Copy &Label"), this, &AddressBookPage::onCopyLabelAction);
     contextMenu->addAction(tr("&Edit"), this, &AddressBookPage::onEditAction);
@@ -144,7 +126,6 @@
     connect(ui->closeButton, &QPushButton::clicked, this, &QDialog::accept);
 
     GUIUtil::handleCloseWindowShortcut(this);
->>>>>>> 61646189
 }
 
 AddressBookPage::~AddressBookPage()
