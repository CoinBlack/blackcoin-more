--- conflicted
+++ resolved
@@ -25,12 +25,8 @@
     enum Mode {
         Encrypt,    /**< Ask passphrase twice and encrypt */
         Unlock,     /**< Ask passphrase and unlock */
-		UnlockStaking,  /**< Ask passphrase and unlock staking only */
+        UnlockStaking,  /**< Ask passphrase and unlock staking only */
         ChangePass, /**< Ask old passphrase + new passphrase twice */
-<<<<<<< HEAD
-        Decrypt,     /**< Ask passphrase and decrypt wallet */
-=======
->>>>>>> 61646189
     };
 
     explicit AskPassphraseDialog(Mode mode, QWidget *parent, SecureString* passphrase_out = nullptr);
