// Copyright (c) 2011-2022 The Bitcoin Core developers
// Distributed under the MIT software license, see the accompanying
// file COPYING or http://www.opensource.org/licenses/mit-license.php.

#ifdef HAVE_CONFIG_H
#include <config/bitcoin-config.h>
#endif

#include <qt/transactiondesc.h>

#include <qt/bitcoinunits.h>
#include <qt/guiutil.h>
#include <qt/paymentserver.h>
#include <qt/transactionrecord.h>

#include <consensus/consensus.h>
#include <interfaces/node.h>
#include <interfaces/wallet.h>
#include <key_io.h>
#include <policy/policy.h>
#include <util/system.h>
#include <validation.h>
#include <wallet/types.h>

#include <stdint.h>
#include <string>

#include <QLatin1String>

using wallet::ISMINE_ALL;
using wallet::ISMINE_SPENDABLE;
using wallet::ISMINE_WATCH_ONLY;
using wallet::isminetype;

QString TransactionDesc::FormatTxStatus(const interfaces::WalletTxStatus& status, bool inMempool)
{
<<<<<<< HEAD
    {
        int nDepth = status.depth_in_main_chain;
        if (nDepth < 0) {
            return tr("conflicted with a transaction with %1 confirmations").arg(-nDepth);
        } else if (nDepth == 0) {
            const QString abandoned{status.is_abandoned ? QLatin1String(", ") + tr("abandoned") : QString()};
            return tr("0/unconfirmed, %1").arg(inMempool ? tr("in memory pool") : tr("not in memory pool")) + abandoned;
        } else if (nDepth < 10) {
            return tr("%1/unconfirmed").arg(nDepth);
=======
    int depth = status.depth_in_main_chain;
    if (depth < 0) {
        /*: Text explaining the current status of a transaction, shown in the
            status field of the details window for this transaction. This status
            represents an unconfirmed transaction that conflicts with a confirmed
            transaction. */
        return tr("conflicted with a transaction with %1 confirmations").arg(-depth);
    } else if (depth == 0) {
        QString s;
        if (inMempool) {
            /*: Text explaining the current status of a transaction, shown in the
                status field of the details window for this transaction. This status
                represents an unconfirmed transaction that is in the memory pool. */
            s = tr("0/unconfirmed, in memory pool");
>>>>>>> 88259837
        } else {
            /*: Text explaining the current status of a transaction, shown in the
                status field of the details window for this transaction. This status
                represents an unconfirmed transaction that is not in the memory pool. */
            s = tr("0/unconfirmed, not in memory pool");
        }
        if (status.is_abandoned) {
            /*: Text explaining the current status of a transaction, shown in the
                status field of the details window for this transaction. This
                status represents an abandoned transaction. */
            s += QLatin1String(", ") + tr("abandoned");
        }
        return s;
    } else if (depth < 6) {
        /*: Text explaining the current status of a transaction, shown in the
            status field of the details window for this transaction. This
            status represents a transaction confirmed in at least one block,
            but less than 6 blocks. */
        return tr("%1/unconfirmed").arg(depth);
    } else {
        /*: Text explaining the current status of a transaction, shown in the
            status field of the details window for this transaction. This status
            represents a transaction confirmed in 6 or more blocks. */
        return tr("%1 confirmations").arg(depth);
    }
}

// Takes an encoded PaymentRequest as a string and tries to find the Common Name of the X.509 certificate
// used to sign the PaymentRequest.
bool GetPaymentRequestMerchant(const std::string& pr, QString& merchant)
{
    // Search for the supported pki type strings
    if (pr.find(std::string({0x12, 0x0b}) + "x509+sha256") != std::string::npos || pr.find(std::string({0x12, 0x09}) + "x509+sha1") != std::string::npos) {
        // We want the common name of the Subject of the cert. This should be the second occurrence
        // of the bytes 0x0603550403. The first occurrence of those is the common name of the issuer.
        // After those bytes will be either 0x13 or 0x0C, then length, then either the ascii or utf8
        // string with the common name which is the merchant name
        size_t cn_pos = pr.find({0x06, 0x03, 0x55, 0x04, 0x03});
        if (cn_pos != std::string::npos) {
            cn_pos = pr.find({0x06, 0x03, 0x55, 0x04, 0x03}, cn_pos + 5);
            if (cn_pos != std::string::npos) {
                cn_pos += 5;
                if (pr[cn_pos] == 0x13 || pr[cn_pos] == 0x0c) {
                    cn_pos++; // Consume the type
                    int str_len = pr[cn_pos];
                    cn_pos++; // Consume the string length
                    merchant = QString::fromUtf8(pr.data() + cn_pos, str_len);
                    return true;
                }
            }
        }
    }
    return false;
}

QString TransactionDesc::toHTML(interfaces::Node& node, interfaces::Wallet& wallet, TransactionRecord* rec, BitcoinUnit unit)
{
    int numBlocks;
    interfaces::WalletTxStatus status;
    interfaces::WalletOrderForm orderForm;
    bool inMempool;
    interfaces::WalletTx wtx = wallet.getWalletTxDetails(rec->hash, status, orderForm, inMempool, numBlocks);

    QString strHTML;

    strHTML.reserve(4000);
    strHTML += "<html><font face='verdana, arial, helvetica, sans-serif'>";

    int64_t nTime = wtx.time;
    CAmount nCredit = wtx.credit;
    CAmount nDebit = wtx.debit;
    CAmount nNet = nCredit - nDebit;

    strHTML += "<b>" + tr("Status") + ":</b> " + FormatTxStatus(status, inMempool);
    strHTML += "<br>";

    strHTML += "<b>" + tr("Date") + ":</b> " + (nTime ? GUIUtil::dateTimeStr(nTime) : "") + "<br>";

    //
    // From
    //
    if (wtx.is_coinbase)
    {
        strHTML += "<b>" + tr("Source") + ":</b> " + tr("Generated") + "<br>";
    }
    else if (wtx.is_coinstake)
    {
        strHTML += "<b>" + tr("Source") + ":</b> " + tr("Staked") + "<br>";
    }
    else if (wtx.value_map.count("from") && !wtx.value_map["from"].empty())
    {
        // Online transaction
        strHTML += "<b>" + tr("From") + ":</b> " + GUIUtil::HtmlEscape(wtx.value_map["from"]) + "<br>";
    }
    else
    {
        // Offline transaction
        if (nNet > 0)
        {
            // Credit
            CTxDestination address = DecodeDestination(rec->address);
            if (IsValidDestination(address)) {
                std::string name;
                isminetype ismine;
                if (wallet.getAddress(address, &name, &ismine, /* purpose= */ nullptr))
                {
                    strHTML += "<b>" + tr("From") + ":</b> " + tr("unknown") + "<br>";
                    strHTML += "<b>" + tr("To") + ":</b> ";
                    strHTML += GUIUtil::HtmlEscape(rec->address);
                    QString addressOwned = ismine == ISMINE_SPENDABLE ? tr("own address") : tr("watch-only");
                    if (!name.empty())
                        strHTML += " (" + addressOwned + ", " + tr("label") + ": " + GUIUtil::HtmlEscape(name) + ")";
                    else
                        strHTML += " (" + addressOwned + ")";
                    strHTML += "<br>";
                }
            }
        }
    }

    //
    // To
    //
    if (wtx.value_map.count("to") && !wtx.value_map["to"].empty())
    {
        // Online transaction
        std::string strAddress = wtx.value_map["to"];
        strHTML += "<b>" + tr("To") + ":</b> ";
        CTxDestination dest = DecodeDestination(strAddress);
        std::string name;
        if (wallet.getAddress(
                dest, &name, /* is_mine= */ nullptr, /* purpose= */ nullptr) && !name.empty())
            strHTML += GUIUtil::HtmlEscape(name) + " ";
        strHTML += GUIUtil::HtmlEscape(strAddress) + "<br>";
    }

    //
    // Amount
    //
    if (wtx.is_coinbase && nCredit == 0)
    {
        //
        // Coinbase
        //
        CAmount nUnmatured = 0;
        for (const CTxOut& txout : wtx.tx->vout)
            nUnmatured += wallet.getCredit(txout, ISMINE_ALL);
        strHTML += "<b>" + tr("Credit") + ":</b> ";
        if (status.is_in_main_chain)
            strHTML += BitcoinUnits::formatHtmlWithUnit(unit, nUnmatured)+ " (" + tr("matures in %n more block(s)", "", status.blocks_to_maturity) + ")";
        else
            strHTML += "(" + tr("not accepted") + ")";
        strHTML += "<br>";
    }
    else if (nNet > 0)
    {
        //
        // Credit
        //
        strHTML += "<b>" + tr("Credit") + ":</b> " + BitcoinUnits::formatHtmlWithUnit(unit, nNet) + "<br>";
    }
    else
    {
        isminetype fAllFromMe = ISMINE_SPENDABLE;
        for (const isminetype mine : wtx.txin_is_mine)
        {
            if(fAllFromMe > mine) fAllFromMe = mine;
        }

        isminetype fAllToMe = ISMINE_SPENDABLE;
        for (const isminetype mine : wtx.txout_is_mine)
        {
            if(fAllToMe > mine) fAllToMe = mine;
        }

        if (fAllFromMe)
        {
            if(fAllFromMe & ISMINE_WATCH_ONLY)
                strHTML += "<b>" + tr("From") + ":</b> " + tr("watch-only") + "<br>";

            //
            // Debit
            //
            auto mine = wtx.txout_is_mine.begin();
            for (const CTxOut& txout : wtx.tx->vout)
            {
                // Ignore change
                isminetype toSelf = *(mine++);
                if ((toSelf == ISMINE_SPENDABLE) && (fAllFromMe == ISMINE_SPENDABLE))
                    continue;

                if (!wtx.value_map.count("to") || wtx.value_map["to"].empty())
                {
                    // Offline transaction
                    CTxDestination address;
                    if (ExtractDestination(txout.scriptPubKey, address))
                    {
                        strHTML += "<b>" + tr("To") + ":</b> ";
                        std::string name;
                        if (wallet.getAddress(
                                address, &name, /* is_mine= */ nullptr, /* purpose= */ nullptr) && !name.empty())
                            strHTML += GUIUtil::HtmlEscape(name) + " ";
                        strHTML += GUIUtil::HtmlEscape(EncodeDestination(address));
                        if(toSelf == ISMINE_SPENDABLE)
                            strHTML += " (" + tr("own address") + ")";
                        else if(toSelf & ISMINE_WATCH_ONLY)
                            strHTML += " (" + tr("watch-only") + ")";
                        strHTML += "<br>";
                    }
                }

                strHTML += "<b>" + tr("Debit") + ":</b> " + BitcoinUnits::formatHtmlWithUnit(unit, -txout.nValue) + "<br>";
                if(toSelf)
                    strHTML += "<b>" + tr("Credit") + ":</b> " + BitcoinUnits::formatHtmlWithUnit(unit, txout.nValue) + "<br>";
            }

            if (fAllToMe)
            {
                // Payment to self
                CAmount nChange = wtx.change;
                CAmount nValue = nCredit - nChange;
                strHTML += "<b>" + tr("Total debit") + ":</b> " + BitcoinUnits::formatHtmlWithUnit(unit, -nValue) + "<br>";
                strHTML += "<b>" + tr("Total credit") + ":</b> " + BitcoinUnits::formatHtmlWithUnit(unit, nValue) + "<br>";
            }

            CAmount nTxFee = nDebit - wtx.tx->GetValueOut();
            if (nTxFee > 0)
                strHTML += "<b>" + tr("Transaction fee") + ":</b> " + BitcoinUnits::formatHtmlWithUnit(unit, -nTxFee) + "<br>";
        }
        else
        {
            //
            // Mixed debit transaction
            //
            auto mine = wtx.txin_is_mine.begin();
            for (const CTxIn& txin : wtx.tx->vin) {
                if (*(mine++)) {
                    strHTML += "<b>" + tr("Debit") + ":</b> " + BitcoinUnits::formatHtmlWithUnit(unit, -wallet.getDebit(txin, ISMINE_ALL)) + "<br>";
                }
            }
            mine = wtx.txout_is_mine.begin();
            for (const CTxOut& txout : wtx.tx->vout) {
                if (*(mine++)) {
                    strHTML += "<b>" + tr("Credit") + ":</b> " + BitcoinUnits::formatHtmlWithUnit(unit, wallet.getCredit(txout, ISMINE_ALL)) + "<br>";
                }
            }
        }
    }

    strHTML += "<b>" + tr("Net amount") + ":</b> " + BitcoinUnits::formatHtmlWithUnit(unit, nNet, true) + "<br>";

    //
    // Message
    //
    if (wtx.value_map.count("message") && !wtx.value_map["message"].empty())
        strHTML += "<br><b>" + tr("Message") + ":</b><br>" + GUIUtil::HtmlEscape(wtx.value_map["message"], true) + "<br>";
    if (wtx.value_map.count("comment") && !wtx.value_map["comment"].empty())
        strHTML += "<br><b>" + tr("Comment") + ":</b><br>" + GUIUtil::HtmlEscape(wtx.value_map["comment"], true) + "<br>";

    strHTML += "<b>" + tr("Transaction ID") + ":</b> " + rec->getTxHash() + "<br>";
    strHTML += "<b>" + tr("Transaction total size") + ":</b> " + QString::number(wtx.tx->GetTotalSize()) + " bytes<br>";
    strHTML += "<b>" + tr("Transaction virtual size") + ":</b> " + QString::number(GetVirtualTransactionSize(*wtx.tx)) + " bytes<br>";
    strHTML += "<b>" + tr("Output index") + ":</b> " + QString::number(rec->getOutputIndex()) + "<br>";

    // Message from normal blackcoin:URI (blackcoin:123...?message=example)
    for (const std::pair<std::string, std::string>& r : orderForm) {
        if (r.first == "Message")
            strHTML += "<br><b>" + tr("Message") + ":</b><br>" + GUIUtil::HtmlEscape(r.second, true) + "<br>";

        //
        // PaymentRequest info:
        //
        if (r.first == "PaymentRequest")
        {
            QString merchant;
            if (!GetPaymentRequestMerchant(r.second, merchant)) {
                merchant.clear();
            } else {
                merchant += tr(" (Certificate was not verified)");
            }
            if (!merchant.isNull()) {
                strHTML += "<b>" + tr("Merchant") + ":</b> " + GUIUtil::HtmlEscape(merchant) + "<br>";
            }
        }
    }

    if (wtx.is_coinbase || wtx.is_coinstake)
    {
        quint32 numBlocksToMaturity = Params().GetConsensus().nCoinbaseMaturity + 1;
        strHTML += "<br>" + tr("Generated coins must mature %1 blocks before they can be spent. When you generated this block, it was broadcast to the network to be added to the block chain. If it fails to get into the chain, its state will change to \"not accepted\" and it won't be spendable. This may occasionally happen if another node generates a block within a few seconds of yours.").arg(QString::number(numBlocksToMaturity)) + "<br>";
    }

    //
    // Debug view
    //
    if (node.getLogCategories() != BCLog::NONE)
    {
        strHTML += "<hr><br>" + tr("Debug information") + "<br><br>";
        for (const CTxIn& txin : wtx.tx->vin)
            if(wallet.txinIsMine(txin))
                strHTML += "<b>" + tr("Debit") + ":</b> " + BitcoinUnits::formatHtmlWithUnit(unit, -wallet.getDebit(txin, ISMINE_ALL)) + "<br>";
        for (const CTxOut& txout : wtx.tx->vout)
            if(wallet.txoutIsMine(txout))
                strHTML += "<b>" + tr("Credit") + ":</b> " + BitcoinUnits::formatHtmlWithUnit(unit, wallet.getCredit(txout, ISMINE_ALL)) + "<br>";

        strHTML += "<br><b>" + tr("Transaction") + ":</b><br>";
        strHTML += GUIUtil::HtmlEscape(wtx.tx->ToString(), true);

        strHTML += "<br><b>" + tr("Inputs") + ":</b>";
        strHTML += "<ul>";

        for (const CTxIn& txin : wtx.tx->vin)
        {
            COutPoint prevout = txin.prevout;

            Coin prev;
            if(node.getUnspentOutput(prevout, prev))
            {
                {
                    strHTML += "<li>";
                    const CTxOut &vout = prev.out;
                    CTxDestination address;
                    if (ExtractDestination(vout.scriptPubKey, address))
                    {
                        std::string name;
                        if (wallet.getAddress(address, &name, /* is_mine= */ nullptr, /* purpose= */ nullptr) && !name.empty())
                            strHTML += GUIUtil::HtmlEscape(name) + " ";
                        strHTML += QString::fromStdString(EncodeDestination(address));
                    }
                    strHTML = strHTML + " " + tr("Amount") + "=" + BitcoinUnits::formatHtmlWithUnit(unit, vout.nValue);
                    strHTML = strHTML + " IsMine=" + (wallet.txoutIsMine(vout) & ISMINE_SPENDABLE ? tr("true") : tr("false")) + "</li>";
                    strHTML = strHTML + " IsWatchOnly=" + (wallet.txoutIsMine(vout) & ISMINE_WATCH_ONLY ? tr("true") : tr("false")) + "</li>";
                }
            }
        }

        strHTML += "</ul>";
    }

    strHTML += "</font></html>";
    return strHTML;
}<|MERGE_RESOLUTION|>--- conflicted
+++ resolved
@@ -34,17 +34,6 @@
 
 QString TransactionDesc::FormatTxStatus(const interfaces::WalletTxStatus& status, bool inMempool)
 {
-<<<<<<< HEAD
-    {
-        int nDepth = status.depth_in_main_chain;
-        if (nDepth < 0) {
-            return tr("conflicted with a transaction with %1 confirmations").arg(-nDepth);
-        } else if (nDepth == 0) {
-            const QString abandoned{status.is_abandoned ? QLatin1String(", ") + tr("abandoned") : QString()};
-            return tr("0/unconfirmed, %1").arg(inMempool ? tr("in memory pool") : tr("not in memory pool")) + abandoned;
-        } else if (nDepth < 10) {
-            return tr("%1/unconfirmed").arg(nDepth);
-=======
     int depth = status.depth_in_main_chain;
     if (depth < 0) {
         /*: Text explaining the current status of a transaction, shown in the
@@ -59,7 +48,6 @@
                 status field of the details window for this transaction. This status
                 represents an unconfirmed transaction that is in the memory pool. */
             s = tr("0/unconfirmed, in memory pool");
->>>>>>> 88259837
         } else {
             /*: Text explaining the current status of a transaction, shown in the
                 status field of the details window for this transaction. This status
@@ -73,16 +61,16 @@
             s += QLatin1String(", ") + tr("abandoned");
         }
         return s;
-    } else if (depth < 6) {
+    } else if (depth < 10) {
         /*: Text explaining the current status of a transaction, shown in the
             status field of the details window for this transaction. This
             status represents a transaction confirmed in at least one block,
-            but less than 6 blocks. */
+            but less than 10 blocks. */
         return tr("%1/unconfirmed").arg(depth);
     } else {
         /*: Text explaining the current status of a transaction, shown in the
             status field of the details window for this transaction. This status
-            represents a transaction confirmed in 6 or more blocks. */
+            represents a transaction confirmed in 10 or more blocks. */
         return tr("%1 confirmations").arg(depth);
     }
 }
