--- conflicted
+++ resolved
@@ -47,14 +47,11 @@
             ui->passEdit1->hide();
             setWindowTitle(tr("Encrypt wallet"));
             break;
-<<<<<<< HEAD
         case UnlockStaking:
             ui->stakingCheckBox->setChecked(true);
             ui->stakingCheckBox->show();
             [[fallthrough]];
-=======
         case UnlockMigration:
->>>>>>> 89522379
         case Unlock: // Ask passphrase
             ui->warningLabel->setText(tr("This operation needs your wallet passphrase to unlock the wallet."));
             ui->passLabel2->hide();
@@ -166,16 +163,8 @@
                                      tr("The supplied passphrases do not match."));
             }
         }
-<<<<<<< HEAD
-        else
-        {
-            QDialog::reject(); // Cancelled
-        }
-        } break;
+    } break;
     case UnlockStaking:
-=======
-    } break;
->>>>>>> 89522379
     case Unlock:
         try {
             if (!model->setWalletLocked(false, oldpass)) {
@@ -255,11 +244,8 @@
     case Encrypt: // New passphrase x2
         acceptable = !ui->passEdit2->text().isEmpty() && !ui->passEdit3->text().isEmpty();
         break;
-<<<<<<< HEAD
     case UnlockStaking:
-=======
     case UnlockMigration:
->>>>>>> 89522379
     case Unlock: // Old passphrase x1
         acceptable = !ui->passEdit1->text().isEmpty();
         break;
