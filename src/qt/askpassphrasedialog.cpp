// Copyright (c) 2011-2020 The Bitcoin Core developers
// Distributed under the MIT software license, see the accompanying
// file COPYING or http://www.opensource.org/licenses/mit-license.php.

#if defined(HAVE_CONFIG_H)
#include <config/bitcoin-config.h>
#endif

#include <qt/askpassphrasedialog.h>
#include <qt/forms/ui_askpassphrasedialog.h>

#include <qt/guiconstants.h>
#include <qt/guiutil.h>
#include <qt/walletmodel.h>

#include <support/allocators/secure.h>

#include <QKeyEvent>
#include <QMessageBox>
#include <QPushButton>

<<<<<<< HEAD
extern bool fWalletUnlockStakingOnly;
AskPassphraseDialog::AskPassphraseDialog(Mode mode, QWidget *parent) :
    QDialog(parent),
=======
AskPassphraseDialog::AskPassphraseDialog(Mode _mode, QWidget *parent, SecureString* passphrase_out) :
    QDialog(parent, GUIUtil::dialog_flags),
>>>>>>> 61646189
    ui(new Ui::AskPassphraseDialog),
    mode(_mode),
    model(nullptr),
    fCapsLock(false),
    m_passphrase_out(passphrase_out)
{
    ui->setupUi(this);

    ui->passEdit1->setMinimumSize(ui->passEdit1->sizeHint());
    ui->passEdit2->setMinimumSize(ui->passEdit2->sizeHint());
    ui->passEdit3->setMinimumSize(ui->passEdit3->sizeHint());

    ui->passEdit1->setMaxLength(MAX_PASSPHRASE_SIZE);
    ui->passEdit2->setMaxLength(MAX_PASSPHRASE_SIZE);
    ui->passEdit3->setMaxLength(MAX_PASSPHRASE_SIZE);

    // Setup Caps Lock detection.
    ui->passEdit1->installEventFilter(this);
    ui->passEdit2->installEventFilter(this);
    ui->passEdit3->installEventFilter(this);

    ui->stakingCheckBox->setChecked(fWalletUnlockStakingOnly);
    ui->stakingCheckBox->hide();

    switch(mode)
    {
        case Encrypt: // Ask passphrase x2
            ui->warningLabel->setText(tr("Enter the new passphrase for the wallet.<br/>Please use a passphrase of <b>ten or more random characters</b>, or <b>eight or more words</b>."));
            ui->passLabel1->hide();
            ui->passEdit1->hide();
            setWindowTitle(tr("Encrypt wallet"));
            break;
        case UnlockStaking:
            ui->stakingCheckBox->setChecked(true);
            ui->stakingCheckBox->show();
        case Unlock: // Ask passphrase
        	ui->stakingCheckBox->setChecked(false);
        	ui->stakingCheckBox->show();
            ui->warningLabel->setText(tr("This operation needs your wallet passphrase to unlock the wallet."));
            ui->passLabel2->hide();
            ui->passEdit2->hide();
            ui->passLabel3->hide();
            ui->passEdit3->hide();
            setWindowTitle(tr("Unlock wallet"));
            break;
        case ChangePass: // Ask old passphrase + new passphrase x2
            setWindowTitle(tr("Change passphrase"));
            ui->warningLabel->setText(tr("Enter the old passphrase and new passphrase for the wallet."));
            break;
    }
    textChanged();
<<<<<<< HEAD
    connect(ui->toggleShowPasswordButton, SIGNAL(toggled(bool)), this, SLOT(toggleShowPassword(bool)));
    connect(ui->passEdit1, SIGNAL(textChanged(QString)), this, SLOT(textChanged()));
    connect(ui->passEdit2, SIGNAL(textChanged(QString)), this, SLOT(textChanged()));
    connect(ui->passEdit3, SIGNAL(textChanged(QString)), this, SLOT(textChanged()));
=======
    connect(ui->toggleShowPasswordButton, &QPushButton::toggled, this, &AskPassphraseDialog::toggleShowPassword);
    connect(ui->passEdit1, &QLineEdit::textChanged, this, &AskPassphraseDialog::textChanged);
    connect(ui->passEdit2, &QLineEdit::textChanged, this, &AskPassphraseDialog::textChanged);
    connect(ui->passEdit3, &QLineEdit::textChanged, this, &AskPassphraseDialog::textChanged);

    GUIUtil::handleCloseWindowShortcut(this);
>>>>>>> 61646189
}

AskPassphraseDialog::~AskPassphraseDialog()
{
    // Attempt to overwrite text so that they do not linger around in memory
	secureClearPassFields();
    delete ui;
}

void AskPassphraseDialog::setModel(WalletModel *_model)
{
    this->model = _model;
}

void AskPassphraseDialog::accept()
{
    SecureString oldpass, newpass1, newpass2;
    if (!model && mode != Encrypt)
        return;
    oldpass.reserve(MAX_PASSPHRASE_SIZE);
    newpass1.reserve(MAX_PASSPHRASE_SIZE);
    newpass2.reserve(MAX_PASSPHRASE_SIZE);
    // TODO: get rid of this .c_str() by implementing SecureString::operator=(std::string)
    // Alternately, find a way to make this input mlock()'d to begin with.
    oldpass.assign(ui->passEdit1->text().toStdString().c_str());
    newpass1.assign(ui->passEdit2->text().toStdString().c_str());
    newpass2.assign(ui->passEdit3->text().toStdString().c_str());

    secureClearPassFields();

    switch(mode)
    {
    case Encrypt: {
        if(newpass1.empty() || newpass2.empty())
        {
            // Cannot encrypt with empty passphrase
            break;
        }
        QMessageBox::StandardButton retval = QMessageBox::question(this, tr("Confirm wallet encryption"),
                 tr("Warning: If you encrypt your wallet and lose your passphrase, you will <b>LOSE ALL OF YOUR BITCOINS</b>!") + "<br><br>" + tr("Are you sure you wish to encrypt your wallet?"),
                 QMessageBox::Yes|QMessageBox::Cancel,
                 QMessageBox::Cancel);
        if(retval == QMessageBox::Yes)
        {
            if(newpass1 == newpass2)
            {
                QString encryption_reminder = tr("Remember that encrypting your wallet cannot fully protect "
                "your bitcoins from being stolen by malware infecting your computer.");
                if (m_passphrase_out) {
                    m_passphrase_out->assign(newpass1);
                    QMessageBox::warning(this, tr("Wallet to be encrypted"),
                                         "<qt>" +
                                         tr("Your wallet is about to be encrypted. ") + encryption_reminder +
                                         "</b></qt>");
                } else {
                    assert(model != nullptr);
                    if (model->setWalletEncrypted(newpass1)) {
                        QMessageBox::warning(this, tr("Wallet encrypted"),
                                             "<qt>" +
                                             tr("Your wallet is now encrypted. ") + encryption_reminder +
                                             "<br><br><b>" +
                                             tr("IMPORTANT: Any previous backups you have made of your wallet file "
                                             "should be replaced with the newly generated, encrypted wallet file. "
                                             "For security reasons, previous backups of the unencrypted wallet file "
                                             "will become useless as soon as you start using the new, encrypted wallet.") +
                                             "</b></qt>");
                    } else {
                        QMessageBox::critical(this, tr("Wallet encryption failed"),
                                             tr("Wallet encryption failed due to an internal error. Your wallet was not encrypted."));
                    }
                }
                QDialog::accept(); // Success
            }
            else
            {
                QMessageBox::critical(this, tr("Wallet encryption failed"),
                                     tr("The supplied passphrases do not match."));
            }
        }
        else
        {
            QDialog::reject(); // Cancelled
        }
        } break;
    case UnlockStaking:
    case Unlock:
<<<<<<< HEAD
        if(!model->setWalletLocked(false, oldpass))
        {
            QMessageBox::critical(this, tr("Wallet unlock failed"),
                                  tr("The passphrase entered for the wallet decryption was incorrect."));
        }
        else
        {
        	fWalletUnlockStakingOnly = ui->stakingCheckBox->isChecked();
            QDialog::accept(); // Success
        }
        break;
    case Decrypt:
        if(!model->setWalletEncrypted(false, oldpass))
        {
            QMessageBox::critical(this, tr("Wallet decryption failed"),
                                  tr("The passphrase entered for the wallet decryption was incorrect."));
        }
        else
        {
            QDialog::accept(); // Success
=======
        try {
            if (!model->setWalletLocked(false, oldpass)) {
                QMessageBox::critical(this, tr("Wallet unlock failed"),
                                      tr("The passphrase entered for the wallet decryption was incorrect."));
            } else {
                QDialog::accept(); // Success
            }
        } catch (const std::runtime_error& e) {
            QMessageBox::critical(this, tr("Wallet unlock failed"), e.what());
>>>>>>> 61646189
        }
        break;
    case ChangePass:
        if(newpass1 == newpass2)
        {
            if(model->changePassphrase(oldpass, newpass1))
            {
                QMessageBox::information(this, tr("Wallet encrypted"),
                                     tr("Wallet passphrase was successfully changed."));
                QDialog::accept(); // Success
            }
            else
            {
                QMessageBox::critical(this, tr("Wallet encryption failed"),
                                     tr("The passphrase entered for the wallet decryption was incorrect."));
            }
        }
        else
        {
            QMessageBox::critical(this, tr("Wallet encryption failed"),
                                 tr("The supplied passphrases do not match."));
        }
        break;
    }
}

void AskPassphraseDialog::textChanged()
{
    // Validate input, set Ok button to enabled when acceptable
    bool acceptable = false;
    switch(mode)
    {
    case Encrypt: // New passphrase x2
        acceptable = !ui->passEdit2->text().isEmpty() && !ui->passEdit3->text().isEmpty();
        break;
    case UnlockStaking:
    case Unlock: // Old passphrase x1
        acceptable = !ui->passEdit1->text().isEmpty();
        break;
    case ChangePass: // Old passphrase x1, new passphrase x2
        acceptable = !ui->passEdit1->text().isEmpty() && !ui->passEdit2->text().isEmpty() && !ui->passEdit3->text().isEmpty();
        break;
    }
    ui->buttonBox->button(QDialogButtonBox::Ok)->setEnabled(acceptable);
}

bool AskPassphraseDialog::event(QEvent *event)
{
    // Detect Caps Lock key press.
    if (event->type() == QEvent::KeyPress) {
        QKeyEvent *ke = static_cast<QKeyEvent *>(event);
        if (ke->key() == Qt::Key_CapsLock) {
            fCapsLock = !fCapsLock;
        }
        if (fCapsLock) {
            ui->capsLabel->setText(tr("Warning: The Caps Lock key is on!"));
        } else {
            ui->capsLabel->clear();
        }
    }
    return QWidget::event(event);
}

void AskPassphraseDialog::toggleShowPassword(bool show)
{
    ui->toggleShowPasswordButton->setDown(show);
    const auto mode = show ? QLineEdit::Normal : QLineEdit::Password;
    ui->passEdit1->setEchoMode(mode);
    ui->passEdit2->setEchoMode(mode);
    ui->passEdit3->setEchoMode(mode);
}

bool AskPassphraseDialog::eventFilter(QObject *object, QEvent *event)
{
    /* Detect Caps Lock.
     * There is no good OS-independent way to check a key state in Qt, but we
     * can detect Caps Lock by checking for the following condition:
     * Shift key is down and the result is a lower case character, or
     * Shift key is not down and the result is an upper case character.
     */
    if (event->type() == QEvent::KeyPress) {
        QKeyEvent *ke = static_cast<QKeyEvent *>(event);
        QString str = ke->text();
        if (str.length() != 0) {
            const QChar *psz = str.unicode();
            bool fShift = (ke->modifiers() & Qt::ShiftModifier) != 0;
            if ((fShift && *psz >= 'a' && *psz <= 'z') || (!fShift && *psz >= 'A' && *psz <= 'Z')) {
                fCapsLock = true;
                ui->capsLabel->setText(tr("Warning: The Caps Lock key is on!"));
            } else if (psz->isLetter()) {
                fCapsLock = false;
                ui->capsLabel->clear();
            }
        }
    }
    return QDialog::eventFilter(object, event);
}

static void SecureClearQLineEdit(QLineEdit* edit)
{
    // Attempt to overwrite text so that they do not linger around in memory
    edit->setText(QString(" ").repeated(edit->text().size()));
    edit->clear();
}

void AskPassphraseDialog::secureClearPassFields()
{
    SecureClearQLineEdit(ui->passEdit1);
    SecureClearQLineEdit(ui->passEdit2);
    SecureClearQLineEdit(ui->passEdit3);
}<|MERGE_RESOLUTION|>--- conflicted
+++ resolved
@@ -19,14 +19,8 @@
 #include <QMessageBox>
 #include <QPushButton>
 
-<<<<<<< HEAD
-extern bool fWalletUnlockStakingOnly;
-AskPassphraseDialog::AskPassphraseDialog(Mode mode, QWidget *parent) :
-    QDialog(parent),
-=======
 AskPassphraseDialog::AskPassphraseDialog(Mode _mode, QWidget *parent, SecureString* passphrase_out) :
     QDialog(parent, GUIUtil::dialog_flags),
->>>>>>> 61646189
     ui(new Ui::AskPassphraseDialog),
     mode(_mode),
     model(nullptr),
@@ -48,7 +42,6 @@
     ui->passEdit2->installEventFilter(this);
     ui->passEdit3->installEventFilter(this);
 
-    ui->stakingCheckBox->setChecked(fWalletUnlockStakingOnly);
     ui->stakingCheckBox->hide();
 
     switch(mode)
@@ -63,8 +56,8 @@
             ui->stakingCheckBox->setChecked(true);
             ui->stakingCheckBox->show();
         case Unlock: // Ask passphrase
-        	ui->stakingCheckBox->setChecked(false);
-        	ui->stakingCheckBox->show();
+            ui->stakingCheckBox->setChecked(false);
+            ui->stakingCheckBox->show();
             ui->warningLabel->setText(tr("This operation needs your wallet passphrase to unlock the wallet."));
             ui->passLabel2->hide();
             ui->passEdit2->hide();
@@ -78,31 +71,24 @@
             break;
     }
     textChanged();
-<<<<<<< HEAD
-    connect(ui->toggleShowPasswordButton, SIGNAL(toggled(bool)), this, SLOT(toggleShowPassword(bool)));
-    connect(ui->passEdit1, SIGNAL(textChanged(QString)), this, SLOT(textChanged()));
-    connect(ui->passEdit2, SIGNAL(textChanged(QString)), this, SLOT(textChanged()));
-    connect(ui->passEdit3, SIGNAL(textChanged(QString)), this, SLOT(textChanged()));
-=======
     connect(ui->toggleShowPasswordButton, &QPushButton::toggled, this, &AskPassphraseDialog::toggleShowPassword);
     connect(ui->passEdit1, &QLineEdit::textChanged, this, &AskPassphraseDialog::textChanged);
     connect(ui->passEdit2, &QLineEdit::textChanged, this, &AskPassphraseDialog::textChanged);
     connect(ui->passEdit3, &QLineEdit::textChanged, this, &AskPassphraseDialog::textChanged);
 
     GUIUtil::handleCloseWindowShortcut(this);
->>>>>>> 61646189
 }
 
 AskPassphraseDialog::~AskPassphraseDialog()
 {
-    // Attempt to overwrite text so that they do not linger around in memory
-	secureClearPassFields();
+    secureClearPassFields();
     delete ui;
 }
 
 void AskPassphraseDialog::setModel(WalletModel *_model)
 {
     this->model = _model;
+    if(model) ui->stakingCheckBox->setChecked(model->getWalletUnlockStakingOnly() || mode == UnlockStaking);
 }
 
 void AskPassphraseDialog::accept()
@@ -177,38 +163,16 @@
         } break;
     case UnlockStaking:
     case Unlock:
-<<<<<<< HEAD
-        if(!model->setWalletLocked(false, oldpass))
-        {
-            QMessageBox::critical(this, tr("Wallet unlock failed"),
-                                  tr("The passphrase entered for the wallet decryption was incorrect."));
-        }
-        else
-        {
-        	fWalletUnlockStakingOnly = ui->stakingCheckBox->isChecked();
-            QDialog::accept(); // Success
-        }
-        break;
-    case Decrypt:
-        if(!model->setWalletEncrypted(false, oldpass))
-        {
-            QMessageBox::critical(this, tr("Wallet decryption failed"),
-                                  tr("The passphrase entered for the wallet decryption was incorrect."));
-        }
-        else
-        {
-            QDialog::accept(); // Success
-=======
         try {
             if (!model->setWalletLocked(false, oldpass)) {
                 QMessageBox::critical(this, tr("Wallet unlock failed"),
                                       tr("The passphrase entered for the wallet decryption was incorrect."));
             } else {
+                model->setWalletUnlockStakingOnly(ui->stakingCheckBox->isChecked());
                 QDialog::accept(); // Success
             }
         } catch (const std::runtime_error& e) {
             QMessageBox::critical(this, tr("Wallet unlock failed"), e.what());
->>>>>>> 61646189
         }
         break;
     case ChangePass:
