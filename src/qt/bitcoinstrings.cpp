--- conflicted
+++ resolved
@@ -14,14 +14,6 @@
 "%s corrupt. Try using the wallet tool bitcoin-wallet to salvage or restoring "
 "a backup."),
 QT_TRANSLATE_NOOP("bitcoin-core", ""
-<<<<<<< HEAD
-"%s request to listen on port %u. This port is considered \"bad\" and thus it "
-"is unlikely that any Bitcoin Core peers connect to it. See doc/p2p-bad-ports."
-"md for details and a full list."),
-QT_TRANSLATE_NOOP("bitcoin-core", ""
-"-maxtxfee is set very high! Fees this large could be paid on a single "
-"transaction."),
-=======
 "%s failed to validate the -assumeutxo snapshot state. This indicates a "
 "hardware problem, or a bug in the software, or a bad software modification "
 "that allowed an invalid snapshot to be loaded. As a result of this, the node "
@@ -49,7 +41,6 @@
 "-reindex-chainstate option is not compatible with -txindex. Please "
 "temporarily disable txindex while using -reindex-chainstate, or replace -"
 "reindex-chainstate with -reindex to fully rebuild all indexes."),
->>>>>>> 88259837
 QT_TRANSLATE_NOOP("bitcoin-core", ""
 "Cannot downgrade wallet from version %i to version %i. Wallet version "
 "unchanged."),
@@ -108,16 +99,8 @@
 "Failed to rename invalid peers.dat file. Please move or delete it and try "
 "again."),
 QT_TRANSLATE_NOOP("bitcoin-core", ""
-<<<<<<< HEAD
-"Failed to rename invalid peers.dat file. Please move or delete it and try "
-"again."),
-QT_TRANSLATE_NOOP("bitcoin-core", ""
-"Fee estimation failed. Fallbackfee is disabled. Wait a few blocks or enable -"
-"fallbackfee."),
-=======
 "Fee estimation failed. Fallbackfee is disabled. Wait a few blocks or enable "
 "%s."),
->>>>>>> 88259837
 QT_TRANSLATE_NOOP("bitcoin-core", ""
 "File %s already exists. If you are sure this is what you want, move it out "
 "of the way first."),
@@ -143,16 +126,8 @@
 "No wallet file format provided. To use createfromdump, -format=<format> must "
 "be provided."),
 QT_TRANSLATE_NOOP("bitcoin-core", ""
-<<<<<<< HEAD
-"Outbound connections restricted to Tor (-onlynet=onion) but the proxy for "
-"reaching the Tor network is not provided (no -proxy= and no -onion= given) "
-"or it is explicitly forbidden (-onion=0)"),
-=======
 "Outbound connections restricted to CJDNS (-onlynet=cjdns) but -"
 "cjdnsreachable is not provided"),
-QT_TRANSLATE_NOOP("bitcoin-core", ""
-"Outbound connections restricted to Tor (-onlynet=onion) but the proxy for "
-"reaching the Tor network is explicitly forbidden: -onion=0"),
 QT_TRANSLATE_NOOP("bitcoin-core", ""
 "Outbound connections restricted to Tor (-onlynet=onion) but the proxy for "
 "reaching the Tor network is not provided: none of -proxy, -onion or -"
@@ -160,7 +135,6 @@
 QT_TRANSLATE_NOOP("bitcoin-core", ""
 "Outbound connections restricted to i2p (-onlynet=i2p) but -i2psam is not "
 "provided"),
->>>>>>> 88259837
 QT_TRANSLATE_NOOP("bitcoin-core", ""
 "Please check that your computer's date and time are correct! If your clock "
 "is wrong, %s will not work properly."),
@@ -339,11 +313,6 @@
 QT_TRANSLATE_NOOP("bitcoin-core", "Invalid amount for %s=<amount>: '%s' (must be at least %s)"),
 QT_TRANSLATE_NOOP("bitcoin-core", "Invalid amount for %s=<amount>: '%s'"),
 QT_TRANSLATE_NOOP("bitcoin-core", "Invalid amount for -%s=<amount>: '%s'"),
-<<<<<<< HEAD
-QT_TRANSLATE_NOOP("bitcoin-core", "Invalid amount for -discardfee=<amount>: '%s'"),
-QT_TRANSLATE_NOOP("bitcoin-core", "Invalid amount for -paytxfee=<amount>: '%s' (must be at least %s)"),
-=======
->>>>>>> 88259837
 QT_TRANSLATE_NOOP("bitcoin-core", "Invalid netmask specified in -whitelist: '%s'"),
 QT_TRANSLATE_NOOP("bitcoin-core", "Invalid port specified in %s: '%s'"),
 QT_TRANSLATE_NOOP("bitcoin-core", "Invalid pre-selected input %s"),
