--- conflicted
+++ resolved
@@ -23,23 +23,9 @@
 class TransactionStatus
 {
 public:
-<<<<<<< HEAD
-    TransactionStatus():
-        countsForBalance(false),
-        sortKey(""),
-        matures_in(0),
-        status(Offline),
-        depth(0),
-        open_for(0),
-        cur_num_blocks(-1),
-        cur_num_conflicts(-1)
-    {
-    }
-=======
     TransactionStatus() : countsForBalance(false), sortKey(""),
                           matures_in(0), status(Unconfirmed), depth(0), open_for(0)
     { }
->>>>>>> 61646189
 
     enum Status {
         Confirmed,          /**< Have 6 or more confirmations (normal tx) or fully mature (mined tx) **/
@@ -74,18 +60,10 @@
                       finalization */
     /**@}*/
 
-<<<<<<< HEAD
-    /** Current number of blocks (to know whether cached status is still valid) */
-    int cur_num_blocks;
-
-    /** Number of conflicts received into wallet as of last status update */
-    int64_t cur_num_conflicts;
-=======
     /** Current block hash (to know whether cached status is still valid) */
     uint256 m_cur_block_hash{};
 
     bool needsUpdate;
->>>>>>> 61646189
 };
 
 /** UI model for a transaction. A core transaction can be represented by multiple UI transactions if it has
@@ -102,7 +80,8 @@
         SendToOther,
         RecvWithAddress,
         RecvFromOther,
-        SendToSelf
+        SendToSelf,
+        Staked
     };
 
     /** Number of confirmation recommended for accepting a transaction */
@@ -129,7 +108,7 @@
 
     /** Decompose CWallet transaction to model transaction records.
      */
-    static bool showTransaction();
+    static bool showTransaction(const interfaces::WalletTx& wtx);
     static QList<TransactionRecord> decomposeTransaction(const interfaces::WalletTx& wtx);
 
     /** @name Immutable transaction attributes
@@ -163,11 +142,7 @@
 
     /** Return whether a status update is needed.
      */
-<<<<<<< HEAD
-    bool statusUpdateNeeded(int64_t nConflictsReceived);
-=======
     bool statusUpdateNeeded(const uint256& block_hash) const;
->>>>>>> 61646189
 };
 
 #endif // BITCOIN_QT_TRANSACTIONRECORD_H