// Copyright (c) 2011-2020 The Bitcoin Core developers
// Distributed under the MIT software license, see the accompanying
// file COPYING or http://www.opensource.org/licenses/mit-license.php.

<<<<<<< HEAD
#include "sendcoinsdialog.h"
#include "ui_sendcoinsdialog.h"

#include "addresstablemodel.h"
#include "bitcoinunits.h"
#include "clientmodel.h"
#include "coincontroldialog.h"
#include "guiutil.h"
#include "optionsmodel.h"
#include "platformstyle.h"
#include "sendcoinsentry.h"
#include "walletmodel.h"

#include "coincontrol.h"
#include "dstencode.h"
#include "main.h" // mempool and minRelayTxFee
#include "ui_interface.h"
#include "txmempool.h"
#include "wallet/wallet.h"

#include <QMessageBox>
=======
#if defined(HAVE_CONFIG_H)
#include <config/bitcoin-config.h>
#endif

#include <qt/sendcoinsdialog.h>
#include <qt/forms/ui_sendcoinsdialog.h>

#include <qt/addresstablemodel.h>
#include <qt/bitcoinunits.h>
#include <qt/clientmodel.h>
#include <qt/coincontroldialog.h>
#include <qt/guiutil.h>
#include <qt/optionsmodel.h>
#include <qt/platformstyle.h>
#include <qt/sendcoinsentry.h>

#include <chainparams.h>
#include <interfaces/node.h>
#include <key_io.h>
#include <node/ui_interface.h>
#include <policy/fees.h>
#include <txmempool.h>
#include <wallet/coincontrol.h>
#include <wallet/fees.h>
#include <wallet/wallet.h>

#include <validation.h>

#include <QFontMetrics>
>>>>>>> 61646189
#include <QScrollBar>
#include <QSettings>
#include <QTextDocument>

static constexpr std::array confTargets{2, 4, 6, 12, 24, 48, 144, 504, 1008};
int getConfTargetForIndex(int index) {
    if (index+1 > static_cast<int>(confTargets.size())) {
        return confTargets.back();
    }
    if (index < 0) {
        return confTargets[0];
    }
    return confTargets[index];
}
int getIndexForConfTarget(int target) {
    for (unsigned int i = 0; i < confTargets.size(); i++) {
        if (confTargets[i] >= target) {
            return i;
        }
    }
    return confTargets.size() - 1;
}

SendCoinsDialog::SendCoinsDialog(const PlatformStyle *_platformStyle, QWidget *parent) :
    QDialog(parent, GUIUtil::dialog_flags),
    ui(new Ui::SendCoinsDialog),
    clientModel(nullptr),
    model(nullptr),
    m_coin_control(new CCoinControl),
    fNewRecipientAllowed(true),
    fFeeMinimized(true),
    platformStyle(_platformStyle)
{
    ui->setupUi(this);

    if (!_platformStyle->getImagesOnButtons()) {
        ui->addButton->setIcon(QIcon());
        ui->clearButton->setIcon(QIcon());
        ui->sendButton->setIcon(QIcon());
    } else {
        ui->addButton->setIcon(_platformStyle->SingleColorIcon(":/icons/add"));
        ui->clearButton->setIcon(_platformStyle->SingleColorIcon(":/icons/remove"));
        ui->sendButton->setIcon(_platformStyle->SingleColorIcon(":/icons/send"));
    }

    GUIUtil::setupAddressWidget(ui->lineEditCoinControlChange, this);

    addEntry();

    connect(ui->addButton, &QPushButton::clicked, this, &SendCoinsDialog::addEntry);
    connect(ui->clearButton, &QPushButton::clicked, this, &SendCoinsDialog::clear);

    // Coin Control
    connect(ui->pushButtonCoinControl, &QPushButton::clicked, this, &SendCoinsDialog::coinControlButtonClicked);
    connect(ui->checkBoxCoinControlChange, &QCheckBox::stateChanged, this, &SendCoinsDialog::coinControlChangeChecked);
    connect(ui->lineEditCoinControlChange, &QValidatedLineEdit::textEdited, this, &SendCoinsDialog::coinControlChangeEdited);

    // Coin Control: clipboard actions
    QAction *clipboardQuantityAction = new QAction(tr("Copy quantity"), this);
    QAction *clipboardAmountAction = new QAction(tr("Copy amount"), this);
    QAction *clipboardFeeAction = new QAction(tr("Copy fee"), this);
    QAction *clipboardAfterFeeAction = new QAction(tr("Copy after fee"), this);
    QAction *clipboardBytesAction = new QAction(tr("Copy bytes"), this);
    QAction *clipboardLowOutputAction = new QAction(tr("Copy dust"), this);
    QAction *clipboardChangeAction = new QAction(tr("Copy change"), this);
<<<<<<< HEAD
    connect(clipboardQuantityAction, SIGNAL(triggered()), this, SLOT(coinControlClipboardQuantity()));
    connect(clipboardAmountAction, SIGNAL(triggered()), this, SLOT(coinControlClipboardAmount()));
    connect(clipboardFeeAction, SIGNAL(triggered()), this, SLOT(coinControlClipboardFee()));
    connect(clipboardAfterFeeAction, SIGNAL(triggered()), this, SLOT(coinControlClipboardAfterFee()));
    connect(clipboardBytesAction, SIGNAL(triggered()), this, SLOT(coinControlClipboardBytes()));
    connect(clipboardLowOutputAction, SIGNAL(triggered()), this, SLOT(coinControlClipboardLowOutput()));
    connect(clipboardChangeAction, SIGNAL(triggered()), this, SLOT(coinControlClipboardChange()));
=======
    connect(clipboardQuantityAction, &QAction::triggered, this, &SendCoinsDialog::coinControlClipboardQuantity);
    connect(clipboardAmountAction, &QAction::triggered, this, &SendCoinsDialog::coinControlClipboardAmount);
    connect(clipboardFeeAction, &QAction::triggered, this, &SendCoinsDialog::coinControlClipboardFee);
    connect(clipboardAfterFeeAction, &QAction::triggered, this, &SendCoinsDialog::coinControlClipboardAfterFee);
    connect(clipboardBytesAction, &QAction::triggered, this, &SendCoinsDialog::coinControlClipboardBytes);
    connect(clipboardLowOutputAction, &QAction::triggered, this, &SendCoinsDialog::coinControlClipboardLowOutput);
    connect(clipboardChangeAction, &QAction::triggered, this, &SendCoinsDialog::coinControlClipboardChange);
>>>>>>> 61646189
    ui->labelCoinControlQuantity->addAction(clipboardQuantityAction);
    ui->labelCoinControlAmount->addAction(clipboardAmountAction);
    ui->labelCoinControlFee->addAction(clipboardFeeAction);
    ui->labelCoinControlAfterFee->addAction(clipboardAfterFeeAction);
    ui->labelCoinControlBytes->addAction(clipboardBytesAction);
    ui->labelCoinControlLowOutput->addAction(clipboardLowOutputAction);
    ui->labelCoinControlChange->addAction(clipboardChangeAction);

    // init transaction fee section
    QSettings settings;
    if (!settings.contains("fFeeSectionMinimized"))
        settings.setValue("fFeeSectionMinimized", true);
    if (!settings.contains("nFeeRadio") && settings.contains("nTransactionFee") && settings.value("nTransactionFee").toLongLong() > 0) // compatibility
        settings.setValue("nFeeRadio", 1); // custom
    if (!settings.contains("nFeeRadio"))
        settings.setValue("nFeeRadio", 0); // recommended
    if (!settings.contains("nSmartFeeSliderPosition"))
        settings.setValue("nSmartFeeSliderPosition", 0);
    if (!settings.contains("nTransactionFee"))
        settings.setValue("nTransactionFee", (qint64)DEFAULT_PAY_TX_FEE);
    ui->groupFee->setId(ui->radioSmartFee, 0);
    ui->groupFee->setId(ui->radioCustomFee, 1);
    ui->groupFee->button((int)std::max(0, std::min(1, settings.value("nFeeRadio").toInt())))->setChecked(true);
    ui->customFee->SetAllowEmpty(false);
    ui->customFee->setValue(settings.value("nTransactionFee").toLongLong());
    minimizeFeeSection(settings.value("fFeeSectionMinimized").toBool());

    GUIUtil::ExceptionSafeConnect(ui->sendButton, &QPushButton::clicked, this, &SendCoinsDialog::sendButtonClicked);
}

void SendCoinsDialog::setClientModel(ClientModel *_clientModel)
{
    this->clientModel = _clientModel;

    if (_clientModel) {
        connect(_clientModel, &ClientModel::numBlocksChanged, this, &SendCoinsDialog::updateNumberOfBlocks);
    }
}

void SendCoinsDialog::setModel(WalletModel *_model)
{
    this->model = _model;

    if(_model && _model->getOptionsModel())
    {
        for(int i = 0; i < ui->entries->count(); ++i)
        {
            SendCoinsEntry *entry = qobject_cast<SendCoinsEntry*>(ui->entries->itemAt(i)->widget());
            if(entry)
            {
                entry->setModel(_model);
            }
        }

<<<<<<< HEAD
        setBalance(model->getBalance(), model->getUnconfirmedBalance(), model->getImmatureBalance(), model->getStake(),
                   model->getWatchBalance(), model->getWatchUnconfirmedBalance(), model->getWatchImmatureBalance(), model->getWatchStake(),
                   model->getDonationPercentage());
        connect(model, SIGNAL(balanceChanged(CAmount,CAmount,CAmount,CAmount,CAmount,CAmount,CAmount,CAmount,unsigned int)), this, SLOT(setBalance(CAmount,CAmount,CAmount,CAmount,CAmount,CAmount,CAmount,CAmount,unsigned int)));
        connect(model->getOptionsModel(), SIGNAL(displayUnitChanged(int)), this, SLOT(updateDisplayUnit()));
=======
        interfaces::WalletBalances balances = _model->wallet().getBalances();
        setBalance(balances);
        connect(_model, &WalletModel::balanceChanged, this, &SendCoinsDialog::setBalance);
        connect(_model->getOptionsModel(), &OptionsModel::displayUnitChanged, this, &SendCoinsDialog::updateDisplayUnit);
>>>>>>> 61646189
        updateDisplayUnit();

        // Coin Control
        connect(_model->getOptionsModel(), &OptionsModel::displayUnitChanged, this, &SendCoinsDialog::coinControlUpdateLabels);
        connect(_model->getOptionsModel(), &OptionsModel::coinControlFeaturesChanged, this, &SendCoinsDialog::coinControlFeatureChanged);
        ui->frameCoinControl->setVisible(_model->getOptionsModel()->getCoinControlFeatures());
        coinControlUpdateLabels();

        // fee section
        for (const int n : confTargets) {
            ui->confTargetSelector->addItem(tr("%1 (%2 blocks)").arg(GUIUtil::formatNiceTimeOffset(n*Params().GetConsensus().nPowTargetSpacing)).arg(n));
        }
        connect(ui->confTargetSelector, qOverload<int>(&QComboBox::currentIndexChanged), this, &SendCoinsDialog::updateSmartFeeLabel);
        connect(ui->confTargetSelector, qOverload<int>(&QComboBox::currentIndexChanged), this, &SendCoinsDialog::coinControlUpdateLabels);

#if (QT_VERSION >= QT_VERSION_CHECK(5, 15, 0))
        connect(ui->groupFee, &QButtonGroup::idClicked, this, &SendCoinsDialog::updateFeeSectionControls);
        connect(ui->groupFee, &QButtonGroup::idClicked, this, &SendCoinsDialog::coinControlUpdateLabels);
#else
        connect(ui->groupFee, qOverload<int>(&QButtonGroup::buttonClicked), this, &SendCoinsDialog::updateFeeSectionControls);
        connect(ui->groupFee, qOverload<int>(&QButtonGroup::buttonClicked), this, &SendCoinsDialog::coinControlUpdateLabels);
#endif

        connect(ui->customFee, &BitcoinAmountField::valueChanged, this, &SendCoinsDialog::coinControlUpdateLabels);
        connect(ui->optInRBF, &QCheckBox::stateChanged, this, &SendCoinsDialog::updateSmartFeeLabel);
        connect(ui->optInRBF, &QCheckBox::stateChanged, this, &SendCoinsDialog::coinControlUpdateLabels);
        CAmount requiredFee = model->wallet().getRequiredFee(1000);
        ui->customFee->SetMinValue(requiredFee);
        if (ui->customFee->value() < requiredFee) {
            ui->customFee->setValue(requiredFee);
        }
        ui->customFee->setSingleStep(requiredFee);
        updateFeeSectionControls();
        updateSmartFeeLabel();

        // set default rbf checkbox state
        ui->optInRBF->setCheckState(Qt::Checked);

        if (model->wallet().hasExternalSigner()) {
            //: "device" usually means a hardware wallet
            ui->sendButton->setText(tr("Sign on device"));
            if (gArgs.GetArg("-signer", "") != "") {
                ui->sendButton->setEnabled(true);
                ui->sendButton->setToolTip(tr("Connect your hardware wallet first."));
            } else {
                ui->sendButton->setEnabled(false);
                //: "External signer" means using devices such as hardware wallets.
                ui->sendButton->setToolTip(tr("Set external signer script path in Options -> Wallet"));
            }
        } else if (model->wallet().privateKeysDisabled()) {
            ui->sendButton->setText(tr("Cr&eate Unsigned"));
            ui->sendButton->setToolTip(tr("Creates a Partially Signed Bitcoin Transaction (PSBT) for use with e.g. an offline %1 wallet, or a PSBT-compatible hardware wallet.").arg(PACKAGE_NAME));
        }

        // set the smartfee-sliders default value (wallets default conf.target or last stored value)
        QSettings settings;
        if (settings.value("nSmartFeeSliderPosition").toInt() != 0) {
            // migrate nSmartFeeSliderPosition to nConfTarget
            // nConfTarget is available since 0.15 (replaced nSmartFeeSliderPosition)
            int nConfirmTarget = 25 - settings.value("nSmartFeeSliderPosition").toInt(); // 25 == old slider range
            settings.setValue("nConfTarget", nConfirmTarget);
            settings.remove("nSmartFeeSliderPosition");
        }
        if (settings.value("nConfTarget").toInt() == 0)
            ui->confTargetSelector->setCurrentIndex(getIndexForConfTarget(model->wallet().getConfirmTarget()));
        else
            ui->confTargetSelector->setCurrentIndex(getIndexForConfTarget(settings.value("nConfTarget").toInt()));
    }
}

SendCoinsDialog::~SendCoinsDialog()
{
    QSettings settings;
    settings.setValue("fFeeSectionMinimized", fFeeMinimized);
    settings.setValue("nFeeRadio", ui->groupFee->checkedId());
    settings.setValue("nConfTarget", getConfTargetForIndex(ui->confTargetSelector->currentIndex()));
    settings.setValue("nTransactionFee", (qint64)ui->customFee->value());

    delete ui;
}

bool SendCoinsDialog::PrepareSendText(QString& question_string, QString& informative_text, QString& detailed_text)
{
    QList<SendCoinsRecipient> recipients;
    bool valid = true;

    for(int i = 0; i < ui->entries->count(); ++i)
    {
        SendCoinsEntry *entry = qobject_cast<SendCoinsEntry*>(ui->entries->itemAt(i)->widget());
        if(entry)
        {
            if(entry->validate(model->node()))
            {
                recipients.append(entry->getValue());
            }
            else if (valid)
            {
                ui->scrollArea->ensureWidgetVisible(entry);
                valid = false;
            }
        }
    }

    if(!valid || recipients.isEmpty())
    {
        return false;
    }

    fNewRecipientAllowed = false;
    WalletModel::UnlockContext ctx(model->requestUnlock());
    if(!ctx.isValid())
    {
        // Unlock wallet was cancelled
        fNewRecipientAllowed = true;
        return false;
    }

    // prepare transaction for getting txFee earlier
    m_current_transaction = std::make_unique<WalletModelTransaction>(recipients);
    WalletModel::SendCoinsReturn prepareStatus;

    updateCoinControlState();

    prepareStatus = model->prepareTransaction(*m_current_transaction, *m_coin_control);

    // process prepareStatus and on error generate message shown to user
    processSendCoinsReturn(prepareStatus,
        BitcoinUnits::formatWithUnit(model->getOptionsModel()->getDisplayUnit(), m_current_transaction->getTransactionFee()));

    if(prepareStatus.status != WalletModel::OK) {
        fNewRecipientAllowed = true;
        return false;
    }

    CAmount txFee = m_current_transaction->getTransactionFee();
    QStringList formatted;
    for (const SendCoinsRecipient &rcp : m_current_transaction->getRecipients())
    {
        // generate amount string with wallet name in case of multiwallet
        QString amount = BitcoinUnits::formatWithUnit(model->getOptionsModel()->getDisplayUnit(), rcp.amount);
        if (model->isMultiwallet()) {
            amount.append(tr(" from wallet '%1'").arg(GUIUtil::HtmlEscape(model->getWalletName())));
        }

        // generate address string
        QString address = rcp.address;

        QString recipientElement;

        {
            if(rcp.label.length() > 0) // label with address
            {
                recipientElement.append(tr("%1 to '%2'").arg(amount, GUIUtil::HtmlEscape(rcp.label)));
                recipientElement.append(QString(" (%1)").arg(address));
            }
            else // just address
            {
                recipientElement.append(tr("%1 to %2").arg(amount, address));
            }
        }
        formatted.append(recipientElement);
    }

    if (model->wallet().privateKeysDisabled() && !model->wallet().hasExternalSigner()) {
        question_string.append(tr("Do you want to draft this transaction?"));
    } else {
        question_string.append(tr("Are you sure you want to send?"));
    }

    question_string.append("<br /><span style='font-size:10pt;'>");
    if (model->wallet().privateKeysDisabled() && !model->wallet().hasExternalSigner()) {
        question_string.append(tr("Please, review your transaction proposal. This will produce a Partially Signed Bitcoin Transaction (PSBT) which you can save or copy and then sign with e.g. an offline %1 wallet, or a PSBT-compatible hardware wallet.").arg(PACKAGE_NAME));
    } else {
        question_string.append(tr("Please, review your transaction."));
    }
    question_string.append("</span>%1");

    if(txFee > 0)
    {
        // append fee string if a fee is required
        question_string.append("<hr /><b>");
        question_string.append(tr("Transaction fee"));
        question_string.append("</b>");

        // append transaction size
        question_string.append(" (" + QString::number((double)m_current_transaction->getTransactionSize() / 1000) + " kB): ");

        // append transaction fee value
        question_string.append("<span style='color:#aa0000; font-weight:bold;'>");
        question_string.append(BitcoinUnits::formatHtmlWithUnit(model->getOptionsModel()->getDisplayUnit(), txFee));
        question_string.append("</span><br />");

        // append RBF message according to transaction's signalling
        question_string.append("<span style='font-size:10pt; font-weight:normal;'>");
        if (ui->optInRBF->isChecked()) {
            question_string.append(tr("You can increase the fee later (signals Replace-By-Fee, BIP-125)."));
        } else {
            question_string.append(tr("Not signalling Replace-By-Fee, BIP-125."));
        }
        question_string.append("</span>");
    }

    // add total amount in all subdivision units
    question_string.append("<hr />");
    CAmount totalAmount = m_current_transaction->getTotalTransactionAmount() + txFee;
    QStringList alternativeUnits;
    for (const BitcoinUnits::Unit u : BitcoinUnits::availableUnits())
    {
        if(u != model->getOptionsModel()->getDisplayUnit())
            alternativeUnits.append(BitcoinUnits::formatHtmlWithUnit(u, totalAmount));
    }
    question_string.append(QString("<b>%1</b>: <b>%2</b>").arg(tr("Total Amount"))
        .arg(BitcoinUnits::formatHtmlWithUnit(model->getOptionsModel()->getDisplayUnit(), totalAmount)));
    question_string.append(QString("<br /><span style='font-size:10pt; font-weight:normal;'>(=%1)</span>")
        .arg(alternativeUnits.join(" " + tr("or") + " ")));

    if (formatted.size() > 1) {
        question_string = question_string.arg("");
        informative_text = tr("To review recipient list click \"Show Details…\"");
        detailed_text = formatted.join("\n\n");
    } else {
        question_string = question_string.arg("<br /><br />" + formatted.at(0));
    }

    return true;
}

void SendCoinsDialog::sendButtonClicked([[maybe_unused]] bool checked)
{
    if(!model || !model->getOptionsModel())
        return;

    QString question_string, informative_text, detailed_text;
    if (!PrepareSendText(question_string, informative_text, detailed_text)) return;
    assert(m_current_transaction);

    const QString confirmation = model->wallet().privateKeysDisabled() && !model->wallet().hasExternalSigner() ? tr("Confirm transaction proposal") : tr("Confirm send coins");
    const QString confirmButtonText = model->wallet().privateKeysDisabled() && !model->wallet().hasExternalSigner() ? tr("Create Unsigned") : tr("Sign and send");
    SendConfirmationDialog confirmationDialog(confirmation, question_string, informative_text, detailed_text, SEND_CONFIRM_DELAY, confirmButtonText, this);
    confirmationDialog.exec();
    QMessageBox::StandardButton retval = static_cast<QMessageBox::StandardButton>(confirmationDialog.result());

    if(retval != QMessageBox::Yes)
    {
        fNewRecipientAllowed = true;
        return;
    }

    bool send_failure = false;
    if (model->wallet().privateKeysDisabled()) {
        CMutableTransaction mtx = CMutableTransaction{*(m_current_transaction->getWtx())};
        PartiallySignedTransaction psbtx(mtx);
        bool complete = false;
        // Always fill without signing first. This prevents an external signer
        // from being called prematurely and is not expensive.
        TransactionError err = model->wallet().fillPSBT(SIGHASH_ALL, false /* sign */, true /* bip32derivs */, nullptr, psbtx, complete);
        assert(!complete);
        assert(err == TransactionError::OK);
        if (model->wallet().hasExternalSigner()) {
            try {
                err = model->wallet().fillPSBT(SIGHASH_ALL, true /* sign */, true /* bip32derivs */, nullptr, psbtx, complete);
            } catch (const std::runtime_error& e) {
                QMessageBox::critical(nullptr, tr("Sign failed"), e.what());
                send_failure = true;
                return;
            }
            if (err == TransactionError::EXTERNAL_SIGNER_NOT_FOUND) {
                //: "External signer" means using devices such as hardware wallets.
                QMessageBox::critical(nullptr, tr("External signer not found"), "External signer not found");
                send_failure = true;
                return;
            }
            if (err == TransactionError::EXTERNAL_SIGNER_FAILED) {
                //: "External signer" means using devices such as hardware wallets.
                QMessageBox::critical(nullptr, tr("External signer failure"), "External signer failure");
                send_failure = true;
                return;
            }
            if (err != TransactionError::OK) {
                tfm::format(std::cerr, "Failed to sign PSBT");
                processSendCoinsReturn(WalletModel::TransactionCreationFailed);
                send_failure = true;
                return;
            }
            // fillPSBT does not always properly finalize
            complete = FinalizeAndExtractPSBT(psbtx, mtx);
        }

        // Broadcast transaction if complete (even with an external signer this
        // is not always the case, e.g. in a multisig wallet).
        if (complete) {
            const CTransactionRef tx = MakeTransactionRef(mtx);
            m_current_transaction->setWtx(tx);
            WalletModel::SendCoinsReturn sendStatus = model->sendCoins(*m_current_transaction);
            // process sendStatus and on error generate message shown to user
            processSendCoinsReturn(sendStatus);

            if (sendStatus.status == WalletModel::OK) {
                Q_EMIT coinsSent(m_current_transaction->getWtx()->GetHash());
            } else {
                send_failure = true;
            }
            return;
        }

        // Copy PSBT to clipboard and offer to save
        assert(!complete);
        // Serialize the PSBT
        CDataStream ssTx(SER_NETWORK, PROTOCOL_VERSION);
        ssTx << psbtx;
        GUIUtil::setClipboard(EncodeBase64(ssTx.str()).c_str());
        QMessageBox msgBox;
        msgBox.setText("Unsigned Transaction");
        msgBox.setInformativeText("The PSBT has been copied to the clipboard. You can also save it.");
        msgBox.setStandardButtons(QMessageBox::Save | QMessageBox::Discard);
        msgBox.setDefaultButton(QMessageBox::Discard);
        switch (msgBox.exec()) {
        case QMessageBox::Save: {
            QString selectedFilter;
            QString fileNameSuggestion = "";
            bool first = true;
            for (const SendCoinsRecipient &rcp : m_current_transaction->getRecipients()) {
                if (!first) {
                    fileNameSuggestion.append(" - ");
                }
                QString labelOrAddress = rcp.label.isEmpty() ? rcp.address : rcp.label;
                QString amount = BitcoinUnits::formatWithUnit(model->getOptionsModel()->getDisplayUnit(), rcp.amount);
                fileNameSuggestion.append(labelOrAddress + "-" + amount);
                first = false;
            }
            fileNameSuggestion.append(".psbt");
            QString filename = GUIUtil::getSaveFileName(this,
                tr("Save Transaction Data"), fileNameSuggestion,
                //: Expanded name of the binary PSBT file format. See: BIP 174.
                tr("Partially Signed Transaction (Binary)") + QLatin1String(" (*.psbt)"), &selectedFilter);
            if (filename.isEmpty()) {
                return;
            }
            std::ofstream out(filename.toLocal8Bit().data(), std::ofstream::out | std::ofstream::binary);
            out << ssTx.str();
            out.close();
            Q_EMIT message(tr("PSBT saved"), "PSBT saved to disk", CClientUIInterface::MSG_INFORMATION);
            break;
        }
        case QMessageBox::Discard:
            break;
        default:
            assert(false);
        } // msgBox.exec()
    } else {
        // now send the prepared transaction
        WalletModel::SendCoinsReturn sendStatus = model->sendCoins(*m_current_transaction);
        // process sendStatus and on error generate message shown to user
        processSendCoinsReturn(sendStatus);

        if (sendStatus.status == WalletModel::OK) {
            Q_EMIT coinsSent(m_current_transaction->getWtx()->GetHash());
        } else {
            send_failure = true;
        }
    }
    if (!send_failure) {
        accept();
        m_coin_control->UnSelectAll();
        coinControlUpdateLabels();
    }
    fNewRecipientAllowed = true;
    m_current_transaction.reset();
}

void SendCoinsDialog::clear()
{
    m_current_transaction.reset();

    // Clear coin control settings
    m_coin_control->UnSelectAll();
    ui->checkBoxCoinControlChange->setChecked(false);
    ui->lineEditCoinControlChange->clear();
    coinControlUpdateLabels();

    // Remove entries until only one left
    while(ui->entries->count())
    {
        ui->entries->takeAt(0)->widget()->deleteLater();
    }
    addEntry();

    updateTabsAndLabels();
}

void SendCoinsDialog::reject()
{
    clear();
}

void SendCoinsDialog::accept()
{
    clear();
}

SendCoinsEntry *SendCoinsDialog::addEntry()
{
    SendCoinsEntry *entry = new SendCoinsEntry(platformStyle, this);
    entry->setModel(model);
    ui->entries->addWidget(entry);
<<<<<<< HEAD
    connect(entry, SIGNAL(removeEntry(SendCoinsEntry*)), this, SLOT(removeEntry(SendCoinsEntry*)));
    connect(entry, SIGNAL(useAvailableBalance(SendCoinsEntry*)), this, SLOT(useAvailableBalance(SendCoinsEntry*)));
    connect(entry, SIGNAL(payAmountChanged()), this, SLOT(coinControlUpdateLabels()));
    connect(entry, SIGNAL(subtractFeeFromAmountChanged()), this, SLOT(coinControlUpdateLabels()));
=======
    connect(entry, &SendCoinsEntry::removeEntry, this, &SendCoinsDialog::removeEntry);
    connect(entry, &SendCoinsEntry::useAvailableBalance, this, &SendCoinsDialog::useAvailableBalance);
    connect(entry, &SendCoinsEntry::payAmountChanged, this, &SendCoinsDialog::coinControlUpdateLabels);
    connect(entry, &SendCoinsEntry::subtractFeeFromAmountChanged, this, &SendCoinsDialog::coinControlUpdateLabels);
>>>>>>> 61646189

    // Focus the field, so that entry can start immediately
    entry->clear();
    entry->setFocus();
    ui->scrollAreaWidgetContents->resize(ui->scrollAreaWidgetContents->sizeHint());
    qApp->processEvents();
    QScrollBar* bar = ui->scrollArea->verticalScrollBar();
    if(bar)
        bar->setSliderPosition(bar->maximum());

    updateTabsAndLabels();
    return entry;
}

void SendCoinsDialog::updateTabsAndLabels()
{
    setupTabChain(nullptr);
    coinControlUpdateLabels();
}

void SendCoinsDialog::removeEntry(SendCoinsEntry* entry)
{
    entry->hide();

    // If the last entry is about to be removed add an empty one
    if (ui->entries->count() == 1)
        addEntry();

    entry->deleteLater();

    updateTabsAndLabels();
}

QWidget *SendCoinsDialog::setupTabChain(QWidget *prev)
{
    for(int i = 0; i < ui->entries->count(); ++i)
    {
        SendCoinsEntry *entry = qobject_cast<SendCoinsEntry*>(ui->entries->itemAt(i)->widget());
        if(entry)
        {
            prev = entry->setupTabChain(prev);
        }
    }
    QWidget::setTabOrder(prev, ui->sendButton);
    QWidget::setTabOrder(ui->sendButton, ui->clearButton);
    QWidget::setTabOrder(ui->clearButton, ui->addButton);
    return ui->addButton;
}

void SendCoinsDialog::setAddress(const QString &address)
{
    SendCoinsEntry *entry = nullptr;
    // Replace the first entry if it is still unused
    if(ui->entries->count() == 1)
    {
        SendCoinsEntry *first = qobject_cast<SendCoinsEntry*>(ui->entries->itemAt(0)->widget());
        if(first->isClear())
        {
            entry = first;
        }
    }
    if(!entry)
    {
        entry = addEntry();
    }

    entry->setAddress(address);
}

void SendCoinsDialog::pasteEntry(const SendCoinsRecipient &rv)
{
    if(!fNewRecipientAllowed)
        return;

    SendCoinsEntry *entry = nullptr;
    // Replace the first entry if it is still unused
    if(ui->entries->count() == 1)
    {
        SendCoinsEntry *first = qobject_cast<SendCoinsEntry*>(ui->entries->itemAt(0)->widget());
        if(first->isClear())
        {
            entry = first;
        }
    }
    if(!entry)
    {
        entry = addEntry();
    }

    entry->setValue(rv);
    updateTabsAndLabels();
}

bool SendCoinsDialog::handlePaymentRequest(const SendCoinsRecipient &rv)
{
    // Just paste the entry, all pre-checks
    // are done in paymentserver.cpp.
    pasteEntry(rv);
    return true;
}

<<<<<<< HEAD
void SendCoinsDialog::setBalance(const CAmount& balance, const CAmount& unconfirmedBalance, const CAmount& immatureBalance, const CAmount& stake,
                                 const CAmount& watchBalance, const CAmount& watchUnconfirmedBalance, const CAmount& watchImmatureBalance, const CAmount& watchStake,
                                 const unsigned int& donationPercentage)
{
    Q_UNUSED(unconfirmedBalance);
    Q_UNUSED(immatureBalance);
    Q_UNUSED(watchBalance);
    Q_UNUSED(stake);
    Q_UNUSED(watchUnconfirmedBalance);
    Q_UNUSED(watchImmatureBalance);
    Q_UNUSED(watchStake);
    Q_UNUSED(donationPercentage);

=======
void SendCoinsDialog::setBalance(const interfaces::WalletBalances& balances)
{
>>>>>>> 61646189
    if(model && model->getOptionsModel())
    {
        CAmount balance = balances.balance;
        if (model->wallet().hasExternalSigner()) {
            ui->labelBalanceName->setText(tr("External balance:"));
        } else if (model->wallet().privateKeysDisabled()) {
            balance = balances.watch_only_balance;
            ui->labelBalanceName->setText(tr("Watch-only balance:"));
        }
        ui->labelBalance->setText(BitcoinUnits::formatWithUnit(model->getOptionsModel()->getDisplayUnit(), balance));
    }
}

void SendCoinsDialog::updateDisplayUnit()
{
<<<<<<< HEAD
    setBalance(model->getBalance(), 0, 0, 0, 0, 0, 0, 0, 0);
=======
    setBalance(model->wallet().getBalances());
>>>>>>> 61646189
    ui->customFee->setDisplayUnit(model->getOptionsModel()->getDisplayUnit());
    updateSmartFeeLabel();
}

void SendCoinsDialog::processSendCoinsReturn(const WalletModel::SendCoinsReturn &sendCoinsReturn, const QString &msgArg)
{
    QPair<QString, CClientUIInterface::MessageBoxFlags> msgParams;
    // Default to a warning message, override if error message is needed
    msgParams.second = CClientUIInterface::MSG_WARNING;

    // This comment is specific to SendCoinsDialog usage of WalletModel::SendCoinsReturn.
    // All status values are used only in WalletModel::prepareTransaction()
    switch(sendCoinsReturn.status)
    {
    case WalletModel::InvalidAddress:
        msgParams.first = tr("The recipient address is not valid. Please recheck.");
        break;
    case WalletModel::InvalidAmount:
        msgParams.first = tr("The amount to pay must be larger than 0.");
        break;
    case WalletModel::AmountExceedsBalance:
        msgParams.first = tr("The amount exceeds your balance.");
        break;
    case WalletModel::AmountWithFeeExceedsBalance:
        msgParams.first = tr("The total exceeds your balance when the %1 transaction fee is included.").arg(msgArg);
        break;
    case WalletModel::DuplicateAddress:
        msgParams.first = tr("Duplicate address found: addresses should only be used once each.");
        break;
    case WalletModel::TransactionCreationFailed:
        msgParams.first = tr("Transaction creation failed!");
        msgParams.second = CClientUIInterface::MSG_ERROR;
        break;
    case WalletModel::AbsurdFee:
        msgParams.first = tr("A fee higher than %1 is considered an absurdly high fee.").arg(BitcoinUnits::formatWithUnit(model->getOptionsModel()->getDisplayUnit(), model->wallet().getDefaultMaxTxFee()));
        break;
    case WalletModel::PaymentRequestExpired:
        msgParams.first = tr("Payment request expired.");
        msgParams.second = CClientUIInterface::MSG_ERROR;
        break;
    // included to prevent a compiler warning.
    case WalletModel::OK:
    default:
        return;
    }

    Q_EMIT message(tr("Send Coins"), msgParams.first, msgParams.second);
}

void SendCoinsDialog::minimizeFeeSection(bool fMinimize)
{
    //ui->labelFeeMinimized->setVisible(fMinimize);
    //ui->buttonChooseFee  ->setVisible(fMinimize);
    ui->buttonMinimizeFee->setVisible(!fMinimize);
    ui->frameFeeSelection->setVisible(!fMinimize);
    //ui->horizontalLayoutSmartFee->setContentsMargins(0, (fMinimize ? 0 : 6), 0, 0);
    fFeeMinimized = fMinimize;
}

void SendCoinsDialog::useAvailableBalance(SendCoinsEntry* entry)
{
    // Get CCoinControl instance if CoinControl is enabled or create a new one.
    CCoinControl coin_control;
    if (model->getOptionsModel()->getCoinControlFeatures()) {
        coin_control = *CoinControlDialog::coinControl;
    }

    // Calculate available amount to send.
    CAmount amount = model->getBalance(&coin_control);
    for (int i = 0; i < ui->entries->count(); ++i) {
        SendCoinsEntry* e = qobject_cast<SendCoinsEntry*>(ui->entries->itemAt(i)->widget());
        if (e && !e->isHidden() && e != entry) {
            amount -= e->getValue().amount;
        }
    }

    if (amount > 0) {
      entry->checkSubtractFeeFromAmount();
      entry->setAmount(amount);
    } else {
      entry->setAmount(0);
    }
}

void SendCoinsDialog::useAvailableBalance(SendCoinsEntry* entry)
{
    // Include watch-only for wallets without private key
    m_coin_control->fAllowWatchOnly = model->wallet().privateKeysDisabled() && !model->wallet().hasExternalSigner();

    // Calculate available amount to send.
    CAmount amount = model->wallet().getAvailableBalance(*m_coin_control);
    for (int i = 0; i < ui->entries->count(); ++i) {
        SendCoinsEntry* e = qobject_cast<SendCoinsEntry*>(ui->entries->itemAt(i)->widget());
        if (e && !e->isHidden() && e != entry) {
            amount -= e->getValue().amount;
        }
    }

    if (amount > 0) {
      entry->checkSubtractFeeFromAmount();
      entry->setAmount(amount);
    } else {
      entry->setAmount(0);
    }
}

void SendCoinsDialog::updateFeeSectionControls()
{
    ui->confTargetSelector      ->setEnabled(ui->radioSmartFee->isChecked());
    ui->labelSmartFee           ->setEnabled(ui->radioSmartFee->isChecked());
    ui->labelSmartFee2          ->setEnabled(ui->radioSmartFee->isChecked());
    ui->labelSmartFee3          ->setEnabled(ui->radioSmartFee->isChecked());
    ui->labelFeeEstimation      ->setEnabled(ui->radioSmartFee->isChecked());
<<<<<<< HEAD
    ui->labelSmartFeeNormal     ->setEnabled(ui->radioSmartFee->isChecked());
    ui->labelSmartFeeFast       ->setEnabled(ui->radioSmartFee->isChecked());
    ui->checkBoxMinimumFee      ->setEnabled(ui->radioCustomFee->isChecked());
    ui->labelMinFeeWarning      ->setEnabled(ui->radioCustomFee->isChecked());
    ui->radioCustomPerKilobyte  ->setEnabled(ui->radioCustomFee->isChecked() && !ui->checkBoxMinimumFee->isChecked());
    ui->radioCustomAtLeast      ->setEnabled(ui->radioCustomFee->isChecked() && !ui->checkBoxMinimumFee->isChecked() && CoinControlDialog::coinControl->HasSelected());
    ui->customFee               ->setEnabled(ui->radioCustomFee->isChecked() && !ui->checkBoxMinimumFee->isChecked());
}

void SendCoinsDialog::updateGlobalFeeVariables()
{
    if (ui->radioSmartFee->isChecked())
    {
        nTxConfirmTarget = defaultConfirmTarget - ui->sliderSmartFee->value();
        payTxFee = CFeeRate(0);

        // set nMinimumTotalFee to 0 to not accidentally pay a custom fee
        CoinControlDialog::coinControl->nMinimumTotalFee = 0;
    }
    else
    {
        nTxConfirmTarget = defaultConfirmTarget;
        payTxFee = CFeeRate(ui->customFee->value());

        // if user has selected to set a minimum absolute fee, pass the value to coincontrol
        // set nMinimumTotalFee to 0 in case of user has selected that the fee is per KB
        CoinControlDialog::coinControl->nMinimumTotalFee = ui->radioCustomAtLeast->isChecked() ? ui->customFee->value() : 0;
    }
=======
    ui->labelCustomFeeWarning   ->setEnabled(ui->radioCustomFee->isChecked());
    ui->labelCustomPerKilobyte  ->setEnabled(ui->radioCustomFee->isChecked());
    ui->customFee               ->setEnabled(ui->radioCustomFee->isChecked());
>>>>>>> 61646189
}

void SendCoinsDialog::updateFeeMinimizedLabel()
{
    if(!model || !model->getOptionsModel())
        return;

<<<<<<< HEAD
    //if (ui->radioSmartFee->isChecked())
        //ui->labelFeeMinimized->setText(ui->labelSmartFee->text());
    //else {
    //    ui->labelFeeMinimized->setText(BitcoinUnits::formatWithUnit(model->getOptionsModel()->getDisplayUnit(), ui->customFee->value()) +
    //        ((ui->radioCustomPerKilobyte->isChecked()) ? "/kB" : ""));
    //}
=======
    if (ui->radioSmartFee->isChecked())
        ui->labelFeeMinimized->setText(ui->labelSmartFee->text());
    else {
        ui->labelFeeMinimized->setText(BitcoinUnits::formatWithUnit(model->getOptionsModel()->getDisplayUnit(), ui->customFee->value()) + "/kvB");
    }
>>>>>>> 61646189
}

void SendCoinsDialog::updateCoinControlState()
{
    if (ui->radioCustomFee->isChecked()) {
        m_coin_control->m_feerate = CFeeRate(ui->customFee->value());
    } else {
        m_coin_control->m_feerate.reset();
    }
    // Avoid using global defaults when sending money from the GUI
    // Either custom fee will be used or if not selected, the confirmation target from dropdown box
    m_coin_control->m_confirm_target = getConfTargetForIndex(ui->confTargetSelector->currentIndex());
    m_coin_control->m_signal_bip125_rbf = ui->optInRBF->isChecked();
    // Include watch-only for wallets without private key
    m_coin_control->fAllowWatchOnly = model->wallet().privateKeysDisabled() && !model->wallet().hasExternalSigner();
}

void SendCoinsDialog::updateNumberOfBlocks(int count, const QDateTime& blockDate, double nVerificationProgress, bool headers, SynchronizationState sync_state) {
    if (sync_state == SynchronizationState::POST_INIT) {
        updateSmartFeeLabel();
    }
}

void SendCoinsDialog::updateSmartFeeLabel()
{
    if(!model || !model->getOptionsModel())
        return;
    updateCoinControlState();
    m_coin_control->m_feerate.reset(); // Explicitly use only fee estimation rate for smart fee labels
    int returned_target;
    FeeReason reason;
    CFeeRate feeRate = CFeeRate(model->wallet().getMinimumFee(1000, *m_coin_control, &returned_target, &reason));

    ui->labelSmartFee->setText(BitcoinUnits::formatWithUnit(model->getOptionsModel()->getDisplayUnit(), feeRate.GetFeePerK()) + "/kvB");

    if (reason == FeeReason::FALLBACK) {
        ui->labelSmartFee2->show(); // (Smart fee not initialized yet. This usually takes a few blocks...)
        ui->labelFeeEstimation->setText("");
        ui->fallbackFeeWarningLabel->setVisible(true);
        int lightness = ui->fallbackFeeWarningLabel->palette().color(QPalette::WindowText).lightness();
        QColor warning_colour(255 - (lightness / 5), 176 - (lightness / 3), 48 - (lightness / 14));
        ui->fallbackFeeWarningLabel->setStyleSheet("QLabel { color: " + warning_colour.name() + "; }");
        ui->fallbackFeeWarningLabel->setIndent(GUIUtil::TextWidth(QFontMetrics(ui->fallbackFeeWarningLabel->font()), "x"));
    }
    else
    {
        ui->labelSmartFee2->hide();
        ui->labelFeeEstimation->setText(tr("Estimated to begin confirmation within %n block(s).", "", returned_target));
        ui->fallbackFeeWarningLabel->setVisible(false);
    }

    updateFeeMinimizedLabel();
}

// Coin Control: copy label "Quantity" to clipboard
void SendCoinsDialog::coinControlClipboardQuantity()
{
    GUIUtil::setClipboard(ui->labelCoinControlQuantity->text());
}

// Coin Control: copy label "Amount" to clipboard
void SendCoinsDialog::coinControlClipboardAmount()
{
    GUIUtil::setClipboard(ui->labelCoinControlAmount->text().left(ui->labelCoinControlAmount->text().indexOf(" ")));
}

// Coin Control: copy label "Fee" to clipboard
void SendCoinsDialog::coinControlClipboardFee()
{
    GUIUtil::setClipboard(ui->labelCoinControlFee->text().left(ui->labelCoinControlFee->text().indexOf(" ")).replace(ASYMP_UTF8, ""));
}

// Coin Control: copy label "After fee" to clipboard
void SendCoinsDialog::coinControlClipboardAfterFee()
{
    GUIUtil::setClipboard(ui->labelCoinControlAfterFee->text().left(ui->labelCoinControlAfterFee->text().indexOf(" ")).replace(ASYMP_UTF8, ""));
}

// Coin Control: copy label "Bytes" to clipboard
void SendCoinsDialog::coinControlClipboardBytes()
{
    GUIUtil::setClipboard(ui->labelCoinControlBytes->text().replace(ASYMP_UTF8, ""));
}

// Coin Control: copy label "Dust" to clipboard
void SendCoinsDialog::coinControlClipboardLowOutput()
{
    GUIUtil::setClipboard(ui->labelCoinControlLowOutput->text());
}

// Coin Control: copy label "Change" to clipboard
void SendCoinsDialog::coinControlClipboardChange()
{
    GUIUtil::setClipboard(ui->labelCoinControlChange->text().left(ui->labelCoinControlChange->text().indexOf(" ")).replace(ASYMP_UTF8, ""));
}

// Coin Control: settings menu - coin control enabled/disabled by user
void SendCoinsDialog::coinControlFeatureChanged(bool checked)
{
    ui->frameCoinControl->setVisible(checked);

    if (!checked && model) { // coin control features disabled
        m_coin_control = std::make_unique<CCoinControl>();
    }

    coinControlUpdateLabels();
}

// Coin Control: button inputs -> show actual coin control dialog
void SendCoinsDialog::coinControlButtonClicked()
{
    CoinControlDialog dlg(*m_coin_control, model, platformStyle);
    dlg.exec();
    coinControlUpdateLabels();
}

// Coin Control: checkbox custom change address
void SendCoinsDialog::coinControlChangeChecked(int state)
{
    if (state == Qt::Unchecked)
    {
        m_coin_control->destChange = CNoDestination();
        ui->labelCoinControlChangeLabel->clear();
    }
    else
        // use this to re-validate an already entered address
        coinControlChangeEdited(ui->lineEditCoinControlChange->text());

    ui->lineEditCoinControlChange->setEnabled((state == Qt::Checked));
}

// Coin Control: custom change address changed
void SendCoinsDialog::coinControlChangeEdited(const QString& text)
{
    if (model && model->getAddressTableModel())
    {
        // Default to no change address until verified
        m_coin_control->destChange = CNoDestination();
        ui->labelCoinControlChangeLabel->setStyleSheet("QLabel{color:red;}");

        const CTxDestination dest = DecodeDestination(text.toStdString());

        if (text.isEmpty()) // Nothing entered
        {
            ui->labelCoinControlChangeLabel->setText("");
        }
<<<<<<< HEAD
        else if (!IsValidDestination(dest))
=======
        else if (!IsValidDestination(dest)) // Invalid address
>>>>>>> 61646189
        {
            // Invalid address
            ui->labelCoinControlChangeLabel->setText(tr("Warning: Invalid Bitcoin address"));
        }
        else
        {
<<<<<<< HEAD
            // Valid address
            if (!model->IsSpendable(dest))
            {
                ui->labelCoinControlChangeLabel->setText(tr("Warning: Unknown change address"));

                // confirmation dialog
                QMessageBox::StandardButton btnRetVal = QMessageBox::question(this, tr("Confirm custom change address"),
                    tr("The address you selected for change is not part of "
                       "this wallet. Any or all funds in your wallet may be "
                       "sent to this address. Are you sure?"),
                    QMessageBox::Yes | QMessageBox::Cancel, QMessageBox::Cancel);

                if (btnRetVal == QMessageBox::Yes)
                    CoinControlDialog::coinControl->destChange = dest;
=======
            if (!model->wallet().isSpendable(dest)) {
                ui->labelCoinControlChangeLabel->setText(tr("Warning: Unknown change address"));

                // confirmation dialog
                QMessageBox::StandardButton btnRetVal = QMessageBox::question(this, tr("Confirm custom change address"), tr("The address you selected for change is not part of this wallet. Any or all funds in your wallet may be sent to this address. Are you sure?"),
                    QMessageBox::Yes | QMessageBox::Cancel, QMessageBox::Cancel);

                if(btnRetVal == QMessageBox::Yes)
                    m_coin_control->destChange = dest;
>>>>>>> 61646189
                else
                {
                    ui->lineEditCoinControlChange->setText("");
                    ui->labelCoinControlChangeLabel->setStyleSheet("QLabel{color:black;}");
                    ui->labelCoinControlChangeLabel->setText("");
                }
            }
            else
            {
                // Known change address
                ui->labelCoinControlChangeLabel->setStyleSheet("QLabel{color:black;}");

                // Query label
                QString associatedLabel = model->getAddressTableModel()->labelForAddress(text);
                if (!associatedLabel.isEmpty())
                    ui->labelCoinControlChangeLabel->setText(associatedLabel);
                else
                    ui->labelCoinControlChangeLabel->setText(tr("(no label)"));

<<<<<<< HEAD
                CoinControlDialog::coinControl->destChange = dest;
=======
                m_coin_control->destChange = dest;
>>>>>>> 61646189
            }
        }
    }
}

// Coin Control: update labels
void SendCoinsDialog::coinControlUpdateLabels()
{
    if (!model || !model->getOptionsModel())
        return;

<<<<<<< HEAD
    if (model->getOptionsModel()->getCoinControlFeatures())
    {
        // enable minimum absolute fee UI controls
        ui->radioCustomAtLeast->setVisible(true);

        // only enable the feature if inputs are selected
        ui->radioCustomAtLeast->setEnabled(ui->radioCustomFee->isChecked() && !ui->checkBoxMinimumFee->isChecked() &&CoinControlDialog::coinControl->HasSelected());
    }
    else
    {
        // in case coin control is disabled (=default), hide minimum absolute fee UI controls
        ui->radioCustomAtLeast->setVisible(false);
        return;
    }
=======
    updateCoinControlState();
>>>>>>> 61646189

    // set pay amounts
    CoinControlDialog::payAmounts.clear();
    CoinControlDialog::fSubtractFeeFromAmount = false;

    for(int i = 0; i < ui->entries->count(); ++i)
    {
        SendCoinsEntry *entry = qobject_cast<SendCoinsEntry*>(ui->entries->itemAt(i)->widget());
        if(entry && !entry->isHidden())
        {
            SendCoinsRecipient rcp = entry->getValue();
            CoinControlDialog::payAmounts.append(rcp.amount);
            if (rcp.fSubtractFeeFromAmount)
                CoinControlDialog::fSubtractFeeFromAmount = true;
        }
    }

    if (m_coin_control->HasSelected())
    {
        // actual coin control calculation
        CoinControlDialog::updateLabels(*m_coin_control, model, this);

        // show coin control stats
        ui->labelCoinControlAutomaticallySelected->hide();
        ui->widgetCoinControl->show();
    }
    else
    {
        // hide coin control stats
        ui->labelCoinControlAutomaticallySelected->show();
        ui->widgetCoinControl->hide();
        ui->labelCoinControlInsuffFunds->hide();
    }
}

SendConfirmationDialog::SendConfirmationDialog(const QString& title, const QString& text, const QString& informative_text, const QString& detailed_text, int _secDelay, const QString& _confirmButtonText, QWidget* parent)
    : QMessageBox(parent), secDelay(_secDelay), confirmButtonText(_confirmButtonText)
{
    setIcon(QMessageBox::Question);
    setWindowTitle(title); // On macOS, the window title is ignored (as required by the macOS Guidelines).
    setText(text);
    setInformativeText(informative_text);
    setDetailedText(detailed_text);
    setStandardButtons(QMessageBox::Yes | QMessageBox::Cancel);
    setDefaultButton(QMessageBox::Cancel);
    yesButton = button(QMessageBox::Yes);
    if (confirmButtonText.isEmpty()) {
        confirmButtonText = yesButton->text();
    }
    updateYesButton();
    connect(&countDownTimer, &QTimer::timeout, this, &SendConfirmationDialog::countDown);
}

int SendConfirmationDialog::exec()
{
    updateYesButton();
    countDownTimer.start(1000);
    return QMessageBox::exec();
}

void SendConfirmationDialog::countDown()
{
    secDelay--;
    updateYesButton();

    if(secDelay <= 0)
    {
        countDownTimer.stop();
    }
}

void SendConfirmationDialog::updateYesButton()
{
    if(secDelay > 0)
    {
        yesButton->setEnabled(false);
        yesButton->setText(confirmButtonText + " (" + QString::number(secDelay) + ")");
    }
    else
    {
        yesButton->setEnabled(true);
        yesButton->setText(confirmButtonText);
    }
}<|MERGE_RESOLUTION|>--- conflicted
+++ resolved
@@ -2,29 +2,6 @@
 // Distributed under the MIT software license, see the accompanying
 // file COPYING or http://www.opensource.org/licenses/mit-license.php.
 
-<<<<<<< HEAD
-#include "sendcoinsdialog.h"
-#include "ui_sendcoinsdialog.h"
-
-#include "addresstablemodel.h"
-#include "bitcoinunits.h"
-#include "clientmodel.h"
-#include "coincontroldialog.h"
-#include "guiutil.h"
-#include "optionsmodel.h"
-#include "platformstyle.h"
-#include "sendcoinsentry.h"
-#include "walletmodel.h"
-
-#include "coincontrol.h"
-#include "dstencode.h"
-#include "main.h" // mempool and minRelayTxFee
-#include "ui_interface.h"
-#include "txmempool.h"
-#include "wallet/wallet.h"
-
-#include <QMessageBox>
-=======
 #if defined(HAVE_CONFIG_H)
 #include <config/bitcoin-config.h>
 #endif
@@ -48,35 +25,14 @@
 #include <policy/fees.h>
 #include <txmempool.h>
 #include <wallet/coincontrol.h>
-#include <wallet/fees.h>
 #include <wallet/wallet.h>
 
 #include <validation.h>
 
 #include <QFontMetrics>
->>>>>>> 61646189
 #include <QScrollBar>
 #include <QSettings>
 #include <QTextDocument>
-
-static constexpr std::array confTargets{2, 4, 6, 12, 24, 48, 144, 504, 1008};
-int getConfTargetForIndex(int index) {
-    if (index+1 > static_cast<int>(confTargets.size())) {
-        return confTargets.back();
-    }
-    if (index < 0) {
-        return confTargets[0];
-    }
-    return confTargets[index];
-}
-int getIndexForConfTarget(int target) {
-    for (unsigned int i = 0; i < confTargets.size(); i++) {
-        if (confTargets[i] >= target) {
-            return i;
-        }
-    }
-    return confTargets.size() - 1;
-}
 
 SendCoinsDialog::SendCoinsDialog(const PlatformStyle *_platformStyle, QWidget *parent) :
     QDialog(parent, GUIUtil::dialog_flags),
@@ -85,7 +41,6 @@
     model(nullptr),
     m_coin_control(new CCoinControl),
     fNewRecipientAllowed(true),
-    fFeeMinimized(true),
     platformStyle(_platformStyle)
 {
     ui->setupUi(this);
@@ -120,15 +75,6 @@
     QAction *clipboardBytesAction = new QAction(tr("Copy bytes"), this);
     QAction *clipboardLowOutputAction = new QAction(tr("Copy dust"), this);
     QAction *clipboardChangeAction = new QAction(tr("Copy change"), this);
-<<<<<<< HEAD
-    connect(clipboardQuantityAction, SIGNAL(triggered()), this, SLOT(coinControlClipboardQuantity()));
-    connect(clipboardAmountAction, SIGNAL(triggered()), this, SLOT(coinControlClipboardAmount()));
-    connect(clipboardFeeAction, SIGNAL(triggered()), this, SLOT(coinControlClipboardFee()));
-    connect(clipboardAfterFeeAction, SIGNAL(triggered()), this, SLOT(coinControlClipboardAfterFee()));
-    connect(clipboardBytesAction, SIGNAL(triggered()), this, SLOT(coinControlClipboardBytes()));
-    connect(clipboardLowOutputAction, SIGNAL(triggered()), this, SLOT(coinControlClipboardLowOutput()));
-    connect(clipboardChangeAction, SIGNAL(triggered()), this, SLOT(coinControlClipboardChange()));
-=======
     connect(clipboardQuantityAction, &QAction::triggered, this, &SendCoinsDialog::coinControlClipboardQuantity);
     connect(clipboardAmountAction, &QAction::triggered, this, &SendCoinsDialog::coinControlClipboardAmount);
     connect(clipboardFeeAction, &QAction::triggered, this, &SendCoinsDialog::coinControlClipboardFee);
@@ -136,7 +82,6 @@
     connect(clipboardBytesAction, &QAction::triggered, this, &SendCoinsDialog::coinControlClipboardBytes);
     connect(clipboardLowOutputAction, &QAction::triggered, this, &SendCoinsDialog::coinControlClipboardLowOutput);
     connect(clipboardChangeAction, &QAction::triggered, this, &SendCoinsDialog::coinControlClipboardChange);
->>>>>>> 61646189
     ui->labelCoinControlQuantity->addAction(clipboardQuantityAction);
     ui->labelCoinControlAmount->addAction(clipboardAmountAction);
     ui->labelCoinControlFee->addAction(clipboardFeeAction);
@@ -145,25 +90,6 @@
     ui->labelCoinControlLowOutput->addAction(clipboardLowOutputAction);
     ui->labelCoinControlChange->addAction(clipboardChangeAction);
 
-    // init transaction fee section
-    QSettings settings;
-    if (!settings.contains("fFeeSectionMinimized"))
-        settings.setValue("fFeeSectionMinimized", true);
-    if (!settings.contains("nFeeRadio") && settings.contains("nTransactionFee") && settings.value("nTransactionFee").toLongLong() > 0) // compatibility
-        settings.setValue("nFeeRadio", 1); // custom
-    if (!settings.contains("nFeeRadio"))
-        settings.setValue("nFeeRadio", 0); // recommended
-    if (!settings.contains("nSmartFeeSliderPosition"))
-        settings.setValue("nSmartFeeSliderPosition", 0);
-    if (!settings.contains("nTransactionFee"))
-        settings.setValue("nTransactionFee", (qint64)DEFAULT_PAY_TX_FEE);
-    ui->groupFee->setId(ui->radioSmartFee, 0);
-    ui->groupFee->setId(ui->radioCustomFee, 1);
-    ui->groupFee->button((int)std::max(0, std::min(1, settings.value("nFeeRadio").toInt())))->setChecked(true);
-    ui->customFee->SetAllowEmpty(false);
-    ui->customFee->setValue(settings.value("nTransactionFee").toLongLong());
-    minimizeFeeSection(settings.value("fFeeSectionMinimized").toBool());
-
     GUIUtil::ExceptionSafeConnect(ui->sendButton, &QPushButton::clicked, this, &SendCoinsDialog::sendButtonClicked);
 }
 
@@ -172,7 +98,7 @@
     this->clientModel = _clientModel;
 
     if (_clientModel) {
-        connect(_clientModel, &ClientModel::numBlocksChanged, this, &SendCoinsDialog::updateNumberOfBlocks);
+        // do nothing
     }
 }
 
@@ -191,18 +117,10 @@
             }
         }
 
-<<<<<<< HEAD
-        setBalance(model->getBalance(), model->getUnconfirmedBalance(), model->getImmatureBalance(), model->getStake(),
-                   model->getWatchBalance(), model->getWatchUnconfirmedBalance(), model->getWatchImmatureBalance(), model->getWatchStake(),
-                   model->getDonationPercentage());
-        connect(model, SIGNAL(balanceChanged(CAmount,CAmount,CAmount,CAmount,CAmount,CAmount,CAmount,CAmount,unsigned int)), this, SLOT(setBalance(CAmount,CAmount,CAmount,CAmount,CAmount,CAmount,CAmount,CAmount,unsigned int)));
-        connect(model->getOptionsModel(), SIGNAL(displayUnitChanged(int)), this, SLOT(updateDisplayUnit()));
-=======
         interfaces::WalletBalances balances = _model->wallet().getBalances();
         setBalance(balances);
         connect(_model, &WalletModel::balanceChanged, this, &SendCoinsDialog::setBalance);
         connect(_model->getOptionsModel(), &OptionsModel::displayUnitChanged, this, &SendCoinsDialog::updateDisplayUnit);
->>>>>>> 61646189
         updateDisplayUnit();
 
         // Coin Control
@@ -210,76 +128,12 @@
         connect(_model->getOptionsModel(), &OptionsModel::coinControlFeaturesChanged, this, &SendCoinsDialog::coinControlFeatureChanged);
         ui->frameCoinControl->setVisible(_model->getOptionsModel()->getCoinControlFeatures());
         coinControlUpdateLabels();
-
-        // fee section
-        for (const int n : confTargets) {
-            ui->confTargetSelector->addItem(tr("%1 (%2 blocks)").arg(GUIUtil::formatNiceTimeOffset(n*Params().GetConsensus().nPowTargetSpacing)).arg(n));
-        }
-        connect(ui->confTargetSelector, qOverload<int>(&QComboBox::currentIndexChanged), this, &SendCoinsDialog::updateSmartFeeLabel);
-        connect(ui->confTargetSelector, qOverload<int>(&QComboBox::currentIndexChanged), this, &SendCoinsDialog::coinControlUpdateLabels);
-
-#if (QT_VERSION >= QT_VERSION_CHECK(5, 15, 0))
-        connect(ui->groupFee, &QButtonGroup::idClicked, this, &SendCoinsDialog::updateFeeSectionControls);
-        connect(ui->groupFee, &QButtonGroup::idClicked, this, &SendCoinsDialog::coinControlUpdateLabels);
-#else
-        connect(ui->groupFee, qOverload<int>(&QButtonGroup::buttonClicked), this, &SendCoinsDialog::updateFeeSectionControls);
-        connect(ui->groupFee, qOverload<int>(&QButtonGroup::buttonClicked), this, &SendCoinsDialog::coinControlUpdateLabels);
-#endif
-
-        connect(ui->customFee, &BitcoinAmountField::valueChanged, this, &SendCoinsDialog::coinControlUpdateLabels);
-        connect(ui->optInRBF, &QCheckBox::stateChanged, this, &SendCoinsDialog::updateSmartFeeLabel);
-        connect(ui->optInRBF, &QCheckBox::stateChanged, this, &SendCoinsDialog::coinControlUpdateLabels);
-        CAmount requiredFee = model->wallet().getRequiredFee(1000);
-        ui->customFee->SetMinValue(requiredFee);
-        if (ui->customFee->value() < requiredFee) {
-            ui->customFee->setValue(requiredFee);
-        }
-        ui->customFee->setSingleStep(requiredFee);
-        updateFeeSectionControls();
-        updateSmartFeeLabel();
-
-        // set default rbf checkbox state
-        ui->optInRBF->setCheckState(Qt::Checked);
-
-        if (model->wallet().hasExternalSigner()) {
-            //: "device" usually means a hardware wallet
-            ui->sendButton->setText(tr("Sign on device"));
-            if (gArgs.GetArg("-signer", "") != "") {
-                ui->sendButton->setEnabled(true);
-                ui->sendButton->setToolTip(tr("Connect your hardware wallet first."));
-            } else {
-                ui->sendButton->setEnabled(false);
-                //: "External signer" means using devices such as hardware wallets.
-                ui->sendButton->setToolTip(tr("Set external signer script path in Options -> Wallet"));
-            }
-        } else if (model->wallet().privateKeysDisabled()) {
-            ui->sendButton->setText(tr("Cr&eate Unsigned"));
-            ui->sendButton->setToolTip(tr("Creates a Partially Signed Bitcoin Transaction (PSBT) for use with e.g. an offline %1 wallet, or a PSBT-compatible hardware wallet.").arg(PACKAGE_NAME));
-        }
-
-        // set the smartfee-sliders default value (wallets default conf.target or last stored value)
-        QSettings settings;
-        if (settings.value("nSmartFeeSliderPosition").toInt() != 0) {
-            // migrate nSmartFeeSliderPosition to nConfTarget
-            // nConfTarget is available since 0.15 (replaced nSmartFeeSliderPosition)
-            int nConfirmTarget = 25 - settings.value("nSmartFeeSliderPosition").toInt(); // 25 == old slider range
-            settings.setValue("nConfTarget", nConfirmTarget);
-            settings.remove("nSmartFeeSliderPosition");
-        }
-        if (settings.value("nConfTarget").toInt() == 0)
-            ui->confTargetSelector->setCurrentIndex(getIndexForConfTarget(model->wallet().getConfirmTarget()));
-        else
-            ui->confTargetSelector->setCurrentIndex(getIndexForConfTarget(settings.value("nConfTarget").toInt()));
     }
 }
 
 SendCoinsDialog::~SendCoinsDialog()
 {
     QSettings settings;
-    settings.setValue("fFeeSectionMinimized", fFeeMinimized);
-    settings.setValue("nFeeRadio", ui->groupFee->checkedId());
-    settings.setValue("nConfTarget", getConfTargetForIndex(ui->confTargetSelector->currentIndex()));
-    settings.setValue("nTransactionFee", (qint64)ui->customFee->value());
 
     delete ui;
 }
@@ -394,15 +248,6 @@
         question_string.append("<span style='color:#aa0000; font-weight:bold;'>");
         question_string.append(BitcoinUnits::formatHtmlWithUnit(model->getOptionsModel()->getDisplayUnit(), txFee));
         question_string.append("</span><br />");
-
-        // append RBF message according to transaction's signalling
-        question_string.append("<span style='font-size:10pt; font-weight:normal;'>");
-        if (ui->optInRBF->isChecked()) {
-            question_string.append(tr("You can increase the fee later (signals Replace-By-Fee, BIP-125)."));
-        } else {
-            question_string.append(tr("Not signalling Replace-By-Fee, BIP-125."));
-        }
-        question_string.append("</span>");
     }
 
     // add total amount in all subdivision units
@@ -608,17 +453,10 @@
     SendCoinsEntry *entry = new SendCoinsEntry(platformStyle, this);
     entry->setModel(model);
     ui->entries->addWidget(entry);
-<<<<<<< HEAD
-    connect(entry, SIGNAL(removeEntry(SendCoinsEntry*)), this, SLOT(removeEntry(SendCoinsEntry*)));
-    connect(entry, SIGNAL(useAvailableBalance(SendCoinsEntry*)), this, SLOT(useAvailableBalance(SendCoinsEntry*)));
-    connect(entry, SIGNAL(payAmountChanged()), this, SLOT(coinControlUpdateLabels()));
-    connect(entry, SIGNAL(subtractFeeFromAmountChanged()), this, SLOT(coinControlUpdateLabels()));
-=======
     connect(entry, &SendCoinsEntry::removeEntry, this, &SendCoinsDialog::removeEntry);
     connect(entry, &SendCoinsEntry::useAvailableBalance, this, &SendCoinsDialog::useAvailableBalance);
     connect(entry, &SendCoinsEntry::payAmountChanged, this, &SendCoinsDialog::coinControlUpdateLabels);
     connect(entry, &SendCoinsEntry::subtractFeeFromAmountChanged, this, &SendCoinsDialog::coinControlUpdateLabels);
->>>>>>> 61646189
 
     // Focus the field, so that entry can start immediately
     entry->clear();
@@ -720,24 +558,8 @@
     return true;
 }
 
-<<<<<<< HEAD
-void SendCoinsDialog::setBalance(const CAmount& balance, const CAmount& unconfirmedBalance, const CAmount& immatureBalance, const CAmount& stake,
-                                 const CAmount& watchBalance, const CAmount& watchUnconfirmedBalance, const CAmount& watchImmatureBalance, const CAmount& watchStake,
-                                 const unsigned int& donationPercentage)
-{
-    Q_UNUSED(unconfirmedBalance);
-    Q_UNUSED(immatureBalance);
-    Q_UNUSED(watchBalance);
-    Q_UNUSED(stake);
-    Q_UNUSED(watchUnconfirmedBalance);
-    Q_UNUSED(watchImmatureBalance);
-    Q_UNUSED(watchStake);
-    Q_UNUSED(donationPercentage);
-
-=======
 void SendCoinsDialog::setBalance(const interfaces::WalletBalances& balances)
 {
->>>>>>> 61646189
     if(model && model->getOptionsModel())
     {
         CAmount balance = balances.balance;
@@ -753,13 +575,7 @@
 
 void SendCoinsDialog::updateDisplayUnit()
 {
-<<<<<<< HEAD
-    setBalance(model->getBalance(), 0, 0, 0, 0, 0, 0, 0, 0);
-=======
     setBalance(model->wallet().getBalances());
->>>>>>> 61646189
-    ui->customFee->setDisplayUnit(model->getOptionsModel()->getDisplayUnit());
-    updateSmartFeeLabel();
 }
 
 void SendCoinsDialog::processSendCoinsReturn(const WalletModel::SendCoinsReturn &sendCoinsReturn, const QString &msgArg)
@@ -807,41 +623,6 @@
     Q_EMIT message(tr("Send Coins"), msgParams.first, msgParams.second);
 }
 
-void SendCoinsDialog::minimizeFeeSection(bool fMinimize)
-{
-    //ui->labelFeeMinimized->setVisible(fMinimize);
-    //ui->buttonChooseFee  ->setVisible(fMinimize);
-    ui->buttonMinimizeFee->setVisible(!fMinimize);
-    ui->frameFeeSelection->setVisible(!fMinimize);
-    //ui->horizontalLayoutSmartFee->setContentsMargins(0, (fMinimize ? 0 : 6), 0, 0);
-    fFeeMinimized = fMinimize;
-}
-
-void SendCoinsDialog::useAvailableBalance(SendCoinsEntry* entry)
-{
-    // Get CCoinControl instance if CoinControl is enabled or create a new one.
-    CCoinControl coin_control;
-    if (model->getOptionsModel()->getCoinControlFeatures()) {
-        coin_control = *CoinControlDialog::coinControl;
-    }
-
-    // Calculate available amount to send.
-    CAmount amount = model->getBalance(&coin_control);
-    for (int i = 0; i < ui->entries->count(); ++i) {
-        SendCoinsEntry* e = qobject_cast<SendCoinsEntry*>(ui->entries->itemAt(i)->widget());
-        if (e && !e->isHidden() && e != entry) {
-            amount -= e->getValue().amount;
-        }
-    }
-
-    if (amount > 0) {
-      entry->checkSubtractFeeFromAmount();
-      entry->setAmount(amount);
-    } else {
-      entry->setAmount(0);
-    }
-}
-
 void SendCoinsDialog::useAvailableBalance(SendCoinsEntry* entry)
 {
     // Include watch-only for wallets without private key
@@ -864,120 +645,10 @@
     }
 }
 
-void SendCoinsDialog::updateFeeSectionControls()
-{
-    ui->confTargetSelector      ->setEnabled(ui->radioSmartFee->isChecked());
-    ui->labelSmartFee           ->setEnabled(ui->radioSmartFee->isChecked());
-    ui->labelSmartFee2          ->setEnabled(ui->radioSmartFee->isChecked());
-    ui->labelSmartFee3          ->setEnabled(ui->radioSmartFee->isChecked());
-    ui->labelFeeEstimation      ->setEnabled(ui->radioSmartFee->isChecked());
-<<<<<<< HEAD
-    ui->labelSmartFeeNormal     ->setEnabled(ui->radioSmartFee->isChecked());
-    ui->labelSmartFeeFast       ->setEnabled(ui->radioSmartFee->isChecked());
-    ui->checkBoxMinimumFee      ->setEnabled(ui->radioCustomFee->isChecked());
-    ui->labelMinFeeWarning      ->setEnabled(ui->radioCustomFee->isChecked());
-    ui->radioCustomPerKilobyte  ->setEnabled(ui->radioCustomFee->isChecked() && !ui->checkBoxMinimumFee->isChecked());
-    ui->radioCustomAtLeast      ->setEnabled(ui->radioCustomFee->isChecked() && !ui->checkBoxMinimumFee->isChecked() && CoinControlDialog::coinControl->HasSelected());
-    ui->customFee               ->setEnabled(ui->radioCustomFee->isChecked() && !ui->checkBoxMinimumFee->isChecked());
-}
-
-void SendCoinsDialog::updateGlobalFeeVariables()
-{
-    if (ui->radioSmartFee->isChecked())
-    {
-        nTxConfirmTarget = defaultConfirmTarget - ui->sliderSmartFee->value();
-        payTxFee = CFeeRate(0);
-
-        // set nMinimumTotalFee to 0 to not accidentally pay a custom fee
-        CoinControlDialog::coinControl->nMinimumTotalFee = 0;
-    }
-    else
-    {
-        nTxConfirmTarget = defaultConfirmTarget;
-        payTxFee = CFeeRate(ui->customFee->value());
-
-        // if user has selected to set a minimum absolute fee, pass the value to coincontrol
-        // set nMinimumTotalFee to 0 in case of user has selected that the fee is per KB
-        CoinControlDialog::coinControl->nMinimumTotalFee = ui->radioCustomAtLeast->isChecked() ? ui->customFee->value() : 0;
-    }
-=======
-    ui->labelCustomFeeWarning   ->setEnabled(ui->radioCustomFee->isChecked());
-    ui->labelCustomPerKilobyte  ->setEnabled(ui->radioCustomFee->isChecked());
-    ui->customFee               ->setEnabled(ui->radioCustomFee->isChecked());
->>>>>>> 61646189
-}
-
-void SendCoinsDialog::updateFeeMinimizedLabel()
-{
-    if(!model || !model->getOptionsModel())
-        return;
-
-<<<<<<< HEAD
-    //if (ui->radioSmartFee->isChecked())
-        //ui->labelFeeMinimized->setText(ui->labelSmartFee->text());
-    //else {
-    //    ui->labelFeeMinimized->setText(BitcoinUnits::formatWithUnit(model->getOptionsModel()->getDisplayUnit(), ui->customFee->value()) +
-    //        ((ui->radioCustomPerKilobyte->isChecked()) ? "/kB" : ""));
-    //}
-=======
-    if (ui->radioSmartFee->isChecked())
-        ui->labelFeeMinimized->setText(ui->labelSmartFee->text());
-    else {
-        ui->labelFeeMinimized->setText(BitcoinUnits::formatWithUnit(model->getOptionsModel()->getDisplayUnit(), ui->customFee->value()) + "/kvB");
-    }
->>>>>>> 61646189
-}
-
 void SendCoinsDialog::updateCoinControlState()
 {
-    if (ui->radioCustomFee->isChecked()) {
-        m_coin_control->m_feerate = CFeeRate(ui->customFee->value());
-    } else {
-        m_coin_control->m_feerate.reset();
-    }
-    // Avoid using global defaults when sending money from the GUI
-    // Either custom fee will be used or if not selected, the confirmation target from dropdown box
-    m_coin_control->m_confirm_target = getConfTargetForIndex(ui->confTargetSelector->currentIndex());
-    m_coin_control->m_signal_bip125_rbf = ui->optInRBF->isChecked();
     // Include watch-only for wallets without private key
     m_coin_control->fAllowWatchOnly = model->wallet().privateKeysDisabled() && !model->wallet().hasExternalSigner();
-}
-
-void SendCoinsDialog::updateNumberOfBlocks(int count, const QDateTime& blockDate, double nVerificationProgress, bool headers, SynchronizationState sync_state) {
-    if (sync_state == SynchronizationState::POST_INIT) {
-        updateSmartFeeLabel();
-    }
-}
-
-void SendCoinsDialog::updateSmartFeeLabel()
-{
-    if(!model || !model->getOptionsModel())
-        return;
-    updateCoinControlState();
-    m_coin_control->m_feerate.reset(); // Explicitly use only fee estimation rate for smart fee labels
-    int returned_target;
-    FeeReason reason;
-    CFeeRate feeRate = CFeeRate(model->wallet().getMinimumFee(1000, *m_coin_control, &returned_target, &reason));
-
-    ui->labelSmartFee->setText(BitcoinUnits::formatWithUnit(model->getOptionsModel()->getDisplayUnit(), feeRate.GetFeePerK()) + "/kvB");
-
-    if (reason == FeeReason::FALLBACK) {
-        ui->labelSmartFee2->show(); // (Smart fee not initialized yet. This usually takes a few blocks...)
-        ui->labelFeeEstimation->setText("");
-        ui->fallbackFeeWarningLabel->setVisible(true);
-        int lightness = ui->fallbackFeeWarningLabel->palette().color(QPalette::WindowText).lightness();
-        QColor warning_colour(255 - (lightness / 5), 176 - (lightness / 3), 48 - (lightness / 14));
-        ui->fallbackFeeWarningLabel->setStyleSheet("QLabel { color: " + warning_colour.name() + "; }");
-        ui->fallbackFeeWarningLabel->setIndent(GUIUtil::TextWidth(QFontMetrics(ui->fallbackFeeWarningLabel->font()), "x"));
-    }
-    else
-    {
-        ui->labelSmartFee2->hide();
-        ui->labelFeeEstimation->setText(tr("Estimated to begin confirmation within %n block(s).", "", returned_target));
-        ui->fallbackFeeWarningLabel->setVisible(false);
-    }
-
-    updateFeeMinimizedLabel();
 }
 
 // Coin Control: copy label "Quantity" to clipboard
@@ -1072,33 +743,12 @@
         {
             ui->labelCoinControlChangeLabel->setText("");
         }
-<<<<<<< HEAD
-        else if (!IsValidDestination(dest))
-=======
         else if (!IsValidDestination(dest)) // Invalid address
->>>>>>> 61646189
-        {
-            // Invalid address
+        {
             ui->labelCoinControlChangeLabel->setText(tr("Warning: Invalid Bitcoin address"));
         }
-        else
-        {
-<<<<<<< HEAD
-            // Valid address
-            if (!model->IsSpendable(dest))
-            {
-                ui->labelCoinControlChangeLabel->setText(tr("Warning: Unknown change address"));
-
-                // confirmation dialog
-                QMessageBox::StandardButton btnRetVal = QMessageBox::question(this, tr("Confirm custom change address"),
-                    tr("The address you selected for change is not part of "
-                       "this wallet. Any or all funds in your wallet may be "
-                       "sent to this address. Are you sure?"),
-                    QMessageBox::Yes | QMessageBox::Cancel, QMessageBox::Cancel);
-
-                if (btnRetVal == QMessageBox::Yes)
-                    CoinControlDialog::coinControl->destChange = dest;
-=======
+        else // Valid address
+        {
             if (!model->wallet().isSpendable(dest)) {
                 ui->labelCoinControlChangeLabel->setText(tr("Warning: Unknown change address"));
 
@@ -1108,7 +758,6 @@
 
                 if(btnRetVal == QMessageBox::Yes)
                     m_coin_control->destChange = dest;
->>>>>>> 61646189
                 else
                 {
                     ui->lineEditCoinControlChange->setText("");
@@ -1116,9 +765,8 @@
                     ui->labelCoinControlChangeLabel->setText("");
                 }
             }
-            else
+            else // Known change address
             {
-                // Known change address
                 ui->labelCoinControlChangeLabel->setStyleSheet("QLabel{color:black;}");
 
                 // Query label
@@ -1128,11 +776,7 @@
                 else
                     ui->labelCoinControlChangeLabel->setText(tr("(no label)"));
 
-<<<<<<< HEAD
-                CoinControlDialog::coinControl->destChange = dest;
-=======
                 m_coin_control->destChange = dest;
->>>>>>> 61646189
             }
         }
     }
@@ -1144,24 +788,7 @@
     if (!model || !model->getOptionsModel())
         return;
 
-<<<<<<< HEAD
-    if (model->getOptionsModel()->getCoinControlFeatures())
-    {
-        // enable minimum absolute fee UI controls
-        ui->radioCustomAtLeast->setVisible(true);
-
-        // only enable the feature if inputs are selected
-        ui->radioCustomAtLeast->setEnabled(ui->radioCustomFee->isChecked() && !ui->checkBoxMinimumFee->isChecked() &&CoinControlDialog::coinControl->HasSelected());
-    }
-    else
-    {
-        // in case coin control is disabled (=default), hide minimum absolute fee UI controls
-        ui->radioCustomAtLeast->setVisible(false);
-        return;
-    }
-=======
     updateCoinControlState();
->>>>>>> 61646189
 
     // set pay amounts
     CoinControlDialog::payAmounts.clear();
