// Copyright (c) 2011-2020 The Bitcoin Core developers
// Distributed under the MIT software license, see the accompanying
// file COPYING or http://www.opensource.org/licenses/mit-license.php.

#include <qt/walletframe.h>

#include <qt/overviewpage.h>
#include <qt/walletmodel.h>
#include <qt/walletview.h>

#include <cassert>

#include <QGroupBox>
#include <QHBoxLayout>
#include <QLabel>
#include <QPushButton>
#include <QVBoxLayout>

<<<<<<< HEAD
WalletFrame::WalletFrame(const PlatformStyle *platformStyle, const Config *cfg, BitcoinGUI *_gui) :
    QFrame(_gui),
    gui(_gui),
    platformStyle(platformStyle),
    cfg(cfg)
=======
WalletFrame::WalletFrame(const PlatformStyle* _platformStyle, QWidget* parent)
    : QFrame(parent),
      platformStyle(_platformStyle),
      m_size_hint(OverviewPage{platformStyle, nullptr}.sizeHint())
>>>>>>> 61646189
{
    // Leave HBox hook for adding a list view later
    QHBoxLayout *walletFrameLayout = new QHBoxLayout(this);
    setContentsMargins(0,0,0,0);
    walletStack = new QStackedWidget(this);
    walletFrameLayout->setContentsMargins(0,0,0,0);
    walletFrameLayout->addWidget(walletStack);

    // hbox for no wallet
    QGroupBox* no_wallet_group = new QGroupBox(walletStack);
    QVBoxLayout* no_wallet_layout = new QVBoxLayout(no_wallet_group);

    QLabel *noWallet = new QLabel(tr("No wallet has been loaded.\nGo to File > Open Wallet to load a wallet.\n- OR -"));
    noWallet->setAlignment(Qt::AlignCenter);
    no_wallet_layout->addWidget(noWallet, 0, Qt::AlignHCenter | Qt::AlignBottom);

    // A button for create wallet dialog
    QPushButton* create_wallet_button = new QPushButton(tr("Create a new wallet"), walletStack);
    connect(create_wallet_button, &QPushButton::clicked, this, &WalletFrame::createWalletButtonClicked);
    no_wallet_layout->addWidget(create_wallet_button, 0, Qt::AlignHCenter | Qt::AlignTop);
    no_wallet_group->setLayout(no_wallet_layout);

    walletStack->addWidget(no_wallet_group);
}

WalletFrame::~WalletFrame()
{
}

void WalletFrame::setClientModel(ClientModel *_clientModel)
{
    this->clientModel = _clientModel;

    for (auto i = mapWalletViews.constBegin(); i != mapWalletViews.constEnd(); ++i) {
        i.value()->setClientModel(_clientModel);
    }
}

bool WalletFrame::addWallet(WalletModel* walletModel, WalletView* walletView)
{
    if (!clientModel || !walletModel) return false;

    if (mapWalletViews.count(walletModel) > 0) return false;

<<<<<<< HEAD
    WalletView *walletView = new WalletView(platformStyle, cfg, this);
    walletView->setBitcoinGUI(gui);
=======
>>>>>>> 61646189
    walletView->setClientModel(clientModel);
    walletView->setWalletModel(walletModel);
    walletView->showOutOfSyncWarning(bOutOfSync);

    WalletView* current_wallet_view = currentWalletView();
    if (current_wallet_view) {
        walletView->setCurrentIndex(current_wallet_view->currentIndex());
    } else {
        walletView->gotoOverviewPage();
    }

    walletStack->addWidget(walletView);
    mapWalletViews[walletModel] = walletView;

    connect(walletView, SIGNAL(outOfSyncWarningClicked()), this, SLOT(outOfSyncWarningClicked()));

    return true;
}

void WalletFrame::setCurrentWallet(WalletModel* wallet_model)
{
    if (mapWalletViews.count(wallet_model) == 0) return;

    // Stop the effect of hidden widgets on the size hint of the shown one in QStackedWidget.
    WalletView* view_about_to_hide = currentWalletView();
    if (view_about_to_hide) {
        QSizePolicy sp = view_about_to_hide->sizePolicy();
        sp.setHorizontalPolicy(QSizePolicy::Ignored);
        view_about_to_hide->setSizePolicy(sp);
    }

    WalletView *walletView = mapWalletViews.value(wallet_model);
    assert(walletView);

    // Set or restore the default QSizePolicy which could be set to QSizePolicy::Ignored previously.
    QSizePolicy sp = walletView->sizePolicy();
    sp.setHorizontalPolicy(QSizePolicy::Preferred);
    walletView->setSizePolicy(sp);
    walletView->updateGeometry();

    walletStack->setCurrentWidget(walletView);
    walletView->updateEncryptionStatus();
}

void WalletFrame::removeWallet(WalletModel* wallet_model)
{
    if (mapWalletViews.count(wallet_model) == 0) return;

    WalletView *walletView = mapWalletViews.take(wallet_model);
    walletStack->removeWidget(walletView);
    delete walletView;
}

void WalletFrame::removeAllWallets()
{
    QMap<WalletModel*, WalletView*>::const_iterator i;
    for (i = mapWalletViews.constBegin(); i != mapWalletViews.constEnd(); ++i)
        walletStack->removeWidget(i.value());
    mapWalletViews.clear();
}

bool WalletFrame::handlePaymentRequest(const SendCoinsRecipient &recipient)
{
    WalletView *walletView = currentWalletView();
    if (!walletView)
        return false;

    return walletView->handlePaymentRequest(recipient);
}

void WalletFrame::showOutOfSyncWarning(bool fShow)
{
    bOutOfSync = fShow;
    QMap<WalletModel*, WalletView*>::const_iterator i;
    for (i = mapWalletViews.constBegin(); i != mapWalletViews.constEnd(); ++i)
        i.value()->showOutOfSyncWarning(fShow);
}

void WalletFrame::gotoOverviewPage()
{
    QMap<WalletModel*, WalletView*>::const_iterator i;
    for (i = mapWalletViews.constBegin(); i != mapWalletViews.constEnd(); ++i)
        i.value()->gotoOverviewPage();
}

void WalletFrame::gotoHistoryPage()
{
    QMap<WalletModel*, WalletView*>::const_iterator i;
    for (i = mapWalletViews.constBegin(); i != mapWalletViews.constEnd(); ++i)
        i.value()->gotoHistoryPage();
}

void WalletFrame::gotoReceiveCoinsPage()
{
    QMap<WalletModel*, WalletView*>::const_iterator i;
    for (i = mapWalletViews.constBegin(); i != mapWalletViews.constEnd(); ++i)
        i.value()->gotoReceiveCoinsPage();
}

void WalletFrame::gotoSendCoinsPage(QString addr)
{
    QMap<WalletModel*, WalletView*>::const_iterator i;
    for (i = mapWalletViews.constBegin(); i != mapWalletViews.constEnd(); ++i)
        i.value()->gotoSendCoinsPage(addr);
}

void WalletFrame::gotoSignMessageTab(QString addr)
{
    WalletView *walletView = currentWalletView();
    if (walletView)
        walletView->gotoSignMessageTab(addr);
}

void WalletFrame::gotoVerifyMessageTab(QString addr)
{
    WalletView *walletView = currentWalletView();
    if (walletView)
        walletView->gotoVerifyMessageTab(addr);
}

void WalletFrame::gotoLoadPSBT(bool from_clipboard)
{
    WalletView *walletView = currentWalletView();
    if (walletView) {
        walletView->gotoLoadPSBT(from_clipboard);
    }
}

void WalletFrame::encryptWallet()
{
    WalletView *walletView = currentWalletView();
    if (walletView)
        walletView->encryptWallet();
}

void WalletFrame::backupWallet()
{
    WalletView *walletView = currentWalletView();
    if (walletView)
        walletView->backupWallet();
}

void WalletFrame::changePassphrase()
{
    WalletView *walletView = currentWalletView();
    if (walletView)
        walletView->changePassphrase();
}

void WalletFrame::unlockWallet()
{
	QObject* object = sender();
	QString objectName = object ? object->objectName() : "";
	bool fromMenu = objectName == "unlockWalletAction";
    WalletView *walletView = currentWalletView();
    if (walletView)
        walletView->unlockWallet();
}

void WalletFrame::lockWallet()
{
    WalletView *walletView = currentWalletView();
    if (walletView)
        walletView->lockWallet();
}

void WalletFrame::usedSendingAddresses()
{
    WalletView *walletView = currentWalletView();
    if (walletView)
        walletView->usedSendingAddresses();
}

void WalletFrame::usedReceivingAddresses()
{
    WalletView *walletView = currentWalletView();
    if (walletView)
        walletView->usedReceivingAddresses();
}

WalletView* WalletFrame::currentWalletView() const
{
    return qobject_cast<WalletView*>(walletStack->currentWidget());
}

<<<<<<< HEAD
void WalletFrame::outOfSyncWarningClicked()
{
    Q_EMIT requestedSyncWarningInfo();
=======
WalletModel* WalletFrame::currentWalletModel() const
{
    WalletView* wallet_view = currentWalletView();
    return wallet_view ? wallet_view->getWalletModel() : nullptr;
>>>>>>> 61646189
}<|MERGE_RESOLUTION|>--- conflicted
+++ resolved
@@ -16,18 +16,10 @@
 #include <QPushButton>
 #include <QVBoxLayout>
 
-<<<<<<< HEAD
-WalletFrame::WalletFrame(const PlatformStyle *platformStyle, const Config *cfg, BitcoinGUI *_gui) :
-    QFrame(_gui),
-    gui(_gui),
-    platformStyle(platformStyle),
-    cfg(cfg)
-=======
 WalletFrame::WalletFrame(const PlatformStyle* _platformStyle, QWidget* parent)
     : QFrame(parent),
       platformStyle(_platformStyle),
       m_size_hint(OverviewPage{platformStyle, nullptr}.sizeHint())
->>>>>>> 61646189
 {
     // Leave HBox hook for adding a list view later
     QHBoxLayout *walletFrameLayout = new QHBoxLayout(this);
@@ -72,11 +64,6 @@
 
     if (mapWalletViews.count(walletModel) > 0) return false;
 
-<<<<<<< HEAD
-    WalletView *walletView = new WalletView(platformStyle, cfg, this);
-    walletView->setBitcoinGUI(gui);
-=======
->>>>>>> 61646189
     walletView->setClientModel(clientModel);
     walletView->setWalletModel(walletModel);
     walletView->showOutOfSyncWarning(bOutOfSync);
@@ -90,8 +77,6 @@
 
     walletStack->addWidget(walletView);
     mapWalletViews[walletModel] = walletView;
-
-    connect(walletView, SIGNAL(outOfSyncWarningClicked()), this, SLOT(outOfSyncWarningClicked()));
 
     return true;
 }
@@ -228,12 +213,12 @@
 
 void WalletFrame::unlockWallet()
 {
-	QObject* object = sender();
-	QString objectName = object ? object->objectName() : "";
-	bool fromMenu = objectName == "unlockWalletAction";
-    WalletView *walletView = currentWalletView();
-    if (walletView)
-        walletView->unlockWallet();
+    QObject* object = sender();
+    QString objectName = object ? object->objectName() : "";
+    bool fromMenu = objectName == "unlockWalletAction";
+    WalletView *walletView = currentWalletView();
+    if (walletView)
+        walletView->unlockWallet(fromMenu);
 }
 
 void WalletFrame::lockWallet()
@@ -262,14 +247,8 @@
     return qobject_cast<WalletView*>(walletStack->currentWidget());
 }
 
-<<<<<<< HEAD
-void WalletFrame::outOfSyncWarningClicked()
-{
-    Q_EMIT requestedSyncWarningInfo();
-=======
 WalletModel* WalletFrame::currentWalletModel() const
 {
     WalletView* wallet_view = currentWalletView();
     return wallet_view ? wallet_view->getWalletModel() : nullptr;
->>>>>>> 61646189
 }