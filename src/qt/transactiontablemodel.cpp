// Copyright (c) 2011-2020 The Bitcoin Core developers
// Distributed under the MIT software license, see the accompanying
// file COPYING or http://www.opensource.org/licenses/mit-license.php.

#include <qt/transactiontablemodel.h>

#include <qt/addresstablemodel.h>
#include <qt/clientmodel.h>
#include <qt/guiconstants.h>
#include <qt/guiutil.h>
#include <qt/optionsmodel.h>
#include <qt/platformstyle.h>
#include <qt/transactiondesc.h>
#include <qt/transactionrecord.h>
#include <qt/walletmodel.h>

#include <core_io.h>
#include <interfaces/handler.h>
#include <uint256.h>

#include <algorithm>
#include <functional>

#include <QColor>
#include <QDateTime>
#include <QDebug>
#include <QIcon>
#include <QLatin1Char>
#include <QLatin1String>
#include <QList>


// Amount column is right-aligned it contains numbers
static int column_alignments[] = {
        Qt::AlignLeft|Qt::AlignVCenter, /* status */
        Qt::AlignLeft|Qt::AlignVCenter, /* watchonly */
        Qt::AlignLeft|Qt::AlignVCenter, /* date */
        Qt::AlignLeft|Qt::AlignVCenter, /* type */
        Qt::AlignLeft|Qt::AlignVCenter, /* address */
        Qt::AlignRight|Qt::AlignVCenter /* amount */
    };

// Comparison operator for sort/binary search of model tx list
struct TxLessThan
{
    bool operator()(const TransactionRecord &a, const TransactionRecord &b) const
    {
        return a.hash < b.hash;
    }
    bool operator()(const TransactionRecord &a, const uint256 &b) const
    {
        return a.hash < b;
    }
    bool operator()(const uint256 &a, const TransactionRecord &b) const
    {
        return a < b.hash;
    }
};

// queue notifications to show a non freezing progress dialog e.g. for rescan
struct TransactionNotification
{
public:
    TransactionNotification() {}
    TransactionNotification(uint256 _hash, ChangeType _status, bool _showTransaction):
        hash(_hash), status(_status), showTransaction(_showTransaction) {}

    void invoke(QObject *ttm)
    {
        QString strHash = QString::fromStdString(hash.GetHex());
        qDebug() << "NotifyTransactionChanged: " + strHash + " status= " + QString::number(status);
        bool invoked = QMetaObject::invokeMethod(ttm, "updateTransaction", Qt::QueuedConnection,
                                  Q_ARG(QString, strHash),
                                  Q_ARG(int, status),
                                  Q_ARG(bool, showTransaction));
        assert(invoked);
    }
private:
    uint256 hash;
    ChangeType status;
    bool showTransaction;
};

// Private implementation
class TransactionTablePriv
{
public:
    explicit TransactionTablePriv(TransactionTableModel *_parent) :
        parent(_parent)
    {
    }

    TransactionTableModel *parent;

    /* Local cache of wallet.
     * As it is in the same order as the CWallet, by definition
     * this is sorted by sha256.
     */
    QList<TransactionRecord> cachedWallet;

    /** True when model finishes loading all wallet transactions on start */
    bool m_loaded = false;
    /** True when transactions are being notified, for instance when scanning */
    bool m_loading = false;
    std::vector< TransactionNotification > vQueueNotifications;

    void NotifyTransactionChanged(const uint256 &hash, ChangeType status);
    void DispatchNotifications();

    /* Query entire wallet anew from core.
     */
    void refreshWallet(interfaces::Wallet& wallet)
    {
        assert(!m_loaded);
        {
            for (const auto& wtx : wallet.getWalletTxs()) {
                if (TransactionRecord::showTransaction()) {
                    cachedWallet.append(TransactionRecord::decomposeTransaction(wtx));
                }
            }
        }
        m_loaded = true;
        DispatchNotifications();
    }

    /* Update our model of the wallet incrementally, to synchronize our model of the wallet
       with that of the core.

       Call with transaction that was added, removed or changed.
     */
    void updateWallet(interfaces::Wallet& wallet, const uint256 &hash, int status, bool showTransaction)
    {
        qDebug() << "TransactionTablePriv::updateWallet: " + QString::fromStdString(hash.ToString()) + " " + QString::number(status);

        // Find bounds of this transaction in model
        QList<TransactionRecord>::iterator lower = std::lower_bound(
            cachedWallet.begin(), cachedWallet.end(), hash, TxLessThan());
        QList<TransactionRecord>::iterator upper = std::upper_bound(
            cachedWallet.begin(), cachedWallet.end(), hash, TxLessThan());
        int lowerIndex = (lower - cachedWallet.begin());
        int upperIndex = (upper - cachedWallet.begin());
        bool inModel = (lower != upper);

        if(status == CT_UPDATED)
        {
            if(showTransaction && !inModel)
                status = CT_NEW; /* Not in model, but want to show, treat as new */
            if(!showTransaction && inModel)
                status = CT_DELETED; /* In model, but want to hide, treat as deleted */
        }

        qDebug() << "    inModel=" + QString::number(inModel) +
                    " Index=" + QString::number(lowerIndex) + "-" + QString::number(upperIndex) +
                    " showTransaction=" + QString::number(showTransaction) + " derivedStatus=" + QString::number(status);

        switch(status)
        {
        case CT_NEW:
            if(inModel)
            {
                qWarning() << "TransactionTablePriv::updateWallet: Warning: Got CT_NEW, but transaction is already in model";
                break;
            }
            if(showTransaction)
            {
                // Find transaction in wallet
                interfaces::WalletTx wtx = wallet.getWalletTx(hash);
                if(!wtx.tx)
                {
                    qWarning() << "TransactionTablePriv::updateWallet: Warning: Got CT_NEW, but transaction is not in wallet";
                    break;
                }
                // Added -- insert at the right position
                QList<TransactionRecord> toInsert =
                        TransactionRecord::decomposeTransaction(wtx);
                if(!toInsert.isEmpty()) /* only if something to insert */
                {
                    parent->beginInsertRows(QModelIndex(), lowerIndex, lowerIndex+toInsert.size()-1);
                    int insert_idx = lowerIndex;
                    for (const TransactionRecord &rec : toInsert)
                    {
                        cachedWallet.insert(insert_idx, rec);
                        insert_idx += 1;
                    }
                    parent->endInsertRows();
                }
            }
            break;
        case CT_DELETED:
            if(!inModel)
            {
                qWarning() << "TransactionTablePriv::updateWallet: Warning: Got CT_DELETED, but transaction is not in model";
                break;
            }
            // Removed -- remove entire transaction from table
            parent->beginRemoveRows(QModelIndex(), lowerIndex, upperIndex-1);
            cachedWallet.erase(lower, upper);
            parent->endRemoveRows();
            break;
        case CT_UPDATED:
<<<<<<< HEAD
            Q_EMIT parent->dataChanged(parent->index(lowerIndex, parent->Status), parent->index(upperIndex-1, parent->Amount));
            break;
        case CT_GOT_CONFLICT:
            Q_EMIT parent->message(parent->tr("Conflict Received"),
                                 parent->tr("WARNING: Transaction may never be confirmed. Its input was seen being spent by another transaction on the network."),
                                 CClientUIInterface::MSG_WARNING);
=======
            // Miscellaneous updates -- nothing to do, status update will take care of this, and is only computed for
            // visible transactions.
            for (int i = lowerIndex; i < upperIndex; i++) {
                TransactionRecord *rec = &cachedWallet[i];
                rec->status.needsUpdate = true;
            }
>>>>>>> 61646189
            break;
        }
    }

    int size()
    {
        return cachedWallet.size();
    }

    TransactionRecord* index(interfaces::Wallet& wallet, const uint256& cur_block_hash, const int idx)
    {
        if (idx >= 0 && idx < cachedWallet.size()) {
            TransactionRecord *rec = &cachedWallet[idx];

<<<<<<< HEAD
            // Get required locks upfront. This avoids the GUI from getting
            // stuck if the core is holding the locks for a longer time - for
            // example, during a wallet rescan.
            //
            // If a status update is needed (blocks or conflicts came in since last check),
            // update the status of this transaction from the wallet. Otherwise,
            // simply re-use the cached status.
            TRY_LOCK(cs_main, lockMain);
            if(lockMain)
            {
                TRY_LOCK(wallet->cs_wallet, lockWallet);
                if(lockWallet && rec->statusUpdateNeeded(wallet->nConflictsReceived))
                {
                    std::map<uint256, CWalletTx>::iterator mi = wallet->mapWallet.find(rec->hash);

                    if(mi != wallet->mapWallet.end())
                    {
                        rec->updateStatus(mi->second);
                        rec->status.cur_num_conflicts = wallet->nConflictsReceived;
                    }
                }
=======
            // If a status update is needed (blocks came in since last check),
            // try to update the status of this transaction from the wallet.
            // Otherwise, simply re-use the cached status.
            interfaces::WalletTxStatus wtx;
            int numBlocks;
            int64_t block_time;
            if (!cur_block_hash.IsNull() && rec->statusUpdateNeeded(cur_block_hash) && wallet.tryGetTxStatus(rec->hash, wtx, numBlocks, block_time)) {
                rec->updateStatus(wtx, cur_block_hash, numBlocks, block_time);
>>>>>>> 61646189
            }
            return rec;
        }
        return nullptr;
    }

    QString describe(interfaces::Node& node, interfaces::Wallet& wallet, TransactionRecord *rec, int unit)
    {
        return TransactionDesc::toHTML(node, wallet, rec, unit);
    }

    QString getTxHex(interfaces::Wallet& wallet, TransactionRecord *rec)
    {
        auto tx = wallet.getTx(rec->hash);
        if (tx) {
            std::string strHex = EncodeHexTx(*tx);
            return QString::fromStdString(strHex);
        }
        return QString();
    }
};

TransactionTableModel::TransactionTableModel(const PlatformStyle *_platformStyle, WalletModel *parent):
        QAbstractTableModel(parent),
        walletModel(parent),
        priv(new TransactionTablePriv(this)),
        fProcessingQueuedTransactions(false),
        platformStyle(_platformStyle)
{
    subscribeToCoreSignals();

<<<<<<< HEAD
    connect(walletModel->getOptionsModel(), SIGNAL(displayUnitChanged(int)), this, SLOT(updateDisplayUnit()));
    connect(this, SIGNAL(message(QString,QString,unsigned int)), walletModel, SIGNAL(message(QString,QString,unsigned int)));
=======
    columns << QString() << QString() << tr("Date") << tr("Type") << tr("Label") << BitcoinUnits::getAmountColumnTitle(walletModel->getOptionsModel()->getDisplayUnit());
    priv->refreshWallet(walletModel->wallet());
>>>>>>> 61646189

    connect(walletModel->getOptionsModel(), &OptionsModel::displayUnitChanged, this, &TransactionTableModel::updateDisplayUnit);
}

TransactionTableModel::~TransactionTableModel()
{
    unsubscribeFromCoreSignals();
    delete priv;
}

/** Updates the column title to "Amount (DisplayUnit)" and emits headerDataChanged() signal for table headers to react. */
void TransactionTableModel::updateAmountColumnTitle()
{
    columns[Amount] = BitcoinUnits::getAmountColumnTitle(walletModel->getOptionsModel()->getDisplayUnit());
    Q_EMIT headerDataChanged(Qt::Horizontal,Amount,Amount);
}

void TransactionTableModel::updateTransaction(const QString &hash, int status, bool showTransaction)
{
    uint256 updated;
    updated.SetHex(hash.toStdString());

    priv->updateWallet(walletModel->wallet(), updated, status, showTransaction);
}

void TransactionTableModel::updateConfirmations()
{
    // Blocks came in since last poll.
    // Invalidate status (number of confirmations) and (possibly) description
    //  for all rows. Qt is smart enough to only actually request the data for the
    //  visible rows.
    Q_EMIT dataChanged(index(0, Status), index(priv->size()-1, Status));
    Q_EMIT dataChanged(index(0, ToAddress), index(priv->size()-1, ToAddress));
}

int TransactionTableModel::rowCount(const QModelIndex &parent) const
{
    if (parent.isValid()) {
        return 0;
    }
    return priv->size();
}

int TransactionTableModel::columnCount(const QModelIndex &parent) const
{
    if (parent.isValid()) {
        return 0;
    }
    return columns.length();
}

QString TransactionTableModel::formatTxStatus(const TransactionRecord *wtx) const
{
    QString status;

    switch(wtx->status.status)
    {
    case TransactionStatus::OpenUntilBlock:
        status = tr("Open for %n more block(s)","",wtx->status.open_for);
        break;
    case TransactionStatus::OpenUntilDate:
        status = tr("Open until %1").arg(GUIUtil::dateTimeStr(wtx->status.open_for));
        break;
    case TransactionStatus::Unconfirmed:
        status = tr("Unconfirmed");
        break;
    case TransactionStatus::Abandoned:
        status = tr("Abandoned");
        break;
    case TransactionStatus::Confirming:
        status = tr("Confirming (%1 of %2 recommended confirmations)").arg(wtx->status.depth).arg(TransactionRecord::RecommendedNumConfirmations);
        break;
    case TransactionStatus::Confirmed:
        status = tr("Confirmed (%1 confirmations)").arg(wtx->status.depth);
        break;
    case TransactionStatus::Conflicted:
        status = tr("Conflicted");
        break;
    case TransactionStatus::Immature:
        status = tr("Immature (%1 confirmations, will be available after %2)").arg(wtx->status.depth).arg(wtx->status.depth + wtx->status.matures_in);
        break;
    case TransactionStatus::NotAccepted:
        status = tr("Generated but not accepted");
        break;
    }

    return status;
}

QString TransactionTableModel::formatTxDate(const TransactionRecord *wtx) const
{
    if(wtx->time)
    {
        return GUIUtil::dateTimeStr(wtx->time);
    }
    return QString();
}

/* Look up address in address book, if found return label (address)
   otherwise just return (address)
 */
QString TransactionTableModel::lookupAddress(const std::string &address, bool tooltip) const
{
    QString label = walletModel->getAddressTableModel()->labelForAddress(QString::fromStdString(address));
    QString description;
    if(!label.isEmpty())
    {
        description += label;
    }
    if(label.isEmpty() || tooltip)
    {
        description += QString(" (") + QString::fromStdString(address) + QString(")");
    }
    return description;
}

QString TransactionTableModel::formatTxType(const TransactionRecord *wtx) const
{
    switch(wtx->type)
    {
    case TransactionRecord::RecvWithAddress:
        return tr("Received with");
    case TransactionRecord::RecvFromOther:
        return tr("Received from");
    case TransactionRecord::SendToAddress:
    case TransactionRecord::SendToOther:
        return tr("Sent to");
    case TransactionRecord::SendToSelf:
        return tr("Payment to yourself");
    case TransactionRecord::Generated:
        return tr("Mined");
    case TransactionRecord::Other:
        return tr("Other");
    default:
        return QString();
    }
}

QVariant TransactionTableModel::txAddressDecoration(const TransactionRecord *wtx) const
{
    switch(wtx->type)
    {
    case TransactionRecord::Generated:
        return QIcon(":/icons/tx_mined");
    case TransactionRecord::RecvWithAddress:
    case TransactionRecord::RecvFromOther:
        return QIcon(":/icons/tx_input");
    case TransactionRecord::SendToAddress:
    case TransactionRecord::SendToOther:
        return QIcon(":/icons/tx_output");
    default:
        return QIcon(":/icons/tx_inout");
    }
}

QString TransactionTableModel::formatTxToAddress(const TransactionRecord *wtx, bool tooltip) const
{
    QString watchAddress;
    if (tooltip && wtx->involvesWatchAddress) {
        // Mark transactions involving watch-only addresses by adding " (watch-only)"
        watchAddress = QLatin1String(" (") + tr("watch-only") + QLatin1Char(')');
    }

    switch(wtx->type)
    {
    case TransactionRecord::RecvFromOther:
        return QString::fromStdString(wtx->address) + watchAddress;
    case TransactionRecord::RecvWithAddress:
    case TransactionRecord::SendToAddress:
    case TransactionRecord::Generated:
        return lookupAddress(wtx->address, tooltip) + watchAddress;
    case TransactionRecord::SendToOther:
        return QString::fromStdString(wtx->address) + watchAddress;
    case TransactionRecord::SendToSelf:
        return lookupAddress(wtx->address, tooltip) + watchAddress;
    default:
        return tr("(n/a)") + watchAddress;
    }
}

QVariant TransactionTableModel::addressColor(const TransactionRecord *wtx) const
{
    // Show addresses without label in a less visible color
    switch(wtx->type)
    {
    case TransactionRecord::RecvWithAddress:
    case TransactionRecord::SendToAddress:
    case TransactionRecord::Generated:
        {
        QString label = walletModel->getAddressTableModel()->labelForAddress(QString::fromStdString(wtx->address));
        if(label.isEmpty())
            return COLOR_BAREADDRESS;
        } break;
    case TransactionRecord::SendToSelf:
        return COLOR_BAREADDRESS;
    default:
        break;
    }
    return QVariant();
}

QString TransactionTableModel::formatTxAmount(const TransactionRecord *wtx, bool showUnconfirmed, BitcoinUnits::SeparatorStyle separators) const
{
    QString str = BitcoinUnits::format(walletModel->getOptionsModel()->getDisplayUnit(), wtx->credit + wtx->debit, false, separators);
    if(showUnconfirmed)
    {
        if(!wtx->status.countsForBalance)
        {
            str = QString("[") + str + QString("]");
        }
    }
    return QString(str);
}

QVariant TransactionTableModel::txStatusDecoration(const TransactionRecord *wtx) const
{
    switch(wtx->status.status)
    {
    case TransactionStatus::OpenUntilBlock:
    case TransactionStatus::OpenUntilDate:
        return COLOR_TX_STATUS_OPENUNTILDATE;
    case TransactionStatus::Unconfirmed:
        return QIcon(":/icons/transaction_0");
    case TransactionStatus::Abandoned:
        return QIcon(":/icons/transaction_abandoned");
    case TransactionStatus::Confirming:
        switch(wtx->status.depth)
        {
        case 1: return QIcon(":/icons/transaction_1");
        case 2: return QIcon(":/icons/transaction_2");
        case 3: return QIcon(":/icons/transaction_3");
        case 4: return QIcon(":/icons/transaction_4");
        default: return QIcon(":/icons/transaction_5");
        };
    case TransactionStatus::Confirmed:
        return QIcon(":/icons/transaction_confirmed");
    case TransactionStatus::Conflicted:
        return QIcon(":/icons/transaction_conflicted");
    case TransactionStatus::Immature: {
        int total = wtx->status.depth + wtx->status.matures_in;
        int part = (wtx->status.depth * 4 / total) + 1;
        return QIcon(QString(":/icons/transaction_%1").arg(part));
        }
    case TransactionStatus::NotAccepted:
        return QIcon(":/icons/transaction_0");
    default:
        return COLOR_BLACK;
    }
}

QVariant TransactionTableModel::txWatchonlyDecoration(const TransactionRecord *wtx) const
{
    if (wtx->involvesWatchAddress)
        return QIcon(":/icons/eye");
    else
        return QVariant();
}

QString TransactionTableModel::formatTooltip(const TransactionRecord *rec) const
{
    QString tooltip = formatTxStatus(rec) + QString("\n") + formatTxType(rec);
    if(rec->type==TransactionRecord::RecvFromOther || rec->type==TransactionRecord::SendToOther ||
       rec->type==TransactionRecord::SendToAddress || rec->type==TransactionRecord::RecvWithAddress)
    {
        tooltip += QString(" ") + formatTxToAddress(rec, true);
    }
    return tooltip;
}

QVariant TransactionTableModel::data(const QModelIndex &index, int role) const
{
    if(!index.isValid())
        return QVariant();
    TransactionRecord *rec = static_cast<TransactionRecord*>(index.internalPointer());

    const auto column = static_cast<ColumnIndex>(index.column());
    switch (role) {
    case RawDecorationRole:
        switch (column) {
        case Status:
            return txStatusDecoration(rec);
        case Watchonly:
            return txWatchonlyDecoration(rec);
        case Date: return {};
        case Type: return {};
        case ToAddress:
            return txAddressDecoration(rec);
        case Amount: return {};
        } // no default case, so the compiler can warn about missing cases
        assert(false);
    case Qt::DecorationRole:
    {
        QIcon icon = qvariant_cast<QIcon>(index.data(RawDecorationRole));
        return platformStyle->TextColorIcon(icon);
    }
    case Qt::DisplayRole:
        switch (column) {
        case Status: return {};
        case Watchonly: return {};
        case Date:
            return formatTxDate(rec);
        case Type:
            return formatTxType(rec);
        case ToAddress:
            return formatTxToAddress(rec, false);
        case Amount:
            return formatTxAmount(rec, true, BitcoinUnits::SeparatorStyle::ALWAYS);
        } // no default case, so the compiler can warn about missing cases
        assert(false);
    case Qt::EditRole:
        // Edit role is used for sorting, so return the unformatted values
        switch (column) {
        case Status:
            return QString::fromStdString(rec->status.sortKey);
        case Date:
            return rec->time;
        case Type:
            return formatTxType(rec);
        case Watchonly:
            return (rec->involvesWatchAddress ? 1 : 0);
        case ToAddress:
            return formatTxToAddress(rec, true);
        case Amount:
            return qint64(rec->credit + rec->debit);
        } // no default case, so the compiler can warn about missing cases
        assert(false);
    case Qt::ToolTipRole:
        return formatTooltip(rec);
    case Qt::TextAlignmentRole:
        return column_alignments[index.column()];
    case Qt::ForegroundRole:
        // Use the "danger" color for abandoned transactions
        if(rec->status.status == TransactionStatus::Abandoned)
        {
            return COLOR_TX_STATUS_DANGER;
        }
        // Non-confirmed (but not immature) as transactions are grey
        if(!rec->status.countsForBalance && rec->status.status != TransactionStatus::Immature)
        {
            return COLOR_UNCONFIRMED;
        }
        if(index.column() == Amount && (rec->credit+rec->debit) < 0)
        {
            return COLOR_NEGATIVE;
        }
        if(index.column() == ToAddress)
        {
            return addressColor(rec);
        }
        break;
    case TypeRole:
        return rec->type;
    case DateRole:
        return QDateTime::fromTime_t(static_cast<uint>(rec->time));
    case WatchonlyRole:
        return rec->involvesWatchAddress;
    case WatchonlyDecorationRole:
        return txWatchonlyDecoration(rec);
    case LongDescriptionRole:
        return priv->describe(walletModel->node(), walletModel->wallet(), rec, walletModel->getOptionsModel()->getDisplayUnit());
    case AddressRole:
        return QString::fromStdString(rec->address);
    case LabelRole:
        return walletModel->getAddressTableModel()->labelForAddress(QString::fromStdString(rec->address));
    case AmountRole:
        return qint64(rec->credit + rec->debit);
    case TxHashRole:
        return rec->getTxHash();
    case TxHexRole:
        return priv->getTxHex(walletModel->wallet(), rec);
    case TxPlainTextRole:
        {
            QString details;
            QDateTime date = QDateTime::fromTime_t(static_cast<uint>(rec->time));
            QString txLabel = walletModel->getAddressTableModel()->labelForAddress(QString::fromStdString(rec->address));

            details.append(date.toString("M/d/yy HH:mm"));
            details.append(" ");
            details.append(formatTxStatus(rec));
            details.append(". ");
            if(!formatTxType(rec).isEmpty()) {
                details.append(formatTxType(rec));
                details.append(" ");
            }
            if(!rec->address.empty()) {
                if(txLabel.isEmpty())
                    details.append(tr("(no label)") + " ");
                else {
                    details.append("(");
                    details.append(txLabel);
                    details.append(") ");
                }
                details.append(QString::fromStdString(rec->address));
                details.append(" ");
            }
            details.append(formatTxAmount(rec, false, BitcoinUnits::SeparatorStyle::NEVER));
            return details;
        }
    case ConfirmedRole:
        return rec->status.status == TransactionStatus::Status::Confirming || rec->status.status == TransactionStatus::Status::Confirmed;
    case FormattedAmountRole:
        // Used for copy/export, so don't include separators
        return formatTxAmount(rec, false, BitcoinUnits::SeparatorStyle::NEVER);
    case StatusRole:
        return rec->status.status;
    }
    return QVariant();
}

QVariant TransactionTableModel::headerData(int section, Qt::Orientation orientation, int role) const
{
    if(orientation == Qt::Horizontal)
    {
        if(role == Qt::DisplayRole)
        {
            return columns[section];
        }
        else if (role == Qt::TextAlignmentRole)
        {
            return column_alignments[section];
        } else if (role == Qt::ToolTipRole)
        {
            switch(section)
            {
            case Status:
                return tr("Transaction status. Hover over this field to show number of confirmations.");
            case Date:
                return tr("Date and time that the transaction was received.");
            case Type:
                return tr("Type of transaction.");
            case Watchonly:
                return tr("Whether or not a watch-only address is involved in this transaction.");
            case ToAddress:
                return tr("User-defined intent/purpose of the transaction.");
            case Amount:
                return tr("Amount removed from or added to balance.");
            }
        }
    }
    return QVariant();
}

QModelIndex TransactionTableModel::index(int row, int column, const QModelIndex &parent) const
{
    Q_UNUSED(parent);
    TransactionRecord* data = priv->index(walletModel->wallet(), walletModel->getLastBlockProcessed(), row);
    if(data)
    {
        return createIndex(row, column, data);
    }
    return QModelIndex();
}

void TransactionTableModel::updateDisplayUnit()
{
    // emit dataChanged to update Amount column with the current unit
    updateAmountColumnTitle();
    Q_EMIT dataChanged(index(0, Amount), index(priv->size()-1, Amount));
}

void TransactionTablePriv::NotifyTransactionChanged(const uint256 &hash, ChangeType status)
{
    // Find transaction in wallet
    // Determine whether to show transaction or not (determine this here so that no relocking is needed in GUI thread)
    bool showTransaction = TransactionRecord::showTransaction();

    TransactionNotification notification(hash, status, showTransaction);

    if (!m_loaded || m_loading)
    {
        vQueueNotifications.push_back(notification);
        return;
    }
    notification.invoke(parent);
}

void TransactionTablePriv::DispatchNotifications()
{
    if (!m_loaded || m_loading) return;

    if (vQueueNotifications.size() > 10) { // prevent balloon spam, show maximum 10 balloons
        bool invoked = QMetaObject::invokeMethod(parent, "setProcessingQueuedTransactions", Qt::QueuedConnection, Q_ARG(bool, true));
        assert(invoked);
    }
    for (unsigned int i = 0; i < vQueueNotifications.size(); ++i)
    {
        if (vQueueNotifications.size() - i <= 10) {
            bool invoked = QMetaObject::invokeMethod(parent, "setProcessingQueuedTransactions", Qt::QueuedConnection, Q_ARG(bool, false));
            assert(invoked);
        }

        vQueueNotifications[i].invoke(parent);
    }
    vQueueNotifications.clear();
}

void TransactionTableModel::subscribeToCoreSignals()
{
    // Connect signals to wallet
    m_handler_transaction_changed = walletModel->wallet().handleTransactionChanged(std::bind(&TransactionTablePriv::NotifyTransactionChanged, priv, std::placeholders::_1, std::placeholders::_2));
    m_handler_show_progress = walletModel->wallet().handleShowProgress([this](const std::string&, int progress) {
        priv->m_loading = progress < 100;
        priv->DispatchNotifications();
    });
}

void TransactionTableModel::unsubscribeFromCoreSignals()
{
    // Disconnect signals from wallet
    m_handler_transaction_changed->disconnect();
    m_handler_show_progress->disconnect();
}<|MERGE_RESOLUTION|>--- conflicted
+++ resolved
@@ -114,7 +114,7 @@
         assert(!m_loaded);
         {
             for (const auto& wtx : wallet.getWalletTxs()) {
-                if (TransactionRecord::showTransaction()) {
+                if (TransactionRecord::showTransaction(wtx)) {
                     cachedWallet.append(TransactionRecord::decomposeTransaction(wtx));
                 }
             }
@@ -130,6 +130,11 @@
      */
     void updateWallet(interfaces::Wallet& wallet, const uint256 &hash, int status, bool showTransaction)
     {
+        // Find transaction in wallet
+        interfaces::WalletTx wtx = wallet.getWalletTx(hash);
+        // Determine whether to show transaction or not (determine this here so that no relocking is needed in GUI thread)
+        showTransaction &= TransactionRecord::showTransaction(wtx);
+
         qDebug() << "TransactionTablePriv::updateWallet: " + QString::fromStdString(hash.ToString()) + " " + QString::number(status);
 
         // Find bounds of this transaction in model
@@ -198,21 +203,12 @@
             parent->endRemoveRows();
             break;
         case CT_UPDATED:
-<<<<<<< HEAD
-            Q_EMIT parent->dataChanged(parent->index(lowerIndex, parent->Status), parent->index(upperIndex-1, parent->Amount));
-            break;
-        case CT_GOT_CONFLICT:
-            Q_EMIT parent->message(parent->tr("Conflict Received"),
-                                 parent->tr("WARNING: Transaction may never be confirmed. Its input was seen being spent by another transaction on the network."),
-                                 CClientUIInterface::MSG_WARNING);
-=======
             // Miscellaneous updates -- nothing to do, status update will take care of this, and is only computed for
             // visible transactions.
             for (int i = lowerIndex; i < upperIndex; i++) {
                 TransactionRecord *rec = &cachedWallet[i];
                 rec->status.needsUpdate = true;
             }
->>>>>>> 61646189
             break;
         }
     }
@@ -227,29 +223,6 @@
         if (idx >= 0 && idx < cachedWallet.size()) {
             TransactionRecord *rec = &cachedWallet[idx];
 
-<<<<<<< HEAD
-            // Get required locks upfront. This avoids the GUI from getting
-            // stuck if the core is holding the locks for a longer time - for
-            // example, during a wallet rescan.
-            //
-            // If a status update is needed (blocks or conflicts came in since last check),
-            // update the status of this transaction from the wallet. Otherwise,
-            // simply re-use the cached status.
-            TRY_LOCK(cs_main, lockMain);
-            if(lockMain)
-            {
-                TRY_LOCK(wallet->cs_wallet, lockWallet);
-                if(lockWallet && rec->statusUpdateNeeded(wallet->nConflictsReceived))
-                {
-                    std::map<uint256, CWalletTx>::iterator mi = wallet->mapWallet.find(rec->hash);
-
-                    if(mi != wallet->mapWallet.end())
-                    {
-                        rec->updateStatus(mi->second);
-                        rec->status.cur_num_conflicts = wallet->nConflictsReceived;
-                    }
-                }
-=======
             // If a status update is needed (blocks came in since last check),
             // try to update the status of this transaction from the wallet.
             // Otherwise, simply re-use the cached status.
@@ -258,7 +231,6 @@
             int64_t block_time;
             if (!cur_block_hash.IsNull() && rec->statusUpdateNeeded(cur_block_hash) && wallet.tryGetTxStatus(rec->hash, wtx, numBlocks, block_time)) {
                 rec->updateStatus(wtx, cur_block_hash, numBlocks, block_time);
->>>>>>> 61646189
             }
             return rec;
         }
@@ -290,13 +262,8 @@
 {
     subscribeToCoreSignals();
 
-<<<<<<< HEAD
-    connect(walletModel->getOptionsModel(), SIGNAL(displayUnitChanged(int)), this, SLOT(updateDisplayUnit()));
-    connect(this, SIGNAL(message(QString,QString,unsigned int)), walletModel, SIGNAL(message(QString,QString,unsigned int)));
-=======
     columns << QString() << QString() << tr("Date") << tr("Type") << tr("Label") << BitcoinUnits::getAmountColumnTitle(walletModel->getOptionsModel()->getDisplayUnit());
     priv->refreshWallet(walletModel->wallet());
->>>>>>> 61646189
 
     connect(walletModel->getOptionsModel(), &OptionsModel::displayUnitChanged, this, &TransactionTableModel::updateDisplayUnit);
 }
@@ -428,6 +395,8 @@
         return tr("Payment to yourself");
     case TransactionRecord::Generated:
         return tr("Mined");
+    case TransactionRecord::Staked:
+        return tr("Staked");
     case TransactionRecord::Other:
         return tr("Other");
     default:
@@ -441,6 +410,8 @@
     {
     case TransactionRecord::Generated:
         return QIcon(":/icons/tx_mined");
+    case TransactionRecord::Staked:
+	    return QIcon(":/icons/tx_staked");
     case TransactionRecord::RecvWithAddress:
     case TransactionRecord::RecvFromOther:
         return QIcon(":/icons/tx_input");
@@ -467,6 +438,7 @@
     case TransactionRecord::RecvWithAddress:
     case TransactionRecord::SendToAddress:
     case TransactionRecord::Generated:
+    case TransactionRecord::Staked:
         return lookupAddress(wtx->address, tooltip) + watchAddress;
     case TransactionRecord::SendToOther:
         return QString::fromStdString(wtx->address) + watchAddress;
@@ -759,11 +731,7 @@
 
 void TransactionTablePriv::NotifyTransactionChanged(const uint256 &hash, ChangeType status)
 {
-    // Find transaction in wallet
-    // Determine whether to show transaction or not (determine this here so that no relocking is needed in GUI thread)
-    bool showTransaction = TransactionRecord::showTransaction();
-
-    TransactionNotification notification(hash, status, showTransaction);
+    TransactionNotification notification(hash, status, true);
 
     if (!m_loaded || m_loading)
     {
