// Copyright (c) 2015-2022 The Bitcoin Core developers
// Distributed under the MIT software license, see the accompanying
// file COPYING or http://www.opensource.org/licenses/mit-license.php.

#include <qt/test/wallettests.h>
#include <qt/test/util.h>

#include <wallet/coincontrol.h>
#include <interfaces/chain.h>
#include <interfaces/node.h>
#include <key_io.h>
#include <qt/bitcoinamountfield.h>
#include <qt/bitcoinunits.h>
#include <qt/clientmodel.h>
#include <qt/optionsmodel.h>
#include <qt/overviewpage.h>
#include <qt/platformstyle.h>
#include <qt/qvalidatedlineedit.h>
#include <qt/receivecoinsdialog.h>
#include <qt/receiverequestdialog.h>
#include <qt/recentrequeststablemodel.h>
#include <qt/sendcoinsdialog.h>
#include <qt/sendcoinsentry.h>
#include <qt/transactiontablemodel.h>
#include <qt/transactionview.h>
#include <qt/walletmodel.h>
#include <test/util/setup_common.h>
#include <validation.h>
#include <wallet/wallet.h>

#include <chrono>
#include <memory>

#include <QAbstractButton>
#include <QAction>
#include <QApplication>
#include <QCheckBox>
#include <QClipboard>
#include <QObject>
#include <QPushButton>
#include <QTimer>
#include <QVBoxLayout>
#include <QTextEdit>
#include <QListView>
#include <QDialogButtonBox>

using wallet::AddWallet;
using wallet::CWallet;
using wallet::CreateMockWalletDatabase;
using wallet::RemoveWallet;
using wallet::WALLET_FLAG_DESCRIPTORS;
using wallet::WALLET_FLAG_DISABLE_PRIVATE_KEYS;
using wallet::WalletContext;
using wallet::WalletDescriptor;
using wallet::WalletRescanReserver;

namespace
{
//! Press "Yes" or "Cancel" buttons in modal send confirmation dialog.
void ConfirmSend(QString* text = nullptr, QMessageBox::StandardButton confirm_type = QMessageBox::Yes)
{
    QTimer::singleShot(0, [text, confirm_type]() {
        for (QWidget* widget : QApplication::topLevelWidgets()) {
            if (widget->inherits("SendConfirmationDialog")) {
                SendConfirmationDialog* dialog = qobject_cast<SendConfirmationDialog*>(widget);
                if (text) *text = dialog->text();
                QAbstractButton* button = dialog->button(confirm_type);
                button->setEnabled(true);
                button->click();
            }
        }
    });
}

//! Send coins to address and return txid.
<<<<<<< HEAD
uint256 SendCoins(CWallet& wallet, SendCoinsDialog& sendCoinsDialog, const CTxDestination& address, CAmount amount)
=======
uint256 SendCoins(CWallet& wallet, SendCoinsDialog& sendCoinsDialog, const CTxDestination& address, CAmount amount, bool rbf,
                  QMessageBox::StandardButton confirm_type = QMessageBox::Yes)
>>>>>>> 88259837
{
    QVBoxLayout* entries = sendCoinsDialog.findChild<QVBoxLayout*>("entries");
    SendCoinsEntry* entry = qobject_cast<SendCoinsEntry*>(entries->itemAt(0)->widget());
    entry->findChild<QValidatedLineEdit*>("payTo")->setText(QString::fromStdString(EncodeDestination(address)));
    entry->findChild<BitcoinAmountField*>("payAmount")->setValue(amount);
    uint256 txid;
    boost::signals2::scoped_connection c(wallet.NotifyTransactionChanged.connect([&txid](const uint256& hash, ChangeType status) {
        if (status == CT_NEW) txid = hash;
    }));
    ConfirmSend(/*text=*/nullptr, confirm_type);
    bool invoked = QMetaObject::invokeMethod(&sendCoinsDialog, "sendButtonClicked", Q_ARG(bool, false));
    assert(invoked);
    return txid;
}

//! Find index of txid in transaction list.
QModelIndex FindTx(const QAbstractItemModel& model, const uint256& txid)
{
    QString hash = QString::fromStdString(txid.ToString());
    int rows = model.rowCount({});
    for (int row = 0; row < rows; ++row) {
        QModelIndex index = model.index(row, 0, {});
        if (model.data(index, TransactionTableModel::TxHashRole) == hash) {
            return index;
        }
    }
    return {};
}

<<<<<<< HEAD
=======
//! Invoke bumpfee on txid and check results.
void BumpFee(TransactionView& view, const uint256& txid, bool expectDisabled, std::string expectError, bool cancel)
{
    QTableView* table = view.findChild<QTableView*>("transactionView");
    QModelIndex index = FindTx(*table->selectionModel()->model(), txid);
    QVERIFY2(index.isValid(), "Could not find BumpFee txid");

    // Select row in table, invoke context menu, and make sure bumpfee action is
    // enabled or disabled as expected.
    QAction* action = view.findChild<QAction*>("bumpFeeAction");
    table->selectionModel()->select(index, QItemSelectionModel::ClearAndSelect | QItemSelectionModel::Rows);
    action->setEnabled(expectDisabled);
    table->customContextMenuRequested({});
    QCOMPARE(action->isEnabled(), !expectDisabled);

    action->setEnabled(true);
    QString text;
    if (expectError.empty()) {
        ConfirmSend(&text, cancel ? QMessageBox::Cancel : QMessageBox::Yes);
    } else {
        ConfirmMessage(&text, 0ms);
    }
    action->trigger();
    QVERIFY(text.indexOf(QString::fromStdString(expectError)) != -1);
}

void CompareBalance(WalletModel& walletModel, CAmount expected_balance, QLabel* balance_label_to_check)
{
    BitcoinUnit unit = walletModel.getOptionsModel()->getDisplayUnit();
    QString balanceComparison = BitcoinUnits::formatWithUnit(unit, expected_balance, false, BitcoinUnits::SeparatorStyle::ALWAYS);
    QCOMPARE(balance_label_to_check->text().trimmed(), balanceComparison);
}

// Verify the 'useAvailableBalance' functionality. With and without manually selected coins.
// Case 1: No coin control selected coins.
// 'useAvailableBalance' should fill the amount edit box with the total available balance
// Case 2: With coin control selected coins.
// 'useAvailableBalance' should fill the amount edit box with the sum of the selected coins values.
void VerifyUseAvailableBalance(SendCoinsDialog& sendCoinsDialog, const WalletModel& walletModel)
{
    // Verify first entry amount and "useAvailableBalance" button
    QVBoxLayout* entries = sendCoinsDialog.findChild<QVBoxLayout*>("entries");
    QVERIFY(entries->count() == 1); // only one entry
    SendCoinsEntry* send_entry = qobject_cast<SendCoinsEntry*>(entries->itemAt(0)->widget());
    QVERIFY(send_entry->getValue().amount == 0);
    // Now click "useAvailableBalance", check updated balance (the entire wallet balance should be set)
    Q_EMIT send_entry->useAvailableBalance(send_entry);
    QVERIFY(send_entry->getValue().amount == walletModel.getCachedBalance().balance);

    // Now manually select two coins and click on "useAvailableBalance". Then check updated balance
    // (only the sum of the selected coins should be set).
    int COINS_TO_SELECT = 2;
    auto coins = walletModel.wallet().listCoins();
    CAmount sum_selected_coins = 0;
    int selected = 0;
    QVERIFY(coins.size() == 1); // context check, coins received only on one destination
    for (const auto& [outpoint, tx_out] : coins.begin()->second) {
        sendCoinsDialog.getCoinControl()->Select(outpoint);
        sum_selected_coins += tx_out.txout.nValue;
        if (++selected == COINS_TO_SELECT) break;
    }
    QVERIFY(selected == COINS_TO_SELECT);

    // Now that we have 2 coins selected, "useAvailableBalance" should update the balance label only with
    // the sum of them.
    Q_EMIT send_entry->useAvailableBalance(send_entry);
    QVERIFY(send_entry->getValue().amount == sum_selected_coins);
}

void SyncUpWallet(const std::shared_ptr<CWallet>& wallet, interfaces::Node& node)
{
    WalletRescanReserver reserver(*wallet);
    reserver.reserve();
    CWallet::ScanResult result = wallet->ScanForWalletTransactions(Params().GetConsensus().hashGenesisBlock, /*start_height=*/0, /*max_height=*/{}, reserver, /*fUpdate=*/true, /*save_progress=*/false);
    QCOMPARE(result.status, CWallet::ScanResult::SUCCESS);
    QCOMPARE(result.last_scanned_block, WITH_LOCK(node.context()->chainman->GetMutex(), return node.context()->chainman->ActiveChain().Tip()->GetBlockHash()));
    QVERIFY(result.last_failed_block.IsNull());
}

std::shared_ptr<CWallet> SetupLegacyWatchOnlyWallet(interfaces::Node& node, TestChain100Setup& test)
{
    std::shared_ptr<CWallet> wallet = std::make_shared<CWallet>(node.context()->chain.get(), "", CreateMockWalletDatabase());
    wallet->LoadWallet();
    {
        LOCK(wallet->cs_wallet);
        wallet->SetWalletFlag(WALLET_FLAG_DISABLE_PRIVATE_KEYS);
        wallet->SetupLegacyScriptPubKeyMan();
        // Add watched key
        CPubKey pubKey = test.coinbaseKey.GetPubKey();
        bool import_keys = wallet->ImportPubKeys({pubKey.GetID()}, {{pubKey.GetID(), pubKey}} , /*key_origins=*/{}, /*add_keypool=*/false, /*internal=*/false, /*timestamp=*/1);
        assert(import_keys);
        wallet->SetLastBlockProcessed(105, WITH_LOCK(node.context()->chainman->GetMutex(), return node.context()->chainman->ActiveChain().Tip()->GetBlockHash()));
    }
    SyncUpWallet(wallet, node);
    return wallet;
}

std::shared_ptr<CWallet> SetupDescriptorsWallet(interfaces::Node& node, TestChain100Setup& test)
{
    std::shared_ptr<CWallet> wallet = std::make_shared<CWallet>(node.context()->chain.get(), "", CreateMockWalletDatabase());
    wallet->LoadWallet();
    LOCK(wallet->cs_wallet);
    wallet->SetWalletFlag(WALLET_FLAG_DESCRIPTORS);
    wallet->SetupDescriptorScriptPubKeyMans();

    // Add the coinbase key
    FlatSigningProvider provider;
    std::string error;
    std::unique_ptr<Descriptor> desc = Parse("combo(" + EncodeSecret(test.coinbaseKey) + ")", provider, error, /* require_checksum=*/ false);
    assert(desc);
    WalletDescriptor w_desc(std::move(desc), 0, 0, 1, 1);
    if (!wallet->AddWalletDescriptor(w_desc, provider, "", false)) assert(false);
    CTxDestination dest = GetDestinationForKey(test.coinbaseKey.GetPubKey(), wallet->m_default_address_type);
    wallet->SetAddressBook(dest, "", wallet::AddressPurpose::RECEIVE);
    wallet->SetLastBlockProcessed(105, WITH_LOCK(node.context()->chainman->GetMutex(), return node.context()->chainman->ActiveChain().Tip()->GetBlockHash()));
    SyncUpWallet(wallet, node);
    wallet->SetBroadcastTransactions(true);
    return wallet;
}

struct MiniGUI {
public:
    SendCoinsDialog sendCoinsDialog;
    TransactionView transactionView;
    OptionsModel optionsModel;
    std::unique_ptr<ClientModel> clientModel;
    std::unique_ptr<WalletModel> walletModel;

    MiniGUI(interfaces::Node& node, const PlatformStyle* platformStyle) : sendCoinsDialog(platformStyle), transactionView(platformStyle), optionsModel(node) {
        bilingual_str error;
        QVERIFY(optionsModel.Init(error));
        clientModel = std::make_unique<ClientModel>(node, &optionsModel);
    }

    void initModelForWallet(interfaces::Node& node, const std::shared_ptr<CWallet>& wallet, const PlatformStyle* platformStyle)
    {
        WalletContext& context = *node.walletLoader().context();
        AddWallet(context, wallet);
        walletModel = std::make_unique<WalletModel>(interfaces::MakeWallet(context, wallet), *clientModel, platformStyle);
        RemoveWallet(context, wallet, /* load_on_start= */ std::nullopt);
        sendCoinsDialog.setModel(walletModel.get());
        transactionView.setModel(walletModel.get());
    }

};

>>>>>>> 88259837
//! Simple qt wallet tests.
//
// Test widgets can be debugged interactively calling show() on them and
// manually running the event loop, e.g.:
//
//     sendCoinsDialog.show();
//     QEventLoop().exec();
//
// This also requires overriding the default minimal Qt platform:
//
//     QT_QPA_PLATFORM=xcb     src/qt/test/test_bitcoin-qt  # Linux
//     QT_QPA_PLATFORM=windows src/qt/test/test_bitcoin-qt  # Windows
//     QT_QPA_PLATFORM=cocoa   src/qt/test/test_bitcoin-qt  # macOS
void TestGUI(interfaces::Node& node, const std::shared_ptr<CWallet>& wallet)
{
    // Create widgets for sending coins and listing transactions.
    std::unique_ptr<const PlatformStyle> platformStyle(PlatformStyle::instantiate("other"));
    MiniGUI mini_gui(node, platformStyle.get());
    mini_gui.initModelForWallet(node, wallet, platformStyle.get());
    WalletModel& walletModel = *mini_gui.walletModel;
    SendCoinsDialog& sendCoinsDialog = mini_gui.sendCoinsDialog;
    TransactionView& transactionView = mini_gui.transactionView;

    // Update walletModel cached balance which will trigger an update for the 'labelBalance' QLabel.
    walletModel.pollBalanceChanged();
    // Check balance in send dialog
    CompareBalance(walletModel, walletModel.wallet().getBalance(), sendCoinsDialog.findChild<QLabel*>("labelBalance"));

    // Check 'UseAvailableBalance' functionality
    VerifyUseAvailableBalance(sendCoinsDialog, walletModel);

    // Send two transactions, and verify they are added to transaction list.
    TransactionTableModel* transactionTableModel = walletModel.getTransactionTableModel();
    QCOMPARE(transactionTableModel->rowCount({}), 105);
<<<<<<< HEAD
    uint256 txid1 = SendCoins(*wallet.get(), sendCoinsDialog, PKHash(), 5 * COIN);
    uint256 txid2 = SendCoins(*wallet.get(), sendCoinsDialog, PKHash(), 10 * COIN);
=======
    uint256 txid1 = SendCoins(*wallet.get(), sendCoinsDialog, PKHash(), 5 * COIN, /*rbf=*/false);
    uint256 txid2 = SendCoins(*wallet.get(), sendCoinsDialog, PKHash(), 10 * COIN, /*rbf=*/true);
    // Transaction table model updates on a QueuedConnection, so process events to ensure it's updated.
    qApp->processEvents();
>>>>>>> 88259837
    QCOMPARE(transactionTableModel->rowCount({}), 107);
    QVERIFY(FindTx(*transactionTableModel, txid1).isValid());
    QVERIFY(FindTx(*transactionTableModel, txid2).isValid());

<<<<<<< HEAD
=======
    // Call bumpfee. Test disabled, canceled, enabled, then failing cases.
    BumpFee(transactionView, txid1, /*expectDisabled=*/true, /*expectError=*/"not BIP 125 replaceable", /*cancel=*/false);
    BumpFee(transactionView, txid2, /*expectDisabled=*/false, /*expectError=*/{}, /*cancel=*/true);
    BumpFee(transactionView, txid2, /*expectDisabled=*/false, /*expectError=*/{}, /*cancel=*/false);
    BumpFee(transactionView, txid2, /*expectDisabled=*/true, /*expectError=*/"already bumped", /*cancel=*/false);

>>>>>>> 88259837
    // Check current balance on OverviewPage
    OverviewPage overviewPage(platformStyle.get());
    overviewPage.setWalletModel(&walletModel);
    walletModel.pollBalanceChanged(); // Manual balance polling update
    CompareBalance(walletModel, walletModel.wallet().getBalance(), overviewPage.findChild<QLabel*>("labelBalance"));

    // Check Request Payment button
    ReceiveCoinsDialog receiveCoinsDialog(platformStyle.get());
    receiveCoinsDialog.setModel(&walletModel);
    RecentRequestsTableModel* requestTableModel = walletModel.getRecentRequestsTableModel();

    // Label input
    QLineEdit* labelInput = receiveCoinsDialog.findChild<QLineEdit*>("reqLabel");
    labelInput->setText("TEST_LABEL_1");

    // Amount input
    BitcoinAmountField* amountInput = receiveCoinsDialog.findChild<BitcoinAmountField*>("reqAmount");
    amountInput->setValue(1);

    // Message input
    QLineEdit* messageInput = receiveCoinsDialog.findChild<QLineEdit*>("reqMessage");
    messageInput->setText("TEST_MESSAGE_1");
    int initialRowCount = requestTableModel->rowCount({});
    QPushButton* requestPaymentButton = receiveCoinsDialog.findChild<QPushButton*>("receiveButton");
    requestPaymentButton->click();
    QString address;
    for (QWidget* widget : QApplication::topLevelWidgets()) {
        if (widget->inherits("ReceiveRequestDialog")) {
            ReceiveRequestDialog* receiveRequestDialog = qobject_cast<ReceiveRequestDialog*>(widget);
            QCOMPARE(receiveRequestDialog->QObject::findChild<QLabel*>("payment_header")->text(), QString("Payment information"));
            QCOMPARE(receiveRequestDialog->QObject::findChild<QLabel*>("uri_tag")->text(), QString("URI:"));
            QString uri = receiveRequestDialog->QObject::findChild<QLabel*>("uri_content")->text();
            QCOMPARE(uri.count("blackcoin:"), 2);
            QCOMPARE(receiveRequestDialog->QObject::findChild<QLabel*>("address_tag")->text(), QString("Address:"));
            QVERIFY(address.isEmpty());
            address = receiveRequestDialog->QObject::findChild<QLabel*>("address_content")->text();
            QVERIFY(!address.isEmpty());

            QCOMPARE(uri.count("amount=0.00000001"), 2);
            QCOMPARE(receiveRequestDialog->QObject::findChild<QLabel*>("amount_tag")->text(), QString("Amount:"));
            QCOMPARE(receiveRequestDialog->QObject::findChild<QLabel*>("amount_content")->text(), QString::fromStdString("0.00000001 " + CURRENCY_UNIT));

            QCOMPARE(uri.count("label=TEST_LABEL_1"), 2);
            QCOMPARE(receiveRequestDialog->QObject::findChild<QLabel*>("label_tag")->text(), QString("Label:"));
            QCOMPARE(receiveRequestDialog->QObject::findChild<QLabel*>("label_content")->text(), QString("TEST_LABEL_1"));

            QCOMPARE(uri.count("message=TEST_MESSAGE_1"), 2);
            QCOMPARE(receiveRequestDialog->QObject::findChild<QLabel*>("message_tag")->text(), QString("Message:"));
            QCOMPARE(receiveRequestDialog->QObject::findChild<QLabel*>("message_content")->text(), QString("TEST_MESSAGE_1"));
        }
    }

    // Clear button
    QPushButton* clearButton = receiveCoinsDialog.findChild<QPushButton*>("clearButton");
    clearButton->click();
    QCOMPARE(labelInput->text(), QString(""));
    QCOMPARE(amountInput->value(), CAmount(0));
    QCOMPARE(messageInput->text(), QString(""));

    // Check addition to history
    int currentRowCount = requestTableModel->rowCount({});
    QCOMPARE(currentRowCount, initialRowCount+1);

    // Check addition to wallet
    std::vector<std::string> requests = walletModel.wallet().getAddressReceiveRequests();
    QCOMPARE(requests.size(), size_t{1});
    RecentRequestEntry entry;
    DataStream{MakeUCharSpan(requests[0])} >> entry;
    QCOMPARE(entry.nVersion, int{1});
    QCOMPARE(entry.id, int64_t{1});
    QVERIFY(entry.date.isValid());
    QCOMPARE(entry.recipient.address, address);
    QCOMPARE(entry.recipient.label, QString{"TEST_LABEL_1"});
    QCOMPARE(entry.recipient.amount, CAmount{1});
    QCOMPARE(entry.recipient.message, QString{"TEST_MESSAGE_1"});
    QCOMPARE(entry.recipient.sPaymentRequest, std::string{});
    QCOMPARE(entry.recipient.authenticatedMerchant, QString{});

    // Check Remove button
    QTableView* table = receiveCoinsDialog.findChild<QTableView*>("recentRequestsView");
    table->selectRow(currentRowCount-1);
    QPushButton* removeRequestButton = receiveCoinsDialog.findChild<QPushButton*>("removeRequestButton");
    removeRequestButton->click();
    QCOMPARE(requestTableModel->rowCount({}), currentRowCount-1);

    // Check removal from wallet
    QCOMPARE(walletModel.wallet().getAddressReceiveRequests().size(), size_t{0});
}

void TestGUIWatchOnly(interfaces::Node& node, TestChain100Setup& test)
{
    const std::shared_ptr<CWallet>& wallet = SetupLegacyWatchOnlyWallet(node, test);

    // Create widgets and init models
    std::unique_ptr<const PlatformStyle> platformStyle(PlatformStyle::instantiate("other"));
    MiniGUI mini_gui(node, platformStyle.get());
    mini_gui.initModelForWallet(node, wallet, platformStyle.get());
    WalletModel& walletModel = *mini_gui.walletModel;
    SendCoinsDialog& sendCoinsDialog = mini_gui.sendCoinsDialog;

    // Update walletModel cached balance which will trigger an update for the 'labelBalance' QLabel.
    walletModel.pollBalanceChanged();
    // Check balance in send dialog
    CompareBalance(walletModel, walletModel.wallet().getBalances().watch_only_balance,
                   sendCoinsDialog.findChild<QLabel*>("labelBalance"));

    // Set change address
    sendCoinsDialog.getCoinControl()->destChange = GetDestinationForKey(test.coinbaseKey.GetPubKey(), OutputType::LEGACY);

    // Time to reject "save" PSBT dialog ('SendCoins' locks the main thread until the dialog receives the event).
    QTimer timer;
    timer.setInterval(500);
    QObject::connect(&timer, &QTimer::timeout, [&](){
        for (QWidget* widget : QApplication::topLevelWidgets()) {
            if (widget->inherits("QMessageBox")) {
                QMessageBox* dialog = qobject_cast<QMessageBox*>(widget);
                QAbstractButton* button = dialog->button(QMessageBox::Discard);
                button->setEnabled(true);
                button->click();
                timer.stop();
                break;
            }
        }
    });
    timer.start(500);

    // Send tx and verify PSBT copied to the clipboard.
    SendCoins(*wallet.get(), sendCoinsDialog, PKHash(), 5 * COIN, /*rbf=*/false, QMessageBox::Save);
    const std::string& psbt_string = QApplication::clipboard()->text().toStdString();
    QVERIFY(!psbt_string.empty());

    // Decode psbt
    std::optional<std::vector<unsigned char>> decoded_psbt = DecodeBase64(psbt_string);
    QVERIFY(decoded_psbt);
    PartiallySignedTransaction psbt;
    std::string err;
    QVERIFY(DecodeRawPSBT(psbt, MakeByteSpan(*decoded_psbt), err));
}

void TestGUI(interfaces::Node& node)
{
    // Set up wallet and chain with 105 blocks (5 mature blocks for spending).
    TestChain100Setup test;
    for (int i = 0; i < 5; ++i) {
        test.CreateAndProcessBlock({}, GetScriptForRawPubKey(test.coinbaseKey.GetPubKey()));
    }
    auto wallet_loader = interfaces::MakeWalletLoader(*test.m_node.chain, *Assert(test.m_node.args));
    test.m_node.wallet_loader = wallet_loader.get();
    node.setContext(&test.m_node);

    // "Full" GUI tests, use descriptor wallet
    const std::shared_ptr<CWallet>& desc_wallet = SetupDescriptorsWallet(node, test);
    TestGUI(node, desc_wallet);

    // Legacy watch-only wallet test
    // Verify PSBT creation.
    TestGUIWatchOnly(node, test);
}

} // namespace

void WalletTests::walletTests()
{
#ifdef Q_OS_MACOS
    if (QApplication::platformName() == "minimal") {
        // Disable for mac on "minimal" platform to avoid crashes inside the Qt
        // framework when it tries to look up unimplemented cocoa functions,
        // and fails to handle returned nulls
        // (https://bugreports.qt.io/browse/QTBUG-49686).
        QWARN("Skipping WalletTests on mac build with 'minimal' platform set due to Qt bugs. To run AppTests, invoke "
              "with 'QT_QPA_PLATFORM=cocoa test_bitcoin-qt' on mac, or else use a linux or windows build.");
        return;
    }
#endif
    TestGUI(m_node);
}<|MERGE_RESOLUTION|>--- conflicted
+++ resolved
@@ -73,12 +73,8 @@
 }
 
 //! Send coins to address and return txid.
-<<<<<<< HEAD
-uint256 SendCoins(CWallet& wallet, SendCoinsDialog& sendCoinsDialog, const CTxDestination& address, CAmount amount)
-=======
-uint256 SendCoins(CWallet& wallet, SendCoinsDialog& sendCoinsDialog, const CTxDestination& address, CAmount amount, bool rbf,
+uint256 SendCoins(CWallet& wallet, SendCoinsDialog& sendCoinsDialog, const CTxDestination& address, CAmount amount,
                   QMessageBox::StandardButton confirm_type = QMessageBox::Yes)
->>>>>>> 88259837
 {
     QVBoxLayout* entries = sendCoinsDialog.findChild<QVBoxLayout*>("entries");
     SendCoinsEntry* entry = qobject_cast<SendCoinsEntry*>(entries->itemAt(0)->widget());
@@ -108,8 +104,8 @@
     return {};
 }
 
-<<<<<<< HEAD
-=======
+/*
+// Blackcoin
 //! Invoke bumpfee on txid and check results.
 void BumpFee(TransactionView& view, const uint256& txid, bool expectDisabled, std::string expectError, bool cancel)
 {
@@ -135,6 +131,7 @@
     action->trigger();
     QVERIFY(text.indexOf(QString::fromStdString(expectError)) != -1);
 }
+*/
 
 void CompareBalance(WalletModel& walletModel, CAmount expected_balance, QLabel* balance_label_to_check)
 {
@@ -253,10 +250,8 @@
         sendCoinsDialog.setModel(walletModel.get());
         transactionView.setModel(walletModel.get());
     }
-
 };
 
->>>>>>> 88259837
 //! Simple qt wallet tests.
 //
 // Test widgets can be debugged interactively calling show() on them and
@@ -291,28 +286,21 @@
     // Send two transactions, and verify they are added to transaction list.
     TransactionTableModel* transactionTableModel = walletModel.getTransactionTableModel();
     QCOMPARE(transactionTableModel->rowCount({}), 105);
-<<<<<<< HEAD
-    uint256 txid1 = SendCoins(*wallet.get(), sendCoinsDialog, PKHash(), 5 * COIN);
-    uint256 txid2 = SendCoins(*wallet.get(), sendCoinsDialog, PKHash(), 10 * COIN);
-=======
     uint256 txid1 = SendCoins(*wallet.get(), sendCoinsDialog, PKHash(), 5 * COIN, /*rbf=*/false);
     uint256 txid2 = SendCoins(*wallet.get(), sendCoinsDialog, PKHash(), 10 * COIN, /*rbf=*/true);
     // Transaction table model updates on a QueuedConnection, so process events to ensure it's updated.
     qApp->processEvents();
->>>>>>> 88259837
     QCOMPARE(transactionTableModel->rowCount({}), 107);
     QVERIFY(FindTx(*transactionTableModel, txid1).isValid());
     QVERIFY(FindTx(*transactionTableModel, txid2).isValid());
 
-<<<<<<< HEAD
-=======
+    // Blackcoin
     // Call bumpfee. Test disabled, canceled, enabled, then failing cases.
-    BumpFee(transactionView, txid1, /*expectDisabled=*/true, /*expectError=*/"not BIP 125 replaceable", /*cancel=*/false);
-    BumpFee(transactionView, txid2, /*expectDisabled=*/false, /*expectError=*/{}, /*cancel=*/true);
-    BumpFee(transactionView, txid2, /*expectDisabled=*/false, /*expectError=*/{}, /*cancel=*/false);
-    BumpFee(transactionView, txid2, /*expectDisabled=*/true, /*expectError=*/"already bumped", /*cancel=*/false);
-
->>>>>>> 88259837
+    // BumpFee(transactionView, txid1, /*expectDisabled=*/true, /*expectError=*/"not BIP 125 replaceable", /*cancel=*/false);
+    // BumpFee(transactionView, txid2, /*expectDisabled=*/false, /*expectError=*/{}, /*cancel=*/true);
+    // BumpFee(transactionView, txid2, /*expectDisabled=*/false, /*expectError=*/{}, /*cancel=*/false);
+    // BumpFee(transactionView, txid2, /*expectDisabled=*/true, /*expectError=*/"already bumped", /*cancel=*/false);
+
     // Check current balance on OverviewPage
     OverviewPage overviewPage(platformStyle.get());
     overviewPage.setWalletModel(&walletModel);
