// Copyright (c) 2011-2021 The Bitcoin Core developers
// Distributed under the MIT software license, see the accompanying
// file COPYING or http://www.opensource.org/licenses/mit-license.php.

#if defined(HAVE_CONFIG_H)
#include <config/bitcoin-config.h>
#endif

#include <qt/walletmodel.h>

#include <qt/addresstablemodel.h>
#include <qt/clientmodel.h>
#include <qt/guiconstants.h>
#include <qt/guiutil.h>
#include <qt/optionsmodel.h>
#include <qt/paymentserver.h>
#include <qt/recentrequeststablemodel.h>
#include <qt/sendcoinsdialog.h>
#include <qt/transactiontablemodel.h>

#include <interfaces/handler.h>
#include <interfaces/node.h>
#include <key_io.h>
#include <miner.h> // nLastCoinStakeSearchInterval
#include <node/ui_interface.h>
#include <psbt.h>
#include <util/system.h> // for GetBoolArg
#include <util/translation.h>
#include <wallet/coincontrol.h>
#include <wallet/wallet.h> // for CRecipient

#include <stdint.h>
#include <functional>

#include <QDebug>
#include <QMessageBox>
#include <QSet>
#include <QTimer>

<<<<<<< HEAD
static int pollSyncSkip = 30;

class WalletWorker : public QObject
{
    Q_OBJECT
public:
    WalletModel *walletModel;
    WalletWorker(WalletModel *_walletModel):
        walletModel(_walletModel){}

private Q_SLOTS:
    void updateModel()
    {
        if (walletModel && walletModel->node().shutdownRequested())
            return;

        // Update the model with results of task that take more time to be completed
        walletModel->checkStakeWeightChanged();
    }
};

#include <qt/walletmodel.moc>
=======
using wallet::CCoinControl;
using wallet::CRecipient;
using wallet::DEFAULT_DISABLE_WALLET;
>>>>>>> dd04f2dd

WalletModel::WalletModel(std::unique_ptr<interfaces::Wallet> wallet, ClientModel& client_model, const PlatformStyle *platformStyle, QObject *parent) :
    QObject(parent),
    m_wallet(std::move(wallet)),
    m_client_model(&client_model),
    m_node(client_model.node()),
    optionsModel(client_model.getOptionsModel()),
    addressTableModel(nullptr),
    transactionTableModel(nullptr),
    recentRequestsTableModel(nullptr),
    cachedEncryptionStatus(Unencrypted),
    timer(new QTimer(this)),
    nWeight(0),
    updateStakeWeight(true),
    worker(0)
{
    fHaveWatchOnly = m_wallet->haveWatchOnly();
    addressTableModel = new AddressTableModel(this);
    transactionTableModel = new TransactionTableModel(platformStyle, this);
    recentRequestsTableModel = new RecentRequestsTableModel(this);

    // Start thread
    worker = new WalletWorker(this);
    worker->moveToThread(&(t));
    t.start();

    subscribeToCoreSignals();
}

WalletModel::~WalletModel()
{
    unsubscribeFromCoreSignals();

    join();
}

void WalletModel::startPollBalance()
{
    // This timer will be fired repeatedly to update the balance
    // Since the QTimer::timeout is a private signal, it cannot be used
    // in the GUIUtil::ExceptionSafeConnect directly.
    connect(timer, &QTimer::timeout, this, &WalletModel::timerTimeout);
    GUIUtil::ExceptionSafeConnect(this, &WalletModel::timerTimeout, this, &WalletModel::pollBalanceChanged);
    connect(timer, SIGNAL(timeout()), worker, SLOT(updateModel()));
    timer->start(MODEL_UPDATE_DELAY);
}

void WalletModel::setClientModel(ClientModel* client_model)
{
    m_client_model = client_model;
    if (!m_client_model) timer->stop();
}

void WalletModel::updateStatus()
{
    EncryptionStatus newEncryptionStatus = getEncryptionStatus();

    if(cachedEncryptionStatus != newEncryptionStatus) {
        Q_EMIT encryptionStatusChanged();
    }
}

void WalletModel::pollBalanceChanged()
{
    // Get node synchronization information
    int numBlocks = -1;
    bool isSyncing = false;
    pollNum++;
    if (!m_node.tryGetSyncInfo(numBlocks, isSyncing) || (isSyncing && pollNum < pollSyncSkip))
        return;

    // Avoid recomputing wallet balances unless a TransactionChanged or
    // BlockTip notification was received.
    if (!fForceCheckBalanceChanged && m_cached_last_update_tip == getLastBlockProcessed()) return;

    // Try to get balances and return early if locks can't be acquired. This
    // avoids the GUI from getting stuck on periodical polls if the core is
    // holding the locks for a longer time - for example, during a wallet
    // rescan.
    interfaces::WalletBalances new_balances;
    uint256 block_hash;
    if (!m_wallet->tryGetBalances(new_balances, block_hash)) {
        return;
    }
    pollNum = 0;

    bool cachedBlockHashChanged = block_hash != m_cached_last_update_tip;
    if (fForceCheckBalanceChanged || cachedBlockHashChanged) {
        fForceCheckBalanceChanged = false;

        // Balance and number of transactions might have changed
        m_cached_last_update_tip = block_hash;

        bool balanceChanged = checkBalanceChanged(new_balances);

        if (transactionTableModel)
            transactionTableModel->updateConfirmations();

        // The stake weight is used for the staking icon status
        // Get the stake weight only when not syncing because it is time consuming
        // Blackcoin ToDo: enable balanceChanged?
        if (!isSyncing && (balanceChanged || cachedBlockHashChanged)) {
            updateStakeWeight = true;
        }
    }
}

bool WalletModel::checkBalanceChanged(const interfaces::WalletBalances& new_balances)
{
    if(new_balances.balanceChanged(m_cached_balances)) {
        m_cached_balances = new_balances;
        Q_EMIT balanceChanged(new_balances);
        return true;
    }
    return false;
}

void WalletModel::updateTransaction()
{
    // Balance and number of transactions might have changed
    fForceCheckBalanceChanged = true;
}

void WalletModel::updateAddressBook(const QString &address, const QString &label,
        bool isMine, const QString &purpose, int status)
{
    if(addressTableModel)
        addressTableModel->updateEntry(address, label, isMine, purpose, status);
}

void WalletModel::updateWatchOnlyFlag(bool fHaveWatchonly)
{
    fHaveWatchOnly = fHaveWatchonly;
    Q_EMIT notifyWatchonlyChanged(fHaveWatchonly);
}

bool WalletModel::validateAddress(const QString &address)
{
    return IsValidDestinationString(address.toStdString());
}

WalletModel::SendCoinsReturn WalletModel::prepareTransaction(WalletModelTransaction &transaction, const CCoinControl& coinControl)
{
    CAmount total = 0;
    bool fSubtractFeeFromAmount = false;
    QList<SendCoinsRecipient> recipients = transaction.getRecipients();
    std::vector<CRecipient> vecSend;

    if(recipients.empty())
    {
        return OK;
    }

    QSet<QString> setAddress; // Used to detect duplicates
    int nAddresses = 0;

    // Pre-check input data for validity
    for (const SendCoinsRecipient &rcp : recipients)
    {
        if (rcp.fSubtractFeeFromAmount)
            fSubtractFeeFromAmount = true;
        {   // User-entered bitcoin address / amount:
            if(!validateAddress(rcp.address))
            {
                return InvalidAddress;
            }
            if(rcp.amount <= 0)
            {
                return InvalidAmount;
            }
            setAddress.insert(rcp.address);
            ++nAddresses;

            CScript scriptPubKey = GetScriptForDestination(DecodeDestination(rcp.address.toStdString()));
            CRecipient recipient = {scriptPubKey, rcp.amount, rcp.fSubtractFeeFromAmount};
            vecSend.push_back(recipient);

            total += rcp.amount;
        }
    }
    if (setAddress.size() != nAddresses)
    {
        return DuplicateAddress;
    }

    CAmount nBalance = m_wallet->getAvailableBalance(coinControl);

    if(total > nBalance)
    {
        return AmountExceedsBalance;
    }

    {
        CAmount nFeeRequired = 0;
        int nChangePosRet = -1;
        bilingual_str error;

        auto& newTx = transaction.getWtx();
        newTx = m_wallet->createTransaction(vecSend, coinControl, !wallet().privateKeysDisabled() /* sign */, nChangePosRet, nFeeRequired, error);
        transaction.setTransactionFee(nFeeRequired);
        if (fSubtractFeeFromAmount && newTx)
            transaction.reassignAmounts(nChangePosRet);

        if(!newTx)
        {
            if(!fSubtractFeeFromAmount && (total + nFeeRequired) > nBalance)
            {
                return SendCoinsReturn(AmountWithFeeExceedsBalance);
            }
            Q_EMIT message(tr("Send Coins"), QString::fromStdString(error.translated),
                CClientUIInterface::MSG_ERROR);
            return TransactionCreationFailed;
        }

        // Reject absurdly high fee. (This can never happen because the
        // wallet never creates transactions with fee greater than
        // m_default_max_tx_fee. This merely a belt-and-suspenders check).
        if (nFeeRequired > m_wallet->getDefaultMaxTxFee()) {
            return AbsurdFee;
        }
    }

    return SendCoinsReturn(OK);
}

WalletModel::SendCoinsReturn WalletModel::sendCoins(WalletModelTransaction &transaction)
{
    QByteArray transaction_array; /* store serialized transaction */

    {
        std::vector<std::pair<std::string, std::string>> vOrderForm;
        for (const SendCoinsRecipient &rcp : transaction.getRecipients())
        {
            if (!rcp.message.isEmpty()) // Message from normal bitcoin:URI (bitcoin:123...?message=example)
                vOrderForm.emplace_back("Message", rcp.message.toStdString());
        }

        auto& newTx = transaction.getWtx();
        wallet().commitTransaction(newTx, {} /* mapValue */, std::move(vOrderForm));

        CDataStream ssTx(SER_NETWORK, PROTOCOL_VERSION);
        ssTx << *newTx;
        transaction_array.append((const char*)ssTx.data(), ssTx.size());
    }

    // Add addresses / update labels that we've sent to the address book,
    // and emit coinsSent signal for each recipient
    for (const SendCoinsRecipient &rcp : transaction.getRecipients())
    {
        {
            std::string strAddress = rcp.address.toStdString();
            CTxDestination dest = DecodeDestination(strAddress);
            std::string strLabel = rcp.label.toStdString();
            {
                // Check if we have a new address or an updated label
                std::string name;
                if (!m_wallet->getAddress(
                     dest, &name, /* is_mine= */ nullptr, /* purpose= */ nullptr))
                {
                    m_wallet->setAddressBook(dest, strLabel, "send");
                }
                else if (name != strLabel)
                {
                    m_wallet->setAddressBook(dest, strLabel, ""); // "" means don't change purpose
                }
            }
        }
        Q_EMIT coinsSent(this, rcp, transaction_array);
    }

    checkBalanceChanged(m_wallet->getBalances()); // update balance immediately, otherwise there could be a short noticeable delay until pollBalanceChanged hits

    return SendCoinsReturn(OK);
}

OptionsModel *WalletModel::getOptionsModel()
{
    return optionsModel;
}

AddressTableModel *WalletModel::getAddressTableModel()
{
    return addressTableModel;
}

TransactionTableModel *WalletModel::getTransactionTableModel()
{
    return transactionTableModel;
}

RecentRequestsTableModel *WalletModel::getRecentRequestsTableModel()
{
    return recentRequestsTableModel;
}

WalletModel::EncryptionStatus WalletModel::getEncryptionStatus() const
{
    if(!m_wallet->isCrypted())
    {
        // A previous bug allowed for watchonly wallets to be encrypted (encryption keys set, but nothing is actually encrypted).
        // To avoid misrepresenting the encryption status of such wallets, we only return NoKeys for watchonly wallets that are unencrypted.
        if (m_wallet->privateKeysDisabled()) {
            return NoKeys;
        }
        return Unencrypted;
    }
    else if(m_wallet->isLocked())
    {
        return Locked;
    }
    else
    {
        return Unlocked;
    }
}

bool WalletModel::setWalletEncrypted(const SecureString& passphrase)
{
    return m_wallet->encryptWallet(passphrase);
}

bool WalletModel::setWalletLocked(bool locked, const SecureString &passPhrase)
{
    if(locked)
    {
        // Lock
        return m_wallet->lock();
    }
    else
    {
        // Unlock
        return m_wallet->unlock(passPhrase);
    }
}

bool WalletModel::changePassphrase(const SecureString &oldPass, const SecureString &newPass)
{
    m_wallet->lock(); // Make sure wallet is locked before attempting pass change
    return m_wallet->changeWalletPassphrase(oldPass, newPass);
}

// Handlers for core signals
static void NotifyUnload(WalletModel* walletModel)
{
    qDebug() << "NotifyUnload";
    bool invoked = QMetaObject::invokeMethod(walletModel, "unload");
    assert(invoked);
}

static void NotifyKeyStoreStatusChanged(WalletModel *walletmodel)
{
    qDebug() << "NotifyKeyStoreStatusChanged";
    bool invoked = QMetaObject::invokeMethod(walletmodel, "updateStatus", Qt::QueuedConnection);
    assert(invoked);
}

static void NotifyAddressBookChanged(WalletModel *walletmodel,
        const CTxDestination &address, const std::string &label, bool isMine,
        const std::string &purpose, ChangeType status)
{
    QString strAddress = QString::fromStdString(EncodeDestination(address));
    QString strLabel = QString::fromStdString(label);
    QString strPurpose = QString::fromStdString(purpose);

    qDebug() << "NotifyAddressBookChanged: " + strAddress + " " + strLabel + " isMine=" + QString::number(isMine) + " purpose=" + strPurpose + " status=" + QString::number(status);
    bool invoked = QMetaObject::invokeMethod(walletmodel, "updateAddressBook", Qt::QueuedConnection,
                              Q_ARG(QString, strAddress),
                              Q_ARG(QString, strLabel),
                              Q_ARG(bool, isMine),
                              Q_ARG(QString, strPurpose),
                              Q_ARG(int, status));
    assert(invoked);
}

static void NotifyTransactionChanged(WalletModel *walletmodel, const uint256 &hash, ChangeType status)
{
    Q_UNUSED(hash);
    Q_UNUSED(status);
    bool invoked = QMetaObject::invokeMethod(walletmodel, "updateTransaction", Qt::QueuedConnection);
    assert(invoked);
}

static void ShowProgress(WalletModel *walletmodel, const std::string &title, int nProgress)
{
    // emits signal "showProgress"
    bool invoked = QMetaObject::invokeMethod(walletmodel, "showProgress", Qt::QueuedConnection,
                              Q_ARG(QString, QString::fromStdString(title)),
                              Q_ARG(int, nProgress));
    assert(invoked);
}

static void NotifyWatchonlyChanged(WalletModel *walletmodel, bool fHaveWatchonly)
{
    bool invoked = QMetaObject::invokeMethod(walletmodel, "updateWatchOnlyFlag", Qt::QueuedConnection,
                              Q_ARG(bool, fHaveWatchonly));
    assert(invoked);
}

static void NotifyCanGetAddressesChanged(WalletModel* walletmodel)
{
    bool invoked = QMetaObject::invokeMethod(walletmodel, "canGetAddressesChanged");
    assert(invoked);
}

void WalletModel::subscribeToCoreSignals()
{
    // Connect signals to wallet
    m_handler_unload = m_wallet->handleUnload(std::bind(&NotifyUnload, this));
    m_handler_status_changed = m_wallet->handleStatusChanged(std::bind(&NotifyKeyStoreStatusChanged, this));
    m_handler_address_book_changed = m_wallet->handleAddressBookChanged(std::bind(NotifyAddressBookChanged, this, std::placeholders::_1, std::placeholders::_2, std::placeholders::_3, std::placeholders::_4, std::placeholders::_5));
    m_handler_transaction_changed = m_wallet->handleTransactionChanged(std::bind(NotifyTransactionChanged, this, std::placeholders::_1, std::placeholders::_2));
    m_handler_show_progress = m_wallet->handleShowProgress(std::bind(ShowProgress, this, std::placeholders::_1, std::placeholders::_2));
    m_handler_watch_only_changed = m_wallet->handleWatchOnlyChanged(std::bind(NotifyWatchonlyChanged, this, std::placeholders::_1));
    m_handler_can_get_addrs_changed = m_wallet->handleCanGetAddressesChanged(std::bind(NotifyCanGetAddressesChanged, this));
}

void WalletModel::unsubscribeFromCoreSignals()
{
    // Disconnect signals from wallet
    m_handler_unload->disconnect();
    m_handler_status_changed->disconnect();
    m_handler_address_book_changed->disconnect();
    m_handler_transaction_changed->disconnect();
    m_handler_show_progress->disconnect();
    m_handler_watch_only_changed->disconnect();
    m_handler_can_get_addrs_changed->disconnect();
}

// WalletModel::UnlockContext implementation
WalletModel::UnlockContext WalletModel::requestUnlock()
{
    bool was_locked = getEncryptionStatus() == Locked;

    if ((!was_locked) && getWalletUnlockStakingOnly())
    {
        setWalletLocked(true);
        was_locked = getEncryptionStatus() == Locked;

    }

    if(was_locked)
    {
        // Request UI to unlock wallet
        Q_EMIT requireUnlock();
    }
    // If wallet is still locked, unlock was failed or cancelled, mark context as invalid
    bool valid = getEncryptionStatus() != Locked;

    return UnlockContext(this, valid, was_locked && !getWalletUnlockStakingOnly());
}

WalletModel::UnlockContext::UnlockContext(WalletModel *_wallet, bool _valid, bool _relock):
        wallet(_wallet),
        valid(_valid),
        relock(_relock),
        stakingOnly(false)
{
    if(!relock)
    {
        stakingOnly = wallet->getWalletUnlockStakingOnly();
        wallet->setWalletUnlockStakingOnly(false);
    }
}

WalletModel::UnlockContext::~UnlockContext()
{
    if(valid && relock)
    {
        wallet->setWalletLocked(true);
    }

    if(!relock)
    {
        wallet->setWalletUnlockStakingOnly(stakingOnly);
        wallet->updateStatus();
    }
}

void WalletModel::UnlockContext::CopyFrom(UnlockContext&& rhs)
{
    // Transfer context; old object no longer relocks wallet
    *this = rhs;
    rhs.relock = false;
}

<<<<<<< HEAD
=======
bool WalletModel::bumpFee(uint256 hash, uint256& new_hash)
{
    CCoinControl coin_control;
    coin_control.m_signal_bip125_rbf = true;
    std::vector<bilingual_str> errors;
    CAmount old_fee;
    CAmount new_fee;
    CMutableTransaction mtx;
    if (!m_wallet->createBumpTransaction(hash, coin_control, errors, old_fee, new_fee, mtx)) {
        QMessageBox::critical(nullptr, tr("Fee bump error"), tr("Increasing transaction fee failed") + "<br />(" +
            (errors.size() ? QString::fromStdString(errors[0].translated) : "") +")");
        return false;
    }

    // allow a user based fee verification
    /*: Asks a user if they would like to manually increase the fee of a transaction that has already been created. */
    QString questionString = tr("Do you want to increase the fee?");
    questionString.append("<br />");
    questionString.append("<table style=\"text-align: left;\">");
    questionString.append("<tr><td>");
    questionString.append(tr("Current fee:"));
    questionString.append("</td><td>");
    questionString.append(BitcoinUnits::formatHtmlWithUnit(getOptionsModel()->getDisplayUnit(), old_fee));
    questionString.append("</td></tr><tr><td>");
    questionString.append(tr("Increase:"));
    questionString.append("</td><td>");
    questionString.append(BitcoinUnits::formatHtmlWithUnit(getOptionsModel()->getDisplayUnit(), new_fee - old_fee));
    questionString.append("</td></tr><tr><td>");
    questionString.append(tr("New fee:"));
    questionString.append("</td><td>");
    questionString.append(BitcoinUnits::formatHtmlWithUnit(getOptionsModel()->getDisplayUnit(), new_fee));
    questionString.append("</td></tr></table>");

    // Display warning in the "Confirm fee bump" window if the "Coin Control Features" option is enabled
    if (getOptionsModel()->getCoinControlFeatures()) {
        questionString.append("<br><br>");
        questionString.append(tr("Warning: This may pay the additional fee by reducing change outputs or adding inputs, when necessary. It may add a new change output if one does not already exist. These changes may potentially leak privacy."));
    }

    auto confirmationDialog = new SendConfirmationDialog(tr("Confirm fee bump"), questionString, "", "", SEND_CONFIRM_DELAY, !m_wallet->privateKeysDisabled(), getOptionsModel()->getEnablePSBTControls(), nullptr);
    confirmationDialog->setAttribute(Qt::WA_DeleteOnClose);
    // TODO: Replace QDialog::exec() with safer QDialog::show().
    const auto retval = static_cast<QMessageBox::StandardButton>(confirmationDialog->exec());

    // cancel sign&broadcast if user doesn't want to bump the fee
    if (retval != QMessageBox::Yes && retval != QMessageBox::Save) {
        return false;
    }

    WalletModel::UnlockContext ctx(requestUnlock());
    if(!ctx.isValid())
    {
        return false;
    }

    // Short-circuit if we are returning a bumped transaction PSBT to clipboard
    if (retval == QMessageBox::Save) {
        PartiallySignedTransaction psbtx(mtx);
        bool complete = false;
        const TransactionError err = wallet().fillPSBT(SIGHASH_ALL, false /* sign */, true /* bip32derivs */, nullptr, psbtx, complete);
        if (err != TransactionError::OK || complete) {
            QMessageBox::critical(nullptr, tr("Fee bump error"), tr("Can't draft transaction."));
            return false;
        }
        // Serialize the PSBT
        CDataStream ssTx(SER_NETWORK, PROTOCOL_VERSION);
        ssTx << psbtx;
        GUIUtil::setClipboard(EncodeBase64(ssTx.str()).c_str());
        Q_EMIT message(tr("PSBT copied"), "Copied to clipboard", CClientUIInterface::MSG_INFORMATION);
        return true;
    }

    assert(!m_wallet->privateKeysDisabled());

    // sign bumped transaction
    if (!m_wallet->signBumpTransaction(mtx)) {
        QMessageBox::critical(nullptr, tr("Fee bump error"), tr("Can't sign transaction."));
        return false;
    }
    // commit the bumped transaction
    if(!m_wallet->commitBumpTransaction(hash, std::move(mtx), errors, new_hash)) {
        QMessageBox::critical(nullptr, tr("Fee bump error"), tr("Could not commit transaction") + "<br />(" +
            QString::fromStdString(errors[0].translated)+")");
        return false;
    }
    return true;
}

>>>>>>> dd04f2dd
bool WalletModel::displayAddress(std::string sAddress)
{
    CTxDestination dest = DecodeDestination(sAddress);
    bool res = false;
    try {
        res = m_wallet->displayAddress(dest);
    } catch (const std::runtime_error& e) {
        QMessageBox::critical(nullptr, tr("Can't display address"), e.what());
    }
    return res;
}

bool WalletModel::isWalletEnabled()
{
   return !gArgs.GetBoolArg("-disablewallet", DEFAULT_DISABLE_WALLET);
}

QString WalletModel::getWalletName() const
{
    return QString::fromStdString(m_wallet->getWalletName());
}

QString WalletModel::getDisplayName() const
{
    const QString name = getWalletName();
    return name.isEmpty() ? "["+tr("default wallet")+"]" : name;
}

bool WalletModel::isMultiwallet()
{
    return m_node.walletLoader().getWallets().size() > 1;
}

void WalletModel::refresh(bool pk_hash_only)
{
    addressTableModel = new AddressTableModel(this, pk_hash_only);
}

uint256 WalletModel::getLastBlockProcessed() const
{
    return m_client_model ? m_client_model->getBestBlockHash() : uint256{};
}

uint64_t WalletModel::getStakeWeight()
{
    return nWeight;
}

uint64_t WalletModel::getLastCoinStakeSearchInterval()
{
    return nLastCoinStakeSearchInterval;
}

bool WalletModel::getWalletUnlockStakingOnly()
{
    return m_wallet->getWalletUnlockStakingOnly();
}

void WalletModel::setWalletUnlockStakingOnly(bool unlock)
{
    m_wallet->setWalletUnlockStakingOnly(unlock);
}

void WalletModel::checkStakeWeightChanged()
{
    if (updateStakeWeight && m_wallet->tryGetStakeWeight(nWeight)) {
        updateStakeWeight = false;
    }
}

void WalletModel::join()
{
    // Stop timer
    if (timer)
        timer->stop();

    // Quit thread
    if (t.isRunning()) {
        if (worker)
            worker->disconnect(this);
        t.quit();
        t.wait();
    }
}<|MERGE_RESOLUTION|>--- conflicted
+++ resolved
@@ -21,7 +21,7 @@
 #include <interfaces/handler.h>
 #include <interfaces/node.h>
 #include <key_io.h>
-#include <miner.h> // nLastCoinStakeSearchInterval
+#include <node/miner.h> // nLastCoinStakeSearchInterval
 #include <node/ui_interface.h>
 #include <psbt.h>
 #include <util/system.h> // for GetBoolArg
@@ -36,8 +36,12 @@
 #include <QMessageBox>
 #include <QSet>
 #include <QTimer>
-
-<<<<<<< HEAD
+#include <QFile>
+
+using wallet::CCoinControl;
+using wallet::CRecipient;
+using wallet::DEFAULT_DISABLE_WALLET;
+
 static int pollSyncSkip = 30;
 
 class WalletWorker : public QObject
@@ -51,7 +55,7 @@
 private Q_SLOTS:
     void updateModel()
     {
-        if (walletModel && walletModel->node().shutdownRequested())
+        if(walletModel && walletModel->node().shutdownRequested())
             return;
 
         // Update the model with results of task that take more time to be completed
@@ -60,11 +64,6 @@
 };
 
 #include <qt/walletmodel.moc>
-=======
-using wallet::CCoinControl;
-using wallet::CRecipient;
-using wallet::DEFAULT_DISABLE_WALLET;
->>>>>>> dd04f2dd
 
 WalletModel::WalletModel(std::unique_ptr<interfaces::Wallet> wallet, ClientModel& client_model, const PlatformStyle *platformStyle, QObject *parent) :
     QObject(parent),
@@ -550,97 +549,6 @@
     rhs.relock = false;
 }
 
-<<<<<<< HEAD
-=======
-bool WalletModel::bumpFee(uint256 hash, uint256& new_hash)
-{
-    CCoinControl coin_control;
-    coin_control.m_signal_bip125_rbf = true;
-    std::vector<bilingual_str> errors;
-    CAmount old_fee;
-    CAmount new_fee;
-    CMutableTransaction mtx;
-    if (!m_wallet->createBumpTransaction(hash, coin_control, errors, old_fee, new_fee, mtx)) {
-        QMessageBox::critical(nullptr, tr("Fee bump error"), tr("Increasing transaction fee failed") + "<br />(" +
-            (errors.size() ? QString::fromStdString(errors[0].translated) : "") +")");
-        return false;
-    }
-
-    // allow a user based fee verification
-    /*: Asks a user if they would like to manually increase the fee of a transaction that has already been created. */
-    QString questionString = tr("Do you want to increase the fee?");
-    questionString.append("<br />");
-    questionString.append("<table style=\"text-align: left;\">");
-    questionString.append("<tr><td>");
-    questionString.append(tr("Current fee:"));
-    questionString.append("</td><td>");
-    questionString.append(BitcoinUnits::formatHtmlWithUnit(getOptionsModel()->getDisplayUnit(), old_fee));
-    questionString.append("</td></tr><tr><td>");
-    questionString.append(tr("Increase:"));
-    questionString.append("</td><td>");
-    questionString.append(BitcoinUnits::formatHtmlWithUnit(getOptionsModel()->getDisplayUnit(), new_fee - old_fee));
-    questionString.append("</td></tr><tr><td>");
-    questionString.append(tr("New fee:"));
-    questionString.append("</td><td>");
-    questionString.append(BitcoinUnits::formatHtmlWithUnit(getOptionsModel()->getDisplayUnit(), new_fee));
-    questionString.append("</td></tr></table>");
-
-    // Display warning in the "Confirm fee bump" window if the "Coin Control Features" option is enabled
-    if (getOptionsModel()->getCoinControlFeatures()) {
-        questionString.append("<br><br>");
-        questionString.append(tr("Warning: This may pay the additional fee by reducing change outputs or adding inputs, when necessary. It may add a new change output if one does not already exist. These changes may potentially leak privacy."));
-    }
-
-    auto confirmationDialog = new SendConfirmationDialog(tr("Confirm fee bump"), questionString, "", "", SEND_CONFIRM_DELAY, !m_wallet->privateKeysDisabled(), getOptionsModel()->getEnablePSBTControls(), nullptr);
-    confirmationDialog->setAttribute(Qt::WA_DeleteOnClose);
-    // TODO: Replace QDialog::exec() with safer QDialog::show().
-    const auto retval = static_cast<QMessageBox::StandardButton>(confirmationDialog->exec());
-
-    // cancel sign&broadcast if user doesn't want to bump the fee
-    if (retval != QMessageBox::Yes && retval != QMessageBox::Save) {
-        return false;
-    }
-
-    WalletModel::UnlockContext ctx(requestUnlock());
-    if(!ctx.isValid())
-    {
-        return false;
-    }
-
-    // Short-circuit if we are returning a bumped transaction PSBT to clipboard
-    if (retval == QMessageBox::Save) {
-        PartiallySignedTransaction psbtx(mtx);
-        bool complete = false;
-        const TransactionError err = wallet().fillPSBT(SIGHASH_ALL, false /* sign */, true /* bip32derivs */, nullptr, psbtx, complete);
-        if (err != TransactionError::OK || complete) {
-            QMessageBox::critical(nullptr, tr("Fee bump error"), tr("Can't draft transaction."));
-            return false;
-        }
-        // Serialize the PSBT
-        CDataStream ssTx(SER_NETWORK, PROTOCOL_VERSION);
-        ssTx << psbtx;
-        GUIUtil::setClipboard(EncodeBase64(ssTx.str()).c_str());
-        Q_EMIT message(tr("PSBT copied"), "Copied to clipboard", CClientUIInterface::MSG_INFORMATION);
-        return true;
-    }
-
-    assert(!m_wallet->privateKeysDisabled());
-
-    // sign bumped transaction
-    if (!m_wallet->signBumpTransaction(mtx)) {
-        QMessageBox::critical(nullptr, tr("Fee bump error"), tr("Can't sign transaction."));
-        return false;
-    }
-    // commit the bumped transaction
-    if(!m_wallet->commitBumpTransaction(hash, std::move(mtx), errors, new_hash)) {
-        QMessageBox::critical(nullptr, tr("Fee bump error"), tr("Could not commit transaction") + "<br />(" +
-            QString::fromStdString(errors[0].translated)+")");
-        return false;
-    }
-    return true;
-}
-
->>>>>>> dd04f2dd
 bool WalletModel::displayAddress(std::string sAddress)
 {
     CTxDestination dest = DecodeDestination(sAddress);
