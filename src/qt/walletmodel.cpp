// Copyright (c) 2011-2020 The Bitcoin Core developers
// Distributed under the MIT software license, see the accompanying
// file COPYING or http://www.opensource.org/licenses/mit-license.php.

<<<<<<< HEAD
#include "walletmodel.h"

#include "addresstablemodel.h"
#include "guiconstants.h"
#include "guiutil.h"
#include "paymentserver.h"
#include "recentrequeststablemodel.h"
#include "transactiontablemodel.h"
#include "dstencode.h"
#include "keystore.h"
#include "main.h"
#include "sync.h"
#include "ui_interface.h"
#include "wallet/wallet.h"
#include "wallet/walletdb.h" // for BackupWallet
=======
#if defined(HAVE_CONFIG_H)
#include <config/bitcoin-config.h>
#endif

#include <qt/walletmodel.h>

#include <qt/addresstablemodel.h>
#include <qt/clientmodel.h>
#include <qt/guiconstants.h>
#include <qt/guiutil.h>
#include <qt/optionsmodel.h>
#include <qt/paymentserver.h>
#include <qt/recentrequeststablemodel.h>
#include <qt/sendcoinsdialog.h>
#include <qt/transactiontablemodel.h>

#include <interfaces/handler.h>
#include <interfaces/node.h>
#include <key_io.h>
#include <node/ui_interface.h>
#include <psbt.h>
#include <util/system.h> // for GetBoolArg
#include <util/translation.h>
#include <wallet/coincontrol.h>
#include <wallet/wallet.h> // for CRecipient
>>>>>>> 61646189

#include <stdint.h>
#include <functional>

#include <QDebug>
#include <QMessageBox>
#include <QSet>
#include <QTimer>


<<<<<<< HEAD
WalletModel::WalletModel(const PlatformStyle *platformStyle, CWallet *wallet, OptionsModel *optionsModel, QObject *parent) :
    QObject(parent), wallet(wallet), optionsModel(optionsModel), addressTableModel(0),
    transactionTableModel(0),
    recentRequestsTableModel(0),
    cachedBalance(0),
	cachedUnconfirmedBalance(0),
	cachedImmatureBalance(0),
	cachedStake(0),
	cachedWatchOnlyBalance(0),
	cachedWatchUnconfBalance(0),
	cachedWatchImmatureBalance(0),
	cachedWatchOnlyStake(0),
    cachedEncryptionStatus(Unencrypted),
	cachedNumBlocks(0)

=======
WalletModel::WalletModel(std::unique_ptr<interfaces::Wallet> wallet, ClientModel& client_model, const PlatformStyle *platformStyle, QObject *parent) :
    QObject(parent),
    m_wallet(std::move(wallet)),
    m_client_model(&client_model),
    m_node(client_model.node()),
    optionsModel(client_model.getOptionsModel()),
    addressTableModel(nullptr),
    transactionTableModel(nullptr),
    recentRequestsTableModel(nullptr),
    cachedEncryptionStatus(Unencrypted),
    timer(new QTimer(this))
>>>>>>> 61646189
{
    fHaveWatchOnly = m_wallet->haveWatchOnly();
    addressTableModel = new AddressTableModel(this);
    transactionTableModel = new TransactionTableModel(platformStyle, this);
    recentRequestsTableModel = new RecentRequestsTableModel(this);

    subscribeToCoreSignals();
}

WalletModel::~WalletModel()
{
    unsubscribeFromCoreSignals();
}

void WalletModel::startPollBalance()
{
<<<<<<< HEAD
    if (coinControl)
    {
        CAmount nBalance = 0;
        std::vector<COutput> vCoins;
        wallet->AvailableCoins(vCoins, true, coinControl);
        BOOST_FOREACH(const COutput& out, vCoins)
            if(out.fSpendable)
                nBalance += out.tx->vout[out.i].nValue;

        return nBalance;
    }

    return wallet->GetBalance();
}

CAmount WalletModel::getStake() const
{
    return wallet->GetStake();
}

CAmount WalletModel::getWatchStake() const
{
    return wallet->GetWatchOnlyStake();
}

CAmount WalletModel::getUnconfirmedBalance() const
{
    return wallet->GetUnconfirmedBalance();
}

CAmount WalletModel::getImmatureBalance() const
{
    return wallet->GetImmatureBalance();
}

bool WalletModel::haveWatchOnly() const
{
    return fHaveWatchOnly;
}

CAmount WalletModel::getWatchBalance() const
{
    return wallet->GetWatchOnlyBalance();
}

CAmount WalletModel::getWatchUnconfirmedBalance() const
{
    return wallet->GetUnconfirmedWatchOnlyBalance();
=======
    // This timer will be fired repeatedly to update the balance
    // Since the QTimer::timeout is a private signal, it cannot be used
    // in the GUIUtil::ExceptionSafeConnect directly.
    connect(timer, &QTimer::timeout, this, &WalletModel::timerTimeout);
    GUIUtil::ExceptionSafeConnect(this, &WalletModel::timerTimeout, this, &WalletModel::pollBalanceChanged);
    timer->start(MODEL_UPDATE_DELAY);
>>>>>>> 61646189
}

void WalletModel::setClientModel(ClientModel* client_model)
{
    m_client_model = client_model;
    if (!m_client_model) timer->stop();
}

unsigned int WalletModel::getDonationPercentage() const
{
    return wallet->GetDonationPercentage();
}

void WalletModel::updateStatus()
{
    EncryptionStatus newEncryptionStatus = getEncryptionStatus();

    if(cachedEncryptionStatus != newEncryptionStatus) {
        Q_EMIT encryptionStatusChanged();
    }
}

void WalletModel::pollBalanceChanged()
{
    // Avoid recomputing wallet balances unless a TransactionChanged or
    // BlockTip notification was received.
    if (!fForceCheckBalanceChanged && m_cached_last_update_tip == getLastBlockProcessed()) return;

    // Try to get balances and return early if locks can't be acquired. This
    // avoids the GUI from getting stuck on periodical polls if the core is
    // holding the locks for a longer time - for example, during a wallet
    // rescan.
    interfaces::WalletBalances new_balances;
    uint256 block_hash;
    if (!m_wallet->tryGetBalances(new_balances, block_hash)) {
        return;
    }

    if (fForceCheckBalanceChanged || block_hash != m_cached_last_update_tip) {
        fForceCheckBalanceChanged = false;

        // Balance and number of transactions might have changed
        m_cached_last_update_tip = block_hash;

        checkBalanceChanged(new_balances);
        if(transactionTableModel)
            transactionTableModel->updateConfirmations();
    }
}

void WalletModel::checkBalanceChanged(const interfaces::WalletBalances& new_balances)
{
<<<<<<< HEAD
    CAmount newBalance = getBalance();
    CAmount newUnconfirmedBalance = getUnconfirmedBalance();
    CAmount newImmatureBalance = getImmatureBalance();
    CAmount newStake = getStake();
    CAmount newWatchOnlyBalance = 0;
    CAmount newWatchUnconfBalance = 0;
    CAmount newWatchImmatureBalance = 0;
    CAmount newWatchOnlyStake = 0;
    CAmount newDonationPercentage = getDonationPercentage();
    if (haveWatchOnly())
    {
        newWatchOnlyBalance = getWatchBalance();
        newWatchUnconfBalance = getWatchUnconfirmedBalance();
        newWatchImmatureBalance = getWatchImmatureBalance();
        newWatchOnlyStake = getWatchStake();
    }

    if(cachedBalance != newBalance || cachedUnconfirmedBalance != newUnconfirmedBalance || cachedImmatureBalance != newImmatureBalance ||
    		cachedWatchOnlyBalance != newWatchOnlyBalance || cachedWatchUnconfBalance != newWatchUnconfBalance || cachedWatchImmatureBalance != newWatchImmatureBalance || cachedStake != newStake || cachedWatchOnlyStake != newWatchOnlyStake)
    {
        cachedBalance = newBalance;
        cachedUnconfirmedBalance = newUnconfirmedBalance;
        cachedImmatureBalance = newImmatureBalance;
        cachedStake = newStake;
        cachedWatchOnlyBalance = newWatchOnlyBalance;
        cachedWatchUnconfBalance = newWatchUnconfBalance;
        cachedWatchImmatureBalance = newWatchImmatureBalance;
        cachedWatchOnlyStake = newWatchOnlyStake;
                Q_EMIT balanceChanged(newBalance, newUnconfirmedBalance, newImmatureBalance, newStake,
                                    newWatchOnlyBalance, newWatchUnconfBalance, newWatchImmatureBalance, newWatchOnlyStake,
                                    newDonationPercentage);
=======
    if(new_balances.balanceChanged(m_cached_balances)) {
        m_cached_balances = new_balances;
        Q_EMIT balanceChanged(new_balances);
>>>>>>> 61646189
    }
}

void WalletModel::updateTransaction()
{
    // Balance and number of transactions might have changed
    fForceCheckBalanceChanged = true;
}

void WalletModel::updateAddressBook(const QString &address, const QString &label,
        bool isMine, const QString &purpose, int status)
{
    if(addressTableModel)
        addressTableModel->updateEntry(address, label, isMine, purpose, status);
}

void WalletModel::updateWatchOnlyFlag(bool fHaveWatchonly)
{
    fHaveWatchOnly = fHaveWatchonly;
    Q_EMIT notifyWatchonlyChanged(fHaveWatchonly);
}

<<<<<<< HEAD
bool WalletModel::validateAddress(const QString &address) { return IsValidDestinationString(address.toStdString()); }
=======
bool WalletModel::validateAddress(const QString &address)
{
    return IsValidDestinationString(address.toStdString());
}
>>>>>>> 61646189

WalletModel::SendCoinsReturn WalletModel::prepareTransaction(WalletModelTransaction &transaction, const CCoinControl& coinControl)
{
    CAmount total = 0;
    bool fSubtractFeeFromAmount = false;
    QList<SendCoinsRecipient> recipients = transaction.getRecipients();
    std::vector<CRecipient> vecSend;

    if(recipients.empty())
    {
        return OK;
    }

    QSet<QString> setAddress; // Used to detect duplicates
    int nAddresses = 0;

    // Pre-check input data for validity
    for (const SendCoinsRecipient &rcp : recipients)
    {
        if (rcp.fSubtractFeeFromAmount)
            fSubtractFeeFromAmount = true;
        {   // User-entered bitcoin address / amount:
            if(!validateAddress(rcp.address))
            {
                return InvalidAddress;
            }
            if(rcp.amount <= 0)
            {
                return InvalidAmount;
            }
            setAddress.insert(rcp.address);
            ++nAddresses;

            CScript scriptPubKey = GetScriptForDestination(DecodeDestination(rcp.address.toStdString()));
            CRecipient recipient = {scriptPubKey, rcp.amount, rcp.fSubtractFeeFromAmount};
            vecSend.push_back(recipient);

            total += rcp.amount;
        }
    }
    if (setAddress.size() != nAddresses)
    {
        return DuplicateAddress;
    }

    CAmount nBalance = m_wallet->getAvailableBalance(coinControl);

    if(total > nBalance)
    {
        return AmountExceedsBalance;
    }

    {
        CAmount nFeeRequired = 0;
        int nChangePosRet = -1;
        bilingual_str error;

        auto& newTx = transaction.getWtx();
        newTx = m_wallet->createTransaction(vecSend, coinControl, !wallet().privateKeysDisabled() /* sign */, nChangePosRet, nFeeRequired, error);
        transaction.setTransactionFee(nFeeRequired);
        if (fSubtractFeeFromAmount && newTx)
            transaction.reassignAmounts(nChangePosRet);

        if(!newTx)
        {
            if(!fSubtractFeeFromAmount && (total + nFeeRequired) > nBalance)
            {
                return SendCoinsReturn(AmountWithFeeExceedsBalance);
            }
            Q_EMIT message(tr("Send Coins"), QString::fromStdString(error.translated),
                CClientUIInterface::MSG_ERROR);
            return TransactionCreationFailed;
        }

        // Reject absurdly high fee. (This can never happen because the
        // wallet never creates transactions with fee greater than
        // m_default_max_tx_fee. This merely a belt-and-suspenders check).
        if (nFeeRequired > m_wallet->getDefaultMaxTxFee()) {
            return AbsurdFee;
        }
    }

    return SendCoinsReturn(OK);
}

WalletModel::SendCoinsReturn WalletModel::sendCoins(WalletModelTransaction &transaction)
{
    QByteArray transaction_array; /* store serialized transaction */

    {
        std::vector<std::pair<std::string, std::string>> vOrderForm;
        for (const SendCoinsRecipient &rcp : transaction.getRecipients())
        {
<<<<<<< HEAD
            if (rcp.paymentRequest.IsInitialized())
            {
                // Make sure any payment requests involved are still valid.
                if (PaymentServer::verifyExpired(rcp.paymentRequest.getDetails())) {
                    return PaymentRequestExpired;
                }

                // Store PaymentRequests in wtx.vOrderForm in wallet.
                std::string key("PaymentRequest");
                std::string value;
                rcp.paymentRequest.SerializeToString(&value);
                newTx->vOrderForm.push_back(make_pair(key, value));
            }
            else if (!rcp.message.isEmpty())
            {
                // Message from normal blackcoin:URI
                // (blackcoin:123...?message=example)
                newTx->vOrderForm.push_back(make_pair("Message", rcp.message.toStdString()));
            }
            else if (!rcp.message.isEmpty()) // Message from normal blackcoin:URI (blackcoin:123...?message=example)
                newTx->vOrderForm.push_back(make_pair("Message", rcp.message.toStdString()));
=======
            if (!rcp.message.isEmpty()) // Message from normal bitcoin:URI (bitcoin:123...?message=example)
                vOrderForm.emplace_back("Message", rcp.message.toStdString());
>>>>>>> 61646189
        }

        auto& newTx = transaction.getWtx();
        wallet().commitTransaction(newTx, {} /* mapValue */, std::move(vOrderForm));

        CDataStream ssTx(SER_NETWORK, PROTOCOL_VERSION);
        ssTx << *newTx;
        transaction_array.append((const char*)ssTx.data(), ssTx.size());
    }

    // Add addresses / update labels that we've sent to the address book,
    // and emit coinsSent signal for each recipient
    for (const SendCoinsRecipient &rcp : transaction.getRecipients())
    {
        {
            std::string strAddress = rcp.address.toStdString();
            CTxDestination dest = DecodeDestination(strAddress);
            std::string strLabel = rcp.label.toStdString();
            {
                // Check if we have a new address or an updated label
                std::string name;
                if (!m_wallet->getAddress(
                     dest, &name, /* is_mine= */ nullptr, /* purpose= */ nullptr))
                {
                    m_wallet->setAddressBook(dest, strLabel, "send");
                }
                else if (name != strLabel)
                {
                    m_wallet->setAddressBook(dest, strLabel, ""); // "" means don't change purpose
                }
            }
        }
        Q_EMIT coinsSent(this, rcp, transaction_array);
    }

    checkBalanceChanged(m_wallet->getBalances()); // update balance immediately, otherwise there could be a short noticeable delay until pollBalanceChanged hits

    return SendCoinsReturn(OK);
}

OptionsModel *WalletModel::getOptionsModel()
{
    return optionsModel;
}

AddressTableModel *WalletModel::getAddressTableModel()
{
    return addressTableModel;
}

TransactionTableModel *WalletModel::getTransactionTableModel()
{
    return transactionTableModel;
}

RecentRequestsTableModel *WalletModel::getRecentRequestsTableModel()
{
    return recentRequestsTableModel;
}

WalletModel::EncryptionStatus WalletModel::getEncryptionStatus() const
{
    if(!m_wallet->isCrypted())
    {
        return Unencrypted;
    }
    else if(m_wallet->isLocked())
    {
        return Locked;
    }
    else
    {
        return Unlocked;
    }
}

bool WalletModel::setWalletEncrypted(const SecureString& passphrase)
{
    return m_wallet->encryptWallet(passphrase);
}

bool WalletModel::setWalletLocked(bool locked, const SecureString &passPhrase)
{
    if(locked)
    {
        // Lock
        return m_wallet->lock();
    }
    else
    {
        // Unlock
        return m_wallet->unlock(passPhrase);
    }
}

bool WalletModel::changePassphrase(const SecureString &oldPass, const SecureString &newPass)
{
    m_wallet->lock(); // Make sure wallet is locked before attempting pass change
    return m_wallet->changeWalletPassphrase(oldPass, newPass);
}

// Handlers for core signals
static void NotifyUnload(WalletModel* walletModel)
{
    qDebug() << "NotifyUnload";
    bool invoked = QMetaObject::invokeMethod(walletModel, "unload");
    assert(invoked);
}

static void NotifyKeyStoreStatusChanged(WalletModel *walletmodel)
{
    qDebug() << "NotifyKeyStoreStatusChanged";
    bool invoked = QMetaObject::invokeMethod(walletmodel, "updateStatus", Qt::QueuedConnection);
    assert(invoked);
}

static void NotifyAddressBookChanged(WalletModel *walletmodel,
        const CTxDestination &address, const std::string &label, bool isMine,
        const std::string &purpose, ChangeType status)
{
    QString strAddress = QString::fromStdString(EncodeDestination(address));
    QString strLabel = QString::fromStdString(label);
    QString strPurpose = QString::fromStdString(purpose);

    qDebug() << "NotifyAddressBookChanged: " + strAddress + " " + strLabel + " isMine=" + QString::number(isMine) + " purpose=" + strPurpose + " status=" + QString::number(status);
    bool invoked = QMetaObject::invokeMethod(walletmodel, "updateAddressBook", Qt::QueuedConnection,
                              Q_ARG(QString, strAddress),
                              Q_ARG(QString, strLabel),
                              Q_ARG(bool, isMine),
                              Q_ARG(QString, strPurpose),
                              Q_ARG(int, status));
    assert(invoked);
}

static void NotifyTransactionChanged(WalletModel *walletmodel, const uint256 &hash, ChangeType status)
{
    Q_UNUSED(hash);
    Q_UNUSED(status);
    bool invoked = QMetaObject::invokeMethod(walletmodel, "updateTransaction", Qt::QueuedConnection);
    assert(invoked);
}

static void ShowProgress(WalletModel *walletmodel, const std::string &title, int nProgress)
{
    // emits signal "showProgress"
    bool invoked = QMetaObject::invokeMethod(walletmodel, "showProgress", Qt::QueuedConnection,
                              Q_ARG(QString, QString::fromStdString(title)),
                              Q_ARG(int, nProgress));
    assert(invoked);
}

static void NotifyWatchonlyChanged(WalletModel *walletmodel, bool fHaveWatchonly)
{
    bool invoked = QMetaObject::invokeMethod(walletmodel, "updateWatchOnlyFlag", Qt::QueuedConnection,
                              Q_ARG(bool, fHaveWatchonly));
    assert(invoked);
}

static void NotifyCanGetAddressesChanged(WalletModel* walletmodel)
{
    bool invoked = QMetaObject::invokeMethod(walletmodel, "canGetAddressesChanged");
    assert(invoked);
}

void WalletModel::subscribeToCoreSignals()
{
    // Connect signals to wallet
    m_handler_unload = m_wallet->handleUnload(std::bind(&NotifyUnload, this));
    m_handler_status_changed = m_wallet->handleStatusChanged(std::bind(&NotifyKeyStoreStatusChanged, this));
    m_handler_address_book_changed = m_wallet->handleAddressBookChanged(std::bind(NotifyAddressBookChanged, this, std::placeholders::_1, std::placeholders::_2, std::placeholders::_3, std::placeholders::_4, std::placeholders::_5));
    m_handler_transaction_changed = m_wallet->handleTransactionChanged(std::bind(NotifyTransactionChanged, this, std::placeholders::_1, std::placeholders::_2));
    m_handler_show_progress = m_wallet->handleShowProgress(std::bind(ShowProgress, this, std::placeholders::_1, std::placeholders::_2));
    m_handler_watch_only_changed = m_wallet->handleWatchOnlyChanged(std::bind(NotifyWatchonlyChanged, this, std::placeholders::_1));
    m_handler_can_get_addrs_changed = m_wallet->handleCanGetAddressesChanged(std::bind(NotifyCanGetAddressesChanged, this));
}

void WalletModel::unsubscribeFromCoreSignals()
{
    // Disconnect signals from wallet
    m_handler_unload->disconnect();
    m_handler_status_changed->disconnect();
    m_handler_address_book_changed->disconnect();
    m_handler_transaction_changed->disconnect();
    m_handler_show_progress->disconnect();
    m_handler_watch_only_changed->disconnect();
    m_handler_can_get_addrs_changed->disconnect();
}

// WalletModel::UnlockContext implementation
WalletModel::UnlockContext WalletModel::requestUnlock()
{
    bool was_locked = getEncryptionStatus() == Locked;

    if ((!was_locked) && fWalletUnlockStakingOnly)
    {
    	setWalletLocked(true);
        was_locked = getEncryptionStatus() == Locked;

    }

    if(was_locked)
    {
        // Request UI to unlock wallet
        Q_EMIT requireUnlock();
    }
    // If wallet is still locked, unlock was failed or cancelled, mark context as invalid
    bool valid = getEncryptionStatus() != Locked;

    return UnlockContext(this, valid, was_locked && !fWalletUnlockStakingOnly);
}

WalletModel::UnlockContext::UnlockContext(WalletModel *_wallet, bool _valid, bool _relock):
        wallet(_wallet),
        valid(_valid),
        relock(_relock)
{
}

WalletModel::UnlockContext::~UnlockContext()
{
    if(valid && relock)
    {
        wallet->setWalletLocked(true);
    }
}

void WalletModel::UnlockContext::CopyFrom(UnlockContext&& rhs)
{
    // Transfer context; old object no longer relocks wallet
    *this = rhs;
    rhs.relock = false;
}

<<<<<<< HEAD
bool WalletModel::getPubKey(const CKeyID &address, CPubKey& vchPubKeyOut) const
{
    return wallet->GetPubKey(address, vchPubKeyOut);
}

bool WalletModel::IsSpendable(const CTxDestination &dest) const { return wallet->IsMine(dest) & ISMINE_SPENDABLE; }
// returns a list of COutputs from COutPoints
void WalletModel::getOutputs(const std::vector<COutPoint>& vOutpoints, std::vector<COutput>& vOutputs)
=======
bool WalletModel::bumpFee(uint256 hash, uint256& new_hash)
>>>>>>> 61646189
{
    CCoinControl coin_control;
    coin_control.m_signal_bip125_rbf = true;
    std::vector<bilingual_str> errors;
    CAmount old_fee;
    CAmount new_fee;
    CMutableTransaction mtx;
    if (!m_wallet->createBumpTransaction(hash, coin_control, errors, old_fee, new_fee, mtx)) {
        QMessageBox::critical(nullptr, tr("Fee bump error"), tr("Increasing transaction fee failed") + "<br />(" +
            (errors.size() ? QString::fromStdString(errors[0].translated) : "") +")");
        return false;
    }

    const bool create_psbt = m_wallet->privateKeysDisabled();

    // allow a user based fee verification
    QString questionString = create_psbt ? tr("Do you want to draft a transaction with fee increase?") : tr("Do you want to increase the fee?");
    questionString.append("<br />");
    questionString.append("<table style=\"text-align: left;\">");
    questionString.append("<tr><td>");
    questionString.append(tr("Current fee:"));
    questionString.append("</td><td>");
    questionString.append(BitcoinUnits::formatHtmlWithUnit(getOptionsModel()->getDisplayUnit(), old_fee));
    questionString.append("</td></tr><tr><td>");
    questionString.append(tr("Increase:"));
    questionString.append("</td><td>");
    questionString.append(BitcoinUnits::formatHtmlWithUnit(getOptionsModel()->getDisplayUnit(), new_fee - old_fee));
    questionString.append("</td></tr><tr><td>");
    questionString.append(tr("New fee:"));
    questionString.append("</td><td>");
    questionString.append(BitcoinUnits::formatHtmlWithUnit(getOptionsModel()->getDisplayUnit(), new_fee));
    questionString.append("</td></tr></table>");

    // Display warning in the "Confirm fee bump" window if the "Coin Control Features" option is enabled
    if (getOptionsModel()->getCoinControlFeatures()) {
        questionString.append("<br><br>");
        questionString.append(tr("Warning: This may pay the additional fee by reducing change outputs or adding inputs, when necessary. It may add a new change output if one does not already exist. These changes may potentially leak privacy."));
    }

    SendConfirmationDialog confirmationDialog(tr("Confirm fee bump"), questionString);
    confirmationDialog.exec();
    QMessageBox::StandardButton retval = static_cast<QMessageBox::StandardButton>(confirmationDialog.result());

    // cancel sign&broadcast if user doesn't want to bump the fee
    if (retval != QMessageBox::Yes) {
        return false;
    }

    WalletModel::UnlockContext ctx(requestUnlock());
    if(!ctx.isValid())
    {
        return false;
    }

    // Short-circuit if we are returning a bumped transaction PSBT to clipboard
    if (create_psbt) {
        PartiallySignedTransaction psbtx(mtx);
        bool complete = false;
        const TransactionError err = wallet().fillPSBT(SIGHASH_ALL, false /* sign */, true /* bip32derivs */, nullptr, psbtx, complete);
        if (err != TransactionError::OK || complete) {
            QMessageBox::critical(nullptr, tr("Fee bump error"), tr("Can't draft transaction."));
            return false;
        }
<<<<<<< HEAD

        CTxDestination address;
        if(!out.fSpendable || !ExtractDestination(cout.tx->vout[cout.i].scriptPubKey, address))
            continue;
        mapCoins[QString::fromStdString(EncodeDestination(address))].push_back(out);
=======
        // Serialize the PSBT
        CDataStream ssTx(SER_NETWORK, PROTOCOL_VERSION);
        ssTx << psbtx;
        GUIUtil::setClipboard(EncodeBase64(ssTx.str()).c_str());
        Q_EMIT message(tr("PSBT copied"), "Copied to clipboard", CClientUIInterface::MSG_INFORMATION);
        return true;
>>>>>>> 61646189
    }

    // sign bumped transaction
    if (!m_wallet->signBumpTransaction(mtx)) {
        QMessageBox::critical(nullptr, tr("Fee bump error"), tr("Can't sign transaction."));
        return false;
    }
    // commit the bumped transaction
    if(!m_wallet->commitBumpTransaction(hash, std::move(mtx), errors, new_hash)) {
        QMessageBox::critical(nullptr, tr("Fee bump error"), tr("Could not commit transaction") + "<br />(" +
            QString::fromStdString(errors[0].translated)+")");
        return false;
    }
    return true;
}

bool WalletModel::displayAddress(std::string sAddress)
{
    CTxDestination dest = DecodeDestination(sAddress);
    bool res = false;
    try {
        res = m_wallet->displayAddress(dest);
    } catch (const std::runtime_error& e) {
        QMessageBox::critical(nullptr, tr("Can't display address"), e.what());
    }
    return res;
}

bool WalletModel::isWalletEnabled()
{
   return !gArgs.GetBoolArg("-disablewallet", DEFAULT_DISABLE_WALLET);
}

QString WalletModel::getWalletName() const
{
    return QString::fromStdString(m_wallet->getWalletName());
}

QString WalletModel::getDisplayName() const
{
    const QString name = getWalletName();
    return name.isEmpty() ? "["+tr("default wallet")+"]" : name;
}

bool WalletModel::isMultiwallet()
{
<<<<<<< HEAD
    CTxDestination dest = DecodeDestination(sAddress);

    std::stringstream ss;
    ss << nId;
    std::string key = "rr" + ss.str(); // "rr" prefix = "receive request" in destdata

    LOCK(wallet->cs_wallet);
    if (sRequest.empty())
        return wallet->EraseDestData(dest, key);
    else
        return wallet->AddDestData(dest, key, sRequest);
=======
    return m_node.walletClient().getWallets().size() > 1;
>>>>>>> 61646189
}

void WalletModel::refresh(bool pk_hash_only)
{
    addressTableModel = new AddressTableModel(this, pk_hash_only);
}

uint256 WalletModel::getLastBlockProcessed() const
{
<<<<<<< HEAD
    LOCK2(cs_main, wallet->cs_wallet);
    return wallet->AbandonTransaction(hash);
}

bool WalletModel::hdEnabled() const
{
    return wallet->IsHDEnabled();
=======
    return m_client_model ? m_client_model->getBestBlockHash() : uint256{};
>>>>>>> 61646189
}<|MERGE_RESOLUTION|>--- conflicted
+++ resolved
@@ -2,23 +2,6 @@
 // Distributed under the MIT software license, see the accompanying
 // file COPYING or http://www.opensource.org/licenses/mit-license.php.
 
-<<<<<<< HEAD
-#include "walletmodel.h"
-
-#include "addresstablemodel.h"
-#include "guiconstants.h"
-#include "guiutil.h"
-#include "paymentserver.h"
-#include "recentrequeststablemodel.h"
-#include "transactiontablemodel.h"
-#include "dstencode.h"
-#include "keystore.h"
-#include "main.h"
-#include "sync.h"
-#include "ui_interface.h"
-#include "wallet/wallet.h"
-#include "wallet/walletdb.h" // for BackupWallet
-=======
 #if defined(HAVE_CONFIG_H)
 #include <config/bitcoin-config.h>
 #endif
@@ -38,13 +21,13 @@
 #include <interfaces/handler.h>
 #include <interfaces/node.h>
 #include <key_io.h>
+#include <miner.h> // nLastCoinStakeSearchInterval
 #include <node/ui_interface.h>
 #include <psbt.h>
 #include <util/system.h> // for GetBoolArg
 #include <util/translation.h>
 #include <wallet/coincontrol.h>
 #include <wallet/wallet.h> // for CRecipient
->>>>>>> 61646189
 
 #include <stdint.h>
 #include <functional>
@@ -55,23 +38,6 @@
 #include <QTimer>
 
 
-<<<<<<< HEAD
-WalletModel::WalletModel(const PlatformStyle *platformStyle, CWallet *wallet, OptionsModel *optionsModel, QObject *parent) :
-    QObject(parent), wallet(wallet), optionsModel(optionsModel), addressTableModel(0),
-    transactionTableModel(0),
-    recentRequestsTableModel(0),
-    cachedBalance(0),
-	cachedUnconfirmedBalance(0),
-	cachedImmatureBalance(0),
-	cachedStake(0),
-	cachedWatchOnlyBalance(0),
-	cachedWatchUnconfBalance(0),
-	cachedWatchImmatureBalance(0),
-	cachedWatchOnlyStake(0),
-    cachedEncryptionStatus(Unencrypted),
-	cachedNumBlocks(0)
-
-=======
 WalletModel::WalletModel(std::unique_ptr<interfaces::Wallet> wallet, ClientModel& client_model, const PlatformStyle *platformStyle, QObject *parent) :
     QObject(parent),
     m_wallet(std::move(wallet)),
@@ -82,8 +48,8 @@
     transactionTableModel(nullptr),
     recentRequestsTableModel(nullptr),
     cachedEncryptionStatus(Unencrypted),
-    timer(new QTimer(this))
->>>>>>> 61646189
+    timer(new QTimer(this)),
+    nWeight(0)
 {
     fHaveWatchOnly = m_wallet->haveWatchOnly();
     addressTableModel = new AddressTableModel(this);
@@ -100,74 +66,18 @@
 
 void WalletModel::startPollBalance()
 {
-<<<<<<< HEAD
-    if (coinControl)
-    {
-        CAmount nBalance = 0;
-        std::vector<COutput> vCoins;
-        wallet->AvailableCoins(vCoins, true, coinControl);
-        BOOST_FOREACH(const COutput& out, vCoins)
-            if(out.fSpendable)
-                nBalance += out.tx->vout[out.i].nValue;
-
-        return nBalance;
-    }
-
-    return wallet->GetBalance();
-}
-
-CAmount WalletModel::getStake() const
-{
-    return wallet->GetStake();
-}
-
-CAmount WalletModel::getWatchStake() const
-{
-    return wallet->GetWatchOnlyStake();
-}
-
-CAmount WalletModel::getUnconfirmedBalance() const
-{
-    return wallet->GetUnconfirmedBalance();
-}
-
-CAmount WalletModel::getImmatureBalance() const
-{
-    return wallet->GetImmatureBalance();
-}
-
-bool WalletModel::haveWatchOnly() const
-{
-    return fHaveWatchOnly;
-}
-
-CAmount WalletModel::getWatchBalance() const
-{
-    return wallet->GetWatchOnlyBalance();
-}
-
-CAmount WalletModel::getWatchUnconfirmedBalance() const
-{
-    return wallet->GetUnconfirmedWatchOnlyBalance();
-=======
     // This timer will be fired repeatedly to update the balance
     // Since the QTimer::timeout is a private signal, it cannot be used
     // in the GUIUtil::ExceptionSafeConnect directly.
     connect(timer, &QTimer::timeout, this, &WalletModel::timerTimeout);
     GUIUtil::ExceptionSafeConnect(this, &WalletModel::timerTimeout, this, &WalletModel::pollBalanceChanged);
     timer->start(MODEL_UPDATE_DELAY);
->>>>>>> 61646189
 }
 
 void WalletModel::setClientModel(ClientModel* client_model)
 {
     m_client_model = client_model;
     if (!m_client_model) timer->stop();
-}
-
-unsigned int WalletModel::getDonationPercentage() const
-{
-    return wallet->GetDonationPercentage();
 }
 
 void WalletModel::updateStatus()
@@ -209,43 +119,9 @@
 
 void WalletModel::checkBalanceChanged(const interfaces::WalletBalances& new_balances)
 {
-<<<<<<< HEAD
-    CAmount newBalance = getBalance();
-    CAmount newUnconfirmedBalance = getUnconfirmedBalance();
-    CAmount newImmatureBalance = getImmatureBalance();
-    CAmount newStake = getStake();
-    CAmount newWatchOnlyBalance = 0;
-    CAmount newWatchUnconfBalance = 0;
-    CAmount newWatchImmatureBalance = 0;
-    CAmount newWatchOnlyStake = 0;
-    CAmount newDonationPercentage = getDonationPercentage();
-    if (haveWatchOnly())
-    {
-        newWatchOnlyBalance = getWatchBalance();
-        newWatchUnconfBalance = getWatchUnconfirmedBalance();
-        newWatchImmatureBalance = getWatchImmatureBalance();
-        newWatchOnlyStake = getWatchStake();
-    }
-
-    if(cachedBalance != newBalance || cachedUnconfirmedBalance != newUnconfirmedBalance || cachedImmatureBalance != newImmatureBalance ||
-    		cachedWatchOnlyBalance != newWatchOnlyBalance || cachedWatchUnconfBalance != newWatchUnconfBalance || cachedWatchImmatureBalance != newWatchImmatureBalance || cachedStake != newStake || cachedWatchOnlyStake != newWatchOnlyStake)
-    {
-        cachedBalance = newBalance;
-        cachedUnconfirmedBalance = newUnconfirmedBalance;
-        cachedImmatureBalance = newImmatureBalance;
-        cachedStake = newStake;
-        cachedWatchOnlyBalance = newWatchOnlyBalance;
-        cachedWatchUnconfBalance = newWatchUnconfBalance;
-        cachedWatchImmatureBalance = newWatchImmatureBalance;
-        cachedWatchOnlyStake = newWatchOnlyStake;
-                Q_EMIT balanceChanged(newBalance, newUnconfirmedBalance, newImmatureBalance, newStake,
-                                    newWatchOnlyBalance, newWatchUnconfBalance, newWatchImmatureBalance, newWatchOnlyStake,
-                                    newDonationPercentage);
-=======
     if(new_balances.balanceChanged(m_cached_balances)) {
         m_cached_balances = new_balances;
         Q_EMIT balanceChanged(new_balances);
->>>>>>> 61646189
     }
 }
 
@@ -268,14 +144,10 @@
     Q_EMIT notifyWatchonlyChanged(fHaveWatchonly);
 }
 
-<<<<<<< HEAD
-bool WalletModel::validateAddress(const QString &address) { return IsValidDestinationString(address.toStdString()); }
-=======
 bool WalletModel::validateAddress(const QString &address)
 {
     return IsValidDestinationString(address.toStdString());
 }
->>>>>>> 61646189
 
 WalletModel::SendCoinsReturn WalletModel::prepareTransaction(WalletModelTransaction &transaction, const CCoinControl& coinControl)
 {
@@ -369,32 +241,8 @@
         std::vector<std::pair<std::string, std::string>> vOrderForm;
         for (const SendCoinsRecipient &rcp : transaction.getRecipients())
         {
-<<<<<<< HEAD
-            if (rcp.paymentRequest.IsInitialized())
-            {
-                // Make sure any payment requests involved are still valid.
-                if (PaymentServer::verifyExpired(rcp.paymentRequest.getDetails())) {
-                    return PaymentRequestExpired;
-                }
-
-                // Store PaymentRequests in wtx.vOrderForm in wallet.
-                std::string key("PaymentRequest");
-                std::string value;
-                rcp.paymentRequest.SerializeToString(&value);
-                newTx->vOrderForm.push_back(make_pair(key, value));
-            }
-            else if (!rcp.message.isEmpty())
-            {
-                // Message from normal blackcoin:URI
-                // (blackcoin:123...?message=example)
-                newTx->vOrderForm.push_back(make_pair("Message", rcp.message.toStdString()));
-            }
-            else if (!rcp.message.isEmpty()) // Message from normal blackcoin:URI (blackcoin:123...?message=example)
-                newTx->vOrderForm.push_back(make_pair("Message", rcp.message.toStdString()));
-=======
             if (!rcp.message.isEmpty()) // Message from normal bitcoin:URI (bitcoin:123...?message=example)
                 vOrderForm.emplace_back("Message", rcp.message.toStdString());
->>>>>>> 61646189
         }
 
         auto& newTx = transaction.getWtx();
@@ -588,9 +436,9 @@
 {
     bool was_locked = getEncryptionStatus() == Locked;
 
-    if ((!was_locked) && fWalletUnlockStakingOnly)
-    {
-    	setWalletLocked(true);
+    if ((!was_locked) && getWalletUnlockStakingOnly())
+    {
+        setWalletLocked(true);
         was_locked = getEncryptionStatus() == Locked;
 
     }
@@ -603,14 +451,20 @@
     // If wallet is still locked, unlock was failed or cancelled, mark context as invalid
     bool valid = getEncryptionStatus() != Locked;
 
-    return UnlockContext(this, valid, was_locked && !fWalletUnlockStakingOnly);
+    return UnlockContext(this, valid, was_locked && !getWalletUnlockStakingOnly());
 }
 
 WalletModel::UnlockContext::UnlockContext(WalletModel *_wallet, bool _valid, bool _relock):
         wallet(_wallet),
         valid(_valid),
-        relock(_relock)
-{
+        relock(_relock),
+        stakingOnly(false)
+{
+    if(!relock)
+    {
+        stakingOnly = wallet->getWalletUnlockStakingOnly();
+        wallet->setWalletUnlockStakingOnly(false);
+    }
 }
 
 WalletModel::UnlockContext::~UnlockContext()
@@ -618,6 +472,12 @@
     if(valid && relock)
     {
         wallet->setWalletLocked(true);
+    }
+
+    if(!relock)
+    {
+        wallet->setWalletUnlockStakingOnly(stakingOnly);
+        wallet->updateStatus();
     }
 }
 
@@ -626,111 +486,6 @@
     // Transfer context; old object no longer relocks wallet
     *this = rhs;
     rhs.relock = false;
-}
-
-<<<<<<< HEAD
-bool WalletModel::getPubKey(const CKeyID &address, CPubKey& vchPubKeyOut) const
-{
-    return wallet->GetPubKey(address, vchPubKeyOut);
-}
-
-bool WalletModel::IsSpendable(const CTxDestination &dest) const { return wallet->IsMine(dest) & ISMINE_SPENDABLE; }
-// returns a list of COutputs from COutPoints
-void WalletModel::getOutputs(const std::vector<COutPoint>& vOutpoints, std::vector<COutput>& vOutputs)
-=======
-bool WalletModel::bumpFee(uint256 hash, uint256& new_hash)
->>>>>>> 61646189
-{
-    CCoinControl coin_control;
-    coin_control.m_signal_bip125_rbf = true;
-    std::vector<bilingual_str> errors;
-    CAmount old_fee;
-    CAmount new_fee;
-    CMutableTransaction mtx;
-    if (!m_wallet->createBumpTransaction(hash, coin_control, errors, old_fee, new_fee, mtx)) {
-        QMessageBox::critical(nullptr, tr("Fee bump error"), tr("Increasing transaction fee failed") + "<br />(" +
-            (errors.size() ? QString::fromStdString(errors[0].translated) : "") +")");
-        return false;
-    }
-
-    const bool create_psbt = m_wallet->privateKeysDisabled();
-
-    // allow a user based fee verification
-    QString questionString = create_psbt ? tr("Do you want to draft a transaction with fee increase?") : tr("Do you want to increase the fee?");
-    questionString.append("<br />");
-    questionString.append("<table style=\"text-align: left;\">");
-    questionString.append("<tr><td>");
-    questionString.append(tr("Current fee:"));
-    questionString.append("</td><td>");
-    questionString.append(BitcoinUnits::formatHtmlWithUnit(getOptionsModel()->getDisplayUnit(), old_fee));
-    questionString.append("</td></tr><tr><td>");
-    questionString.append(tr("Increase:"));
-    questionString.append("</td><td>");
-    questionString.append(BitcoinUnits::formatHtmlWithUnit(getOptionsModel()->getDisplayUnit(), new_fee - old_fee));
-    questionString.append("</td></tr><tr><td>");
-    questionString.append(tr("New fee:"));
-    questionString.append("</td><td>");
-    questionString.append(BitcoinUnits::formatHtmlWithUnit(getOptionsModel()->getDisplayUnit(), new_fee));
-    questionString.append("</td></tr></table>");
-
-    // Display warning in the "Confirm fee bump" window if the "Coin Control Features" option is enabled
-    if (getOptionsModel()->getCoinControlFeatures()) {
-        questionString.append("<br><br>");
-        questionString.append(tr("Warning: This may pay the additional fee by reducing change outputs or adding inputs, when necessary. It may add a new change output if one does not already exist. These changes may potentially leak privacy."));
-    }
-
-    SendConfirmationDialog confirmationDialog(tr("Confirm fee bump"), questionString);
-    confirmationDialog.exec();
-    QMessageBox::StandardButton retval = static_cast<QMessageBox::StandardButton>(confirmationDialog.result());
-
-    // cancel sign&broadcast if user doesn't want to bump the fee
-    if (retval != QMessageBox::Yes) {
-        return false;
-    }
-
-    WalletModel::UnlockContext ctx(requestUnlock());
-    if(!ctx.isValid())
-    {
-        return false;
-    }
-
-    // Short-circuit if we are returning a bumped transaction PSBT to clipboard
-    if (create_psbt) {
-        PartiallySignedTransaction psbtx(mtx);
-        bool complete = false;
-        const TransactionError err = wallet().fillPSBT(SIGHASH_ALL, false /* sign */, true /* bip32derivs */, nullptr, psbtx, complete);
-        if (err != TransactionError::OK || complete) {
-            QMessageBox::critical(nullptr, tr("Fee bump error"), tr("Can't draft transaction."));
-            return false;
-        }
-<<<<<<< HEAD
-
-        CTxDestination address;
-        if(!out.fSpendable || !ExtractDestination(cout.tx->vout[cout.i].scriptPubKey, address))
-            continue;
-        mapCoins[QString::fromStdString(EncodeDestination(address))].push_back(out);
-=======
-        // Serialize the PSBT
-        CDataStream ssTx(SER_NETWORK, PROTOCOL_VERSION);
-        ssTx << psbtx;
-        GUIUtil::setClipboard(EncodeBase64(ssTx.str()).c_str());
-        Q_EMIT message(tr("PSBT copied"), "Copied to clipboard", CClientUIInterface::MSG_INFORMATION);
-        return true;
->>>>>>> 61646189
-    }
-
-    // sign bumped transaction
-    if (!m_wallet->signBumpTransaction(mtx)) {
-        QMessageBox::critical(nullptr, tr("Fee bump error"), tr("Can't sign transaction."));
-        return false;
-    }
-    // commit the bumped transaction
-    if(!m_wallet->commitBumpTransaction(hash, std::move(mtx), errors, new_hash)) {
-        QMessageBox::critical(nullptr, tr("Fee bump error"), tr("Could not commit transaction") + "<br />(" +
-            QString::fromStdString(errors[0].translated)+")");
-        return false;
-    }
-    return true;
 }
 
 bool WalletModel::displayAddress(std::string sAddress)
@@ -763,21 +518,7 @@
 
 bool WalletModel::isMultiwallet()
 {
-<<<<<<< HEAD
-    CTxDestination dest = DecodeDestination(sAddress);
-
-    std::stringstream ss;
-    ss << nId;
-    std::string key = "rr" + ss.str(); // "rr" prefix = "receive request" in destdata
-
-    LOCK(wallet->cs_wallet);
-    if (sRequest.empty())
-        return wallet->EraseDestData(dest, key);
-    else
-        return wallet->AddDestData(dest, key, sRequest);
-=======
     return m_node.walletClient().getWallets().size() > 1;
->>>>>>> 61646189
 }
 
 void WalletModel::refresh(bool pk_hash_only)
@@ -787,15 +528,25 @@
 
 uint256 WalletModel::getLastBlockProcessed() const
 {
-<<<<<<< HEAD
-    LOCK2(cs_main, wallet->cs_wallet);
-    return wallet->AbandonTransaction(hash);
-}
-
-bool WalletModel::hdEnabled() const
-{
-    return wallet->IsHDEnabled();
-=======
     return m_client_model ? m_client_model->getBestBlockHash() : uint256{};
->>>>>>> 61646189
+}
+
+uint64_t WalletModel::getStakeWeight()
+{
+    return nWeight;
+}
+
+uint64_t WalletModel::getLastCoinStakeSearchInterval()
+{
+    return nLastCoinStakeSearchInterval;
+}
+
+bool WalletModel::getWalletUnlockStakingOnly()
+{
+    return m_wallet->getWalletUnlockStakingOnly();
+}
+
+void WalletModel::setWalletUnlockStakingOnly(bool unlock)
+{
+    m_wallet->setWalletUnlockStakingOnly(unlock);
 }