// Copyright (c) 2011-2022 The Bitcoin Core developers
// Distributed under the MIT software license, see the accompanying
// file COPYING or http://www.opensource.org/licenses/mit-license.php.

#include <qt/walletmodel.h>

#include <qt/addresstablemodel.h>
#include <qt/clientmodel.h>
#include <qt/guiconstants.h>
#include <qt/guiutil.h>
#include <qt/optionsmodel.h>
#include <qt/paymentserver.h>
#include <qt/recentrequeststablemodel.h>
#include <qt/sendcoinsdialog.h>
#include <qt/transactiontablemodel.h>

#include <common/args.h> // for GetBoolArg
#include <interfaces/handler.h>
#include <interfaces/node.h>
#include <key_io.h>
#include <node/interface_ui.h>
#include <psbt.h>
#include <util/translation.h>
#include <wallet/coincontrol.h>
#include <wallet/wallet.h> // for CRecipient

#include <stdint.h>
#include <functional>

#include <QDebug>
#include <QMessageBox>
#include <QSet>
#include <QTimer>
#include <QFile>

using wallet::CCoinControl;
using wallet::CRecipient;
using wallet::DEFAULT_DISABLE_WALLET;

static int pollSyncSkip = 30;

class WalletWorker : public QObject
{
    Q_OBJECT
public:
    WalletModel *walletModel;
    WalletWorker(WalletModel *_walletModel):
        walletModel(_walletModel){}

private Q_SLOTS:
    void updateModel()
    {
        if(walletModel && walletModel->node().shutdownRequested())
            return;

        // Update the model with results of task that take more time to be completed
        walletModel->checkStakeWeightChanged();
    }
};

#include <qt/walletmodel.moc>

WalletModel::WalletModel(std::unique_ptr<interfaces::Wallet> wallet, ClientModel& client_model, const PlatformStyle *platformStyle, QObject *parent) :
    QObject(parent),
    m_wallet(std::move(wallet)),
    m_client_model(&client_model),
    m_node(client_model.node()),
    optionsModel(client_model.getOptionsModel()),
    timer(new QTimer(this)),
    nWeight(0),
    updateStakeWeight(true),
    worker(0)
{
    fHaveWatchOnly = m_wallet->haveWatchOnly();
    addressTableModel = new AddressTableModel(this);
    transactionTableModel = new TransactionTableModel(platformStyle, this);
    recentRequestsTableModel = new RecentRequestsTableModel(this);

    // Start thread
    worker = new WalletWorker(this);
    worker->moveToThread(&(t));
    t.start();

    subscribeToCoreSignals();
}

WalletModel::~WalletModel()
{
    unsubscribeFromCoreSignals();

    join();
}

void WalletModel::startPollBalance()
{
    // Update the cached balance right away, so every view can make use of it,
    // so them don't need to waste resources recalculating it.
    pollBalanceChanged();

    // This timer will be fired repeatedly to update the balance
    // Since the QTimer::timeout is a private signal, it cannot be used
    // in the GUIUtil::ExceptionSafeConnect directly.
    connect(timer, &QTimer::timeout, this, &WalletModel::timerTimeout);
    GUIUtil::ExceptionSafeConnect(this, &WalletModel::timerTimeout, this, &WalletModel::pollBalanceChanged);
    connect(timer, SIGNAL(timeout()), worker, SLOT(updateModel()));
    timer->start(MODEL_UPDATE_DELAY);
}

void WalletModel::setClientModel(ClientModel* client_model)
{
    m_client_model = client_model;
    if (!m_client_model) timer->stop();
}

void WalletModel::updateStatus()
{
    EncryptionStatus newEncryptionStatus = getEncryptionStatus();

    if(cachedEncryptionStatus != newEncryptionStatus) {
        Q_EMIT encryptionStatusChanged();
    }
}

void WalletModel::pollBalanceChanged()
{
    // Get node synchronization information
    int numBlocks = -1;
    bool isSyncing = false;
    pollNum++;
    if (!m_node.tryGetSyncInfo(numBlocks, isSyncing) || (isSyncing && pollNum < pollSyncSkip))
        return;

    // Avoid recomputing wallet balances unless a TransactionChanged or
    // BlockTip notification was received.
    if (!fForceCheckBalanceChanged && m_cached_last_update_tip == getLastBlockProcessed()) return;

    // Try to get balances and return early if locks can't be acquired. This
    // avoids the GUI from getting stuck on periodical polls if the core is
    // holding the locks for a longer time - for example, during a wallet
    // rescan.
    interfaces::WalletBalances new_balances;
    uint256 block_hash;
    if (!m_wallet->tryGetBalances(new_balances, block_hash)) {
        return;
    }
    pollNum = 0;

    bool cachedBlockHashChanged = block_hash != m_cached_last_update_tip;
    if (fForceCheckBalanceChanged || cachedBlockHashChanged) {
        fForceCheckBalanceChanged = false;

        // Balance and number of transactions might have changed
        m_cached_last_update_tip = block_hash;

        bool balanceChanged = checkBalanceChanged(new_balances);

        if (transactionTableModel)
            transactionTableModel->updateConfirmations();

        // The stake weight is used for the staking icon status
        // Get the stake weight only when not syncing because it is time consuming
        if (!isSyncing && (balanceChanged || cachedBlockHashChanged)) {
            updateStakeWeight = true;
        }
    }
}

bool WalletModel::checkBalanceChanged(const interfaces::WalletBalances& new_balances)
{
    if (new_balances.balanceChanged(m_cached_balances)) {
        m_cached_balances = new_balances;
        Q_EMIT balanceChanged(new_balances);
        return true;
    }
    return false;
}

interfaces::WalletBalances WalletModel::getCachedBalance() const
{
    return m_cached_balances;
}

void WalletModel::updateTransaction()
{
    // Balance and number of transactions might have changed
    fForceCheckBalanceChanged = true;
}

void WalletModel::updateAddressBook(const QString &address, const QString &label,
        bool isMine, wallet::AddressPurpose purpose, int status)
{
    if(addressTableModel)
        addressTableModel->updateEntry(address, label, isMine, purpose, status);
}

void WalletModel::updateWatchOnlyFlag(bool fHaveWatchonly)
{
    fHaveWatchOnly = fHaveWatchonly;
    Q_EMIT notifyWatchonlyChanged(fHaveWatchonly);
}

bool WalletModel::validateAddress(const QString& address) const
{
    return IsValidDestinationString(address.toStdString());
}

WalletModel::SendCoinsReturn WalletModel::prepareTransaction(WalletModelTransaction &transaction, const CCoinControl& coinControl)
{
    CAmount total = 0;
    bool fSubtractFeeFromAmount = false;
    QList<SendCoinsRecipient> recipients = transaction.getRecipients();
    std::vector<CRecipient> vecSend;

    if(recipients.empty())
    {
        return OK;
    }

    QSet<QString> setAddress; // Used to detect duplicates
    int nAddresses = 0;

    // Pre-check input data for validity
    for (const SendCoinsRecipient &rcp : recipients)
    {
        if (rcp.fSubtractFeeFromAmount)
            fSubtractFeeFromAmount = true;
        {   // User-entered bitcoin address / amount:
            if(!validateAddress(rcp.address))
            {
                return InvalidAddress;
            }
            if(rcp.amount <= 0)
            {
                return InvalidAmount;
            }
            setAddress.insert(rcp.address);
            ++nAddresses;

            CRecipient recipient{DecodeDestination(rcp.address.toStdString()), rcp.amount, rcp.fSubtractFeeFromAmount};
            vecSend.push_back(recipient);

            total += rcp.amount;
        }
    }
    if (setAddress.size() != nAddresses)
    {
        return DuplicateAddress;
    }

    // If no coin was manually selected, use the cached balance
    // Future: can merge this call with 'createTransaction'.
    CAmount nBalance = getAvailableBalance(&coinControl);

    if(total > nBalance)
    {
        return AmountExceedsBalance;
    }

    try {
        CAmount nFeeRequired = 0;
        int nChangePosRet = -1;

        auto& newTx = transaction.getWtx();
        const auto& res = m_wallet->createTransaction(vecSend, coinControl, /*sign=*/!wallet().privateKeysDisabled(), nChangePosRet, nFeeRequired);
        newTx = res ? *res : nullptr;
        transaction.setTransactionFee(nFeeRequired);
        if (fSubtractFeeFromAmount && newTx)
            transaction.reassignAmounts(nChangePosRet);

        if(!newTx)
        {
            if(!fSubtractFeeFromAmount && (total + nFeeRequired) > nBalance)
            {
                return SendCoinsReturn(AmountWithFeeExceedsBalance);
            }
            Q_EMIT message(tr("Send Coins"), QString::fromStdString(util::ErrorString(res).translated),
                CClientUIInterface::MSG_ERROR);
            return TransactionCreationFailed;
        }

        // Reject absurdly high fee. (This can never happen because the
        // wallet never creates transactions with fee greater than
        // m_default_max_tx_fee. This merely a belt-and-suspenders check).
        if (nFeeRequired > m_wallet->getDefaultMaxTxFee()) {
            return AbsurdFee;
        }
    } catch (const std::runtime_error& err) {
        // Something unexpected happened, instruct user to report this bug.
        Q_EMIT message(tr("Send Coins"), QString::fromStdString(err.what()),
                       CClientUIInterface::MSG_ERROR);
        return TransactionCreationFailed;
    }

    return SendCoinsReturn(OK);
}

void WalletModel::sendCoins(WalletModelTransaction& transaction)
{
    QByteArray transaction_array; /* store serialized transaction */

    {
        std::vector<std::pair<std::string, std::string>> vOrderForm;
        for (const SendCoinsRecipient &rcp : transaction.getRecipients())
        {
            if (!rcp.message.isEmpty()) // Message from normal bitcoin:URI (bitcoin:123...?message=example)
                vOrderForm.emplace_back("Message", rcp.message.toStdString());
        }

        auto& newTx = transaction.getWtx();
        wallet().commitTransaction(newTx, /*value_map=*/{}, std::move(vOrderForm));

        DataStream ssTx;
        ssTx << TX_WITH_WITNESS(*newTx);
        transaction_array.append((const char*)ssTx.data(), ssTx.size());
    }

    // Add addresses / update labels that we've sent to the address book,
    // and emit coinsSent signal for each recipient
    for (const SendCoinsRecipient &rcp : transaction.getRecipients())
    {
        {
            std::string strAddress = rcp.address.toStdString();
            CTxDestination dest = DecodeDestination(strAddress);
            std::string strLabel = rcp.label.toStdString();
            {
                // Check if we have a new address or an updated label
                std::string name;
                if (!m_wallet->getAddress(
                     dest, &name, /* is_mine= */ nullptr, /* purpose= */ nullptr))
                {
                    m_wallet->setAddressBook(dest, strLabel, wallet::AddressPurpose::SEND);
                }
                else if (name != strLabel)
                {
                    m_wallet->setAddressBook(dest, strLabel, {}); // {} means don't change purpose
                }
            }
        }
        Q_EMIT coinsSent(this, rcp, transaction_array);
    }

    checkBalanceChanged(m_wallet->getBalances()); // update balance immediately, otherwise there could be a short noticeable delay until pollBalanceChanged hits
}

OptionsModel* WalletModel::getOptionsModel() const
{
    return optionsModel;
}

AddressTableModel* WalletModel::getAddressTableModel() const
{
    return addressTableModel;
}

TransactionTableModel* WalletModel::getTransactionTableModel() const
{
    return transactionTableModel;
}

RecentRequestsTableModel* WalletModel::getRecentRequestsTableModel() const
{
    return recentRequestsTableModel;
}

WalletModel::EncryptionStatus WalletModel::getEncryptionStatus() const
{
    if(!m_wallet->isCrypted())
    {
        // A previous bug allowed for watchonly wallets to be encrypted (encryption keys set, but nothing is actually encrypted).
        // To avoid misrepresenting the encryption status of such wallets, we only return NoKeys for watchonly wallets that are unencrypted.
        if (m_wallet->privateKeysDisabled()) {
            return NoKeys;
        }
        return Unencrypted;
    }
    else if(m_wallet->isLocked())
    {
        return Locked;
    }
    else
    {
        return Unlocked;
    }
}

bool WalletModel::setWalletEncrypted(const SecureString& passphrase)
{
    return m_wallet->encryptWallet(passphrase);
}

bool WalletModel::setWalletLocked(bool locked, const SecureString &passPhrase)
{
    if(locked)
    {
        // Lock
        return m_wallet->lock();
    }
    else
    {
        // Unlock
        return m_wallet->unlock(passPhrase);
    }
}

bool WalletModel::changePassphrase(const SecureString &oldPass, const SecureString &newPass)
{
    m_wallet->lock(); // Make sure wallet is locked before attempting pass change
    return m_wallet->changeWalletPassphrase(oldPass, newPass);
}

// Handlers for core signals
static void NotifyUnload(WalletModel* walletModel)
{
    qDebug() << "NotifyUnload";
    bool invoked = QMetaObject::invokeMethod(walletModel, "unload");
    assert(invoked);
}

static void NotifyKeyStoreStatusChanged(WalletModel *walletmodel)
{
    qDebug() << "NotifyKeyStoreStatusChanged";
    bool invoked = QMetaObject::invokeMethod(walletmodel, "updateStatus", Qt::QueuedConnection);
    assert(invoked);
}

static void NotifyAddressBookChanged(WalletModel *walletmodel,
        const CTxDestination &address, const std::string &label, bool isMine,
        wallet::AddressPurpose purpose, ChangeType status)
{
    QString strAddress = QString::fromStdString(EncodeDestination(address));
    QString strLabel = QString::fromStdString(label);

    qDebug() << "NotifyAddressBookChanged: " + strAddress + " " + strLabel + " isMine=" + QString::number(isMine) + " purpose=" + QString::number(static_cast<uint8_t>(purpose)) + " status=" + QString::number(status);
    bool invoked = QMetaObject::invokeMethod(walletmodel, "updateAddressBook",
                              Q_ARG(QString, strAddress),
                              Q_ARG(QString, strLabel),
                              Q_ARG(bool, isMine),
                              Q_ARG(wallet::AddressPurpose, purpose),
                              Q_ARG(int, status));
    assert(invoked);
}

static void NotifyTransactionChanged(WalletModel *walletmodel, const uint256 &hash, ChangeType status)
{
    Q_UNUSED(hash);
    Q_UNUSED(status);
    bool invoked = QMetaObject::invokeMethod(walletmodel, "updateTransaction", Qt::QueuedConnection);
    assert(invoked);
}

static void ShowProgress(WalletModel *walletmodel, const std::string &title, int nProgress)
{
    // emits signal "showProgress"
    bool invoked = QMetaObject::invokeMethod(walletmodel, "showProgress", Qt::QueuedConnection,
                              Q_ARG(QString, QString::fromStdString(title)),
                              Q_ARG(int, nProgress));
    assert(invoked);
}

static void NotifyWatchonlyChanged(WalletModel *walletmodel, bool fHaveWatchonly)
{
    bool invoked = QMetaObject::invokeMethod(walletmodel, "updateWatchOnlyFlag", Qt::QueuedConnection,
                              Q_ARG(bool, fHaveWatchonly));
    assert(invoked);
}

static void NotifyCanGetAddressesChanged(WalletModel* walletmodel)
{
    bool invoked = QMetaObject::invokeMethod(walletmodel, "canGetAddressesChanged");
    assert(invoked);
}

void WalletModel::subscribeToCoreSignals()
{
    // Connect signals to wallet
    m_handler_unload = m_wallet->handleUnload(std::bind(&NotifyUnload, this));
    m_handler_status_changed = m_wallet->handleStatusChanged(std::bind(&NotifyKeyStoreStatusChanged, this));
    m_handler_address_book_changed = m_wallet->handleAddressBookChanged(std::bind(NotifyAddressBookChanged, this, std::placeholders::_1, std::placeholders::_2, std::placeholders::_3, std::placeholders::_4, std::placeholders::_5));
    m_handler_transaction_changed = m_wallet->handleTransactionChanged(std::bind(NotifyTransactionChanged, this, std::placeholders::_1, std::placeholders::_2));
    m_handler_show_progress = m_wallet->handleShowProgress(std::bind(ShowProgress, this, std::placeholders::_1, std::placeholders::_2));
    m_handler_watch_only_changed = m_wallet->handleWatchOnlyChanged(std::bind(NotifyWatchonlyChanged, this, std::placeholders::_1));
    m_handler_can_get_addrs_changed = m_wallet->handleCanGetAddressesChanged(std::bind(NotifyCanGetAddressesChanged, this));
}

void WalletModel::unsubscribeFromCoreSignals()
{
    // Disconnect signals from wallet
    m_handler_unload->disconnect();
    m_handler_status_changed->disconnect();
    m_handler_address_book_changed->disconnect();
    m_handler_transaction_changed->disconnect();
    m_handler_show_progress->disconnect();
    m_handler_watch_only_changed->disconnect();
    m_handler_can_get_addrs_changed->disconnect();
}

// WalletModel::UnlockContext implementation
WalletModel::UnlockContext WalletModel::requestUnlock()
{
    // Bugs in earlier versions may have resulted in wallets with private keys disabled to become "encrypted"
    // (encryption keys are present, but not actually doing anything).
    // To avoid issues with such wallets, check if the wallet has private keys disabled, and if so, return a context
    // that indicates the wallet is not encrypted.
    if (m_wallet->privateKeysDisabled()) {
        return UnlockContext(this, /*valid=*/true, /*relock=*/false);
    }
    bool was_locked = getEncryptionStatus() == Locked;

    if ((!was_locked) && getWalletUnlockStakingOnly())
    {
        setWalletLocked(true);
        was_locked = getEncryptionStatus() == Locked;

    }

    if(was_locked)
    {
        // Request UI to unlock wallet
        Q_EMIT requireUnlock();
    }
    // If wallet is still locked, unlock was failed or cancelled, mark context as invalid
    bool valid = getEncryptionStatus() != Locked;

    return UnlockContext(this, valid, was_locked && !getWalletUnlockStakingOnly());
}

WalletModel::UnlockContext::UnlockContext(WalletModel *_wallet, bool _valid, bool _relock):
        wallet(_wallet),
        valid(_valid),
        relock(_relock),
        stakingOnly(false)
{
    if(!relock)
    {
        stakingOnly = wallet->getWalletUnlockStakingOnly();
        wallet->setWalletUnlockStakingOnly(false);
    }
}

WalletModel::UnlockContext::~UnlockContext()
{
    if(valid && relock)
    {
        wallet->setWalletLocked(true);
    }

    if(!relock)
    {
<<<<<<< HEAD
        wallet->setWalletUnlockStakingOnly(stakingOnly);
        wallet->updateStatus();
=======
        return false;
    }

    // Short-circuit if we are returning a bumped transaction PSBT to clipboard
    if (retval == QMessageBox::Save) {
        // "Create Unsigned" clicked
        PartiallySignedTransaction psbtx(mtx);
        bool complete = false;
        const TransactionError err = wallet().fillPSBT(SIGHASH_ALL, /*sign=*/false, /*bip32derivs=*/true, nullptr, psbtx, complete);
        if (err != TransactionError::OK || complete) {
            QMessageBox::critical(nullptr, tr("Fee bump error"), tr("Can't draft transaction."));
            return false;
        }
        // Serialize the PSBT
        DataStream ssTx{};
        ssTx << psbtx;
        GUIUtil::setClipboard(EncodeBase64(ssTx.str()).c_str());
        Q_EMIT message(tr("PSBT copied"), tr("Copied to clipboard", "Fee-bump PSBT saved"), CClientUIInterface::MSG_INFORMATION);
        return true;
>>>>>>> c7885ecd
    }
}

bool WalletModel::displayAddress(std::string sAddress) const
{
    CTxDestination dest = DecodeDestination(sAddress);
    bool res = false;
    try {
        res = m_wallet->displayAddress(dest);
    } catch (const std::runtime_error& e) {
        QMessageBox::critical(nullptr, tr("Can't display address"), e.what());
    }
    return res;
}

bool WalletModel::isWalletEnabled()
{
   return !gArgs.GetBoolArg("-disablewallet", DEFAULT_DISABLE_WALLET);
}

QString WalletModel::getWalletName() const
{
    return QString::fromStdString(m_wallet->getWalletName());
}

QString WalletModel::getDisplayName() const
{
    const QString name = getWalletName();
    return name.isEmpty() ? "["+tr("default wallet")+"]" : name;
}

bool WalletModel::isMultiwallet() const
{
    return m_node.walletLoader().getWallets().size() > 1;
}

void WalletModel::refresh(bool pk_hash_only)
{
    addressTableModel = new AddressTableModel(this, pk_hash_only);
}

uint256 WalletModel::getLastBlockProcessed() const
{
    return m_client_model ? m_client_model->getBestBlockHash() : uint256{};
}

CAmount WalletModel::getAvailableBalance(const CCoinControl* control)
{
    // No selected coins, return the cached balance
    if (!control || !control->HasSelected()) {
        const interfaces::WalletBalances& balances = getCachedBalance();
        CAmount available_balance = balances.balance;
        // if wallet private keys are disabled, this is a watch-only wallet
        // so, let's include the watch-only balance.
        if (balances.have_watch_only && m_wallet->privateKeysDisabled()) {
            available_balance += balances.watch_only_balance;
        }
        return available_balance;
    }
    // Fetch balance from the wallet, taking into account the selected coins
    return wallet().getAvailableBalance(*control);
}

uint64_t WalletModel::getStakeWeight()
{
    return nWeight;
}

bool WalletModel::getWalletUnlockStakingOnly()
{
    return m_wallet->getWalletUnlockStakingOnly();
}

void WalletModel::setWalletUnlockStakingOnly(bool unlock)
{
    m_wallet->setWalletUnlockStakingOnly(unlock);
}

void WalletModel::checkStakeWeightChanged()
{
    if (updateStakeWeight && m_wallet->tryGetStakeWeight(nWeight)) {
        updateStakeWeight = false;
    }
}

void WalletModel::join()
{
    // Stop timer
    if (timer)
        timer->stop();

    // Quit thread
    if (t.isRunning()) {
        if (worker)
            worker->disconnect(this);
        t.quit();
        t.wait();
    }
}<|MERGE_RESOLUTION|>--- conflicted
+++ resolved
@@ -546,11 +546,8 @@
 
     if(!relock)
     {
-<<<<<<< HEAD
         wallet->setWalletUnlockStakingOnly(stakingOnly);
         wallet->updateStatus();
-=======
-        return false;
     }
 
     // Short-circuit if we are returning a bumped transaction PSBT to clipboard
@@ -569,8 +566,11 @@
         GUIUtil::setClipboard(EncodeBase64(ssTx.str()).c_str());
         Q_EMIT message(tr("PSBT copied"), tr("Copied to clipboard", "Fee-bump PSBT saved"), CClientUIInterface::MSG_INFORMATION);
         return true;
->>>>>>> c7885ecd
-    }
+    }
+
+    assert(!m_wallet->privateKeysDisabled() || wallet().hasExternalSigner());
+
+    return true;
 }
 
 bool WalletModel::displayAddress(std::string sAddress) const
