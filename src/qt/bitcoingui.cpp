--- conflicted
+++ resolved
@@ -35,12 +35,8 @@
 #include <chainparams.h>
 #include <interfaces/handler.h>
 #include <interfaces/node.h>
-<<<<<<< HEAD
+#include <node/interface_ui.h>
 #include <node/miner.h> // DEFAULT_STAKE
-#include <node/ui_interface.h>
-=======
-#include <node/interface_ui.h>
->>>>>>> 88259837
 #include <util/system.h>
 #include <util/translation.h>
 #include <validation.h>
@@ -84,8 +80,6 @@
 #endif
         ;
 
-double GetPoSKernelPS();
-
 BitcoinGUI::BitcoinGUI(interfaces::Node& node, const PlatformStyle *_platformStyle, const NetworkStyle *networkStyle, QWidget *parent) :
     QMainWindow(parent),
     m_node(node),
@@ -1076,7 +1070,7 @@
 
 void BitcoinGUI::updateHeadersPresyncProgressLabel(int64_t height, const QDateTime& blockDate)
 {
-    int estHeadersLeft = blockDate.secsTo(QDateTime::currentDateTime()) / Params().GetConsensus().nPowTargetSpacing;
+    int estHeadersLeft = blockDate.secsTo(QDateTime::currentDateTime()) / Params().GetConsensus().nTargetSpacing;
     if (estHeadersLeft > HEADER_HEIGHT_DELTA_SYNC)
         progressBarLabel->setText(tr("Pre-syncing Headers (%1%)…").arg(QString::number(100.0 / (height+estHeadersLeft)*height, 'f', 1)));
 }
@@ -1539,7 +1533,7 @@
     uint64_t nWeight = walletModel->getStakeWeight();
     if (walletModel->getLastCoinStakeSearchInterval() && nWeight)
     {
-        uint64_t nNetworkWeight = 1.1429 * GetPoSKernelPS();
+        uint64_t nNetworkWeight = 1.1429 * walletModel->node().getPoSKernelPS();
         const Consensus::Params& consensusParams = Params().GetConsensus();
         int64_t nTargetSpacing = consensusParams.nTargetSpacing;
         unsigned nEstimateTime = 1.0455 * nTargetSpacing * nNetworkWeight / nWeight;
