--- conflicted
+++ resolved
@@ -4,14 +4,8 @@
 clean: FORCE
 	$(MAKE) -C .. blackmore_qt_clean test_blackmore_qt_clean
 check: FORCE
-<<<<<<< HEAD
 	$(MAKE) -C .. test_blackmore_qt_check
 blackmore-qt blackmore-qt.exe: FORCE
 	 $(MAKE) -C .. blackmore_qt
-=======
-	$(MAKE) -C .. test_bitcoin_qt_check
-bitcoin-qt bitcoin-qt.exe: FORCE
-	 $(MAKE) -C .. bitcoin_qt
 apk: FORCE
-	$(MAKE) -C .. bitcoin_qt_apk
->>>>>>> 61646189
+	$(MAKE) -C .. blackmore_qt_apk