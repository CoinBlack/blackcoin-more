// Copyright (c) 2011-2020 The Bitcoin Core developers
// Distributed under the MIT software license, see the accompanying
// file COPYING or http://www.opensource.org/licenses/mit-license.php.

#ifndef BITCOIN_QT_WALLETVIEW_H
#define BITCOIN_QT_WALLETVIEW_H

#include <amount.h>

#include <QStackedWidget>

class ClientModel;
class OverviewPage;
class PlatformStyle;
class ReceiveCoinsDialog;
class SendCoinsDialog;
class SendCoinsRecipient;
class TransactionView;
class WalletModel;
class AddressBookPage;
class Config;

QT_BEGIN_NAMESPACE
class QModelIndex;
class QProgressDialog;
QT_END_NAMESPACE

/*
  WalletView class. This class represents the view to a single wallet.
  It was added to support multiple wallet functionality. Each wallet gets its own WalletView instance.
  It communicates with both the client and the wallet models to give the user an up-to-date view of the
  current core state.
*/
class WalletView : public QStackedWidget
{
    Q_OBJECT

public:
    explicit WalletView(const PlatformStyle *platformStyle, const Config *cfg, QWidget *parent);
    ~WalletView();

    /** Set the client model.
        The client model represents the part of the core that communicates with the P2P network, and is wallet-agnostic.
    */
    void setClientModel(ClientModel *clientModel);
    WalletModel *getWalletModel() { return walletModel; }
    /** Set the wallet model.
        The wallet model represents a bitcoin wallet, and offers access to the list of transactions, address book and sending
        functionality.
    */
    void setWalletModel(WalletModel *walletModel);

    bool handlePaymentRequest(const SendCoinsRecipient& recipient);

    void showOutOfSyncWarning(bool fShow);

private:
    ClientModel *clientModel;
    WalletModel *walletModel;

    OverviewPage *overviewPage;
    QWidget *transactionsPage;
    ReceiveCoinsDialog *receiveCoinsPage;
    SendCoinsDialog *sendCoinsPage;
    AddressBookPage *usedSendingAddressesPage;
    AddressBookPage *usedReceivingAddressesPage;

    TransactionView *transactionView;

    QProgressDialog* progressDialog{nullptr};
    const PlatformStyle *platformStyle;

public Q_SLOTS:
    /** Switch to overview (home) page */
    void gotoOverviewPage();
    /** Switch to history (transactions) page */
    void gotoHistoryPage();
    /** Switch to receive coins page */
    void gotoReceiveCoinsPage();
    /** Switch to send coins page */
    void gotoSendCoinsPage(QString addr = "");

    /** Show Sign/Verify Message dialog and switch to sign message tab */
    void gotoSignMessageTab(QString addr = "");
    /** Show Sign/Verify Message dialog and switch to verify message tab */
    void gotoVerifyMessageTab(QString addr = "");
    /** Load Partially Signed Bitcoin Transaction */
    void gotoLoadPSBT(bool from_clipboard = false);

    /** Show incoming transaction notification for new transactions.

        The new items are those between start and end inclusive, under the given parent item.
    */
    void processNewTransaction(const QModelIndex& parent, int start, int /*end*/);
    /** Encrypt the wallet */
    void encryptWallet();
    /** Backup the wallet */
    void backupWallet();
    /** Change encrypted wallet passphrase */
    void changePassphrase();
    /** Ask for passphrase to unlock wallet temporarily */
    void unlockWallet(bool fromMenu = false);

    void lockWallet();

    /** Show used sending addresses */
    void usedSendingAddresses();
    /** Show used receiving addresses */
    void usedReceivingAddresses();

    /** Re-emit encryption status signal */
    void updateEncryptionStatus();

    /** Show progress dialog e.g. for rescan */
    void showProgress(const QString &title, int nProgress);

    /** User has requested more information about the out of sync state */
    void requestedSyncWarningInfo();

Q_SIGNALS:
    void setPrivacy(bool privacy);
    void transactionClicked();
    void coinsSent();
    /**  Fired when a message should be reported to the user */
    void message(const QString &title, const QString &message, unsigned int style);
    /** Encryption status of wallet changed */
<<<<<<< HEAD
    void encryptionStatusChanged(int status);
    /** HD-Enabled status of wallet changed (only possible during startup) */
    void hdEnabledStatusChanged(int hdEnabled);
    /** Notify that a new transaction appeared */
    void incomingTransaction(const QString& date, int unit, const CAmount& amount, const QString& type, const QString& address, const QString& label);
=======
    void encryptionStatusChanged();
    /** HD-Enabled status of wallet changed (only possible during startup) */
    void hdEnabledStatusChanged();
    /** Notify that a new transaction appeared */
    void incomingTransaction(const QString& date, int unit, const CAmount& amount, const QString& type, const QString& address, const QString& label, const QString& walletName);
>>>>>>> 61646189
    /** Notify that the out of sync warning icon has been pressed */
    void outOfSyncWarningClicked();
};

#endif // BITCOIN_QT_WALLETVIEW_H<|MERGE_RESOLUTION|>--- conflicted
+++ resolved
@@ -18,7 +18,6 @@
 class TransactionView;
 class WalletModel;
 class AddressBookPage;
-class Config;
 
 QT_BEGIN_NAMESPACE
 class QModelIndex;
@@ -36,7 +35,7 @@
     Q_OBJECT
 
 public:
-    explicit WalletView(const PlatformStyle *platformStyle, const Config *cfg, QWidget *parent);
+    explicit WalletView(const PlatformStyle *platformStyle, QWidget *parent);
     ~WalletView();
 
     /** Set the client model.
@@ -100,7 +99,7 @@
     void changePassphrase();
     /** Ask for passphrase to unlock wallet temporarily */
     void unlockWallet(bool fromMenu = false);
-
+    /** Lock the wallet */
     void lockWallet();
 
     /** Show used sending addresses */
@@ -114,9 +113,6 @@
     /** Show progress dialog e.g. for rescan */
     void showProgress(const QString &title, int nProgress);
 
-    /** User has requested more information about the out of sync state */
-    void requestedSyncWarningInfo();
-
 Q_SIGNALS:
     void setPrivacy(bool privacy);
     void transactionClicked();
@@ -124,19 +120,11 @@
     /**  Fired when a message should be reported to the user */
     void message(const QString &title, const QString &message, unsigned int style);
     /** Encryption status of wallet changed */
-<<<<<<< HEAD
-    void encryptionStatusChanged(int status);
-    /** HD-Enabled status of wallet changed (only possible during startup) */
-    void hdEnabledStatusChanged(int hdEnabled);
-    /** Notify that a new transaction appeared */
-    void incomingTransaction(const QString& date, int unit, const CAmount& amount, const QString& type, const QString& address, const QString& label);
-=======
     void encryptionStatusChanged();
     /** HD-Enabled status of wallet changed (only possible during startup) */
     void hdEnabledStatusChanged();
     /** Notify that a new transaction appeared */
     void incomingTransaction(const QString& date, int unit, const CAmount& amount, const QString& type, const QString& address, const QString& label, const QString& walletName);
->>>>>>> 61646189
     /** Notify that the out of sync warning icon has been pressed */
     void outOfSyncWarningClicked();
 };
