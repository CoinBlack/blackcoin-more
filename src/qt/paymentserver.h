// Copyright (c) 2011-2020 The Bitcoin Core developers
// Distributed under the MIT software license, see the accompanying
// file COPYING or http://www.opensource.org/licenses/mit-license.php.

#ifndef BITCOIN_QT_PAYMENTSERVER_H
#define BITCOIN_QT_PAYMENTSERVER_H

// This class handles payment requests from clicking on
// blackcoin: URIs
//
// This is somewhat tricky, because we have to deal with
// the situation where the user clicks on a link during
// startup/initialization, when the splash-screen is up
// but the main window (and the Send Coins tab) is not.
//
// So, the strategy is:
//
// Create the server, and register the event handler,
// when the application is created. Save any URIs
// received at or during startup in a list.
//
// When startup is finished and the main window is
// shown, a signal is sent to slot uiReady(), which
// emits a receivedURI() signal for any payment
// requests that happened during startup.
//
// After startup, receivedURI() happens as usual.
//
// This class has one more feature: a static
// method that finds URIs passed in the command line
// and, if a server is running in another process,
// sends them to the server.
//

#if defined(HAVE_CONFIG_H)
#include <config/bitcoin-config.h>
#endif

#include <qt/sendcoinsrecipient.h>

#include <QObject>
#include <QString>

class OptionsModel;

namespace interfaces {
class Node;
} // namespace interfaces

QT_BEGIN_NAMESPACE
class QApplication;
class QByteArray;
class QLocalServer;
class QUrl;
QT_END_NAMESPACE

class PaymentServer : public QObject
{
    Q_OBJECT

public:
    // Parse URIs on command line
    // Returns false on error
    static void ipcParseCommandLine(int argc, char *argv[]);

    // Returns true if there were URIs on the command line
    // which were successfully sent to an already-running
    // process.
    // Note: if a payment request is given, SelectParams(MAIN/TESTNET)
    // will be called so we startup in the right mode.
    static bool ipcSendCommandLine();

    // parent should be QApplication object
    explicit PaymentServer(QObject* parent, bool startLocalServer = true);
    ~PaymentServer();

<<<<<<< HEAD
    // Load root certificate authorities. Pass NULL (default)
    // to read from the file specified in the -rootcertificates setting,
    // or, if that's not set, to use the system default root certificates.
    // If you pass in a store, you should not X509_STORE_free it: it will be
    // freed either at exit or when another set of CAs are loaded.
    static void LoadRootCAs(X509_STORE* store = NULL);

    // Return certificate store
    static X509_STORE* getCertStore();

=======
>>>>>>> 61646189
    // OptionsModel is used for getting proxy settings and display unit
    void setOptionsModel(OptionsModel *optionsModel);

Q_SIGNALS:
    // Fired when a valid payment request is received
    void receivedPaymentRequest(SendCoinsRecipient);

    // Fired when a message should be reported to the user
    void message(const QString &title, const QString &message, unsigned int style);

public Q_SLOTS:
    // Signal this when the main window's UI is ready
    // to display payment requests to the user
    void uiReady();

    // Handle an incoming URI, URI with local file scheme or file
    void handleURIOrFile(const QString& s);

private Q_SLOTS:
    void handleURIConnection();

protected:
    // Constructor registers this on the parent QApplication to
    // receive QEvent::FileOpen and QEvent:Drop events
    bool eventFilter(QObject *object, QEvent *event) override;

private:
<<<<<<< HEAD
    static bool readPaymentRequestFromFile(const QString& filename, PaymentRequestPlus& request);
    bool handleURI(const QString &scheme, const QString &s);
    bool processPaymentRequest(const PaymentRequestPlus& request, SendCoinsRecipient& recipient);
    void fetchRequest(const QUrl& url);

    // Setup networking
    void initNetManager();

    bool saveURIs;                      // true during startup
    QLocalServer* uriServer;

    QNetworkAccessManager* netManager;  // Used to fetch payment requests

=======
    bool saveURIs;                      // true during startup
    QLocalServer* uriServer;
>>>>>>> 61646189
    OptionsModel *optionsModel;
};

#endif // BITCOIN_QT_PAYMENTSERVER_H<|MERGE_RESOLUTION|>--- conflicted
+++ resolved
@@ -74,19 +74,6 @@
     explicit PaymentServer(QObject* parent, bool startLocalServer = true);
     ~PaymentServer();
 
-<<<<<<< HEAD
-    // Load root certificate authorities. Pass NULL (default)
-    // to read from the file specified in the -rootcertificates setting,
-    // or, if that's not set, to use the system default root certificates.
-    // If you pass in a store, you should not X509_STORE_free it: it will be
-    // freed either at exit or when another set of CAs are loaded.
-    static void LoadRootCAs(X509_STORE* store = NULL);
-
-    // Return certificate store
-    static X509_STORE* getCertStore();
-
-=======
->>>>>>> 61646189
     // OptionsModel is used for getting proxy settings and display unit
     void setOptionsModel(OptionsModel *optionsModel);
 
@@ -114,24 +101,8 @@
     bool eventFilter(QObject *object, QEvent *event) override;
 
 private:
-<<<<<<< HEAD
-    static bool readPaymentRequestFromFile(const QString& filename, PaymentRequestPlus& request);
-    bool handleURI(const QString &scheme, const QString &s);
-    bool processPaymentRequest(const PaymentRequestPlus& request, SendCoinsRecipient& recipient);
-    void fetchRequest(const QUrl& url);
-
-    // Setup networking
-    void initNetManager();
-
     bool saveURIs;                      // true during startup
     QLocalServer* uriServer;
-
-    QNetworkAccessManager* netManager;  // Used to fetch payment requests
-
-=======
-    bool saveURIs;                      // true during startup
-    QLocalServer* uriServer;
->>>>>>> 61646189
     OptionsModel *optionsModel;
 };
 
