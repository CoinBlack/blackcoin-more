--- conflicted
+++ resolved
@@ -103,75 +103,8 @@
 void RandAddPeriodic() noexcept;
 
 /**
-<<<<<<< HEAD
- * Fast randomness source. This is seeded once with secure random data, but
- * is completely deterministic and insecure after that.
- * This class is not thread-safe.
- */
-class FastRandomContext
-{
-private:
-    uint64_t bitbuf;
-    int bitbuf_size;
-
-    void FillBitBuffer()
-    {
-        bitbuf = rand64();
-        bitbuf_size = 64;
-    }
-
-public:
-    explicit FastRandomContext(bool fDeterministic = false);
-
-    uint32_t Rz;
-    uint32_t Rw;
-
-    uint32_t rand32()
-    {
-        Rz = 36969 * (Rz & 65535) + (Rz >> 16);
-        Rw = 18000 * (Rw & 65535) + (Rw >> 16);
-        return (Rw << 16) + Rz;
-    }
-
-    uint64_t rand64()
-    {
-        uint64_t a = rand32();
-        uint64_t b = rand32();
-        return (b << 32) + a;
-    }
-
-    bool randbool() { return rand32() & 1; }
-    uint64_t randbits(int bits)
-    {
-        if (bits == 0)
-        {
-            return 0;
-        }
-        else if (bits > 32)
-        {
-            return rand64() >> (64 - bits);
-        }
-        else
-        {
-            if (bitbuf_size < bits)
-                FillBitBuffer();
-
-            uint64_t ret = bitbuf & (~uint64_t(0) >> (64 - bits));
-            bitbuf >>= bits;
-            bitbuf_size -= bits;
-            return ret;
-        }
-    }
-};
-
-/**
- * MWC RNG of George Marsaglia
- * This is intended to be fast. It has a period of 2^59.3, though the
- * least significant 16 bits only have a period of about 2^30.1.
-=======
  * Gathers entropy from the low bits of the time at which events occur. Should
  * be called with a uint32_t describing the event at the time an event occurs.
->>>>>>> 61646189
  *
  * Thread-safe.
  */
