--- conflicted
+++ resolved
@@ -21,11 +21,6 @@
 static constexpr unsigned int DEFAULT_BLOCKSONLY_MAX_MEMPOOL_SIZE_MB{5};
 /** Default for -mempoolexpiry, expiration time for mempool transactions in hours */
 static constexpr unsigned int DEFAULT_MEMPOOL_EXPIRY_HOURS{336};
-<<<<<<< HEAD
-=======
-/** Default for -mempoolfullrbf, if the transaction replaceability signaling is ignored */
-static constexpr bool DEFAULT_MEMPOOL_FULL_RBF{true};
->>>>>>> 89522379
 /** Whether to fall back to legacy V1 serialization when writing mempool.dat */
 static constexpr bool DEFAULT_PERSIST_V1_DAT{false};
 /** Default for -acceptnonstdtxn */
