// Copyright (c) 2010 Satoshi Nakamoto
// Copyright (c) 2009-2021 The Bitcoin Core developers
// Distributed under the MIT software license, see the accompanying
// file COPYING or http://www.opensource.org/licenses/mit-license.php.

#include <kernel/chainparams.h>

#include <chainparamsseeds.h>
#include <consensus/amount.h>
#include <consensus/merkle.h>
#include <consensus/params.h>
#include <hash.h>
#include <kernel/messagestartchars.h>
#include <logging.h>
#include <primitives/block.h>
#include <primitives/transaction.h>
#include <script/interpreter.h>
#include <script/script.h>
#include <uint256.h>
#include <util/chaintype.h>
#include <util/strencodings.h>

#include <algorithm>
#include <cassert>
#include <cstdint>
#include <cstring>
#include <type_traits>

static CBlock CreateGenesisBlock(const char* pszTimestamp, const CScript& genesisOutputScript, uint32_t nTime, uint32_t nNonce, uint32_t nBits, int32_t nVersion, const CAmount& genesisReward)
{
    // Genesis block

    // MainNet:

    //CBlock(hash=000001faef25dec4fbcf906e6242621df2c183bf232f263d0ba5b101911e4563, ver=1, hashPrevBlock=0000000000000000000000000000000000000000000000000000000000000000, hashMerkleRoot=12630d16a97f24b287c8c2594dda5fb98c9e6c70fc61d44191931ea2aa08dc90, nTime=1393221600, nBits=1e0fffff, nNonce=164482, vtx=1, vchBlockSig=)
    //  Coinbase(hash=12630d16a9, nTime=1393221600, ver=1, vin.size=1, vout.size=1, nLockTime=0)
    //    CTxIn(COutPoint(0000000000, 4294967295), coinbase 00012a24323020466562203230313420426974636f696e2041544d7320636f6d6520746f20555341)
    //    CTxOut(empty)
    //  vMerkleTree: 12630d16a9

    // TestNet:

    //CBlock(hash=0000724595fb3b9609d441cbfb9577615c292abf07d996d3edabc48de843642d, ver=1, hashPrevBlock=0000000000000000000000000000000000000000000000000000000000000000, hashMerkleRoot=12630d16a97f24b287c8c2594dda5fb98c9e6c70fc61d44191931ea2aa08dc90, nTime=1393221600, nBits=1f00ffff, nNonce=216178, vtx=1, vchBlockSig=)
    //  Coinbase(hash=12630d16a9, nTime=1393221600, ver=1, vin.size=1, vout.size=1, nLockTime=0)
    //    CTxIn(COutPoint(0000000000, 4294967295), coinbase 00012a24323020466562203230313420426974636f696e2041544d7320636f6d6520746f20555341)
    //    CTxOut(empty)
    //  vMerkleTree: 12630d16a9

    CMutableTransaction txNew;
    txNew.nVersion = 1;
    txNew.nTime = nTime;
    txNew.vin.resize(1);
    txNew.vout.resize(1);
    txNew.vin[0].scriptSig = CScript() << 0 << CScriptNum(42) << std::vector<unsigned char>((const unsigned char*)pszTimestamp, (const unsigned char*)pszTimestamp + strlen(pszTimestamp));
    txNew.vout[0].nValue = genesisReward;

    CBlock genesis;
    genesis.nTime    = nTime;
    genesis.nBits    = nBits;
    genesis.nNonce   = nNonce;
    genesis.nVersion = nVersion;
    genesis.vtx.push_back(MakeTransactionRef(std::move(txNew)));
    genesis.hashPrevBlock.SetNull();
    genesis.hashMerkleRoot = BlockMerkleRoot(genesis);
    return genesis;
}

/**
 * Build the genesis block. Note that the output of its generation
 * transaction cannot be spent since it did not originally exist in the
 * database.
 */
static CBlock CreateGenesisBlock(uint32_t nTime, uint32_t nNonce, uint32_t nBits, int32_t nVersion, const CAmount& genesisReward)
{
    const char* pszTimestamp = "20 Feb 2014 Bitcoin ATMs come to USA";
    const CScript genesisOutputScript = CScript() << ParseHex("04678afdb0fe5548271967f1a67130b7105cd6a828e03909a67962e0ea1f61deb649f6bc3f4cef38c4f35504e51ec112de5c384df7ba0b8d578a4c702b6bf11d5f") << OP_CHECKSIG;
    return CreateGenesisBlock(pszTimestamp, genesisOutputScript, nTime, nNonce, nBits, nVersion, genesisReward);
}

/**
 * Main network on which people trade goods and services.
 */
class CMainParams : public CChainParams {
public:
    CMainParams() {
        m_chain_type = ChainType::MAIN;
        consensus.signet_blocks = false;
        consensus.signet_challenge.clear();
        consensus.nMaxReorganizationDepth = 500;
        consensus.CSVHeight = std::numeric_limits<int>::max(); // std::numeric_limits<int>::max()
        consensus.SegwitHeight = std::numeric_limits<int>::max(); // std::numeric_limits<int>::max()
        consensus.MinBIP9WarningHeight = std::numeric_limits<int>::max(); // segwit activation height + miner confirmation window
        consensus.powLimit = uint256S("00000fffffffffffffffffffffffffffffffffffffffffffffffffffffffffff");
        consensus.posLimit = uint256S("00000fffffffffffffffffffffffffffffffffffffffffffffffffffffffffff");
        consensus.posLimitV2 = uint256S("000000000000ffffffffffffffffffffffffffffffffffffffffffffffffffff");
        consensus.nTargetTimespan = 16 * 60; // 16 mins
        consensus.nTargetSpacingV1 = 60;
        consensus.nTargetSpacing = 64;
        consensus.fPowAllowMinDifficultyBlocks = false;
        consensus.fPowNoRetargeting = false;
        consensus.fPoSNoRetargeting = false;
        consensus.nRuleChangeActivationThreshold = 1815; // 90% of 2016
        consensus.nMinerConfirmationWindow = 2016; // nPowTargetTimespan / nPowTargetSpacing
        consensus.vDeployments[Consensus::DEPLOYMENT_TESTDUMMY].bit = 28;
        consensus.vDeployments[Consensus::DEPLOYMENT_TESTDUMMY].nStartTime = Consensus::BIP9Deployment::NEVER_ACTIVE;
        consensus.vDeployments[Consensus::DEPLOYMENT_TESTDUMMY].nTimeout = Consensus::BIP9Deployment::NO_TIMEOUT;
        consensus.vDeployments[Consensus::DEPLOYMENT_TESTDUMMY].min_activation_height = 0; // No activation delay

        // Deployment of SegWit (BIP141, BIP143, and BIP147)
        consensus.vDeployments[Consensus::DEPLOYMENT_SEGWIT].bit = 1;
        consensus.vDeployments[Consensus::DEPLOYMENT_SEGWIT].nStartTime = Consensus::BIP9Deployment::NEVER_ACTIVE;
        consensus.vDeployments[Consensus::DEPLOYMENT_SEGWIT].nTimeout = Consensus::BIP9Deployment::NO_TIMEOUT;
        consensus.vDeployments[Consensus::DEPLOYMENT_SEGWIT].min_activation_height = 0; // No activation delay

        // Deployment of Taproot (BIPs 340-342)
        consensus.vDeployments[Consensus::DEPLOYMENT_TAPROOT].bit = 2;
        consensus.vDeployments[Consensus::DEPLOYMENT_TAPROOT].nStartTime = Consensus::BIP9Deployment::NEVER_ACTIVE;
        consensus.vDeployments[Consensus::DEPLOYMENT_TAPROOT].nTimeout = Consensus::BIP9Deployment::NO_TIMEOUT;
        consensus.vDeployments[Consensus::DEPLOYMENT_TAPROOT].min_activation_height = 0; // No activation delay

<<<<<<< HEAD
        consensus.nProtocolV1RetargetingFixedTime = 1395631999;
        consensus.nProtocolV2Time = 1407053625;
        consensus.nProtocolV3Time = 1444028400;
        consensus.nProtocolV3_1Time = 4102437600;
        consensus.nLastPOWBlock = 10000;
        consensus.nStakeTimestampMask = 0xf; // 15
        consensus.nCoinbaseMaturity = 500;

        consensus.nMinimumChainWork = uint256S("0x0000000000000000000000000000000000000000000003f8e26041f58e2553f9"); //4672084
        consensus.defaultAssumeValid = uint256S("0xae0c2a9bd13746e2887ca57bf1046b3c787a5ed1068fd1633a3575f08ee291fc"); // 4232630
=======
        consensus.nMinimumChainWork = uint256S("0x000000000000000000000000000000000000000052b2559353df4117b7348b64");
        consensus.defaultAssumeValid = uint256S("0x00000000000000000001a0a448d6cf2546b06801389cc030b2b18c6491266815"); // 804000
>>>>>>> 44d8b13c

        /**
         * The message start string is designed to be unlikely to occur in normal data.
         * The characters are rarely used upper ASCII, not valid as UTF-8, and produce
         * a large 32-bit integer with any alignment.
         */
<<<<<<< HEAD
        pchMessageStart[0] = 0x70;
        pchMessageStart[1] = 0x35;
        pchMessageStart[2] = 0x22;
        pchMessageStart[3] = 0x05;
        nDefaultPort = 15714;
        m_assumed_blockchain_size = 20;

        genesis = CreateGenesisBlock(1393221600, 164482, 0x1e0fffff, 1, 0);
=======
        pchMessageStart[0] = 0xf9;
        pchMessageStart[1] = 0xbe;
        pchMessageStart[2] = 0xb4;
        pchMessageStart[3] = 0xd9;
        nDefaultPort = 8333;
        nPruneAfterHeight = 100000;
        m_assumed_blockchain_size = 590;
        m_assumed_chain_state_size = 9;

        genesis = CreateGenesisBlock(1231006505, 2083236893, 0x1d00ffff, 1, 50 * COIN);
>>>>>>> 44d8b13c
        consensus.hashGenesisBlock = genesis.GetHash();
        assert(consensus.hashGenesisBlock == uint256S("0x000001faef25dec4fbcf906e6242621df2c183bf232f263d0ba5b101911e4563"));
        assert(genesis.hashMerkleRoot == uint256S("0x12630d16a97f24b287c8c2594dda5fb98c9e6c70fc61d44191931ea2aa08dc90"));

        // Note that of those which support the service bits prefix, most only support a subset of
        // possible options.
        // This is fine at runtime as we'll fall back to using them as an addrfetch if they don't support the
        // service bits we want, but we should get them updated to support all service bits wanted by any
        // release ASAP to avoid it where possible.
        vSeeds.emplace_back("dnsseed.blackcoin.nl"); // hosted at dns.blackcoin.nl
        vSeeds.emplace_back("dnsseed2.blackcoin.nl"); // hosted at vps.blackcoin.nl
        vSeeds.emplace_back("swap.blackcoin.nl"); // swapservice static node
        vSeeds.emplace_back("node.blackcoin.nl");  // payBLK static node

        base58Prefixes[PUBKEY_ADDRESS] = std::vector<unsigned char>(1,25);
        base58Prefixes[SCRIPT_ADDRESS] = std::vector<unsigned char>(1,85);
        base58Prefixes[SECRET_KEY] =     std::vector<unsigned char>(1,153);
        base58Prefixes[EXT_PUBLIC_KEY] = {0x04, 0x88, 0xB2, 0x1E};
        base58Prefixes[EXT_SECRET_KEY] = {0x04, 0x88, 0xAD, 0xE4};

        bech32_hrp = "blk";

        vFixedSeeds = std::vector<uint8_t>(std::begin(chainparams_seed_main), std::end(chainparams_seed_main));

        fDefaultConsistencyChecks = false;
        m_is_mockable_chain = false;

        checkpointData = {
            {
                {   5001, uint256S("0x2fac9021be0c311e7b6dc0933a72047c70f817e2eb1e01bede011193ad1b28bc")}, // hardfork
                {  10000, uint256S("0x0000000000827e4dc601f7310a91c45af8df0dfc1b6fa1dfa5b896cb00c8767c")}, // last pow block
                {  38425, uint256S("0x62bf2e9701226d2f88d9fa99d650bd81f3faf2e56f305b7d71ccd1e7aa9c3075")}, // hardfork
                { 254348, uint256S("0x9bf8d9bd757d3ef23d5906d70567e5f0da93f1e0376588c8d421a95e2421838b")}, // minor network split
                { 319002, uint256S("0x0011494d03b2cdf1ecfc8b0818f1e0ef7ee1d9e9b3d1279c10d35456bc3899ef")}, // hardfork
                { 872456, uint256S("0xe4fd321ced1de06213d2e246b150b4bfd8c4aa0989965dce88f2a58668c64860")}, // hardfork
                {4232630, uint256S("0xae0c2a9bd13746e2887ca57bf1046b3c787a5ed1068fd1633a3575f08ee291fc")}, // Devfund
            }
        };

        m_assumeutxo_data = {
            // TODO to be specified in a future patch.
        };

        chainTxData = ChainTxData{
<<<<<<< HEAD
            // Data from RPC: getchaintxstats 40500 bfcda2c7d9301e96c2d5a5c0bfdc373b3f2acf0121bda6259a50bda9a1d6d846
            .nTime    = 1698137504,
            .nTxCount = 14448831,
            .dTxRate  = 0.03011670425305156,
=======
            // Data from RPC: getchaintxstats 4096 00000000000000000001a0a448d6cf2546b06801389cc030b2b18c6491266815
            .nTime    = 1692502494,
            .nTxCount = 881818374,
            .dTxRate  = 5.521964628130412,
>>>>>>> 44d8b13c
        };

        // A vector of p2sh addresses
        vDevFundAddress = { "BKDvboD1CzZ5KycP1FRSXRoi7XXhHoQhS1" };
    }
};

/**
 * Testnet (v1): public test network which is reset from time to time.
 */
class CTestNetParams : public CChainParams {
public:
    CTestNetParams() {
        m_chain_type = ChainType::TESTNET;
        consensus.signet_blocks = false;
        consensus.signet_challenge.clear();
        consensus.nMaxReorganizationDepth = 500;
        consensus.CSVHeight = std::numeric_limits<int>::max(); // std::numeric_limits<int>::max()
        consensus.SegwitHeight = std::numeric_limits<int>::max(); // std::numeric_limits<int>::max()
        consensus.MinBIP9WarningHeight = std::numeric_limits<int>::max(); // segwit activation height + miner confirmation window
        consensus.powLimit = uint256S("0000ffffffffffffffffffffffffffffffffffffffffffffffffffffffffffff");
        consensus.posLimit = uint256S("00000fffffffffffffffffffffffffffffffffffffffffffffffffffffffffff");
        consensus.posLimitV2 = uint256S("000000000000ffffffffffffffffffffffffffffffffffffffffffffffffffff");
        consensus.nTargetTimespan = 16 * 60; // 16 mins
        consensus.nTargetSpacingV1 = 60;
        consensus.nTargetSpacing = 64;
        consensus.fPowAllowMinDifficultyBlocks = true;
        consensus.fPowNoRetargeting = false;
        consensus.fPoSNoRetargeting = false;
        consensus.nRuleChangeActivationThreshold = 1512; // 75% for testchains
        consensus.nMinerConfirmationWindow = 2016; // nTargetTimespan / nTargetSpacing
        consensus.vDeployments[Consensus::DEPLOYMENT_TESTDUMMY].bit = 28;
        consensus.vDeployments[Consensus::DEPLOYMENT_TESTDUMMY].nStartTime = Consensus::BIP9Deployment::NEVER_ACTIVE;
        consensus.vDeployments[Consensus::DEPLOYMENT_TESTDUMMY].nTimeout = Consensus::BIP9Deployment::NO_TIMEOUT;
        consensus.vDeployments[Consensus::DEPLOYMENT_TESTDUMMY].min_activation_height = 0; // No activation delay

        // Deployment of SegWit (BIP141, BIP143, and BIP147)
        consensus.vDeployments[Consensus::DEPLOYMENT_SEGWIT].bit = 1;
        consensus.vDeployments[Consensus::DEPLOYMENT_SEGWIT].nStartTime = Consensus::BIP9Deployment::NEVER_ACTIVE;
        consensus.vDeployments[Consensus::DEPLOYMENT_SEGWIT].nTimeout = Consensus::BIP9Deployment::NO_TIMEOUT;
        consensus.vDeployments[Consensus::DEPLOYMENT_SEGWIT].min_activation_height = 0; // No activation delay

        // Deployment of Taproot (BIPs 340-342)
        consensus.vDeployments[Consensus::DEPLOYMENT_TAPROOT].bit = 2;
        consensus.vDeployments[Consensus::DEPLOYMENT_TAPROOT].nStartTime = Consensus::BIP9Deployment::NEVER_ACTIVE;
        consensus.vDeployments[Consensus::DEPLOYMENT_TAPROOT].nTimeout = Consensus::BIP9Deployment::NO_TIMEOUT;
        consensus.vDeployments[Consensus::DEPLOYMENT_TAPROOT].min_activation_height = 0; // No activation delay

<<<<<<< HEAD
        consensus.nProtocolV1RetargetingFixedTime = 1395631999;
        consensus.nProtocolV2Time = 1407053625;
        consensus.nProtocolV3Time = 1444028400;
        consensus.nProtocolV3_1Time = 1667779200;
        consensus.nLastPOWBlock = 0x7fffffff;
        consensus.nStakeTimestampMask = 0xf;
        consensus.nCoinbaseMaturity = 10;

        consensus.nMinimumChainWork = uint256S("0x0000000000000000000000000000000000000000000000429a2e25a9df5acc41"); // 1601588
        consensus.defaultAssumeValid = uint256S("0x5d5c42500cc6057533e249ba9eeb9b5e998aff30468c904bc267ec9bccbc8b39"); // 1415393

        pchMessageStart[0] = 0xcd;
        pchMessageStart[1] = 0xf2;
        pchMessageStart[2] = 0xc0;
        pchMessageStart[3] = 0xef;
        nDefaultPort = 25714;
        m_assumed_blockchain_size = 5;

        genesis = CreateGenesisBlock(1393221600, 216178, 0x1f00ffff, 1, 0);
=======
        consensus.nMinimumChainWork = uint256S("0x000000000000000000000000000000000000000000000b6a51f415a67c0da307");
        consensus.defaultAssumeValid = uint256S("0x0000000000000093bcb68c03a9a168ae252572d348a2eaeba2cdf9231d73206f"); // 2500000

        pchMessageStart[0] = 0x0b;
        pchMessageStart[1] = 0x11;
        pchMessageStart[2] = 0x09;
        pchMessageStart[3] = 0x07;
        nDefaultPort = 18333;
        nPruneAfterHeight = 1000;
        m_assumed_blockchain_size = 42;
        m_assumed_chain_state_size = 3;

        genesis = CreateGenesisBlock(1296688602, 414098458, 0x1d00ffff, 1, 50 * COIN);
>>>>>>> 44d8b13c
        consensus.hashGenesisBlock = genesis.GetHash();
        assert(consensus.hashGenesisBlock == uint256S("0x0000724595fb3b9609d441cbfb9577615c292abf07d996d3edabc48de843642d"));
        assert(genesis.hashMerkleRoot == uint256S("0x12630d16a97f24b287c8c2594dda5fb98c9e6c70fc61d44191931ea2aa08dc90"));

        vFixedSeeds.clear();
        vSeeds.clear();
        // nodes with support for servicebits filtering should be at the top
        /*
        vSeeds.emplace_back("testnet-seed.bitcoin.jonasschnelli.ch.");
        vSeeds.emplace_back("seed.tbtc.petertodd.org.");
        vSeeds.emplace_back("seed.testnet.bitcoin.sprovoost.nl.");
        vSeeds.emplace_back("testnet-seed.bluematt.me."); // Just a static list of stable node(s), only supports x9
        */

        base58Prefixes[PUBKEY_ADDRESS] = std::vector<unsigned char>(1,111);
        base58Prefixes[SCRIPT_ADDRESS] = std::vector<unsigned char>(1,196);
        base58Prefixes[SECRET_KEY] =     std::vector<unsigned char>(1,239);
        base58Prefixes[EXT_PUBLIC_KEY] = {0x04, 0x35, 0x87, 0xCF};
        base58Prefixes[EXT_SECRET_KEY] = {0x04, 0x35, 0x83, 0x94};

        bech32_hrp = "tblk";

        vFixedSeeds = std::vector<uint8_t>(std::begin(chainparams_seed_test), std::end(chainparams_seed_test));

        fDefaultConsistencyChecks = false;
<<<<<<< HEAD
        fRequireStandard = true;
        m_is_test_chain = true;
=======
>>>>>>> 44d8b13c
        m_is_mockable_chain = false;

        checkpointData = {
            {
                {  90235, uint256S("0x567898e79184dc2f7dc3a661f794f28566e4b856d70180914f7371b1b3cc82d8")}, // initial checkpoint
                {1415393, uint256S("0x5d5c42500cc6057533e249ba9eeb9b5e998aff30468c904bc267ec9bccbc8b39")}, // remove tx timestamp
            }
        };

        m_assumeutxo_data = {
            {
                .height = 2'500'000,
                .hash_serialized = AssumeutxoHash{uint256S("0xf841584909f68e47897952345234e37fcd9128cd818f41ee6c3ca68db8071be7")},
                .nChainTx = 66484552,
                .blockhash = uint256S("0x0000000000000093bcb68c03a9a168ae252572d348a2eaeba2cdf9231d73206f")
            }
        };

        chainTxData = ChainTxData{
<<<<<<< HEAD
            // Data from RPC: getchaintxstats 40500 fe0e780eafef658dda6c7b4dfab83781624fd76c702ccee7cccebecb8c77f189
            .nTime    = 1698139248,
            .nTxCount = 3222151,
            .dTxRate  = 0.02976566447700859,
=======
            // Data from RPC: getchaintxstats 4096 0000000000000093bcb68c03a9a168ae252572d348a2eaeba2cdf9231d73206f
            .nTime    = 1694733634,
            .nTxCount = 66484552,
            .dTxRate  = 0.1804908356632494,
>>>>>>> 44d8b13c
        };

        // A vector of p2sh addresses
        vDevFundAddress = { "n14L5xqAs7QRzNiTLPNaPeqaF9CRoxzVnU" };
    }
};

/**
 * Signet: test network with an additional consensus parameter (see BIP325).
 */
class SigNetParams : public CChainParams {
public:
    explicit SigNetParams(const SigNetOptions& options)
    {
        std::vector<uint8_t> bin;
        vSeeds.clear();

        if (!options.challenge) {
            bin = ParseHex("512103ad5e0edad18cb1f0fc0d28a3d4f1f3e445640337489abb10404f2d1e086be430210359ef5021964fe22d6f8e05b2463c9540ce96883fe3b278760f048f5189f2e6c452ae");
            /*
            vSeeds.emplace_back("seed.signet.bitcoin.sprovoost.nl.");

            // Hardcoded nodes can be removed once there are more DNS seeds
            vSeeds.emplace_back("178.128.221.177");
            vSeeds.emplace_back("v7ajjeirttkbnt32wpy3c6w3emwnfr3fkla7hpxcfokr3ysd3kqtzmqd.onion:38333");

<<<<<<< HEAD
            consensus.nMinimumChainWork = uint256S("0x000000000000000000000000000000000000000000000000000001899d8142b0");
            consensus.defaultAssumeValid = uint256S("0x0000004429ef154f7e00b4f6b46bfbe2d2678ecd351d95bbfca437ab9a5b84ec"); // 138000
            */
=======
            consensus.nMinimumChainWork = uint256S("0x000000000000000000000000000000000000000000000000000001ad46be4862");
            consensus.defaultAssumeValid = uint256S("0x0000013d778ba3f914530f11f6b69869c9fab54acff85acd7b8201d111f19b7f"); // 150000
>>>>>>> 44d8b13c
            m_assumed_blockchain_size = 1;
            chainTxData = ChainTxData{
<<<<<<< HEAD
                // Data from RPC: getchaintxstats 4096 000000187d4440e5bff91488b700a140441e089a8aaea707414982460edbfe54
                .nTime    = 0,
                .nTxCount = 0,
                .dTxRate  = 0.0,
=======
                // Data from RPC: getchaintxstats 4096 0000013d778ba3f914530f11f6b69869c9fab54acff85acd7b8201d111f19b7f
                .nTime    = 1688366339,
                .nTxCount = 2262750,
                .dTxRate  = 0.003414084572046456,
>>>>>>> 44d8b13c
            };
        } else {
            bin = *options.challenge;
            consensus.nMinimumChainWork = uint256{};
            consensus.defaultAssumeValid = uint256{};
            m_assumed_blockchain_size = 0;
            chainTxData = ChainTxData{
                0,
                0,
                0,
            };
            LogPrintf("Signet with challenge %s\n", HexStr(bin));
        }

        if (options.seeds) {
            vSeeds = *options.seeds;
        }

        m_chain_type = ChainType::SIGNET;
        consensus.signet_blocks = true;
        consensus.signet_challenge.assign(bin.begin(), bin.end());
        consensus.BIP34Height = 1;
        consensus.BIP34Hash = uint256{};
        consensus.BIP65Height = 1;
        consensus.BIP66Height = 1;
        consensus.CSVHeight = 1;
        consensus.SegwitHeight = 1;
        consensus.nTargetTimespan = 14 * 24 * 60 * 60; // two weeks
        consensus.nTargetSpacing = 10 * 60;
        consensus.fPowAllowMinDifficultyBlocks = false;
        consensus.fPowNoRetargeting = false;
        consensus.nRuleChangeActivationThreshold = 1815; // 90% of 2016
        consensus.nMinerConfirmationWindow = 2016; // nPowTargetTimespan / nPowTargetSpacing
        consensus.MinBIP9WarningHeight = 0;
        consensus.powLimit = uint256S("00000377ae000000000000000000000000000000000000000000000000000000");
        consensus.vDeployments[Consensus::DEPLOYMENT_TESTDUMMY].bit = 28;
        consensus.vDeployments[Consensus::DEPLOYMENT_TESTDUMMY].nStartTime = Consensus::BIP9Deployment::NEVER_ACTIVE;
        consensus.vDeployments[Consensus::DEPLOYMENT_TESTDUMMY].nTimeout = Consensus::BIP9Deployment::NO_TIMEOUT;
        consensus.vDeployments[Consensus::DEPLOYMENT_TESTDUMMY].min_activation_height = 0; // No activation delay

        // Activation of Taproot (BIPs 340-342)
        consensus.vDeployments[Consensus::DEPLOYMENT_TAPROOT].bit = 2;
        consensus.vDeployments[Consensus::DEPLOYMENT_TAPROOT].nStartTime = Consensus::BIP9Deployment::ALWAYS_ACTIVE;
        consensus.vDeployments[Consensus::DEPLOYMENT_TAPROOT].nTimeout = Consensus::BIP9Deployment::NO_TIMEOUT;
        consensus.vDeployments[Consensus::DEPLOYMENT_TAPROOT].min_activation_height = 0; // No activation delay

        // message start is defined as the first 4 bytes of the sha256d of the block script
        HashWriter h{};
        h << consensus.signet_challenge;
        uint256 hash = h.GetHash();
        std::copy_n(hash.begin(), 4, pchMessageStart.begin());

        nDefaultPort = 38333;

        genesis = CreateGenesisBlock(1393221600, 216178, 0x1f00ffff, 1, 0);
        consensus.hashGenesisBlock = genesis.GetHash();
        assert(consensus.hashGenesisBlock == uint256S("0x0000724595fb3b9609d441cbfb9577615c292abf07d996d3edabc48de843642d"));
        assert(genesis.hashMerkleRoot == uint256S("0x12630d16a97f24b287c8c2594dda5fb98c9e6c70fc61d44191931ea2aa08dc90"));

        vFixedSeeds.clear();

        m_assumeutxo_data = {
            {
                .height = 160'000,
                .hash_serialized = AssumeutxoHash{uint256S("0xfe0a44309b74d6b5883d246cb419c6221bcccf0b308c9b59b7d70783dbdf928a")},
                .nChainTx = 2289496,
                .blockhash = uint256S("0x0000003ca3c99aff040f2563c2ad8f8ec88bd0fd6b8f0895cfaf1ef90353a62c")
            }
        };

        base58Prefixes[PUBKEY_ADDRESS] = std::vector<unsigned char>(1,111);
        base58Prefixes[SCRIPT_ADDRESS] = std::vector<unsigned char>(1,196);
        base58Prefixes[SECRET_KEY] =     std::vector<unsigned char>(1,239);
        base58Prefixes[EXT_PUBLIC_KEY] = {0x04, 0x35, 0x87, 0xCF};
        base58Prefixes[EXT_SECRET_KEY] = {0x04, 0x35, 0x83, 0x94};

        bech32_hrp = "tb";

        fDefaultConsistencyChecks = false;
        m_is_mockable_chain = false;
    }
};

/**
 * Regression test: intended for private networks only. Has minimal difficulty to ensure that
 * blocks can be found instantly.
 */
class CRegTestParams : public CChainParams
{
public:
    explicit CRegTestParams(const RegTestOptions& opts)
    {
        m_chain_type = ChainType::REGTEST;
        consensus.signet_blocks = false;
        consensus.signet_challenge.clear();
        consensus.nMaxReorganizationDepth = 50;
        consensus.CSVHeight = 1;
        consensus.SegwitHeight = std::numeric_limits<int>::max();
        consensus.MinBIP9WarningHeight = 0;
        consensus.powLimit = uint256S("7fffffffffffffffffffffffffffffffffffffffffffffffffffffffffffffff");
        consensus.posLimit = uint256S("00000fffffffffffffffffffffffffffffffffffffffffffffffffffffffffff");
        consensus.posLimitV2 = uint256S("000000000000ffffffffffffffffffffffffffffffffffffffffffffffffffff");
        consensus.nTargetTimespan = 16 * 60; // 16 mins
        consensus.nTargetSpacingV1 = 64;
        consensus.nTargetSpacing = 64;
        consensus.fPowAllowMinDifficultyBlocks = true;
        consensus.fPowNoRetargeting = true;
        consensus.fPoSNoRetargeting = true;
        consensus.nRuleChangeActivationThreshold = 108;// 75% for regtest
        consensus.nMinerConfirmationWindow = 144; // Faster than normal for regtest (144 instead of 2016)
        consensus.vDeployments[Consensus::DEPLOYMENT_TESTDUMMY].bit = 28;
        consensus.vDeployments[Consensus::DEPLOYMENT_TESTDUMMY].nStartTime = 0;
        consensus.vDeployments[Consensus::DEPLOYMENT_TESTDUMMY].nTimeout = Consensus::BIP9Deployment::NO_TIMEOUT;
        consensus.vDeployments[Consensus::DEPLOYMENT_TESTDUMMY].min_activation_height = 0; // No activation delay

        // Deployment of SegWit (BIP141, BIP143, and BIP147)
        consensus.vDeployments[Consensus::DEPLOYMENT_SEGWIT].bit = 1;
        consensus.vDeployments[Consensus::DEPLOYMENT_SEGWIT].nStartTime = Consensus::BIP9Deployment::NEVER_ACTIVE;
        consensus.vDeployments[Consensus::DEPLOYMENT_SEGWIT].nTimeout = Consensus::BIP9Deployment::NO_TIMEOUT;
        consensus.vDeployments[Consensus::DEPLOYMENT_SEGWIT].min_activation_height = 0; // No activation delay

        // Deployment of Taproot (BIPs 340-342)
        consensus.vDeployments[Consensus::DEPLOYMENT_TAPROOT].bit = 2;
        consensus.vDeployments[Consensus::DEPLOYMENT_TAPROOT].nStartTime = Consensus::BIP9Deployment::NEVER_ACTIVE;
        consensus.vDeployments[Consensus::DEPLOYMENT_TAPROOT].nTimeout = Consensus::BIP9Deployment::NO_TIMEOUT;
        consensus.vDeployments[Consensus::DEPLOYMENT_TAPROOT].min_activation_height = 0; // No activation delay

        consensus.nProtocolV1RetargetingFixedTime = 1395631999;
        consensus.nProtocolV2Time = 1407053625;
        consensus.nProtocolV3Time = 1444028400;
        consensus.nProtocolV3_1Time = 4102437600;
        consensus.nLastPOWBlock = 0x7fffffff;
        consensus.nStakeTimestampMask = 0xf;
        consensus.nCoinbaseMaturity = 10;

        consensus.nMinimumChainWork = uint256{};
        consensus.defaultAssumeValid = uint256{};

        pchMessageStart[0] = 0x70;
        pchMessageStart[1] = 0x35;
        pchMessageStart[2] = 0x22;
        pchMessageStart[3] = 0x06;
        nDefaultPort = 35714;
        m_assumed_blockchain_size = 0;

        for (const auto& [dep, height] : opts.activation_heights) {
            switch (dep) {
            /*
            case Consensus::BuriedDeployment::DEPLOYMENT_SEGWIT:
                consensus.SegwitHeight = int{height};
                break;
            */
            case Consensus::BuriedDeployment::DEPLOYMENT_CSV:
                consensus.CSVHeight = int{height};
                break;
            }
        }

        for (const auto& [deployment_pos, version_bits_params] : opts.version_bits_parameters) {
            consensus.vDeployments[deployment_pos].nStartTime = version_bits_params.start_time;
            consensus.vDeployments[deployment_pos].nTimeout = version_bits_params.timeout;
            consensus.vDeployments[deployment_pos].min_activation_height = version_bits_params.min_activation_height;
        }

        genesis = CreateGenesisBlock(1393221600, 216178, 0x1f00ffff, 1, 0);
        consensus.hashGenesisBlock = genesis.GetHash();
        assert(consensus.hashGenesisBlock == uint256S("0x0000724595fb3b9609d441cbfb9577615c292abf07d996d3edabc48de843642d"));
        assert(genesis.hashMerkleRoot == uint256S("0x12630d16a97f24b287c8c2594dda5fb98c9e6c70fc61d44191931ea2aa08dc90"));

        vFixedSeeds.clear(); //!< Regtest mode doesn't have any fixed seeds.
        vSeeds.clear();
        vSeeds.emplace_back("dummySeed.invalid.");

        fDefaultConsistencyChecks = true;
<<<<<<< HEAD
        fRequireStandard = false;
        m_is_test_chain = true;
=======
>>>>>>> 44d8b13c
        m_is_mockable_chain = true;

        checkpointData = {
            {
                {0, uint256S("0x0000724595fb3b9609d441cbfb9577615c292abf07d996d3edabc48de843642d")},
            }
        };

<<<<<<< HEAD
        m_assumeutxo_data = MapAssumeutxo{};
=======
        m_assumeutxo_data = {
            {
                .height = 110,
                .hash_serialized = AssumeutxoHash{uint256S("0x6657b736d4fe4db0cbc796789e812d5dba7f5c143764b1b6905612f1830609d1")},
                .nChainTx = 111,
                .blockhash = uint256S("0x696e92821f65549c7ee134edceeeeaaa4105647a3c4fd9f298c0aec0ab50425c")
            },
            {
                // For use by test/functional/feature_assumeutxo.py
                .height = 299,
                .hash_serialized = AssumeutxoHash{uint256S("0x61d9c2b29a2571a5fe285fe2d8554f91f93309666fc9b8223ee96338de25ff53")},
                .nChainTx = 300,
                .blockhash = uint256S("0x7e0517ef3ea6ecbed9117858e42eedc8eb39e8698a38dcbd1b3962a283233f4c")
            },
        };
>>>>>>> 44d8b13c

        chainTxData = ChainTxData{
            0,
            0,
            0
        };

        base58Prefixes[PUBKEY_ADDRESS] = std::vector<unsigned char>(1,111);
        base58Prefixes[SCRIPT_ADDRESS] = std::vector<unsigned char>(1,196);
        base58Prefixes[SECRET_KEY] = std::vector<unsigned char>(1,239);
        base58Prefixes[EXT_PUBLIC_KEY] = {0x04, 0x88, 0xB2, 0x1E};
        base58Prefixes[EXT_SECRET_KEY] = {0x04, 0x88, 0xAD, 0xE4};

        bech32_hrp = "blrt";

        vDevFundAddress = {};
    }
};

std::unique_ptr<const CChainParams> CChainParams::SigNet(const SigNetOptions& options)
{
    return std::make_unique<const SigNetParams>(options);
}

std::unique_ptr<const CChainParams> CChainParams::RegTest(const RegTestOptions& options)
{
    return std::make_unique<const CRegTestParams>(options);
}

std::unique_ptr<const CChainParams> CChainParams::Main()
{
    return std::make_unique<const CMainParams>();
}

std::unique_ptr<const CChainParams> CChainParams::TestNet()
{
    return std::make_unique<const CTestNetParams>();
}<|MERGE_RESOLUTION|>--- conflicted
+++ resolved
@@ -118,7 +118,6 @@
         consensus.vDeployments[Consensus::DEPLOYMENT_TAPROOT].nTimeout = Consensus::BIP9Deployment::NO_TIMEOUT;
         consensus.vDeployments[Consensus::DEPLOYMENT_TAPROOT].min_activation_height = 0; // No activation delay
 
-<<<<<<< HEAD
         consensus.nProtocolV1RetargetingFixedTime = 1395631999;
         consensus.nProtocolV2Time = 1407053625;
         consensus.nProtocolV3Time = 1444028400;
@@ -129,17 +128,12 @@
 
         consensus.nMinimumChainWork = uint256S("0x0000000000000000000000000000000000000000000003f8e26041f58e2553f9"); //4672084
         consensus.defaultAssumeValid = uint256S("0xae0c2a9bd13746e2887ca57bf1046b3c787a5ed1068fd1633a3575f08ee291fc"); // 4232630
-=======
-        consensus.nMinimumChainWork = uint256S("0x000000000000000000000000000000000000000052b2559353df4117b7348b64");
-        consensus.defaultAssumeValid = uint256S("0x00000000000000000001a0a448d6cf2546b06801389cc030b2b18c6491266815"); // 804000
->>>>>>> 44d8b13c
 
         /**
          * The message start string is designed to be unlikely to occur in normal data.
          * The characters are rarely used upper ASCII, not valid as UTF-8, and produce
          * a large 32-bit integer with any alignment.
          */
-<<<<<<< HEAD
         pchMessageStart[0] = 0x70;
         pchMessageStart[1] = 0x35;
         pchMessageStart[2] = 0x22;
@@ -148,18 +142,6 @@
         m_assumed_blockchain_size = 20;
 
         genesis = CreateGenesisBlock(1393221600, 164482, 0x1e0fffff, 1, 0);
-=======
-        pchMessageStart[0] = 0xf9;
-        pchMessageStart[1] = 0xbe;
-        pchMessageStart[2] = 0xb4;
-        pchMessageStart[3] = 0xd9;
-        nDefaultPort = 8333;
-        nPruneAfterHeight = 100000;
-        m_assumed_blockchain_size = 590;
-        m_assumed_chain_state_size = 9;
-
-        genesis = CreateGenesisBlock(1231006505, 2083236893, 0x1d00ffff, 1, 50 * COIN);
->>>>>>> 44d8b13c
         consensus.hashGenesisBlock = genesis.GetHash();
         assert(consensus.hashGenesisBlock == uint256S("0x000001faef25dec4fbcf906e6242621df2c183bf232f263d0ba5b101911e4563"));
         assert(genesis.hashMerkleRoot == uint256S("0x12630d16a97f24b287c8c2594dda5fb98c9e6c70fc61d44191931ea2aa08dc90"));
@@ -204,17 +186,10 @@
         };
 
         chainTxData = ChainTxData{
-<<<<<<< HEAD
             // Data from RPC: getchaintxstats 40500 bfcda2c7d9301e96c2d5a5c0bfdc373b3f2acf0121bda6259a50bda9a1d6d846
             .nTime    = 1698137504,
             .nTxCount = 14448831,
             .dTxRate  = 0.03011670425305156,
-=======
-            // Data from RPC: getchaintxstats 4096 00000000000000000001a0a448d6cf2546b06801389cc030b2b18c6491266815
-            .nTime    = 1692502494,
-            .nTxCount = 881818374,
-            .dTxRate  = 5.521964628130412,
->>>>>>> 44d8b13c
         };
 
         // A vector of p2sh addresses
@@ -263,7 +238,6 @@
         consensus.vDeployments[Consensus::DEPLOYMENT_TAPROOT].nTimeout = Consensus::BIP9Deployment::NO_TIMEOUT;
         consensus.vDeployments[Consensus::DEPLOYMENT_TAPROOT].min_activation_height = 0; // No activation delay
 
-<<<<<<< HEAD
         consensus.nProtocolV1RetargetingFixedTime = 1395631999;
         consensus.nProtocolV2Time = 1407053625;
         consensus.nProtocolV3Time = 1444028400;
@@ -283,21 +257,6 @@
         m_assumed_blockchain_size = 5;
 
         genesis = CreateGenesisBlock(1393221600, 216178, 0x1f00ffff, 1, 0);
-=======
-        consensus.nMinimumChainWork = uint256S("0x000000000000000000000000000000000000000000000b6a51f415a67c0da307");
-        consensus.defaultAssumeValid = uint256S("0x0000000000000093bcb68c03a9a168ae252572d348a2eaeba2cdf9231d73206f"); // 2500000
-
-        pchMessageStart[0] = 0x0b;
-        pchMessageStart[1] = 0x11;
-        pchMessageStart[2] = 0x09;
-        pchMessageStart[3] = 0x07;
-        nDefaultPort = 18333;
-        nPruneAfterHeight = 1000;
-        m_assumed_blockchain_size = 42;
-        m_assumed_chain_state_size = 3;
-
-        genesis = CreateGenesisBlock(1296688602, 414098458, 0x1d00ffff, 1, 50 * COIN);
->>>>>>> 44d8b13c
         consensus.hashGenesisBlock = genesis.GetHash();
         assert(consensus.hashGenesisBlock == uint256S("0x0000724595fb3b9609d441cbfb9577615c292abf07d996d3edabc48de843642d"));
         assert(genesis.hashMerkleRoot == uint256S("0x12630d16a97f24b287c8c2594dda5fb98c9e6c70fc61d44191931ea2aa08dc90"));
@@ -323,11 +282,6 @@
         vFixedSeeds = std::vector<uint8_t>(std::begin(chainparams_seed_test), std::end(chainparams_seed_test));
 
         fDefaultConsistencyChecks = false;
-<<<<<<< HEAD
-        fRequireStandard = true;
-        m_is_test_chain = true;
-=======
->>>>>>> 44d8b13c
         m_is_mockable_chain = false;
 
         checkpointData = {
@@ -347,17 +301,10 @@
         };
 
         chainTxData = ChainTxData{
-<<<<<<< HEAD
             // Data from RPC: getchaintxstats 40500 fe0e780eafef658dda6c7b4dfab83781624fd76c702ccee7cccebecb8c77f189
             .nTime    = 1698139248,
             .nTxCount = 3222151,
             .dTxRate  = 0.02976566447700859,
-=======
-            // Data from RPC: getchaintxstats 4096 0000000000000093bcb68c03a9a168ae252572d348a2eaeba2cdf9231d73206f
-            .nTime    = 1694733634,
-            .nTxCount = 66484552,
-            .dTxRate  = 0.1804908356632494,
->>>>>>> 44d8b13c
         };
 
         // A vector of p2sh addresses
@@ -384,27 +331,15 @@
             vSeeds.emplace_back("178.128.221.177");
             vSeeds.emplace_back("v7ajjeirttkbnt32wpy3c6w3emwnfr3fkla7hpxcfokr3ysd3kqtzmqd.onion:38333");
 
-<<<<<<< HEAD
             consensus.nMinimumChainWork = uint256S("0x000000000000000000000000000000000000000000000000000001899d8142b0");
             consensus.defaultAssumeValid = uint256S("0x0000004429ef154f7e00b4f6b46bfbe2d2678ecd351d95bbfca437ab9a5b84ec"); // 138000
             */
-=======
-            consensus.nMinimumChainWork = uint256S("0x000000000000000000000000000000000000000000000000000001ad46be4862");
-            consensus.defaultAssumeValid = uint256S("0x0000013d778ba3f914530f11f6b69869c9fab54acff85acd7b8201d111f19b7f"); // 150000
->>>>>>> 44d8b13c
             m_assumed_blockchain_size = 1;
             chainTxData = ChainTxData{
-<<<<<<< HEAD
                 // Data from RPC: getchaintxstats 4096 000000187d4440e5bff91488b700a140441e089a8aaea707414982460edbfe54
                 .nTime    = 0,
                 .nTxCount = 0,
                 .dTxRate  = 0.0,
-=======
-                // Data from RPC: getchaintxstats 4096 0000013d778ba3f914530f11f6b69869c9fab54acff85acd7b8201d111f19b7f
-                .nTime    = 1688366339,
-                .nTxCount = 2262750,
-                .dTxRate  = 0.003414084572046456,
->>>>>>> 44d8b13c
             };
         } else {
             bin = *options.challenge;
@@ -579,11 +514,6 @@
         vSeeds.emplace_back("dummySeed.invalid.");
 
         fDefaultConsistencyChecks = true;
-<<<<<<< HEAD
-        fRequireStandard = false;
-        m_is_test_chain = true;
-=======
->>>>>>> 44d8b13c
         m_is_mockable_chain = true;
 
         checkpointData = {
@@ -592,25 +522,7 @@
             }
         };
 
-<<<<<<< HEAD
-        m_assumeutxo_data = MapAssumeutxo{};
-=======
-        m_assumeutxo_data = {
-            {
-                .height = 110,
-                .hash_serialized = AssumeutxoHash{uint256S("0x6657b736d4fe4db0cbc796789e812d5dba7f5c143764b1b6905612f1830609d1")},
-                .nChainTx = 111,
-                .blockhash = uint256S("0x696e92821f65549c7ee134edceeeeaaa4105647a3c4fd9f298c0aec0ab50425c")
-            },
-            {
-                // For use by test/functional/feature_assumeutxo.py
-                .height = 299,
-                .hash_serialized = AssumeutxoHash{uint256S("0x61d9c2b29a2571a5fe285fe2d8554f91f93309666fc9b8223ee96338de25ff53")},
-                .nChainTx = 300,
-                .blockhash = uint256S("0x7e0517ef3ea6ecbed9117858e42eedc8eb39e8698a38dcbd1b3962a283233f4c")
-            },
-        };
->>>>>>> 44d8b13c
+        m_assumeutxo_data = {};
 
         chainTxData = ChainTxData{
             0,
