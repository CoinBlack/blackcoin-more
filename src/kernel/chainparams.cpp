--- conflicted
+++ resolved
@@ -57,12 +57,8 @@
     //  vMerkleTree: 12630d16a9
 
     CMutableTransaction txNew;
-<<<<<<< HEAD
-    txNew.nVersion = 1;
+    txNew.version = 1;
     txNew.nTime = nTime;
-=======
-    txNew.version = 1;
->>>>>>> 89522379
     txNew.vin.resize(1);
     txNew.vout.resize(1);
     txNew.vin[0].scriptSig = CScript() << 0 << CScriptNum(42) << std::vector<unsigned char>((const unsigned char*)pszTimestamp, (const unsigned char*)pszTimestamp + strlen(pszTimestamp));
@@ -100,34 +96,16 @@
         m_chain_type = ChainType::MAIN;
         consensus.signet_blocks = false;
         consensus.signet_challenge.clear();
-<<<<<<< HEAD
         consensus.nMaxReorganizationDepth = 500;
         consensus.CSVHeight = 4908715;
         consensus.SegwitHeight = std::numeric_limits<int>::max(); // std::numeric_limits<int>::max()
         consensus.MinBIP9WarningHeight = std::numeric_limits<int>::max(); // segwit activation height + miner confirmation window
-        consensus.powLimit = uint256S("00000fffffffffffffffffffffffffffffffffffffffffffffffffffffffffff");
-        consensus.posLimit = uint256S("00000fffffffffffffffffffffffffffffffffffffffffffffffffffffffffff");
-        consensus.posLimitV2 = uint256S("000000000000ffffffffffffffffffffffffffffffffffffffffffffffffffff");
+        consensus.powLimit = uint256{"00000fffffffffffffffffffffffffffffffffffffffffffffffffffffffffff"};
+        consensus.posLimit = uint256{"00000fffffffffffffffffffffffffffffffffffffffffffffffffffffffffff"};
+        consensus.posLimitV2 = uint256{"000000000000ffffffffffffffffffffffffffffffffffffffffffffffffffff"};
         consensus.nTargetTimespan = 16 * 60; // 16 mins
         consensus.nTargetSpacingV1 = 60;
         consensus.nTargetSpacing = 64;
-=======
-        consensus.nSubsidyHalvingInterval = 210000;
-        consensus.script_flag_exceptions.emplace( // BIP16 exception
-            uint256{"00000000000002dc756eebf4f49723ed8d30cc28a5f108eb94b1ba88ac4f9c22"}, SCRIPT_VERIFY_NONE);
-        consensus.script_flag_exceptions.emplace( // Taproot exception
-            uint256{"0000000000000000000f14c35b2d841e986ab5441de8c585d5ffe55ea1e395ad"}, SCRIPT_VERIFY_P2SH | SCRIPT_VERIFY_WITNESS);
-        consensus.BIP34Height = 227931;
-        consensus.BIP34Hash = uint256{"000000000000024b89b42a942fe0d9fea3bb44ab7bd1b19115dd6a759c0808b8"};
-        consensus.BIP65Height = 388381; // 000000000000000004c2b624ed5d7756c508d90fd0da2c7c679febfa6c4735f0
-        consensus.BIP66Height = 363725; // 00000000000000000379eaa19dce8c9b722d46ae6a57c2f1a988119488b50931
-        consensus.CSVHeight = 419328; // 000000000000000004a1b34462cb8aeebd5799177f7a29cf28f2d1961716b5b5
-        consensus.SegwitHeight = 481824; // 0000000000000000001c8018d9cb3b742ef25114f27563e3fc4a1902167f9893
-        consensus.MinBIP9WarningHeight = 483840; // segwit activation height + miner confirmation window
-        consensus.powLimit = uint256{"00000000ffffffffffffffffffffffffffffffffffffffffffffffffffffffff"};
-        consensus.nPowTargetTimespan = 14 * 24 * 60 * 60; // two weeks
-        consensus.nPowTargetSpacing = 10 * 60;
->>>>>>> 89522379
         consensus.fPowAllowMinDifficultyBlocks = false;
         consensus.enforce_BIP94 = false;
         consensus.fPowNoRetargeting = false;
@@ -159,20 +137,14 @@
         consensus.nStakeTimestampMask = 0xf; // 15
         consensus.nCoinbaseMaturity = 500;
 
-<<<<<<< HEAD
-        consensus.nMinimumChainWork = uint256S("0x00000000000000000000000000000000000000000000043c846cfe732c8b6dbc"); // block 5044605
-        consensus.defaultAssumeValid = uint256S("0x6f8e37e21aa2fba3f8e2d6825cb825ca290e9367ed08b8c30943bc16efcba119"); // block 4908715
-=======
-        consensus.nMinimumChainWork = uint256{"000000000000000000000000000000000000000088e186b70e0862c193ec44d6"};
-        consensus.defaultAssumeValid = uint256{"000000000000000000011c5890365bdbe5d25b97ce0057589acaef4f1a57263f"}; // 856760
->>>>>>> 89522379
+        consensus.nMinimumChainWork = uint256{"00000000000000000000000000000000000000000000043c846cfe732c8b6dbc"}; // block 5044605
+        consensus.defaultAssumeValid = uint256{"6f8e37e21aa2fba3f8e2d6825cb825ca290e9367ed08b8c30943bc16efcba119"}; // block 4908715
 
         /**
          * The message start string is designed to be unlikely to occur in normal data.
          * The characters are rarely used upper ASCII, not valid as UTF-8, and produce
          * a large 32-bit integer with any alignment.
          */
-<<<<<<< HEAD
         pchMessageStart[0] = 0x70;
         pchMessageStart[1] = 0x35;
         pchMessageStart[2] = 0x22;
@@ -182,30 +154,14 @@
 
         genesis = CreateGenesisBlock(1393221600, 164482, 0x1e0fffff, 1, 0);
         consensus.hashGenesisBlock = genesis.GetHash();
-        assert(consensus.hashGenesisBlock == uint256S("0x000001faef25dec4fbcf906e6242621df2c183bf232f263d0ba5b101911e4563"));
-        assert(genesis.hashMerkleRoot == uint256S("0x12630d16a97f24b287c8c2594dda5fb98c9e6c70fc61d44191931ea2aa08dc90"));
-=======
-        pchMessageStart[0] = 0xf9;
-        pchMessageStart[1] = 0xbe;
-        pchMessageStart[2] = 0xb4;
-        pchMessageStart[3] = 0xd9;
-        nDefaultPort = 8333;
-        nPruneAfterHeight = 100000;
-        m_assumed_blockchain_size = 620;
-        m_assumed_chain_state_size = 14;
-
-        genesis = CreateGenesisBlock(1231006505, 2083236893, 0x1d00ffff, 1, 50 * COIN);
-        consensus.hashGenesisBlock = genesis.GetHash();
-        assert(consensus.hashGenesisBlock == uint256{"000000000019d6689c085ae165831e934ff763ae46a2a6c172b3f1b60a8ce26f"});
-        assert(genesis.hashMerkleRoot == uint256{"4a5e1e4baab89f3a32518a88c31bc87f618f76673e2cc77ab2127b7afdeda33b"});
->>>>>>> 89522379
+        assert(consensus.hashGenesisBlock == uint256{"000001faef25dec4fbcf906e6242621df2c183bf232f263d0ba5b101911e4563"});
+        assert(genesis.hashMerkleRoot == uint256{"12630d16a97f24b287c8c2594dda5fb98c9e6c70fc61d44191931ea2aa08dc90"});
 
         // Note that of those which support the service bits prefix, most only support a subset of
         // possible options.
         // This is fine at runtime as we'll fall back to using them as an addrfetch if they don't support the
         // service bits we want, but we should get them updated to support all service bits wanted by any
         // release ASAP to avoid it where possible.
-<<<<<<< HEAD
         vSeeds.emplace_back("dnsseed.blackcoin.nl"); // hosted by blackcoin.nl
         vSeeds.emplace_back("dnsseed2.blackcoin.nl"); // hosted by blackcoin.nl
         vSeeds.emplace_back("swap.blackcoin.nl"); // hosted by blackcoin.nl
@@ -214,21 +170,6 @@
         base58Prefixes[PUBKEY_ADDRESS] = std::vector<unsigned char>(1,25);
         base58Prefixes[SCRIPT_ADDRESS] = std::vector<unsigned char>(1,85);
         base58Prefixes[SECRET_KEY] =     std::vector<unsigned char>(1,153);
-=======
-        vSeeds.emplace_back("seed.bitcoin.sipa.be."); // Pieter Wuille, only supports x1, x5, x9, and xd
-        vSeeds.emplace_back("dnsseed.bluematt.me."); // Matt Corallo, only supports x9
-        vSeeds.emplace_back("dnsseed.bitcoin.dashjr-list-of-p2p-nodes.us."); // Luke Dashjr
-        vSeeds.emplace_back("seed.bitcoin.jonasschnelli.ch."); // Jonas Schnelli, only supports x1, x5, x9, and xd
-        vSeeds.emplace_back("seed.btc.petertodd.net."); // Peter Todd, only supports x1, x5, x9, and xd
-        vSeeds.emplace_back("seed.bitcoin.sprovoost.nl."); // Sjors Provoost
-        vSeeds.emplace_back("dnsseed.emzy.de."); // Stephan Oeste
-        vSeeds.emplace_back("seed.bitcoin.wiz.biz."); // Jason Maurice
-        vSeeds.emplace_back("seed.mainnet.achownodes.xyz."); // Ava Chow, only supports x1, x5, x9, x49, x809, x849, xd, x400, x404, x408, x448, xc08, xc48, x40c
-
-        base58Prefixes[PUBKEY_ADDRESS] = std::vector<unsigned char>(1,0);
-        base58Prefixes[SCRIPT_ADDRESS] = std::vector<unsigned char>(1,5);
-        base58Prefixes[SECRET_KEY] =     std::vector<unsigned char>(1,128);
->>>>>>> 89522379
         base58Prefixes[EXT_PUBLIC_KEY] = {0x04, 0x88, 0xB2, 0x1E};
         base58Prefixes[EXT_SECRET_KEY] = {0x04, 0x88, 0xAD, 0xE4};
 
@@ -241,30 +182,14 @@
 
         checkpointData = {
             {
-<<<<<<< HEAD
-                {   5001, uint256S("0x2fac9021be0c311e7b6dc0933a72047c70f817e2eb1e01bede011193ad1b28bc")}, // hardfork
-                {  10000, uint256S("0x0000000000827e4dc601f7310a91c45af8df0dfc1b6fa1dfa5b896cb00c8767c")}, // last pow block
-                {  38425, uint256S("0x62bf2e9701226d2f88d9fa99d650bd81f3faf2e56f305b7d71ccd1e7aa9c3075")}, // hardfork
-                { 254348, uint256S("0x9bf8d9bd757d3ef23d5906d70567e5f0da93f1e0376588c8d421a95e2421838b")}, // minor network split
-                { 319002, uint256S("0x0011494d03b2cdf1ecfc8b0818f1e0ef7ee1d9e9b3d1279c10d35456bc3899ef")}, // hardfork
-                { 872456, uint256S("0xe4fd321ced1de06213d2e246b150b4bfd8c4aa0989965dce88f2a58668c64860")}, // hardfork
-                {4232630, uint256S("0xae0c2a9bd13746e2887ca57bf1046b3c787a5ed1068fd1633a3575f08ee291fc")}, // Devfund
-                {4908715, uint256S("0x6f8e37e21aa2fba3f8e2d6825cb825ca290e9367ed08b8c30943bc16efcba119")}, // hardfork
-=======
-                { 11111, uint256{"0000000069e244f73d78e8fd29ba2fd2ed618bd6fa2ee92559f542fdb26e7c1d"}},
-                { 33333, uint256{"000000002dd5588a74784eaa7ab0507a18ad16a236e7b1ce69f00d7ddfb5d0a6"}},
-                { 74000, uint256{"0000000000573993a3c9e41ce34471c079dcf5f52a0e824a81e7f953b8661a20"}},
-                {105000, uint256{"00000000000291ce28027faea320c8d2b054b2e0fe44a773f3eefb151d6bdc97"}},
-                {134444, uint256{"00000000000005b12ffd4cd315cd34ffd4a594f430ac814c91184a0d42d2b0fe"}},
-                {168000, uint256{"000000000000099e61ea72015e79632f216fe6cb33d7899acb35b75c8303b763"}},
-                {193000, uint256{"000000000000059f452a5f7340de6682a977387c17010ff6e6c3bd83ca8b1317"}},
-                {210000, uint256{"000000000000048b95347e83192f69cf0366076336c639f9b7228e9ba171342e"}},
-                {216116, uint256{"00000000000001b4f4b433e81ee46494af945cf96014816a4e2370f11b23df4e"}},
-                {225430, uint256{"00000000000001c108384350f74090433e7fcf79a606b8e797f065b130575932"}},
-                {250000, uint256{"000000000000003887df1f29024b06fc2200b55f8af8f35453d7be294df2d214"}},
-                {279000, uint256{"0000000000000001ae8c72a0b0c301f67e3afca10e819efa9041e458e9bd7e40"}},
-                {295000, uint256{"00000000000000004d9b4ef50f0f9d686fd69db2e03af35a100370c64632a983"}},
->>>>>>> 89522379
+                {   5001, uint256{"2fac9021be0c311e7b6dc0933a72047c70f817e2eb1e01bede011193ad1b28bc"}}, // hardfork
+                {  10000, uint256{"0000000000827e4dc601f7310a91c45af8df0dfc1b6fa1dfa5b896cb00c8767c"}}, // last pow block
+                {  38425, uint256{"62bf2e9701226d2f88d9fa99d650bd81f3faf2e56f305b7d71ccd1e7aa9c3075"}}, // hardfork
+                { 254348, uint256{"9bf8d9bd757d3ef23d5906d70567e5f0da93f1e0376588c8d421a95e2421838b"}}, // minor network split
+                { 319002, uint256{"0011494d03b2cdf1ecfc8b0818f1e0ef7ee1d9e9b3d1279c10d35456bc3899ef"}}, // hardfork
+                { 872456, uint256{"e4fd321ced1de06213d2e246b150b4bfd8c4aa0989965dce88f2a58668c64860"}}, // hardfork
+                {4232630, uint256{"ae0c2a9bd13746e2887ca57bf1046b3c787a5ed1068fd1633a3575f08ee291fc"}}, // Devfund
+                {4908715, uint256{"6f8e37e21aa2fba3f8e2d6825cb825ca290e9367ed08b8c30943bc16efcba119"}}, // hardfork
             }
         };
 
@@ -278,17 +203,10 @@
         };
 
         chainTxData = ChainTxData{
-<<<<<<< HEAD
             // Data from RPC: getchaintxstats 40500 97d26e7793f0d3f3e8b3f52503881b013d4deb8ff468f6cae3f670266c91a46e
             .nTime    = 1723034304,
-            .nTxCount = 15444062,
+            .tx_count = 15444062,
             .dTxRate  = 0.03010594818542921,
-=======
-            // Data from RPC: getchaintxstats 4096 000000000000000000011c5890365bdbe5d25b97ce0057589acaef4f1a57263f
-            .nTime    = 1723649144,
-            .tx_count = 1059312821,
-            .dTxRate  = 6.721086701157182,
->>>>>>> 89522379
         };
 
         // A vector of p2sh addresses
@@ -305,32 +223,16 @@
         m_chain_type = ChainType::TESTNET;
         consensus.signet_blocks = false;
         consensus.signet_challenge.clear();
-<<<<<<< HEAD
         consensus.nMaxReorganizationDepth = 500;
         consensus.CSVHeight = 1320664;
         consensus.SegwitHeight = std::numeric_limits<int>::max(); // std::numeric_limits<int>::max()
         consensus.MinBIP9WarningHeight = std::numeric_limits<int>::max(); // segwit activation height + miner confirmation window
-        consensus.powLimit = uint256S("0000ffffffffffffffffffffffffffffffffffffffffffffffffffffffffffff");
-        consensus.posLimit = uint256S("00000fffffffffffffffffffffffffffffffffffffffffffffffffffffffffff");
-        consensus.posLimitV2 = uint256S("000000000000ffffffffffffffffffffffffffffffffffffffffffffffffffff");
+        consensus.powLimit = uint256{"0000ffffffffffffffffffffffffffffffffffffffffffffffffffffffffffff"};
+        consensus.posLimit = uint256{"00000fffffffffffffffffffffffffffffffffffffffffffffffffffffffffff"};
+        consensus.posLimitV2 = uint256{"000000000000ffffffffffffffffffffffffffffffffffffffffffffffffffff"};
         consensus.nTargetTimespan = 16 * 60; // 16 mins
         consensus.nTargetSpacingV1 = 60;
         consensus.nTargetSpacing = 64;
-=======
-        consensus.nSubsidyHalvingInterval = 210000;
-        consensus.script_flag_exceptions.emplace( // BIP16 exception
-            uint256{"00000000dd30457c001f4095d208cc1296b0eed002427aa599874af7a432b105"}, SCRIPT_VERIFY_NONE);
-        consensus.BIP34Height = 21111;
-        consensus.BIP34Hash = uint256{"0000000023b3a96d3484e5abb3755c413e7d41500f8e2a5c3f0dd01299cd8ef8"};
-        consensus.BIP65Height = 581885; // 00000000007f6655f22f98e72ed80d8b06dc761d5da09df0fa1dc4be4f861eb6
-        consensus.BIP66Height = 330776; // 000000002104c8c45e99a8853285a3b592602a3ccde2b832481da85e9e4ba182
-        consensus.CSVHeight = 770112; // 00000000025e930139bac5c6c31a403776da130831ab85be56578f3fa75369bb
-        consensus.SegwitHeight = 834624; // 00000000002b980fcd729daaa248fd9316a5200e9b367f4ff2c42453e84201ca
-        consensus.MinBIP9WarningHeight = 836640; // segwit activation height + miner confirmation window
-        consensus.powLimit = uint256{"00000000ffffffffffffffffffffffffffffffffffffffffffffffffffffffff"};
-        consensus.nPowTargetTimespan = 14 * 24 * 60 * 60; // two weeks
-        consensus.nPowTargetSpacing = 10 * 60;
->>>>>>> 89522379
         consensus.fPowAllowMinDifficultyBlocks = true;
         consensus.enforce_BIP94 = false;
         consensus.fPowNoRetargeting = false;
@@ -354,7 +256,6 @@
         consensus.vDeployments[Consensus::DEPLOYMENT_TAPROOT].nTimeout = Consensus::BIP9Deployment::NO_TIMEOUT;
         consensus.vDeployments[Consensus::DEPLOYMENT_TAPROOT].min_activation_height = 0; // No activation delay
 
-<<<<<<< HEAD
         consensus.nProtocolV1RetargetingFixedTime = 1395631999;
         consensus.nProtocolV2Time = 1407053625;
         consensus.nProtocolV3Time = 1444028400;
@@ -363,8 +264,8 @@
         consensus.nStakeTimestampMask = 0xf;
         consensus.nCoinbaseMaturity = 10;
 
-        consensus.nMinimumChainWork = uint256S("0x0000000000000000000000000000000000000000000000054788711eaf8d71d0e"); // block 1971755
-        consensus.defaultAssumeValid = uint256S("0x5d5c42500cc6057533e249ba9eeb9b5e998aff30468c904bc267ec9bccbc8b39"); // block 1415393
+        consensus.nMinimumChainWork = uint256{"00000000000000000000000000000000000000000000005bcd58fc08c1b0ec53"}; // block 2103490
+        consensus.defaultAssumeValid = uint256{"03fec30e422ef981c1dcf5f19b1892ea7d5a3123277400f5c3d56f8a59e548b6"}; // block 2103490
 
         pchMessageStart[0] = 0xcd;
         pchMessageStart[1] = 0xf2;
@@ -375,42 +276,16 @@
 
         genesis = CreateGenesisBlock(1393221600, 216178, 0x1f00ffff, 1, 0);
         consensus.hashGenesisBlock = genesis.GetHash();
-        assert(consensus.hashGenesisBlock == uint256S("0x0000724595fb3b9609d441cbfb9577615c292abf07d996d3edabc48de843642d"));
-        assert(genesis.hashMerkleRoot == uint256S("0x12630d16a97f24b287c8c2594dda5fb98c9e6c70fc61d44191931ea2aa08dc90"));
-=======
-        consensus.nMinimumChainWork = uint256{"000000000000000000000000000000000000000000000f209695166be8b61fa9"};
-        consensus.defaultAssumeValid = uint256{"000000000000000465b1a66c9f386308e8c75acef9201f3f577811da09fc90ad"}; // 2873500
-
-        pchMessageStart[0] = 0x0b;
-        pchMessageStart[1] = 0x11;
-        pchMessageStart[2] = 0x09;
-        pchMessageStart[3] = 0x07;
-        nDefaultPort = 18333;
-        nPruneAfterHeight = 1000;
-        m_assumed_blockchain_size = 93;
-        m_assumed_chain_state_size = 19;
-
-        genesis = CreateGenesisBlock(1296688602, 414098458, 0x1d00ffff, 1, 50 * COIN);
-        consensus.hashGenesisBlock = genesis.GetHash();
-        assert(consensus.hashGenesisBlock == uint256{"000000000933ea01ad0ee984209779baaec3ced90fa3f408719526f8d77f4943"});
-        assert(genesis.hashMerkleRoot == uint256{"4a5e1e4baab89f3a32518a88c31bc87f618f76673e2cc77ab2127b7afdeda33b"});
->>>>>>> 89522379
+        assert(consensus.hashGenesisBlock == uint256{"0000724595fb3b9609d441cbfb9577615c292abf07d996d3edabc48de843642d"});
+        assert(genesis.hashMerkleRoot == uint256{"12630d16a97f24b287c8c2594dda5fb98c9e6c70fc61d44191931ea2aa08dc90"});
 
         vFixedSeeds.clear();
         vSeeds.clear();
         // nodes with support for servicebits filtering should be at the top
-<<<<<<< HEAD
         vSeeds.emplace_back("swap.blackcoin.nl"); // hosted by blackcoin.nl
         vSeeds.emplace_back("dns2.blackcoin.nl");  // hosted by blackcoin.nl
         vSeeds.emplace_back("dnsseed.blackcoin.nl"); // hosted by blackcoin.nl
         vSeeds.emplace_back("dnsseed2.blackcoin.nl"); // hosted by blackcoin.nl
-=======
-        vSeeds.emplace_back("testnet-seed.bitcoin.jonasschnelli.ch.");
-        vSeeds.emplace_back("seed.tbtc.petertodd.net.");
-        vSeeds.emplace_back("seed.testnet.bitcoin.sprovoost.nl.");
-        vSeeds.emplace_back("testnet-seed.bluematt.me."); // Just a static list of stable node(s), only supports x9
-        vSeeds.emplace_back("seed.testnet.achownodes.xyz."); // Ava Chow, only supports x1, x5, x9, x49, x809, x849, xd, x400, x404, x408, x448, xc08, xc48, x40c
->>>>>>> 89522379
 
         // Note that of those which support the service bits prefix, most only support a subset of
         base58Prefixes[SCRIPT_ADDRESS] = std::vector<unsigned char>(1,196);
@@ -427,41 +302,25 @@
 
         checkpointData = {
             {
-<<<<<<< HEAD
-                {  90235, uint256S("0x567898e79184dc2f7dc3a661f794f28566e4b856d70180914f7371b1b3cc82d8")}, // initial checkpoint
-                {1320664, uint256S("0x64fa6a5414c6797629d34ef150c46486a5e1d49d2bceb87d6da14a501f838afd")}, // hardfork
-                {1415393, uint256S("0x5d5c42500cc6057533e249ba9eeb9b5e998aff30468c904bc267ec9bccbc8b39")}, // start devfund
-=======
-                {546, uint256{"000000002a936ca763904c3c35fce2f3556c559c0214345d31b1bcebf76acb70"}},
->>>>>>> 89522379
+                {  90235, uint256{"567898e79184dc2f7dc3a661f794f28566e4b856d70180914f7371b1b3cc82d8"}}, // initial checkpoint
+                {1320664, uint256{"64fa6a5414c6797629d34ef150c46486a5e1d49d2bceb87d6da14a501f838afd"}}, // hardfork
+                {1415393, uint256{"5d5c42500cc6057533e249ba9eeb9b5e998aff30468c904bc267ec9bccbc8b39"}}, // start devfund
             }
         };
 
         m_assumeutxo_data = {
-<<<<<<< HEAD
             // TODO to be specified in a future patch.
         };
 
         chainTxData = ChainTxData{
             // Data from RPC: getchaintxstats 40500 84517a2467681cf97ed7cf8926acc45dbd567226f2fb189302979ad49fd56b1f
             .nTime    = 1723034480,
-            .nTxCount = 3962401,
+            .tx_count = 3962401,
             .dTxRate  = 0.02976167726989428,
-=======
-            {
-                .height = 2'500'000,
-                .hash_serialized = AssumeutxoHash{uint256{"f841584909f68e47897952345234e37fcd9128cd818f41ee6c3ca68db8071be7"}},
-                .m_chain_tx_count = 66484552,
-                .blockhash = consteval_ctor(uint256{"0000000000000093bcb68c03a9a168ae252572d348a2eaeba2cdf9231d73206f"}),
-            }
-        };
-
-        chainTxData = ChainTxData{
-            // Data from RPC: getchaintxstats 4096 000000000000000465b1a66c9f386308e8c75acef9201f3f577811da09fc90ad
-            .nTime    = 1723613341,
-            .tx_count = 187917082,
-            .dTxRate  = 3.265051477698455,
-        };
+        };
+
+        // A vector of p2sh addresses
+        vDevFundAddress = { "n14L5xqAs7QRzNiTLPNaPeqaF9CRoxzVnU" };
     }
 };
 
@@ -474,17 +333,14 @@
         m_chain_type = ChainType::TESTNET4;
         consensus.signet_blocks = false;
         consensus.signet_challenge.clear();
-        consensus.nSubsidyHalvingInterval = 210000;
-        consensus.BIP34Height = 1;
-        consensus.BIP34Hash = uint256{};
-        consensus.BIP65Height = 1;
-        consensus.BIP66Height = 1;
+        consensus.nMaxReorganizationDepth = 500;
         consensus.CSVHeight = 1;
         consensus.SegwitHeight = 1;
+        consensus.nTargetTimespan = 16 * 60; // 16 mins
+        consensus.nTargetSpacingV1 = 64;
+        consensus.nTargetSpacing = 64;
         consensus.MinBIP9WarningHeight = 0;
         consensus.powLimit = uint256S("00000000ffffffffffffffffffffffffffffffffffffffffffffffffffffffff");
-        consensus.nPowTargetTimespan = 14 * 24 * 60 * 60; // two weeks
-        consensus.nPowTargetSpacing = 10 * 60;
         consensus.fPowAllowMinDifficultyBlocks = true;
         consensus.enforce_BIP94 = true;
         consensus.fPowNoRetargeting = false;
@@ -509,9 +365,7 @@
         pchMessageStart[2] = 0x3f;
         pchMessageStart[3] = 0x28;
         nDefaultPort = 48333;
-        nPruneAfterHeight = 1000;
         m_assumed_blockchain_size = 1;
-        m_assumed_chain_state_size = 0;
 
         const char* testnet4_genesis_msg = "03/May/2024 000000000000000000001ebd58c244970b3aa9d783bb001011fbe8ea8e98e00e";
         const CScript testnet4_genesis_script = CScript() << ParseHex("000000000000000000000000000000000000000000000000000000000000000000") << OP_CHECKSIG;
@@ -523,8 +377,9 @@
                 1,
                 50 * COIN);
         consensus.hashGenesisBlock = genesis.GetHash();
-        assert(consensus.hashGenesisBlock == uint256S("0x00000000da84f2bafbbc53dee25a72ae507ff4914b867c565be350b0da8bf043"));
-        assert(genesis.hashMerkleRoot == uint256S("0x7aa0a7ae1e223414cb807e40cd57e667b718e42aaf9306db9102fe28912b7b4e"));
+        // Blackcoin ToDo: implement Testnet4
+        // assert(consensus.hashGenesisBlock == uint256S("0x00000000da84f2bafbbc53dee25a72ae507ff4914b867c565be350b0da8bf043"));
+        // assert(genesis.hashMerkleRoot == uint256S("0x7aa0a7ae1e223414cb807e40cd57e667b718e42aaf9306db9102fe28912b7b4e"));
 
         vFixedSeeds.clear();
         vSeeds.clear();
@@ -560,11 +415,7 @@
             .nTime    = 1723651702,
             .tx_count = 757229,
             .dTxRate  = 0.01570402633472492,
->>>>>>> 89522379
-        };
-
-        // A vector of p2sh addresses
-        vDevFundAddress = { "n14L5xqAs7QRzNiTLPNaPeqaF9CRoxzVnU" };
+        };
     }
 };
 
@@ -592,26 +443,14 @@
 
             vSeeds.clear();
 
-<<<<<<< HEAD
-            consensus.nMinimumChainWork = uint256S("0x00");
-            consensus.defaultAssumeValid = uint256S("0x00");
+            consensus.nMinimumChainWork = uint256{};
+            consensus.defaultAssumeValid = uint256{};
             m_assumed_blockchain_size = 1;
             chainTxData = ChainTxData{
                 // Data from RPC: getchaintxstats 4096 000000187d4440e5bff91488b700a140441e089a8aaea707414982460edbfe54
                 .nTime    = 0,
-                .nTxCount = 0,
+                .tx_count = 0,
                 .dTxRate  = 0.0,
-=======
-            consensus.nMinimumChainWork = uint256{"0000000000000000000000000000000000000000000000000000025dbd66e58f"};
-            consensus.defaultAssumeValid = uint256{"0000014aad1d58dddcb964dd749b073374c6306e716b22f573a2efe68d414539"}; // 208800
-            m_assumed_blockchain_size = 2;
-            m_assumed_chain_state_size = 0;
-            chainTxData = ChainTxData{
-                // Data from RPC: getchaintxstats 4096 0000014aad1d58dddcb964dd749b073374c6306e716b22f573a2efe68d414539
-                .nTime    = 1723655233,
-                .tx_count = 5507045,
-                .dTxRate  = 0.06271073277261494,
->>>>>>> 89522379
             };
         } else {
             bin = *options.challenge;
@@ -646,13 +485,9 @@
         consensus.nRuleChangeActivationThreshold = 12000; // 80% of 15000
         consensus.nMinerConfirmationWindow = 15000; // nTargetTimespan / nTargetSpacing * 1000
         consensus.MinBIP9WarningHeight = 0;
-<<<<<<< HEAD
-        consensus.powLimit = uint256S("0000ffffffffffffffffffffffffffffffffffffffffffffffffffffffffffff");
-        consensus.posLimit = uint256S("00000fffffffffffffffffffffffffffffffffffffffffffffffffffffffffff");
-        consensus.posLimitV2 = uint256S("000000000000ffffffffffffffffffffffffffffffffffffffffffffffffffff");
-=======
-        consensus.powLimit = uint256{"00000377ae000000000000000000000000000000000000000000000000000000"};
->>>>>>> 89522379
+        consensus.powLimit = uint256{"0000ffffffffffffffffffffffffffffffffffffffffffffffffffffffffffff"};
+        consensus.posLimit = uint256{"00000fffffffffffffffffffffffffffffffffffffffffffffffffffffffffff"};
+        consensus.posLimitV2 = uint256{"000000000000ffffffffffffffffffffffffffffffffffffffffffffffffffff"};
         consensus.vDeployments[Consensus::DEPLOYMENT_TESTDUMMY].bit = 28;
         consensus.vDeployments[Consensus::DEPLOYMENT_TESTDUMMY].nStartTime = Consensus::BIP9Deployment::NEVER_ACTIVE;
         consensus.vDeployments[Consensus::DEPLOYMENT_TESTDUMMY].nTimeout = Consensus::BIP9Deployment::NO_TIMEOUT;
@@ -682,28 +517,12 @@
 
         genesis = CreateGenesisBlock(1393221600, 216178, 0x1f00ffff, 1, 0);
         consensus.hashGenesisBlock = genesis.GetHash();
-<<<<<<< HEAD
-        assert(consensus.hashGenesisBlock == uint256S("0x0000724595fb3b9609d441cbfb9577615c292abf07d996d3edabc48de843642d"));
-        assert(genesis.hashMerkleRoot == uint256S("0x12630d16a97f24b287c8c2594dda5fb98c9e6c70fc61d44191931ea2aa08dc90"));
+        assert(consensus.hashGenesisBlock == uint256{"0000724595fb3b9609d441cbfb9577615c292abf07d996d3edabc48de843642d"});
+        assert(genesis.hashMerkleRoot == uint256{"12630d16a97f24b287c8c2594dda5fb98c9e6c70fc61d44191931ea2aa08dc90"});
 
         vFixedSeeds.clear();
 
         m_assumeutxo_data = {};
-=======
-        assert(consensus.hashGenesisBlock == uint256{"00000008819873e925422c1ff0f99f7cc9bbb232af63a077a480a3633bee1ef6"});
-        assert(genesis.hashMerkleRoot == uint256{"4a5e1e4baab89f3a32518a88c31bc87f618f76673e2cc77ab2127b7afdeda33b"});
-
-        vFixedSeeds.clear();
-
-        m_assumeutxo_data = {
-            {
-                .height = 160'000,
-                .hash_serialized = AssumeutxoHash{uint256{"fe0a44309b74d6b5883d246cb419c6221bcccf0b308c9b59b7d70783dbdf928a"}},
-                .m_chain_tx_count = 2289496,
-                .blockhash = consteval_ctor(uint256{"0000003ca3c99aff040f2563c2ad8f8ec88bd0fd6b8f0895cfaf1ef90353a62c"}),
-            }
-        };
->>>>>>> 89522379
 
         base58Prefixes[PUBKEY_ADDRESS] = std::vector<unsigned char>(1,111);
         base58Prefixes[SCRIPT_ADDRESS] = std::vector<unsigned char>(1,196);
@@ -736,18 +555,12 @@
         consensus.CSVHeight = 1;
         consensus.SegwitHeight = 1;
         consensus.MinBIP9WarningHeight = 0;
-<<<<<<< HEAD
-        consensus.powLimit = uint256S("7fffffffffffffffffffffffffffffffffffffffffffffffffffffffffffffff");
-        consensus.posLimit = uint256S("00000fffffffffffffffffffffffffffffffffffffffffffffffffffffffffff");
-        consensus.posLimitV2 = uint256S("000000000000ffffffffffffffffffffffffffffffffffffffffffffffffffff");
+        consensus.powLimit = uint256{"7fffffffffffffffffffffffffffffffffffffffffffffffffffffffffffffff"};
+        consensus.posLimit = uint256{"00000fffffffffffffffffffffffffffffffffffffffffffffffffffffffffff"};
+        consensus.posLimitV2 = uint256{"000000000000ffffffffffffffffffffffffffffffffffffffffffffffffffff"};
         consensus.nTargetTimespan = 16 * 60; // 16 mins
         consensus.nTargetSpacingV1 = 64;
         consensus.nTargetSpacing = 64;
-=======
-        consensus.powLimit = uint256{"7fffffffffffffffffffffffffffffffffffffffffffffffffffffffffffffff"};
-        consensus.nPowTargetTimespan = 24 * 60 * 60; // one day
-        consensus.nPowTargetSpacing = 10 * 60;
->>>>>>> 89522379
         consensus.fPowAllowMinDifficultyBlocks = true;
         consensus.enforce_BIP94 = true;
         consensus.fPowNoRetargeting = true;
@@ -810,13 +623,8 @@
 
         genesis = CreateGenesisBlock(1393221600, 216178, 0x1f00ffff, 1, 0);
         consensus.hashGenesisBlock = genesis.GetHash();
-<<<<<<< HEAD
-        assert(consensus.hashGenesisBlock == uint256S("0x0000724595fb3b9609d441cbfb9577615c292abf07d996d3edabc48de843642d"));
-        assert(genesis.hashMerkleRoot == uint256S("0x12630d16a97f24b287c8c2594dda5fb98c9e6c70fc61d44191931ea2aa08dc90"));
-=======
-        assert(consensus.hashGenesisBlock == uint256{"0f9188f13cb7b2c71f2a335e3a4fc328bf5beb436012afca590b1a11466e2206"});
-        assert(genesis.hashMerkleRoot == uint256{"4a5e1e4baab89f3a32518a88c31bc87f618f76673e2cc77ab2127b7afdeda33b"});
->>>>>>> 89522379
+        assert(consensus.hashGenesisBlock == uint256{"0000724595fb3b9609d441cbfb9577615c292abf07d996d3edabc48de843642d"});
+        assert(genesis.hashMerkleRoot == uint256{"12630d16a97f24b287c8c2594dda5fb98c9e6c70fc61d44191931ea2aa08dc90"});
 
         vFixedSeeds.clear(); //!< Regtest mode doesn't have any fixed seeds.
         vSeeds.clear();
@@ -827,11 +635,7 @@
 
         checkpointData = {
             {
-<<<<<<< HEAD
-                {0, uint256S("0x0000724595fb3b9609d441cbfb9577615c292abf07d996d3edabc48de843642d")},
-=======
-                {0, uint256{"0f9188f13cb7b2c71f2a335e3a4fc328bf5beb436012afca590b1a11466e2206"}},
->>>>>>> 89522379
+                {0, uint256{"0000724595fb3b9609d441cbfb9577615c292abf07d996d3edabc48de843642d"}},
             }
         };
 
