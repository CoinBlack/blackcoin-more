--- conflicted
+++ resolved
@@ -2,19 +2,6 @@
 // Distributed under the MIT software license, see the accompanying
 // file COPYING or http://www.opensource.org/licenses/mit-license.php.
 
-<<<<<<< HEAD
-#include "httpserver.h"
-
-#include "chainparamsbase.h"
-#include "compat.h"
-#include "util.h"
-#include "netbase.h"
-#include "rpc/protocol.h" // For HTTP status codes
-#include "sync.h"
-#include "ui_interface.h"
-
-#include <deque>
-=======
 #include <httpserver.h>
 
 #include <chainparamsbase.h>
@@ -31,18 +18,12 @@
 
 #include <deque>
 #include <memory>
->>>>>>> 61646189
 #include <stdio.h>
 #include <stdlib.h>
 #include <string>
 
 #include <sys/types.h>
 #include <sys/stat.h>
-<<<<<<< HEAD
-#include <signal.h>
-#include <future>
-=======
->>>>>>> 61646189
 
 #include <event2/thread.h>
 #include <event2/buffer.h>
@@ -50,16 +31,7 @@
 #include <event2/util.h>
 #include <event2/keyvalq_struct.h>
 
-<<<<<<< HEAD
-#ifdef EVENT__HAVE_NETINET_IN_H
-#include <netinet/in.h>
-#ifdef _XOPEN_SOURCE_EXTENDED
-#include <arpa/inet.h>
-#endif
-#endif
-=======
 #include <support/events.h>
->>>>>>> 61646189
 
 /** Maximum size of http request (request line + headers) */
 static const size_t MAX_HEADERS_SIZE = 8192;
@@ -91,38 +63,6 @@
 class WorkQueue
 {
 private:
-<<<<<<< HEAD
-    /** Mutex protects entire object */
-    std::mutex cs;
-    std::condition_variable cond;
-    std::deque<std::unique_ptr<WorkItem>> queue;
-    bool running;
-    size_t maxDepth;
-    int numThreads;
-
-    /** RAII object to keep track of number of running worker threads */
-    class ThreadCounter
-    {
-    public:
-        WorkQueue &wq;
-        ThreadCounter(WorkQueue &w): wq(w)
-        {
-            std::lock_guard<std::mutex> lock(wq.cs);
-            wq.numThreads += 1;
-        }
-        ~ThreadCounter()
-        {
-            std::lock_guard<std::mutex> lock(wq.cs);
-            wq.numThreads -= 1;
-            wq.cond.notify_all();
-        }
-    };
-
-public:
-    WorkQueue(size_t _maxDepth) : running(true),
-                                 maxDepth(_maxDepth),
-                                 numThreads(0)
-=======
     Mutex cs;
     std::condition_variable cond GUARDED_BY(cs);
     std::deque<std::unique_ptr<WorkItem>> queue GUARDED_BY(cs);
@@ -132,7 +72,6 @@
 public:
     explicit WorkQueue(size_t _maxDepth) : running(true),
                                  maxDepth(_maxDepth)
->>>>>>> 61646189
     {
     }
     /** Precondition: worker threads have all stopped (they have been joined).
@@ -143,13 +82,8 @@
     /** Enqueue a work item */
     bool Enqueue(WorkItem* item)
     {
-<<<<<<< HEAD
-        std::unique_lock<std::mutex> lock(cs);
-        if (queue.size() >= maxDepth) {
-=======
         LOCK(cs);
         if (!running || queue.size() >= maxDepth) {
->>>>>>> 61646189
             return false;
         }
         queue.emplace_back(std::unique_ptr<WorkItem>(item));
@@ -162,11 +96,7 @@
         while (true) {
             std::unique_ptr<WorkItem> i;
             {
-<<<<<<< HEAD
-                std::unique_lock<std::mutex> lock(cs);
-=======
                 WAIT_LOCK(cs, lock);
->>>>>>> 61646189
                 while (running && queue.empty())
                     cond.wait(lock);
                 if (!running && queue.empty())
@@ -180,39 +110,14 @@
     /** Interrupt and exit loops */
     void Interrupt()
     {
-<<<<<<< HEAD
-        std::unique_lock<std::mutex> lock(cs);
-        running = false;
-        cond.notify_all();
-    }
-    /** Wait for worker threads to exit */
-    void WaitExit()
-    {
-        std::unique_lock<std::mutex> lock(cs);
-        while (numThreads > 0)
-            cond.wait(lock);
-    }
-
-    /** Return current depth of queue */
-    size_t Depth()
-    {
-        std::unique_lock<std::mutex> lock(cs);
-        return queue.size();
-    }
-=======
         LOCK(cs);
         running = false;
         cond.notify_all();
     }
->>>>>>> 61646189
 };
 
 struct HTTPPathHandler
 {
-<<<<<<< HEAD
-    HTTPPathHandler() {}
-=======
->>>>>>> 61646189
     HTTPPathHandler(std::string _prefix, bool _exactMatch, HTTPRequestHandler _handler):
         prefix(_prefix), exactMatch(_exactMatch), handler(_handler)
     {
@@ -259,20 +164,6 @@
     LookupHost("::1", localv6, false);
     rpc_allow_subnets.push_back(CSubNet(localv4, 8));      // always allow IPv4 local subnet
     rpc_allow_subnets.push_back(CSubNet(localv6));         // always allow IPv6 localhost
-<<<<<<< HEAD
-    if (mapMultiArgs.count("-rpcallowip")) {
-        const std::vector<std::string>& vAllow = mapMultiArgs["-rpcallowip"];
-        for (std::string strAllow : vAllow) {
-            CSubNet subnet;
-            LookupSubNet(strAllow.c_str(), subnet);
-            if (!subnet.IsValid()) {
-                uiInterface.ThreadSafeMessageBox(
-                    strprintf("Invalid -rpcallowip subnet specification: %s. Valid are a single IP (e.g. 1.2.3.4), a network/netmask (e.g. 1.2.3.4/255.255.255.0) or a network/CIDR (e.g. 1.2.3.4/24).", strAllow),
-                    "", CClientUIInterface::MSG_ERROR);
-                return false;
-            }
-            rpc_allow_subnets.push_back(subnet);
-=======
     for (const std::string& strAllow : gArgs.GetArgs("-rpcallowip")) {
         CSubNet subnet;
         LookupSubNet(strAllow, subnet);
@@ -281,7 +172,6 @@
                 strprintf(Untranslated("Invalid -rpcallowip subnet specification: %s. Valid are a single IP (e.g. 1.2.3.4), a network/netmask (e.g. 1.2.3.4/255.255.255.0) or a network/CIDR (e.g. 1.2.3.4/24)."), strAllow),
                 "", CClientUIInterface::MSG_ERROR);
             return false;
->>>>>>> 61646189
         }
         rpc_allow_subnets.push_back(subnet);
     }
@@ -388,21 +278,13 @@
 }
 
 /** Event dispatcher thread */
-<<<<<<< HEAD
-static bool ThreadHTTP(struct event_base* base, struct evhttp* http)
-=======
 static bool ThreadHTTP(struct event_base* base)
->>>>>>> 61646189
 {
     util::ThreadRename("http");
     LogPrint(BCLog::HTTP, "Entering http event loop\n");
     event_base_dispatch(base);
     // Event loop will be interrupted by InterruptHTTPServer()
-<<<<<<< HEAD
-    LogPrint("http", "Exited http event loop\n");
-=======
     LogPrint(BCLog::HTTP, "Exited http event loop\n");
->>>>>>> 61646189
     return event_base_got_break(base) == 0;
 }
 
@@ -519,10 +401,6 @@
     return true;
 }
 
-<<<<<<< HEAD
-std::thread threadHTTP;
-std::future<bool> threadResult;
-=======
 bool UpdateHTTPServerLogging(bool enable) {
 #if LIBEVENT_VERSION_NUMBER >= 0x02010100
     if (enable) {
@@ -539,61 +417,29 @@
 
 static std::thread g_thread_http;
 static std::vector<std::thread> g_thread_http_workers;
->>>>>>> 61646189
 
 void StartHTTPServer()
 {
     LogPrint(BCLog::HTTP, "Starting HTTP server\n");
     int rpcThreads = std::max((long)gArgs.GetArg("-rpcthreads", DEFAULT_HTTP_THREADS), 1L);
     LogPrintf("HTTP: starting %d worker threads\n", rpcThreads);
-<<<<<<< HEAD
-    std::packaged_task<bool(event_base*, evhttp*)> task(ThreadHTTP);
-    threadResult = task.get_future();
-    threadHTTP = std::thread(std::move(task), eventBase, eventHTTP);
-
-    for (int i = 0; i < rpcThreads; i++) {
-        std::thread rpc_worker(HTTPWorkQueueRun, workQueue);
-        rpc_worker.detach();
-    }
-    return true;
-=======
     g_thread_http = std::thread(ThreadHTTP, eventBase);
 
     for (int i = 0; i < rpcThreads; i++) {
         g_thread_http_workers.emplace_back(HTTPWorkQueueRun, g_work_queue.get(), i);
     }
->>>>>>> 61646189
 }
 
 void InterruptHTTPServer()
 {
     LogPrint(BCLog::HTTP, "Interrupting HTTP server\n");
     if (eventHTTP) {
-<<<<<<< HEAD
-        // Unlisten sockets
-        for (evhttp_bound_socket *socket : boundSockets) {
-            evhttp_del_accept_socket(eventHTTP, socket);
-        }
-=======
->>>>>>> 61646189
         // Reject requests on current connections
         evhttp_set_gencb(eventHTTP, http_reject_request_cb, nullptr);
     }
     if (g_work_queue) {
         g_work_queue->Interrupt();
     }
-<<<<<<< HEAD
-    if (eventBase) {
-        // Force-exit event loop after predefined time
-        struct timeval tv;
-        tv.tv_sec = 10;
-        tv.tv_usec = 0;
-        event_base_loopexit(eventBase, &tv);
-    }
-    if (workQueue)
-        workQueue->Interrupt();
-=======
->>>>>>> 61646189
 }
 
 void StopHTTPServer()
@@ -613,23 +459,8 @@
     }
     boundSockets.clear();
     if (eventBase) {
-<<<<<<< HEAD
-        LogPrint("http", "Waiting for HTTP event thread to exit\n");
-        // Give event loop a few seconds to exit (to send back last RPC responses), then break it
-        // Before this was solved with event_base_loopexit, but that didn't work as expected in
-        // at least libevent 2.0.21 and always introduced a delay. In libevent
-        // master that appears to be solved, so in the future that solution
-        // could be used again (if desirable).
-        // (see discussion in https://github.com/bitcoin/bitcoin/pull/6990)
-        if (threadResult.valid() && threadResult.wait_for(std::chrono::milliseconds(2000)) == std::future_status::timeout) {
-            LogPrintf("HTTP event loop did not exit within allotted time, sending loopbreak\n");
-            event_base_loopbreak(eventBase);
-        }
-        threadHTTP.join();
-=======
         LogPrint(BCLog::HTTP, "Waiting for HTTP event thread to exit\n");
         if (g_thread_http.joinable()) g_thread_http.join();
->>>>>>> 61646189
     }
     if (eventHTTP) {
         evhttp_free(eventHTTP);
@@ -657,11 +488,7 @@
         delete self;
 }
 
-<<<<<<< HEAD
-HTTPEvent::HTTPEvent(struct event_base* base, bool _deleteWhenTriggered, const std::function<void(void)>& _handler):
-=======
 HTTPEvent::HTTPEvent(struct event_base* base, bool _deleteWhenTriggered, const std::function<void()>& _handler):
->>>>>>> 61646189
     deleteWhenTriggered(_deleteWhenTriggered), handler(_handler)
 {
     ev = event_new(base, -1, 0, httpevent_callback_fn, this);
@@ -678,12 +505,7 @@
     else
         evtimer_add(ev, tv); // trigger after timeval passed
 }
-<<<<<<< HEAD
-HTTPRequest::HTTPRequest(struct evhttp_request* _req) : req(_req),
-                                                       replySent(false)
-=======
 HTTPRequest::HTTPRequest(struct evhttp_request* _req, bool _replySent) : req(_req), replySent(_replySent)
->>>>>>> 61646189
 {
 }
 
@@ -750,11 +572,6 @@
     struct evbuffer* evb = evhttp_request_get_output_buffer(req);
     assert(evb);
     evbuffer_add(evb, strReply.data(), strReply.size());
-<<<<<<< HEAD
-    HTTPEvent* ev = new HTTPEvent(eventBase, true,
-        std::bind(evhttp_send_reply, req, nStatus, (const char*)NULL, (struct evbuffer *)NULL));
-    ev->trigger(0);
-=======
     auto req_copy = req;
     HTTPEvent* ev = new HTTPEvent(eventBase, true, [req_copy, nStatus]{
         evhttp_send_reply(req_copy, nStatus, nullptr, nullptr);
@@ -771,7 +588,6 @@
         }
     });
     ev->trigger(nullptr);
->>>>>>> 61646189
     replySent = true;
     req = nullptr; // transferred back to main thread
 }
