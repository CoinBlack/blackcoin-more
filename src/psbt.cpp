--- conflicted
+++ resolved
@@ -545,11 +545,7 @@
 
 bool DecodeRawPSBT(PartiallySignedTransaction& psbt, Span<const std::byte> tx_data, std::string& error)
 {
-<<<<<<< HEAD
-    DataStream ss_data{tx_data};
-=======
     CDataStream ss_data(tx_data, SER_NETWORK);
->>>>>>> 353efd3f
     try {
         ss_data >> psbt;
         if (!ss_data.empty()) {
