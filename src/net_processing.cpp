// Copyright (c) 2009-2010 Satoshi Nakamoto
// Copyright (c) 2009-2021 The Bitcoin Core developers
// Distributed under the MIT software license, see the accompanying
// file COPYING or http://www.opensource.org/licenses/mit-license.php.

// Header spam protection by Qtum
// Copyright (c) 2016-2019 The Qtum developers

#include <net_processing.h>

#include <addrman.h>
#include <banman.h>
#include <blockencodings.h>
#include <blockfilter.h>
#include <chainparams.h>
#include <consensus/amount.h>
#include <consensus/validation.h>
#include <deploymentstatus.h>
#include <hash.h>
#include <index/blockfilterindex.h>
#include <merkleblock.h>
#include <netbase.h>
#include <netmessagemaker.h>
#include <node/blockstorage.h>
#include <policy/fees.h>
#include <policy/policy.h>
#include <primitives/block.h>
#include <primitives/transaction.h>
#include <random.h>
#include <reverse_iterator.h>
#include <scheduler.h>
#include <streams.h>
#include <sync.h>
#include <tinyformat.h>
#include <txmempool.h>
#include <txorphanage.h>
#include <txrequest.h>
#include <util/check.h> // For NDEBUG compile time check
#include <util/strencodings.h>
#include <util/system.h>
#include <util/trace.h>
#include <validation.h>

#include <algorithm>
#include <atomic>
#include <chrono>
#include <memory>
#include <optional>
#include <typeinfo>

using node::ReadBlockFromDisk;
using node::ReadRawBlockFromDisk;
using node::fImporting;
using node::fPruneMode;
using node::fReindex;

/** How long to cache transactions in mapRelay for normal relay */
static constexpr auto RELAY_TX_CACHE_TIME = 15min;
/** How long a transaction has to be in the mempool before it can unconditionally be relayed (even when not in mapRelay). */
static constexpr auto UNCONDITIONAL_RELAY_DELAY = 2min;
/** Headers download timeout.
 *  Timeout = base + per_header * (expected number of headers) */
static constexpr auto HEADERS_DOWNLOAD_TIMEOUT_BASE = 15min;
static constexpr auto HEADERS_DOWNLOAD_TIMEOUT_PER_HEADER = 1ms;
/** Protect at least this many outbound peers from disconnection due to slow/
 * behind headers chain.
 */
static constexpr int32_t MAX_OUTBOUND_PEERS_TO_PROTECT_FROM_DISCONNECT = 4;
/** Timeout for (unprotected) outbound peers to sync to our chainwork */
static constexpr auto CHAIN_SYNC_TIMEOUT{20min};
/** How frequently to check for stale tips */
static constexpr auto STALE_CHECK_INTERVAL{10min};
/** How frequently to check for extra outbound peers and disconnect */
static constexpr auto EXTRA_PEER_CHECK_INTERVAL{45s};
/** Minimum time an outbound-peer-eviction candidate must be connected for, in order to evict */
static constexpr auto MINIMUM_CONNECT_TIME{30s};
/** SHA256("main address relay")[0:8] */
static constexpr uint64_t RANDOMIZER_ID_ADDRESS_RELAY = 0x3cac0035b5866b90ULL;
/*
/// Age after which a stale block will no longer be served if requested as
/// protection against fingerprinting. Set to one month, denominated in seconds.
static constexpr int STALE_RELAY_AGE_LIMIT = 30 * 24 * 60 * 60;
*/
/// Age after which a stale block will no longer be served if requested as
/// protection against fingerprinting.
/// For Blackcoin, set to 10 hours, denominated in seconds.
/// (should be close to nMaxReorganizationDepth * nTargetSpacing)
static constexpr int STALE_RELAY_AGE_LIMIT = 10 * 60 * 60;
/// Age after which a block is considered historical for purposes of rate
/// limiting block relay. Set to one week, denominated in seconds.
static constexpr int HISTORICAL_BLOCK_AGE = 7 * 24 * 60 * 60;
/** Time between pings automatically sent out for latency probing and keepalive */
static constexpr auto PING_INTERVAL{2min};
/** The maximum number of entries in a locator */
static const unsigned int MAX_LOCATOR_SZ = 101;
/** The maximum number of entries in an 'inv' protocol message */
static const unsigned int MAX_INV_SZ = 50000;
/** Maximum number of in-flight transaction requests from a peer. It is not a hard limit, but the threshold at which
 *  point the OVERLOADED_PEER_TX_DELAY kicks in. */
static constexpr int32_t MAX_PEER_TX_REQUEST_IN_FLIGHT = 100;
/** Maximum number of transactions to consider for requesting, per peer. It provides a reasonable DoS limit to
 *  per-peer memory usage spent on announcements, while covering peers continuously sending INVs at the maximum
 *  rate (by our own policy, see INVENTORY_BROADCAST_PER_SECOND) for several minutes, while not receiving
 *  the actual transaction (from any peer) in response to requests for them. */
static constexpr int32_t MAX_PEER_TX_ANNOUNCEMENTS = 5000;
/** How long to delay requesting transactions via txids, if we have wtxid-relaying peers */
static constexpr auto TXID_RELAY_DELAY{2s};
/** How long to delay requesting transactions from non-preferred peers */
static constexpr auto NONPREF_PEER_TX_DELAY{2s};
/** How long to delay requesting transactions from overloaded peers (see MAX_PEER_TX_REQUEST_IN_FLIGHT). */
static constexpr auto OVERLOADED_PEER_TX_DELAY{2s};
/** How long to wait before downloading a transaction from an additional peer */
static constexpr auto GETDATA_TX_INTERVAL{60s};
/** Limit to avoid sending big packets. Not used in processing incoming GETDATA for compatibility */
static const unsigned int MAX_GETDATA_SZ = 1000;
/** Number of blocks that can be requested at any given time from a single peer. */
static const int MAX_BLOCKS_IN_TRANSIT_PER_PEER = 16;
/** Time during which a peer must stall block download progress before being disconnected. */
static constexpr auto BLOCK_STALLING_TIMEOUT{2s};
/** Number of headers sent in one getheaders result. We rely on the assumption that if a peer sends
 *  less than this number, we reached its tip. Changing this value is a protocol upgrade. */
static const unsigned int MAX_HEADERS_RESULTS = 2000;
/** Maximum depth of blocks we're willing to serve as compact blocks to peers
 *  when requested. For older blocks, a regular BLOCK response will be sent. */
static const int MAX_CMPCTBLOCK_DEPTH = 5;
/** Maximum depth of blocks we're willing to respond to GETBLOCKTXN requests for. */
static const int MAX_BLOCKTXN_DEPTH = 10;
/** Size of the "block download window": how far ahead of our current height do we fetch?
 *  Larger windows tolerate larger download speed differences between peer, but increase the potential
 *  degree of disordering of blocks on disk (which make reindexing and pruning harder). We'll probably
 *  want to make this a per-peer adaptive value at some point. */
static const unsigned int BLOCK_DOWNLOAD_WINDOW = 1024;
/** Block download timeout base, expressed in multiples of the block interval (i.e. 10 min) */
static constexpr double BLOCK_DOWNLOAD_TIMEOUT_BASE = 1;
/** Additional block download timeout per parallel downloading peer (i.e. 5 min) */
static constexpr double BLOCK_DOWNLOAD_TIMEOUT_PER_PEER = 0.5;
/** Maximum number of headers to announce when relaying blocks with headers message.*/
static const unsigned int MAX_BLOCKS_TO_ANNOUNCE = 8;
/** Maximum number of unconnecting headers announcements before DoS score */
static const int MAX_UNCONNECTING_HEADERS = 10;
/** Minimum blocks required to signal NODE_NETWORK_LIMITED */
static const unsigned int NODE_NETWORK_LIMITED_MIN_BLOCKS = 288;
/** Average delay between local address broadcasts */
static constexpr auto AVG_LOCAL_ADDRESS_BROADCAST_INTERVAL{24h};
/** Average delay between peer address broadcasts */
static constexpr auto AVG_ADDRESS_BROADCAST_INTERVAL{30s};
/** Average delay between trickled inventory transmissions for inbound peers.
 *  Blocks and peers with NetPermissionFlags::NoBan permission bypass this. */
static constexpr auto INBOUND_INVENTORY_BROADCAST_INTERVAL{5s};
/** Average delay between trickled inventory transmissions for outbound peers.
 *  Use a smaller delay as there is less privacy concern for them.
 *  Blocks and peers with NetPermissionFlags::NoBan permission bypass this. */
static constexpr auto OUTBOUND_INVENTORY_BROADCAST_INTERVAL{2s};
/** Maximum rate of inventory items to send per second.
 *  Limits the impact of low-fee transaction floods. */
static constexpr unsigned int INVENTORY_BROADCAST_PER_SECOND = 7;
/** Maximum number of inventory items to send per transmission. */
static constexpr unsigned int INVENTORY_BROADCAST_MAX = INVENTORY_BROADCAST_PER_SECOND * count_seconds(INBOUND_INVENTORY_BROADCAST_INTERVAL);
/** The number of most recently announced transactions a peer can request. */
static constexpr unsigned int INVENTORY_MAX_RECENT_RELAY = 3500;
/** Verify that INVENTORY_MAX_RECENT_RELAY is enough to cache everything typically
 *  relayed before unconditional relay from the mempool kicks in. This is only a
 *  lower bound, and it should be larger to account for higher inv rate to outbound
 *  peers, and random variations in the broadcast mechanism. */
static_assert(INVENTORY_MAX_RECENT_RELAY >= INVENTORY_BROADCAST_PER_SECOND * UNCONDITIONAL_RELAY_DELAY / std::chrono::seconds{1}, "INVENTORY_RELAY_MAX too low");
/** Average delay between feefilter broadcasts in seconds. */
static constexpr auto AVG_FEEFILTER_BROADCAST_INTERVAL{10min};
/** Maximum feefilter broadcast delay after significant change. */
static constexpr auto MAX_FEEFILTER_CHANGE_DELAY{5min};
/** Maximum number of compact filters that may be requested with one getcfilters. See BIP 157. */
static constexpr uint32_t MAX_GETCFILTERS_SIZE = 1000;
/** Maximum number of cf hashes that may be requested with one getcfheaders. See BIP 157. */
static constexpr uint32_t MAX_GETCFHEADERS_SIZE = 2000;
/** the maximum percentage of addresses from our addrman to return in response to a getaddr message. */
static constexpr size_t MAX_PCT_ADDR_TO_SEND = 23;
/** The maximum number of address records permitted in an ADDR message. */
static constexpr size_t MAX_ADDR_TO_SEND{1000};
/** The maximum rate of address records we're willing to process on average. Can be bypassed using
 *  the NetPermissionFlags::Addr permission. */
static constexpr double MAX_ADDR_RATE_PER_SECOND{0.1};
/** The soft limit of the address processing token bucket (the regular MAX_ADDR_RATE_PER_SECOND
 *  based increments won't go above this, but the MAX_ADDR_TO_SEND increment following GETADDR
 *  is exempt from this limit). */
static constexpr size_t MAX_ADDR_PROCESSING_TOKEN_BUCKET{MAX_ADDR_TO_SEND};

// Internal stuff
namespace {
/** Blocks that are in flight, and that are in the queue to be downloaded. */
struct QueuedBlock {
    /** BlockIndex. We must have this since we only request blocks when we've already validated the header. */
    const CBlockIndex* pindex;
    /** Optional, used for CMPCTBLOCK downloads */
    std::unique_ptr<PartiallyDownloadedBlock> partialBlock;
};

/**
 * Data structure for an individual peer. This struct is not protected by
 * cs_main since it does not contain validation-critical data.
 *
 * Memory is owned by shared pointers and this object is destructed when
 * the refcount drops to zero.
 *
 * Mutexes inside this struct must not be held when locking m_peer_mutex.
 *
 * TODO: move most members from CNodeState to this structure.
 * TODO: move remaining application-layer data members from CNode to this structure.
 */
struct Peer {
    /** Same id as the CNode object for this peer */
    const NodeId m_id{0};

    /** Protects misbehavior data members */
    Mutex m_misbehavior_mutex;
    /** Accumulated misbehavior score for this peer */
    int m_misbehavior_score GUARDED_BY(m_misbehavior_mutex){0};
    /** Whether this peer should be disconnected and marked as discouraged (unless it has NetPermissionFlags::NoBan permission). */
    bool m_should_discourage GUARDED_BY(m_misbehavior_mutex){false};

    /** Protects block inventory data members */
    Mutex m_block_inv_mutex;
    /** List of blocks that we'll announce via an `inv` message.
     * There is no final sorting before sending, as they are always sent
     * immediately and in the order requested. */
    std::vector<uint256> m_blocks_for_inv_relay GUARDED_BY(m_block_inv_mutex);
    /** Unfiltered list of blocks that we'd like to announce via a `headers`
     * message. If we can't announce via a `headers` message, we'll fall back to
     * announcing via `inv`. */
    std::vector<uint256> m_blocks_for_headers_relay GUARDED_BY(m_block_inv_mutex);
    /** The final block hash that we sent in an `inv` message to this peer.
     * When the peer requests this block, we send an `inv` message to trigger
     * the peer to request the next sequence of block hashes.
     * Most peers use headers-first syncing, which doesn't use this mechanism */
    uint256 m_continuation_block GUARDED_BY(m_block_inv_mutex) {};

    /** This peer's reported block height when we connected */
    std::atomic<int> m_starting_height{-1};

    /** The pong reply we're expecting, or 0 if no pong expected. */
    std::atomic<uint64_t> m_ping_nonce_sent{0};
    /** When the last ping was sent, or 0 if no ping was ever sent */
    std::atomic<std::chrono::microseconds> m_ping_start{0us};
    /** Whether a ping has been requested by the user */
    std::atomic<bool> m_ping_queued{false};

    /** A vector of addresses to send to the peer, limited to MAX_ADDR_TO_SEND. */
    std::vector<CAddress> m_addrs_to_send;
    /** Probabilistic filter to track recent addr messages relayed with this
     *  peer. Used to avoid relaying redundant addresses to this peer.
     *
     *  We initialize this filter for outbound peers (other than
     *  block-relay-only connections) or when an inbound peer sends us an
     *  address related message (ADDR, ADDRV2, GETADDR).
     *
     *  Presence of this filter must correlate with m_addr_relay_enabled.
     **/
    std::unique_ptr<CRollingBloomFilter> m_addr_known;
    /** Whether we are participating in address relay with this connection.
     *
     *  We set this bool to true for outbound peers (other than
     *  block-relay-only connections), or when an inbound peer sends us an
     *  address related message (ADDR, ADDRV2, GETADDR).
     *
     *  We use this bool to decide whether a peer is eligible for gossiping
     *  addr messages. This avoids relaying to peers that are unlikely to
     *  forward them, effectively blackholing self announcements. Reasons
     *  peers might support addr relay on the link include that they connected
     *  to us as a block-relay-only peer or they are a light client.
     *
     *  This field must correlate with whether m_addr_known has been
     *  initialized.*/
    std::atomic_bool m_addr_relay_enabled{false};
    /** Whether a getaddr request to this peer is outstanding. */
    bool m_getaddr_sent{false};
    /** Guards address sending timers. */
    mutable Mutex m_addr_send_times_mutex;
    /** Time point to send the next ADDR message to this peer. */
    std::chrono::microseconds m_next_addr_send GUARDED_BY(m_addr_send_times_mutex){0};
    /** Time point to possibly re-announce our local address to this peer. */
    std::chrono::microseconds m_next_local_addr_send GUARDED_BY(m_addr_send_times_mutex){0};
    /** Whether the peer has signaled support for receiving ADDRv2 (BIP155)
     *  messages, indicating a preference to receive ADDRv2 instead of ADDR ones. */
    std::atomic_bool m_wants_addrv2{false};
    /** Whether this peer has already sent us a getaddr message. */
    bool m_getaddr_recvd{false};
    /** Number of addresses that can be processed from this peer. Start at 1 to
     *  permit self-announcement. */
    double m_addr_token_bucket{1.0};
    /** When m_addr_token_bucket was last updated */
    std::chrono::microseconds m_addr_token_timestamp{GetTime<std::chrono::microseconds>()};
    /** Total number of addresses that were dropped due to rate limiting. */
    std::atomic<uint64_t> m_addr_rate_limited{0};
    /** Total number of addresses that were processed (excludes rate-limited ones). */
    std::atomic<uint64_t> m_addr_processed{0};

    /** Set of txids to reconsider once their parent transactions have been accepted **/
    std::set<uint256> m_orphan_work_set GUARDED_BY(g_cs_orphans);

    /** Protects m_getdata_requests **/
    Mutex m_getdata_requests_mutex;
    /** Work queue of items requested by this peer **/
    std::deque<CInv> m_getdata_requests GUARDED_BY(m_getdata_requests_mutex);

    explicit Peer(NodeId id)
        : m_id(id)
    {}
};

using PeerRef = std::shared_ptr<Peer>;

class PeerManagerImpl final : public PeerManager
{
public:
    PeerManagerImpl(const CChainParams& chainparams, CConnman& connman, AddrMan& addrman,
                    BanMan* banman, ChainstateManager& chainman,
                    CTxMemPool& pool, bool ignore_incoming_txs);

    /** Overridden from CValidationInterface. */
    void BlockConnected(const std::shared_ptr<const CBlock>& pblock, const CBlockIndex* pindexConnected) override;
    void BlockDisconnected(const std::shared_ptr<const CBlock> &block, const CBlockIndex* pindex) override;
    void UpdatedBlockTip(const CBlockIndex *pindexNew, const CBlockIndex *pindexFork, bool fInitialDownload) override;
    void BlockChecked(const CBlock& block, const BlockValidationState& state) override;
    void NewPoWValidBlock(const CBlockIndex *pindex, const std::shared_ptr<const CBlock>& pblock) override;

    /** Implement NetEventsInterface */
    void InitializeNode(CNode* pnode) override;
    void FinalizeNode(const CNode& node) override;
    bool ProcessMessages(CNode* pfrom, std::atomic<bool>& interrupt) override;
    bool SendMessages(CNode* pto) override EXCLUSIVE_LOCKS_REQUIRED(pto->cs_sendProcessing);

    /** Implement PeerManager */
    void StartScheduledTasks(CScheduler& scheduler) override;
    void CheckForStaleTipAndEvictPeers() override;
    std::optional<std::string> FetchBlock(NodeId peer_id, const CBlockIndex& block_index) override;
    bool GetNodeStateStats(NodeId nodeid, CNodeStateStats& stats) const override;
    bool IgnoresIncomingTxs() override { return m_ignore_incoming_txs; }
    void SendPings() override;
    void RelayTransaction(const uint256& txid, const uint256& wtxid) override;
    void SetBestHeight(int height) override { m_best_height = height; };
    void Misbehaving(const NodeId pnode, const int howmuch, const std::string& message) override;
    void ProcessMessage(CNode& pfrom, const std::string& msg_type, CDataStream& vRecv,
                        const std::chrono::microseconds time_received, const std::atomic<bool>& interruptMsgProc) override;

private:
    void _RelayTransaction(const uint256& txid, const uint256& wtxid)
        EXCLUSIVE_LOCKS_REQUIRED(cs_main);

    /** Consider evicting an outbound peer based on the amount of time they've been behind our tip */
    void ConsiderEviction(CNode& pto, std::chrono::seconds time_in_seconds) EXCLUSIVE_LOCKS_REQUIRED(cs_main);

    /** If we have extra outbound peers, try to disconnect the one with the oldest block announcement */
    void EvictExtraOutboundPeers(std::chrono::seconds now) EXCLUSIVE_LOCKS_REQUIRED(cs_main);

    /** Retrieve unbroadcast transactions from the mempool and reattempt sending to peers */
    void ReattemptInitialBroadcast(CScheduler& scheduler);

    /** Get a shared pointer to the Peer object.
     *  May return an empty shared_ptr if the Peer object can't be found. */
    PeerRef GetPeerRef(NodeId id) const;

    /** Get a shared pointer to the Peer object and remove it from m_peer_map.
     *  May return an empty shared_ptr if the Peer object can't be found. */
    PeerRef RemovePeer(NodeId id);

    /**
     * Potentially mark a node discouraged based on the contents of a BlockValidationState object
     *
     * @param[in] via_compact_block this bool is passed in because net_processing should
     * punish peers differently depending on whether the data was provided in a compact
     * block message or not. If the compact block had a valid header, but contained invalid
     * txs, the peer should not be punished. See BIP 152.
     *
     * @return Returns true if the peer was punished (probably disconnected)
     */
    bool MaybePunishNodeForBlock(NodeId nodeid, const BlockValidationState& state,
                                 bool via_compact_block, const std::string& message = "");

    /**
     * Potentially disconnect and discourage a node based on the contents of a TxValidationState object
     *
     * @return Returns true if the peer was punished (probably disconnected)
     */
    bool MaybePunishNodeForTx(NodeId nodeid, const TxValidationState& state, const std::string& message = "");

    /** Maybe disconnect a peer and discourage future connections from its address.
     *
     * @param[in]   pnode     The node to check.
     * @param[in]   peer      The peer object to check.
     * @return                True if the peer was marked for disconnection in this function
     */
    bool MaybeDiscourageAndDisconnect(CNode& pnode, Peer& peer);

    void ProcessOrphanTx(std::set<uint256>& orphan_work_set) EXCLUSIVE_LOCKS_REQUIRED(cs_main, g_cs_orphans);
    /** Process a single headers message from a peer. */
    void ProcessHeadersMessage(CNode& pfrom, const Peer& peer,
                               const std::vector<CBlockHeader>& headers,
                               bool via_compact_block);

    void SendBlockTransactions(CNode& pfrom, const CBlock& block, const BlockTransactionsRequest& req);

    /** Register with TxRequestTracker that an INV has been received from a
     *  peer. The announcement parameters are decided in PeerManager and then
     *  passed to TxRequestTracker. */
    void AddTxAnnouncement(const CNode& node, const GenTxid& gtxid, std::chrono::microseconds current_time)
        EXCLUSIVE_LOCKS_REQUIRED(::cs_main);

    /** Send a version message to a peer */
    void PushNodeVersion(CNode& pnode);

    /** Send a ping message every PING_INTERVAL or if requested via RPC. May
     *  mark the peer to be disconnected if a ping has timed out.
     *  We use mockable time for ping timeouts, so setmocktime may cause pings
     *  to time out. */
    void MaybeSendPing(CNode& node_to, Peer& peer, std::chrono::microseconds now);

    /** Send `addr` messages on a regular schedule. */
    void MaybeSendAddr(CNode& node, Peer& peer, std::chrono::microseconds current_time);

    /** Relay (gossip) an address to a few randomly chosen nodes.
     *
     * @param[in] originator   The id of the peer that sent us the address. We don't want to relay it back.
     * @param[in] addr         Address to relay.
     * @param[in] fReachable   Whether the address' network is reachable. We relay unreachable
     *                         addresses less.
     */
    void RelayAddress(NodeId originator, const CAddress& addr, bool fReachable);

    /** Send `feefilter` message. */
    void MaybeSendFeefilter(CNode& node, std::chrono::microseconds current_time) EXCLUSIVE_LOCKS_REQUIRED(cs_main);
    
    /** Process net block. */
    bool ProcessNetBlockHeaders(CNode* pfrom, const std::vector<CBlockHeader>& block, BlockValidationState& state, const CChainParams& chainparams, bool fOldClient, const CBlockIndex** ppindex=nullptr);
    bool ProcessNetBlock(const std::shared_ptr<const CBlock> pblock, bool fForceProcessing, bool* fNewBlock, CNode* pfrom);

    const CChainParams& m_chainparams;
    CConnman& m_connman;
    AddrMan& m_addrman;
    /** Pointer to this node's banman. May be nullptr - check existence before dereferencing. */
    BanMan* const m_banman;
    ChainstateManager& m_chainman;
    CTxMemPool& m_mempool;
    TxRequestTracker m_txrequest GUARDED_BY(::cs_main);

    /** The height of the best chain */
    std::atomic<int> m_best_height{-1};

    /** Next time to check for stale tip */
    std::chrono::seconds m_stale_tip_check_time{0s};

    /** Whether this node is running in blocks only mode */
    const bool m_ignore_incoming_txs;

    /** Whether we've completed initial sync yet, for determining when to turn
      * on extra block-relay-only peers. */
    bool m_initial_sync_finished{false};

    /** Protects m_peer_map. This mutex must not be locked while holding a lock
     *  on any of the mutexes inside a Peer object. */
    mutable Mutex m_peer_mutex;
    /**
     * Map of all Peer objects, keyed by peer id. This map is protected
     * by the m_peer_mutex. Once a shared pointer reference is
     * taken, the lock may be released. Individual fields are protected by
     * their own locks.
     */
    std::map<NodeId, PeerRef> m_peer_map GUARDED_BY(m_peer_mutex);

    std::atomic<std::chrono::microseconds> m_next_inv_to_inbounds{0us};

    /** Number of nodes with fSyncStarted. */
    int nSyncStarted GUARDED_BY(cs_main) = 0;

    /**
     * Sources of received blocks, saved to be able punish them when processing
     * happens afterwards.
     * Set mapBlockSource[hash].second to false if the node should not be
     * punished if the block is invalid.
     */
    std::map<uint256, std::pair<NodeId, bool>> mapBlockSource GUARDED_BY(cs_main);

    /** Number of peers with wtxid relay. */
    int m_wtxid_relay_peers GUARDED_BY(cs_main) = 0;

    /** Number of outbound peers with m_chain_sync.m_protect. */
    int m_outbound_peers_with_protect_from_disconnect GUARDED_BY(cs_main) = 0;

    bool AlreadyHaveTx(const GenTxid& gtxid) EXCLUSIVE_LOCKS_REQUIRED(cs_main);

    /**
     * Filter for transactions that were recently rejected by the mempool.
     * These are not rerequested until the chain tip changes, at which point
     * the entire filter is reset.
     *
     * Without this filter we'd be re-requesting txs from each of our peers,
     * increasing bandwidth consumption considerably. For instance, with 100
     * peers, half of which relay a tx we don't accept, that might be a 50x
     * bandwidth increase. A flooding attacker attempting to roll-over the
     * filter using minimum-sized, 60byte, transactions might manage to send
     * 1000/sec if we have fast peers, so we pick 120,000 to give our peers a
     * two minute window to send invs to us.
     *
     * Decreasing the false positive rate is fairly cheap, so we pick one in a
     * million to make it highly unlikely for users to have issues with this
     * filter.
     *
     * We typically only add wtxids to this filter. For non-segwit
     * transactions, the txid == wtxid, so this only prevents us from
     * re-downloading non-segwit transactions when communicating with
     * non-wtxidrelay peers -- which is important for avoiding malleation
     * attacks that could otherwise interfere with transaction relay from
     * non-wtxidrelay peers. For communicating with wtxidrelay peers, having
     * the reject filter store wtxids is exactly what we want to avoid
     * redownload of a rejected transaction.
     *
     * In cases where we can tell that a segwit transaction will fail
     * validation no matter the witness, we may add the txid of such
     * transaction to the filter as well. This can be helpful when
     * communicating with txid-relay peers or if we were to otherwise fetch a
     * transaction via txid (eg in our orphan handling).
     *
     * Memory used: 1.3 MB
     */
    CRollingBloomFilter m_recent_rejects GUARDED_BY(::cs_main){120'000, 0.000'001};
    uint256 hashRecentRejectsChainTip GUARDED_BY(cs_main);

    /*
     * Filter for transactions that have been recently confirmed.
     * We use this to avoid requesting transactions that have already been
     * confirnmed.
     *
     * Blocks don't typically have more than 4000 transactions, so this should
     * be at least six blocks (~1 hr) worth of transactions that we can store,
     * inserting both a txid and wtxid for every observed transaction.
     * If the number of transactions appearing in a block goes up, or if we are
     * seeing getdata requests more than an hour after initial announcement, we
     * can increase this number.
     * The false positive rate of 1/1M should come out to less than 1
     * transaction per day that would be inadvertently ignored (which is the
     * same probability that we have in the reject filter).
     */
    Mutex m_recent_confirmed_transactions_mutex;
    CRollingBloomFilter m_recent_confirmed_transactions GUARDED_BY(m_recent_confirmed_transactions_mutex){48'000, 0.000'001};

    /**
     * For sending `inv`s to inbound peers, we use a single (exponentially
     * distributed) timer for all peers. If we used a separate timer for each
     * peer, a spy node could make multiple inbound connections to us to
     * accurately determine when we received the transaction (and potentially
     * determine the transaction's origin). */
    std::chrono::microseconds NextInvToInbounds(std::chrono::microseconds now,
                                                std::chrono::seconds average_interval);

    /** Have we requested this block from a peer */
    bool IsBlockRequested(const uint256& hash) EXCLUSIVE_LOCKS_REQUIRED(cs_main);

    /** Remove this block from our tracked requested blocks. Called if:
     *  - the block has been received from a peer
     *  - the request for the block has timed out
     */
    void RemoveBlockRequest(const uint256& hash) EXCLUSIVE_LOCKS_REQUIRED(cs_main);

    /* Mark a block as in flight
     * Returns false, still setting pit, if the block was already in flight from the same peer
     * pit will only be valid as long as the same cs_main lock is being held
     */
    bool BlockRequested(NodeId nodeid, const CBlockIndex& block, std::list<QueuedBlock>::iterator** pit = nullptr) EXCLUSIVE_LOCKS_REQUIRED(cs_main);

    bool TipMayBeStale() EXCLUSIVE_LOCKS_REQUIRED(cs_main);

    /** Update pindexLastCommonBlock and add not-in-flight missing successors to vBlocks, until it has
     *  at most count entries.
     */
    void FindNextBlocksToDownload(NodeId nodeid, unsigned int count, std::vector<const CBlockIndex*>& vBlocks, NodeId& nodeStaller) EXCLUSIVE_LOCKS_REQUIRED(cs_main);

    std::map<uint256, std::pair<NodeId, std::list<QueuedBlock>::iterator> > mapBlocksInFlight GUARDED_BY(cs_main);

    /** When our tip was last updated. */
    std::atomic<std::chrono::seconds> m_last_tip_update{0s};

    /** Determine whether or not a peer can request a transaction, and return it (or nullptr if not found or not allowed). */
    CTransactionRef FindTxForGetData(const CNode& peer, const GenTxid& gtxid, const std::chrono::seconds mempool_req, const std::chrono::seconds now) LOCKS_EXCLUDED(cs_main);

    void ProcessGetData(CNode& pfrom, Peer& peer, const std::atomic<bool>& interruptMsgProc) EXCLUSIVE_LOCKS_REQUIRED(peer.m_getdata_requests_mutex) LOCKS_EXCLUDED(::cs_main);

    /** Process a new block. Perform any post-processing housekeeping */
    void ProcessBlock(CNode& node, const std::shared_ptr<const CBlock>& block, bool force_processing);

    /** Relay map (txid or wtxid -> CTransactionRef) */
    typedef std::map<uint256, CTransactionRef> MapRelay;
    MapRelay mapRelay GUARDED_BY(cs_main);
    /** Expiration-time ordered list of (expire time, relay map entry) pairs. */
    std::deque<std::pair<std::chrono::microseconds, MapRelay::iterator>> g_relay_expiration GUARDED_BY(cs_main);

    /**
     * When a peer sends us a valid block, instruct it to announce blocks to us
     * using CMPCTBLOCK if possible by adding its nodeid to the end of
     * lNodesAnnouncingHeaderAndIDs, and keeping that list under a certain size by
     * removing the first element if necessary.
     */
    void MaybeSetPeerAsAnnouncingHeaderAndIDs(NodeId nodeid) EXCLUSIVE_LOCKS_REQUIRED(cs_main);

    /** Stack of nodes which we have set to announce using compact blocks */
    std::list<NodeId> lNodesAnnouncingHeaderAndIDs GUARDED_BY(cs_main);

    /** Number of peers from which we're downloading blocks. */
    int m_peers_downloading_from GUARDED_BY(cs_main) = 0;

    /** Storage for orphan information */
    TxOrphanage m_orphanage;

    void AddToCompactExtraTransactions(const CTransactionRef& tx) EXCLUSIVE_LOCKS_REQUIRED(g_cs_orphans);

    /** Orphan/conflicted/etc transactions that are kept for compact block reconstruction.
     *  The last -blockreconstructionextratxn/DEFAULT_BLOCK_RECONSTRUCTION_EXTRA_TXN of
     *  these are kept in a ring buffer */
    std::vector<std::pair<uint256, CTransactionRef>> vExtraTxnForCompact GUARDED_BY(g_cs_orphans);
    /** Offset into vExtraTxnForCompact to insert the next tx */
    size_t vExtraTxnForCompactIt GUARDED_BY(g_cs_orphans) = 0;

    /** Check whether the last unknown block a peer advertised is not yet known. */
    void ProcessBlockAvailability(NodeId nodeid) EXCLUSIVE_LOCKS_REQUIRED(cs_main);
    /** Update tracking information about which blocks a peer is assumed to have. */
    void UpdateBlockAvailability(NodeId nodeid, const uint256& hash) EXCLUSIVE_LOCKS_REQUIRED(cs_main);
    bool CanDirectFetch() EXCLUSIVE_LOCKS_REQUIRED(cs_main);

    /**
     * To prevent fingerprinting attacks, only send blocks/headers outside of
     * the active chain if they are no more than a month older (both in time,
     * and in best equivalent proof of work) than the best header chain we know
     * about and we fully-validated them at some point.
     */
    bool BlockRequestAllowed(const CBlockIndex* pindex) EXCLUSIVE_LOCKS_REQUIRED(cs_main);
    bool AlreadyHaveBlock(const uint256& block_hash) EXCLUSIVE_LOCKS_REQUIRED(cs_main);
    void ProcessGetBlockData(CNode& pfrom, Peer& peer, const CInv& inv);

    /**
     * Validation logic for compact filters request handling.
     *
     * May disconnect from the peer in the case of a bad request.
     *
     * @param[in]   peer            The peer that we received the request from
     * @param[in]   filter_type     The filter type the request is for. Must be basic filters.
     * @param[in]   start_height    The start height for the request
     * @param[in]   stop_hash       The stop_hash for the request
     * @param[in]   max_height_diff The maximum number of items permitted to request, as specified in BIP 157
     * @param[out]  stop_index      The CBlockIndex for the stop_hash block, if the request can be serviced.
     * @param[out]  filter_index    The filter index, if the request can be serviced.
     * @return                      True if the request can be serviced.
     */
    bool PrepareBlockFilterRequest(CNode& peer,
                                   BlockFilterType filter_type, uint32_t start_height,
                                   const uint256& stop_hash, uint32_t max_height_diff,
                                   const CBlockIndex*& stop_index,
                                   BlockFilterIndex*& filter_index);

    /**
     * Handle a cfilters request.
     *
     * May disconnect from the peer in the case of a bad request.
     *
     * @param[in]   peer            The peer that we received the request from
     * @param[in]   vRecv           The raw message received
     */
    void ProcessGetCFilters(CNode& peer, CDataStream& vRecv);

    /**
     * Handle a cfheaders request.
     *
     * May disconnect from the peer in the case of a bad request.
     *
     * @param[in]   peer            The peer that we received the request from
     * @param[in]   vRecv           The raw message received
     */
    void ProcessGetCFHeaders(CNode& peer, CDataStream& vRecv);

    /**
     * Handle a getcfcheckpt request.
     *
     * May disconnect from the peer in the case of a bad request.
     *
     * @param[in]   peer            The peer that we received the request from
     * @param[in]   vRecv           The raw message received
     */
    void ProcessGetCFCheckPt(CNode& peer, CDataStream& vRecv);

    /** Checks if address relay is permitted with peer. If needed, initializes
     * the m_addr_known bloom filter and sets m_addr_relay_enabled to true.
     *
     *  @return   True if address relay is enabled with peer
     *            False if address relay is disallowed
     */
    bool SetupAddressRelay(const CNode& node, Peer& peer);
};
} // namespace

namespace {
    /** Number of preferable block download peers. */
    int nPreferredDownload GUARDED_BY(cs_main) = 0;
} // namespace

namespace {
class CNodeHeaders
{
public:
    CNodeHeaders():
        maxSize(0),
        maxAvg(0)
    {
        maxSize = gArgs.GetArg("-headerspamfiltermaxsize", GetDefaultHeaderSpamFilterMaxSize());
        maxAvg = gArgs.GetArg("-headerspamfiltermaxavg", DEFAULT_HEADER_SPAM_FILTER_MAX_AVG);
    }

    bool addHeaders(const CBlockIndex *pindexFirst, const CBlockIndex *pindexLast)
    {
        if(pindexFirst && pindexLast && maxSize && maxAvg)
        {
            // Get the begin block index
            int nBegin = pindexFirst->nHeight;

            // Get the end block index
            int nEnd = pindexLast->nHeight;

            for(int point = nBegin; point<= nEnd; point++)
            {
                addPoint(point);
            }

            return true;
        }

        return false;
    }

    bool updateState(BlockValidationState& state, bool ret)
    {
        // No headers
        size_t size = points.size();
        if(size == 0)
            return ret;

        // Compute the number of the received headers
        size_t nHeaders = 0;
        for(auto point : points)
        {
            nHeaders += point.second;
        }

        // Compute the average value per height
        double nAvgValue = (double)nHeaders / size;

        // Ban the node if try to spam
        bool banNode = (nAvgValue >= 1.5 * maxAvg && size >= maxAvg) ||
                       (nAvgValue >= maxAvg && nHeaders >= maxSize) ||
                       (nHeaders >= maxSize * 4.1);
        if(banNode)
        {
            // Clear the points and ban the node
            points.clear();
            return state.Invalid(BlockValidationResult::BLOCK_HEADER_SPAM, "header-spam", "ban node for sending spam");
        }

        return ret;
    }

private:
    void addPoint(int height)
    {
        // Erace the last element in the list
        if(points.size() == maxSize)
        {
            points.erase(points.begin());
        }

        // Add the point to the list
        int occurrence = 0;
        auto mi = points.find(height);
        if (mi != points.end())
            occurrence = (*mi).second;
        occurrence++;
        points[height] = occurrence;
    }

private:
    std::map<int,int> points;
    size_t maxSize;
    size_t maxAvg;
};

/**
 * Maintain validation-specific state about nodes, protected by cs_main, instead
 * by CNode's own locks. This simplifies asynchronous operation, where
 * processing of incoming data is done after the ProcessMessage call returns,
 * and we're no longer holding the node's locks.
 */
struct CNodeState {
    //! The best known block we know this peer has announced.
    const CBlockIndex* pindexBestKnownBlock{nullptr};
    //! The hash of the last unknown block this peer has announced.
    uint256 hashLastUnknownBlock{};
    //! The last full block we both have.
    const CBlockIndex* pindexLastCommonBlock{nullptr};
    //! The best header we have sent our peer.
    const CBlockIndex* pindexBestHeaderSent{nullptr};
    //! Length of current-streak of unconnecting headers announcements
    int nUnconnectingHeaders{0};
    //! Whether we've started headers synchronization with this peer.
    bool fSyncStarted{false};
    //! When to potentially disconnect peer for stalling headers download
    std::chrono::microseconds m_headers_sync_timeout{0us};
    //! Since when we're stalling block download progress (in microseconds), or 0.
    std::chrono::microseconds m_stalling_since{0us};
    std::list<QueuedBlock> vBlocksInFlight;
    //! When the first entry in vBlocksInFlight started downloading. Don't care when vBlocksInFlight is empty.
    std::chrono::microseconds m_downloading_since{0us};
    int nBlocksInFlight{0};
    //! Whether we consider this a preferred download peer.
    bool fPreferredDownload{false};
    //! Whether this peer wants invs or headers (when possible) for block announcements.
    bool fPreferHeaders{false};
    //! Whether this peer wants invs or cmpctblocks (when possible) for block announcements.
    bool fPreferHeaderAndIDs{false};
    /**
      * Whether this peer will send us cmpctblocks if we request them.
      * This is not used to gate request logic, as we really only care about fSupportsDesiredCmpctVersion,
      * but is used as a flag to "lock in" the version of compact blocks (fWantsCmpctWitness) we send.
      */
    bool fProvidesHeaderAndIDs{false};
    //! Whether this peer can give us witnesses
    bool fHaveWitness{false};
    //! Whether this peer wants witnesses in cmpctblocks/blocktxns
    bool fWantsCmpctWitness{false};
    /**
     * If we've announced NODE_WITNESS to this peer: whether the peer sends witnesses in cmpctblocks/blocktxns,
     * otherwise: whether this peer sends non-witnesses in cmpctblocks/blocktxns.
     */
    bool fSupportsDesiredCmpctVersion{false};

    /** State used to enforce CHAIN_SYNC_TIMEOUT and EXTRA_PEER_CHECK_INTERVAL logic.
      *
      * Both are only in effect for outbound, non-manual, non-protected connections.
      * Any peer protected (m_protect = true) is not chosen for eviction. A peer is
      * marked as protected if all of these are true:
      *   - its connection type is IsBlockOnlyConn() == false
      *   - it gave us a valid connecting header
      *   - we haven't reached MAX_OUTBOUND_PEERS_TO_PROTECT_FROM_DISCONNECT yet
      *   - its chain tip has at least as much work as ours
      *
      * CHAIN_SYNC_TIMEOUT: if a peer's best known block has less work than our tip,
      * set a timeout CHAIN_SYNC_TIMEOUT in the future:
      *   - If at timeout their best known block now has more work than our tip
      *     when the timeout was set, then either reset the timeout or clear it
      *     (after comparing against our current tip's work)
      *   - If at timeout their best known block still has less work than our
      *     tip did when the timeout was set, then send a getheaders message,
      *     and set a shorter timeout, HEADERS_RESPONSE_TIME seconds in future.
      *     If their best known block is still behind when that new timeout is
      *     reached, disconnect.
      *
      * EXTRA_PEER_CHECK_INTERVAL: after each interval, if we have too many outbound peers,
      * drop the outbound one that least recently announced us a new block.
      */
    struct ChainSyncTimeoutState {
        //! A timeout used for checking whether our peer has sufficiently synced
        std::chrono::seconds m_timeout{0s};
        //! A header with the work we require on our peer's chain
        const CBlockIndex* m_work_header{nullptr};
        //! After timeout is reached, set to true after sending getheaders
        bool m_sent_getheaders{false};
        //! Whether this peer is protected from disconnection due to a bad/slow chain
        bool m_protect{false};
    };

    ChainSyncTimeoutState m_chain_sync;

    //! Time of last new block announcement
    int64_t m_last_block_announcement{0};

    //! Whether this peer is an inbound connection
    const bool m_is_inbound;

    //! A rolling bloom filter of all announced tx CInvs to this peer.
    CRollingBloomFilter m_recently_announced_invs = CRollingBloomFilter{INVENTORY_MAX_RECENT_RELAY, 0.000001};

    //! Whether this peer relays txs via wtxid
    bool m_wtxid_relay{false};

    CNodeState(bool is_inbound) : m_is_inbound(is_inbound) {}
};

/** Map maintaining per-node state. */
static std::map<NodeId, CNodeState> mapNodeState GUARDED_BY(cs_main);
static std::map<CService, CNodeHeaders> mapServiceHeaders GUARDED_BY(cs_main);

static CNodeState *State(NodeId pnode) EXCLUSIVE_LOCKS_REQUIRED(cs_main) {
    std::map<NodeId, CNodeState>::iterator it = mapNodeState.find(pnode);
    if (it == mapNodeState.end())
        return nullptr;
    return &it->second;
}

<<<<<<< HEAD
static CNodeHeaders &ServiceHeaders(const CService& address) EXCLUSIVE_LOCKS_REQUIRED(cs_main) {
    unsigned short port =
            gArgs.GetBoolArg("-headerspamfilterignoreport", DEFAULT_HEADER_SPAM_FILTER_IGNORE_PORT) ? 0 : address.GetPort();
    CService addr(address, port);
    return mapServiceHeaders[addr];
}

static void CleanAddressHeaders(const CAddress& addr) EXCLUSIVE_LOCKS_REQUIRED(cs_main) {
    CSubNet subNet(addr);
    for (std::map<CService, CNodeHeaders>::iterator it=mapServiceHeaders.begin(); it!=mapServiceHeaders.end();){
        if(subNet.Match(it->first))
        {
            it = mapServiceHeaders.erase(it);
        }
        else{
            it++;
        }
    }
}

static bool RelayAddrsWithPeer(const Peer& peer)
{
    return peer.m_addr_known != nullptr;
}

=======
>>>>>>> dd04f2dd
/**
 * Whether the peer supports the address. For example, a peer that does not
 * implement BIP155 cannot receive Tor v3 addresses because it requires
 * ADDRv2 (BIP155) encoding.
 */
static bool IsAddrCompatible(const Peer& peer, const CAddress& addr)
{
    return peer.m_wants_addrv2 || addr.IsAddrV1Compatible();
}

static void AddAddressKnown(Peer& peer, const CAddress& addr)
{
    assert(peer.m_addr_known);
    peer.m_addr_known->insert(addr.GetKey());
}

static void PushAddress(Peer& peer, const CAddress& addr, FastRandomContext& insecure_rand)
{
    // Known checking here is only to save space from duplicates.
    // Before sending, we'll filter it again for known addresses that were
    // added after addresses were pushed.
    assert(peer.m_addr_known);
    if (addr.IsValid() && !peer.m_addr_known->contains(addr.GetKey()) && IsAddrCompatible(peer, addr)) {
        if (peer.m_addrs_to_send.size() >= MAX_ADDR_TO_SEND) {
            peer.m_addrs_to_send[insecure_rand.randrange(peer.m_addrs_to_send.size())] = addr;
        } else {
            peer.m_addrs_to_send.push_back(addr);
        }
    }
}

static void UpdatePreferredDownload(const CNode& node, CNodeState* state) EXCLUSIVE_LOCKS_REQUIRED(cs_main)
{
    nPreferredDownload -= state->fPreferredDownload;

    // Whether this node should be marked as a preferred download node.
    state->fPreferredDownload = (!node.IsInboundConn() || node.HasPermission(NetPermissionFlags::NoBan)) && !node.IsAddrFetchConn() && !node.fClient;

    nPreferredDownload += state->fPreferredDownload;
}

std::chrono::microseconds PeerManagerImpl::NextInvToInbounds(std::chrono::microseconds now,
                                                             std::chrono::seconds average_interval)
{
    if (m_next_inv_to_inbounds.load() < now) {
        // If this function were called from multiple threads simultaneously
        // it would possible that both update the next send variable, and return a different result to their caller.
        // This is not possible in practice as only the net processing thread invokes this function.
        m_next_inv_to_inbounds = GetExponentialRand(now, average_interval);
    }
    return m_next_inv_to_inbounds;
}

bool PeerManagerImpl::IsBlockRequested(const uint256& hash)
{
    return mapBlocksInFlight.find(hash) != mapBlocksInFlight.end();
}

void PeerManagerImpl::RemoveBlockRequest(const uint256& hash)
{
    auto it = mapBlocksInFlight.find(hash);
    if (it == mapBlocksInFlight.end()) {
        // Block was not requested
        return;
    }

    auto [node_id, list_it] = it->second;
    CNodeState *state = State(node_id);
    assert(state != nullptr);

    if (state->vBlocksInFlight.begin() == list_it) {
        // First block on the queue was received, update the start download time for the next one
        state->m_downloading_since = std::max(state->m_downloading_since, GetTime<std::chrono::microseconds>());
    }
    state->vBlocksInFlight.erase(list_it);

    state->nBlocksInFlight--;
    if (state->nBlocksInFlight == 0) {
        // Last validated block on the queue was received.
        m_peers_downloading_from--;
    }
    state->m_stalling_since = 0us;
    mapBlocksInFlight.erase(it);
}

bool PeerManagerImpl::BlockRequested(NodeId nodeid, const CBlockIndex& block, std::list<QueuedBlock>::iterator** pit)
{
    const uint256& hash{block.GetBlockHash()};

    CNodeState *state = State(nodeid);
    assert(state != nullptr);

    // Short-circuit most stuff in case it is from the same node
    std::map<uint256, std::pair<NodeId, std::list<QueuedBlock>::iterator> >::iterator itInFlight = mapBlocksInFlight.find(hash);
    if (itInFlight != mapBlocksInFlight.end() && itInFlight->second.first == nodeid) {
        if (pit) {
            *pit = &itInFlight->second.second;
        }
        return false;
    }

    // Make sure it's not listed somewhere already.
    RemoveBlockRequest(hash);

    std::list<QueuedBlock>::iterator it = state->vBlocksInFlight.insert(state->vBlocksInFlight.end(),
            {&block, std::unique_ptr<PartiallyDownloadedBlock>(pit ? new PartiallyDownloadedBlock(&m_mempool, &m_chainman) : nullptr)});
    state->nBlocksInFlight++;
    if (state->nBlocksInFlight == 1) {
        // We're starting a block download (batch) from this peer.
        state->m_downloading_since = GetTime<std::chrono::microseconds>();
        m_peers_downloading_from++;
    }
    itInFlight = mapBlocksInFlight.insert(std::make_pair(hash, std::make_pair(nodeid, it))).first;
    if (pit) {
        *pit = &itInFlight->second.second;
    }
    return true;
}

void PeerManagerImpl::MaybeSetPeerAsAnnouncingHeaderAndIDs(NodeId nodeid)
{
    AssertLockHeld(cs_main);

    // Never request high-bandwidth mode from peers if we're blocks-only. Our
    // mempool will not contain the transactions necessary to reconstruct the
    // compact block.
    if (m_ignore_incoming_txs) return;

    CNodeState* nodestate = State(nodeid);
    if (!nodestate || !nodestate->fSupportsDesiredCmpctVersion) {
        // Never ask from peers who can't provide witnesses.
        return;
    }
    if (nodestate->fProvidesHeaderAndIDs) {
        int num_outbound_hb_peers = 0;
        for (std::list<NodeId>::iterator it = lNodesAnnouncingHeaderAndIDs.begin(); it != lNodesAnnouncingHeaderAndIDs.end(); it++) {
            if (*it == nodeid) {
                lNodesAnnouncingHeaderAndIDs.erase(it);
                lNodesAnnouncingHeaderAndIDs.push_back(nodeid);
                return;
            }
            CNodeState *state = State(*it);
            if (state != nullptr && !state->m_is_inbound) ++num_outbound_hb_peers;
        }
        if (nodestate->m_is_inbound) {
            // If we're adding an inbound HB peer, make sure we're not removing
            // our last outbound HB peer in the process.
            if (lNodesAnnouncingHeaderAndIDs.size() >= 3 && num_outbound_hb_peers == 1) {
                CNodeState *remove_node = State(lNodesAnnouncingHeaderAndIDs.front());
                if (remove_node != nullptr && !remove_node->m_is_inbound) {
                    // Put the HB outbound peer in the second slot, so that it
                    // doesn't get removed.
                    std::swap(lNodesAnnouncingHeaderAndIDs.front(), *std::next(lNodesAnnouncingHeaderAndIDs.begin()));
                }
            }
        }
        m_connman.ForNode(nodeid, [this](CNode* pfrom) EXCLUSIVE_LOCKS_REQUIRED(::cs_main) {
            AssertLockHeld(::cs_main);
            uint64_t nCMPCTBLOCKVersion = 2;
            if (lNodesAnnouncingHeaderAndIDs.size() >= 3) {
                // As per BIP152, we only get 3 of our peers to announce
                // blocks using compact encodings.
                m_connman.ForNode(lNodesAnnouncingHeaderAndIDs.front(), [this, nCMPCTBLOCKVersion](CNode* pnodeStop){
                    m_connman.PushMessage(pnodeStop, CNetMsgMaker(pnodeStop->GetCommonVersion()).Make(NetMsgType::SENDCMPCT, /*fAnnounceUsingCMPCTBLOCK=*/false, nCMPCTBLOCKVersion));
                    // save BIP152 bandwidth state: we select peer to be low-bandwidth
                    pnodeStop->m_bip152_highbandwidth_to = false;
                    return true;
                });
                lNodesAnnouncingHeaderAndIDs.pop_front();
            }
            m_connman.PushMessage(pfrom, CNetMsgMaker(pfrom->GetCommonVersion()).Make(NetMsgType::SENDCMPCT, /*fAnnounceUsingCMPCTBLOCK=*/true, nCMPCTBLOCKVersion));
            // save BIP152 bandwidth state: we select peer to be high-bandwidth
            pfrom->m_bip152_highbandwidth_to = true;
            lNodesAnnouncingHeaderAndIDs.push_back(pfrom->GetId());
            return true;
        });
    }
}

bool PeerManagerImpl::TipMayBeStale()
{
    AssertLockHeld(cs_main);
    const Consensus::Params& consensusParams = m_chainparams.GetConsensus();
    if (m_last_tip_update.load() == 0s) {
        m_last_tip_update = GetTime<std::chrono::seconds>();
    }
<<<<<<< HEAD
    return m_last_tip_update < GetTime() - consensusParams.nTargetSpacing * 3 && mapBlocksInFlight.empty();
=======
    return m_last_tip_update.load() < GetTime<std::chrono::seconds>() - std::chrono::seconds{consensusParams.nPowTargetSpacing * 3} && mapBlocksInFlight.empty();
>>>>>>> dd04f2dd
}

bool PeerManagerImpl::CanDirectFetch()
{
    return m_chainman.ActiveChain().Tip()->GetBlockTime() > GetAdjustedTime() - m_chainparams.GetConsensus().nTargetSpacing * 20;
}

static bool PeerHasHeader(CNodeState *state, const CBlockIndex *pindex) EXCLUSIVE_LOCKS_REQUIRED(cs_main)
{
    if (state->pindexBestKnownBlock && pindex == state->pindexBestKnownBlock->GetAncestor(pindex->nHeight))
        return true;
    if (state->pindexBestHeaderSent && pindex == state->pindexBestHeaderSent->GetAncestor(pindex->nHeight))
        return true;
    return false;
}

void PeerManagerImpl::ProcessBlockAvailability(NodeId nodeid) {
    CNodeState *state = State(nodeid);
    assert(state != nullptr);

    if (!state->hashLastUnknownBlock.IsNull()) {
        const CBlockIndex* pindex = m_chainman.m_blockman.LookupBlockIndex(state->hashLastUnknownBlock);
        if (pindex && pindex->nChainWork > 0) {
            if (state->pindexBestKnownBlock == nullptr || pindex->nChainWork >= state->pindexBestKnownBlock->nChainWork) {
                state->pindexBestKnownBlock = pindex;
            }
            state->hashLastUnknownBlock.SetNull();
        }
    }
}

void PeerManagerImpl::UpdateBlockAvailability(NodeId nodeid, const uint256 &hash) {
    CNodeState *state = State(nodeid);
    assert(state != nullptr);

    ProcessBlockAvailability(nodeid);

    const CBlockIndex* pindex = m_chainman.m_blockman.LookupBlockIndex(hash);
    if (pindex && pindex->nChainWork > 0) {
        // An actually better block was announced.
        if (state->pindexBestKnownBlock == nullptr || pindex->nChainWork >= state->pindexBestKnownBlock->nChainWork) {
            state->pindexBestKnownBlock = pindex;
        }
    } else {
        // An unknown block was announced; just assume that the latest one is the best one.
        state->hashLastUnknownBlock = hash;
    }
}

void PeerManagerImpl::FindNextBlocksToDownload(NodeId nodeid, unsigned int count, std::vector<const CBlockIndex*>& vBlocks, NodeId& nodeStaller)
{
    if (count == 0)
        return;

    vBlocks.reserve(vBlocks.size() + count);
    CNodeState *state = State(nodeid);
    assert(state != nullptr);

    // Make sure pindexBestKnownBlock is up to date, we'll need it.
    ProcessBlockAvailability(nodeid);

    if (state->pindexBestKnownBlock == nullptr || state->pindexBestKnownBlock->nChainWork < m_chainman.ActiveChain().Tip()->nChainWork || state->pindexBestKnownBlock->nChainWork < nMinimumChainWork) {
        // This peer has nothing interesting.
        return;
    }

    if (state->pindexLastCommonBlock == nullptr) {
        // Bootstrap quickly by guessing a parent of our best tip is the forking point.
        // Guessing wrong in either direction is not a problem.
        state->pindexLastCommonBlock = m_chainman.ActiveChain()[std::min(state->pindexBestKnownBlock->nHeight, m_chainman.ActiveChain().Height())];
    }

    // If the peer reorganized, our previous pindexLastCommonBlock may not be an ancestor
    // of its current tip anymore. Go back enough to fix that.
    state->pindexLastCommonBlock = LastCommonAncestor(state->pindexLastCommonBlock, state->pindexBestKnownBlock);
    if (state->pindexLastCommonBlock == state->pindexBestKnownBlock)
        return;

    const Consensus::Params& consensusParams = m_chainparams.GetConsensus();
    std::vector<const CBlockIndex*> vToFetch;
    const CBlockIndex *pindexWalk = state->pindexLastCommonBlock;
    // Never fetch further than the best block we know the peer has, or more than BLOCK_DOWNLOAD_WINDOW + 1 beyond the last
    // linked block we have in common with this peer. The +1 is so we can detect stalling, namely if we would be able to
    // download that next block if the window were 1 larger.
    int nWindowEnd = state->pindexLastCommonBlock->nHeight + BLOCK_DOWNLOAD_WINDOW;
    int nMaxHeight = std::min<int>(state->pindexBestKnownBlock->nHeight, nWindowEnd + 1);
    NodeId waitingfor = -1;
    while (pindexWalk->nHeight < nMaxHeight) {
        // Read up to 128 (or more, if more blocks than that are needed) successors of pindexWalk (towards
        // pindexBestKnownBlock) into vToFetch. We fetch 128, because CBlockIndex::GetAncestor may be as expensive
        // as iterating over ~100 CBlockIndex* entries anyway.
        int nToFetch = std::min(nMaxHeight - pindexWalk->nHeight, std::max<int>(count - vBlocks.size(), 128));
        vToFetch.resize(nToFetch);
        pindexWalk = state->pindexBestKnownBlock->GetAncestor(pindexWalk->nHeight + nToFetch);
        vToFetch[nToFetch - 1] = pindexWalk;
        for (unsigned int i = nToFetch - 1; i > 0; i--) {
            vToFetch[i - 1] = vToFetch[i]->pprev;
        }

        // Iterate over those blocks in vToFetch (in forward direction), adding the ones that
        // are not yet downloaded and not in flight to vBlocks. In the meantime, update
        // pindexLastCommonBlock as long as all ancestors are already downloaded, or if it's
        // already part of our chain (and therefore don't need it even if pruned).
        for (const CBlockIndex* pindex : vToFetch) {
            if (!pindex->IsValid(BLOCK_VALID_TREE)) {
                // We consider the chain that this peer is on invalid.
                return;
            }
            if (!State(nodeid)->fHaveWitness && DeploymentActiveAt(*pindex, consensusParams, Consensus::DEPLOYMENT_SEGWIT)) {
                // We wouldn't download this block or its descendants from this peer.
                return;
            }
            if (pindex->nStatus & BLOCK_HAVE_DATA || m_chainman.ActiveChain().Contains(pindex)) {
                if (pindex->HaveTxsDownloaded())
                    state->pindexLastCommonBlock = pindex;
            } else if (!IsBlockRequested(pindex->GetBlockHash())) {
                // The block is not already downloaded, and not yet in flight.
                if (pindex->nHeight > nWindowEnd) {
                    // We reached the end of the window.
                    if (vBlocks.size() == 0 && waitingfor != nodeid) {
                        // We aren't able to fetch anything, but we would be if the download window was one larger.
                        nodeStaller = waitingfor;
                    }
                    return;
                }
                vBlocks.push_back(pindex);
                if (vBlocks.size() == count) {
                    return;
                }
            } else if (waitingfor == -1) {
                // This is the first already-in-flight block.
                waitingfor = mapBlocksInFlight[pindex->GetBlockHash()].first;
            }
        }
    }
}

} // namespace

void PeerManagerImpl::PushNodeVersion(CNode& pnode)
{
    // Note that pnode->GetLocalServices() is a reflection of the local
    // services we were offering when the CNode object was created for this
    // peer.
    uint64_t my_services{pnode.GetLocalServices()};
    const int64_t nTime{count_seconds(GetTime<std::chrono::seconds>())};
    uint64_t nonce = pnode.GetLocalNonce();
    const int nNodeStartingHeight{m_best_height};
    NodeId nodeid = pnode.GetId();
    CAddress addr = pnode.addr;

    CService addr_you = addr.IsRoutable() && !IsProxy(addr) && addr.IsAddrV1Compatible() ? addr : CService();
    uint64_t your_services{addr.nServices};

    const bool tx_relay = !m_ignore_incoming_txs && pnode.m_tx_relay != nullptr && !pnode.IsFeelerConn();
    m_connman.PushMessage(&pnode, CNetMsgMaker(INIT_PROTO_VERSION).Make(NetMsgType::VERSION, PROTOCOL_VERSION, my_services, nTime,
            your_services, addr_you, // Together the pre-version-31402 serialization of CAddress "addrYou" (without nTime)
            my_services, CService(), // Together the pre-version-31402 serialization of CAddress "addrMe" (without nTime)
            nonce, strSubVersion, nNodeStartingHeight, tx_relay));

    if (fLogIPs) {
        LogPrint(BCLog::NET, "send version message: version %d, blocks=%d, them=%s, txrelay=%d, peer=%d\n", PROTOCOL_VERSION, nNodeStartingHeight, addr_you.ToString(), tx_relay, nodeid);
    } else {
        LogPrint(BCLog::NET, "send version message: version %d, blocks=%d, txrelay=%d, peer=%d\n", PROTOCOL_VERSION, nNodeStartingHeight, tx_relay, nodeid);
    }
}

bool PeerManagerImpl::ProcessNetBlockHeaders(CNode* pfrom, const std::vector<CBlockHeader>& block, BlockValidationState& state, const CChainParams& chainparams, bool fOldClient, const CBlockIndex** ppindex)
{
    const CBlockIndex *pindexFirst = nullptr;
    bool ret = m_chainman.ProcessNewBlockHeaders(block, state, chainparams, fOldClient, ppindex, &pindexFirst);
    if (gArgs.GetBoolArg("-headerspamfilter", DEFAULT_HEADER_SPAM_FILTER))
    {
        if (!m_chainman.ActiveChainstate().IsInitialBlockDownload() || (gArgs.GetBoolArg("-headerspamfilterduringibd", DEFAULT_HEADER_SPAM_FILTER_DURING_IBD) && m_chainman.ActiveChainstate().IsInitialBlockDownload()))
        {
            LOCK(cs_main);
            CNodeHeaders& headers = ServiceHeaders(pfrom->GetAddrLocal());
            const CBlockIndex *pindexLast = ppindex == nullptr ? nullptr : *ppindex;
            headers.addHeaders(pindexFirst, pindexLast);
            return headers.updateState(state, ret);
        }       
    }
    return ret;
}

bool PeerManagerImpl::ProcessNetBlock(const std::shared_ptr<const CBlock> pblock, bool fForceProcessing, bool* fNewBlock, CNode* pfrom)
{
    // Check that the coinstake transaction exists in the received block
    if (pblock->IsProofOfStake() && !(pblock->vtx.size() > 1 && pblock->vtx[1]->IsCoinStake())) {
        if (pfrom)
            Misbehaving(pfrom->GetId(), 100, "coinstake transaction does not exist");
        return error("%s: coinstake transaction does not exist", __func__);
    }

    // Check if block signature is canonical
    if (!CheckCanonicalBlockSignature(pblock)) {
        if (pfrom)
            Misbehaving(pfrom->GetId(), 100, "bad block signature encoding");
        return error("%s: bad block signature encoding", __func__);
    }

    // Qtum
    // Check for the checkpoint
    CBlockIndex* tip = m_chainman.ActiveChain().Tip();
    if (tip && pblock->hashPrevBlock != tip->GetBlockHash()) {
        // Extra checks to prevent "fill up memory by spamming with bogus blocks"
        const CBlockIndex* pcheckpoint = m_chainman.m_blockman.AutoSelectSyncCheckpoint(tip);
        int64_t deltaTime = pblock->GetBlockTime() - pcheckpoint->nTime;
        if (deltaTime < 0) {
            if (pfrom)
                Misbehaving(pfrom->GetId(), 1, "block with timestamp before last checkpoint");
            return error("%s: block with timestamp before last checkpoint", __func__);
        }
    }

    // Blackcoin ToDo: revert after nodes upgrade to current version
    // /*
    // Set nFlags in case of proof of stake block received from an old node
    std::shared_ptr<CBlock> pblock_mutable = std::const_pointer_cast<CBlock>(pblock);
    bool fOldClient = pfrom->nVersion <= OLD_VERSION;

    if (fOldClient && pblock_mutable->IsProofOfStake())
        pblock_mutable->nFlags = CBlockIndex::BLOCK_PROOF_OF_STAKE;

    // Avoid implicit conversions
    const std::shared_ptr<const CBlock> pblock_const = std::const_pointer_cast<const CBlock>(pblock_mutable);
    // */

    // Process the header before processing the block
    const CBlockIndex *pindex = nullptr;
    BlockValidationState state;
    if (!ProcessNetBlockHeaders(pfrom, {*pblock_const}, state, m_chainparams, fOldClient, &pindex)) {
        if (state.IsInvalid()) {
            MaybePunishNodeForBlock(pfrom->GetId(), state, false, strprintf("Peer %d sent us invalid header\n", pfrom->GetId()));
            return error("%s: invalid header received", __func__);
        }
    }

    if (!m_chainman.ProcessNewBlock(m_chainparams, pblock_const, fForceProcessing, fNewBlock))
        return error("%s: ProcessNewBlock FAILED", __func__);

    return true;
}

void PeerManagerImpl::AddTxAnnouncement(const CNode& node, const GenTxid& gtxid, std::chrono::microseconds current_time)
{
    AssertLockHeld(::cs_main); // For m_txrequest
    NodeId nodeid = node.GetId();
    if (!node.HasPermission(NetPermissionFlags::Relay) && m_txrequest.Count(nodeid) >= MAX_PEER_TX_ANNOUNCEMENTS) {
        // Too many queued announcements from this peer
        return;
    }
    const CNodeState* state = State(nodeid);

    // Decide the TxRequestTracker parameters for this announcement:
    // - "preferred": if fPreferredDownload is set (= outbound, or NetPermissionFlags::NoBan permission)
    // - "reqtime": current time plus delays for:
    //   - NONPREF_PEER_TX_DELAY for announcements from non-preferred connections
    //   - TXID_RELAY_DELAY for txid announcements while wtxid peers are available
    //   - OVERLOADED_PEER_TX_DELAY for announcements from peers which have at least
    //     MAX_PEER_TX_REQUEST_IN_FLIGHT requests in flight (and don't have NetPermissionFlags::Relay).
    auto delay{0us};
    const bool preferred = state->fPreferredDownload;
    if (!preferred) delay += NONPREF_PEER_TX_DELAY;
    if (!gtxid.IsWtxid() && m_wtxid_relay_peers > 0) delay += TXID_RELAY_DELAY;
    const bool overloaded = !node.HasPermission(NetPermissionFlags::Relay) &&
        m_txrequest.CountInFlight(nodeid) >= MAX_PEER_TX_REQUEST_IN_FLIGHT;
    if (overloaded) delay += OVERLOADED_PEER_TX_DELAY;
    m_txrequest.ReceivedInv(nodeid, gtxid, preferred, current_time + delay);
}

// This function is used for testing the stale tip eviction logic, see
// denialofservice_tests.cpp
void UpdateLastBlockAnnounceTime(NodeId node, int64_t time_in_seconds)
{
    LOCK(cs_main);
    CNodeState *state = State(node);
    if (state) state->m_last_block_announcement = time_in_seconds;
}

void PeerManagerImpl::InitializeNode(CNode *pnode)
{
    NodeId nodeid = pnode->GetId();
    {
        LOCK(cs_main);
        mapNodeState.emplace_hint(mapNodeState.end(), std::piecewise_construct, std::forward_as_tuple(nodeid), std::forward_as_tuple(pnode->IsInboundConn()));
        assert(m_txrequest.Count(nodeid) == 0);
    }
    {
        PeerRef peer = std::make_shared<Peer>(nodeid);
        LOCK(m_peer_mutex);
        m_peer_map.emplace_hint(m_peer_map.end(), nodeid, std::move(peer));
    }
    if (!pnode->IsInboundConn()) {
        PushNodeVersion(*pnode);
    }
}

void PeerManagerImpl::ReattemptInitialBroadcast(CScheduler& scheduler)
{
    std::set<uint256> unbroadcast_txids = m_mempool.GetUnbroadcastTxs();

    for (const auto& txid : unbroadcast_txids) {
        CTransactionRef tx = m_mempool.get(txid);

        if (tx != nullptr) {
            LOCK(cs_main);
            _RelayTransaction(txid, tx->GetWitnessHash());
        } else {
            m_mempool.RemoveUnbroadcastTx(txid, true);
        }
    }

    // Schedule next run for 10-15 minutes in the future.
    // We add randomness on every cycle to avoid the possibility of P2P fingerprinting.
    const std::chrono::milliseconds delta = 10min + GetRandMillis(5min);
    scheduler.scheduleFromNow([&] { ReattemptInitialBroadcast(scheduler); }, delta);
}

void PeerManagerImpl::FinalizeNode(const CNode& node)
{
    NodeId nodeid = node.GetId();
    int misbehavior{0};
    {
    LOCK(cs_main);
    {
        // We remove the PeerRef from g_peer_map here, but we don't always
        // destruct the Peer. Sometimes another thread is still holding a
        // PeerRef, so the refcount is >= 1. Be careful not to do any
        // processing here that assumes Peer won't be changed before it's
        // destructed.
        PeerRef peer = RemovePeer(nodeid);
        assert(peer != nullptr);
        misbehavior = WITH_LOCK(peer->m_misbehavior_mutex, return peer->m_misbehavior_score);
    }
    CNodeState *state = State(nodeid);
    assert(state != nullptr);

    if (state->fSyncStarted)
        nSyncStarted--;

    for (const QueuedBlock& entry : state->vBlocksInFlight) {
        mapBlocksInFlight.erase(entry.pindex->GetBlockHash());
    }
    WITH_LOCK(g_cs_orphans, m_orphanage.EraseForPeer(nodeid));
    m_txrequest.DisconnectedPeer(nodeid);
    nPreferredDownload -= state->fPreferredDownload;
    m_peers_downloading_from -= (state->nBlocksInFlight != 0);
    assert(m_peers_downloading_from >= 0);
    m_outbound_peers_with_protect_from_disconnect -= state->m_chain_sync.m_protect;
    assert(m_outbound_peers_with_protect_from_disconnect >= 0);
    m_wtxid_relay_peers -= state->m_wtxid_relay;
    assert(m_wtxid_relay_peers >= 0);

    mapNodeState.erase(nodeid);

    if (mapNodeState.empty()) {
        // Do a consistency check after the last peer is removed.
        assert(mapBlocksInFlight.empty());
        assert(nPreferredDownload == 0);
        assert(m_peers_downloading_from == 0);
        assert(m_outbound_peers_with_protect_from_disconnect == 0);
        assert(m_wtxid_relay_peers == 0);
        assert(m_txrequest.Size() == 0);
        assert(m_orphanage.Size() == 0);
    }
    } // cs_main
    if (node.fSuccessfullyConnected && misbehavior == 0 &&
        !node.IsBlockOnlyConn() && !node.IsInboundConn()) {
        // Only change visible addrman state for full outbound peers.  We don't
        // call Connected() for feeler connections since they don't have
        // fSuccessfullyConnected set.
        m_addrman.Connected(node.addr);
    }
    LogPrint(BCLog::NET, "Cleared nodestate for peer=%d\n", nodeid);
}

PeerRef PeerManagerImpl::GetPeerRef(NodeId id) const
{
    LOCK(m_peer_mutex);
    auto it = m_peer_map.find(id);
    return it != m_peer_map.end() ? it->second : nullptr;
}

PeerRef PeerManagerImpl::RemovePeer(NodeId id)
{
    PeerRef ret;
    LOCK(m_peer_mutex);
    auto it = m_peer_map.find(id);
    if (it != m_peer_map.end()) {
        ret = std::move(it->second);
        m_peer_map.erase(it);
    }
    return ret;
}

bool PeerManagerImpl::GetNodeStateStats(NodeId nodeid, CNodeStateStats& stats) const
{
    {
        LOCK(cs_main);
        CNodeState* state = State(nodeid);
        if (state == nullptr)
            return false;
        stats.nSyncHeight = state->pindexBestKnownBlock ? state->pindexBestKnownBlock->nHeight : -1;
        stats.nCommonHeight = state->pindexLastCommonBlock ? state->pindexLastCommonBlock->nHeight : -1;
        for (const QueuedBlock& queue : state->vBlocksInFlight) {
            if (queue.pindex)
                stats.vHeightInFlight.push_back(queue.pindex->nHeight);
        }
    }

    PeerRef peer = GetPeerRef(nodeid);
    if (peer == nullptr) return false;
    stats.m_starting_height = peer->m_starting_height;
    // It is common for nodes with good ping times to suddenly become lagged,
    // due to a new block arriving or other large transfer.
    // Merely reporting pingtime might fool the caller into thinking the node was still responsive,
    // since pingtime does not update until the ping is complete, which might take a while.
    // So, if a ping is taking an unusually long time in flight,
    // the caller can immediately detect that this is happening.
    auto ping_wait{0us};
    if ((0 != peer->m_ping_nonce_sent) && (0 != peer->m_ping_start.load().count())) {
        ping_wait = GetTime<std::chrono::microseconds>() - peer->m_ping_start.load();
    }

    stats.m_ping_wait = ping_wait;
    stats.m_addr_processed = peer->m_addr_processed.load();
    stats.m_addr_rate_limited = peer->m_addr_rate_limited.load();
    stats.m_addr_relay_enabled = peer->m_addr_relay_enabled.load();

    return true;
}

void PeerManagerImpl::AddToCompactExtraTransactions(const CTransactionRef& tx)
{
    size_t max_extra_txn = gArgs.GetIntArg("-blockreconstructionextratxn", DEFAULT_BLOCK_RECONSTRUCTION_EXTRA_TXN);
    if (max_extra_txn <= 0)
        return;
    if (!vExtraTxnForCompact.size())
        vExtraTxnForCompact.resize(max_extra_txn);
    vExtraTxnForCompact[vExtraTxnForCompactIt] = std::make_pair(tx->GetWitnessHash(), tx);
    vExtraTxnForCompactIt = (vExtraTxnForCompactIt + 1) % max_extra_txn;
}

void PeerManagerImpl::Misbehaving(const NodeId pnode, const int howmuch, const std::string& message)
{
    assert(howmuch > 0);

    PeerRef peer = GetPeerRef(pnode);
    if (peer == nullptr) return;

    LOCK(peer->m_misbehavior_mutex);
    const int score_before{peer->m_misbehavior_score};
    peer->m_misbehavior_score += howmuch;
    const int score_now{peer->m_misbehavior_score};

    const std::string message_prefixed = message.empty() ? "" : (": " + message);
    std::string warning;

    if (score_now >= DISCOURAGEMENT_THRESHOLD && score_before < DISCOURAGEMENT_THRESHOLD) {
        warning = " DISCOURAGE THRESHOLD EXCEEDED";
        peer->m_should_discourage = true;
    }

    LogPrint(BCLog::NET, "Misbehaving: peer=%d (%d -> %d)%s%s\n",
             pnode, score_before, score_now, warning, message_prefixed);
}

bool PeerManagerImpl::MaybePunishNodeForBlock(NodeId nodeid, const BlockValidationState& state,
                                              bool via_compact_block, const std::string& message)
{
    switch (state.GetResult()) {
    case BlockValidationResult::BLOCK_RESULT_UNSET:
        break;
    // The node is providing invalid data:
    case BlockValidationResult::BLOCK_CONSENSUS:
    case BlockValidationResult::BLOCK_MUTATED:
        if (!via_compact_block) {
            Misbehaving(nodeid, 100, message);
            return true;
        }
        break;
    case BlockValidationResult::BLOCK_CACHED_INVALID:
        {
            LOCK(cs_main);
            CNodeState *node_state = State(nodeid);
            if (node_state == nullptr) {
                break;
            }

            // Discourage outbound (but not inbound) peers if on an invalid chain.
            // Exempt HB compact block peers. Manual connections are always protected from discouragement.
            if (!via_compact_block && !node_state->m_is_inbound) {
                Misbehaving(nodeid, 100, message);
                return true;
            }
            break;
        }
    case BlockValidationResult::BLOCK_INVALID_HEADER:
    case BlockValidationResult::BLOCK_CHECKPOINT:
    case BlockValidationResult::BLOCK_INVALID_PREV:
    case BlockValidationResult::BLOCK_HEADER_SPAM:
        Misbehaving(nodeid, 100, message);
        return true;
    // Conflicting (but not necessarily invalid) data or different policy:
    case BlockValidationResult::BLOCK_MISSING_PREV:
        // TODO: Handle this much more gracefully (10 DoS points is super arbitrary)
        Misbehaving(nodeid, 10, message);
        return true;
    case BlockValidationResult::BLOCK_HEADER_SYNC:
        Misbehaving(nodeid, 1, message);
        return true;
    case BlockValidationResult::BLOCK_RECENT_CONSENSUS_CHANGE:
    case BlockValidationResult::BLOCK_TIME_FUTURE:
    case BlockValidationResult::BLOCK_HEADER_REJECT:
        break;
    }
    if (message != "") {
        LogPrint(BCLog::NET, "peer=%d: %s\n", nodeid, message);
    }
    return false;
}

bool PeerManagerImpl::MaybePunishNodeForTx(NodeId nodeid, const TxValidationState& state, const std::string& message)
{
    switch (state.GetResult()) {
    case TxValidationResult::TX_RESULT_UNSET:
        break;
    // The node is providing invalid data:
    case TxValidationResult::TX_CONSENSUS:
        Misbehaving(nodeid, 100, message);
        return true;
    // Conflicting (but not necessarily invalid) data or different policy:
    case TxValidationResult::TX_RECENT_CONSENSUS_CHANGE:
    case TxValidationResult::TX_INPUTS_NOT_STANDARD:
    case TxValidationResult::TX_NOT_STANDARD:
    case TxValidationResult::TX_MISSING_INPUTS:
    case TxValidationResult::TX_PREMATURE_SPEND:
    case TxValidationResult::TX_WITNESS_MUTATED:
    case TxValidationResult::TX_WITNESS_STRIPPED:
    case TxValidationResult::TX_CONFLICT:
    case TxValidationResult::TX_MEMPOOL_POLICY:
    case TxValidationResult::TX_NO_MEMPOOL:
        break;
    }
    if (message != "") {
        LogPrint(BCLog::NET, "peer=%d: %s\n", nodeid, message);
    }
    return false;
}

bool PeerManagerImpl::BlockRequestAllowed(const CBlockIndex* pindex)
{
    AssertLockHeld(cs_main);
    if (m_chainman.ActiveChain().Contains(pindex)) return true;
    return pindex->IsValid(BLOCK_VALID_SCRIPTS) && (pindexBestHeader != nullptr) &&
           (pindexBestHeader->GetBlockTime() - pindex->GetBlockTime() < STALE_RELAY_AGE_LIMIT) &&
           (GetBlockProofEquivalentTime(*pindexBestHeader, *pindex, *pindexBestHeader, m_chainparams.GetConsensus()) < STALE_RELAY_AGE_LIMIT);
}

std::optional<std::string> PeerManagerImpl::FetchBlock(NodeId peer_id, const CBlockIndex& block_index)
{
    if (fImporting) return "Importing...";
    if (fReindex) return "Reindexing...";

    LOCK(cs_main);
    // Ensure this peer exists and hasn't been disconnected
    CNodeState* state = State(peer_id);
    if (state == nullptr) return "Peer does not exist";
    // Ignore pre-segwit peers
    if (!state->fHaveWitness) return "Pre-SegWit peer";

    // Mark block as in-flight unless it already is (for this peer).
    // If a block was already in-flight for a different peer, its BLOCKTXN
    // response will be dropped.
    if (!BlockRequested(peer_id, block_index)) return "Already requested from this peer";

    // Construct message to request the block
    const uint256& hash{block_index.GetBlockHash()};
    std::vector<CInv> invs{CInv(MSG_BLOCK | MSG_WITNESS_FLAG, hash)};

    // Send block request message to the peer
    bool success = m_connman.ForNode(peer_id, [this, &invs](CNode* node) {
        const CNetMsgMaker msgMaker(node->GetCommonVersion());
        this->m_connman.PushMessage(node, msgMaker.Make(NetMsgType::GETDATA, invs));
        return true;
    });

    if (!success) return "Peer not fully connected";

    LogPrint(BCLog::NET, "Requesting block %s from peer=%d\n",
                 hash.ToString(), peer_id);
    return std::nullopt;
}

std::unique_ptr<PeerManager> PeerManager::make(const CChainParams& chainparams, CConnman& connman, AddrMan& addrman,
                                               BanMan* banman, ChainstateManager& chainman,
                                               CTxMemPool& pool, bool ignore_incoming_txs)
{
    return std::make_unique<PeerManagerImpl>(chainparams, connman, addrman, banman, chainman, pool, ignore_incoming_txs);
}

PeerManagerImpl::PeerManagerImpl(const CChainParams& chainparams, CConnman& connman, AddrMan& addrman,
                                 BanMan* banman, ChainstateManager& chainman,
                                 CTxMemPool& pool, bool ignore_incoming_txs)
    : m_chainparams(chainparams),
      m_connman(connman),
      m_addrman(addrman),
      m_banman(banman),
      m_chainman(chainman),
      m_mempool(pool),
      m_ignore_incoming_txs(ignore_incoming_txs)
{
}

void PeerManagerImpl::StartScheduledTasks(CScheduler& scheduler)
{
    // Stale tip checking and peer eviction are on two different timers, but we
    // don't want them to get out of sync due to drift in the scheduler, so we
    // combine them in one function and schedule at the quicker (peer-eviction)
    // timer.
    static_assert(EXTRA_PEER_CHECK_INTERVAL < STALE_CHECK_INTERVAL, "peer eviction timer should be less than stale tip check timer");
    scheduler.scheduleEvery([this] { this->CheckForStaleTipAndEvictPeers(); }, std::chrono::seconds{EXTRA_PEER_CHECK_INTERVAL});

    // schedule next run for 10-15 minutes in the future
    const std::chrono::milliseconds delta = 10min + GetRandMillis(5min);
    scheduler.scheduleFromNow([&] { ReattemptInitialBroadcast(scheduler); }, delta);
}

/**
 * Evict orphan txn pool entries based on a newly connected
 * block, remember the recently confirmed transactions, and delete tracked
 * announcements for them. Also save the time of the last tip update.
 */
void PeerManagerImpl::BlockConnected(const std::shared_ptr<const CBlock>& pblock, const CBlockIndex* pindex)
{
    m_orphanage.EraseForBlock(*pblock);
    m_last_tip_update = GetTime<std::chrono::seconds>();

    {
        LOCK(m_recent_confirmed_transactions_mutex);
        for (const auto& ptx : pblock->vtx) {
            m_recent_confirmed_transactions.insert(ptx->GetHash());
            if (ptx->GetHash() != ptx->GetWitnessHash()) {
                m_recent_confirmed_transactions.insert(ptx->GetWitnessHash());
            }
        }
    }
    {
        LOCK(cs_main);
        for (const auto& ptx : pblock->vtx) {
            m_txrequest.ForgetTxHash(ptx->GetHash());
            m_txrequest.ForgetTxHash(ptx->GetWitnessHash());
        }
    }
}

void PeerManagerImpl::BlockDisconnected(const std::shared_ptr<const CBlock> &block, const CBlockIndex* pindex)
{
    // To avoid relay problems with transactions that were previously
    // confirmed, clear our filter of recently confirmed transactions whenever
    // there's a reorg.
    // This means that in a 1-block reorg (where 1 block is disconnected and
    // then another block reconnected), our filter will drop to having only one
    // block's worth of transactions in it, but that should be fine, since
    // presumably the most common case of relaying a confirmed transaction
    // should be just after a new block containing it is found.
    LOCK(m_recent_confirmed_transactions_mutex);
    m_recent_confirmed_transactions.reset();
}

// All of the following cache a recent block, and are protected by cs_most_recent_block
static RecursiveMutex cs_most_recent_block;
static std::shared_ptr<const CBlock> most_recent_block GUARDED_BY(cs_most_recent_block);
static std::shared_ptr<const CBlockHeaderAndShortTxIDs> most_recent_compact_block GUARDED_BY(cs_most_recent_block);
static uint256 most_recent_block_hash GUARDED_BY(cs_most_recent_block);
static bool fWitnessesPresentInMostRecentCompactBlock GUARDED_BY(cs_most_recent_block);

/**
 * Maintain state about the best-seen block and fast-announce a compact block
 * to compatible peers.
 */
void PeerManagerImpl::NewPoWValidBlock(const CBlockIndex *pindex, const std::shared_ptr<const CBlock>& pblock)
{
    std::shared_ptr<CBlockHeaderAndShortTxIDs> pcmpctblock = std::make_shared<CBlockHeaderAndShortTxIDs> (*pblock, true);
    const CNetMsgMaker msgMaker(PROTOCOL_VERSION);

    LOCK(cs_main);

    static int nHighestFastAnnounce = 0;
    if (pindex->nHeight <= nHighestFastAnnounce)
        return;
    nHighestFastAnnounce = pindex->nHeight;

    bool fWitnessEnabled = DeploymentActiveAt(*pindex, m_chainparams.GetConsensus(), Consensus::DEPLOYMENT_SEGWIT);
    uint256 hashBlock(pblock->GetHash());

    {
        LOCK(cs_most_recent_block);
        most_recent_block_hash = hashBlock;
        most_recent_block = pblock;
        most_recent_compact_block = pcmpctblock;
        fWitnessesPresentInMostRecentCompactBlock = fWitnessEnabled;
    }

    m_connman.ForEachNode([this, &pcmpctblock, pindex, &msgMaker, fWitnessEnabled, &hashBlock](CNode* pnode) EXCLUSIVE_LOCKS_REQUIRED(::cs_main) {
        AssertLockHeld(::cs_main);

        // TODO: Avoid the repeated-serialization here
        if (pnode->GetCommonVersion() < INVALID_CB_NO_BAN_VERSION || pnode->fDisconnect)
            return;
        ProcessBlockAvailability(pnode->GetId());
        CNodeState &state = *State(pnode->GetId());
        // If the peer has, or we announced to them the previous block already,
        // but we don't think they have this one, go ahead and announce it
        if (state.fPreferHeaderAndIDs && (!fWitnessEnabled || state.fWantsCmpctWitness) &&
                !PeerHasHeader(&state, pindex) && PeerHasHeader(&state, pindex->pprev)) {

            LogPrint(BCLog::NET, "%s sending header-and-ids %s to peer=%d\n", "PeerManager::NewPoWValidBlock",
                    hashBlock.ToString(), pnode->GetId());
            // Blackcoin ToDo: revert after nodes upgrade to current version
            m_connman.PushMessage(pnode, msgMaker.MakeForSpecificClient(pnode->GetCommonVersion(), NetMsgType::CMPCTBLOCK, *pcmpctblock));
            state.pindexBestHeaderSent = pindex;
        }
    });
}

/**
 * Update our best height and announce any block hashes which weren't previously
 * in m_chainman.ActiveChain() to our peers.
 */
void PeerManagerImpl::UpdatedBlockTip(const CBlockIndex *pindexNew, const CBlockIndex *pindexFork, bool fInitialDownload)
{
    SetBestHeight(pindexNew->nHeight);
    SetServiceFlagsIBDCache(!fInitialDownload);

    // Don't relay inventory during initial block download.
    if (fInitialDownload) return;

    // Find the hashes of all blocks that weren't previously in the best chain.
    std::vector<uint256> vHashes;
    const CBlockIndex *pindexToAnnounce = pindexNew;
    while (pindexToAnnounce != pindexFork) {
        vHashes.push_back(pindexToAnnounce->GetBlockHash());
        pindexToAnnounce = pindexToAnnounce->pprev;
        if (vHashes.size() == MAX_BLOCKS_TO_ANNOUNCE) {
            // Limit announcements in case of a huge reorganization.
            // Rely on the peer's synchronization mechanism in that case.
            break;
        }
    }

    {
        LOCK(m_peer_mutex);
        for (auto& it : m_peer_map) {
            Peer& peer = *it.second;
            LOCK(peer.m_block_inv_mutex);
            for (const uint256& hash : reverse_iterate(vHashes)) {
                peer.m_blocks_for_headers_relay.push_back(hash);
            }
        }
    }

    m_connman.WakeMessageHandler();
}

/**
 * Handle invalid block rejection and consequent peer discouragement, maintain which
 * peers announce compact blocks.
 */
void PeerManagerImpl::BlockChecked(const CBlock& block, const BlockValidationState& state)
{
    LOCK(cs_main);

    const uint256 hash(block.GetHash());
    std::map<uint256, std::pair<NodeId, bool>>::iterator it = mapBlockSource.find(hash);

    // If the block failed validation, we know where it came from and we're still connected
    // to that peer, maybe punish.
    if (state.IsInvalid() &&
        it != mapBlockSource.end() &&
        State(it->second.first)) {
            MaybePunishNodeForBlock(/*nodeid=*/ it->second.first, state, /*via_compact_block=*/ !it->second.second);
    }
    // Check that:
    // 1. The block is valid
    // 2. We're not in initial block download
    // 3. This is currently the best block we're aware of. We haven't updated
    //    the tip yet so we have no way to check this directly here. Instead we
    //    just check that there are currently no other blocks in flight.
    else if (state.IsValid() &&
             !m_chainman.ActiveChainstate().IsInitialBlockDownload() &&
             mapBlocksInFlight.count(hash) == mapBlocksInFlight.size()) {
        if (it != mapBlockSource.end()) {
            MaybeSetPeerAsAnnouncingHeaderAndIDs(it->second.first);
        }
    }
    if (it != mapBlockSource.end())
        mapBlockSource.erase(it);
}

//////////////////////////////////////////////////////////////////////////////
//
// Messages
//


bool PeerManagerImpl::AlreadyHaveTx(const GenTxid& gtxid)
{
    if (m_chainman.ActiveChain().Tip()->GetBlockHash() != hashRecentRejectsChainTip) {
        // If the chain tip has changed previously rejected transactions
        // might be now valid, e.g. due to a nLockTime'd tx becoming valid,
        // or a double-spend. Reset the rejects filter and give those
        // txs a second chance.
        hashRecentRejectsChainTip = m_chainman.ActiveChain().Tip()->GetBlockHash();
        m_recent_rejects.reset();
    }

    const uint256& hash = gtxid.GetHash();

    if (m_orphanage.HaveTx(gtxid)) return true;

    {
        LOCK(m_recent_confirmed_transactions_mutex);
        if (m_recent_confirmed_transactions.contains(hash)) return true;
    }

    return m_recent_rejects.contains(hash) || m_mempool.exists(gtxid);
}

bool PeerManagerImpl::AlreadyHaveBlock(const uint256& block_hash)
{
    return m_chainman.m_blockman.LookupBlockIndex(block_hash) != nullptr;
}

void PeerManagerImpl::SendPings()
{
    LOCK(m_peer_mutex);
    for(auto& it : m_peer_map) it.second->m_ping_queued = true;
}

void PeerManagerImpl::RelayTransaction(const uint256& txid, const uint256& wtxid)
{
    WITH_LOCK(cs_main, _RelayTransaction(txid, wtxid););
}

void PeerManagerImpl::_RelayTransaction(const uint256& txid, const uint256& wtxid)
{
    m_connman.ForEachNode([&txid, &wtxid](CNode* pnode) EXCLUSIVE_LOCKS_REQUIRED(::cs_main) {
        AssertLockHeld(::cs_main);

        CNodeState* state = State(pnode->GetId());
        if (state == nullptr) return;
        if (state->m_wtxid_relay) {
            pnode->PushTxInventory(wtxid);
        } else {
            pnode->PushTxInventory(txid);
        }
    });
}

void PeerManagerImpl::RelayAddress(NodeId originator,
                                   const CAddress& addr,
                                   bool fReachable)
{
    // We choose the same nodes within a given 24h window (if the list of connected
    // nodes does not change) and we don't relay to nodes that already know an
    // address. So within 24h we will likely relay a given address once. This is to
    // prevent a peer from unjustly giving their address better propagation by sending
    // it to us repeatedly.

    if (!fReachable && !addr.IsRelayable()) return;

    // Relay to a limited number of other nodes
    // Use deterministic randomness to send to the same nodes for 24 hours
    // at a time so the m_addr_knowns of the chosen nodes prevent repeats
    const uint64_t hash_addr{CServiceHash(0, 0)(addr)};
    const CSipHasher hasher{m_connman.GetDeterministicRandomizer(RANDOMIZER_ID_ADDRESS_RELAY)
                                .Write(hash_addr)
                                .Write((GetTime() + hash_addr) / (24 * 60 * 60))};
    FastRandomContext insecure_rand;

    // Relay reachable addresses to 2 peers. Unreachable addresses are relayed randomly to 1 or 2 peers.
    unsigned int nRelayNodes = (fReachable || (hasher.Finalize() & 1)) ? 2 : 1;

    std::array<std::pair<uint64_t, Peer*>, 2> best{{{0, nullptr}, {0, nullptr}}};
    assert(nRelayNodes <= best.size());

    LOCK(m_peer_mutex);

    for (auto& [id, peer] : m_peer_map) {
        if (peer->m_addr_relay_enabled && id != originator && IsAddrCompatible(*peer, addr)) {
            uint64_t hashKey = CSipHasher(hasher).Write(id).Finalize();
            for (unsigned int i = 0; i < nRelayNodes; i++) {
                 if (hashKey > best[i].first) {
                     std::copy(best.begin() + i, best.begin() + nRelayNodes - 1, best.begin() + i + 1);
                     best[i] = std::make_pair(hashKey, peer.get());
                     break;
                 }
            }
        }
    };

    for (unsigned int i = 0; i < nRelayNodes && best[i].first != 0; i++) {
        PushAddress(*best[i].second, addr, insecure_rand);
    }
}

void PeerManagerImpl::ProcessGetBlockData(CNode& pfrom, Peer& peer, const CInv& inv)
{
    std::shared_ptr<const CBlock> a_recent_block;
    std::shared_ptr<const CBlockHeaderAndShortTxIDs> a_recent_compact_block;
    bool fWitnessesPresentInARecentCompactBlock;
    {
        LOCK(cs_most_recent_block);
        a_recent_block = most_recent_block;
        a_recent_compact_block = most_recent_compact_block;
        fWitnessesPresentInARecentCompactBlock = fWitnessesPresentInMostRecentCompactBlock;
    }

    bool need_activate_chain = false;
    {
        LOCK(cs_main);
        const CBlockIndex* pindex = m_chainman.m_blockman.LookupBlockIndex(inv.hash);
        if (pindex) {
            if (pindex->HaveTxsDownloaded() && !pindex->IsValid(BLOCK_VALID_SCRIPTS) &&
                    pindex->IsValid(BLOCK_VALID_TREE)) {
                // If we have the block and all of its parents, but have not yet validated it,
                // we might be in the middle of connecting it (ie in the unlock of cs_main
                // before ActivateBestChain but after AcceptBlock).
                // In this case, we need to run ActivateBestChain prior to checking the relay
                // conditions below.
                need_activate_chain = true;
            }
        }
    } // release cs_main before calling ActivateBestChain
    if (need_activate_chain) {
        BlockValidationState state;
        if (!m_chainman.ActiveChainstate().ActivateBestChain(state, a_recent_block)) {
            LogPrint(BCLog::NET, "failed to activate chain (%s)\n", state.ToString());
        }
    }

    LOCK(cs_main);
    const CBlockIndex* pindex = m_chainman.m_blockman.LookupBlockIndex(inv.hash);
    if (!pindex) {
        return;
    }
    if (!BlockRequestAllowed(pindex)) {
        LogPrint(BCLog::NET, "%s: ignoring request from peer=%i for old block that isn't in the main chain\n", __func__, pfrom.GetId());
        return;
    }
    const CNetMsgMaker msgMaker(pfrom.GetCommonVersion());
    // disconnect node in case we have reached the outbound limit for serving historical blocks
    if (m_connman.OutboundTargetReached(true) &&
        (((pindexBestHeader != nullptr) && (pindexBestHeader->GetBlockTime() - pindex->GetBlockTime() > HISTORICAL_BLOCK_AGE)) || inv.IsMsgFilteredBlk()) &&
        !pfrom.HasPermission(NetPermissionFlags::Download) // nodes with the download permission may exceed target
    ) {
        LogPrint(BCLog::NET, "historical block serving limit reached, disconnect peer=%d\n", pfrom.GetId());
        pfrom.fDisconnect = true;
        return;
    }
    // Avoid leaking prune-height by never sending blocks below the NODE_NETWORK_LIMITED threshold
    if (!pfrom.HasPermission(NetPermissionFlags::NoBan) && (
            (((pfrom.GetLocalServices() & NODE_NETWORK_LIMITED) == NODE_NETWORK_LIMITED) && ((pfrom.GetLocalServices() & NODE_NETWORK) != NODE_NETWORK) && (m_chainman.ActiveChain().Tip()->nHeight - pindex->nHeight > (int)NODE_NETWORK_LIMITED_MIN_BLOCKS + 2 /* add two blocks buffer extension for possible races */) )
       )) {
        LogPrint(BCLog::NET, "Ignore block request below NODE_NETWORK_LIMITED threshold, disconnect peer=%d\n", pfrom.GetId());
        //disconnect node and prevent it from stalling (would otherwise wait for the missing block)
        pfrom.fDisconnect = true;
        return;
    }
    // Pruned nodes may have deleted the block, so check whether
    // it's available before trying to send.
    if (!(pindex->nStatus & BLOCK_HAVE_DATA)) {
        return;
    }
    std::shared_ptr<const CBlock> pblock;
    if (a_recent_block && a_recent_block->GetHash() == pindex->GetBlockHash()) {
        pblock = a_recent_block;
    } else if (inv.IsMsgWitnessBlk()) {
        // Fast-path: in this case it is possible to serve the block directly from disk,
        // as the network format matches the format on disk
        std::vector<uint8_t> block_data;
        if (!ReadRawBlockFromDisk(block_data, pindex->GetBlockPos(), m_chainparams.MessageStart())) {
            assert(!"cannot load block from disk");
        }
        m_connman.PushMessage(&pfrom, msgMaker.Make(NetMsgType::BLOCK, Span{block_data}));
        // Don't set pblock as we've sent the block
    } else {
        // Send block from disk
        std::shared_ptr<CBlock> pblockRead = std::make_shared<CBlock>();
        if (!ReadBlockFromDisk(*pblockRead, pindex, m_chainparams.GetConsensus())) {
            assert(!"cannot load block from disk");
        }
        pblock = pblockRead;
    }
    if (pblock) {
        if (inv.IsMsgBlk()) {
            m_connman.PushMessage(&pfrom, msgMaker.Make(SERIALIZE_TRANSACTION_NO_WITNESS, NetMsgType::BLOCK, *pblock));
        } else if (inv.IsMsgWitnessBlk()) {
            m_connman.PushMessage(&pfrom, msgMaker.Make(NetMsgType::BLOCK, *pblock));
        } else if (inv.IsMsgFilteredBlk()) {
            bool sendMerkleBlock = false;
            CMerkleBlock merkleBlock;
            if (pfrom.m_tx_relay != nullptr) {
                LOCK(pfrom.m_tx_relay->cs_filter);
                if (pfrom.m_tx_relay->pfilter) {
                    sendMerkleBlock = true;
                    merkleBlock = CMerkleBlock(*pblock, *pfrom.m_tx_relay->pfilter);
                }
            }
            if (sendMerkleBlock) {
                m_connman.PushMessage(&pfrom, msgMaker.Make(NetMsgType::MERKLEBLOCK, merkleBlock));
                // CMerkleBlock just contains hashes, so also push any transactions in the block the client did not see
                // This avoids hurting performance by pointlessly requiring a round-trip
                // Note that there is currently no way for a node to request any single transactions we didn't send here -
                // they must either disconnect and retry or request the full block.
                // Thus, the protocol spec specified allows for us to provide duplicate txn here,
                // however we MUST always provide at least what the remote peer needs
                typedef std::pair<unsigned int, uint256> PairType;
                for (PairType& pair : merkleBlock.vMatchedTxn)
                    m_connman.PushMessage(&pfrom, msgMaker.Make(SERIALIZE_TRANSACTION_NO_WITNESS, NetMsgType::TX, *pblock->vtx[pair.first]));
            }
            // else
            // no response
        } else if (inv.IsMsgCmpctBlk()) {
            // If a peer is asking for old blocks, we're almost guaranteed
            // they won't have a useful mempool to match against a compact block,
            // and we don't feel like constructing the object for them, so
            // instead we respond with the full, non-compact block.
            bool fPeerWantsWitness = State(pfrom.GetId())->fWantsCmpctWitness;
            int nSendFlags = fPeerWantsWitness ? 0 : SERIALIZE_TRANSACTION_NO_WITNESS;
            if (CanDirectFetch() && pindex->nHeight >= m_chainman.ActiveChain().Height() - MAX_CMPCTBLOCK_DEPTH) {
                if ((fPeerWantsWitness || !fWitnessesPresentInARecentCompactBlock) && a_recent_compact_block && a_recent_compact_block->header.GetHash() == pindex->GetBlockHash()) {
                    m_connman.PushMessage(&pfrom, msgMaker.Make(nSendFlags, NetMsgType::CMPCTBLOCK, *a_recent_compact_block));
                } else {
                    CBlockHeaderAndShortTxIDs cmpctblock(*pblock, fPeerWantsWitness);
                    m_connman.PushMessage(&pfrom, msgMaker.Make(nSendFlags, NetMsgType::CMPCTBLOCK, cmpctblock));
                }
            } else {
                m_connman.PushMessage(&pfrom, msgMaker.Make(nSendFlags, NetMsgType::BLOCK, *pblock));
            }
        }
    }

    {
        LOCK(peer.m_block_inv_mutex);
        // Trigger the peer node to send a getblocks request for the next batch of inventory
        if (inv.hash == peer.m_continuation_block) {
            // Send immediately. This must send even if redundant,
            // and we want it right after the last block so they don't
            // wait for other stuff first.
            std::vector<CInv> vInv;
            vInv.push_back(CInv(MSG_BLOCK, m_chainman.ActiveChain().Tip()->GetBlockHash()));
            m_connman.PushMessage(&pfrom, msgMaker.Make(NetMsgType::INV, vInv));
            peer.m_continuation_block.SetNull();
        }
    }
}

CTransactionRef PeerManagerImpl::FindTxForGetData(const CNode& peer, const GenTxid& gtxid, const std::chrono::seconds mempool_req, const std::chrono::seconds now)
{
    auto txinfo = m_mempool.info(gtxid);
    if (txinfo.tx) {
        // If a TX could have been INVed in reply to a MEMPOOL request,
        // or is older than UNCONDITIONAL_RELAY_DELAY, permit the request
        // unconditionally.
        if ((mempool_req.count() && txinfo.m_time <= mempool_req) || txinfo.m_time <= now - UNCONDITIONAL_RELAY_DELAY) {
            return std::move(txinfo.tx);
        }
    }

    {
        LOCK(cs_main);
        // Otherwise, the transaction must have been announced recently.
        if (State(peer.GetId())->m_recently_announced_invs.contains(gtxid.GetHash())) {
            // If it was, it can be relayed from either the mempool...
            if (txinfo.tx) return std::move(txinfo.tx);
            // ... or the relay pool.
            auto mi = mapRelay.find(gtxid.GetHash());
            if (mi != mapRelay.end()) return mi->second;
        }
    }

    return {};
}

void PeerManagerImpl::ProcessGetData(CNode& pfrom, Peer& peer, const std::atomic<bool>& interruptMsgProc)
{
    AssertLockNotHeld(cs_main);

    std::deque<CInv>::iterator it = peer.m_getdata_requests.begin();
    std::vector<CInv> vNotFound;
    const CNetMsgMaker msgMaker(pfrom.GetCommonVersion());

    const auto now{GetTime<std::chrono::seconds>()};
    // Get last mempool request time
    const auto mempool_req = pfrom.m_tx_relay != nullptr ? pfrom.m_tx_relay->m_last_mempool_req.load() : std::chrono::seconds::min();

    // Process as many TX items from the front of the getdata queue as
    // possible, since they're common and it's efficient to batch process
    // them.
    while (it != peer.m_getdata_requests.end() && it->IsGenTxMsg()) {
        if (interruptMsgProc) return;
        // The send buffer provides backpressure. If there's no space in
        // the buffer, pause processing until the next call.
        if (pfrom.fPauseSend) break;

        const CInv &inv = *it++;

        if (pfrom.m_tx_relay == nullptr) {
            // Ignore GETDATA requests for transactions from blocks-only peers.
            continue;
        }

        CTransactionRef tx = FindTxForGetData(pfrom, ToGenTxid(inv), mempool_req, now);
        if (tx) {
            // WTX and WITNESS_TX imply we serialize with witness
            int nSendFlags = (inv.IsMsgTx() ? SERIALIZE_TRANSACTION_NO_WITNESS : 0);
            m_connman.PushMessage(&pfrom, msgMaker.Make(nSendFlags, NetMsgType::TX, *tx));
            m_mempool.RemoveUnbroadcastTx(tx->GetHash());
            // As we're going to send tx, make sure its unconfirmed parents are made requestable.
            std::vector<uint256> parent_ids_to_add;
            {
                LOCK(m_mempool.cs);
                auto txiter = m_mempool.GetIter(tx->GetHash());
                if (txiter) {
                    const CTxMemPoolEntry::Parents& parents = (*txiter)->GetMemPoolParentsConst();
                    parent_ids_to_add.reserve(parents.size());
                    for (const CTxMemPoolEntry& parent : parents) {
                        if (parent.GetTime() > now - UNCONDITIONAL_RELAY_DELAY) {
                            parent_ids_to_add.push_back(parent.GetTx().GetHash());
                        }
                    }
                }
            }
            for (const uint256& parent_txid : parent_ids_to_add) {
                // Relaying a transaction with a recent but unconfirmed parent.
                if (WITH_LOCK(pfrom.m_tx_relay->cs_tx_inventory, return !pfrom.m_tx_relay->filterInventoryKnown.contains(parent_txid))) {
                    LOCK(cs_main);
                    State(pfrom.GetId())->m_recently_announced_invs.insert(parent_txid);
                }
            }
        } else {
            vNotFound.push_back(inv);
        }
    }

    // Only process one BLOCK item per call, since they're uncommon and can be
    // expensive to process.
    if (it != peer.m_getdata_requests.end() && !pfrom.fPauseSend) {
        const CInv &inv = *it++;
        if (inv.IsGenBlkMsg()) {
            ProcessGetBlockData(pfrom, peer, inv);
        }
        // else: If the first item on the queue is an unknown type, we erase it
        // and continue processing the queue on the next call.
    }

    peer.m_getdata_requests.erase(peer.m_getdata_requests.begin(), it);

    if (!vNotFound.empty()) {
        // Let the peer know that we didn't find what it asked for, so it doesn't
        // have to wait around forever.
        // SPV clients care about this message: it's needed when they are
        // recursively walking the dependencies of relevant unconfirmed
        // transactions. SPV clients want to do that because they want to know
        // about (and store and rebroadcast and risk analyze) the dependencies
        // of transactions relevant to them, without having to download the
        // entire memory pool.
        // Also, other nodes can use these messages to automatically request a
        // transaction from some other peer that annnounced it, and stop
        // waiting for us to respond.
        // In normal operation, we often send NOTFOUND messages for parents of
        // transactions that we relay; if a peer is missing a parent, they may
        // assume we have them and request the parents from us.
        m_connman.PushMessage(&pfrom, msgMaker.Make(NetMsgType::NOTFOUND, vNotFound));
    }
}

static uint32_t GetFetchFlags(const CNode& pfrom) EXCLUSIVE_LOCKS_REQUIRED(cs_main) {
    uint32_t nFetchFlags = 0;
    if (State(pfrom.GetId())->fHaveWitness) {
        nFetchFlags |= MSG_WITNESS_FLAG;
    }
    return nFetchFlags;
}

void PeerManagerImpl::SendBlockTransactions(CNode& pfrom, const CBlock& block, const BlockTransactionsRequest& req)
{
    BlockTransactions resp(req);
    for (size_t i = 0; i < req.indexes.size(); i++) {
        if (req.indexes[i] >= block.vtx.size()) {
            Misbehaving(pfrom.GetId(), 100, "getblocktxn with out-of-bounds tx indices");
            return;
        }
        resp.txn[i] = block.vtx[req.indexes[i]];
    }
    LOCK(cs_main);
    const CNetMsgMaker msgMaker(pfrom.GetCommonVersion());
    int nSendFlags = State(pfrom.GetId())->fWantsCmpctWitness ? 0 : SERIALIZE_TRANSACTION_NO_WITNESS;
    m_connman.PushMessage(&pfrom, msgMaker.Make(nSendFlags, NetMsgType::BLOCKTXN, resp));
}

void PeerManagerImpl::ProcessHeadersMessage(CNode& pfrom, const Peer& peer,
                                            const std::vector<CBlockHeader>& headers,
                                            bool via_compact_block)
{
    const CNetMsgMaker msgMaker(pfrom.GetCommonVersion());
    size_t nCount = headers.size();

    if (nCount == 0) {
        // Nothing interesting. Stop asking this peers for more headers.
        return;
    }

    bool received_new_header = false;
    const CBlockIndex *pindexLast = nullptr;
    {
        LOCK(cs_main);
        CNodeState *nodestate = State(pfrom.GetId());

        // If this looks like it could be a block announcement (nCount <
        // MAX_BLOCKS_TO_ANNOUNCE), use special logic for handling headers that
        // don't connect:
        // - Send a getheaders message in response to try to connect the chain.
        // - The peer can send up to MAX_UNCONNECTING_HEADERS in a row that
        //   don't connect before giving DoS points
        // - Once a headers message is received that is valid and does connect,
        //   nUnconnectingHeaders gets reset back to 0.
        if (!m_chainman.m_blockman.LookupBlockIndex(headers[0].hashPrevBlock) && nCount < MAX_BLOCKS_TO_ANNOUNCE) {
            nodestate->nUnconnectingHeaders++;
            m_connman.PushMessage(&pfrom, msgMaker.Make(NetMsgType::GETHEADERS, m_chainman.ActiveChain().GetLocator(pindexBestHeader), uint256()));
            LogPrint(BCLog::NET, "received header %s: missing prev block %s, sending getheaders (%d) to end (peer=%d, nUnconnectingHeaders=%d)\n",
                    headers[0].GetHash().ToString(),
                    headers[0].hashPrevBlock.ToString(),
                    pindexBestHeader->nHeight,
                    pfrom.GetId(), nodestate->nUnconnectingHeaders);
            // Set hashLastUnknownBlock for this peer, so that if we
            // eventually get the headers - even from a different peer -
            // we can use this peer to download.
            UpdateBlockAvailability(pfrom.GetId(), headers.back().GetHash());

            if (nodestate->nUnconnectingHeaders % MAX_UNCONNECTING_HEADERS == 0) {
                Misbehaving(pfrom.GetId(), 20, strprintf("%d non-connecting headers", nodestate->nUnconnectingHeaders));
            }
            return;
        }

        uint256 hashLastBlock;
        for (const CBlockHeader& header : headers) {
            if (!hashLastBlock.IsNull() && header.hashPrevBlock != hashLastBlock) {
                Misbehaving(pfrom.GetId(), 20, "non-continuous headers sequence");
                return;
            }
            hashLastBlock = header.GetHash();
        }

        // If we don't have the last header, then they'll have given us
        // something new (if these headers are valid).
        if (!m_chainman.m_blockman.LookupBlockIndex(hashLastBlock)) {
            received_new_header = true;
        }
    }

    BlockValidationState state;
    if (!ProcessNetBlockHeaders(&pfrom, headers, state, m_chainparams, pfrom.nVersion <= OLD_VERSION, &pindexLast)) {
        if (state.IsInvalid()) {
            MaybePunishNodeForBlock(pfrom.GetId(), state, via_compact_block, "invalid header received");
            return;
        }
    }

    {
        LOCK(cs_main);
        CNodeState *nodestate = State(pfrom.GetId());
        if (nodestate->nUnconnectingHeaders > 0) {
            LogPrint(BCLog::NET, "peer=%d: resetting nUnconnectingHeaders (%d -> 0)\n", pfrom.GetId(), nodestate->nUnconnectingHeaders);
        }
        nodestate->nUnconnectingHeaders = 0;

        assert(pindexLast);
        UpdateBlockAvailability(pfrom.GetId(), pindexLast->GetBlockHash());

        // From here, pindexBestKnownBlock should be guaranteed to be non-null,
        // because it is set in UpdateBlockAvailability. Some nullptr checks
        // are still present, however, as belt-and-suspenders.

        if (received_new_header && pindexLast->nChainWork > m_chainman.ActiveChain().Tip()->nChainWork) {
            nodestate->m_last_block_announcement = GetTime();
        }

        if (nCount == MAX_HEADERS_RESULTS) {
            // Headers message had its maximum size; the peer may have more headers.
            // TODO: optimize: if pindexLast is an ancestor of m_chainman.ActiveChain().Tip or pindexBestHeader, continue
            // from there instead.
            LogPrint(BCLog::NET, "more getheaders (%d) to end to peer=%d (startheight:%d)\n",
                                 pindexLast->nHeight, pfrom.GetId(), peer.m_starting_height);
            m_connman.PushMessage(&pfrom, msgMaker.Make(NetMsgType::GETHEADERS, m_chainman.ActiveChain().GetLocator(pindexLast), uint256()));
        }

        // If this set of headers is valid and ends in a block with at least as
        // much work as our tip, download as much as possible.
        if (CanDirectFetch() && pindexLast->IsValid(BLOCK_VALID_TREE) && m_chainman.ActiveChain().Tip()->nChainWork <= pindexLast->nChainWork) {
            std::vector<const CBlockIndex*> vToFetch;
            const CBlockIndex *pindexWalk = pindexLast;
            // Calculate all the blocks we'd need to switch to pindexLast, up to a limit.
            while (pindexWalk && !m_chainman.ActiveChain().Contains(pindexWalk) && vToFetch.size() <= MAX_BLOCKS_IN_TRANSIT_PER_PEER) {
                if (!(pindexWalk->nStatus & BLOCK_HAVE_DATA) &&
                        !IsBlockRequested(pindexWalk->GetBlockHash()) &&
                        (!DeploymentActiveAt(*pindexWalk, m_chainparams.GetConsensus(), Consensus::DEPLOYMENT_SEGWIT) || State(pfrom.GetId())->fHaveWitness)) {
                    // We don't have this block, and it's not yet in flight.
                    vToFetch.push_back(pindexWalk);
                }
                pindexWalk = pindexWalk->pprev;
            }
            // If pindexWalk still isn't on our main chain, we're looking at a
            // very large reorg at a time we think we're close to caught up to
            // the main chain -- this shouldn't really happen.  Bail out on the
            // direct fetch and rely on parallel download instead.
            if (!m_chainman.ActiveChain().Contains(pindexWalk)) {
                LogPrint(BCLog::NET, "Large reorg, won't direct fetch to %s (%d)\n",
                        pindexLast->GetBlockHash().ToString(),
                        pindexLast->nHeight);
            } else {
                std::vector<CInv> vGetData;
                // Download as much as possible, from earliest to latest.
                for (const CBlockIndex *pindex : reverse_iterate(vToFetch)) {
                    if (nodestate->nBlocksInFlight >= MAX_BLOCKS_IN_TRANSIT_PER_PEER) {
                        // Can't download any more from this peer
                        break;
                    }
                    uint32_t nFetchFlags = GetFetchFlags(pfrom);
                    vGetData.push_back(CInv(MSG_BLOCK | nFetchFlags, pindex->GetBlockHash()));
                    BlockRequested(pfrom.GetId(), *pindex);
                    LogPrint(BCLog::NET, "Requesting block %s from  peer=%d\n",
                            pindex->GetBlockHash().ToString(), pfrom.GetId());
                }
                if (vGetData.size() > 1) {
                    LogPrint(BCLog::NET, "Downloading blocks toward %s (%d) via headers direct fetch\n",
                            pindexLast->GetBlockHash().ToString(), pindexLast->nHeight);
                }
                if (vGetData.size() > 0) {
                    if (!m_ignore_incoming_txs &&
                        nodestate->fSupportsDesiredCmpctVersion &&
                        vGetData.size() == 1 &&
                        mapBlocksInFlight.size() == 1 &&
                        pindexLast->pprev->IsValid(BLOCK_VALID_CHAIN)) {
                        // In any case, we want to download using a compact block, not a regular one
                        vGetData[0] = CInv(MSG_CMPCT_BLOCK, vGetData[0].hash);
                    }
                    m_connman.PushMessage(&pfrom, msgMaker.Make(NetMsgType::GETDATA, vGetData));
                }
            }
        }
        // If we're in IBD, we want outbound peers that will serve us a useful
        // chain. Disconnect peers that are on chains with insufficient work.
        if (m_chainman.ActiveChainstate().IsInitialBlockDownload() && nCount != MAX_HEADERS_RESULTS) {
            // When nCount < MAX_HEADERS_RESULTS, we know we have no more
            // headers to fetch from this peer.
            if (nodestate->pindexBestKnownBlock && nodestate->pindexBestKnownBlock->nChainWork < nMinimumChainWork) {
                // This peer has too little work on their headers chain to help
                // us sync -- disconnect if it is an outbound disconnection
                // candidate.
                // Note: We compare their tip to nMinimumChainWork (rather than
                // m_chainman.ActiveChain().Tip()) because we won't start block download
                // until we have a headers chain that has at least
                // nMinimumChainWork, even if a peer has a chain past our tip,
                // as an anti-DoS measure.
                if (pfrom.IsOutboundOrBlockRelayConn()) {
                    LogPrintf("Disconnecting outbound peer %d -- headers chain has insufficient work\n", pfrom.GetId());
                    pfrom.fDisconnect = true;
                }
            }
        }

        // If this is an outbound full-relay peer, check to see if we should protect
        // it from the bad/lagging chain logic.
        // Note that outbound block-relay peers are excluded from this protection, and
        // thus always subject to eviction under the bad/lagging chain logic.
        // See ChainSyncTimeoutState.
        if (!pfrom.fDisconnect && pfrom.IsFullOutboundConn() && nodestate->pindexBestKnownBlock != nullptr) {
            if (m_outbound_peers_with_protect_from_disconnect < MAX_OUTBOUND_PEERS_TO_PROTECT_FROM_DISCONNECT && nodestate->pindexBestKnownBlock->nChainWork >= m_chainman.ActiveChain().Tip()->nChainWork && !nodestate->m_chain_sync.m_protect) {
                LogPrint(BCLog::NET, "Protecting outbound peer=%d from eviction\n", pfrom.GetId());
                nodestate->m_chain_sync.m_protect = true;
                ++m_outbound_peers_with_protect_from_disconnect;
            }
        }
    }

    return;
}

/**
 * Reconsider orphan transactions after a parent has been accepted to the mempool.
 *
 * @param[in,out]  orphan_work_set  The set of orphan transactions to reconsider. Generally only one
 *                                  orphan will be reconsidered on each call of this function. This set
 *                                  may be added to if accepting an orphan causes its children to be
 *                                  reconsidered.
 */
void PeerManagerImpl::ProcessOrphanTx(std::set<uint256>& orphan_work_set)
{
    AssertLockHeld(cs_main);
    AssertLockHeld(g_cs_orphans);

    while (!orphan_work_set.empty()) {
        const uint256 orphanHash = *orphan_work_set.begin();
        orphan_work_set.erase(orphan_work_set.begin());

        const auto [porphanTx, from_peer] = m_orphanage.GetTx(orphanHash);
        if (porphanTx == nullptr) continue;

        const MempoolAcceptResult result = m_chainman.ProcessTransaction(porphanTx);
        const TxValidationState& state = result.m_state;

        if (result.m_result_type == MempoolAcceptResult::ResultType::VALID) {
            LogPrint(BCLog::MEMPOOL, "   accepted orphan tx %s\n", orphanHash.ToString());
            _RelayTransaction(orphanHash, porphanTx->GetWitnessHash());
            m_orphanage.AddChildrenToWorkSet(*porphanTx, orphan_work_set);
            m_orphanage.EraseTx(orphanHash);
            for (const CTransactionRef& removedTx : result.m_replaced_transactions.value()) {
                AddToCompactExtraTransactions(removedTx);
            }
            break;
        } else if (state.GetResult() != TxValidationResult::TX_MISSING_INPUTS) {
            if (state.IsInvalid()) {
                LogPrint(BCLog::MEMPOOL, "   invalid orphan tx %s from peer=%d. %s\n",
                    orphanHash.ToString(),
                    from_peer,
                    state.ToString());
                // Maybe punish peer that gave us an invalid orphan tx
                MaybePunishNodeForTx(from_peer, state);
            }
            // Has inputs but not accepted to mempool
            // Probably non-standard or insufficient fee
            LogPrint(BCLog::MEMPOOL, "   removed orphan tx %s\n", orphanHash.ToString());
            if (state.GetResult() != TxValidationResult::TX_WITNESS_STRIPPED) {
                // We can add the wtxid of this transaction to our reject filter.
                // Do not add txids of witness transactions or witness-stripped
                // transactions to the filter, as they can have been malleated;
                // adding such txids to the reject filter would potentially
                // interfere with relay of valid transactions from peers that
                // do not support wtxid-based relay. See
                // https://github.com/bitcoin/bitcoin/issues/8279 for details.
                // We can remove this restriction (and always add wtxids to
                // the filter even for witness stripped transactions) once
                // wtxid-based relay is broadly deployed.
                // See also comments in https://github.com/bitcoin/bitcoin/pull/18044#discussion_r443419034
                // for concerns around weakening security of unupgraded nodes
                // if we start doing this too early.
                m_recent_rejects.insert(porphanTx->GetWitnessHash());
                // If the transaction failed for TX_INPUTS_NOT_STANDARD,
                // then we know that the witness was irrelevant to the policy
                // failure, since this check depends only on the txid
                // (the scriptPubKey being spent is covered by the txid).
                // Add the txid to the reject filter to prevent repeated
                // processing of this transaction in the event that child
                // transactions are later received (resulting in
                // parent-fetching by txid via the orphan-handling logic).
                if (state.GetResult() == TxValidationResult::TX_INPUTS_NOT_STANDARD && porphanTx->GetWitnessHash() != porphanTx->GetHash()) {
                    // We only add the txid if it differs from the wtxid, to
                    // avoid wasting entries in the rolling bloom filter.
                    m_recent_rejects.insert(porphanTx->GetHash());
                }
            }
            m_orphanage.EraseTx(orphanHash);
            break;
        }
    }
}

bool PeerManagerImpl::PrepareBlockFilterRequest(CNode& peer,
                                                BlockFilterType filter_type, uint32_t start_height,
                                                const uint256& stop_hash, uint32_t max_height_diff,
                                                const CBlockIndex*& stop_index,
                                                BlockFilterIndex*& filter_index)
{
    const bool supported_filter_type =
        (filter_type == BlockFilterType::BASIC &&
         (peer.GetLocalServices() & NODE_COMPACT_FILTERS));
    if (!supported_filter_type) {
        LogPrint(BCLog::NET, "peer %d requested unsupported block filter type: %d\n",
                 peer.GetId(), static_cast<uint8_t>(filter_type));
        peer.fDisconnect = true;
        return false;
    }

    {
        LOCK(cs_main);
        stop_index = m_chainman.m_blockman.LookupBlockIndex(stop_hash);

        // Check that the stop block exists and the peer would be allowed to fetch it.
        if (!stop_index || !BlockRequestAllowed(stop_index)) {
            LogPrint(BCLog::NET, "peer %d requested invalid block hash: %s\n",
                     peer.GetId(), stop_hash.ToString());
            peer.fDisconnect = true;
            return false;
        }
    }

    uint32_t stop_height = stop_index->nHeight;
    if (start_height > stop_height) {
        LogPrint(BCLog::NET, "peer %d sent invalid getcfilters/getcfheaders with " /* Continued */
                 "start height %d and stop height %d\n",
                 peer.GetId(), start_height, stop_height);
        peer.fDisconnect = true;
        return false;
    }
    if (stop_height - start_height >= max_height_diff) {
        LogPrint(BCLog::NET, "peer %d requested too many cfilters/cfheaders: %d / %d\n",
                 peer.GetId(), stop_height - start_height + 1, max_height_diff);
        peer.fDisconnect = true;
        return false;
    }

    filter_index = GetBlockFilterIndex(filter_type);
    if (!filter_index) {
        LogPrint(BCLog::NET, "Filter index for supported type %s not found\n", BlockFilterTypeName(filter_type));
        return false;
    }

    return true;
}

void PeerManagerImpl::ProcessGetCFilters(CNode& peer, CDataStream& vRecv)
{
    uint8_t filter_type_ser;
    uint32_t start_height;
    uint256 stop_hash;

    vRecv >> filter_type_ser >> start_height >> stop_hash;

    const BlockFilterType filter_type = static_cast<BlockFilterType>(filter_type_ser);

    const CBlockIndex* stop_index;
    BlockFilterIndex* filter_index;
    if (!PrepareBlockFilterRequest(peer, filter_type, start_height, stop_hash,
                                   MAX_GETCFILTERS_SIZE, stop_index, filter_index)) {
        return;
    }

    std::vector<BlockFilter> filters;
    if (!filter_index->LookupFilterRange(start_height, stop_index, filters)) {
        LogPrint(BCLog::NET, "Failed to find block filter in index: filter_type=%s, start_height=%d, stop_hash=%s\n",
                     BlockFilterTypeName(filter_type), start_height, stop_hash.ToString());
        return;
    }

    for (const auto& filter : filters) {
        CSerializedNetMsg msg = CNetMsgMaker(peer.GetCommonVersion())
            .Make(NetMsgType::CFILTER, filter);
        m_connman.PushMessage(&peer, std::move(msg));
    }
}

void PeerManagerImpl::ProcessGetCFHeaders(CNode& peer, CDataStream& vRecv)
{
    uint8_t filter_type_ser;
    uint32_t start_height;
    uint256 stop_hash;

    vRecv >> filter_type_ser >> start_height >> stop_hash;

    const BlockFilterType filter_type = static_cast<BlockFilterType>(filter_type_ser);

    const CBlockIndex* stop_index;
    BlockFilterIndex* filter_index;
    if (!PrepareBlockFilterRequest(peer, filter_type, start_height, stop_hash,
                                   MAX_GETCFHEADERS_SIZE, stop_index, filter_index)) {
        return;
    }

    uint256 prev_header;
    if (start_height > 0) {
        const CBlockIndex* const prev_block =
            stop_index->GetAncestor(static_cast<int>(start_height - 1));
        if (!filter_index->LookupFilterHeader(prev_block, prev_header)) {
            LogPrint(BCLog::NET, "Failed to find block filter header in index: filter_type=%s, block_hash=%s\n",
                         BlockFilterTypeName(filter_type), prev_block->GetBlockHash().ToString());
            return;
        }
    }

    std::vector<uint256> filter_hashes;
    if (!filter_index->LookupFilterHashRange(start_height, stop_index, filter_hashes)) {
        LogPrint(BCLog::NET, "Failed to find block filter hashes in index: filter_type=%s, start_height=%d, stop_hash=%s\n",
                     BlockFilterTypeName(filter_type), start_height, stop_hash.ToString());
        return;
    }

    CSerializedNetMsg msg = CNetMsgMaker(peer.GetCommonVersion())
        .Make(NetMsgType::CFHEADERS,
              filter_type_ser,
              stop_index->GetBlockHash(),
              prev_header,
              filter_hashes);
    m_connman.PushMessage(&peer, std::move(msg));
}

void PeerManagerImpl::ProcessGetCFCheckPt(CNode& peer, CDataStream& vRecv)
{
    uint8_t filter_type_ser;
    uint256 stop_hash;

    vRecv >> filter_type_ser >> stop_hash;

    const BlockFilterType filter_type = static_cast<BlockFilterType>(filter_type_ser);

    const CBlockIndex* stop_index;
    BlockFilterIndex* filter_index;
    if (!PrepareBlockFilterRequest(peer, filter_type, /*start_height=*/0, stop_hash,
                                   /*max_height_diff=*/std::numeric_limits<uint32_t>::max(),
                                   stop_index, filter_index)) {
        return;
    }

    std::vector<uint256> headers(stop_index->nHeight / CFCHECKPT_INTERVAL);

    // Populate headers.
    const CBlockIndex* block_index = stop_index;
    for (int i = headers.size() - 1; i >= 0; i--) {
        int height = (i + 1) * CFCHECKPT_INTERVAL;
        block_index = block_index->GetAncestor(height);

        if (!filter_index->LookupFilterHeader(block_index, headers[i])) {
            LogPrint(BCLog::NET, "Failed to find block filter header in index: filter_type=%s, block_hash=%s\n",
                         BlockFilterTypeName(filter_type), block_index->GetBlockHash().ToString());
            return;
        }
    }

    CSerializedNetMsg msg = CNetMsgMaker(peer.GetCommonVersion())
        .Make(NetMsgType::CFCHECKPT,
              filter_type_ser,
              stop_index->GetBlockHash(),
              headers);
    m_connman.PushMessage(&peer, std::move(msg));
}

void PeerManagerImpl::ProcessBlock(CNode& node, const std::shared_ptr<const CBlock>& block, bool force_processing)
{
    bool new_block{false};
    ProcessNetBlock(block, force_processing, &new_block, &node);
    if (new_block) {
        node.m_last_block_time = GetTime<std::chrono::seconds>();
    } else {
        LOCK(cs_main);
        mapBlockSource.erase(block->GetHash());
    }
}

void PeerManagerImpl::ProcessMessage(CNode& pfrom, const std::string& msg_type, CDataStream& vRecv,
                                     const std::chrono::microseconds time_received,
                                     const std::atomic<bool>& interruptMsgProc)
{
    LogPrint(BCLog::NET, "received: %s (%u bytes) peer=%d\n", SanitizeString(msg_type), vRecv.size(), pfrom.GetId());

    PeerRef peer = GetPeerRef(pfrom.GetId());
    if (peer == nullptr) return;

    // peercoin: set/unset deserialization mode to read PoS flag in headers
    if (pfrom.nVersion <= OLD_VERSION)
        vRecv.SetType(vRecv.GetType() & ~SER_POSMARKER);
    else
        vRecv.SetType(vRecv.GetType() | SER_POSMARKER);

    if (msg_type == NetMsgType::VERSION) {
        if (pfrom.nVersion != 0) {
            LogPrint(BCLog::NET, "redundant version message from peer=%d\n", pfrom.GetId());
            return;
        }

        int64_t nTime;
        CService addrMe;
        uint64_t nNonce = 1;
        ServiceFlags nServices;
        int nVersion;
        std::string cleanSubVer;
        int starting_height = -1;
        bool fRelay = true;

        vRecv >> nVersion >> Using<CustomUintFormatter<8>>(nServices) >> nTime;
        if (nTime < 0) {
            nTime = 0;
        }
        vRecv.ignore(8); // Ignore the addrMe service bits sent by the peer
        vRecv >> addrMe;
        if (!pfrom.IsInboundConn())
        {
            m_addrman.SetServices(pfrom.addr, nServices);
        }
        if (pfrom.ExpectServicesFromConn() && !HasAllDesirableServiceFlags(nServices))
        {
            LogPrint(BCLog::NET, "peer=%d does not offer the expected services (%08x offered, %08x expected); disconnecting\n", pfrom.GetId(), nServices, GetDesirableServiceFlags(nServices));
            pfrom.fDisconnect = true;
            return;
        }

        if (nVersion < (Params().GetConsensus().IsProtocolV3_1(GetAdjustedTime()) ? OLD_VERSION : MIN_PEER_PROTO_VERSION)) {
            // disconnect from peers older than this proto version
            LogPrint(BCLog::NET, "peer=%d using obsolete version %i; disconnecting\n", pfrom.GetId(), nVersion);
            pfrom.fDisconnect = true;
            return;
        }

        if (!vRecv.empty()) {
            // The version message includes information about the sending node which we don't use:
            //   - 8 bytes (service bits)
            //   - 16 bytes (ipv6 address)
            //   - 2 bytes (port)
            vRecv.ignore(26);
            vRecv >> nNonce;
        }
        if (!vRecv.empty()) {
            std::string strSubVer;
            vRecv >> LIMITED_STRING(strSubVer, MAX_SUBVERSION_LENGTH);
            cleanSubVer = SanitizeString(strSubVer);
        }
        if (!vRecv.empty()) {
            vRecv >> starting_height;
        }
        if (!vRecv.empty())
            vRecv >> fRelay;
        // Disconnect if we connected to ourself
        if (pfrom.IsInboundConn() && !m_connman.CheckIncomingNonce(nNonce))
        {
            LogPrintf("connected to self at %s, disconnecting\n", pfrom.addr.ToString());
            pfrom.fDisconnect = true;
            return;
        }

        if (pfrom.IsInboundConn() && addrMe.IsRoutable())
        {
            SeenLocal(addrMe);
        }

        // Inbound peers send us their version message when they connect.
        // We send our version message in response.
        if (pfrom.IsInboundConn()) {
            PushNodeVersion(pfrom);
        }

        // Change version
        const int greatest_common_version = std::min(nVersion, PROTOCOL_VERSION);
        pfrom.SetCommonVersion(greatest_common_version);
        pfrom.nVersion = nVersion;

        const CNetMsgMaker msg_maker(greatest_common_version);

        if (greatest_common_version >= WTXID_RELAY_VERSION) {
            m_connman.PushMessage(&pfrom, msg_maker.Make(NetMsgType::WTXIDRELAY));
        }

        // Signal ADDRv2 support (BIP155).
        if (greatest_common_version >= 70016) {
            // BIP155 defines addrv2 and sendaddrv2 for all protocol versions, but some
            // implementations reject messages they don't know. As a courtesy, don't send
            // it to nodes with a version before 70016, as no software is known to support
            // BIP155 that doesn't announce at least that protocol version number.
            m_connman.PushMessage(&pfrom, msg_maker.Make(NetMsgType::SENDADDRV2));
        }

        m_connman.PushMessage(&pfrom, msg_maker.Make(NetMsgType::VERACK));

        pfrom.nServices = nServices;
        pfrom.SetAddrLocal(addrMe);
        {
            LOCK(pfrom.m_subver_mutex);
            pfrom.cleanSubVer = cleanSubVer;
        }
        peer->m_starting_height = starting_height;

        // set nodes not relaying blocks and tx and not serving (parts) of the historical blockchain as "clients"
        pfrom.fClient = (!(nServices & NODE_NETWORK) && !(nServices & NODE_NETWORK_LIMITED));

        // set nodes not capable of serving the complete blockchain history as "limited nodes"
        pfrom.m_limited_node = (!(nServices & NODE_NETWORK) && (nServices & NODE_NETWORK_LIMITED));

        if (pfrom.m_tx_relay != nullptr) {
            LOCK(pfrom.m_tx_relay->cs_filter);
            pfrom.m_tx_relay->fRelayTxes = fRelay; // set to true after we get the first filter* message
        }

        if((nServices & NODE_WITNESS))
        {
            LOCK(cs_main);
            State(pfrom.GetId())->fHaveWitness = true;
        }

        // Potentially mark this peer as a preferred download peer.
        {
        LOCK(cs_main);
        UpdatePreferredDownload(pfrom, State(pfrom.GetId()));
        }

        // Self advertisement & GETADDR logic
        if (!pfrom.IsInboundConn() && SetupAddressRelay(pfrom, *peer)) {
            // For outbound peers, we try to relay our address (so that other
            // nodes can try to find us more quickly, as we have no guarantee
            // that an outbound peer is even aware of how to reach us) and do a
            // one-time address fetch (to help populate/update our addrman). If
            // we're starting up for the first time, our addrman may be pretty
            // empty and no one will know who we are, so these mechanisms are
            // important to help us connect to the network.
            //
            // We skip this for block-relay-only peers. We want to avoid
            // potentially leaking addr information and we do not want to
            // indicate to the peer that we will participate in addr relay.
            if (fListen && !m_chainman.ActiveChainstate().IsInitialBlockDownload())
            {
                CAddress addr = GetLocalAddress(&pfrom.addr, pfrom.GetLocalServices());
                FastRandomContext insecure_rand;
                if (addr.IsRoutable())
                {
                    LogPrint(BCLog::NET, "ProcessMessages: advertising address %s\n", addr.ToString());
                    PushAddress(*peer, addr, insecure_rand);
                } else if (IsPeerAddrLocalGood(&pfrom)) {
                    // Override just the address with whatever the peer sees us as.
                    // Leave the port in addr as it was returned by GetLocalAddress()
                    // above, as this is an outbound connection and the peer cannot
                    // observe our listening port.
                    addr.SetIP(addrMe);
                    LogPrint(BCLog::NET, "ProcessMessages: advertising address %s\n", addr.ToString());
                    PushAddress(*peer, addr, insecure_rand);
                }
            }

            // Get recent addresses
            m_connman.PushMessage(&pfrom, CNetMsgMaker(greatest_common_version).Make(NetMsgType::GETADDR));
            peer->m_getaddr_sent = true;
            // When requesting a getaddr, accept an additional MAX_ADDR_TO_SEND addresses in response
            // (bypassing the MAX_ADDR_PROCESSING_TOKEN_BUCKET limit).
            peer->m_addr_token_bucket += MAX_ADDR_TO_SEND;
        }

        if (!pfrom.IsInboundConn()) {
            // For non-inbound connections, we update the addrman to record
            // connection success so that addrman will have an up-to-date
            // notion of which peers are online and available.
            //
            // While we strive to not leak information about block-relay-only
            // connections via the addrman, not moving an address to the tried
            // table is also potentially detrimental because new-table entries
            // are subject to eviction in the event of addrman collisions.  We
            // mitigate the information-leak by never calling
            // AddrMan::Connected() on block-relay-only peers; see
            // FinalizeNode().
            //
            // This moves an address from New to Tried table in Addrman,
            // resolves tried-table collisions, etc.
            m_addrman.Good(pfrom.addr);
        }

        std::string remoteAddr;
        if (fLogIPs)
            remoteAddr = ", peeraddr=" + pfrom.addr.ToString();

        LogPrint(BCLog::NET, "receive version message: %s: version %d, blocks=%d, us=%s, txrelay=%d, peer=%d%s\n",
                  cleanSubVer, pfrom.nVersion,
                  peer->m_starting_height, addrMe.ToString(), fRelay, pfrom.GetId(),
                  remoteAddr);

        int64_t nTimeOffset = nTime - GetTime();
        pfrom.nTimeOffset = nTimeOffset;
        if (!pfrom.IsInboundConn()) {
            // Don't use timedata samples from inbound peers to make it
            // harder for others to tamper with our adjusted time.
            AddTimeData(pfrom.addr, nTimeOffset);
        }

        // Feeler connections exist only to verify if address is online.
        if (pfrom.IsFeelerConn()) {
            LogPrint(BCLog::NET, "feeler connection completed peer=%d; disconnecting\n", pfrom.GetId());
            pfrom.fDisconnect = true;
        }
        return;
    }

    if (pfrom.nVersion == 0) {
        // Must have a version message before anything else
        LogPrint(BCLog::NET, "non-version message before version handshake. Message \"%s\" from peer=%d\n", SanitizeString(msg_type), pfrom.GetId());
        return;
    }

    // At this point, the outgoing message serialization version can't change.
    const CNetMsgMaker msgMaker(pfrom.GetCommonVersion());

    if (msg_type == NetMsgType::VERACK) {
        if (pfrom.fSuccessfullyConnected) {
            LogPrint(BCLog::NET, "ignoring redundant verack message from peer=%d\n", pfrom.GetId());
            return;
        }

        if (!pfrom.IsInboundConn()) {
            LogPrintf("New outbound peer connected: version: %d, blocks=%d, peer=%d%s (%s)\n",
                      pfrom.nVersion.load(), peer->m_starting_height,
                      pfrom.GetId(), (fLogIPs ? strprintf(", peeraddr=%s", pfrom.addr.ToString()) : ""),
                      pfrom.ConnectionTypeAsString());
        }

        if (pfrom.GetCommonVersion() >= SENDHEADERS_VERSION) {
            // Tell our peer we prefer to receive headers rather than inv's
            // We send this to non-NODE NETWORK peers as well, because even
            // non-NODE NETWORK peers can announce blocks (such as pruning
            // nodes)
            m_connman.PushMessage(&pfrom, msgMaker.Make(NetMsgType::SENDHEADERS));
        }
        if (pfrom.GetCommonVersion() >= SHORT_IDS_BLOCKS_VERSION) {
            // Tell our peer we are willing to provide version 1 or 2 cmpctblocks
            // However, we do not request new block announcements using
            // cmpctblock messages.
            // We send this to non-NODE NETWORK peers as well, because
            // they may wish to request compact blocks from us
            bool fAnnounceUsingCMPCTBLOCK = false;
            uint64_t nCMPCTBLOCKVersion = 2;
            m_connman.PushMessage(&pfrom, msgMaker.Make(NetMsgType::SENDCMPCT, fAnnounceUsingCMPCTBLOCK, nCMPCTBLOCKVersion));
            nCMPCTBLOCKVersion = 1;
            m_connman.PushMessage(&pfrom, msgMaker.Make(NetMsgType::SENDCMPCT, fAnnounceUsingCMPCTBLOCK, nCMPCTBLOCKVersion));
        }
        pfrom.fSuccessfullyConnected = true;
        return;
    }

    if (msg_type == NetMsgType::SENDHEADERS) {
        LOCK(cs_main);
        State(pfrom.GetId())->fPreferHeaders = true;
        return;
    }

    if (msg_type == NetMsgType::SENDCMPCT) {
        bool fAnnounceUsingCMPCTBLOCK = false;
        uint64_t nCMPCTBLOCKVersion = 0;
        vRecv >> fAnnounceUsingCMPCTBLOCK >> nCMPCTBLOCKVersion;
        if (nCMPCTBLOCKVersion == 1 || nCMPCTBLOCKVersion == 2) {
            LOCK(cs_main);
            // fProvidesHeaderAndIDs is used to "lock in" version of compact blocks we send (fWantsCmpctWitness)
            if (!State(pfrom.GetId())->fProvidesHeaderAndIDs) {
                State(pfrom.GetId())->fProvidesHeaderAndIDs = true;
                State(pfrom.GetId())->fWantsCmpctWitness = nCMPCTBLOCKVersion == 2;
            }
            if (State(pfrom.GetId())->fWantsCmpctWitness == (nCMPCTBLOCKVersion == 2)) { // ignore later version announces
                State(pfrom.GetId())->fPreferHeaderAndIDs = fAnnounceUsingCMPCTBLOCK;
                // save whether peer selects us as BIP152 high-bandwidth peer
                // (receiving sendcmpct(1) signals high-bandwidth, sendcmpct(0) low-bandwidth)
                pfrom.m_bip152_highbandwidth_from = fAnnounceUsingCMPCTBLOCK;
            }
            if (!State(pfrom.GetId())->fSupportsDesiredCmpctVersion) {
                State(pfrom.GetId())->fSupportsDesiredCmpctVersion = (nCMPCTBLOCKVersion == 2);
            }
        }
        return;
    }

    // BIP339 defines feature negotiation of wtxidrelay, which must happen between
    // VERSION and VERACK to avoid relay problems from switching after a connection is up.
    if (msg_type == NetMsgType::WTXIDRELAY) {
        if (pfrom.fSuccessfullyConnected) {
            // Disconnect peers that send a wtxidrelay message after VERACK.
            LogPrint(BCLog::NET, "wtxidrelay received after verack from peer=%d; disconnecting\n", pfrom.GetId());
            pfrom.fDisconnect = true;
            return;
        }
        if (pfrom.GetCommonVersion() >= WTXID_RELAY_VERSION) {
            LOCK(cs_main);
            if (!State(pfrom.GetId())->m_wtxid_relay) {
                State(pfrom.GetId())->m_wtxid_relay = true;
                m_wtxid_relay_peers++;
            } else {
                LogPrint(BCLog::NET, "ignoring duplicate wtxidrelay from peer=%d\n", pfrom.GetId());
            }
        } else {
            LogPrint(BCLog::NET, "ignoring wtxidrelay due to old common version=%d from peer=%d\n", pfrom.GetCommonVersion(), pfrom.GetId());
        }
        return;
    }

    // BIP155 defines feature negotiation of addrv2 and sendaddrv2, which must happen
    // between VERSION and VERACK.
    if (msg_type == NetMsgType::SENDADDRV2) {
        if (pfrom.fSuccessfullyConnected) {
            // Disconnect peers that send a SENDADDRV2 message after VERACK.
            LogPrint(BCLog::NET, "sendaddrv2 received after verack from peer=%d; disconnecting\n", pfrom.GetId());
            pfrom.fDisconnect = true;
            return;
        }
        peer->m_wants_addrv2 = true;
        return;
    }

    if (!pfrom.fSuccessfullyConnected) {
        LogPrint(BCLog::NET, "Unsupported message \"%s\" prior to verack from peer=%d\n", SanitizeString(msg_type), pfrom.GetId());
        return;
    }

    if (msg_type == NetMsgType::ADDR || msg_type == NetMsgType::ADDRV2) {
        int stream_version = vRecv.GetVersion();
        if (msg_type == NetMsgType::ADDRV2) {
            // Add ADDRV2_FORMAT to the version so that the CNetAddr and CAddress
            // unserialize methods know that an address in v2 format is coming.
            stream_version |= ADDRV2_FORMAT;
        }

        OverrideStream<CDataStream> s(&vRecv, vRecv.GetType(), stream_version);
        std::vector<CAddress> vAddr;

        s >> vAddr;

        if (!SetupAddressRelay(pfrom, *peer)) {
            LogPrint(BCLog::NET, "ignoring %s message from %s peer=%d\n", msg_type, pfrom.ConnectionTypeAsString(), pfrom.GetId());
            return;
        }

        if (vAddr.size() > MAX_ADDR_TO_SEND)
        {
            Misbehaving(pfrom.GetId(), 20, strprintf("%s message size = %u", msg_type, vAddr.size()));
            return;
        }

        // Store the new addresses
        std::vector<CAddress> vAddrOk;
        int64_t nNow = GetAdjustedTime();
        int64_t nSince = nNow - 10 * 60;

        // Update/increment addr rate limiting bucket.
        const auto current_time{GetTime<std::chrono::microseconds>()};
        if (peer->m_addr_token_bucket < MAX_ADDR_PROCESSING_TOKEN_BUCKET) {
            // Don't increment bucket if it's already full
            const auto time_diff = std::max(current_time - peer->m_addr_token_timestamp, 0us);
            const double increment = CountSecondsDouble(time_diff) * MAX_ADDR_RATE_PER_SECOND;
            peer->m_addr_token_bucket = std::min<double>(peer->m_addr_token_bucket + increment, MAX_ADDR_PROCESSING_TOKEN_BUCKET);
        }
        peer->m_addr_token_timestamp = current_time;

        const bool rate_limited = !pfrom.HasPermission(NetPermissionFlags::Addr);
        uint64_t num_proc = 0;
        uint64_t num_rate_limit = 0;
        Shuffle(vAddr.begin(), vAddr.end(), FastRandomContext());
        for (CAddress& addr : vAddr)
        {
            if (interruptMsgProc)
                return;

            // Apply rate limiting.
            if (peer->m_addr_token_bucket < 1.0) {
                if (rate_limited) {
                    ++num_rate_limit;
                    continue;
                }
            } else {
                peer->m_addr_token_bucket -= 1.0;
            }
            // We only bother storing full nodes, though this may include
            // things which we would not make an outbound connection to, in
            // part because we may make feeler connections to them.
            if (!MayHaveUsefulAddressDB(addr.nServices) && !HasAllDesirableServiceFlags(addr.nServices))
                continue;

            if (addr.nTime <= 100000000 || addr.nTime > nNow + 10 * 60)
                addr.nTime = nNow - 5 * 24 * 60 * 60;
            AddAddressKnown(*peer, addr);
            if (m_banman && (m_banman->IsDiscouraged(addr) || m_banman->IsBanned(addr))) {
                // Do not process banned/discouraged addresses beyond remembering we received them
                continue;
            }
            ++num_proc;
            bool fReachable = IsReachable(addr);
            if (addr.nTime > nSince && !peer->m_getaddr_sent && vAddr.size() <= 10 && addr.IsRoutable()) {
                // Relay to a limited number of other nodes
                RelayAddress(pfrom.GetId(), addr, fReachable);
            }
            // Do not store addresses outside our network
            if (fReachable)
                vAddrOk.push_back(addr);
        }
        peer->m_addr_processed += num_proc;
        peer->m_addr_rate_limited += num_rate_limit;
        LogPrint(BCLog::NET, "Received addr: %u addresses (%u processed, %u rate-limited) from peer=%d\n",
                 vAddr.size(), num_proc, num_rate_limit, pfrom.GetId());

        m_addrman.Add(vAddrOk, pfrom.addr, 2 * 60 * 60);
        if (vAddr.size() < 1000) peer->m_getaddr_sent = false;

        // AddrFetch: Require multiple addresses to avoid disconnecting on self-announcements
        if (pfrom.IsAddrFetchConn() && vAddr.size() > 1) {
            LogPrint(BCLog::NET, "addrfetch connection completed peer=%d; disconnecting\n", pfrom.GetId());
            pfrom.fDisconnect = true;
        }
        return;
    }

    if (msg_type == NetMsgType::INV) {
        std::vector<CInv> vInv;
        vRecv >> vInv;
        if (vInv.size() > MAX_INV_SZ)
        {
            Misbehaving(pfrom.GetId(), 20, strprintf("inv message size = %u", vInv.size()));
            return;
        }

        // Reject tx INVs when the -blocksonly setting is enabled, or this is a
        // block-relay-only peer
        bool reject_tx_invs{m_ignore_incoming_txs || (pfrom.m_tx_relay == nullptr)};

        // Allow peers with relay permission to send data other than blocks in blocks only mode
        if (pfrom.HasPermission(NetPermissionFlags::Relay)) {
            reject_tx_invs = false;
        }

        LOCK(cs_main);

        const auto current_time{GetTime<std::chrono::microseconds>()};
        uint256* best_block{nullptr};

        for (CInv& inv : vInv) {
            if (interruptMsgProc) return;

            // Ignore INVs that don't match wtxidrelay setting.
            // Note that orphan parent fetching always uses MSG_TX GETDATAs regardless of the wtxidrelay setting.
            // This is fine as no INV messages are involved in that process.
            if (State(pfrom.GetId())->m_wtxid_relay) {
                if (inv.IsMsgTx()) continue;
            } else {
                if (inv.IsMsgWtx()) continue;
            }

            if (inv.IsMsgBlk()) {
                const bool fAlreadyHave = AlreadyHaveBlock(inv.hash);
                LogPrint(BCLog::NET, "got inv: %s  %s peer=%d\n", inv.ToString(), fAlreadyHave ? "have" : "new", pfrom.GetId());

                UpdateBlockAvailability(pfrom.GetId(), inv.hash);
                if (!fAlreadyHave && !fImporting && !fReindex && !IsBlockRequested(inv.hash)) {
                    // Headers-first is the primary method of announcement on
                    // the network. If a node fell back to sending blocks by inv,
                    // it's probably for a re-org. The final block hash
                    // provided should be the highest, so send a getheaders and
                    // then fetch the blocks we need to catch up.
                    best_block = &inv.hash;
                }
            } else if (inv.IsGenTxMsg()) {
                if (reject_tx_invs) {
                    LogPrint(BCLog::NET, "transaction (%s) inv sent in violation of protocol, disconnecting peer=%d\n", inv.hash.ToString(), pfrom.GetId());
                    pfrom.fDisconnect = true;
                    return;
                }
                const GenTxid gtxid = ToGenTxid(inv);
                const bool fAlreadyHave = AlreadyHaveTx(gtxid);
                LogPrint(BCLog::NET, "got inv: %s  %s peer=%d\n", inv.ToString(), fAlreadyHave ? "have" : "new", pfrom.GetId());

                pfrom.AddKnownTx(inv.hash);
                if (!fAlreadyHave && !m_chainman.ActiveChainstate().IsInitialBlockDownload()) {
                    AddTxAnnouncement(pfrom, gtxid, current_time);
                }
            } else {
                LogPrint(BCLog::NET, "Unknown inv type \"%s\" received from peer=%d\n", inv.ToString(), pfrom.GetId());
            }
        }

        if (best_block != nullptr) {
            m_connman.PushMessage(&pfrom, msgMaker.Make(NetMsgType::GETHEADERS, m_chainman.ActiveChain().GetLocator(pindexBestHeader), *best_block));
            LogPrint(BCLog::NET, "getheaders (%d) %s to peer=%d\n", pindexBestHeader->nHeight, best_block->ToString(), pfrom.GetId());
        }

        return;
    }

    if (msg_type == NetMsgType::GETDATA) {
        std::vector<CInv> vInv;
        vRecv >> vInv;
        if (vInv.size() > MAX_INV_SZ)
        {
            Misbehaving(pfrom.GetId(), 20, strprintf("getdata message size = %u", vInv.size()));
            return;
        }

        LogPrint(BCLog::NET, "received getdata (%u invsz) peer=%d\n", vInv.size(), pfrom.GetId());

        if (vInv.size() > 0) {
            LogPrint(BCLog::NET, "received getdata for: %s peer=%d\n", vInv[0].ToString(), pfrom.GetId());
        }

        {
            LOCK(peer->m_getdata_requests_mutex);
            peer->m_getdata_requests.insert(peer->m_getdata_requests.end(), vInv.begin(), vInv.end());
            ProcessGetData(pfrom, *peer, interruptMsgProc);
        }

        return;
    }

    if (msg_type == NetMsgType::GETBLOCKS) {
        CBlockLocator locator;
        uint256 hashStop;
        vRecv >> locator >> hashStop;

        if (locator.vHave.size() > MAX_LOCATOR_SZ) {
            LogPrint(BCLog::NET, "getblocks locator size %lld > %d, disconnect peer=%d\n", locator.vHave.size(), MAX_LOCATOR_SZ, pfrom.GetId());
            pfrom.fDisconnect = true;
            return;
        }

        // We might have announced the currently-being-connected tip using a
        // compact block, which resulted in the peer sending a getblocks
        // request, which we would otherwise respond to without the new block.
        // To avoid this situation we simply verify that we are on our best
        // known chain now. This is super overkill, but we handle it better
        // for getheaders requests, and there are no known nodes which support
        // compact blocks but still use getblocks to request blocks.
        {
            std::shared_ptr<const CBlock> a_recent_block;
            {
                LOCK(cs_most_recent_block);
                a_recent_block = most_recent_block;
            }
            BlockValidationState state;
            if (!m_chainman.ActiveChainstate().ActivateBestChain(state, a_recent_block)) {
                LogPrint(BCLog::NET, "failed to activate chain (%s)\n", state.ToString());
            }
        }

        LOCK(cs_main);

        // Find the last block the caller has in the main chain
        const CBlockIndex* pindex = m_chainman.ActiveChainstate().FindForkInGlobalIndex(locator);

        // Send the rest of the chain
        if (pindex)
            pindex = m_chainman.ActiveChain().Next(pindex);
        int nLimit = 500;
        LogPrint(BCLog::NET, "getblocks %d to %s limit %d from peer=%d\n", (pindex ? pindex->nHeight : -1), hashStop.IsNull() ? "end" : hashStop.ToString(), nLimit, pfrom.GetId());
        for (; pindex; pindex = m_chainman.ActiveChain().Next(pindex))
        {
            if (pindex->GetBlockHash() == hashStop)
            {
                LogPrint(BCLog::NET, "  getblocks stopping at %d %s\n", pindex->nHeight, pindex->GetBlockHash().ToString());
                break;
            }
            WITH_LOCK(peer->m_block_inv_mutex, peer->m_blocks_for_inv_relay.push_back(pindex->GetBlockHash()));
            if (--nLimit <= 0) {
                // When this block is requested, we'll send an inv that'll
                // trigger the peer to getblocks the next batch of inventory.
                LogPrint(BCLog::NET, "  getblocks stopping at limit %d %s\n", pindex->nHeight, pindex->GetBlockHash().ToString());
                WITH_LOCK(peer->m_block_inv_mutex, {peer->m_continuation_block = pindex->GetBlockHash();});
                break;
            }
        }
        return;
    }

    if (msg_type == NetMsgType::GETBLOCKTXN) {
        BlockTransactionsRequest req;
        vRecv >> req;

        std::shared_ptr<const CBlock> recent_block;
        {
            LOCK(cs_most_recent_block);
            if (most_recent_block_hash == req.blockhash)
                recent_block = most_recent_block;
            // Unlock cs_most_recent_block to avoid cs_main lock inversion
        }
        if (recent_block) {
            SendBlockTransactions(pfrom, *recent_block, req);
            return;
        }

        {
            LOCK(cs_main);

            const CBlockIndex* pindex = m_chainman.m_blockman.LookupBlockIndex(req.blockhash);
            if (!pindex || !(pindex->nStatus & BLOCK_HAVE_DATA)) {
                LogPrint(BCLog::NET, "Peer %d sent us a getblocktxn for a block we don't have\n", pfrom.GetId());
                return;
            }

            if (pindex->nHeight >= m_chainman.ActiveChain().Height() - MAX_BLOCKTXN_DEPTH) {
                CBlock block;
                bool ret = ReadBlockFromDisk(block, pindex, m_chainparams.GetConsensus());
                assert(ret);

                SendBlockTransactions(pfrom, block, req);
                return;
            }
        }

        // If an older block is requested (should never happen in practice,
        // but can happen in tests) send a block response instead of a
        // blocktxn response. Sending a full block response instead of a
        // small blocktxn response is preferable in the case where a peer
        // might maliciously send lots of getblocktxn requests to trigger
        // expensive disk reads, because it will require the peer to
        // actually receive all the data read from disk over the network.
        LogPrint(BCLog::NET, "Peer %d sent us a getblocktxn for a block > %i deep\n", pfrom.GetId(), MAX_BLOCKTXN_DEPTH);
        CInv inv;
        WITH_LOCK(cs_main, inv.type = State(pfrom.GetId())->fWantsCmpctWitness ? MSG_WITNESS_BLOCK : MSG_BLOCK);
        inv.hash = req.blockhash;
        WITH_LOCK(peer->m_getdata_requests_mutex, peer->m_getdata_requests.push_back(inv));
        // The message processing loop will go around again (without pausing) and we'll respond then
        return;
    }

    if (msg_type == NetMsgType::GETHEADERS) {
        CBlockLocator locator;
        uint256 hashStop;
        vRecv >> locator >> hashStop;

        if (locator.vHave.size() > MAX_LOCATOR_SZ) {
            LogPrint(BCLog::NET, "getheaders locator size %lld > %d, disconnect peer=%d\n", locator.vHave.size(), MAX_LOCATOR_SZ, pfrom.GetId());
            pfrom.fDisconnect = true;
            return;
        }

        LOCK(cs_main);
        if (m_chainman.ActiveChainstate().IsInitialBlockDownload() && !pfrom.HasPermission(NetPermissionFlags::Download)) {
            LogPrint(BCLog::NET, "Ignoring getheaders from peer=%d because node is in initial block download\n", pfrom.GetId());
            return;
        }

        CNodeState *nodestate = State(pfrom.GetId());
        const CBlockIndex* pindex = nullptr;
        if (locator.IsNull())
        {
            // If locator is null, return the hashStop block
            pindex = m_chainman.m_blockman.LookupBlockIndex(hashStop);
            if (!pindex) {
                return;
            }

            if (!BlockRequestAllowed(pindex)) {
                LogPrint(BCLog::NET, "%s: ignoring request from peer=%i for old block header that isn't in the main chain\n", __func__, pfrom.GetId());
                return;
            }
        }
        else
        {
            // Find the last block the caller has in the main chain
            pindex = m_chainman.ActiveChainstate().FindForkInGlobalIndex(locator);
            if (pindex)
                pindex = m_chainman.ActiveChain().Next(pindex);
        }

        // we must use CBlocks, as CBlockHeaders won't include the 0x00 nTx count at the end
        std::vector<CBlock> vHeaders;
        int nLimit = MAX_HEADERS_RESULTS;
        LogPrint(BCLog::NET, "getheaders %d to %s from peer=%d\n", (pindex ? pindex->nHeight : -1), hashStop.IsNull() ? "end" : hashStop.ToString(), pfrom.GetId());
        for (; pindex; pindex = m_chainman.ActiveChain().Next(pindex))
        {
            vHeaders.push_back(pindex->GetBlockHeader());
            if (--nLimit <= 0 || pindex->GetBlockHash() == hashStop)
                break;
        }
        // pindex can be nullptr either if we sent m_chainman.ActiveChain().Tip() OR
        // if our peer has m_chainman.ActiveChain().Tip() (and thus we are sending an empty
        // headers message). In both cases it's safe to update
        // pindexBestHeaderSent to be our tip.
        //
        // It is important that we simply reset the BestHeaderSent value here,
        // and not max(BestHeaderSent, newHeaderSent). We might have announced
        // the currently-being-connected tip using a compact block, which
        // resulted in the peer sending a headers request, which we respond to
        // without the new block. By resetting the BestHeaderSent, we ensure we
        // will re-announce the new block via headers (or compact blocks again)
        // in the SendMessages logic.
        nodestate->pindexBestHeaderSent = pindex ? pindex : m_chainman.ActiveChain().Tip();
        m_connman.PushMessage(&pfrom, msgMaker.Make(NetMsgType::HEADERS, vHeaders));
        return;
    }

    if (msg_type == NetMsgType::TX) {
        // Stop processing the transaction early if
        // 1) We are in blocks only mode and peer has no relay permission
        // 2) This peer is a block-relay-only peer
        if ((m_ignore_incoming_txs && !pfrom.HasPermission(NetPermissionFlags::Relay)) || (pfrom.m_tx_relay == nullptr))
        {
            LogPrint(BCLog::NET, "transaction sent in violation of protocol peer=%d\n", pfrom.GetId());
            pfrom.fDisconnect = true;
            return;
        }

        // Stop processing the transaction early if we are still in IBD since we don't
        // have enough information to validate it yet. Sending unsolicited transactions
        // is not considered a protocol violation, so don't punish the peer.
        if (m_chainman.ActiveChainstate().IsInitialBlockDownload()) return;

        CTransactionRef ptx;
        vRecv >> ptx;
        const CTransaction& tx = *ptx;

        const uint256& txid = ptx->GetHash();
        const uint256& wtxid = ptx->GetWitnessHash();

        LOCK2(cs_main, g_cs_orphans);

        CNodeState* nodestate = State(pfrom.GetId());

        const uint256& hash = nodestate->m_wtxid_relay ? wtxid : txid;
        pfrom.AddKnownTx(hash);
        if (nodestate->m_wtxid_relay && txid != wtxid) {
            // Insert txid into filterInventoryKnown, even for
            // wtxidrelay peers. This prevents re-adding of
            // unconfirmed parents to the recently_announced
            // filter, when a child tx is requested. See
            // ProcessGetData().
            pfrom.AddKnownTx(txid);
        }

        m_txrequest.ReceivedResponse(pfrom.GetId(), txid);
        if (tx.HasWitness()) m_txrequest.ReceivedResponse(pfrom.GetId(), wtxid);

        // We do the AlreadyHaveTx() check using wtxid, rather than txid - in the
        // absence of witness malleation, this is strictly better, because the
        // recent rejects filter may contain the wtxid but rarely contains
        // the txid of a segwit transaction that has been rejected.
        // In the presence of witness malleation, it's possible that by only
        // doing the check with wtxid, we could overlook a transaction which
        // was confirmed with a different witness, or exists in our mempool
        // with a different witness, but this has limited downside:
        // mempool validation does its own lookup of whether we have the txid
        // already; and an adversary can already relay us old transactions
        // (older than our recency filter) if trying to DoS us, without any need
        // for witness malleation.
        if (AlreadyHaveTx(GenTxid::Wtxid(wtxid))) {
            if (pfrom.HasPermission(NetPermissionFlags::ForceRelay)) {
                // Always relay transactions received from peers with forcerelay
                // permission, even if they were already in the mempool, allowing
                // the node to function as a gateway for nodes hidden behind it.
                if (!m_mempool.exists(GenTxid::Txid(tx.GetHash()))) {
                    LogPrintf("Not relaying non-mempool transaction %s from forcerelay peer=%d\n", tx.GetHash().ToString(), pfrom.GetId());
                } else {
                    LogPrintf("Force relaying tx %s from peer=%d\n", tx.GetHash().ToString(), pfrom.GetId());
                    _RelayTransaction(tx.GetHash(), tx.GetWitnessHash());
                }
            }
            return;
        }

        const MempoolAcceptResult result = m_chainman.ProcessTransaction(ptx);
        const TxValidationState& state = result.m_state;

        if (result.m_result_type == MempoolAcceptResult::ResultType::VALID) {
            // As this version of the transaction was acceptable, we can forget about any
            // requests for it.
            m_txrequest.ForgetTxHash(tx.GetHash());
            m_txrequest.ForgetTxHash(tx.GetWitnessHash());
            _RelayTransaction(tx.GetHash(), tx.GetWitnessHash());
            m_orphanage.AddChildrenToWorkSet(tx, peer->m_orphan_work_set);

            pfrom.m_last_tx_time = GetTime<std::chrono::seconds>();

            LogPrint(BCLog::MEMPOOL, "AcceptToMemoryPool: peer=%d: accepted %s (poolsz %u txn, %u kB)\n",
                pfrom.GetId(),
                tx.GetHash().ToString(),
                m_mempool.size(), m_mempool.DynamicMemoryUsage() / 1000);

            for (const CTransactionRef& removedTx : result.m_replaced_transactions.value()) {
                AddToCompactExtraTransactions(removedTx);
            }

            // Recursively process any orphan transactions that depended on this one
            ProcessOrphanTx(peer->m_orphan_work_set);
        }
        else if (state.GetResult() == TxValidationResult::TX_MISSING_INPUTS)
        {
            bool fRejectedParents = false; // It may be the case that the orphans parents have all been rejected

            // Deduplicate parent txids, so that we don't have to loop over
            // the same parent txid more than once down below.
            std::vector<uint256> unique_parents;
            unique_parents.reserve(tx.vin.size());
            for (const CTxIn& txin : tx.vin) {
                // We start with all parents, and then remove duplicates below.
                unique_parents.push_back(txin.prevout.hash);
            }
            std::sort(unique_parents.begin(), unique_parents.end());
            unique_parents.erase(std::unique(unique_parents.begin(), unique_parents.end()), unique_parents.end());
            for (const uint256& parent_txid : unique_parents) {
                if (m_recent_rejects.contains(parent_txid)) {
                    fRejectedParents = true;
                    break;
                }
            }
            if (!fRejectedParents) {
                const auto current_time{GetTime<std::chrono::microseconds>()};

                for (const uint256& parent_txid : unique_parents) {
                    // Here, we only have the txid (and not wtxid) of the
                    // inputs, so we only request in txid mode, even for
                    // wtxidrelay peers.
                    // Eventually we should replace this with an improved
                    // protocol for getting all unconfirmed parents.
                    const auto gtxid{GenTxid::Txid(parent_txid)};
                    pfrom.AddKnownTx(parent_txid);
                    if (!AlreadyHaveTx(gtxid)) AddTxAnnouncement(pfrom, gtxid, current_time);
                }

                if (m_orphanage.AddTx(ptx, pfrom.GetId())) {
                    AddToCompactExtraTransactions(ptx);
                }

                // Once added to the orphan pool, a tx is considered AlreadyHave, and we shouldn't request it anymore.
                m_txrequest.ForgetTxHash(tx.GetHash());
                m_txrequest.ForgetTxHash(tx.GetWitnessHash());

                // DoS prevention: do not allow m_orphanage to grow unbounded (see CVE-2012-3789)
                unsigned int nMaxOrphanTx = (unsigned int)std::max((int64_t)0, gArgs.GetIntArg("-maxorphantx", DEFAULT_MAX_ORPHAN_TRANSACTIONS));
                unsigned int nEvicted = m_orphanage.LimitOrphans(nMaxOrphanTx);
                if (nEvicted > 0) {
                    LogPrint(BCLog::MEMPOOL, "orphanage overflow, removed %u tx\n", nEvicted);
                }
            } else {
                LogPrint(BCLog::MEMPOOL, "not keeping orphan with rejected parents %s\n",tx.GetHash().ToString());
                // We will continue to reject this tx since it has rejected
                // parents so avoid re-requesting it from other peers.
                // Here we add both the txid and the wtxid, as we know that
                // regardless of what witness is provided, we will not accept
                // this, so we don't need to allow for redownload of this txid
                // from any of our non-wtxidrelay peers.
                m_recent_rejects.insert(tx.GetHash());
                m_recent_rejects.insert(tx.GetWitnessHash());
                m_txrequest.ForgetTxHash(tx.GetHash());
                m_txrequest.ForgetTxHash(tx.GetWitnessHash());
            }
        } else {
            if (state.GetResult() != TxValidationResult::TX_WITNESS_STRIPPED) {
                // We can add the wtxid of this transaction to our reject filter.
                // Do not add txids of witness transactions or witness-stripped
                // transactions to the filter, as they can have been malleated;
                // adding such txids to the reject filter would potentially
                // interfere with relay of valid transactions from peers that
                // do not support wtxid-based relay. See
                // https://github.com/bitcoin/bitcoin/issues/8279 for details.
                // We can remove this restriction (and always add wtxids to
                // the filter even for witness stripped transactions) once
                // wtxid-based relay is broadly deployed.
                // See also comments in https://github.com/bitcoin/bitcoin/pull/18044#discussion_r443419034
                // for concerns around weakening security of unupgraded nodes
                // if we start doing this too early.
                m_recent_rejects.insert(tx.GetWitnessHash());
                m_txrequest.ForgetTxHash(tx.GetWitnessHash());
                // If the transaction failed for TX_INPUTS_NOT_STANDARD,
                // then we know that the witness was irrelevant to the policy
                // failure, since this check depends only on the txid
                // (the scriptPubKey being spent is covered by the txid).
                // Add the txid to the reject filter to prevent repeated
                // processing of this transaction in the event that child
                // transactions are later received (resulting in
                // parent-fetching by txid via the orphan-handling logic).
                if (state.GetResult() == TxValidationResult::TX_INPUTS_NOT_STANDARD && tx.GetWitnessHash() != tx.GetHash()) {
                    m_recent_rejects.insert(tx.GetHash());
                    m_txrequest.ForgetTxHash(tx.GetHash());
                }
                if (RecursiveDynamicUsage(*ptx) < 100000) {
                    AddToCompactExtraTransactions(ptx);
                }
            }
        }

        // If a tx has been detected by m_recent_rejects, we will have reached
        // this point and the tx will have been ignored. Because we haven't
        // submitted the tx to our mempool, we won't have computed a DoS
        // score for it or determined exactly why we consider it invalid.
        //
        // This means we won't penalize any peer subsequently relaying a DoSy
        // tx (even if we penalized the first peer who gave it to us) because
        // we have to account for m_recent_rejects showing false positives. In
        // other words, we shouldn't penalize a peer if we aren't *sure* they
        // submitted a DoSy tx.
        //
        // Note that m_recent_rejects doesn't just record DoSy or invalid
        // transactions, but any tx not accepted by the mempool, which may be
        // due to node policy (vs. consensus). So we can't blanket penalize a
        // peer simply for relaying a tx that our m_recent_rejects has caught,
        // regardless of false positives.

        if (state.IsInvalid()) {
            LogPrint(BCLog::MEMPOOLREJ, "%s from peer=%d was not accepted: %s\n", tx.GetHash().ToString(),
                pfrom.GetId(),
                state.ToString());
            MaybePunishNodeForTx(pfrom.GetId(), state);
        }
        return;
    }

    if (msg_type == NetMsgType::CMPCTBLOCK)
    {
        // Ignore cmpctblock received while importing
        if (fImporting || fReindex) {
            LogPrint(BCLog::NET, "Unexpected cmpctblock message received from peer %d\n", pfrom.GetId());
            return;
        }

        CBlockHeaderAndShortTxIDs cmpctblock;
        vRecv >> cmpctblock;

        bool received_new_header = false;

        {
        LOCK(cs_main);

        if (!m_chainman.m_blockman.LookupBlockIndex(cmpctblock.header.hashPrevBlock)) {
            // Doesn't connect (or is genesis), instead of DoSing in AcceptBlockHeader, request deeper headers
            if (!m_chainman.ActiveChainstate().IsInitialBlockDownload())
                m_connman.PushMessage(&pfrom, msgMaker.Make(NetMsgType::GETHEADERS, m_chainman.ActiveChain().GetLocator(pindexBestHeader), uint256()));
            return;
        }

        if (!m_chainman.m_blockman.LookupBlockIndex(cmpctblock.header.GetHash())) {
            received_new_header = true;
        }
        }

        const CBlockIndex *pindex = nullptr;
        BlockValidationState state;
        if (!ProcessNetBlockHeaders(&pfrom, {cmpctblock.header}, state, m_chainparams, pfrom.nVersion <= OLD_VERSION, &pindex)) {
            if (state.IsInvalid()) {
                MaybePunishNodeForBlock(pfrom.GetId(), state, /*via_compact_block*/ true, "invalid header via cmpctblock");
                return;
            }
        }

        // When we succeed in decoding a block's txids from a cmpctblock
        // message we typically jump to the BLOCKTXN handling code, with a
        // dummy (empty) BLOCKTXN message, to re-use the logic there in
        // completing processing of the putative block (without cs_main).
        bool fProcessBLOCKTXN = false;
        CDataStream blockTxnMsg(SER_NETWORK, PROTOCOL_VERSION);

        // If we end up treating this as a plain headers message, call that as well
        // without cs_main.
        bool fRevertToHeaderProcessing = false;

        // Keep a CBlock for "optimistic" compactblock reconstructions (see
        // below)
        std::shared_ptr<CBlock> pblock = std::make_shared<CBlock>();
        bool fBlockReconstructed = false;

        {
        LOCK2(cs_main, g_cs_orphans);
        // If AcceptBlockHeader returned true, it set pindex
        assert(pindex);
        UpdateBlockAvailability(pfrom.GetId(), pindex->GetBlockHash());

        CNodeState *nodestate = State(pfrom.GetId());

        // If this was a new header with more work than our tip, update the
        // peer's last block announcement time
        if (received_new_header && pindex->nChainWork > m_chainman.ActiveChain().Tip()->nChainWork) {
            nodestate->m_last_block_announcement = GetTime();
        }

        std::map<uint256, std::pair<NodeId, std::list<QueuedBlock>::iterator> >::iterator blockInFlightIt = mapBlocksInFlight.find(pindex->GetBlockHash());
        bool fAlreadyInFlight = blockInFlightIt != mapBlocksInFlight.end();

        if (pindex->nStatus & BLOCK_HAVE_DATA) // Nothing to do here
            return;

        if (pindex->nChainWork <= m_chainman.ActiveChain().Tip()->nChainWork || // We know something better
                pindex->nTx != 0) { // We had this block at some point, but pruned it
            if (fAlreadyInFlight) {
                // We requested this block for some reason, but our mempool will probably be useless
                // so we just grab the block via normal getdata
                std::vector<CInv> vInv(1);
                vInv[0] = CInv(MSG_BLOCK | GetFetchFlags(pfrom), cmpctblock.header.GetHash());
                m_connman.PushMessage(&pfrom, msgMaker.Make(NetMsgType::GETDATA, vInv));
            }
            return;
        }

        // If we're not close to tip yet, give up and let parallel block fetch work its magic
        if (!fAlreadyInFlight && !CanDirectFetch()) {
            return;
        }

        if (DeploymentActiveAt(*pindex, m_chainparams.GetConsensus(), Consensus::DEPLOYMENT_SEGWIT) && !nodestate->fSupportsDesiredCmpctVersion) {
            // Don't bother trying to process compact blocks from v1 peers
            // after segwit activates.
            return;
        }

        // We want to be a bit conservative just to be extra careful about DoS
        // possibilities in compact block processing...
        if (pindex->nHeight <= m_chainman.ActiveChain().Height() + 2) {
            if ((!fAlreadyInFlight && nodestate->nBlocksInFlight < MAX_BLOCKS_IN_TRANSIT_PER_PEER) ||
                 (fAlreadyInFlight && blockInFlightIt->second.first == pfrom.GetId())) {
                std::list<QueuedBlock>::iterator* queuedBlockIt = nullptr;
                if (!BlockRequested(pfrom.GetId(), *pindex, &queuedBlockIt)) {
                    if (!(*queuedBlockIt)->partialBlock)
                        (*queuedBlockIt)->partialBlock.reset(new PartiallyDownloadedBlock(&m_mempool, &m_chainman));
                    else {
                        // The block was already in flight using compact blocks from the same peer
                        LogPrint(BCLog::NET, "Peer sent us compact block we were already syncing!\n");
                        return;
                    }
                }

                PartiallyDownloadedBlock& partialBlock = *(*queuedBlockIt)->partialBlock;
                ReadStatus status = partialBlock.InitData(cmpctblock, vExtraTxnForCompact);
                if (status == READ_STATUS_INVALID) {
                    RemoveBlockRequest(pindex->GetBlockHash()); // Reset in-flight state in case Misbehaving does not result in a disconnect
                    Misbehaving(pfrom.GetId(), 100, "invalid compact block");
                    return;
                } else if (status == READ_STATUS_FAILED) {
                    // Duplicate txindexes, the block is now in-flight, so just request it
                    std::vector<CInv> vInv(1);
                    vInv[0] = CInv(MSG_BLOCK | GetFetchFlags(pfrom), cmpctblock.header.GetHash());
                    m_connman.PushMessage(&pfrom, msgMaker.Make(NetMsgType::GETDATA, vInv));
                    return;
                }

                BlockTransactionsRequest req;
                for (size_t i = 0; i < cmpctblock.BlockTxCount(); i++) {
                    if (!partialBlock.IsTxAvailable(i))
                        req.indexes.push_back(i);
                }
                if (req.indexes.empty()) {
                    // Dirty hack to jump to BLOCKTXN code (TODO: move message handling into their own functions)
                    BlockTransactions txn;
                    txn.blockhash = cmpctblock.header.GetHash();
                    blockTxnMsg << txn;
                    fProcessBLOCKTXN = true;
                } else {
                    req.blockhash = pindex->GetBlockHash();
                    m_connman.PushMessage(&pfrom, msgMaker.Make(NetMsgType::GETBLOCKTXN, req));
                }
            } else {
                // This block is either already in flight from a different
                // peer, or this peer has too many blocks outstanding to
                // download from.
                // Optimistically try to reconstruct anyway since we might be
                // able to without any round trips.
                PartiallyDownloadedBlock tempBlock(&m_mempool, &m_chainman);
                ReadStatus status = tempBlock.InitData(cmpctblock, vExtraTxnForCompact);
                if (status != READ_STATUS_OK) {
                    // TODO: don't ignore failures
                    return;
                }
                std::vector<CTransactionRef> dummy;
                status = tempBlock.FillBlock(*pblock, dummy);
                if (status == READ_STATUS_OK) {
                    fBlockReconstructed = true;
                }
            }
        } else {
            if (fAlreadyInFlight) {
                // We requested this block, but its far into the future, so our
                // mempool will probably be useless - request the block normally
                std::vector<CInv> vInv(1);
                vInv[0] = CInv(MSG_BLOCK | GetFetchFlags(pfrom), cmpctblock.header.GetHash());
                m_connman.PushMessage(&pfrom, msgMaker.Make(NetMsgType::GETDATA, vInv));
                return;
            } else {
                // If this was an announce-cmpctblock, we want the same treatment as a header message
                fRevertToHeaderProcessing = true;
            }
        }
        } // cs_main

        if (fProcessBLOCKTXN) {
            return ProcessMessage(pfrom, NetMsgType::BLOCKTXN, blockTxnMsg, time_received, interruptMsgProc);
        }

        if (fRevertToHeaderProcessing) {
            // Headers received from HB compact block peers are permitted to be
            // relayed before full validation (see BIP 152), so we don't want to disconnect
            // the peer if the header turns out to be for an invalid block.
            // Note that if a peer tries to build on an invalid chain, that
            // will be detected and the peer will be disconnected/discouraged.
            return ProcessHeadersMessage(pfrom, *peer, {cmpctblock.header}, /*via_compact_block=*/true);
        }

        if (fBlockReconstructed) {
            // If we got here, we were able to optimistically reconstruct a
            // block that is in flight from some other peer.
            {
                LOCK(cs_main);
                mapBlockSource.emplace(pblock->GetHash(), std::make_pair(pfrom.GetId(), false));
            }
            // Setting force_processing to true means that we bypass some of
            // our anti-DoS protections in AcceptBlock, which filters
            // unrequested blocks that might be trying to waste our resources
            // (eg disk space). Because we only try to reconstruct blocks when
            // we're close to caught up (via the CanDirectFetch() requirement
            // above, combined with the behavior of not requesting blocks until
            // we have a chain with at least nMinimumChainWork), and we ignore
            // compact blocks with less work than our tip, it is safe to treat
            // reconstructed compact blocks as having been requested.
            ProcessBlock(pfrom, pblock, /*force_processing=*/true);
            LOCK(cs_main); // hold cs_main for CBlockIndex::IsValid()
            if (pindex->IsValid(BLOCK_VALID_TRANSACTIONS)) {
                // Clear download state for this block, which is in
                // process from some other peer.  We do this after calling
                // ProcessNewBlock so that a malleated cmpctblock announcement
                // can't be used to interfere with block relay.
                RemoveBlockRequest(pblock->GetHash());
            }
        }
        return;
    }

    if (msg_type == NetMsgType::BLOCKTXN)
    {
        // Ignore blocktxn received while importing
        if (fImporting || fReindex) {
            LogPrint(BCLog::NET, "Unexpected blocktxn message received from peer %d\n", pfrom.GetId());
            return;
        }

        BlockTransactions resp;
        vRecv >> resp;

        std::shared_ptr<CBlock> pblock = std::make_shared<CBlock>();
        bool fBlockRead = false;
        {
            LOCK(cs_main);

            std::map<uint256, std::pair<NodeId, std::list<QueuedBlock>::iterator> >::iterator it = mapBlocksInFlight.find(resp.blockhash);
            if (it == mapBlocksInFlight.end() || !it->second.second->partialBlock ||
                    it->second.first != pfrom.GetId()) {
                LogPrint(BCLog::NET, "Peer %d sent us block transactions for block we weren't expecting\n", pfrom.GetId());
                return;
            }

            PartiallyDownloadedBlock& partialBlock = *it->second.second->partialBlock;
            ReadStatus status = partialBlock.FillBlock(*pblock, resp.txn);
            if (status == READ_STATUS_INVALID) {
                RemoveBlockRequest(resp.blockhash); // Reset in-flight state in case Misbehaving does not result in a disconnect
                Misbehaving(pfrom.GetId(), 100, "invalid compact block/non-matching block transactions");
                return;
            } else if (status == READ_STATUS_FAILED) {
                // Might have collided, fall back to getdata now :(
                std::vector<CInv> invs;
                invs.push_back(CInv(MSG_BLOCK | GetFetchFlags(pfrom), resp.blockhash));
                m_connman.PushMessage(&pfrom, msgMaker.Make(NetMsgType::GETDATA, invs));
            } else {
                // Block is either okay, or possibly we received
                // READ_STATUS_CHECKBLOCK_FAILED.
                // Note that CheckBlock can only fail for one of a few reasons:
                // 1. bad-proof-of-work (impossible here, because we've already
                //    accepted the header)
                // 2. merkleroot doesn't match the transactions given (already
                //    caught in FillBlock with READ_STATUS_FAILED, so
                //    impossible here)
                // 3. the block is otherwise invalid (eg invalid coinbase,
                //    block is too big, too many legacy sigops, etc).
                // So if CheckBlock failed, #3 is the only possibility.
                // Under BIP 152, we don't discourage the peer unless proof of work is
                // invalid (we don't require all the stateless checks to have
                // been run).  This is handled below, so just treat this as
                // though the block was successfully read, and rely on the
                // handling in ProcessNewBlock to ensure the block index is
                // updated, etc.
                RemoveBlockRequest(resp.blockhash); // it is now an empty pointer
                fBlockRead = true;
                // mapBlockSource is used for potentially punishing peers and
                // updating which peers send us compact blocks, so the race
                // between here and cs_main in ProcessNewBlock is fine.
                // BIP 152 permits peers to relay compact blocks after validating
                // the header only; we should not punish peers if the block turns
                // out to be invalid.
                mapBlockSource.emplace(resp.blockhash, std::make_pair(pfrom.GetId(), false));
            }
        } // Don't hold cs_main when we call into ProcessNewBlock
        if (fBlockRead) {
            // Since we requested this block (it was in mapBlocksInFlight), force it to be processed,
            // even if it would not be a candidate for new tip (missing previous block, chain not long enough, etc)
            // This bypasses some anti-DoS logic in AcceptBlock (eg to prevent
            // disk-space attacks), but this should be safe due to the
            // protections in the compact block handler -- see related comment
            // in compact block optimistic reconstruction handling.
            ProcessBlock(pfrom, pblock, /*force_processing=*/true);
        }
        return;
    }

    if (msg_type == NetMsgType::HEADERS)
    {
        // Ignore headers received while importing
        if (fImporting || fReindex) {
            LogPrint(BCLog::NET, "Unexpected headers message received from peer %d\n", pfrom.GetId());
            return;
        }

        std::vector<CBlockHeader> headers;

        // Bypass the normal CBlock deserialization, as we don't want to risk deserializing 2000 full blocks.
        unsigned int nCount = ReadCompactSize(vRecv);
        if (nCount > MAX_HEADERS_RESULTS) {
            Misbehaving(pfrom.GetId(), 20, strprintf("headers message size = %u", nCount));
            return;
        }
        headers.resize(nCount);
        for (unsigned int n = 0; n < nCount; n++) {
            vRecv >> headers[n];
            ReadCompactSize(vRecv); // ignore tx count; assume it is 0.
            ReadCompactSize(vRecv); // ignore block sig; assume it is 0.
        }

        return ProcessHeadersMessage(pfrom, *peer, headers, /*via_compact_block=*/false);
    }

    if (msg_type == NetMsgType::BLOCK)
    {
        // Ignore block received while importing
        if (fImporting || fReindex) {
            LogPrint(BCLog::NET, "Unexpected block message received from peer %d\n", pfrom.GetId());
            return;
        }

        std::shared_ptr<CBlock> pblock = std::make_shared<CBlock>();
        vRecv >> *pblock;

        LogPrint(BCLog::NET, "received block %s peer=%d\n", pblock->GetHash().ToString(), pfrom.GetId());

        bool forceProcessing = false;
        const uint256 hash(pblock->GetHash());
        {
            LOCK(cs_main);
            // Always process the block if we requested it, since we may
            // need it even when it's not a candidate for a new best tip.
            forceProcessing = IsBlockRequested(hash);
            RemoveBlockRequest(hash);
            // mapBlockSource is only used for punishing peers and setting
            // which peers send us compact blocks, so the race between here and
            // cs_main in ProcessNewBlock is fine.
            mapBlockSource.emplace(hash, std::make_pair(pfrom.GetId(), true));
        }
        ProcessBlock(pfrom, pblock, forceProcessing);
        return;
    }

    if (msg_type == NetMsgType::GETADDR) {
        // This asymmetric behavior for inbound and outbound connections was introduced
        // to prevent a fingerprinting attack: an attacker can send specific fake addresses
        // to users' AddrMan and later request them by sending getaddr messages.
        // Making nodes which are behind NAT and can only make outgoing connections ignore
        // the getaddr message mitigates the attack.
        if (!pfrom.IsInboundConn()) {
            LogPrint(BCLog::NET, "Ignoring \"getaddr\" from %s connection. peer=%d\n", pfrom.ConnectionTypeAsString(), pfrom.GetId());
            return;
        }

        // Since this must be an inbound connection, SetupAddressRelay will
        // never fail.
        Assume(SetupAddressRelay(pfrom, *peer));

        // Only send one GetAddr response per connection to reduce resource waste
        // and discourage addr stamping of INV announcements.
        if (peer->m_getaddr_recvd) {
            LogPrint(BCLog::NET, "Ignoring repeated \"getaddr\". peer=%d\n", pfrom.GetId());
            return;
        }
        peer->m_getaddr_recvd = true;

        peer->m_addrs_to_send.clear();
        std::vector<CAddress> vAddr;
        if (pfrom.HasPermission(NetPermissionFlags::Addr)) {
            vAddr = m_connman.GetAddresses(MAX_ADDR_TO_SEND, MAX_PCT_ADDR_TO_SEND, /* network */ std::nullopt);
        } else {
            vAddr = m_connman.GetAddresses(pfrom, MAX_ADDR_TO_SEND, MAX_PCT_ADDR_TO_SEND);
        }
        FastRandomContext insecure_rand;
        for (const CAddress &addr : vAddr) {
            PushAddress(*peer, addr, insecure_rand);
        }
        return;
    }

    if (msg_type == NetMsgType::MEMPOOL) {
        if (!(pfrom.GetLocalServices() & NODE_BLOOM) && !pfrom.HasPermission(NetPermissionFlags::Mempool))
        {
            if (!pfrom.HasPermission(NetPermissionFlags::NoBan))
            {
                LogPrint(BCLog::NET, "mempool request with bloom filters disabled, disconnect peer=%d\n", pfrom.GetId());
                pfrom.fDisconnect = true;
            }
            return;
        }

        if (m_connman.OutboundTargetReached(false) && !pfrom.HasPermission(NetPermissionFlags::Mempool))
        {
            if (!pfrom.HasPermission(NetPermissionFlags::NoBan))
            {
                LogPrint(BCLog::NET, "mempool request with bandwidth limit reached, disconnect peer=%d\n", pfrom.GetId());
                pfrom.fDisconnect = true;
            }
            return;
        }

        if (pfrom.m_tx_relay != nullptr) {
            LOCK(pfrom.m_tx_relay->cs_tx_inventory);
            pfrom.m_tx_relay->fSendMempool = true;
        }
        return;
    }

    if (msg_type == NetMsgType::PING) {
        if (pfrom.GetCommonVersion() > BIP0031_VERSION) {
            uint64_t nonce = 0;
            vRecv >> nonce;
            // Echo the message back with the nonce. This allows for two useful features:
            //
            // 1) A remote node can quickly check if the connection is operational
            // 2) Remote nodes can measure the latency of the network thread. If this node
            //    is overloaded it won't respond to pings quickly and the remote node can
            //    avoid sending us more work, like chain download requests.
            //
            // The nonce stops the remote getting confused between different pings: without
            // it, if the remote node sends a ping once per second and this node takes 5
            // seconds to respond to each, the 5th ping the remote sends would appear to
            // return very quickly.
            m_connman.PushMessage(&pfrom, msgMaker.Make(NetMsgType::PONG, nonce));
        }
        return;
    }

    if (msg_type == NetMsgType::PONG) {
        const auto ping_end = time_received;
        uint64_t nonce = 0;
        size_t nAvail = vRecv.in_avail();
        bool bPingFinished = false;
        std::string sProblem;

        if (nAvail >= sizeof(nonce)) {
            vRecv >> nonce;

            // Only process pong message if there is an outstanding ping (old ping without nonce should never pong)
            if (peer->m_ping_nonce_sent != 0) {
                if (nonce == peer->m_ping_nonce_sent) {
                    // Matching pong received, this ping is no longer outstanding
                    bPingFinished = true;
                    const auto ping_time = ping_end - peer->m_ping_start.load();
                    if (ping_time.count() >= 0) {
                        // Let connman know about this successful ping-pong
                        pfrom.PongReceived(ping_time);
                    } else {
                        // This should never happen
                        sProblem = "Timing mishap";
                    }
                } else {
                    // Nonce mismatches are normal when pings are overlapping
                    sProblem = "Nonce mismatch";
                    if (nonce == 0) {
                        // This is most likely a bug in another implementation somewhere; cancel this ping
                        bPingFinished = true;
                        sProblem = "Nonce zero";
                    }
                }
            } else {
                sProblem = "Unsolicited pong without ping";
            }
        } else {
            // This is most likely a bug in another implementation somewhere; cancel this ping
            bPingFinished = true;
            sProblem = "Short payload";
        }

        if (!(sProblem.empty())) {
            LogPrint(BCLog::NET, "pong peer=%d: %s, %x expected, %x received, %u bytes\n",
                pfrom.GetId(),
                sProblem,
                peer->m_ping_nonce_sent,
                nonce,
                nAvail);
        }
        if (bPingFinished) {
            peer->m_ping_nonce_sent = 0;
        }
        return;
    }

    if (msg_type == NetMsgType::FILTERLOAD) {
        if (!(pfrom.GetLocalServices() & NODE_BLOOM)) {
            LogPrint(BCLog::NET, "filterload received despite not offering bloom services from peer=%d; disconnecting\n", pfrom.GetId());
            pfrom.fDisconnect = true;
            return;
        }
        CBloomFilter filter;
        vRecv >> filter;

        if (!filter.IsWithinSizeConstraints())
        {
            // There is no excuse for sending a too-large filter
            Misbehaving(pfrom.GetId(), 100, "too-large bloom filter");
        }
        else if (pfrom.m_tx_relay != nullptr)
        {
            LOCK(pfrom.m_tx_relay->cs_filter);
            pfrom.m_tx_relay->pfilter.reset(new CBloomFilter(filter));
            pfrom.m_tx_relay->fRelayTxes = true;
        }
        return;
    }

    if (msg_type == NetMsgType::FILTERADD) {
        if (!(pfrom.GetLocalServices() & NODE_BLOOM)) {
            LogPrint(BCLog::NET, "filteradd received despite not offering bloom services from peer=%d; disconnecting\n", pfrom.GetId());
            pfrom.fDisconnect = true;
            return;
        }
        std::vector<unsigned char> vData;
        vRecv >> vData;

        // Nodes must NEVER send a data item > 520 bytes (the max size for a script data object,
        // and thus, the maximum size any matched object can have) in a filteradd message
        bool bad = false;
        if (vData.size() > MAX_SCRIPT_ELEMENT_SIZE) {
            bad = true;
        } else if (pfrom.m_tx_relay != nullptr) {
            LOCK(pfrom.m_tx_relay->cs_filter);
            if (pfrom.m_tx_relay->pfilter) {
                pfrom.m_tx_relay->pfilter->insert(vData);
            } else {
                bad = true;
            }
        }
        if (bad) {
            Misbehaving(pfrom.GetId(), 100, "bad filteradd message");
        }
        return;
    }

    if (msg_type == NetMsgType::FILTERCLEAR) {
        if (!(pfrom.GetLocalServices() & NODE_BLOOM)) {
            LogPrint(BCLog::NET, "filterclear received despite not offering bloom services from peer=%d; disconnecting\n", pfrom.GetId());
            pfrom.fDisconnect = true;
            return;
        }
        if (pfrom.m_tx_relay == nullptr) {
            return;
        }
        LOCK(pfrom.m_tx_relay->cs_filter);
        pfrom.m_tx_relay->pfilter = nullptr;
        pfrom.m_tx_relay->fRelayTxes = true;
        return;
    }

    if (msg_type == NetMsgType::FEEFILTER) {
        CAmount newFeeFilter = 0;
        vRecv >> newFeeFilter;
        if (MoneyRange(newFeeFilter)) {
            if (pfrom.m_tx_relay != nullptr) {
                pfrom.m_tx_relay->minFeeFilter = newFeeFilter;
            }
            LogPrint(BCLog::NET, "received: feefilter of %s from peer=%d\n", CFeeRate(newFeeFilter).ToString(), pfrom.GetId());
        }
        return;
    }

    if (msg_type == NetMsgType::GETCFILTERS) {
        ProcessGetCFilters(pfrom, vRecv);
        return;
    }

    if (msg_type == NetMsgType::GETCFHEADERS) {
        ProcessGetCFHeaders(pfrom, vRecv);
        return;
    }

    if (msg_type == NetMsgType::GETCFCHECKPT) {
        ProcessGetCFCheckPt(pfrom, vRecv);
        return;
    }

    if (msg_type == NetMsgType::NOTFOUND) {
        std::vector<CInv> vInv;
        vRecv >> vInv;
        if (vInv.size() <= MAX_PEER_TX_ANNOUNCEMENTS + MAX_BLOCKS_IN_TRANSIT_PER_PEER) {
            LOCK(::cs_main);
            for (CInv &inv : vInv) {
                if (inv.IsGenTxMsg()) {
                    // If we receive a NOTFOUND message for a tx we requested, mark the announcement for it as
                    // completed in TxRequestTracker.
                    m_txrequest.ReceivedResponse(pfrom.GetId(), inv.hash);
                }
            }
        }
        return;
    }

    // Ignore unknown commands for extensibility
    LogPrint(BCLog::NET, "Unknown command \"%s\" from peer=%d\n", SanitizeString(msg_type), pfrom.GetId());
    return;
}

bool PeerManagerImpl::MaybeDiscourageAndDisconnect(CNode& pnode, Peer& peer)
{
    {
        LOCK(peer.m_misbehavior_mutex);

        // There's nothing to do if the m_should_discourage flag isn't set
        if (!peer.m_should_discourage) return false;

        peer.m_should_discourage = false;
    } // peer.m_misbehavior_mutex

    if (pnode.HasPermission(NetPermissionFlags::NoBan)) {
        // We never disconnect or discourage peers for bad behavior if they have NetPermissionFlags::NoBan permission
        LogPrintf("Warning: not punishing noban peer %d!\n", peer.m_id);
        return false;
    }

    if (pnode.IsManualConn()) {
        // We never disconnect or discourage manual peers for bad behavior
        LogPrintf("Warning: not punishing manually connected peer %d!\n", peer.m_id);
        return false;
    }

    if (pnode.addr.IsLocal()) {
        // We disconnect local peers for bad behavior but don't discourage (since that would discourage
        // all peers on the same local address)
        LogPrint(BCLog::NET, "Warning: disconnecting but not discouraging %s peer %d!\n",
                 pnode.m_inbound_onion ? "inbound onion" : "local", peer.m_id);
        pnode.fDisconnect = true;
        return true;
    }

    // Normal case: Disconnect the peer and discourage all nodes sharing the address
    LogPrint(BCLog::NET, "Disconnecting and discouraging peer %d!\n", peer.m_id);
    if (m_banman) m_banman->Discourage(pnode.addr);
    m_connman.DisconnectNode(pnode.addr);
    LOCK(cs_main);
    // Remove all data from the header spam filter when the address is banned
    CleanAddressHeaders(pnode.addr);
    return true;
}

bool PeerManagerImpl::ProcessMessages(CNode* pfrom, std::atomic<bool>& interruptMsgProc)
{
    bool fMoreWork = false;

    PeerRef peer = GetPeerRef(pfrom->GetId());
    if (peer == nullptr) return false;

    {
        LOCK(peer->m_getdata_requests_mutex);
        if (!peer->m_getdata_requests.empty()) {
            ProcessGetData(*pfrom, *peer, interruptMsgProc);
        }
    }

    {
        LOCK2(cs_main, g_cs_orphans);
        if (!peer->m_orphan_work_set.empty()) {
            ProcessOrphanTx(peer->m_orphan_work_set);
        }
    }

    if (pfrom->fDisconnect)
        return false;

    // this maintains the order of responses
    // and prevents m_getdata_requests to grow unbounded
    {
        LOCK(peer->m_getdata_requests_mutex);
        if (!peer->m_getdata_requests.empty()) return true;
    }

    {
        LOCK(g_cs_orphans);
        if (!peer->m_orphan_work_set.empty()) return true;
    }

    // Don't bother if send buffer is too full to respond anyway
    if (pfrom->fPauseSend) return false;

    std::list<CNetMessage> msgs;
    {
        LOCK(pfrom->cs_vProcessMsg);
        if (pfrom->vProcessMsg.empty()) return false;
        // Just take one message
        msgs.splice(msgs.begin(), pfrom->vProcessMsg, pfrom->vProcessMsg.begin());
        pfrom->nProcessQueueSize -= msgs.front().m_raw_message_size;
        pfrom->fPauseRecv = pfrom->nProcessQueueSize > m_connman.GetReceiveFloodSize();
        fMoreWork = !pfrom->vProcessMsg.empty();
    }
    CNetMessage& msg(msgs.front());

    TRACE6(net, inbound_message,
        pfrom->GetId(),
        pfrom->m_addr_name.c_str(),
        pfrom->ConnectionTypeAsString().c_str(),
        msg.m_type.c_str(),
        msg.m_recv.size(),
        msg.m_recv.data()
    );

    if (gArgs.GetBoolArg("-capturemessages", false)) {
        CaptureMessage(pfrom->addr, msg.m_type, MakeUCharSpan(msg.m_recv), /*is_incoming=*/true);
    }

    msg.SetVersion(pfrom->GetCommonVersion());

    try {
        ProcessMessage(*pfrom, msg.m_type, msg.m_recv, msg.m_time, interruptMsgProc);
        if (interruptMsgProc) return false;
        {
            LOCK(peer->m_getdata_requests_mutex);
            if (!peer->m_getdata_requests.empty()) fMoreWork = true;
        }
    } catch (const std::exception& e) {
        LogPrint(BCLog::NET, "%s(%s, %u bytes): Exception '%s' (%s) caught\n", __func__, SanitizeString(msg.m_type), msg.m_message_size, e.what(), typeid(e).name());
    } catch (...) {
        LogPrint(BCLog::NET, "%s(%s, %u bytes): Unknown exception caught\n", __func__, SanitizeString(msg.m_type), msg.m_message_size);
    }

    return fMoreWork;
}

void PeerManagerImpl::ConsiderEviction(CNode& pto, std::chrono::seconds time_in_seconds)
{
    AssertLockHeld(cs_main);

    CNodeState &state = *State(pto.GetId());
    const CNetMsgMaker msgMaker(pto.GetCommonVersion());

    if (!state.m_chain_sync.m_protect && pto.IsOutboundOrBlockRelayConn() && state.fSyncStarted) {
        // This is an outbound peer subject to disconnection if they don't
        // announce a block with as much work as the current tip within
        // CHAIN_SYNC_TIMEOUT + HEADERS_RESPONSE_TIME seconds (note: if
        // their chain has more work than ours, we should sync to it,
        // unless it's invalid, in which case we should find that out and
        // disconnect from them elsewhere).
        if (state.pindexBestKnownBlock != nullptr && state.pindexBestKnownBlock->nChainWork >= m_chainman.ActiveChain().Tip()->nChainWork) {
            if (state.m_chain_sync.m_timeout != 0s) {
                state.m_chain_sync.m_timeout = 0s;
                state.m_chain_sync.m_work_header = nullptr;
                state.m_chain_sync.m_sent_getheaders = false;
            }
        } else if (state.m_chain_sync.m_timeout == 0s || (state.m_chain_sync.m_work_header != nullptr && state.pindexBestKnownBlock != nullptr && state.pindexBestKnownBlock->nChainWork >= state.m_chain_sync.m_work_header->nChainWork)) {
            // Our best block known by this peer is behind our tip, and we're either noticing
            // that for the first time, OR this peer was able to catch up to some earlier point
            // where we checked against our tip.
            // Either way, set a new timeout based on current tip.
            state.m_chain_sync.m_timeout = time_in_seconds + CHAIN_SYNC_TIMEOUT;
            state.m_chain_sync.m_work_header = m_chainman.ActiveChain().Tip();
            state.m_chain_sync.m_sent_getheaders = false;
        } else if (state.m_chain_sync.m_timeout > 0s && time_in_seconds > state.m_chain_sync.m_timeout) {
            // No evidence yet that our peer has synced to a chain with work equal to that
            // of our tip, when we first detected it was behind. Send a single getheaders
            // message to give the peer a chance to update us.
            if (state.m_chain_sync.m_sent_getheaders) {
                // They've run out of time to catch up!
                LogPrintf("Disconnecting outbound peer %d for old chain, best known block = %s\n", pto.GetId(), state.pindexBestKnownBlock != nullptr ? state.pindexBestKnownBlock->GetBlockHash().ToString() : "<none>");
                pto.fDisconnect = true;
            } else {
                assert(state.m_chain_sync.m_work_header);
                LogPrint(BCLog::NET, "sending getheaders to outbound peer=%d to verify chain work (current best known block:%s, benchmark blockhash: %s)\n", pto.GetId(), state.pindexBestKnownBlock != nullptr ? state.pindexBestKnownBlock->GetBlockHash().ToString() : "<none>", state.m_chain_sync.m_work_header->GetBlockHash().ToString());
                m_connman.PushMessage(&pto, msgMaker.Make(NetMsgType::GETHEADERS, m_chainman.ActiveChain().GetLocator(state.m_chain_sync.m_work_header->pprev), uint256()));
                state.m_chain_sync.m_sent_getheaders = true;
                constexpr auto HEADERS_RESPONSE_TIME{2min};
                // Bump the timeout to allow a response, which could clear the timeout
                // (if the response shows the peer has synced), reset the timeout (if
                // the peer syncs to the required work but not to our tip), or result
                // in disconnect (if we advance to the timeout and pindexBestKnownBlock
                // has not sufficiently progressed)
                state.m_chain_sync.m_timeout = time_in_seconds + HEADERS_RESPONSE_TIME;
            }
        }
    }
}

void PeerManagerImpl::EvictExtraOutboundPeers(std::chrono::seconds now)
{
    // If we have any extra block-relay-only peers, disconnect the youngest unless
    // it's given us a block -- in which case, compare with the second-youngest, and
    // out of those two, disconnect the peer who least recently gave us a block.
    // The youngest block-relay-only peer would be the extra peer we connected
    // to temporarily in order to sync our tip; see net.cpp.
    // Note that we use higher nodeid as a measure for most recent connection.
    if (m_connman.GetExtraBlockRelayCount() > 0) {
        std::pair<NodeId, std::chrono::seconds> youngest_peer{-1, 0}, next_youngest_peer{-1, 0};

        m_connman.ForEachNode([&](CNode* pnode) {
            if (!pnode->IsBlockOnlyConn() || pnode->fDisconnect) return;
            if (pnode->GetId() > youngest_peer.first) {
                next_youngest_peer = youngest_peer;
                youngest_peer.first = pnode->GetId();
                youngest_peer.second = pnode->m_last_block_time;
            }
        });
        NodeId to_disconnect = youngest_peer.first;
        if (youngest_peer.second > next_youngest_peer.second) {
            // Our newest block-relay-only peer gave us a block more recently;
            // disconnect our second youngest.
            to_disconnect = next_youngest_peer.first;
        }
        m_connman.ForNode(to_disconnect, [&](CNode* pnode) EXCLUSIVE_LOCKS_REQUIRED(::cs_main) {
            AssertLockHeld(::cs_main);
            // Make sure we're not getting a block right now, and that
            // we've been connected long enough for this eviction to happen
            // at all.
            // Note that we only request blocks from a peer if we learn of a
            // valid headers chain with at least as much work as our tip.
            CNodeState *node_state = State(pnode->GetId());
            if (node_state == nullptr ||
                (now - pnode->m_connected >= MINIMUM_CONNECT_TIME && node_state->nBlocksInFlight == 0)) {
                pnode->fDisconnect = true;
                LogPrint(BCLog::NET, "disconnecting extra block-relay-only peer=%d (last block received at time %d)\n",
                         pnode->GetId(), count_seconds(pnode->m_last_block_time));
                return true;
            } else {
                LogPrint(BCLog::NET, "keeping block-relay-only peer=%d chosen for eviction (connect time: %d, blocks_in_flight: %d)\n",
                         pnode->GetId(), count_seconds(pnode->m_connected), node_state->nBlocksInFlight);
            }
            return false;
        });
    }

    // Check whether we have too many outbound-full-relay peers
    if (m_connman.GetExtraFullOutboundCount() > 0) {
        // If we have more outbound-full-relay peers than we target, disconnect one.
        // Pick the outbound-full-relay peer that least recently announced
        // us a new block, with ties broken by choosing the more recent
        // connection (higher node id)
        NodeId worst_peer = -1;
        int64_t oldest_block_announcement = std::numeric_limits<int64_t>::max();

        m_connman.ForEachNode([&](CNode* pnode) EXCLUSIVE_LOCKS_REQUIRED(::cs_main) {
            AssertLockHeld(::cs_main);

            // Only consider outbound-full-relay peers that are not already
            // marked for disconnection
            if (!pnode->IsFullOutboundConn() || pnode->fDisconnect) return;
            CNodeState *state = State(pnode->GetId());
            if (state == nullptr) return; // shouldn't be possible, but just in case
            // Don't evict our protected peers
            if (state->m_chain_sync.m_protect) return;
            if (state->m_last_block_announcement < oldest_block_announcement || (state->m_last_block_announcement == oldest_block_announcement && pnode->GetId() > worst_peer)) {
                worst_peer = pnode->GetId();
                oldest_block_announcement = state->m_last_block_announcement;
            }
        });
        if (worst_peer != -1) {
            bool disconnected = m_connman.ForNode(worst_peer, [&](CNode* pnode) EXCLUSIVE_LOCKS_REQUIRED(::cs_main) {
                AssertLockHeld(::cs_main);

                // Only disconnect a peer that has been connected to us for
                // some reasonable fraction of our check-frequency, to give
                // it time for new information to have arrived.
                // Also don't disconnect any peer we're trying to download a
                // block from.
                CNodeState &state = *State(pnode->GetId());
                if (now - pnode->m_connected > MINIMUM_CONNECT_TIME && state.nBlocksInFlight == 0) {
                    LogPrint(BCLog::NET, "disconnecting extra outbound peer=%d (last block announcement received at time %d)\n", pnode->GetId(), oldest_block_announcement);
                    pnode->fDisconnect = true;
                    return true;
                } else {
                    LogPrint(BCLog::NET, "keeping outbound peer=%d chosen for eviction (connect time: %d, blocks_in_flight: %d)\n",
                             pnode->GetId(), count_seconds(pnode->m_connected), state.nBlocksInFlight);
                    return false;
                }
            });
            if (disconnected) {
                // If we disconnected an extra peer, that means we successfully
                // connected to at least one peer after the last time we
                // detected a stale tip. Don't try any more extra peers until
                // we next detect a stale tip, to limit the load we put on the
                // network from these extra connections.
                m_connman.SetTryNewOutboundPeer(false);
            }
        }
    }
}

void PeerManagerImpl::CheckForStaleTipAndEvictPeers()
{
    LOCK(cs_main);

    auto now{GetTime<std::chrono::seconds>()};

    EvictExtraOutboundPeers(now);

    if (now > m_stale_tip_check_time) {
        // Check whether our tip is stale, and if so, allow using an extra
        // outbound peer
        if (!fImporting && !fReindex && m_connman.GetNetworkActive() && m_connman.GetUseAddrmanOutgoing() && TipMayBeStale()) {
            LogPrintf("Potential stale tip detected, will try using extra outbound peer (last tip update: %d seconds ago)\n",
                      count_seconds(now - m_last_tip_update.load()));
            m_connman.SetTryNewOutboundPeer(true);
        } else if (m_connman.GetTryNewOutboundPeer()) {
            m_connman.SetTryNewOutboundPeer(false);
        }
        m_stale_tip_check_time = now + STALE_CHECK_INTERVAL;
    }

    if (!m_initial_sync_finished && CanDirectFetch()) {
        m_connman.StartExtraBlockRelayPeers();
        m_initial_sync_finished = true;
    }
}

void PeerManagerImpl::MaybeSendPing(CNode& node_to, Peer& peer, std::chrono::microseconds now)
{
    if (m_connman.ShouldRunInactivityChecks(node_to, std::chrono::duration_cast<std::chrono::seconds>(now)) &&
        peer.m_ping_nonce_sent &&
        now > peer.m_ping_start.load() + TIMEOUT_INTERVAL)
    {
        // The ping timeout is using mocktime. To disable the check during
        // testing, increase -peertimeout.
        LogPrint(BCLog::NET, "ping timeout: %fs peer=%d\n", 0.000001 * count_microseconds(now - peer.m_ping_start.load()), peer.m_id);
        node_to.fDisconnect = true;
        return;
    }

    const CNetMsgMaker msgMaker(node_to.GetCommonVersion());
    bool pingSend = false;

    if (peer.m_ping_queued) {
        // RPC ping request by user
        pingSend = true;
    }

    if (peer.m_ping_nonce_sent == 0 && now > peer.m_ping_start.load() + PING_INTERVAL) {
        // Ping automatically sent as a latency probe & keepalive.
        pingSend = true;
    }

    if (pingSend) {
        uint64_t nonce = 0;
        while (nonce == 0) {
            GetRandBytes((unsigned char*)&nonce, sizeof(nonce));
        }
        peer.m_ping_queued = false;
        peer.m_ping_start = now;
        if (node_to.GetCommonVersion() > BIP0031_VERSION) {
            peer.m_ping_nonce_sent = nonce;
            m_connman.PushMessage(&node_to, msgMaker.Make(NetMsgType::PING, nonce));
        } else {
            // Peer is too old to support ping command with nonce, pong will never arrive.
            peer.m_ping_nonce_sent = 0;
            m_connman.PushMessage(&node_to, msgMaker.Make(NetMsgType::PING));
        }
    }
}

void PeerManagerImpl::MaybeSendAddr(CNode& node, Peer& peer, std::chrono::microseconds current_time)
{
    // Nothing to do for non-address-relay peers
    if (!peer.m_addr_relay_enabled) return;

    LOCK(peer.m_addr_send_times_mutex);
    // Periodically advertise our local address to the peer.
    if (fListen && !m_chainman.ActiveChainstate().IsInitialBlockDownload() &&
        peer.m_next_local_addr_send < current_time) {
        // If we've sent before, clear the bloom filter for the peer, so that our
        // self-announcement will actually go out.
        // This might be unnecessary if the bloom filter has already rolled
        // over since our last self-announcement, but there is only a small
        // bandwidth cost that we can incur by doing this (which happens
        // once a day on average).
        if (peer.m_next_local_addr_send != 0us) {
            peer.m_addr_known->reset();
        }
        if (std::optional<CAddress> local_addr = GetLocalAddrForPeer(&node)) {
            FastRandomContext insecure_rand;
            PushAddress(peer, *local_addr, insecure_rand);
        }
        peer.m_next_local_addr_send = GetExponentialRand(current_time, AVG_LOCAL_ADDRESS_BROADCAST_INTERVAL);
    }

    // We sent an `addr` message to this peer recently. Nothing more to do.
    if (current_time <= peer.m_next_addr_send) return;

    peer.m_next_addr_send = GetExponentialRand(current_time, AVG_ADDRESS_BROADCAST_INTERVAL);

    if (!Assume(peer.m_addrs_to_send.size() <= MAX_ADDR_TO_SEND)) {
        // Should be impossible since we always check size before adding to
        // m_addrs_to_send. Recover by trimming the vector.
        peer.m_addrs_to_send.resize(MAX_ADDR_TO_SEND);
    }

    // Remove addr records that the peer already knows about, and add new
    // addrs to the m_addr_known filter on the same pass.
    auto addr_already_known = [&peer](const CAddress& addr) {
        bool ret = peer.m_addr_known->contains(addr.GetKey());
        if (!ret) peer.m_addr_known->insert(addr.GetKey());
        return ret;
    };
    peer.m_addrs_to_send.erase(std::remove_if(peer.m_addrs_to_send.begin(), peer.m_addrs_to_send.end(), addr_already_known),
                           peer.m_addrs_to_send.end());

    // No addr messages to send
    if (peer.m_addrs_to_send.empty()) return;

    const char* msg_type;
    int make_flags;
    if (peer.m_wants_addrv2) {
        msg_type = NetMsgType::ADDRV2;
        make_flags = ADDRV2_FORMAT;
    } else {
        msg_type = NetMsgType::ADDR;
        make_flags = 0;
    }
    m_connman.PushMessage(&node, CNetMsgMaker(node.GetCommonVersion()).Make(make_flags, msg_type, peer.m_addrs_to_send));
    peer.m_addrs_to_send.clear();

    // we only send the big addr message once
    if (peer.m_addrs_to_send.capacity() > 40) {
        peer.m_addrs_to_send.shrink_to_fit();
    }
}

void PeerManagerImpl::MaybeSendFeefilter(CNode& pto, std::chrono::microseconds current_time)
{
    AssertLockHeld(cs_main);

    if (m_ignore_incoming_txs) return;
    if (!pto.m_tx_relay) return;
    if (pto.GetCommonVersion() < FEEFILTER_VERSION) return;
    // peers with the forcerelay permission should not filter txs to us
    if (pto.HasPermission(NetPermissionFlags::ForceRelay)) return;

<<<<<<< HEAD
    CAmount currentFilter = MIN_TX_FEE_PER_KB;
=======
    CAmount currentFilter = m_mempool.GetMinFee(gArgs.GetIntArg("-maxmempool", DEFAULT_MAX_MEMPOOL_SIZE) * 1000000).GetFeePerK();
>>>>>>> dd04f2dd
    static FeeFilterRounder g_filter_rounder{CFeeRate{DEFAULT_MIN_RELAY_TX_FEE}};

    if (m_chainman.ActiveChainstate().IsInitialBlockDownload()) {
        // Received tx-inv messages are discarded when the active
        // chainstate is in IBD, so tell the peer to not send them.
        currentFilter = MAX_MONEY;
    } else {
        static const CAmount MAX_FILTER{g_filter_rounder.round(MAX_MONEY)};
        if (pto.m_tx_relay->lastSentFeeFilter == MAX_FILTER) {
            // Send the current filter if we sent MAX_FILTER previously
            // and made it out of IBD.
            pto.m_tx_relay->m_next_send_feefilter = 0us;
        }
    }
    if (current_time > pto.m_tx_relay->m_next_send_feefilter) {
        CAmount filterToSend = g_filter_rounder.round(currentFilter);
        // We always have a fee filter of at least minRelayTxFee
        filterToSend = std::max(filterToSend, ::minRelayTxFee.GetFeePerK());
        if (filterToSend != pto.m_tx_relay->lastSentFeeFilter) {
            m_connman.PushMessage(&pto, CNetMsgMaker(pto.GetCommonVersion()).Make(NetMsgType::FEEFILTER, filterToSend));
            pto.m_tx_relay->lastSentFeeFilter = filterToSend;
        }
        pto.m_tx_relay->m_next_send_feefilter = GetExponentialRand(current_time, AVG_FEEFILTER_BROADCAST_INTERVAL);
    }
    // If the fee filter has changed substantially and it's still more than MAX_FEEFILTER_CHANGE_DELAY
    // until scheduled broadcast, then move the broadcast to within MAX_FEEFILTER_CHANGE_DELAY.
    else if (current_time + MAX_FEEFILTER_CHANGE_DELAY < pto.m_tx_relay->m_next_send_feefilter &&
                (currentFilter < 3 * pto.m_tx_relay->lastSentFeeFilter / 4 || currentFilter > 4 * pto.m_tx_relay->lastSentFeeFilter / 3)) {
        pto.m_tx_relay->m_next_send_feefilter = current_time + GetRandomDuration<std::chrono::microseconds>(MAX_FEEFILTER_CHANGE_DELAY);
    }
}

namespace {
class CompareInvMempoolOrder
{
    CTxMemPool *mp;
    bool m_wtxid_relay;
public:
    explicit CompareInvMempoolOrder(CTxMemPool *_mempool, bool use_wtxid)
    {
        mp = _mempool;
        m_wtxid_relay = use_wtxid;
    }

    bool operator()(std::set<uint256>::iterator a, std::set<uint256>::iterator b)
    {
        /* As std::make_heap produces a max-heap, we want the entries with the
         * fewest ancestors/highest fee to sort later. */
        return mp->CompareDepthAndScore(*b, *a, m_wtxid_relay);
    }
};
}

bool PeerManagerImpl::SetupAddressRelay(const CNode& node, Peer& peer)
{
    // We don't participate in addr relay with outbound block-relay-only
    // connections to prevent providing adversaries with the additional
    // information of addr traffic to infer the link.
    if (node.IsBlockOnlyConn()) return false;

    if (!peer.m_addr_relay_enabled.exchange(true)) {
        // First addr message we have received from the peer, initialize
        // m_addr_known
        peer.m_addr_known = std::make_unique<CRollingBloomFilter>(5000, 0.001);
    }

    return true;
}

bool PeerManagerImpl::SendMessages(CNode* pto)
{
    PeerRef peer = GetPeerRef(pto->GetId());
    if (!peer) return false;
    const Consensus::Params& consensusParams = m_chainparams.GetConsensus();

    // We must call MaybeDiscourageAndDisconnect first, to ensure that we'll
    // disconnect misbehaving peers even before the version handshake is complete.
    if (MaybeDiscourageAndDisconnect(*pto, *peer)) return true;

    // Don't send anything until the version handshake is complete
    if (!pto->fSuccessfullyConnected || pto->fDisconnect)
        return true;

    // If we get here, the outgoing message serialization version is set and can't change.
    const CNetMsgMaker msgMaker(pto->GetCommonVersion());

    const auto current_time{GetTime<std::chrono::microseconds>()};

    if (pto->IsAddrFetchConn() && current_time - pto->m_connected > 10 * AVG_ADDRESS_BROADCAST_INTERVAL) {
        LogPrint(BCLog::NET, "addrfetch connection timeout; disconnecting peer=%d\n", pto->GetId());
        pto->fDisconnect = true;
        return true;
    }

    MaybeSendPing(*pto, *peer, current_time);

    // MaybeSendPing may have marked peer for disconnection
    if (pto->fDisconnect) return true;

    MaybeSendAddr(*pto, *peer, current_time);

    {
        LOCK(cs_main);

        CNodeState &state = *State(pto->GetId());

        // Start block sync
        if (pindexBestHeader == nullptr)
            pindexBestHeader = m_chainman.ActiveChain().Tip();
        bool fFetch = state.fPreferredDownload || (nPreferredDownload == 0 && !pto->fClient && !pto->IsAddrFetchConn()); // Download if this is a nice peer, or we have no nice peers and this one might do.
        if (!state.fSyncStarted && !pto->fClient && !fImporting && !fReindex) {
            // Only actively request headers from a single peer, unless we're close to today.
            if ((nSyncStarted == 0 && fFetch) || pindexBestHeader->GetBlockTime() > GetAdjustedTime() - 24 * 60 * 60) {
                state.fSyncStarted = true;
                state.m_headers_sync_timeout = current_time + HEADERS_DOWNLOAD_TIMEOUT_BASE +
                    (
                        // Convert HEADERS_DOWNLOAD_TIMEOUT_PER_HEADER to microseconds before scaling
                        // to maintain precision
                        std::chrono::microseconds{HEADERS_DOWNLOAD_TIMEOUT_PER_HEADER} *
                        (GetAdjustedTime() - pindexBestHeader->GetBlockTime()) / consensusParams.nTargetSpacing
                    );
                nSyncStarted++;
                const CBlockIndex *pindexStart = pindexBestHeader;
                /* If possible, start at the block preceding the currently
                   best known header.  This ensures that we always get a
                   non-empty list of headers back as long as the peer
                   is up-to-date.  With a non-empty response, we can initialise
                   the peer's known best block.  This wouldn't be possible
                   if we requested starting at pindexBestHeader and
                   got back an empty response.  */
                if (pindexStart->pprev)
                    pindexStart = pindexStart->pprev;
                LogPrint(BCLog::NET, "initial getheaders (%d) to peer=%d (startheight:%d)\n", pindexStart->nHeight, pto->GetId(), peer->m_starting_height);
                m_connman.PushMessage(pto, msgMaker.Make(NetMsgType::GETHEADERS, m_chainman.ActiveChain().GetLocator(pindexStart), uint256()));
            }
        }

        //
        // Try sending block announcements via headers
        //
        {
            // If we have less than MAX_BLOCKS_TO_ANNOUNCE in our
            // list of block hashes we're relaying, and our peer wants
            // headers announcements, then find the first header
            // not yet known to our peer but would connect, and send.
            // If no header would connect, or if we have too many
            // blocks, or if the peer doesn't want headers, just
            // add all to the inv queue.
            LOCK(peer->m_block_inv_mutex);
            std::vector<CBlock> vHeaders;
            bool fRevertToInv = ((!state.fPreferHeaders &&
                                 (!state.fPreferHeaderAndIDs || peer->m_blocks_for_headers_relay.size() > 1)) ||
                                 peer->m_blocks_for_headers_relay.size() > MAX_BLOCKS_TO_ANNOUNCE);
            const CBlockIndex *pBestIndex = nullptr; // last header queued for delivery
            ProcessBlockAvailability(pto->GetId()); // ensure pindexBestKnownBlock is up-to-date

            if (!fRevertToInv) {
                bool fFoundStartingHeader = false;
                // Try to find first header that our peer doesn't have, and
                // then send all headers past that one.  If we come across any
                // headers that aren't on m_chainman.ActiveChain(), give up.
                for (const uint256& hash : peer->m_blocks_for_headers_relay) {
                    const CBlockIndex* pindex = m_chainman.m_blockman.LookupBlockIndex(hash);
                    assert(pindex);
                    if (m_chainman.ActiveChain()[pindex->nHeight] != pindex) {
                        // Bail out if we reorged away from this block
                        fRevertToInv = true;
                        break;
                    }
                    if (pBestIndex != nullptr && pindex->pprev != pBestIndex) {
                        // This means that the list of blocks to announce don't
                        // connect to each other.
                        // This shouldn't really be possible to hit during
                        // regular operation (because reorgs should take us to
                        // a chain that has some block not on the prior chain,
                        // which should be caught by the prior check), but one
                        // way this could happen is by using invalidateblock /
                        // reconsiderblock repeatedly on the tip, causing it to
                        // be added multiple times to m_blocks_for_headers_relay.
                        // Robustly deal with this rare situation by reverting
                        // to an inv.
                        fRevertToInv = true;
                        break;
                    }
                    pBestIndex = pindex;
                    if (fFoundStartingHeader) {
                        // add this to the headers message
                        vHeaders.push_back(pindex->GetBlockHeader());
                    } else if (PeerHasHeader(&state, pindex)) {
                        continue; // keep looking for the first new block
                    } else if (pindex->pprev == nullptr || PeerHasHeader(&state, pindex->pprev)) {
                        // Peer doesn't have this header but they do have the prior one.
                        // Start sending headers.
                        fFoundStartingHeader = true;
                        vHeaders.push_back(pindex->GetBlockHeader());
                    } else {
                        // Peer doesn't have this header or the prior one -- nothing will
                        // connect, so bail out.
                        fRevertToInv = true;
                        break;
                    }
                }
            }
            if (!fRevertToInv && !vHeaders.empty()) {
                if (vHeaders.size() == 1 && state.fPreferHeaderAndIDs) {
                    // We only send up to 1 block as header-and-ids, as otherwise
                    // probably means we're doing an initial-ish-sync or they're slow
                    LogPrint(BCLog::NET, "%s sending header-and-ids %s to peer=%d\n", __func__,
                            vHeaders.front().GetHash().ToString(), pto->GetId());

                    int nSendFlags = state.fWantsCmpctWitness ? 0 : SERIALIZE_TRANSACTION_NO_WITNESS;

                    bool fGotBlockFromCache = false;
                    {
                        LOCK(cs_most_recent_block);
                        if (most_recent_block_hash == pBestIndex->GetBlockHash()) {
                            if (state.fWantsCmpctWitness || !fWitnessesPresentInMostRecentCompactBlock)
                                m_connman.PushMessage(pto, msgMaker.Make(nSendFlags, NetMsgType::CMPCTBLOCK, *most_recent_compact_block));
                            else {
                                CBlockHeaderAndShortTxIDs cmpctblock(*most_recent_block, state.fWantsCmpctWitness);
                                m_connman.PushMessage(pto, msgMaker.Make(nSendFlags, NetMsgType::CMPCTBLOCK, cmpctblock));
                            }
                            fGotBlockFromCache = true;
                        }
                    }
                    if (!fGotBlockFromCache) {
                        CBlock block;
                        bool ret = ReadBlockFromDisk(block, pBestIndex, consensusParams);
                        assert(ret);
                        CBlockHeaderAndShortTxIDs cmpctblock(block, state.fWantsCmpctWitness);
                        m_connman.PushMessage(pto, msgMaker.Make(nSendFlags, NetMsgType::CMPCTBLOCK, cmpctblock));
                    }
                    state.pindexBestHeaderSent = pBestIndex;
                } else if (state.fPreferHeaders) {
                    if (vHeaders.size() > 1) {
                        LogPrint(BCLog::NET, "%s: %u headers, range (%s, %s), to peer=%d\n", __func__,
                                vHeaders.size(),
                                vHeaders.front().GetHash().ToString(),
                                vHeaders.back().GetHash().ToString(), pto->GetId());
                    } else {
                        LogPrint(BCLog::NET, "%s: sending header %s to peer=%d\n", __func__,
                                vHeaders.front().GetHash().ToString(), pto->GetId());
                    }
                    m_connman.PushMessage(pto, msgMaker.Make(NetMsgType::HEADERS, vHeaders));
                    state.pindexBestHeaderSent = pBestIndex;
                } else
                    fRevertToInv = true;
            }
            if (fRevertToInv) {
                // If falling back to using an inv, just try to inv the tip.
                // The last entry in m_blocks_for_headers_relay was our tip at some point
                // in the past.
                if (!peer->m_blocks_for_headers_relay.empty()) {
                    const uint256& hashToAnnounce = peer->m_blocks_for_headers_relay.back();
                    const CBlockIndex* pindex = m_chainman.m_blockman.LookupBlockIndex(hashToAnnounce);
                    assert(pindex);

                    // Warn if we're announcing a block that is not on the main chain.
                    // This should be very rare and could be optimized out.
                    // Just log for now.
                    if (m_chainman.ActiveChain()[pindex->nHeight] != pindex) {
                        LogPrint(BCLog::NET, "Announcing block %s not on main chain (tip=%s)\n",
                            hashToAnnounce.ToString(), m_chainman.ActiveChain().Tip()->GetBlockHash().ToString());
                    }

                    // If the peer's chain has this block, don't inv it back.
                    if (!PeerHasHeader(&state, pindex)) {
                        peer->m_blocks_for_inv_relay.push_back(hashToAnnounce);
                        LogPrint(BCLog::NET, "%s: sending inv peer=%d hash=%s\n", __func__,
                            pto->GetId(), hashToAnnounce.ToString());
                    }
                }
            }
            peer->m_blocks_for_headers_relay.clear();
        }

        //
        // Message: inventory
        //
        std::vector<CInv> vInv;
        {
            LOCK(peer->m_block_inv_mutex);
            vInv.reserve(std::max<size_t>(peer->m_blocks_for_inv_relay.size(), INVENTORY_BROADCAST_MAX));

            // Add blocks
            for (const uint256& hash : peer->m_blocks_for_inv_relay) {
                vInv.push_back(CInv(MSG_BLOCK, hash));
                if (vInv.size() == MAX_INV_SZ) {
                    m_connman.PushMessage(pto, msgMaker.Make(NetMsgType::INV, vInv));
                    vInv.clear();
                }
            }
            peer->m_blocks_for_inv_relay.clear();
        }

        if (pto->m_tx_relay != nullptr) {
                LOCK(pto->m_tx_relay->cs_tx_inventory);
                // Check whether periodic sends should happen
                bool fSendTrickle = pto->HasPermission(NetPermissionFlags::NoBan);
                if (pto->m_tx_relay->nNextInvSend < current_time) {
                    fSendTrickle = true;
                    if (pto->IsInboundConn()) {
                        pto->m_tx_relay->nNextInvSend = NextInvToInbounds(current_time, INBOUND_INVENTORY_BROADCAST_INTERVAL);
                    } else {
                        pto->m_tx_relay->nNextInvSend = GetExponentialRand(current_time, OUTBOUND_INVENTORY_BROADCAST_INTERVAL);
                    }
                }

                // Time to send but the peer has requested we not relay transactions.
                if (fSendTrickle) {
                    LOCK(pto->m_tx_relay->cs_filter);
                    if (!pto->m_tx_relay->fRelayTxes) pto->m_tx_relay->setInventoryTxToSend.clear();
                }

                // Respond to BIP35 mempool requests
                if (fSendTrickle && pto->m_tx_relay->fSendMempool) {
                    auto vtxinfo = m_mempool.infoAll();
                    pto->m_tx_relay->fSendMempool = false;
                    const CFeeRate filterrate{pto->m_tx_relay->minFeeFilter.load()};

                    LOCK(pto->m_tx_relay->cs_filter);

                    for (const auto& txinfo : vtxinfo) {
                        const uint256& hash = state.m_wtxid_relay ? txinfo.tx->GetWitnessHash() : txinfo.tx->GetHash();
                        CInv inv(state.m_wtxid_relay ? MSG_WTX : MSG_TX, hash);
                        pto->m_tx_relay->setInventoryTxToSend.erase(hash);
                        // Don't send transactions that peers will not put into their mempool
                        if (txinfo.fee < filterrate.GetFee(txinfo.vsize)) {
                            continue;
                        }
                        if (pto->m_tx_relay->pfilter) {
                            if (!pto->m_tx_relay->pfilter->IsRelevantAndUpdate(*txinfo.tx)) continue;
                        }
                        pto->m_tx_relay->filterInventoryKnown.insert(hash);
                        // Responses to MEMPOOL requests bypass the m_recently_announced_invs filter.
                        vInv.push_back(inv);
                        if (vInv.size() == MAX_INV_SZ) {
                            m_connman.PushMessage(pto, msgMaker.Make(NetMsgType::INV, vInv));
                            vInv.clear();
                        }
                    }
                    pto->m_tx_relay->m_last_mempool_req = std::chrono::duration_cast<std::chrono::seconds>(current_time);
                }

                // Determine transactions to relay
                if (fSendTrickle) {
                    // Produce a vector with all candidates for sending
                    std::vector<std::set<uint256>::iterator> vInvTx;
                    vInvTx.reserve(pto->m_tx_relay->setInventoryTxToSend.size());
                    for (std::set<uint256>::iterator it = pto->m_tx_relay->setInventoryTxToSend.begin(); it != pto->m_tx_relay->setInventoryTxToSend.end(); it++) {
                        vInvTx.push_back(it);
                    }
                    const CFeeRate filterrate{pto->m_tx_relay->minFeeFilter.load()};
                    // Topologically and fee-rate sort the inventory we send for privacy and priority reasons.
                    // A heap is used so that not all items need sorting if only a few are being sent.
                    CompareInvMempoolOrder compareInvMempoolOrder(&m_mempool, state.m_wtxid_relay);
                    std::make_heap(vInvTx.begin(), vInvTx.end(), compareInvMempoolOrder);
                    // No reason to drain out at many times the network's capacity,
                    // especially since we have many peers and some will draw much shorter delays.
                    unsigned int nRelayedTransactions = 0;
                    LOCK(pto->m_tx_relay->cs_filter);
                    while (!vInvTx.empty() && nRelayedTransactions < INVENTORY_BROADCAST_MAX) {
                        // Fetch the top element from the heap
                        std::pop_heap(vInvTx.begin(), vInvTx.end(), compareInvMempoolOrder);
                        std::set<uint256>::iterator it = vInvTx.back();
                        vInvTx.pop_back();
                        uint256 hash = *it;
                        CInv inv(state.m_wtxid_relay ? MSG_WTX : MSG_TX, hash);
                        // Remove it from the to-be-sent set
                        pto->m_tx_relay->setInventoryTxToSend.erase(it);
                        // Check if not in the filter already
                        if (pto->m_tx_relay->filterInventoryKnown.contains(hash)) {
                            continue;
                        }
                        // Not in the mempool anymore? don't bother sending it.
                        auto txinfo = m_mempool.info(ToGenTxid(inv));
                        if (!txinfo.tx) {
                            continue;
                        }
                        auto txid = txinfo.tx->GetHash();
                        auto wtxid = txinfo.tx->GetWitnessHash();
                        // Peer told you to not send transactions at that feerate? Don't bother sending it.
                        if (txinfo.fee < filterrate.GetFee(txinfo.vsize)) {
                            continue;
                        }
                        if (pto->m_tx_relay->pfilter && !pto->m_tx_relay->pfilter->IsRelevantAndUpdate(*txinfo.tx)) continue;
                        // Send
                        State(pto->GetId())->m_recently_announced_invs.insert(hash);
                        vInv.push_back(inv);
                        nRelayedTransactions++;
                        {
                            // Expire old relay messages
                            while (!g_relay_expiration.empty() && g_relay_expiration.front().first < current_time)
                            {
                                mapRelay.erase(g_relay_expiration.front().second);
                                g_relay_expiration.pop_front();
                            }

                            auto ret = mapRelay.emplace(txid, std::move(txinfo.tx));
                            if (ret.second) {
                                g_relay_expiration.emplace_back(current_time + RELAY_TX_CACHE_TIME, ret.first);
                            }
                            // Add wtxid-based lookup into mapRelay as well, so that peers can request by wtxid
                            auto ret2 = mapRelay.emplace(wtxid, ret.first->second);
                            if (ret2.second) {
                                g_relay_expiration.emplace_back(current_time + RELAY_TX_CACHE_TIME, ret2.first);
                            }
                        }
                        if (vInv.size() == MAX_INV_SZ) {
                            m_connman.PushMessage(pto, msgMaker.Make(NetMsgType::INV, vInv));
                            vInv.clear();
                        }
                        pto->m_tx_relay->filterInventoryKnown.insert(hash);
                        if (hash != txid) {
                            // Insert txid into filterInventoryKnown, even for
                            // wtxidrelay peers. This prevents re-adding of
                            // unconfirmed parents to the recently_announced
                            // filter, when a child tx is requested. See
                            // ProcessGetData().
                            pto->m_tx_relay->filterInventoryKnown.insert(txid);
                        }
                    }
                }
        }
        if (!vInv.empty())
            m_connman.PushMessage(pto, msgMaker.Make(NetMsgType::INV, vInv));

        // Detect whether we're stalling
        if (state.m_stalling_since.count() && state.m_stalling_since < current_time - BLOCK_STALLING_TIMEOUT) {
            // Stalling only triggers when the block download window cannot move. During normal steady state,
            // the download window should be much larger than the to-be-downloaded set of blocks, so disconnection
            // should only happen during initial block download.
            LogPrintf("Peer=%d is stalling block download, disconnecting\n", pto->GetId());
            pto->fDisconnect = true;
            return true;
        }
        // In case there is a block that has been in flight from this peer for block_interval * (1 + 0.5 * N)
        // (with N the number of peers from which we're downloading validated blocks), disconnect due to timeout.
        // We compensate for other peers to prevent killing off peers due to our own downstream link
        // being saturated. We only count validated in-flight blocks so peers can't advertise non-existing block hashes
        // to unreasonably increase our timeout.
        if (state.vBlocksInFlight.size() > 0) {
            QueuedBlock &queuedBlock = state.vBlocksInFlight.front();
            int nOtherPeersWithValidatedDownloads = m_peers_downloading_from - 1;
            if (current_time > state.m_downloading_since + std::chrono::seconds{consensusParams.nTargetSpacing} * (BLOCK_DOWNLOAD_TIMEOUT_BASE + BLOCK_DOWNLOAD_TIMEOUT_PER_PEER * nOtherPeersWithValidatedDownloads)) {
                LogPrintf("Timeout downloading block %s from peer=%d, disconnecting\n", queuedBlock.pindex->GetBlockHash().ToString(), pto->GetId());
                pto->fDisconnect = true;
                return true;
            }
        }
        // Check for headers sync timeouts
        if (state.fSyncStarted && state.m_headers_sync_timeout < std::chrono::microseconds::max()) {
            // Detect whether this is a stalling initial-headers-sync peer
            if (pindexBestHeader->GetBlockTime() <= GetAdjustedTime() - 24 * 60 * 60) {
                if (current_time > state.m_headers_sync_timeout && nSyncStarted == 1 && (nPreferredDownload - state.fPreferredDownload >= 1)) {
                    // Disconnect a peer (without NetPermissionFlags::NoBan permission) if it is our only sync peer,
                    // and we have others we could be using instead.
                    // Note: If all our peers are inbound, then we won't
                    // disconnect our sync peer for stalling; we have bigger
                    // problems if we can't get any outbound peers.
                    if (!pto->HasPermission(NetPermissionFlags::NoBan)) {
                        LogPrintf("Timeout downloading headers from peer=%d, disconnecting\n", pto->GetId());
                        pto->fDisconnect = true;
                        return true;
                    } else {
                        LogPrintf("Timeout downloading headers from noban peer=%d, not disconnecting\n", pto->GetId());
                        // Reset the headers sync state so that we have a
                        // chance to try downloading from a different peer.
                        // Note: this will also result in at least one more
                        // getheaders message to be sent to
                        // this peer (eventually).
                        state.fSyncStarted = false;
                        nSyncStarted--;
                        state.m_headers_sync_timeout = 0us;
                    }
                }
            } else {
                // After we've caught up once, reset the timeout so we can't trigger
                // disconnect later.
                state.m_headers_sync_timeout = std::chrono::microseconds::max();
            }
        }

        // Check that outbound peers have reasonable chains
        // GetTime() is used by this anti-DoS logic so we can test this using mocktime
        ConsiderEviction(*pto, GetTime<std::chrono::seconds>());

        //
        // Message: getdata (blocks)
        //
        std::vector<CInv> vGetData;
        if (!pto->fClient && ((fFetch && !pto->m_limited_node) || !m_chainman.ActiveChainstate().IsInitialBlockDownload()) && state.nBlocksInFlight < MAX_BLOCKS_IN_TRANSIT_PER_PEER) {
            std::vector<const CBlockIndex*> vToDownload;
            NodeId staller = -1;
            FindNextBlocksToDownload(pto->GetId(), MAX_BLOCKS_IN_TRANSIT_PER_PEER - state.nBlocksInFlight, vToDownload, staller);
            for (const CBlockIndex *pindex : vToDownload) {
                uint32_t nFetchFlags = GetFetchFlags(*pto);
                vGetData.push_back(CInv(MSG_BLOCK | nFetchFlags, pindex->GetBlockHash()));
                BlockRequested(pto->GetId(), *pindex);
                LogPrint(BCLog::NET, "Requesting block %s (%d) peer=%d\n", pindex->GetBlockHash().ToString(),
                    pindex->nHeight, pto->GetId());
            }
            if (state.nBlocksInFlight == 0 && staller != -1) {
                if (State(staller)->m_stalling_since == 0us) {
                    State(staller)->m_stalling_since = current_time;
                    LogPrint(BCLog::NET, "Stall started peer=%d\n", staller);
                }
            }
        }

        //
        // Message: getdata (transactions)
        //
        std::vector<std::pair<NodeId, GenTxid>> expired;
        auto requestable = m_txrequest.GetRequestable(pto->GetId(), current_time, &expired);
        for (const auto& entry : expired) {
            LogPrint(BCLog::NET, "timeout of inflight %s %s from peer=%d\n", entry.second.IsWtxid() ? "wtx" : "tx",
                entry.second.GetHash().ToString(), entry.first);
        }
        for (const GenTxid& gtxid : requestable) {
            if (!AlreadyHaveTx(gtxid)) {
                LogPrint(BCLog::NET, "Requesting %s %s peer=%d\n", gtxid.IsWtxid() ? "wtx" : "tx",
                    gtxid.GetHash().ToString(), pto->GetId());
                vGetData.emplace_back(gtxid.IsWtxid() ? MSG_WTX : (MSG_TX | GetFetchFlags(*pto)), gtxid.GetHash());
                if (vGetData.size() >= MAX_GETDATA_SZ) {
                    m_connman.PushMessage(pto, msgMaker.Make(NetMsgType::GETDATA, vGetData));
                    vGetData.clear();
                }
                m_txrequest.RequestedTx(pto->GetId(), gtxid.GetHash(), current_time + GETDATA_TX_INTERVAL);
            } else {
                // We have already seen this transaction, no need to download. This is just a belt-and-suspenders, as
                // this should already be called whenever a transaction becomes AlreadyHaveTx().
                m_txrequest.ForgetTxHash(gtxid.GetHash());
            }
        }


        if (!vGetData.empty())
            m_connman.PushMessage(pto, msgMaker.Make(NetMsgType::GETDATA, vGetData));

        MaybeSendFeefilter(*pto, current_time);
    } // release cs_main
    return true;
}

unsigned int GetDefaultHeaderSpamFilterMaxSize()
{
    return Params().GetConsensus().nCoinbaseMaturity;
}<|MERGE_RESOLUTION|>--- conflicted
+++ resolved
@@ -705,8 +705,8 @@
         maxSize(0),
         maxAvg(0)
     {
-        maxSize = gArgs.GetArg("-headerspamfiltermaxsize", GetDefaultHeaderSpamFilterMaxSize());
-        maxAvg = gArgs.GetArg("-headerspamfiltermaxavg", DEFAULT_HEADER_SPAM_FILTER_MAX_AVG);
+        maxSize = gArgs.GetIntArg("-headerspamfiltermaxsize", GetDefaultHeaderSpamFilterMaxSize());
+        maxAvg = gArgs.GetIntArg("-headerspamfiltermaxavg", DEFAULT_HEADER_SPAM_FILTER_MAX_AVG);
     }
 
     bool addHeaders(const CBlockIndex *pindexFirst, const CBlockIndex *pindexLast)
@@ -897,34 +897,6 @@
     return &it->second;
 }
 
-<<<<<<< HEAD
-static CNodeHeaders &ServiceHeaders(const CService& address) EXCLUSIVE_LOCKS_REQUIRED(cs_main) {
-    unsigned short port =
-            gArgs.GetBoolArg("-headerspamfilterignoreport", DEFAULT_HEADER_SPAM_FILTER_IGNORE_PORT) ? 0 : address.GetPort();
-    CService addr(address, port);
-    return mapServiceHeaders[addr];
-}
-
-static void CleanAddressHeaders(const CAddress& addr) EXCLUSIVE_LOCKS_REQUIRED(cs_main) {
-    CSubNet subNet(addr);
-    for (std::map<CService, CNodeHeaders>::iterator it=mapServiceHeaders.begin(); it!=mapServiceHeaders.end();){
-        if(subNet.Match(it->first))
-        {
-            it = mapServiceHeaders.erase(it);
-        }
-        else{
-            it++;
-        }
-    }
-}
-
-static bool RelayAddrsWithPeer(const Peer& peer)
-{
-    return peer.m_addr_known != nullptr;
-}
-
-=======
->>>>>>> dd04f2dd
 /**
  * Whether the peer supports the address. For example, a peer that does not
  * implement BIP155 cannot receive Tor v3 addresses because it requires
@@ -952,6 +924,26 @@
             peer.m_addrs_to_send[insecure_rand.randrange(peer.m_addrs_to_send.size())] = addr;
         } else {
             peer.m_addrs_to_send.push_back(addr);
+        }
+    }
+}
+
+static CNodeHeaders &ServiceHeaders(const CService& address) EXCLUSIVE_LOCKS_REQUIRED(cs_main) {
+    unsigned short port =
+            gArgs.GetBoolArg("-headerspamfilterignoreport", DEFAULT_HEADER_SPAM_FILTER_IGNORE_PORT) ? 0 : address.GetPort();
+    CService addr(address, port);
+    return mapServiceHeaders[addr];
+}
+
+static void CleanAddressHeaders(const CAddress& addr) EXCLUSIVE_LOCKS_REQUIRED(cs_main) {
+    CSubNet subNet(addr);
+    for (std::map<CService, CNodeHeaders>::iterator it=mapServiceHeaders.begin(); it!=mapServiceHeaders.end();){
+        if(subNet.Match(it->first))
+        {
+            it = mapServiceHeaders.erase(it);
+        }
+        else{
+            it++;
         }
     }
 }
@@ -1111,11 +1103,7 @@
     if (m_last_tip_update.load() == 0s) {
         m_last_tip_update = GetTime<std::chrono::seconds>();
     }
-<<<<<<< HEAD
-    return m_last_tip_update < GetTime() - consensusParams.nTargetSpacing * 3 && mapBlocksInFlight.empty();
-=======
-    return m_last_tip_update.load() < GetTime<std::chrono::seconds>() - std::chrono::seconds{consensusParams.nPowTargetSpacing * 3} && mapBlocksInFlight.empty();
->>>>>>> dd04f2dd
+    return m_last_tip_update.load() < GetTime<std::chrono::seconds>() - std::chrono::seconds{consensusParams.nTargetSpacing * 3} && mapBlocksInFlight.empty();
 }
 
 bool PeerManagerImpl::CanDirectFetch()
@@ -4727,11 +4715,7 @@
     // peers with the forcerelay permission should not filter txs to us
     if (pto.HasPermission(NetPermissionFlags::ForceRelay)) return;
 
-<<<<<<< HEAD
-    CAmount currentFilter = MIN_TX_FEE_PER_KB;
-=======
-    CAmount currentFilter = m_mempool.GetMinFee(gArgs.GetIntArg("-maxmempool", DEFAULT_MAX_MEMPOOL_SIZE) * 1000000).GetFeePerK();
->>>>>>> dd04f2dd
+    CAmount currentFilter = Params().GetConsensus().IsProtocolV3_1(GetAdjustedTime()) ? MIN_TX_FEE_PER_KB : DEFAULT_MIN_RELAY_TX_FEE;
     static FeeFilterRounder g_filter_rounder{CFeeRate{DEFAULT_MIN_RELAY_TX_FEE}};
 
     if (m_chainman.ActiveChainstate().IsInitialBlockDownload()) {
