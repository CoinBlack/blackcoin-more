--- conflicted
+++ resolved
@@ -603,13 +603,8 @@
         EXCLUSIVE_LOCKS_REQUIRED(!m_most_recent_block_mutex);
 
     /** Implement NetEventsInterface */
-<<<<<<< HEAD
-    void InitializeNode(const CNode& node, ServiceFlags our_services) override EXCLUSIVE_LOCKS_REQUIRED(!m_peer_mutex);
-    void FinalizeNode(const CNode& node) override EXCLUSIVE_LOCKS_REQUIRED(!m_peer_mutex, !m_headers_presync_mutex);
-=======
     void InitializeNode(const CNode& node, ServiceFlags our_services) override EXCLUSIVE_LOCKS_REQUIRED(!m_peer_mutex, !m_tx_download_mutex);
     void FinalizeNode(const CNode& node) override EXCLUSIVE_LOCKS_REQUIRED(!m_peer_mutex, !m_headers_presync_mutex, !m_tx_download_mutex);
->>>>>>> 89522379
     bool HasAllDesirableServiceFlags(ServiceFlags services) const override;
     bool ProcessMessages(CNode* pfrom, std::atomic<bool>& interrupt) override
         EXCLUSIVE_LOCKS_REQUIRED(!m_peer_mutex, !m_most_recent_block_mutex, !m_headers_presync_mutex, g_msgproc_mutex, !m_tx_download_mutex);
@@ -630,13 +625,8 @@
         m_best_height = height;
         m_best_block_time = time;
     };
-<<<<<<< HEAD
-    void UnitTestMisbehaving(NodeId peer_id, int howmuch) override EXCLUSIVE_LOCKS_REQUIRED(!m_peer_mutex) { Misbehaving(*Assert(GetPeerRef(peer_id)), howmuch, ""); };
+    void UnitTestMisbehaving(NodeId peer_id) override EXCLUSIVE_LOCKS_REQUIRED(!m_peer_mutex) { Misbehaving(*Assert(GetPeerRef(peer_id)), ""); };
     void ProcessMessage(CNode& pfrom, const std::string& msg_type, CDataStream& vRecv,
-=======
-    void UnitTestMisbehaving(NodeId peer_id) override EXCLUSIVE_LOCKS_REQUIRED(!m_peer_mutex) { Misbehaving(*Assert(GetPeerRef(peer_id)), ""); };
-    void ProcessMessage(CNode& pfrom, const std::string& msg_type, DataStream& vRecv,
->>>>>>> 89522379
                         const std::chrono::microseconds time_received, const std::atomic<bool>& interruptMsgProc) override
         EXCLUSIVE_LOCKS_REQUIRED(!m_peer_mutex, !m_most_recent_block_mutex, !m_headers_presync_mutex, g_msgproc_mutex, !m_tx_download_mutex);
     void UpdateLastBlockAnnounceTime(NodeId node, int64_t time_in_seconds) override;
@@ -1841,10 +1831,10 @@
         LOCK(cs_main);
 
         // Check that the coinstake transaction exist in the received block
-        if (pblock->IsProofOfStake() && !(pblock->vtx.size() > 1 && pblock->vtx[1]->IsCoinStake()))
-        {
-            if (peer) Misbehaving(*peer, 100, "Coinstake transaction does not exist");
-            return error("%s: coinstake transaction does not exist", __func__);
+        if (pblock->IsProofOfStake() && !(pblock->vtx.size() > 1 && pblock->vtx[1]->IsCoinStake())) {
+            if (peer) Misbehaving(*peer, "Coinstake transaction does not exist");
+            LogError("%s: coinstake transaction does not exist\n", __func__);
+            return false;
         }
     }
 
@@ -1867,7 +1857,8 @@
     if (!ProcessNetBlockHeaders(pfrom, {*pblock_const}, min_pow_checked, state, old_client, &pindex)) {
         if (state.IsInvalid()) {
             MaybePunishNodeForBlock(pfrom.GetId(), state, false, strprintf("Peer %d sent us invalid header\n", pfrom.GetId()));
-            return error("%s: invalid header received", __func__);
+            LogError("%s: invalid header received\n", __func__);
+            return false;
         }
     }
 
@@ -1881,23 +1872,25 @@
             // Extra checks to prevent "fill up memory by spamming with bogus blocks"
             const CBlockIndex* pcheckpoint = m_chainman.m_blockman.AutoSelectSyncCheckpoint(tip);
             int64_t deltaTime = pblock->GetBlockTime() - pcheckpoint->nTime;
-            if (deltaTime < 0)
-            {
-                if (peer) Misbehaving(*peer, 1, "Block with timestamp before last checkpoint");
-                return error("%s: block with timestamp before last checkpoint", __func__);
+            if (deltaTime < 0) {
+                if (peer) Misbehaving(*peer, "Block with timestamp before last checkpoint");
+                LogError("%s: block with timestamp before last checkpoint\n", __func__);
+                return false;
             }
         }
 
         // Check if block signature is canonical
-        if (!CheckCanonicalBlockSignature(pblock)) 
-        {
-            if (peer) Misbehaving(*peer, 100, "Bad block signature encoding");
-            return error("%s: bad block signature encoding", __func__);
-        }
-    }
-
-    if (!m_chainman.ProcessNewBlock(pblock_const, force_processing, min_pow_checked, new_block))
-        return error("%s: ProcessNewBlock FAILED", __func__);
+        if (!CheckCanonicalBlockSignature(pblock)) {
+            if (peer) Misbehaving(*peer, "Bad block signature encoding");
+            LogError("%s: bad block signature encoding\n", __func__);
+            return false;
+        }
+    }
+
+    if (!m_chainman.ProcessNewBlock(pblock_const, force_processing, min_pow_checked, new_block)) {
+        LogError("%s: ProcessNewBlock FAILED\n", __func__);
+        return false;
+    }
 
     return true;
 }
@@ -2209,26 +2202,14 @@
     case BlockValidationResult::BLOCK_INVALID_HEADER:
     case BlockValidationResult::BLOCK_CHECKPOINT:
     case BlockValidationResult::BLOCK_INVALID_PREV:
-<<<<<<< HEAD
     case BlockValidationResult::BLOCK_HEADER_SPAM:
-        if (peer) Misbehaving(*peer, 100, message);
-        return true;
-    // Conflicting (but not necessarily invalid) data or different policy:
-    case BlockValidationResult::BLOCK_MISSING_PREV:
-        // TODO: Handle this much more gracefully (10 DoS points is super arbitrary)
-        if (peer) Misbehaving(*peer, 10, message);
-        return true;
-    case BlockValidationResult::BLOCK_HEADER_SYNC:
-        if (peer) Misbehaving(*peer, 1, message);
-        return true;
-=======
         if (peer) Misbehaving(*peer, message);
         return;
     // Conflicting (but not necessarily invalid) data or different policy:
     case BlockValidationResult::BLOCK_MISSING_PREV:
+    case BlockValidationResult::BLOCK_HEADER_SYNC:
         if (peer) Misbehaving(*peer, message);
         return;
->>>>>>> 89522379
     case BlockValidationResult::BLOCK_RECENT_CONSENSUS_CHANGE:
     case BlockValidationResult::BLOCK_TIME_FUTURE:
     case BlockValidationResult::BLOCK_HEADER_REJECT:
@@ -2712,38 +2693,6 @@
         }
     }
 
-<<<<<<< HEAD
-    LOCK(cs_main);
-    const CBlockIndex* pindex = m_chainman.m_blockman.LookupBlockIndex(inv.hash);
-    if (!pindex) {
-        return;
-    }
-    if (!BlockRequestAllowed(pindex)) {
-        LogPrint(BCLog::NET, "%s: ignoring request from peer=%i for old block that isn't in the main chain\n", __func__, pfrom.GetId());
-        return;
-    }
-    // disconnect node in case we have reached the outbound limit for serving historical blocks
-    if (m_connman.OutboundTargetReached(true) &&
-        (((m_chainman.m_best_header != nullptr) && (m_chainman.m_best_header->GetBlockTime() - pindex->GetBlockTime() > HISTORICAL_BLOCK_AGE)) || inv.IsMsgFilteredBlk()) &&
-        !pfrom.HasPermission(NetPermissionFlags::Download) // nodes with the download permission may exceed target
-    ) {
-        LogPrint(BCLog::NET, "historical block serving limit reached, disconnect peer=%d\n", pfrom.GetId());
-        pfrom.fDisconnect = true;
-        return;
-    }
-    // Avoid leaking prune-height by never sending blocks below the NODE_NETWORK_LIMITED threshold
-    if (!pfrom.HasPermission(NetPermissionFlags::NoBan) && (
-            (((peer.m_our_services & NODE_NETWORK_LIMITED) == NODE_NETWORK_LIMITED) && ((peer.m_our_services & NODE_NETWORK) != NODE_NETWORK) && (m_chainman.ActiveChain().Tip()->nHeight - pindex->nHeight > (int)NODE_NETWORK_LIMITED_MIN_BLOCKS + 2 /* add two blocks buffer extension for possible races */) )
-       )) {
-        LogPrint(BCLog::NET, "Ignore block request below NODE_NETWORK_LIMITED threshold, disconnect peer=%d\n", pfrom.GetId());
-        //disconnect node and prevent it from stalling (would otherwise wait for the missing block)
-        pfrom.fDisconnect = true;
-        return;
-    }
-    // Check whether the block is available before trying to send.
-    if (!(pindex->nStatus & BLOCK_HAVE_DATA)) {
-        return;
-=======
     const CBlockIndex* pindex{nullptr};
     const CBlockIndex* tip{nullptr};
     bool can_direct_fetch{false};
@@ -2784,7 +2733,6 @@
         }
         can_direct_fetch = CanDirectFetch();
         block_pos = pindex->GetBlockPos();
->>>>>>> 89522379
     }
 
     std::shared_ptr<const CBlock> pblock;
@@ -2812,11 +2760,7 @@
         // Send block from disk
         std::shared_ptr<CBlock> pblockRead = std::make_shared<CBlock>();
         if (!m_chainman.m_blockman.ReadBlockFromDisk(*pblockRead, block_pos)) {
-            if (WITH_LOCK(m_chainman.GetMutex(), return m_chainman.m_blockman.IsBlockPruned(*pindex))) {
-                LogPrint(BCLog::NET, "Block was pruned before it could be read, disconnect peer=%s\n", pfrom.GetId());
-            } else {
-                LogError("Cannot load block from disk, disconnect peer=%d\n", pfrom.GetId());
-            }
+            LogError("Cannot load block from disk, disconnect peer=%d\n", pfrom.GetId());
             pfrom.fDisconnect = true;
             return;
         }
