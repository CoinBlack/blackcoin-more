--- conflicted
+++ resolved
@@ -13,6 +13,7 @@
 #include <blockencodings.h>
 #include <blockfilter.h>
 #include <chainparams.h>
+#include <common/args.h> // for GetBoolArg
 #include <consensus/amount.h>
 #include <consensus/validation.h>
 #include <deploymentstatus.h>
@@ -793,18 +794,16 @@
     /** Send `feefilter` message. */
     void MaybeSendFeefilter(CNode& node, Peer& peer, std::chrono::microseconds current_time) EXCLUSIVE_LOCKS_REQUIRED(g_msgproc_mutex);
 
-<<<<<<< HEAD
     /** Process net block. */
     bool ProcessNetBlockHeaders(CNode& node, const std::vector<CBlockHeader>& block, bool min_pow_checked, BlockValidationState& state, bool old_client, const CBlockIndex** ppindex=nullptr);
     bool ProcessNetBlock(const std::shared_ptr<const CBlock> pblock, bool force_processing, bool min_pow_checked, bool* new_block, CNode& node);
 
     CNodeHeaders& ServiceHeaders(const CService& address) EXCLUSIVE_LOCKS_REQUIRED(cs_main);
     void CleanAddressHeaders(const CAddress& addr) EXCLUSIVE_LOCKS_REQUIRED(cs_main);
-=======
+
     FastRandomContext m_rng GUARDED_BY(NetEventsInterface::g_msgproc_mutex);
 
     FeeFilterRounder m_fee_filter_rounder GUARDED_BY(NetEventsInterface::g_msgproc_mutex);
->>>>>>> 44d8b13c
 
     const CChainParams& m_chainparams;
     CConnman& m_connman;
@@ -1004,8 +1003,6 @@
      */
     void FindNextBlocksToDownload(const Peer& peer, unsigned int count, std::vector<const CBlockIndex*>& vBlocks, NodeId& nodeStaller) EXCLUSIVE_LOCKS_REQUIRED(cs_main);
 
-<<<<<<< HEAD
-=======
     /** Request blocks for the background chainstate, if one is in use. */
     void TryDownloadingHistoricalBlocks(const Peer& peer, unsigned int count, std::vector<const CBlockIndex*>& vBlocks, const CBlockIndex* from_tip, const CBlockIndex* target_block) EXCLUSIVE_LOCKS_REQUIRED(cs_main);
 
@@ -1038,7 +1035,6 @@
     */
     void FindNextBlocks(std::vector<const CBlockIndex*>& vBlocks, const Peer& peer, CNodeState *state, const CBlockIndex *pindexWalk, unsigned int count, int nWindowEnd, const CChain* activeChain=nullptr, NodeId* nodeStaller=nullptr) EXCLUSIVE_LOCKS_REQUIRED(cs_main);
 
->>>>>>> 44d8b13c
     /* Multimap used to preserve insertion order */
     typedef std::multimap<uint256, std::pair<NodeId, std::list<QueuedBlock>::iterator>> BlockDownloadMap;
     BlockDownloadMap mapBlocksInFlight GUARDED_BY(cs_main);
@@ -1351,11 +1347,7 @@
     RemoveBlockRequest(hash, nodeid);
 
     std::list<QueuedBlock>::iterator it = state->vBlocksInFlight.insert(state->vBlocksInFlight.end(),
-<<<<<<< HEAD
             {&block, std::unique_ptr<PartiallyDownloadedBlock>(pit ? new PartiallyDownloadedBlock(&m_mempool, &m_chainman) : nullptr)});
-=======
-            {&block, std::unique_ptr<PartiallyDownloadedBlock>(pit ? new PartiallyDownloadedBlock(&m_mempool) : nullptr)});
->>>>>>> 44d8b13c
     if (state->vBlocksInFlight.size() == 1) {
         // We're starting a block download (batch) from this peer.
         state->m_downloading_since = GetTime<std::chrono::microseconds>();
@@ -1639,7 +1631,7 @@
     bool ret = m_chainman.ProcessNewBlockHeaders(block, min_pow_checked, state, old_client, ppindex, &pindexFirst);
     if (gArgs.GetBoolArg("-headerspamfilter", DEFAULT_HEADER_SPAM_FILTER))
     {
-        if (!m_chainman.ActiveChainstate().IsInitialBlockDownload() || (gArgs.GetBoolArg("-headerspamfilterduringibd", DEFAULT_HEADER_SPAM_FILTER_DURING_IBD) && m_chainman.ActiveChainstate().IsInitialBlockDownload()))
+        if (!m_chainman.IsInitialBlockDownload() || (gArgs.GetBoolArg("-headerspamfilterduringibd", DEFAULT_HEADER_SPAM_FILTER_DURING_IBD) && m_chainman.IsInitialBlockDownload()))
         {
             LOCK(cs_main);
             CNodeHeaders& headers = ServiceHeaders(pfrom.GetAddrLocal());
@@ -3801,15 +3793,6 @@
             AddTimeData(pfrom.addr, nTimeOffset);
         }
 
-<<<<<<< HEAD
-=======
-        // If the peer is old enough to have the old alert system, send it the final alert.
-        if (greatest_common_version <= 70012) {
-            const auto finalAlert{ParseHex("60010000000000000000000000ffffff7f00000000ffffff7ffeffff7f01ffffff7f00000000ffffff7f00ffffff7f002f555247454e543a20416c657274206b657920636f6d70726f6d697365642c2075706772616465207265717569726564004630440220653febd6410f470f6bae11cad19c48413becb1ac2c17f908fd0fd53bdc3abd5202206d0e9c96fe88d4a0f01ed9dedae2b6f9e00da94cad0fecaae66ecf689bf71b50")};
-            m_connman.PushMessage(&pfrom, CNetMsgMaker(greatest_common_version).Make("alert", Span{finalAlert}));
-        }
-
->>>>>>> 44d8b13c
         // Feeler connections exist only to verify if address is online.
         if (pfrom.IsFeelerConn()) {
             LogPrint(BCLog::NET, "feeler connection completed peer=%d; disconnecting\n", pfrom.GetId());
@@ -4697,11 +4680,7 @@
         }
 
         if (pindex->nChainWork <= m_chainman.ActiveChain().Tip()->nChainWork || // We know something better
-<<<<<<< HEAD
                 pindex->nTx != 0) { // We had this block at some point
-=======
-                pindex->nTx != 0) { // We had this block at some point, but pruned it
->>>>>>> 44d8b13c
             if (requested_block_from_this_peer) {
                 // We requested this block for some reason, but our mempool will probably be useless
                 // so we just grab the block via normal getdata
@@ -4866,7 +4845,6 @@
         BlockTransactions resp;
         vRecv >> resp;
 
-<<<<<<< HEAD
         std::shared_ptr<CBlock> pblock = std::make_shared<CBlock>();
         bool fBlockRead = false;
         {
@@ -4949,9 +4927,6 @@
             ProcessBlock(pfrom, pblock, /*force_processing=*/true, /*min_pow_checked=*/true);
         }
         return;
-=======
-        return ProcessCompactBlockTxns(pfrom, *peer, resp);
->>>>>>> 44d8b13c
     }
 
     if (msg_type == NetMsgType::HEADERS)
@@ -5751,12 +5726,8 @@
     // transactions to us, regardless of feefilter state.
     if (pto.IsBlockOnlyConn()) return;
 
-<<<<<<< HEAD
-    CAmount currentFilter = Params().GetConsensus().IsProtocolV3_1(GetAdjustedTimeSeconds()) ? TX_FEE_PER_KB : DEFAULT_MIN_RELAY_TX_FEE;
-    static FeeFilterRounder g_filter_rounder{CFeeRate{DEFAULT_MIN_RELAY_TX_FEE}};
-=======
-    CAmount currentFilter = m_mempool.GetMinFee().GetFeePerK();
->>>>>>> 44d8b13c
+    unsigned int min_fee = Params().GetConsensus().IsProtocolV3_1(GetAdjustedTimeSeconds()) ? TX_FEE_PER_KB : DEFAULT_MIN_RELAY_TX_FEE;
+    CAmount currentFilter = CFeeRate(min_fee).GetFeePerK();
 
     if (m_chainman.IsInitialBlockDownload()) {
         // Received tx-inv messages are discarded when the active
@@ -6148,13 +6119,8 @@
                     // especially since we have many peers and some will draw much shorter delays.
                     unsigned int nRelayedTransactions = 0;
                     LOCK(tx_relay->m_bloom_filter_mutex);
-<<<<<<< HEAD
-                    size_t broadcast_max{INVENTORY_BROADCAST_MAX + (tx_relay->m_tx_inventory_to_send.size()/1000)*5};
-                    broadcast_max = std::min<size_t>(1000, broadcast_max);
-=======
                     size_t broadcast_max{INVENTORY_BROADCAST_TARGET + (tx_relay->m_tx_inventory_to_send.size()/1000)*5};
                     broadcast_max = std::min<size_t>(INVENTORY_BROADCAST_MAX, broadcast_max);
->>>>>>> 44d8b13c
                     while (!vInvTx.empty() && nRelayedTransactions < broadcast_max) {
                         // Fetch the top element from the heap
                         std::pop_heap(vInvTx.begin(), vInvTx.end(), compareInvMempoolOrder);
@@ -6220,13 +6186,8 @@
         if (state.vBlocksInFlight.size() > 0) {
             QueuedBlock &queuedBlock = state.vBlocksInFlight.front();
             int nOtherPeersWithValidatedDownloads = m_peers_downloading_from - 1;
-<<<<<<< HEAD
             if (current_time > state.m_downloading_since + std::chrono::seconds{consensusParams.nTargetSpacing} * (BLOCK_DOWNLOAD_TIMEOUT_BASE + BLOCK_DOWNLOAD_TIMEOUT_PER_PEER * nOtherPeersWithValidatedDownloads)) {
-                LogPrintf("Timeout downloading block %s from peer=%d, disconnecting\n", queuedBlock.pindex->GetBlockHash().ToString(), pto->GetId());
-=======
-            if (current_time > state.m_downloading_since + std::chrono::seconds{consensusParams.nPowTargetSpacing} * (BLOCK_DOWNLOAD_TIMEOUT_BASE + BLOCK_DOWNLOAD_TIMEOUT_PER_PEER * nOtherPeersWithValidatedDownloads)) {
                 LogPrintf("Timeout downloading block %s from peer=%d%s, disconnecting\n", queuedBlock.pindex->GetBlockHash().ToString(), pto->GetId(), fLogIPs ? strprintf(" peeraddr=%s", pto->addr.ToStringAddrPort()) : "");
->>>>>>> 44d8b13c
                 pto->fDisconnect = true;
                 return true;
             }
@@ -6272,12 +6233,6 @@
         // Message: getdata (blocks)
         //
         std::vector<CInv> vGetData;
-<<<<<<< HEAD
-        if (CanServeBlocks(*peer) && ((sync_blocks_and_headers_from_peer && !IsLimitedPeer(*peer)) || !m_chainman.ActiveChainstate().IsInitialBlockDownload()) && state.vBlocksInFlight.size() < MAX_BLOCKS_IN_TRANSIT_PER_PEER) {
-            std::vector<const CBlockIndex*> vToDownload;
-            NodeId staller = -1;
-            FindNextBlocksToDownload(*peer, MAX_BLOCKS_IN_TRANSIT_PER_PEER - state.vBlocksInFlight.size(), vToDownload, staller);
-=======
         if (CanServeBlocks(*peer) && ((sync_blocks_and_headers_from_peer && !IsLimitedPeer(*peer)) || !m_chainman.IsInitialBlockDownload()) && state.vBlocksInFlight.size() < MAX_BLOCKS_IN_TRANSIT_PER_PEER) {
             std::vector<const CBlockIndex*> vToDownload;
             NodeId staller = -1;
@@ -6295,7 +6250,6 @@
                     vToDownload, m_chainman.GetBackgroundSyncTip(),
                     Assert(m_chainman.GetSnapshotBaseBlock()));
             }
->>>>>>> 44d8b13c
             for (const CBlockIndex *pindex : vToDownload) {
                 uint32_t nFetchFlags = GetFetchFlags(*peer);
                 vGetData.emplace_back(MSG_BLOCK | nFetchFlags, pindex->GetBlockHash());
