// Copyright (c) 2009-2010 Satoshi Nakamoto
// Copyright (c) 2009-2022 The Bitcoin Core developers
// Distributed under the MIT software license, see the accompanying
// file COPYING or http://www.opensource.org/licenses/mit-license.php.

// Header spam protection by Qtum
// Copyright (c) 2016-2019 The Qtum developers

#include <net_processing.h>

#include <addrman.h>
#include <banman.h>
#include <blockencodings.h>
#include <blockfilter.h>
#include <chainparams.h>
#include <consensus/amount.h>
#include <consensus/validation.h>
#include <deploymentstatus.h>
#include <hash.h>
#include <headerssync.h>
#include <index/blockfilterindex.h>
#include <kernel/mempool_entry.h>
#include <merkleblock.h>
#include <netbase.h>
#include <netmessagemaker.h>
#include <node/blockstorage.h>
#include <node/txreconciliation.h>
#include <policy/fees.h>
#include <policy/policy.h>
#include <policy/settings.h>
#include <primitives/block.h>
#include <primitives/transaction.h>
#include <random.h>
#include <reverse_iterator.h>
#include <scheduler.h>
#include <streams.h>
#include <sync.h>
#include <timedata.h>
#include <tinyformat.h>
#include <txmempool.h>
#include <txorphanage.h>
#include <txrequest.h>
#include <util/check.h> // For NDEBUG compile time check
#include <util/strencodings.h>
#include <util/system.h>
#include <util/trace.h>
#include <validation.h>

#include <algorithm>
#include <atomic>
#include <chrono>
#include <future>
#include <memory>
#include <optional>
#include <typeinfo>

using node::ReadBlockFromDisk;
using node::ReadRawBlockFromDisk;
<<<<<<< HEAD
using node::fImporting;
using node::fReindex;
=======
>>>>>>> 88259837

/** How long to cache transactions in mapRelay for normal relay */
static constexpr auto RELAY_TX_CACHE_TIME = 15min;
/** How long a transaction has to be in the mempool before it can unconditionally be relayed (even when not in mapRelay). */
static constexpr auto UNCONDITIONAL_RELAY_DELAY = 2min;
/** Headers download timeout.
 *  Timeout = base + per_header * (expected number of headers) */
static constexpr auto HEADERS_DOWNLOAD_TIMEOUT_BASE = 15min;
static constexpr auto HEADERS_DOWNLOAD_TIMEOUT_PER_HEADER = 1ms;
/** How long to wait for a peer to respond to a getheaders request */
static constexpr auto HEADERS_RESPONSE_TIME{2min};
/** Protect at least this many outbound peers from disconnection due to slow/
 * behind headers chain.
 */
static constexpr int32_t MAX_OUTBOUND_PEERS_TO_PROTECT_FROM_DISCONNECT = 4;
/** Timeout for (unprotected) outbound peers to sync to our chainwork */
static constexpr auto CHAIN_SYNC_TIMEOUT{20min};
/** How frequently to check for stale tips */
static constexpr auto STALE_CHECK_INTERVAL{10min};
/** How frequently to check for extra outbound peers and disconnect */
static constexpr auto EXTRA_PEER_CHECK_INTERVAL{45s};
/** Minimum time an outbound-peer-eviction candidate must be connected for, in order to evict */
static constexpr auto MINIMUM_CONNECT_TIME{30s};
/** SHA256("main address relay")[0:8] */
static constexpr uint64_t RANDOMIZER_ID_ADDRESS_RELAY = 0x3cac0035b5866b90ULL;
/*
/// Age after which a stale block will no longer be served if requested as
/// protection against fingerprinting. Set to one month, denominated in seconds.
static constexpr int STALE_RELAY_AGE_LIMIT = 30 * 24 * 60 * 60;
*/
/// Age after which a stale block will no longer be served if requested as
/// protection against fingerprinting.
/// For Blackcoin, set to 10 hours, denominated in seconds.
/// (should be close to nMaxReorganizationDepth * nTargetSpacing)
static constexpr int STALE_RELAY_AGE_LIMIT = 10 * 60 * 60;
/// Age after which a block is considered historical for purposes of rate
/// limiting block relay. Set to one week, denominated in seconds.
static constexpr int HISTORICAL_BLOCK_AGE = 7 * 24 * 60 * 60;
/** Time between pings automatically sent out for latency probing and keepalive */
static constexpr auto PING_INTERVAL{2min};
/** The maximum number of entries in a locator */
static const unsigned int MAX_LOCATOR_SZ = 101;
/** The maximum number of entries in an 'inv' protocol message */
static const unsigned int MAX_INV_SZ = 50000;
/** Maximum number of in-flight transaction requests from a peer. It is not a hard limit, but the threshold at which
 *  point the OVERLOADED_PEER_TX_DELAY kicks in. */
static constexpr int32_t MAX_PEER_TX_REQUEST_IN_FLIGHT = 100;
/** Maximum number of transactions to consider for requesting, per peer. It provides a reasonable DoS limit to
 *  per-peer memory usage spent on announcements, while covering peers continuously sending INVs at the maximum
 *  rate (by our own policy, see INVENTORY_BROADCAST_PER_SECOND) for several minutes, while not receiving
 *  the actual transaction (from any peer) in response to requests for them. */
static constexpr int32_t MAX_PEER_TX_ANNOUNCEMENTS = 5000;
/** How long to delay requesting transactions via txids, if we have wtxid-relaying peers */
static constexpr auto TXID_RELAY_DELAY{2s};
/** How long to delay requesting transactions from non-preferred peers */
static constexpr auto NONPREF_PEER_TX_DELAY{2s};
/** How long to delay requesting transactions from overloaded peers (see MAX_PEER_TX_REQUEST_IN_FLIGHT). */
static constexpr auto OVERLOADED_PEER_TX_DELAY{2s};
/** How long to wait before downloading a transaction from an additional peer */
static constexpr auto GETDATA_TX_INTERVAL{60s};
/** Limit to avoid sending big packets. Not used in processing incoming GETDATA for compatibility */
static const unsigned int MAX_GETDATA_SZ = 1000;
/** Number of blocks that can be requested at any given time from a single peer. */
static const int MAX_BLOCKS_IN_TRANSIT_PER_PEER = 16;
/** Default time during which a peer must stall block download progress before being disconnected.
 * the actual timeout is increased temporarily if peers are disconnected for hitting the timeout */
static constexpr auto BLOCK_STALLING_TIMEOUT_DEFAULT{2s};
/** Maximum timeout for stalling block download. */
static constexpr auto BLOCK_STALLING_TIMEOUT_MAX{64s};
/** Number of headers sent in one getheaders result. We rely on the assumption that if a peer sends
 *  less than this number, we reached its tip. Changing this value is a protocol upgrade. */
static const unsigned int MAX_HEADERS_RESULTS = 2000;
/** Maximum depth of blocks we're willing to serve as compact blocks to peers
 *  when requested. For older blocks, a regular BLOCK response will be sent. */
static const int MAX_CMPCTBLOCK_DEPTH = 5;
/** Maximum depth of blocks we're willing to respond to GETBLOCKTXN requests for. */
static const int MAX_BLOCKTXN_DEPTH = 10;
/** Size of the "block download window": how far ahead of our current height do we fetch?
 *  Larger windows tolerate larger download speed differences between peer, but increase the potential
 *  degree of disordering of blocks on disk (which make reindexing and pruning harder). We'll probably
 *  want to make this a per-peer adaptive value at some point. */
static const unsigned int BLOCK_DOWNLOAD_WINDOW = 1024;
/** Block download timeout base, expressed in multiples of the block interval (i.e. 10 min) */
static constexpr double BLOCK_DOWNLOAD_TIMEOUT_BASE = 1;
/** Additional block download timeout per parallel downloading peer (i.e. 5 min) */
static constexpr double BLOCK_DOWNLOAD_TIMEOUT_PER_PEER = 0.5;
/** Maximum number of headers to announce when relaying blocks with headers message.*/
static const unsigned int MAX_BLOCKS_TO_ANNOUNCE = 8;
/** Maximum number of unconnecting headers announcements before DoS score */
static const int MAX_NUM_UNCONNECTING_HEADERS_MSGS = 10;
/** Minimum blocks required to signal NODE_NETWORK_LIMITED */
static const unsigned int NODE_NETWORK_LIMITED_MIN_BLOCKS = 288;
/** Average delay between local address broadcasts */
static constexpr auto AVG_LOCAL_ADDRESS_BROADCAST_INTERVAL{24h};
/** Average delay between peer address broadcasts */
static constexpr auto AVG_ADDRESS_BROADCAST_INTERVAL{30s};
/** Delay between rotating the peers we relay a particular address to */
static constexpr auto ROTATE_ADDR_RELAY_DEST_INTERVAL{24h};
/** Average delay between trickled inventory transmissions for inbound peers.
 *  Blocks and peers with NetPermissionFlags::NoBan permission bypass this. */
static constexpr auto INBOUND_INVENTORY_BROADCAST_INTERVAL{5s};
/** Average delay between trickled inventory transmissions for outbound peers.
 *  Use a smaller delay as there is less privacy concern for them.
 *  Blocks and peers with NetPermissionFlags::NoBan permission bypass this. */
static constexpr auto OUTBOUND_INVENTORY_BROADCAST_INTERVAL{2s};
/** Maximum rate of inventory items to send per second.
 *  Limits the impact of low-fee transaction floods. */
static constexpr unsigned int INVENTORY_BROADCAST_PER_SECOND = 7;
/** Maximum number of inventory items to send per transmission. */
static constexpr unsigned int INVENTORY_BROADCAST_MAX = INVENTORY_BROADCAST_PER_SECOND * count_seconds(INBOUND_INVENTORY_BROADCAST_INTERVAL);
/** The number of most recently announced transactions a peer can request. */
static constexpr unsigned int INVENTORY_MAX_RECENT_RELAY = 3500;
/** Verify that INVENTORY_MAX_RECENT_RELAY is enough to cache everything typically
 *  relayed before unconditional relay from the mempool kicks in. This is only a
 *  lower bound, and it should be larger to account for higher inv rate to outbound
 *  peers, and random variations in the broadcast mechanism. */
static_assert(INVENTORY_MAX_RECENT_RELAY >= INVENTORY_BROADCAST_PER_SECOND * UNCONDITIONAL_RELAY_DELAY / std::chrono::seconds{1}, "INVENTORY_RELAY_MAX too low");
/** Average delay between feefilter broadcasts in seconds. */
static constexpr auto AVG_FEEFILTER_BROADCAST_INTERVAL{10min};
/** Maximum feefilter broadcast delay after significant change. */
static constexpr auto MAX_FEEFILTER_CHANGE_DELAY{5min};
/** Maximum number of compact filters that may be requested with one getcfilters. See BIP 157. */
static constexpr uint32_t MAX_GETCFILTERS_SIZE = 1000;
/** Maximum number of cf hashes that may be requested with one getcfheaders. See BIP 157. */
static constexpr uint32_t MAX_GETCFHEADERS_SIZE = 2000;
/** the maximum percentage of addresses from our addrman to return in response to a getaddr message. */
static constexpr size_t MAX_PCT_ADDR_TO_SEND = 23;
/** The maximum number of address records permitted in an ADDR message. */
static constexpr size_t MAX_ADDR_TO_SEND{1000};
/** The maximum rate of address records we're willing to process on average. Can be bypassed using
 *  the NetPermissionFlags::Addr permission. */
static constexpr double MAX_ADDR_RATE_PER_SECOND{0.1};
/** The soft limit of the address processing token bucket (the regular MAX_ADDR_RATE_PER_SECOND
 *  based increments won't go above this, but the MAX_ADDR_TO_SEND increment following GETADDR
 *  is exempt from this limit). */
static constexpr size_t MAX_ADDR_PROCESSING_TOKEN_BUCKET{MAX_ADDR_TO_SEND};
/** The compactblocks version we support. See BIP 152. */
static constexpr uint64_t CMPCTBLOCKS_VERSION{2};

// Internal stuff
namespace {
/** Blocks that are in flight, and that are in the queue to be downloaded. */
struct QueuedBlock {
    /** BlockIndex. We must have this since we only request blocks when we've already validated the header. */
    const CBlockIndex* pindex;
    /** Optional, used for CMPCTBLOCK downloads */
    std::unique_ptr<PartiallyDownloadedBlock> partialBlock;
};

/**
 * Data structure for an individual peer. This struct is not protected by
 * cs_main since it does not contain validation-critical data.
 *
 * Memory is owned by shared pointers and this object is destructed when
 * the refcount drops to zero.
 *
 * Mutexes inside this struct must not be held when locking m_peer_mutex.
 *
 * TODO: move most members from CNodeState to this structure.
 * TODO: move remaining application-layer data members from CNode to this structure.
 */
struct Peer {
    /** Same id as the CNode object for this peer */
    const NodeId m_id{0};

    /** Services we offered to this peer.
     *
     *  This is supplied by CConnman during peer initialization. It's const
     *  because there is no protocol defined for renegotiating services
     *  initially offered to a peer. The set of local services we offer should
     *  not change after initialization.
     *
     *  An interesting example of this is NODE_NETWORK and initial block
     *  download: a node which starts up from scratch doesn't have any blocks
     *  to serve, but still advertises NODE_NETWORK because it will eventually
     *  fulfill this role after IBD completes. P2P code is written in such a
     *  way that it can gracefully handle peers who don't make good on their
     *  service advertisements. */
    const ServiceFlags m_our_services;
    /** Services this peer offered to us. */
    std::atomic<ServiceFlags> m_their_services{NODE_NONE};

    /** Protects misbehavior data members */
    Mutex m_misbehavior_mutex;
    /** Accumulated misbehavior score for this peer */
    int m_misbehavior_score GUARDED_BY(m_misbehavior_mutex){0};
    /** Whether this peer should be disconnected and marked as discouraged (unless it has NetPermissionFlags::NoBan permission). */
    bool m_should_discourage GUARDED_BY(m_misbehavior_mutex){false};

    /** Protects block inventory data members */
    Mutex m_block_inv_mutex;
    /** List of blocks that we'll announce via an `inv` message.
     * There is no final sorting before sending, as they are always sent
     * immediately and in the order requested. */
    std::vector<uint256> m_blocks_for_inv_relay GUARDED_BY(m_block_inv_mutex);
    /** Unfiltered list of blocks that we'd like to announce via a `headers`
     * message. If we can't announce via a `headers` message, we'll fall back to
     * announcing via `inv`. */
    std::vector<uint256> m_blocks_for_headers_relay GUARDED_BY(m_block_inv_mutex);
    /** The final block hash that we sent in an `inv` message to this peer.
     * When the peer requests this block, we send an `inv` message to trigger
     * the peer to request the next sequence of block hashes.
     * Most peers use headers-first syncing, which doesn't use this mechanism */
    uint256 m_continuation_block GUARDED_BY(m_block_inv_mutex) {};

    /** This peer's reported block height when we connected */
    std::atomic<int> m_starting_height{-1};

    /** The pong reply we're expecting, or 0 if no pong expected. */
    std::atomic<uint64_t> m_ping_nonce_sent{0};
    /** When the last ping was sent, or 0 if no ping was ever sent */
    std::atomic<std::chrono::microseconds> m_ping_start{0us};
    /** Whether a ping has been requested by the user */
    std::atomic<bool> m_ping_queued{false};

    /** Whether this peer relays txs via wtxid */
    std::atomic<bool> m_wtxid_relay{false};
    /** The feerate in the most recent BIP133 `feefilter` message sent to the peer.
     *  It is *not* a p2p protocol violation for the peer to send us
     *  transactions with a lower fee rate than this. See BIP133. */
    CAmount m_fee_filter_sent GUARDED_BY(NetEventsInterface::g_msgproc_mutex){0};
    /** Timestamp after which we will send the next BIP133 `feefilter` message
      * to the peer. */
    std::chrono::microseconds m_next_send_feefilter GUARDED_BY(NetEventsInterface::g_msgproc_mutex){0};

    struct TxRelay {
        mutable RecursiveMutex m_bloom_filter_mutex;
        /** Whether we relay transactions to this peer. */
        bool m_relay_txs GUARDED_BY(m_bloom_filter_mutex){false};
        /** A bloom filter for which transactions to announce to the peer. See BIP37. */
        std::unique_ptr<CBloomFilter> m_bloom_filter PT_GUARDED_BY(m_bloom_filter_mutex) GUARDED_BY(m_bloom_filter_mutex){nullptr};

        /** A rolling bloom filter of all announced tx CInvs to this peer */
        CRollingBloomFilter m_recently_announced_invs GUARDED_BY(NetEventsInterface::g_msgproc_mutex){INVENTORY_MAX_RECENT_RELAY, 0.000001};

        mutable RecursiveMutex m_tx_inventory_mutex;
        /** A filter of all the txids and wtxids that the peer has announced to
         *  us or we have announced to the peer. We use this to avoid announcing
         *  the same txid/wtxid to a peer that already has the transaction. */
        CRollingBloomFilter m_tx_inventory_known_filter GUARDED_BY(m_tx_inventory_mutex){50000, 0.000001};
        /** Set of transaction ids we still have to announce (txid for
         *  non-wtxid-relay peers, wtxid for wtxid-relay peers). We use the
         *  mempool to sort transactions in dependency order before relay, so
         *  this does not have to be sorted. */
        std::set<uint256> m_tx_inventory_to_send GUARDED_BY(m_tx_inventory_mutex);
        /** Whether the peer has requested us to send our complete mempool. Only
         *  permitted if the peer has NetPermissionFlags::Mempool. See BIP35. */
        bool m_send_mempool GUARDED_BY(m_tx_inventory_mutex){false};
        /** The last time a BIP35 `mempool` request was serviced. */
        std::atomic<std::chrono::seconds> m_last_mempool_req{0s};
        /** The next time after which we will send an `inv` message containing
         *  transaction announcements to this peer. */
        std::chrono::microseconds m_next_inv_send_time GUARDED_BY(m_tx_inventory_mutex){0};

        /** Minimum fee rate with which to filter transaction announcements to this node. See BIP133. */
        std::atomic<CAmount> m_fee_filter_received{0};
    };

    /* Initializes a TxRelay struct for this peer. Can be called at most once for a peer. */
    TxRelay* SetTxRelay() EXCLUSIVE_LOCKS_REQUIRED(!m_tx_relay_mutex)
    {
        LOCK(m_tx_relay_mutex);
        Assume(!m_tx_relay);
        m_tx_relay = std::make_unique<Peer::TxRelay>();
        return m_tx_relay.get();
    };

    TxRelay* GetTxRelay() EXCLUSIVE_LOCKS_REQUIRED(!m_tx_relay_mutex)
    {
        return WITH_LOCK(m_tx_relay_mutex, return m_tx_relay.get());
    };

    /** A vector of addresses to send to the peer, limited to MAX_ADDR_TO_SEND. */
    std::vector<CAddress> m_addrs_to_send GUARDED_BY(NetEventsInterface::g_msgproc_mutex);
    /** Probabilistic filter to track recent addr messages relayed with this
     *  peer. Used to avoid relaying redundant addresses to this peer.
     *
     *  We initialize this filter for outbound peers (other than
     *  block-relay-only connections) or when an inbound peer sends us an
     *  address related message (ADDR, ADDRV2, GETADDR).
     *
     *  Presence of this filter must correlate with m_addr_relay_enabled.
     **/
    std::unique_ptr<CRollingBloomFilter> m_addr_known GUARDED_BY(NetEventsInterface::g_msgproc_mutex);
    /** Whether we are participating in address relay with this connection.
     *
     *  We set this bool to true for outbound peers (other than
     *  block-relay-only connections), or when an inbound peer sends us an
     *  address related message (ADDR, ADDRV2, GETADDR).
     *
     *  We use this bool to decide whether a peer is eligible for gossiping
     *  addr messages. This avoids relaying to peers that are unlikely to
     *  forward them, effectively blackholing self announcements. Reasons
     *  peers might support addr relay on the link include that they connected
     *  to us as a block-relay-only peer or they are a light client.
     *
     *  This field must correlate with whether m_addr_known has been
     *  initialized.*/
    std::atomic_bool m_addr_relay_enabled{false};
    /** Whether a getaddr request to this peer is outstanding. */
    bool m_getaddr_sent GUARDED_BY(NetEventsInterface::g_msgproc_mutex){false};
    /** Guards address sending timers. */
    mutable Mutex m_addr_send_times_mutex;
    /** Time point to send the next ADDR message to this peer. */
    std::chrono::microseconds m_next_addr_send GUARDED_BY(m_addr_send_times_mutex){0};
    /** Time point to possibly re-announce our local address to this peer. */
    std::chrono::microseconds m_next_local_addr_send GUARDED_BY(m_addr_send_times_mutex){0};
    /** Whether the peer has signaled support for receiving ADDRv2 (BIP155)
     *  messages, indicating a preference to receive ADDRv2 instead of ADDR ones. */
    std::atomic_bool m_wants_addrv2{false};
    /** Whether this peer has already sent us a getaddr message. */
    bool m_getaddr_recvd GUARDED_BY(NetEventsInterface::g_msgproc_mutex){false};
    /** Number of addresses that can be processed from this peer. Start at 1 to
     *  permit self-announcement. */
    double m_addr_token_bucket GUARDED_BY(NetEventsInterface::g_msgproc_mutex){1.0};
    /** When m_addr_token_bucket was last updated */
    std::chrono::microseconds m_addr_token_timestamp GUARDED_BY(NetEventsInterface::g_msgproc_mutex){GetTime<std::chrono::microseconds>()};
    /** Total number of addresses that were dropped due to rate limiting. */
    std::atomic<uint64_t> m_addr_rate_limited{0};
    /** Total number of addresses that were processed (excludes rate-limited ones). */
    std::atomic<uint64_t> m_addr_processed{0};

    /** Whether we've sent this peer a getheaders in response to an inv prior to initial-headers-sync completing */
    bool m_inv_triggered_getheaders_before_sync GUARDED_BY(NetEventsInterface::g_msgproc_mutex){false};

    /** Protects m_getdata_requests **/
    Mutex m_getdata_requests_mutex;
    /** Work queue of items requested by this peer **/
    std::deque<CInv> m_getdata_requests GUARDED_BY(m_getdata_requests_mutex);

    /** Time of the last getheaders message to this peer */
    NodeClock::time_point m_last_getheaders_timestamp GUARDED_BY(NetEventsInterface::g_msgproc_mutex){};

    /** Protects m_headers_sync **/
    Mutex m_headers_sync_mutex;
    /** Headers-sync state for this peer (eg for initial sync, or syncing large
     * reorgs) **/
    std::unique_ptr<HeadersSyncState> m_headers_sync PT_GUARDED_BY(m_headers_sync_mutex) GUARDED_BY(m_headers_sync_mutex) {};

    /** Whether we've sent our peer a sendheaders message. **/
    std::atomic<bool> m_sent_sendheaders{false};

    /** Length of current-streak of unconnecting headers announcements */
    int m_num_unconnecting_headers_msgs GUARDED_BY(NetEventsInterface::g_msgproc_mutex){0};

    /** When to potentially disconnect peer for stalling headers download */
    std::chrono::microseconds m_headers_sync_timeout GUARDED_BY(NetEventsInterface::g_msgproc_mutex){0us};

    /** Whether this peer wants invs or headers (when possible) for block announcements */
    bool m_prefers_headers GUARDED_BY(NetEventsInterface::g_msgproc_mutex){false};

    explicit Peer(NodeId id, ServiceFlags our_services)
        : m_id{id}
        , m_our_services{our_services}
    {}

private:
    mutable Mutex m_tx_relay_mutex;

    /** Transaction relay data. May be a nullptr. */
    std::unique_ptr<TxRelay> m_tx_relay GUARDED_BY(m_tx_relay_mutex);
};

using PeerRef = std::shared_ptr<Peer>;

/**
 * Maintain validation-specific state about nodes, protected by cs_main, instead
 * by CNode's own locks. This simplifies asynchronous operation, where
 * processing of incoming data is done after the ProcessMessage call returns,
 * and we're no longer holding the node's locks.
 */
struct CNodeState {
    //! The best known block we know this peer has announced.
    const CBlockIndex* pindexBestKnownBlock{nullptr};
    //! The hash of the last unknown block this peer has announced.
    uint256 hashLastUnknownBlock{};
    //! The last full block we both have.
    const CBlockIndex* pindexLastCommonBlock{nullptr};
    //! The best header we have sent our peer.
    const CBlockIndex* pindexBestHeaderSent{nullptr};
    //! Whether we've started headers synchronization with this peer.
    bool fSyncStarted{false};
    //! Since when we're stalling block download progress (in microseconds), or 0.
    std::chrono::microseconds m_stalling_since{0us};
    std::list<QueuedBlock> vBlocksInFlight;
    //! When the first entry in vBlocksInFlight started downloading. Don't care when vBlocksInFlight is empty.
    std::chrono::microseconds m_downloading_since{0us};
    //! Whether we consider this a preferred download peer.
    bool fPreferredDownload{false};
    /** Whether this peer wants invs or cmpctblocks (when possible) for block announcements. */
    bool m_requested_hb_cmpctblocks{false};
    /** Whether this peer will send us cmpctblocks if we request them. */
    bool m_provides_cmpctblocks{false};

    /** State used to enforce CHAIN_SYNC_TIMEOUT and EXTRA_PEER_CHECK_INTERVAL logic.
      *
      * Both are only in effect for outbound, non-manual, non-protected connections.
      * Any peer protected (m_protect = true) is not chosen for eviction. A peer is
      * marked as protected if all of these are true:
      *   - its connection type is IsBlockOnlyConn() == false
      *   - it gave us a valid connecting header
      *   - we haven't reached MAX_OUTBOUND_PEERS_TO_PROTECT_FROM_DISCONNECT yet
      *   - its chain tip has at least as much work as ours
      *
      * CHAIN_SYNC_TIMEOUT: if a peer's best known block has less work than our tip,
      * set a timeout CHAIN_SYNC_TIMEOUT in the future:
      *   - If at timeout their best known block now has more work than our tip
      *     when the timeout was set, then either reset the timeout or clear it
      *     (after comparing against our current tip's work)
      *   - If at timeout their best known block still has less work than our
      *     tip did when the timeout was set, then send a getheaders message,
      *     and set a shorter timeout, HEADERS_RESPONSE_TIME seconds in future.
      *     If their best known block is still behind when that new timeout is
      *     reached, disconnect.
      *
      * EXTRA_PEER_CHECK_INTERVAL: after each interval, if we have too many outbound peers,
      * drop the outbound one that least recently announced us a new block.
      */
    struct ChainSyncTimeoutState {
        //! A timeout used for checking whether our peer has sufficiently synced
        std::chrono::seconds m_timeout{0s};
        //! A header with the work we require on our peer's chain
        const CBlockIndex* m_work_header{nullptr};
        //! After timeout is reached, set to true after sending getheaders
        bool m_sent_getheaders{false};
        //! Whether this peer is protected from disconnection due to a bad/slow chain
        bool m_protect{false};
    };

    ChainSyncTimeoutState m_chain_sync;

    //! Time of last new block announcement
    int64_t m_last_block_announcement{0};

    //! Whether this peer is an inbound connection
    const bool m_is_inbound;

    CNodeState(bool is_inbound) : m_is_inbound(is_inbound) {}
};

class PeerManagerImpl final : public PeerManager
{
public:
    PeerManagerImpl(CConnman& connman, AddrMan& addrman,
                    BanMan* banman, ChainstateManager& chainman,
                    CTxMemPool& pool, bool ignore_incoming_txs);

    /** Overridden from CValidationInterface. */
    void BlockConnected(const std::shared_ptr<const CBlock>& pblock, const CBlockIndex* pindexConnected) override
        EXCLUSIVE_LOCKS_REQUIRED(!m_recent_confirmed_transactions_mutex);
    void BlockDisconnected(const std::shared_ptr<const CBlock> &block, const CBlockIndex* pindex) override
        EXCLUSIVE_LOCKS_REQUIRED(!m_recent_confirmed_transactions_mutex);
    void UpdatedBlockTip(const CBlockIndex *pindexNew, const CBlockIndex *pindexFork, bool fInitialDownload) override
        EXCLUSIVE_LOCKS_REQUIRED(!m_peer_mutex);
    void BlockChecked(const CBlock& block, const BlockValidationState& state) override
        EXCLUSIVE_LOCKS_REQUIRED(!m_peer_mutex);
    void NewPoWValidBlock(const CBlockIndex *pindex, const std::shared_ptr<const CBlock>& pblock) override
        EXCLUSIVE_LOCKS_REQUIRED(!m_most_recent_block_mutex);

    /** Implement NetEventsInterface */
    void InitializeNode(CNode& node, ServiceFlags our_services) override EXCLUSIVE_LOCKS_REQUIRED(!m_peer_mutex);
    void FinalizeNode(const CNode& node) override EXCLUSIVE_LOCKS_REQUIRED(!m_peer_mutex, !m_headers_presync_mutex);
    bool ProcessMessages(CNode* pfrom, std::atomic<bool>& interrupt) override
        EXCLUSIVE_LOCKS_REQUIRED(!m_peer_mutex, !m_recent_confirmed_transactions_mutex, !m_most_recent_block_mutex, !m_headers_presync_mutex, g_msgproc_mutex);
    bool SendMessages(CNode* pto) override
        EXCLUSIVE_LOCKS_REQUIRED(!m_peer_mutex, !m_recent_confirmed_transactions_mutex, !m_most_recent_block_mutex, g_msgproc_mutex);

    /** Implement PeerManager */
    void StartScheduledTasks(CScheduler& scheduler) override;
    void CheckForStaleTipAndEvictPeers() override;
    std::optional<std::string> FetchBlock(NodeId peer_id, const CBlockIndex& block_index) override
        EXCLUSIVE_LOCKS_REQUIRED(!m_peer_mutex);
    bool GetNodeStateStats(NodeId nodeid, CNodeStateStats& stats) const override EXCLUSIVE_LOCKS_REQUIRED(!m_peer_mutex);
    bool IgnoresIncomingTxs() override { return m_ignore_incoming_txs; }
    void SendPings() override EXCLUSIVE_LOCKS_REQUIRED(!m_peer_mutex);
    void RelayTransaction(const uint256& txid, const uint256& wtxid) override EXCLUSIVE_LOCKS_REQUIRED(!m_peer_mutex);
    void SetBestHeight(int height) override { m_best_height = height; };
    void UnitTestMisbehaving(NodeId peer_id, int howmuch) override EXCLUSIVE_LOCKS_REQUIRED(!m_peer_mutex) { Misbehaving(*Assert(GetPeerRef(peer_id)), howmuch, ""); };
    void ProcessMessage(CNode& pfrom, const std::string& msg_type, CDataStream& vRecv,
                        const std::chrono::microseconds time_received, const std::atomic<bool>& interruptMsgProc) override
        EXCLUSIVE_LOCKS_REQUIRED(!m_peer_mutex, !m_recent_confirmed_transactions_mutex, !m_most_recent_block_mutex, !m_headers_presync_mutex, g_msgproc_mutex);
    void UpdateLastBlockAnnounceTime(NodeId node, int64_t time_in_seconds) override;

private:
    /** Consider evicting an outbound peer based on the amount of time they've been behind our tip */
    void ConsiderEviction(CNode& pto, Peer& peer, std::chrono::seconds time_in_seconds) EXCLUSIVE_LOCKS_REQUIRED(cs_main, g_msgproc_mutex);

    /** If we have extra outbound peers, try to disconnect the one with the oldest block announcement */
    void EvictExtraOutboundPeers(std::chrono::seconds now) EXCLUSIVE_LOCKS_REQUIRED(cs_main);

    /** Retrieve unbroadcast transactions from the mempool and reattempt sending to peers */
    void ReattemptInitialBroadcast(CScheduler& scheduler) EXCLUSIVE_LOCKS_REQUIRED(!m_peer_mutex);

    /** Get a shared pointer to the Peer object.
     *  May return an empty shared_ptr if the Peer object can't be found. */
    PeerRef GetPeerRef(NodeId id) const EXCLUSIVE_LOCKS_REQUIRED(!m_peer_mutex);

    /** Get a shared pointer to the Peer object and remove it from m_peer_map.
     *  May return an empty shared_ptr if the Peer object can't be found. */
    PeerRef RemovePeer(NodeId id) EXCLUSIVE_LOCKS_REQUIRED(!m_peer_mutex);

    /**
     * Increment peer's misbehavior score. If the new value >= DISCOURAGEMENT_THRESHOLD, mark the node
     * to be discouraged, meaning the peer might be disconnected and added to the discouragement filter.
     */
    void Misbehaving(Peer& peer, int howmuch, const std::string& message);

    /**
     * Potentially mark a node discouraged based on the contents of a BlockValidationState object
     *
     * @param[in] via_compact_block this bool is passed in because net_processing should
     * punish peers differently depending on whether the data was provided in a compact
     * block message or not. If the compact block had a valid header, but contained invalid
     * txs, the peer should not be punished. See BIP 152.
     *
     * @return Returns true if the peer was punished (probably disconnected)
     */
    bool MaybePunishNodeForBlock(NodeId nodeid, const BlockValidationState& state,
                                 bool via_compact_block, const std::string& message = "")
        EXCLUSIVE_LOCKS_REQUIRED(!m_peer_mutex);

    /**
     * Potentially disconnect and discourage a node based on the contents of a TxValidationState object
     *
     * @return Returns true if the peer was punished (probably disconnected)
     */
    bool MaybePunishNodeForTx(NodeId nodeid, const TxValidationState& state, const std::string& message = "")
        EXCLUSIVE_LOCKS_REQUIRED(!m_peer_mutex);

    /** Maybe disconnect a peer and discourage future connections from its address.
     *
     * @param[in]   pnode     The node to check.
     * @param[in]   peer      The peer object to check.
     * @return                True if the peer was marked for disconnection in this function
     */
    bool MaybeDiscourageAndDisconnect(CNode& pnode, Peer& peer);

    /**
     * Reconsider orphan transactions after a parent has been accepted to the mempool.
     *
     * @peer[in]  peer     The peer whose orphan transactions we will reconsider. Generally only
     *                     one orphan will be reconsidered on each call of this function. If an
     *                     accepted orphan has orphaned children, those will need to be
     *                     reconsidered, creating more work, possibly for other peers.
     * @return             True if meaningful work was done (an orphan was accepted/rejected).
     *                     If no meaningful work was done, then the work set for this peer
     *                     will be empty.
     */
    bool ProcessOrphanTx(Peer& peer)
        EXCLUSIVE_LOCKS_REQUIRED(!m_peer_mutex, g_msgproc_mutex);

    /** Process a single headers message from a peer.
     *
     * @param[in]   pfrom     CNode of the peer
     * @param[in]   peer      The peer sending us the headers
     * @param[in]   headers   The headers received. Note that this may be modified within ProcessHeadersMessage.
     * @param[in]   via_compact_block   Whether this header came in via compact block handling.
    */
    void ProcessHeadersMessage(CNode& pfrom, Peer& peer,
                               std::vector<CBlockHeader>&& headers,
                               bool via_compact_block)
        EXCLUSIVE_LOCKS_REQUIRED(!m_peer_mutex, !m_headers_presync_mutex, g_msgproc_mutex);
    /** Various helpers for headers processing, invoked by ProcessHeadersMessage() */
    /** Return true if headers are continuous and have valid proof-of-work (DoS points assigned on failure) */
    bool CheckHeadersPoW(const std::vector<CBlockHeader>& headers, const Consensus::Params& consensusParams, Peer& peer);
    /** Calculate an anti-DoS work threshold for headers chains */
    arith_uint256 GetAntiDoSWorkThreshold();
    /** Deal with state tracking and headers sync for peers that send the
     * occasional non-connecting header (this can happen due to BIP 130 headers
     * announcements for blocks interacting with the 2hr (MAX_FUTURE_BLOCK_TIME) rule). */
    void HandleFewUnconnectingHeaders(CNode& pfrom, Peer& peer, const std::vector<CBlockHeader>& headers) EXCLUSIVE_LOCKS_REQUIRED(g_msgproc_mutex);
    /** Return true if the headers connect to each other, false otherwise */
    bool CheckHeadersAreContinuous(const std::vector<CBlockHeader>& headers) const;
    /** Try to continue a low-work headers sync that has already begun.
     * Assumes the caller has already verified the headers connect, and has
     * checked that each header satisfies the proof-of-work target included in
     * the header.
     *  @param[in]  peer                            The peer we're syncing with.
     *  @param[in]  pfrom                           CNode of the peer
     *  @param[in,out] headers                      The headers to be processed.
     *  @return     True if the passed in headers were successfully processed
     *              as the continuation of a low-work headers sync in progress;
     *              false otherwise.
     *              If false, the passed in headers will be returned back to
     *              the caller.
     *              If true, the returned headers may be empty, indicating
     *              there is no more work for the caller to do; or the headers
     *              may be populated with entries that have passed anti-DoS
     *              checks (and therefore may be validated for block index
     *              acceptance by the caller).
     */
    bool IsContinuationOfLowWorkHeadersSync(Peer& peer, CNode& pfrom,
            std::vector<CBlockHeader>& headers)
        EXCLUSIVE_LOCKS_REQUIRED(peer.m_headers_sync_mutex, !m_headers_presync_mutex, g_msgproc_mutex);
    /** Check work on a headers chain to be processed, and if insufficient,
     * initiate our anti-DoS headers sync mechanism.
     *
     * @param[in]   peer                The peer whose headers we're processing.
     * @param[in]   pfrom               CNode of the peer
     * @param[in]   chain_start_header  Where these headers connect in our index.
     * @param[in,out]   headers             The headers to be processed.
     *
     * @return      True if chain was low work (headers will be empty after
     *              calling); false otherwise.
     */
    bool TryLowWorkHeadersSync(Peer& peer, CNode& pfrom,
                                  const CBlockIndex* chain_start_header,
                                  std::vector<CBlockHeader>& headers)
        EXCLUSIVE_LOCKS_REQUIRED(!peer.m_headers_sync_mutex, !m_peer_mutex, !m_headers_presync_mutex, g_msgproc_mutex);

    /** Return true if the given header is an ancestor of
     *  m_chainman.m_best_header or our current tip */
    bool IsAncestorOfBestHeaderOrTip(const CBlockIndex* header) EXCLUSIVE_LOCKS_REQUIRED(cs_main);

    /** Request further headers from this peer with a given locator.
     * We don't issue a getheaders message if we have a recent one outstanding.
     * This returns true if a getheaders is actually sent, and false otherwise.
     */
    bool MaybeSendGetHeaders(CNode& pfrom, const CBlockLocator& locator, Peer& peer) EXCLUSIVE_LOCKS_REQUIRED(g_msgproc_mutex);
    /** Potentially fetch blocks from this peer upon receipt of a new headers tip */
    void HeadersDirectFetchBlocks(CNode& pfrom, const Peer& peer, const CBlockIndex& last_header);
    /** Update peer state based on received headers message */
    void UpdatePeerStateForReceivedHeaders(CNode& pfrom, Peer& peer, const CBlockIndex& last_header, bool received_new_header, bool may_have_more_headers)
        EXCLUSIVE_LOCKS_REQUIRED(g_msgproc_mutex);

    void SendBlockTransactions(CNode& pfrom, Peer& peer, const CBlock& block, const BlockTransactionsRequest& req);

    /** Register with TxRequestTracker that an INV has been received from a
     *  peer. The announcement parameters are decided in PeerManager and then
     *  passed to TxRequestTracker. */
    void AddTxAnnouncement(const CNode& node, const GenTxid& gtxid, std::chrono::microseconds current_time)
        EXCLUSIVE_LOCKS_REQUIRED(::cs_main);

    /** Send a version message to a peer */
    void PushNodeVersion(CNode& pnode, const Peer& peer);

    /** Send a ping message every PING_INTERVAL or if requested via RPC. May
     *  mark the peer to be disconnected if a ping has timed out.
     *  We use mockable time for ping timeouts, so setmocktime may cause pings
     *  to time out. */
    void MaybeSendPing(CNode& node_to, Peer& peer, std::chrono::microseconds now);

    /** Send `addr` messages on a regular schedule. */
    void MaybeSendAddr(CNode& node, Peer& peer, std::chrono::microseconds current_time) EXCLUSIVE_LOCKS_REQUIRED(g_msgproc_mutex);

    /** Send a single `sendheaders` message, after we have completed headers sync with a peer. */
    void MaybeSendSendHeaders(CNode& node, Peer& peer) EXCLUSIVE_LOCKS_REQUIRED(g_msgproc_mutex);

    /** Relay (gossip) an address to a few randomly chosen nodes.
     *
     * @param[in] originator   The id of the peer that sent us the address. We don't want to relay it back.
     * @param[in] addr         Address to relay.
     * @param[in] fReachable   Whether the address' network is reachable. We relay unreachable
     *                         addresses less.
     */
    void RelayAddress(NodeId originator, const CAddress& addr, bool fReachable) EXCLUSIVE_LOCKS_REQUIRED(!m_peer_mutex, g_msgproc_mutex);

    /** Send `feefilter` message. */
<<<<<<< HEAD
    void MaybeSendFeefilter(CNode& node, std::chrono::microseconds current_time) EXCLUSIVE_LOCKS_REQUIRED(cs_main);
    
    /** Process net block. */
    bool ProcessNetBlockHeaders(CNode* pfrom, const std::vector<CBlockHeader>& block, BlockValidationState& state, const CChainParams& chainparams, bool fOldClient, const CBlockIndex** ppindex=nullptr);
    bool ProcessNetBlock(const std::shared_ptr<const CBlock> pblock, bool fForceProcessing, bool* fNewBlock, CNode* pfrom);
=======
    void MaybeSendFeefilter(CNode& node, Peer& peer, std::chrono::microseconds current_time) EXCLUSIVE_LOCKS_REQUIRED(g_msgproc_mutex);
>>>>>>> 88259837

    const CChainParams& m_chainparams;
    CConnman& m_connman;
    AddrMan& m_addrman;
    /** Pointer to this node's banman. May be nullptr - check existence before dereferencing. */
    BanMan* const m_banman;
    ChainstateManager& m_chainman;
    CTxMemPool& m_mempool;
    TxRequestTracker m_txrequest GUARDED_BY(::cs_main);
    std::unique_ptr<TxReconciliationTracker> m_txreconciliation;

    /** The height of the best chain */
    std::atomic<int> m_best_height{-1};

    /** Next time to check for stale tip */
    std::chrono::seconds m_stale_tip_check_time GUARDED_BY(cs_main){0s};

    /** Whether this node is running in -blocksonly mode */
    const bool m_ignore_incoming_txs;

    bool RejectIncomingTxs(const CNode& peer) const;

    /** Whether we've completed initial sync yet, for determining when to turn
      * on extra block-relay-only peers. */
    bool m_initial_sync_finished GUARDED_BY(cs_main){false};

    /** Protects m_peer_map. This mutex must not be locked while holding a lock
     *  on any of the mutexes inside a Peer object. */
    mutable Mutex m_peer_mutex;
    /**
     * Map of all Peer objects, keyed by peer id. This map is protected
     * by the m_peer_mutex. Once a shared pointer reference is
     * taken, the lock may be released. Individual fields are protected by
     * their own locks.
     */
    std::map<NodeId, PeerRef> m_peer_map GUARDED_BY(m_peer_mutex);

    /** Map maintaining per-node state. */
    std::map<NodeId, CNodeState> m_node_states GUARDED_BY(cs_main);

    /** Get a pointer to a const CNodeState, used when not mutating the CNodeState object. */
    const CNodeState* State(NodeId pnode) const EXCLUSIVE_LOCKS_REQUIRED(cs_main);
    /** Get a pointer to a mutable CNodeState. */
    CNodeState* State(NodeId pnode) EXCLUSIVE_LOCKS_REQUIRED(cs_main);

    uint32_t GetFetchFlags(const Peer& peer) const;

    std::atomic<std::chrono::microseconds> m_next_inv_to_inbounds{0us};

    /** Number of nodes with fSyncStarted. */
    int nSyncStarted GUARDED_BY(cs_main) = 0;

    /** Hash of the last block we received via INV */
    uint256 m_last_block_inv_triggering_headers_sync GUARDED_BY(g_msgproc_mutex){};

    /**
     * Sources of received blocks, saved to be able punish them when processing
     * happens afterwards.
     * Set mapBlockSource[hash].second to false if the node should not be
     * punished if the block is invalid.
     */
    std::map<uint256, std::pair<NodeId, bool>> mapBlockSource GUARDED_BY(cs_main);

    /** Number of peers with wtxid relay. */
    std::atomic<int> m_wtxid_relay_peers{0};

    /** Number of outbound peers with m_chain_sync.m_protect. */
    int m_outbound_peers_with_protect_from_disconnect GUARDED_BY(cs_main) = 0;

    /** Number of preferable block download peers. */
    int m_num_preferred_download_peers GUARDED_BY(cs_main){0};

    /** Stalling timeout for blocks in IBD */
    std::atomic<std::chrono::seconds> m_block_stalling_timeout{BLOCK_STALLING_TIMEOUT_DEFAULT};

    bool AlreadyHaveTx(const GenTxid& gtxid)
        EXCLUSIVE_LOCKS_REQUIRED(cs_main, !m_recent_confirmed_transactions_mutex);

    /**
     * Filter for transactions that were recently rejected by the mempool.
     * These are not rerequested until the chain tip changes, at which point
     * the entire filter is reset.
     *
     * Without this filter we'd be re-requesting txs from each of our peers,
     * increasing bandwidth consumption considerably. For instance, with 100
     * peers, half of which relay a tx we don't accept, that might be a 50x
     * bandwidth increase. A flooding attacker attempting to roll-over the
     * filter using minimum-sized, 60byte, transactions might manage to send
     * 1000/sec if we have fast peers, so we pick 120,000 to give our peers a
     * two minute window to send invs to us.
     *
     * Decreasing the false positive rate is fairly cheap, so we pick one in a
     * million to make it highly unlikely for users to have issues with this
     * filter.
     *
     * We typically only add wtxids to this filter. For non-segwit
     * transactions, the txid == wtxid, so this only prevents us from
     * re-downloading non-segwit transactions when communicating with
     * non-wtxidrelay peers -- which is important for avoiding malleation
     * attacks that could otherwise interfere with transaction relay from
     * non-wtxidrelay peers. For communicating with wtxidrelay peers, having
     * the reject filter store wtxids is exactly what we want to avoid
     * redownload of a rejected transaction.
     *
     * In cases where we can tell that a segwit transaction will fail
     * validation no matter the witness, we may add the txid of such
     * transaction to the filter as well. This can be helpful when
     * communicating with txid-relay peers or if we were to otherwise fetch a
     * transaction via txid (eg in our orphan handling).
     *
     * Memory used: 1.3 MB
     */
    CRollingBloomFilter m_recent_rejects GUARDED_BY(::cs_main){120'000, 0.000'001};
    uint256 hashRecentRejectsChainTip GUARDED_BY(cs_main);

    /*
     * Filter for transactions that have been recently confirmed.
     * We use this to avoid requesting transactions that have already been
     * confirnmed.
     *
     * Blocks don't typically have more than 4000 transactions, so this should
     * be at least six blocks (~1 hr) worth of transactions that we can store,
     * inserting both a txid and wtxid for every observed transaction.
     * If the number of transactions appearing in a block goes up, or if we are
     * seeing getdata requests more than an hour after initial announcement, we
     * can increase this number.
     * The false positive rate of 1/1M should come out to less than 1
     * transaction per day that would be inadvertently ignored (which is the
     * same probability that we have in the reject filter).
     */
    Mutex m_recent_confirmed_transactions_mutex;
    CRollingBloomFilter m_recent_confirmed_transactions GUARDED_BY(m_recent_confirmed_transactions_mutex){48'000, 0.000'001};

    /**
     * For sending `inv`s to inbound peers, we use a single (exponentially
     * distributed) timer for all peers. If we used a separate timer for each
     * peer, a spy node could make multiple inbound connections to us to
     * accurately determine when we received the transaction (and potentially
     * determine the transaction's origin). */
    std::chrono::microseconds NextInvToInbounds(std::chrono::microseconds now,
                                                std::chrono::seconds average_interval);


    // All of the following cache a recent block, and are protected by m_most_recent_block_mutex
    Mutex m_most_recent_block_mutex;
    std::shared_ptr<const CBlock> m_most_recent_block GUARDED_BY(m_most_recent_block_mutex);
    std::shared_ptr<const CBlockHeaderAndShortTxIDs> m_most_recent_compact_block GUARDED_BY(m_most_recent_block_mutex);
    uint256 m_most_recent_block_hash GUARDED_BY(m_most_recent_block_mutex);

    // Data about the low-work headers synchronization, aggregated from all peers' HeadersSyncStates.
    /** Mutex guarding the other m_headers_presync_* variables. */
    Mutex m_headers_presync_mutex;
    /** A type to represent statistics about a peer's low-work headers sync.
     *
     * - The first field is the total verified amount of work in that synchronization.
     * - The second is:
     *   - nullopt: the sync is in REDOWNLOAD phase (phase 2).
     *   - {height, timestamp}: the sync has the specified tip height and block timestamp (phase 1).
     */
    using HeadersPresyncStats = std::pair<arith_uint256, std::optional<std::pair<int64_t, uint32_t>>>;
    /** Statistics for all peers in low-work headers sync. */
    std::map<NodeId, HeadersPresyncStats> m_headers_presync_stats GUARDED_BY(m_headers_presync_mutex) {};
    /** The peer with the most-work entry in m_headers_presync_stats. */
    NodeId m_headers_presync_bestpeer GUARDED_BY(m_headers_presync_mutex) {-1};
    /** The m_headers_presync_stats improved, and needs signalling. */
    std::atomic_bool m_headers_presync_should_signal{false};

    /** Height of the highest block announced using BIP 152 high-bandwidth mode. */
    int m_highest_fast_announce GUARDED_BY(::cs_main){0};

    /** Have we requested this block from a peer */
    bool IsBlockRequested(const uint256& hash) EXCLUSIVE_LOCKS_REQUIRED(cs_main);

    /** Have we requested this block from an outbound peer */
    bool IsBlockRequestedFromOutbound(const uint256& hash) EXCLUSIVE_LOCKS_REQUIRED(cs_main);

    /** Remove this block from our tracked requested blocks. Called if:
     *  - the block has been received from a peer
     *  - the request for the block has timed out
     * If "from_peer" is specified, then only remove the block if it is in
     * flight from that peer (to avoid one peer's network traffic from
     * affecting another's state).
     */
    void RemoveBlockRequest(const uint256& hash, std::optional<NodeId> from_peer) EXCLUSIVE_LOCKS_REQUIRED(cs_main);

    /* Mark a block as in flight
     * Returns false, still setting pit, if the block was already in flight from the same peer
     * pit will only be valid as long as the same cs_main lock is being held
     */
    bool BlockRequested(NodeId nodeid, const CBlockIndex& block, std::list<QueuedBlock>::iterator** pit = nullptr) EXCLUSIVE_LOCKS_REQUIRED(cs_main);

    bool TipMayBeStale() EXCLUSIVE_LOCKS_REQUIRED(cs_main);

    /** Update pindexLastCommonBlock and add not-in-flight missing successors to vBlocks, until it has
     *  at most count entries.
     */
    void FindNextBlocksToDownload(const Peer& peer, unsigned int count, std::vector<const CBlockIndex*>& vBlocks, NodeId& nodeStaller) EXCLUSIVE_LOCKS_REQUIRED(cs_main);

    /* Multimap used to preserve insertion order */
    typedef std::multimap<uint256, std::pair<NodeId, std::list<QueuedBlock>::iterator>> BlockDownloadMap;
    BlockDownloadMap mapBlocksInFlight GUARDED_BY(cs_main);

    /** When our tip was last updated. */
    std::atomic<std::chrono::seconds> m_last_tip_update{0s};

    /** Determine whether or not a peer can request a transaction, and return it (or nullptr if not found or not allowed). */
    CTransactionRef FindTxForGetData(const Peer::TxRelay& tx_relay, const GenTxid& gtxid, const std::chrono::seconds mempool_req, const std::chrono::seconds now)
        EXCLUSIVE_LOCKS_REQUIRED(NetEventsInterface::g_msgproc_mutex);

    void ProcessGetData(CNode& pfrom, Peer& peer, const std::atomic<bool>& interruptMsgProc)
        EXCLUSIVE_LOCKS_REQUIRED(!m_most_recent_block_mutex, peer.m_getdata_requests_mutex, NetEventsInterface::g_msgproc_mutex)
        LOCKS_EXCLUDED(::cs_main);

    /** Process a new block. Perform any post-processing housekeeping */
    void ProcessBlock(CNode& node, const std::shared_ptr<const CBlock>& block, bool force_processing, bool min_pow_checked);

    /** Relay map (txid or wtxid -> CTransactionRef) */
    typedef std::map<uint256, CTransactionRef> MapRelay;
    MapRelay mapRelay GUARDED_BY(NetEventsInterface::g_msgproc_mutex);
    /** Expiration-time ordered list of (expire time, relay map entry) pairs. */
    std::deque<std::pair<std::chrono::microseconds, MapRelay::iterator>> g_relay_expiration GUARDED_BY(NetEventsInterface::g_msgproc_mutex);

    /**
     * When a peer sends us a valid block, instruct it to announce blocks to us
     * using CMPCTBLOCK if possible by adding its nodeid to the end of
     * lNodesAnnouncingHeaderAndIDs, and keeping that list under a certain size by
     * removing the first element if necessary.
     */
    void MaybeSetPeerAsAnnouncingHeaderAndIDs(NodeId nodeid) EXCLUSIVE_LOCKS_REQUIRED(cs_main);

    /** Stack of nodes which we have set to announce using compact blocks */
    std::list<NodeId> lNodesAnnouncingHeaderAndIDs GUARDED_BY(cs_main);

    /** Number of peers from which we're downloading blocks. */
    int m_peers_downloading_from GUARDED_BY(cs_main) = 0;

    /** Storage for orphan information */
    TxOrphanage m_orphanage;

    void AddToCompactExtraTransactions(const CTransactionRef& tx) EXCLUSIVE_LOCKS_REQUIRED(g_msgproc_mutex);

    /** Orphan/conflicted/etc transactions that are kept for compact block reconstruction.
     *  The last -blockreconstructionextratxn/DEFAULT_BLOCK_RECONSTRUCTION_EXTRA_TXN of
     *  these are kept in a ring buffer */
    std::vector<std::pair<uint256, CTransactionRef>> vExtraTxnForCompact GUARDED_BY(g_msgproc_mutex);
    /** Offset into vExtraTxnForCompact to insert the next tx */
    size_t vExtraTxnForCompactIt GUARDED_BY(g_msgproc_mutex) = 0;

    /** Check whether the last unknown block a peer advertised is not yet known. */
    void ProcessBlockAvailability(NodeId nodeid) EXCLUSIVE_LOCKS_REQUIRED(cs_main);
    /** Update tracking information about which blocks a peer is assumed to have. */
    void UpdateBlockAvailability(NodeId nodeid, const uint256& hash) EXCLUSIVE_LOCKS_REQUIRED(cs_main);
    bool CanDirectFetch() EXCLUSIVE_LOCKS_REQUIRED(cs_main);

    /**
     * To prevent fingerprinting attacks, only send blocks/headers outside of
     * the active chain if they are no more than a month older (both in time,
     * and in best equivalent proof of work) than the best header chain we know
     * about and we fully-validated them at some point.
     */
    bool BlockRequestAllowed(const CBlockIndex* pindex) EXCLUSIVE_LOCKS_REQUIRED(cs_main);
    bool AlreadyHaveBlock(const uint256& block_hash) EXCLUSIVE_LOCKS_REQUIRED(cs_main);
    void ProcessGetBlockData(CNode& pfrom, Peer& peer, const CInv& inv)
        EXCLUSIVE_LOCKS_REQUIRED(!m_most_recent_block_mutex);

    /**
     * Validation logic for compact filters request handling.
     *
     * May disconnect from the peer in the case of a bad request.
     *
     * @param[in]   node            The node that we received the request from
     * @param[in]   peer            The peer that we received the request from
     * @param[in]   filter_type     The filter type the request is for. Must be basic filters.
     * @param[in]   start_height    The start height for the request
     * @param[in]   stop_hash       The stop_hash for the request
     * @param[in]   max_height_diff The maximum number of items permitted to request, as specified in BIP 157
     * @param[out]  stop_index      The CBlockIndex for the stop_hash block, if the request can be serviced.
     * @param[out]  filter_index    The filter index, if the request can be serviced.
     * @return                      True if the request can be serviced.
     */
    bool PrepareBlockFilterRequest(CNode& node, Peer& peer,
                                   BlockFilterType filter_type, uint32_t start_height,
                                   const uint256& stop_hash, uint32_t max_height_diff,
                                   const CBlockIndex*& stop_index,
                                   BlockFilterIndex*& filter_index);

    /**
     * Handle a cfilters request.
     *
     * May disconnect from the peer in the case of a bad request.
     *
     * @param[in]   node            The node that we received the request from
     * @param[in]   peer            The peer that we received the request from
     * @param[in]   vRecv           The raw message received
     */
    void ProcessGetCFilters(CNode& node, Peer& peer, CDataStream& vRecv);

    /**
     * Handle a cfheaders request.
     *
     * May disconnect from the peer in the case of a bad request.
     *
     * @param[in]   node            The node that we received the request from
     * @param[in]   peer            The peer that we received the request from
     * @param[in]   vRecv           The raw message received
     */
    void ProcessGetCFHeaders(CNode& node, Peer& peer, CDataStream& vRecv);

    /**
     * Handle a getcfcheckpt request.
     *
     * May disconnect from the peer in the case of a bad request.
     *
     * @param[in]   node            The node that we received the request from
     * @param[in]   peer            The peer that we received the request from
     * @param[in]   vRecv           The raw message received
     */
    void ProcessGetCFCheckPt(CNode& node, Peer& peer, CDataStream& vRecv);

    /** Checks if address relay is permitted with peer. If needed, initializes
     * the m_addr_known bloom filter and sets m_addr_relay_enabled to true.
     *
     *  @return   True if address relay is enabled with peer
     *            False if address relay is disallowed
     */
    bool SetupAddressRelay(const CNode& node, Peer& peer) EXCLUSIVE_LOCKS_REQUIRED(g_msgproc_mutex);

<<<<<<< HEAD
namespace {
    /** Number of preferable block download peers. */
    int nPreferredDownload GUARDED_BY(cs_main) = 0;
} // namespace

namespace {
class CNodeHeaders
{
public:
    CNodeHeaders():
        maxSize(0),
        maxAvg(0)
    {
        maxSize = gArgs.GetIntArg("-headerspamfiltermaxsize", DEFAULT_HEADER_SPAM_FILTER_MAX_SIZE);
        maxAvg = gArgs.GetIntArg("-headerspamfiltermaxavg", DEFAULT_HEADER_SPAM_FILTER_MAX_AVG);
    }

    bool addHeaders(const CBlockIndex *pindexFirst, const CBlockIndex *pindexLast)
    {
        if(pindexFirst && pindexLast && maxSize && maxAvg)
        {
            // Get the begin block index
            int nBegin = pindexFirst->nHeight;

            // Get the end block index
            int nEnd = pindexLast->nHeight;

            for(int point = nBegin; point<= nEnd; point++)
            {
                addPoint(point);
            }

            return true;
        }

        return false;
    }

    bool updateState(BlockValidationState& state, bool ret)
    {
        // No headers
        size_t size = points.size();
        if(size == 0)
            return ret;

        // Compute the number of the received headers
        size_t nHeaders = 0;
        for(auto point : points)
        {
            nHeaders += point.second;
        }

        // Compute the average value per height
        double nAvgValue = (double)nHeaders / size;

        // Ban the node if try to spam
        bool banNode = (nAvgValue >= 1.5 * maxAvg && size >= maxAvg) ||
                       (nAvgValue >= maxAvg && nHeaders >= maxSize) ||
                       (nHeaders >= maxSize * 4.1);
        if(banNode)
        {
            // Clear the points and ban the node
            points.clear();
            return state.Invalid(BlockValidationResult::BLOCK_HEADER_SPAM, "header-spam", "ban node for sending spam");
        }

        return ret;
    }

private:
    void addPoint(int height)
    {
        // Erace the last element in the list
        if(points.size() == maxSize)
        {
            points.erase(points.begin());
        }

        // Add the point to the list
        int occurrence = 0;
        auto mi = points.find(height);
        if (mi != points.end())
            occurrence = (*mi).second;
        occurrence++;
        points[height] = occurrence;
    }

private:
    std::map<int,int> points;
    size_t maxSize;
    size_t maxAvg;
};

/**
 * Maintain validation-specific state about nodes, protected by cs_main, instead
 * by CNode's own locks. This simplifies asynchronous operation, where
 * processing of incoming data is done after the ProcessMessage call returns,
 * and we're no longer holding the node's locks.
 */
struct CNodeState {
    //! The best known block we know this peer has announced.
    const CBlockIndex* pindexBestKnownBlock{nullptr};
    //! The hash of the last unknown block this peer has announced.
    uint256 hashLastUnknownBlock{};
    //! The last full block we both have.
    const CBlockIndex* pindexLastCommonBlock{nullptr};
    //! The best header we have sent our peer.
    const CBlockIndex* pindexBestHeaderSent{nullptr};
    //! Length of current-streak of unconnecting headers announcements
    int nUnconnectingHeaders{0};
    //! Whether we've started headers synchronization with this peer.
    bool fSyncStarted{false};
    //! When to potentially disconnect peer for stalling headers download
    std::chrono::microseconds m_headers_sync_timeout{0us};
    //! Since when we're stalling block download progress (in microseconds), or 0.
    std::chrono::microseconds m_stalling_since{0us};
    std::list<QueuedBlock> vBlocksInFlight;
    //! When the first entry in vBlocksInFlight started downloading. Don't care when vBlocksInFlight is empty.
    std::chrono::microseconds m_downloading_since{0us};
    int nBlocksInFlight{0};
    //! Whether we consider this a preferred download peer.
    bool fPreferredDownload{false};
    //! Whether this peer wants invs or headers (when possible) for block announcements.
    bool fPreferHeaders{false};
    //! Whether this peer wants invs or cmpctblocks (when possible) for block announcements.
    bool fPreferHeaderAndIDs{false};
    /**
      * Whether this peer will send us cmpctblocks if we request them.
      * This is not used to gate request logic, as we really only care about fSupportsDesiredCmpctVersion,
      * but is used as a flag to "lock in" the version of compact blocks (fWantsCmpctWitness) we send.
      */
    bool fProvidesHeaderAndIDs{false};
    //! Whether this peer can give us witnesses
    bool fHaveWitness{false};
    //! Whether this peer wants witnesses in cmpctblocks/blocktxns
    bool fWantsCmpctWitness{false};
    /**
     * If we've announced NODE_WITNESS to this peer: whether the peer sends witnesses in cmpctblocks/blocktxns,
     * otherwise: whether this peer sends non-witnesses in cmpctblocks/blocktxns.
     */
    bool fSupportsDesiredCmpctVersion{false};

    /** State used to enforce CHAIN_SYNC_TIMEOUT and EXTRA_PEER_CHECK_INTERVAL logic.
      *
      * Both are only in effect for outbound, non-manual, non-protected connections.
      * Any peer protected (m_protect = true) is not chosen for eviction. A peer is
      * marked as protected if all of these are true:
      *   - its connection type is IsBlockOnlyConn() == false
      *   - it gave us a valid connecting header
      *   - we haven't reached MAX_OUTBOUND_PEERS_TO_PROTECT_FROM_DISCONNECT yet
      *   - its chain tip has at least as much work as ours
      *
      * CHAIN_SYNC_TIMEOUT: if a peer's best known block has less work than our tip,
      * set a timeout CHAIN_SYNC_TIMEOUT in the future:
      *   - If at timeout their best known block now has more work than our tip
      *     when the timeout was set, then either reset the timeout or clear it
      *     (after comparing against our current tip's work)
      *   - If at timeout their best known block still has less work than our
      *     tip did when the timeout was set, then send a getheaders message,
      *     and set a shorter timeout, HEADERS_RESPONSE_TIME seconds in future.
      *     If their best known block is still behind when that new timeout is
      *     reached, disconnect.
      *
      * EXTRA_PEER_CHECK_INTERVAL: after each interval, if we have too many outbound peers,
      * drop the outbound one that least recently announced us a new block.
      */
    struct ChainSyncTimeoutState {
        //! A timeout used for checking whether our peer has sufficiently synced
        std::chrono::seconds m_timeout{0s};
        //! A header with the work we require on our peer's chain
        const CBlockIndex* m_work_header{nullptr};
        //! After timeout is reached, set to true after sending getheaders
        bool m_sent_getheaders{false};
        //! Whether this peer is protected from disconnection due to a bad/slow chain
        bool m_protect{false};
    };

    ChainSyncTimeoutState m_chain_sync;

    //! Time of last new block announcement
    int64_t m_last_block_announcement{0};

    //! Whether this peer is an inbound connection
    const bool m_is_inbound;

    //! A rolling bloom filter of all announced tx CInvs to this peer.
    CRollingBloomFilter m_recently_announced_invs = CRollingBloomFilter{INVENTORY_MAX_RECENT_RELAY, 0.000001};

    //! Whether this peer relays txs via wtxid
    bool m_wtxid_relay{false};

    CNodeState(bool is_inbound) : m_is_inbound(is_inbound) {}
};

/** Map maintaining per-node state. */
static std::map<NodeId, CNodeState> mapNodeState GUARDED_BY(cs_main);
static std::map<CService, CNodeHeaders> mapServiceHeaders GUARDED_BY(cs_main);

static CNodeState *State(NodeId pnode) EXCLUSIVE_LOCKS_REQUIRED(cs_main) {
    std::map<NodeId, CNodeState>::iterator it = mapNodeState.find(pnode);
    if (it == mapNodeState.end())
=======
    void AddAddressKnown(Peer& peer, const CAddress& addr) EXCLUSIVE_LOCKS_REQUIRED(g_msgproc_mutex);
    void PushAddress(Peer& peer, const CAddress& addr, FastRandomContext& insecure_rand) EXCLUSIVE_LOCKS_REQUIRED(g_msgproc_mutex);
};

const CNodeState* PeerManagerImpl::State(NodeId pnode) const EXCLUSIVE_LOCKS_REQUIRED(cs_main)
{
    std::map<NodeId, CNodeState>::const_iterator it = m_node_states.find(pnode);
    if (it == m_node_states.end())
>>>>>>> 88259837
        return nullptr;
    return &it->second;
}

CNodeState* PeerManagerImpl::State(NodeId pnode) EXCLUSIVE_LOCKS_REQUIRED(cs_main)
{
    return const_cast<CNodeState*>(std::as_const(*this).State(pnode));
}

/**
 * Whether the peer supports the address. For example, a peer that does not
 * implement BIP155 cannot receive Tor v3 addresses because it requires
 * ADDRv2 (BIP155) encoding.
 */
static bool IsAddrCompatible(const Peer& peer, const CAddress& addr)
{
    return peer.m_wants_addrv2 || addr.IsAddrV1Compatible();
}

void PeerManagerImpl::AddAddressKnown(Peer& peer, const CAddress& addr)
{
    assert(peer.m_addr_known);
    peer.m_addr_known->insert(addr.GetKey());
}

void PeerManagerImpl::PushAddress(Peer& peer, const CAddress& addr, FastRandomContext& insecure_rand)
{
    // Known checking here is only to save space from duplicates.
    // Before sending, we'll filter it again for known addresses that were
    // added after addresses were pushed.
    assert(peer.m_addr_known);
    if (addr.IsValid() && !peer.m_addr_known->contains(addr.GetKey()) && IsAddrCompatible(peer, addr)) {
        if (peer.m_addrs_to_send.size() >= MAX_ADDR_TO_SEND) {
            peer.m_addrs_to_send[insecure_rand.randrange(peer.m_addrs_to_send.size())] = addr;
        } else {
            peer.m_addrs_to_send.push_back(addr);
        }
    }
}

<<<<<<< HEAD
static CNodeHeaders &ServiceHeaders(const CService& address) EXCLUSIVE_LOCKS_REQUIRED(cs_main) {
    unsigned short port =
            gArgs.GetBoolArg("-headerspamfilterignoreport", DEFAULT_HEADER_SPAM_FILTER_IGNORE_PORT) ? 0 : address.GetPort();
    CService addr(address, port);
    return mapServiceHeaders[addr];
}

static void CleanAddressHeaders(const CAddress& addr) EXCLUSIVE_LOCKS_REQUIRED(cs_main) {
    CSubNet subNet(addr);
    for (std::map<CService, CNodeHeaders>::iterator it=mapServiceHeaders.begin(); it!=mapServiceHeaders.end();){
        if(subNet.Match(it->first))
        {
            it = mapServiceHeaders.erase(it);
        }
        else{
            it++;
        }
    }
}

static void UpdatePreferredDownload(const CNode& node, CNodeState* state) EXCLUSIVE_LOCKS_REQUIRED(cs_main)
=======
static void AddKnownTx(Peer& peer, const uint256& hash)
{
    auto tx_relay = peer.GetTxRelay();
    if (!tx_relay) return;

    LOCK(tx_relay->m_tx_inventory_mutex);
    tx_relay->m_tx_inventory_known_filter.insert(hash);
}

/** Whether this peer can serve us blocks. */
static bool CanServeBlocks(const Peer& peer)
>>>>>>> 88259837
{
    return peer.m_their_services & (NODE_NETWORK|NODE_NETWORK_LIMITED);
}

/** Whether this peer can only serve limited recent blocks (e.g. because
 *  it prunes old blocks) */
static bool IsLimitedPeer(const Peer& peer)
{
    return (!(peer.m_their_services & NODE_NETWORK) &&
             (peer.m_their_services & NODE_NETWORK_LIMITED));
}

/** Whether this peer can serve us witness data */
static bool CanServeWitnesses(const Peer& peer)
{
    return peer.m_their_services & NODE_WITNESS;
}

std::chrono::microseconds PeerManagerImpl::NextInvToInbounds(std::chrono::microseconds now,
                                                             std::chrono::seconds average_interval)
{
    if (m_next_inv_to_inbounds.load() < now) {
        // If this function were called from multiple threads simultaneously
        // it would possible that both update the next send variable, and return a different result to their caller.
        // This is not possible in practice as only the net processing thread invokes this function.
        m_next_inv_to_inbounds = GetExponentialRand(now, average_interval);
    }
    return m_next_inv_to_inbounds;
}

bool PeerManagerImpl::IsBlockRequested(const uint256& hash)
{
    return mapBlocksInFlight.count(hash);
}

<<<<<<< HEAD
void PeerManagerImpl::RemoveBlockRequest(const uint256& hash, std::optional<NodeId> from_peer)
=======
bool PeerManagerImpl::IsBlockRequestedFromOutbound(const uint256& hash)
>>>>>>> 88259837
{
    for (auto range = mapBlocksInFlight.equal_range(hash); range.first != range.second; range.first++) {
        auto [nodeid, block_it] = range.first->second;
        CNodeState& nodestate = *Assert(State(nodeid));
        if (!nodestate.m_is_inbound) return true;
    }

<<<<<<< HEAD
    auto [node_id, list_it] = it->second;

    if (from_peer && node_id != *from_peer) {
        // Block was requested by another peer
        return;
    }

    CNodeState *state = State(node_id);
    assert(state != nullptr);
=======
    return false;
}
>>>>>>> 88259837

void PeerManagerImpl::RemoveBlockRequest(const uint256& hash, std::optional<NodeId> from_peer)
{
    auto range = mapBlocksInFlight.equal_range(hash);
    if (range.first == range.second) {
        // Block was not requested from any peer
        return;
    }

    // We should not have requested too many of this block
    Assume(mapBlocksInFlight.count(hash) <= MAX_CMPCTBLOCKS_INFLIGHT_PER_BLOCK);

    while (range.first != range.second) {
        auto [node_id, list_it] = range.first->second;

        if (from_peer && *from_peer != node_id) {
            range.first++;
            continue;
        }

        CNodeState& state = *Assert(State(node_id));

        if (state.vBlocksInFlight.begin() == list_it) {
            // First block on the queue was received, update the start download time for the next one
            state.m_downloading_since = std::max(state.m_downloading_since, GetTime<std::chrono::microseconds>());
        }
        state.vBlocksInFlight.erase(list_it);

        if (state.vBlocksInFlight.empty()) {
            // Last validated block on the queue for this peer was received.
            m_peers_downloading_from--;
        }
        state.m_stalling_since = 0us;

        range.first = mapBlocksInFlight.erase(range.first);
    }
}

bool PeerManagerImpl::BlockRequested(NodeId nodeid, const CBlockIndex& block, std::list<QueuedBlock>::iterator** pit)
{
    const uint256& hash{block.GetBlockHash()};

    CNodeState *state = State(nodeid);
    assert(state != nullptr);

    Assume(mapBlocksInFlight.count(hash) <= MAX_CMPCTBLOCKS_INFLIGHT_PER_BLOCK);

    // Short-circuit most stuff in case it is from the same node
    for (auto range = mapBlocksInFlight.equal_range(hash); range.first != range.second; range.first++) {
        if (range.first->second.first == nodeid) {
            if (pit) {
                *pit = &range.first->second.second;
            }
            return false;
        }
    }

<<<<<<< HEAD
    // Make sure it's not listed somewhere already.
    RemoveBlockRequest(hash, std::nullopt);

    std::list<QueuedBlock>::iterator it = state->vBlocksInFlight.insert(state->vBlocksInFlight.end(),
            {&block, std::unique_ptr<PartiallyDownloadedBlock>(pit ? new PartiallyDownloadedBlock(&m_mempool, &m_chainman) : nullptr)});
    state->nBlocksInFlight++;
    if (state->nBlocksInFlight == 1) {
=======
    // Make sure it's not being fetched already from same peer.
    RemoveBlockRequest(hash, nodeid);

    std::list<QueuedBlock>::iterator it = state->vBlocksInFlight.insert(state->vBlocksInFlight.end(),
            {&block, std::unique_ptr<PartiallyDownloadedBlock>(pit ? new PartiallyDownloadedBlock(&m_mempool) : nullptr)});
    if (state->vBlocksInFlight.size() == 1) {
>>>>>>> 88259837
        // We're starting a block download (batch) from this peer.
        state->m_downloading_since = GetTime<std::chrono::microseconds>();
        m_peers_downloading_from++;
    }
    auto itInFlight = mapBlocksInFlight.insert(std::make_pair(hash, std::make_pair(nodeid, it)));
    if (pit) {
        *pit = &itInFlight->second.second;
    }
    return true;
}

void PeerManagerImpl::MaybeSetPeerAsAnnouncingHeaderAndIDs(NodeId nodeid)
{
    AssertLockHeld(cs_main);

    // When in -blocksonly mode, never request high-bandwidth mode from peers. Our
    // mempool will not contain the transactions necessary to reconstruct the
    // compact block.
    if (m_ignore_incoming_txs) return;

    CNodeState* nodestate = State(nodeid);
    if (!nodestate || !nodestate->m_provides_cmpctblocks) {
        // Don't request compact blocks if the peer has not signalled support
        return;
    }

    int num_outbound_hb_peers = 0;
    for (std::list<NodeId>::iterator it = lNodesAnnouncingHeaderAndIDs.begin(); it != lNodesAnnouncingHeaderAndIDs.end(); it++) {
        if (*it == nodeid) {
            lNodesAnnouncingHeaderAndIDs.erase(it);
            lNodesAnnouncingHeaderAndIDs.push_back(nodeid);
            return;
        }
        CNodeState *state = State(*it);
        if (state != nullptr && !state->m_is_inbound) ++num_outbound_hb_peers;
    }
    if (nodestate->m_is_inbound) {
        // If we're adding an inbound HB peer, make sure we're not removing
        // our last outbound HB peer in the process.
        if (lNodesAnnouncingHeaderAndIDs.size() >= 3 && num_outbound_hb_peers == 1) {
            CNodeState *remove_node = State(lNodesAnnouncingHeaderAndIDs.front());
            if (remove_node != nullptr && !remove_node->m_is_inbound) {
                // Put the HB outbound peer in the second slot, so that it
                // doesn't get removed.
                std::swap(lNodesAnnouncingHeaderAndIDs.front(), *std::next(lNodesAnnouncingHeaderAndIDs.begin()));
            }
        }
    }
    m_connman.ForNode(nodeid, [this](CNode* pfrom) EXCLUSIVE_LOCKS_REQUIRED(::cs_main) {
        AssertLockHeld(::cs_main);
        if (lNodesAnnouncingHeaderAndIDs.size() >= 3) {
            // As per BIP152, we only get 3 of our peers to announce
            // blocks using compact encodings.
            m_connman.ForNode(lNodesAnnouncingHeaderAndIDs.front(), [this](CNode* pnodeStop){
                m_connman.PushMessage(pnodeStop, CNetMsgMaker(pnodeStop->GetCommonVersion()).Make(NetMsgType::SENDCMPCT, /*high_bandwidth=*/false, /*version=*/CMPCTBLOCKS_VERSION));
                // save BIP152 bandwidth state: we select peer to be low-bandwidth
                pnodeStop->m_bip152_highbandwidth_to = false;
                return true;
            });
            lNodesAnnouncingHeaderAndIDs.pop_front();
        }
        m_connman.PushMessage(pfrom, CNetMsgMaker(pfrom->GetCommonVersion()).Make(NetMsgType::SENDCMPCT, /*high_bandwidth=*/true, /*version=*/CMPCTBLOCKS_VERSION));
        // save BIP152 bandwidth state: we select peer to be high-bandwidth
        pfrom->m_bip152_highbandwidth_to = true;
        lNodesAnnouncingHeaderAndIDs.push_back(pfrom->GetId());
        return true;
    });
}

bool PeerManagerImpl::TipMayBeStale()
{
    AssertLockHeld(cs_main);
    const Consensus::Params& consensusParams = m_chainparams.GetConsensus();
    if (m_last_tip_update.load() == 0s) {
        m_last_tip_update = GetTime<std::chrono::seconds>();
    }
    return m_last_tip_update.load() < GetTime<std::chrono::seconds>() - std::chrono::seconds{consensusParams.nTargetSpacing * 3} && mapBlocksInFlight.empty();
}

bool PeerManagerImpl::CanDirectFetch()
{
<<<<<<< HEAD
    return m_chainman.ActiveChain().Tip()->GetBlockTime() > GetAdjustedTime() - m_chainparams.GetConsensus().nTargetSpacing * 20;
=======
    return m_chainman.ActiveChain().Tip()->Time() > GetAdjustedTime() - m_chainparams.GetConsensus().PowTargetSpacing() * 20;
>>>>>>> 88259837
}

static bool PeerHasHeader(CNodeState *state, const CBlockIndex *pindex) EXCLUSIVE_LOCKS_REQUIRED(cs_main)
{
    if (state->pindexBestKnownBlock && pindex == state->pindexBestKnownBlock->GetAncestor(pindex->nHeight))
        return true;
    if (state->pindexBestHeaderSent && pindex == state->pindexBestHeaderSent->GetAncestor(pindex->nHeight))
        return true;
    return false;
}

void PeerManagerImpl::ProcessBlockAvailability(NodeId nodeid) {
    CNodeState *state = State(nodeid);
    assert(state != nullptr);

    if (!state->hashLastUnknownBlock.IsNull()) {
        const CBlockIndex* pindex = m_chainman.m_blockman.LookupBlockIndex(state->hashLastUnknownBlock);
        if (pindex && pindex->nChainWork > 0) {
            if (state->pindexBestKnownBlock == nullptr || pindex->nChainWork >= state->pindexBestKnownBlock->nChainWork) {
                state->pindexBestKnownBlock = pindex;
            }
            state->hashLastUnknownBlock.SetNull();
        }
    }
}

void PeerManagerImpl::UpdateBlockAvailability(NodeId nodeid, const uint256 &hash) {
    CNodeState *state = State(nodeid);
    assert(state != nullptr);

    ProcessBlockAvailability(nodeid);

    const CBlockIndex* pindex = m_chainman.m_blockman.LookupBlockIndex(hash);
    if (pindex && pindex->nChainWork > 0) {
        // An actually better block was announced.
        if (state->pindexBestKnownBlock == nullptr || pindex->nChainWork >= state->pindexBestKnownBlock->nChainWork) {
            state->pindexBestKnownBlock = pindex;
        }
    } else {
        // An unknown block was announced; just assume that the latest one is the best one.
        state->hashLastUnknownBlock = hash;
    }
}

void PeerManagerImpl::FindNextBlocksToDownload(const Peer& peer, unsigned int count, std::vector<const CBlockIndex*>& vBlocks, NodeId& nodeStaller)
{
    if (count == 0)
        return;

    vBlocks.reserve(vBlocks.size() + count);
    CNodeState *state = State(peer.m_id);
    assert(state != nullptr);

    // Make sure pindexBestKnownBlock is up to date, we'll need it.
    ProcessBlockAvailability(peer.m_id);

    if (state->pindexBestKnownBlock == nullptr || state->pindexBestKnownBlock->nChainWork < m_chainman.ActiveChain().Tip()->nChainWork || state->pindexBestKnownBlock->nChainWork < m_chainman.MinimumChainWork()) {
        // This peer has nothing interesting.
        return;
    }

    if (state->pindexLastCommonBlock == nullptr) {
        // Bootstrap quickly by guessing a parent of our best tip is the forking point.
        // Guessing wrong in either direction is not a problem.
        state->pindexLastCommonBlock = m_chainman.ActiveChain()[std::min(state->pindexBestKnownBlock->nHeight, m_chainman.ActiveChain().Height())];
    }

    // If the peer reorganized, our previous pindexLastCommonBlock may not be an ancestor
    // of its current tip anymore. Go back enough to fix that.
    state->pindexLastCommonBlock = LastCommonAncestor(state->pindexLastCommonBlock, state->pindexBestKnownBlock);
    if (state->pindexLastCommonBlock == state->pindexBestKnownBlock)
        return;

    std::vector<const CBlockIndex*> vToFetch;
    const CBlockIndex *pindexWalk = state->pindexLastCommonBlock;
    // Never fetch further than the best block we know the peer has, or more than BLOCK_DOWNLOAD_WINDOW + 1 beyond the last
    // linked block we have in common with this peer. The +1 is so we can detect stalling, namely if we would be able to
    // download that next block if the window were 1 larger.
    int nWindowEnd = state->pindexLastCommonBlock->nHeight + BLOCK_DOWNLOAD_WINDOW;
    int nMaxHeight = std::min<int>(state->pindexBestKnownBlock->nHeight, nWindowEnd + 1);
    NodeId waitingfor = -1;
    while (pindexWalk->nHeight < nMaxHeight) {
        // Read up to 128 (or more, if more blocks than that are needed) successors of pindexWalk (towards
        // pindexBestKnownBlock) into vToFetch. We fetch 128, because CBlockIndex::GetAncestor may be as expensive
        // as iterating over ~100 CBlockIndex* entries anyway.
        int nToFetch = std::min(nMaxHeight - pindexWalk->nHeight, std::max<int>(count - vBlocks.size(), 128));
        vToFetch.resize(nToFetch);
        pindexWalk = state->pindexBestKnownBlock->GetAncestor(pindexWalk->nHeight + nToFetch);
        vToFetch[nToFetch - 1] = pindexWalk;
        for (unsigned int i = nToFetch - 1; i > 0; i--) {
            vToFetch[i - 1] = vToFetch[i]->pprev;
        }

        // Iterate over those blocks in vToFetch (in forward direction), adding the ones that
        // are not yet downloaded and not in flight to vBlocks. In the meantime, update
        // pindexLastCommonBlock as long as all ancestors are already downloaded, or if it's
        // already part of our chain.
        for (const CBlockIndex* pindex : vToFetch) {
            if (!pindex->IsValid(BLOCK_VALID_TREE)) {
                // We consider the chain that this peer is on invalid.
                return;
            }
            if (!CanServeWitnesses(peer) && DeploymentActiveAt(*pindex, m_chainman, Consensus::DEPLOYMENT_SEGWIT)) {
                // We wouldn't download this block or its descendants from this peer.
                return;
            }
            if (pindex->nStatus & BLOCK_HAVE_DATA || m_chainman.ActiveChain().Contains(pindex)) {
                if (pindex->HaveTxsDownloaded())
                    state->pindexLastCommonBlock = pindex;
            } else if (!IsBlockRequested(pindex->GetBlockHash())) {
                // The block is not already downloaded, and not yet in flight.
                if (pindex->nHeight > nWindowEnd) {
                    // We reached the end of the window.
                    if (vBlocks.size() == 0 && waitingfor != peer.m_id) {
                        // We aren't able to fetch anything, but we would be if the download window was one larger.
                        nodeStaller = waitingfor;
                    }
                    return;
                }
                vBlocks.push_back(pindex);
                if (vBlocks.size() == count) {
                    return;
                }
            } else if (waitingfor == -1) {
                // This is the first already-in-flight block.
                waitingfor = mapBlocksInFlight.lower_bound(pindex->GetBlockHash())->second.first;
            }
        }
    }
}

} // namespace

void PeerManagerImpl::PushNodeVersion(CNode& pnode, const Peer& peer)
{
    uint64_t my_services{peer.m_our_services};
    const int64_t nTime{count_seconds(GetTime<std::chrono::seconds>())};
    uint64_t nonce = pnode.GetLocalNonce();
    const int nNodeStartingHeight{m_best_height};
    NodeId nodeid = pnode.GetId();
    CAddress addr = pnode.addr;

    CService addr_you = addr.IsRoutable() && !IsProxy(addr) && addr.IsAddrV1Compatible() ? addr : CService();
    uint64_t your_services{addr.nServices};

    const bool tx_relay{!RejectIncomingTxs(pnode)};
    m_connman.PushMessage(&pnode, CNetMsgMaker(INIT_PROTO_VERSION).Make(NetMsgType::VERSION, PROTOCOL_VERSION, my_services, nTime,
            your_services, addr_you, // Together the pre-version-31402 serialization of CAddress "addrYou" (without nTime)
            my_services, CService(), // Together the pre-version-31402 serialization of CAddress "addrMe" (without nTime)
            nonce, strSubVersion, nNodeStartingHeight, tx_relay));

    if (fLogIPs) {
        LogPrint(BCLog::NET, "send version message: version %d, blocks=%d, them=%s, txrelay=%d, peer=%d\n", PROTOCOL_VERSION, nNodeStartingHeight, addr_you.ToStringAddrPort(), tx_relay, nodeid);
    } else {
        LogPrint(BCLog::NET, "send version message: version %d, blocks=%d, txrelay=%d, peer=%d\n", PROTOCOL_VERSION, nNodeStartingHeight, tx_relay, nodeid);
    }
}

bool PeerManagerImpl::ProcessNetBlockHeaders(CNode* pfrom, const std::vector<CBlockHeader>& block, BlockValidationState& state, const CChainParams& chainparams, bool fOldClient, const CBlockIndex** ppindex)
{
    const CBlockIndex *pindexFirst = nullptr;
    bool ret = m_chainman.ProcessNewBlockHeaders(block, state, chainparams, fOldClient, ppindex, &pindexFirst);
    if (gArgs.GetBoolArg("-headerspamfilter", DEFAULT_HEADER_SPAM_FILTER))
    {
        if (!m_chainman.ActiveChainstate().IsInitialBlockDownload() || (gArgs.GetBoolArg("-headerspamfilterduringibd", DEFAULT_HEADER_SPAM_FILTER_DURING_IBD) && m_chainman.ActiveChainstate().IsInitialBlockDownload()))
        {
            LOCK(cs_main);
            CNodeHeaders& headers = ServiceHeaders(pfrom->GetAddrLocal());
            const CBlockIndex *pindexLast = ppindex == nullptr ? nullptr : *ppindex;
            headers.addHeaders(pindexFirst, pindexLast);
            return headers.updateState(state, ret);
        }       
    }
    return ret;
}

bool PeerManagerImpl::ProcessNetBlock(const std::shared_ptr<const CBlock> pblock, bool fForceProcessing, bool* fNewBlock, CNode* pfrom)
{
    // Check that the coinstake transaction exists in the received block
    if (pblock->IsProofOfStake() && !(pblock->vtx.size() > 1 && pblock->vtx[1]->IsCoinStake())) {
        if (pfrom)
            Misbehaving(pfrom->GetId(), 100, "coinstake transaction does not exist");
        return error("%s: coinstake transaction does not exist", __func__);
    }

    // Check if block signature is canonical
    if (!CheckCanonicalBlockSignature(pblock)) {
        if (pfrom)
            Misbehaving(pfrom->GetId(), 100, "bad block signature encoding");
        return error("%s: bad block signature encoding", __func__);
    }

    // Qtum
    // Check for the checkpoint
    CBlockIndex* tip = m_chainman.ActiveChain().Tip();
    if (tip && pblock->hashPrevBlock != tip->GetBlockHash()) {
        // Extra checks to prevent "fill up memory by spamming with bogus blocks"
        const CBlockIndex* pcheckpoint = m_chainman.m_blockman.AutoSelectSyncCheckpoint(tip);
        int64_t deltaTime = pblock->GetBlockTime() - pcheckpoint->nTime;
        if (deltaTime < 0) {
            if (pfrom)
                Misbehaving(pfrom->GetId(), 1, "block with timestamp before last checkpoint");
            return error("%s: block with timestamp before last checkpoint", __func__);
        }
    }

    // Blackcoin ToDo: revert after nodes upgrade to current version
    // /*
    // Set nFlags in case of proof of stake block received from an old node
    std::shared_ptr<CBlock> pblock_mutable = std::const_pointer_cast<CBlock>(pblock);
    bool fOldClient = pfrom->nVersion <= OLD_VERSION;

    if (fOldClient && pblock_mutable->IsProofOfStake())
        pblock_mutable->nFlags = CBlockIndex::BLOCK_PROOF_OF_STAKE;

    // Avoid implicit conversions
    const std::shared_ptr<const CBlock> pblock_const = std::const_pointer_cast<const CBlock>(pblock_mutable);
    // */

    // Process the header before processing the block
    const CBlockIndex *pindex = nullptr;
    BlockValidationState state;
    if (!ProcessNetBlockHeaders(pfrom, {*pblock_const}, state, m_chainparams, fOldClient, &pindex)) {
        if (state.IsInvalid()) {
            MaybePunishNodeForBlock(pfrom->GetId(), state, false, strprintf("Peer %d sent us invalid header\n", pfrom->GetId()));
            return error("%s: invalid header received", __func__);
        }
    }

    if (!m_chainman.ProcessNewBlock(m_chainparams, pblock_const, fForceProcessing, fNewBlock))
        return error("%s: ProcessNewBlock FAILED", __func__);

    return true;
}

void PeerManagerImpl::AddTxAnnouncement(const CNode& node, const GenTxid& gtxid, std::chrono::microseconds current_time)
{
    AssertLockHeld(::cs_main); // For m_txrequest
    NodeId nodeid = node.GetId();
    if (!node.HasPermission(NetPermissionFlags::Relay) && m_txrequest.Count(nodeid) >= MAX_PEER_TX_ANNOUNCEMENTS) {
        // Too many queued announcements from this peer
        return;
    }
    const CNodeState* state = State(nodeid);

    // Decide the TxRequestTracker parameters for this announcement:
    // - "preferred": if fPreferredDownload is set (= outbound, or NetPermissionFlags::NoBan permission)
    // - "reqtime": current time plus delays for:
    //   - NONPREF_PEER_TX_DELAY for announcements from non-preferred connections
    //   - TXID_RELAY_DELAY for txid announcements while wtxid peers are available
    //   - OVERLOADED_PEER_TX_DELAY for announcements from peers which have at least
    //     MAX_PEER_TX_REQUEST_IN_FLIGHT requests in flight (and don't have NetPermissionFlags::Relay).
    auto delay{0us};
    const bool preferred = state->fPreferredDownload;
    if (!preferred) delay += NONPREF_PEER_TX_DELAY;
    if (!gtxid.IsWtxid() && m_wtxid_relay_peers > 0) delay += TXID_RELAY_DELAY;
    const bool overloaded = !node.HasPermission(NetPermissionFlags::Relay) &&
        m_txrequest.CountInFlight(nodeid) >= MAX_PEER_TX_REQUEST_IN_FLIGHT;
    if (overloaded) delay += OVERLOADED_PEER_TX_DELAY;
    m_txrequest.ReceivedInv(nodeid, gtxid, preferred, current_time + delay);
}

void PeerManagerImpl::UpdateLastBlockAnnounceTime(NodeId node, int64_t time_in_seconds)
{
    LOCK(cs_main);
    CNodeState *state = State(node);
    if (state) state->m_last_block_announcement = time_in_seconds;
}

void PeerManagerImpl::InitializeNode(CNode& node, ServiceFlags our_services)
{
    NodeId nodeid = node.GetId();
    {
        LOCK(cs_main);
        m_node_states.emplace_hint(m_node_states.end(), std::piecewise_construct, std::forward_as_tuple(nodeid), std::forward_as_tuple(node.IsInboundConn()));
        assert(m_txrequest.Count(nodeid) == 0);
    }
    PeerRef peer = std::make_shared<Peer>(nodeid, our_services);
    {
        LOCK(m_peer_mutex);
        m_peer_map.emplace_hint(m_peer_map.end(), nodeid, peer);
    }
    if (!node.IsInboundConn()) {
        PushNodeVersion(node, *peer);
    }
}

void PeerManagerImpl::ReattemptInitialBroadcast(CScheduler& scheduler)
{
    std::set<uint256> unbroadcast_txids = m_mempool.GetUnbroadcastTxs();

    for (const auto& txid : unbroadcast_txids) {
        CTransactionRef tx = m_mempool.get(txid);

        if (tx != nullptr) {
            RelayTransaction(txid, tx->GetWitnessHash());
        } else {
            m_mempool.RemoveUnbroadcastTx(txid, true);
        }
    }

    // Schedule next run for 10-15 minutes in the future.
    // We add randomness on every cycle to avoid the possibility of P2P fingerprinting.
    const std::chrono::milliseconds delta = 10min + GetRandMillis(5min);
    scheduler.scheduleFromNow([&] { ReattemptInitialBroadcast(scheduler); }, delta);
}

void PeerManagerImpl::FinalizeNode(const CNode& node)
{
    NodeId nodeid = node.GetId();
    int misbehavior{0};
    {
    LOCK(cs_main);
    {
        // We remove the PeerRef from g_peer_map here, but we don't always
        // destruct the Peer. Sometimes another thread is still holding a
        // PeerRef, so the refcount is >= 1. Be careful not to do any
        // processing here that assumes Peer won't be changed before it's
        // destructed.
        PeerRef peer = RemovePeer(nodeid);
        assert(peer != nullptr);
        misbehavior = WITH_LOCK(peer->m_misbehavior_mutex, return peer->m_misbehavior_score);
        m_wtxid_relay_peers -= peer->m_wtxid_relay;
        assert(m_wtxid_relay_peers >= 0);
    }
    CNodeState *state = State(nodeid);
    assert(state != nullptr);

    if (state->fSyncStarted)
        nSyncStarted--;

    for (const QueuedBlock& entry : state->vBlocksInFlight) {
        auto range = mapBlocksInFlight.equal_range(entry.pindex->GetBlockHash());
        while (range.first != range.second) {
            auto [node_id, list_it] = range.first->second;
            if (node_id != nodeid) {
                range.first++;
            } else {
                range.first = mapBlocksInFlight.erase(range.first);
            }
        }
    }
    m_orphanage.EraseForPeer(nodeid);
    m_txrequest.DisconnectedPeer(nodeid);
    if (m_txreconciliation) m_txreconciliation->ForgetPeer(nodeid);
    m_num_preferred_download_peers -= state->fPreferredDownload;
    m_peers_downloading_from -= (!state->vBlocksInFlight.empty());
    assert(m_peers_downloading_from >= 0);
    m_outbound_peers_with_protect_from_disconnect -= state->m_chain_sync.m_protect;
    assert(m_outbound_peers_with_protect_from_disconnect >= 0);

    m_node_states.erase(nodeid);

    if (m_node_states.empty()) {
        // Do a consistency check after the last peer is removed.
        assert(mapBlocksInFlight.empty());
        assert(m_num_preferred_download_peers == 0);
        assert(m_peers_downloading_from == 0);
        assert(m_outbound_peers_with_protect_from_disconnect == 0);
        assert(m_wtxid_relay_peers == 0);
        assert(m_txrequest.Size() == 0);
        assert(m_orphanage.Size() == 0);
    }
    } // cs_main
    if (node.fSuccessfullyConnected && misbehavior == 0 &&
        !node.IsBlockOnlyConn() && !node.IsInboundConn()) {
        // Only change visible addrman state for full outbound peers.  We don't
        // call Connected() for feeler connections since they don't have
        // fSuccessfullyConnected set.
        m_addrman.Connected(node.addr);
    }
    {
        LOCK(m_headers_presync_mutex);
        m_headers_presync_stats.erase(nodeid);
    }
    LogPrint(BCLog::NET, "Cleared nodestate for peer=%d\n", nodeid);
}

PeerRef PeerManagerImpl::GetPeerRef(NodeId id) const
{
    LOCK(m_peer_mutex);
    auto it = m_peer_map.find(id);
    return it != m_peer_map.end() ? it->second : nullptr;
}

PeerRef PeerManagerImpl::RemovePeer(NodeId id)
{
    PeerRef ret;
    LOCK(m_peer_mutex);
    auto it = m_peer_map.find(id);
    if (it != m_peer_map.end()) {
        ret = std::move(it->second);
        m_peer_map.erase(it);
    }
    return ret;
}

bool PeerManagerImpl::GetNodeStateStats(NodeId nodeid, CNodeStateStats& stats) const
{
    {
        LOCK(cs_main);
        const CNodeState* state = State(nodeid);
        if (state == nullptr)
            return false;
        stats.nSyncHeight = state->pindexBestKnownBlock ? state->pindexBestKnownBlock->nHeight : -1;
        stats.nCommonHeight = state->pindexLastCommonBlock ? state->pindexLastCommonBlock->nHeight : -1;
        for (const QueuedBlock& queue : state->vBlocksInFlight) {
            if (queue.pindex)
                stats.vHeightInFlight.push_back(queue.pindex->nHeight);
        }
    }

    PeerRef peer = GetPeerRef(nodeid);
    if (peer == nullptr) return false;
    stats.their_services = peer->m_their_services;
    stats.m_starting_height = peer->m_starting_height;
    // It is common for nodes with good ping times to suddenly become lagged,
    // due to a new block arriving or other large transfer.
    // Merely reporting pingtime might fool the caller into thinking the node was still responsive,
    // since pingtime does not update until the ping is complete, which might take a while.
    // So, if a ping is taking an unusually long time in flight,
    // the caller can immediately detect that this is happening.
    auto ping_wait{0us};
    if ((0 != peer->m_ping_nonce_sent) && (0 != peer->m_ping_start.load().count())) {
        ping_wait = GetTime<std::chrono::microseconds>() - peer->m_ping_start.load();
    }

    if (auto tx_relay = peer->GetTxRelay(); tx_relay != nullptr) {
        stats.m_relay_txs = WITH_LOCK(tx_relay->m_bloom_filter_mutex, return tx_relay->m_relay_txs);
        stats.m_fee_filter_received = tx_relay->m_fee_filter_received.load();
    } else {
        stats.m_relay_txs = false;
        stats.m_fee_filter_received = 0;
    }

    stats.m_ping_wait = ping_wait;
    stats.m_addr_processed = peer->m_addr_processed.load();
    stats.m_addr_rate_limited = peer->m_addr_rate_limited.load();
    stats.m_addr_relay_enabled = peer->m_addr_relay_enabled.load();
    {
        LOCK(peer->m_headers_sync_mutex);
        if (peer->m_headers_sync) {
            stats.presync_height = peer->m_headers_sync->GetPresyncHeight();
        }
    }

    return true;
}

void PeerManagerImpl::AddToCompactExtraTransactions(const CTransactionRef& tx)
{
    size_t max_extra_txn = gArgs.GetIntArg("-blockreconstructionextratxn", DEFAULT_BLOCK_RECONSTRUCTION_EXTRA_TXN);
    if (max_extra_txn <= 0)
        return;
    if (!vExtraTxnForCompact.size())
        vExtraTxnForCompact.resize(max_extra_txn);
    vExtraTxnForCompact[vExtraTxnForCompactIt] = std::make_pair(tx->GetWitnessHash(), tx);
    vExtraTxnForCompactIt = (vExtraTxnForCompactIt + 1) % max_extra_txn;
}

void PeerManagerImpl::Misbehaving(Peer& peer, int howmuch, const std::string& message)
{
    assert(howmuch > 0);

    LOCK(peer.m_misbehavior_mutex);
    const int score_before{peer.m_misbehavior_score};
    peer.m_misbehavior_score += howmuch;
    const int score_now{peer.m_misbehavior_score};

    const std::string message_prefixed = message.empty() ? "" : (": " + message);
    std::string warning;

    if (score_now >= DISCOURAGEMENT_THRESHOLD && score_before < DISCOURAGEMENT_THRESHOLD) {
        warning = " DISCOURAGE THRESHOLD EXCEEDED";
        peer.m_should_discourage = true;
    }

    LogPrint(BCLog::NET, "Misbehaving: peer=%d (%d -> %d)%s%s\n",
             peer.m_id, score_before, score_now, warning, message_prefixed);
}

bool PeerManagerImpl::MaybePunishNodeForBlock(NodeId nodeid, const BlockValidationState& state,
                                              bool via_compact_block, const std::string& message)
{
    PeerRef peer{GetPeerRef(nodeid)};
    switch (state.GetResult()) {
    case BlockValidationResult::BLOCK_RESULT_UNSET:
        break;
    case BlockValidationResult::BLOCK_HEADER_LOW_WORK:
        // We didn't try to process the block because the header chain may have
        // too little work.
        break;
    // The node is providing invalid data:
    case BlockValidationResult::BLOCK_CONSENSUS:
    case BlockValidationResult::BLOCK_MUTATED:
        if (!via_compact_block) {
            if (peer) Misbehaving(*peer, 100, message);
            return true;
        }
        break;
    case BlockValidationResult::BLOCK_CACHED_INVALID:
        {
            LOCK(cs_main);
            CNodeState *node_state = State(nodeid);
            if (node_state == nullptr) {
                break;
            }

            // Discourage outbound (but not inbound) peers if on an invalid chain.
            // Exempt HB compact block peers. Manual connections are always protected from discouragement.
            if (!via_compact_block && !node_state->m_is_inbound) {
                if (peer) Misbehaving(*peer, 100, message);
                return true;
            }
            break;
        }
    case BlockValidationResult::BLOCK_INVALID_HEADER:
    case BlockValidationResult::BLOCK_CHECKPOINT:
    case BlockValidationResult::BLOCK_INVALID_PREV:
<<<<<<< HEAD
    case BlockValidationResult::BLOCK_HEADER_SPAM:
        Misbehaving(nodeid, 100, message);
=======
        if (peer) Misbehaving(*peer, 100, message);
>>>>>>> 88259837
        return true;
    // Conflicting (but not necessarily invalid) data or different policy:
    case BlockValidationResult::BLOCK_MISSING_PREV:
        // TODO: Handle this much more gracefully (10 DoS points is super arbitrary)
        if (peer) Misbehaving(*peer, 10, message);
        return true;
    case BlockValidationResult::BLOCK_HEADER_SYNC:
        Misbehaving(nodeid, 1, message);
        return true;
    case BlockValidationResult::BLOCK_RECENT_CONSENSUS_CHANGE:
    case BlockValidationResult::BLOCK_TIME_FUTURE:
    case BlockValidationResult::BLOCK_HEADER_REJECT:
        break;
    }
    if (message != "") {
        LogPrint(BCLog::NET, "peer=%d: %s\n", nodeid, message);
    }
    return false;
}

bool PeerManagerImpl::MaybePunishNodeForTx(NodeId nodeid, const TxValidationState& state, const std::string& message)
{
    PeerRef peer{GetPeerRef(nodeid)};
    switch (state.GetResult()) {
    case TxValidationResult::TX_RESULT_UNSET:
        break;
    // The node is providing invalid data:
    case TxValidationResult::TX_CONSENSUS:
        if (peer) Misbehaving(*peer, 100, message);
        return true;
    // Conflicting (but not necessarily invalid) data or different policy:
    case TxValidationResult::TX_RECENT_CONSENSUS_CHANGE:
    case TxValidationResult::TX_INPUTS_NOT_STANDARD:
    case TxValidationResult::TX_NOT_STANDARD:
    case TxValidationResult::TX_MISSING_INPUTS:
    case TxValidationResult::TX_PREMATURE_SPEND:
    case TxValidationResult::TX_WITNESS_MUTATED:
    case TxValidationResult::TX_WITNESS_STRIPPED:
    case TxValidationResult::TX_CONFLICT:
    case TxValidationResult::TX_MEMPOOL_POLICY:
    case TxValidationResult::TX_NO_MEMPOOL:
        break;
    }
    if (message != "") {
        LogPrint(BCLog::NET, "peer=%d: %s\n", nodeid, message);
    }
    return false;
}

bool PeerManagerImpl::BlockRequestAllowed(const CBlockIndex* pindex)
{
    AssertLockHeld(cs_main);
    if (m_chainman.ActiveChain().Contains(pindex)) return true;
    return pindex->IsValid(BLOCK_VALID_SCRIPTS) && (m_chainman.m_best_header != nullptr) &&
           (m_chainman.m_best_header->GetBlockTime() - pindex->GetBlockTime() < STALE_RELAY_AGE_LIMIT) &&
           (GetBlockProofEquivalentTime(*m_chainman.m_best_header, *pindex, *m_chainman.m_best_header, m_chainparams.GetConsensus()) < STALE_RELAY_AGE_LIMIT);
}

std::optional<std::string> PeerManagerImpl::FetchBlock(NodeId peer_id, const CBlockIndex& block_index)
{
    if (m_chainman.m_blockman.LoadingBlocks()) return "Loading blocks ...";

    // Ensure this peer exists and hasn't been disconnected
<<<<<<< HEAD
    CNodeState* state = State(peer_id);
    if (state == nullptr) return "Peer does not exist";

    /*
    // Blackcoin: Do not ignore pre-segwit peers for now
    // Ignore pre-segwit peers
    if (!state->fHaveWitness) return "Pre-SegWit peer";
    */
=======
    PeerRef peer = GetPeerRef(peer_id);
    if (peer == nullptr) return "Peer does not exist";

    // Ignore pre-segwit peers
    if (!CanServeWitnesses(*peer)) return "Pre-SegWit peer";

    LOCK(cs_main);
>>>>>>> 88259837

    // Forget about all prior requests
    RemoveBlockRequest(block_index.GetBlockHash(), std::nullopt);

    // Mark block as in-flight
    if (!BlockRequested(peer_id, block_index)) return "Already requested from this peer";

    // Construct message to request the block
    const uint256& hash{block_index.GetBlockHash()};

    /*
    // Blackcoin: Do not send witness flag for now
    std::vector<CInv> invs{CInv(MSG_BLOCK | MSG_WITNESS_FLAG, hash)};
    */
    std::vector<CInv> invs{CInv(MSG_BLOCK, hash)};

    // Send block request message to the peer
    bool success = m_connman.ForNode(peer_id, [this, &invs](CNode* node) {
        const CNetMsgMaker msgMaker(node->GetCommonVersion());
        this->m_connman.PushMessage(node, msgMaker.Make(NetMsgType::GETDATA, invs));
        return true;
    });

    if (!success) return "Peer not fully connected";

    LogPrint(BCLog::NET, "Requesting block %s from peer=%d\n",
                 hash.ToString(), peer_id);
    return std::nullopt;
}

std::unique_ptr<PeerManager> PeerManager::make(CConnman& connman, AddrMan& addrman,
                                               BanMan* banman, ChainstateManager& chainman,
                                               CTxMemPool& pool, bool ignore_incoming_txs)
{
    return std::make_unique<PeerManagerImpl>(connman, addrman, banman, chainman, pool, ignore_incoming_txs);
}

PeerManagerImpl::PeerManagerImpl(CConnman& connman, AddrMan& addrman,
                                 BanMan* banman, ChainstateManager& chainman,
                                 CTxMemPool& pool, bool ignore_incoming_txs)
    : m_chainparams(chainman.GetParams()),
      m_connman(connman),
      m_addrman(addrman),
      m_banman(banman),
      m_chainman(chainman),
      m_mempool(pool),
      m_ignore_incoming_txs(ignore_incoming_txs)
{
    // While Erlay support is incomplete, it must be enabled explicitly via -txreconciliation.
    // This argument can go away after Erlay support is complete.
    if (gArgs.GetBoolArg("-txreconciliation", DEFAULT_TXRECONCILIATION_ENABLE)) {
        m_txreconciliation = std::make_unique<TxReconciliationTracker>(TXRECONCILIATION_VERSION);
    }
}

void PeerManagerImpl::StartScheduledTasks(CScheduler& scheduler)
{
    // Stale tip checking and peer eviction are on two different timers, but we
    // don't want them to get out of sync due to drift in the scheduler, so we
    // combine them in one function and schedule at the quicker (peer-eviction)
    // timer.
    static_assert(EXTRA_PEER_CHECK_INTERVAL < STALE_CHECK_INTERVAL, "peer eviction timer should be less than stale tip check timer");
    scheduler.scheduleEvery([this] { this->CheckForStaleTipAndEvictPeers(); }, std::chrono::seconds{EXTRA_PEER_CHECK_INTERVAL});

    // schedule next run for 10-15 minutes in the future
    const std::chrono::milliseconds delta = 10min + GetRandMillis(5min);
    scheduler.scheduleFromNow([&] { ReattemptInitialBroadcast(scheduler); }, delta);
}

/**
 * Evict orphan txn pool entries based on a newly connected
 * block, remember the recently confirmed transactions, and delete tracked
 * announcements for them. Also save the time of the last tip update and
 * possibly reduce dynamic block stalling timeout.
 */
void PeerManagerImpl::BlockConnected(const std::shared_ptr<const CBlock>& pblock, const CBlockIndex* pindex)
{
    m_orphanage.EraseForBlock(*pblock);
    m_last_tip_update = GetTime<std::chrono::seconds>();

    {
        LOCK(m_recent_confirmed_transactions_mutex);
        for (const auto& ptx : pblock->vtx) {
            m_recent_confirmed_transactions.insert(ptx->GetHash());
            if (ptx->GetHash() != ptx->GetWitnessHash()) {
                m_recent_confirmed_transactions.insert(ptx->GetWitnessHash());
            }
        }
    }
    {
        LOCK(cs_main);
        for (const auto& ptx : pblock->vtx) {
            m_txrequest.ForgetTxHash(ptx->GetHash());
            m_txrequest.ForgetTxHash(ptx->GetWitnessHash());
        }
    }

    // In case the dynamic timeout was doubled once or more, reduce it slowly back to its default value
    auto stalling_timeout = m_block_stalling_timeout.load();
    Assume(stalling_timeout >= BLOCK_STALLING_TIMEOUT_DEFAULT);
    if (stalling_timeout != BLOCK_STALLING_TIMEOUT_DEFAULT) {
        const auto new_timeout = std::max(std::chrono::duration_cast<std::chrono::seconds>(stalling_timeout * 0.85), BLOCK_STALLING_TIMEOUT_DEFAULT);
        if (m_block_stalling_timeout.compare_exchange_strong(stalling_timeout, new_timeout)) {
            LogPrint(BCLog::NET, "Decreased stalling timeout to %d seconds\n", count_seconds(new_timeout));
        }
    }
}

void PeerManagerImpl::BlockDisconnected(const std::shared_ptr<const CBlock> &block, const CBlockIndex* pindex)
{
    // To avoid relay problems with transactions that were previously
    // confirmed, clear our filter of recently confirmed transactions whenever
    // there's a reorg.
    // This means that in a 1-block reorg (where 1 block is disconnected and
    // then another block reconnected), our filter will drop to having only one
    // block's worth of transactions in it, but that should be fine, since
    // presumably the most common case of relaying a confirmed transaction
    // should be just after a new block containing it is found.
    LOCK(m_recent_confirmed_transactions_mutex);
    m_recent_confirmed_transactions.reset();
}

/**
 * Maintain state about the best-seen block and fast-announce a compact block
 * to compatible peers.
 */
void PeerManagerImpl::NewPoWValidBlock(const CBlockIndex *pindex, const std::shared_ptr<const CBlock>& pblock)
{
<<<<<<< HEAD
    std::shared_ptr<CBlockHeaderAndShortTxIDs> pcmpctblock = std::make_shared<CBlockHeaderAndShortTxIDs> (*pblock, true);
=======
    auto pcmpctblock = std::make_shared<const CBlockHeaderAndShortTxIDs>(*pblock);
>>>>>>> 88259837
    const CNetMsgMaker msgMaker(PROTOCOL_VERSION);

    LOCK(cs_main);

    if (pindex->nHeight <= m_highest_fast_announce)
        return;
    m_highest_fast_announce = pindex->nHeight;

    if (!DeploymentActiveAt(*pindex, m_chainman, Consensus::DEPLOYMENT_SEGWIT)) return;

    uint256 hashBlock(pblock->GetHash());
    const std::shared_future<CSerializedNetMsg> lazy_ser{
        std::async(std::launch::deferred, [&] { return msgMaker.Make(NetMsgType::CMPCTBLOCK, *pcmpctblock); })};

    {
        LOCK(m_most_recent_block_mutex);
        m_most_recent_block_hash = hashBlock;
        m_most_recent_block = pblock;
        m_most_recent_compact_block = pcmpctblock;
    }

    m_connman.ForEachNode([this, pindex, &lazy_ser, &hashBlock](CNode* pnode) EXCLUSIVE_LOCKS_REQUIRED(::cs_main) {
        AssertLockHeld(::cs_main);

        if (pnode->GetCommonVersion() < INVALID_CB_NO_BAN_VERSION || pnode->fDisconnect)
            return;
        ProcessBlockAvailability(pnode->GetId());
        CNodeState &state = *State(pnode->GetId());
        // If the peer has, or we announced to them the previous block already,
        // but we don't think they have this one, go ahead and announce it
        if (state.m_requested_hb_cmpctblocks && !PeerHasHeader(&state, pindex) && PeerHasHeader(&state, pindex->pprev)) {

            LogPrint(BCLog::NET, "%s sending header-and-ids %s to peer=%d\n", "PeerManager::NewPoWValidBlock",
                    hashBlock.ToString(), pnode->GetId());
<<<<<<< HEAD
            // Blackcoin ToDo: revert after nodes upgrade to current version
            m_connman.PushMessage(pnode, msgMaker.MakeForSpecificClient(pnode->GetCommonVersion(), NetMsgType::CMPCTBLOCK, *pcmpctblock));
=======

            const CSerializedNetMsg& ser_cmpctblock{lazy_ser.get()};
            m_connman.PushMessage(pnode, ser_cmpctblock.Copy());
>>>>>>> 88259837
            state.pindexBestHeaderSent = pindex;
        }
    });
}

/**
 * Update our best height and announce any block hashes which weren't previously
 * in m_chainman.ActiveChain() to our peers.
 */
void PeerManagerImpl::UpdatedBlockTip(const CBlockIndex *pindexNew, const CBlockIndex *pindexFork, bool fInitialDownload)
{
    SetBestHeight(pindexNew->nHeight);
    SetServiceFlagsIBDCache(!fInitialDownload);

    // Don't relay inventory during initial block download.
    if (fInitialDownload) return;

    // Find the hashes of all blocks that weren't previously in the best chain.
    std::vector<uint256> vHashes;
    const CBlockIndex *pindexToAnnounce = pindexNew;
    while (pindexToAnnounce != pindexFork) {
        vHashes.push_back(pindexToAnnounce->GetBlockHash());
        pindexToAnnounce = pindexToAnnounce->pprev;
        if (vHashes.size() == MAX_BLOCKS_TO_ANNOUNCE) {
            // Limit announcements in case of a huge reorganization.
            // Rely on the peer's synchronization mechanism in that case.
            break;
        }
    }

    {
        LOCK(m_peer_mutex);
        for (auto& it : m_peer_map) {
            Peer& peer = *it.second;
            LOCK(peer.m_block_inv_mutex);
            for (const uint256& hash : reverse_iterate(vHashes)) {
                peer.m_blocks_for_headers_relay.push_back(hash);
            }
        }
    }

    m_connman.WakeMessageHandler();
}

/**
 * Handle invalid block rejection and consequent peer discouragement, maintain which
 * peers announce compact blocks.
 */
void PeerManagerImpl::BlockChecked(const CBlock& block, const BlockValidationState& state)
{
    LOCK(cs_main);

    const uint256 hash(block.GetHash());
    std::map<uint256, std::pair<NodeId, bool>>::iterator it = mapBlockSource.find(hash);

    // If the block failed validation, we know where it came from and we're still connected
    // to that peer, maybe punish.
    if (state.IsInvalid() &&
        it != mapBlockSource.end() &&
        State(it->second.first)) {
            MaybePunishNodeForBlock(/*nodeid=*/ it->second.first, state, /*via_compact_block=*/ !it->second.second);
    }
    // Check that:
    // 1. The block is valid
    // 2. We're not in initial block download
    // 3. This is currently the best block we're aware of. We haven't updated
    //    the tip yet so we have no way to check this directly here. Instead we
    //    just check that there are currently no other blocks in flight.
    else if (state.IsValid() &&
             !m_chainman.ActiveChainstate().IsInitialBlockDownload() &&
             mapBlocksInFlight.count(hash) == mapBlocksInFlight.size()) {
        if (it != mapBlockSource.end()) {
            MaybeSetPeerAsAnnouncingHeaderAndIDs(it->second.first);
        }
    }
    if (it != mapBlockSource.end())
        mapBlockSource.erase(it);
}

//////////////////////////////////////////////////////////////////////////////
//
// Messages
//


bool PeerManagerImpl::AlreadyHaveTx(const GenTxid& gtxid)
{
    if (m_chainman.ActiveChain().Tip()->GetBlockHash() != hashRecentRejectsChainTip) {
        // If the chain tip has changed previously rejected transactions
        // might be now valid, e.g. due to a nLockTime'd tx becoming valid,
        // or a double-spend. Reset the rejects filter and give those
        // txs a second chance.
        hashRecentRejectsChainTip = m_chainman.ActiveChain().Tip()->GetBlockHash();
        m_recent_rejects.reset();
    }

    const uint256& hash = gtxid.GetHash();

    if (m_orphanage.HaveTx(gtxid)) return true;

    {
        LOCK(m_recent_confirmed_transactions_mutex);
        if (m_recent_confirmed_transactions.contains(hash)) return true;
    }

    return m_recent_rejects.contains(hash) || m_mempool.exists(gtxid);
}

bool PeerManagerImpl::AlreadyHaveBlock(const uint256& block_hash)
{
    return m_chainman.m_blockman.LookupBlockIndex(block_hash) != nullptr;
}

void PeerManagerImpl::SendPings()
{
    LOCK(m_peer_mutex);
    for(auto& it : m_peer_map) it.second->m_ping_queued = true;
}

void PeerManagerImpl::RelayTransaction(const uint256& txid, const uint256& wtxid)
{
    LOCK(m_peer_mutex);
    for(auto& it : m_peer_map) {
        Peer& peer = *it.second;
        auto tx_relay = peer.GetTxRelay();
        if (!tx_relay) continue;

        LOCK(tx_relay->m_tx_inventory_mutex);
        // Only queue transactions for announcement once the version handshake
        // is completed. The time of arrival for these transactions is
        // otherwise at risk of leaking to a spy, if the spy is able to
        // distinguish transactions received during the handshake from the rest
        // in the announcement.
        if (tx_relay->m_next_inv_send_time == 0s) continue;

        const uint256& hash{peer.m_wtxid_relay ? wtxid : txid};
        if (!tx_relay->m_tx_inventory_known_filter.contains(hash)) {
            tx_relay->m_tx_inventory_to_send.insert(hash);
        }
    };
}

void PeerManagerImpl::RelayAddress(NodeId originator,
                                   const CAddress& addr,
                                   bool fReachable)
{
    // We choose the same nodes within a given 24h window (if the list of connected
    // nodes does not change) and we don't relay to nodes that already know an
    // address. So within 24h we will likely relay a given address once. This is to
    // prevent a peer from unjustly giving their address better propagation by sending
    // it to us repeatedly.

    if (!fReachable && !addr.IsRelayable()) return;

    // Relay to a limited number of other nodes
    // Use deterministic randomness to send to the same nodes for 24 hours
    // at a time so the m_addr_knowns of the chosen nodes prevent repeats
    const uint64_t hash_addr{CServiceHash(0, 0)(addr)};
    const auto current_time{GetTime<std::chrono::seconds>()};
    // Adding address hash makes exact rotation time different per address, while preserving periodicity.
    const uint64_t time_addr{(static_cast<uint64_t>(count_seconds(current_time)) + hash_addr) / count_seconds(ROTATE_ADDR_RELAY_DEST_INTERVAL)};
    const CSipHasher hasher{m_connman.GetDeterministicRandomizer(RANDOMIZER_ID_ADDRESS_RELAY)
                                .Write(hash_addr)
                                .Write(time_addr)};
    FastRandomContext insecure_rand;

    // Relay reachable addresses to 2 peers. Unreachable addresses are relayed randomly to 1 or 2 peers.
    unsigned int nRelayNodes = (fReachable || (hasher.Finalize() & 1)) ? 2 : 1;

    std::array<std::pair<uint64_t, Peer*>, 2> best{{{0, nullptr}, {0, nullptr}}};
    assert(nRelayNodes <= best.size());

    LOCK(m_peer_mutex);

    for (auto& [id, peer] : m_peer_map) {
        if (peer->m_addr_relay_enabled && id != originator && IsAddrCompatible(*peer, addr)) {
            uint64_t hashKey = CSipHasher(hasher).Write(id).Finalize();
            for (unsigned int i = 0; i < nRelayNodes; i++) {
                 if (hashKey > best[i].first) {
                     std::copy(best.begin() + i, best.begin() + nRelayNodes - 1, best.begin() + i + 1);
                     best[i] = std::make_pair(hashKey, peer.get());
                     break;
                 }
            }
        }
    };

    for (unsigned int i = 0; i < nRelayNodes && best[i].first != 0; i++) {
        PushAddress(*best[i].second, addr, insecure_rand);
    }
}

void PeerManagerImpl::ProcessGetBlockData(CNode& pfrom, Peer& peer, const CInv& inv)
{
    std::shared_ptr<const CBlock> a_recent_block;
    std::shared_ptr<const CBlockHeaderAndShortTxIDs> a_recent_compact_block;
    {
        LOCK(m_most_recent_block_mutex);
        a_recent_block = m_most_recent_block;
        a_recent_compact_block = m_most_recent_compact_block;
    }

    bool need_activate_chain = false;
    {
        LOCK(cs_main);
        const CBlockIndex* pindex = m_chainman.m_blockman.LookupBlockIndex(inv.hash);
        if (pindex) {
            if (pindex->HaveTxsDownloaded() && !pindex->IsValid(BLOCK_VALID_SCRIPTS) &&
                    pindex->IsValid(BLOCK_VALID_TREE)) {
                // If we have the block and all of its parents, but have not yet validated it,
                // we might be in the middle of connecting it (ie in the unlock of cs_main
                // before ActivateBestChain but after AcceptBlock).
                // In this case, we need to run ActivateBestChain prior to checking the relay
                // conditions below.
                need_activate_chain = true;
            }
        }
    } // release cs_main before calling ActivateBestChain
    if (need_activate_chain) {
        BlockValidationState state;
        if (!m_chainman.ActiveChainstate().ActivateBestChain(state, a_recent_block)) {
            LogPrint(BCLog::NET, "failed to activate chain (%s)\n", state.ToString());
        }
    }

    LOCK(cs_main);
    const CBlockIndex* pindex = m_chainman.m_blockman.LookupBlockIndex(inv.hash);
    if (!pindex) {
        return;
    }
    if (!BlockRequestAllowed(pindex)) {
        LogPrint(BCLog::NET, "%s: ignoring request from peer=%i for old block that isn't in the main chain\n", __func__, pfrom.GetId());
        return;
    }
    const CNetMsgMaker msgMaker(pfrom.GetCommonVersion());
    // disconnect node in case we have reached the outbound limit for serving historical blocks
    if (m_connman.OutboundTargetReached(true) &&
        (((m_chainman.m_best_header != nullptr) && (m_chainman.m_best_header->GetBlockTime() - pindex->GetBlockTime() > HISTORICAL_BLOCK_AGE)) || inv.IsMsgFilteredBlk()) &&
        !pfrom.HasPermission(NetPermissionFlags::Download) // nodes with the download permission may exceed target
    ) {
        LogPrint(BCLog::NET, "historical block serving limit reached, disconnect peer=%d\n", pfrom.GetId());
        pfrom.fDisconnect = true;
        return;
    }
    // Avoid leaking prune-height by never sending blocks below the NODE_NETWORK_LIMITED threshold
    if (!pfrom.HasPermission(NetPermissionFlags::NoBan) && (
            (((peer.m_our_services & NODE_NETWORK_LIMITED) == NODE_NETWORK_LIMITED) && ((peer.m_our_services & NODE_NETWORK) != NODE_NETWORK) && (m_chainman.ActiveChain().Tip()->nHeight - pindex->nHeight > (int)NODE_NETWORK_LIMITED_MIN_BLOCKS + 2 /* add two blocks buffer extension for possible races */) )
       )) {
        LogPrint(BCLog::NET, "Ignore block request below NODE_NETWORK_LIMITED threshold, disconnect peer=%d\n", pfrom.GetId());
        //disconnect node and prevent it from stalling (would otherwise wait for the missing block)
        pfrom.fDisconnect = true;
        return;
    }
    // Check whether the block is available before trying to send.
    if (!(pindex->nStatus & BLOCK_HAVE_DATA)) {
        return;
    }
    std::shared_ptr<const CBlock> pblock;
    if (a_recent_block && a_recent_block->GetHash() == pindex->GetBlockHash()) {
        pblock = a_recent_block;
    } else if (inv.IsMsgWitnessBlk()) {
        // Fast-path: in this case it is possible to serve the block directly from disk,
        // as the network format matches the format on disk
        std::vector<uint8_t> block_data;
        if (!ReadRawBlockFromDisk(block_data, pindex->GetBlockPos(), m_chainparams.MessageStart())) {
            assert(!"cannot load block from disk");
        }
        m_connman.PushMessage(&pfrom, msgMaker.Make(NetMsgType::BLOCK, Span{block_data}));
        // Don't set pblock as we've sent the block
    } else {
        // Send block from disk
        std::shared_ptr<CBlock> pblockRead = std::make_shared<CBlock>();
        if (!ReadBlockFromDisk(*pblockRead, pindex, m_chainparams.GetConsensus())) {
            assert(!"cannot load block from disk");
        }
        pblock = pblockRead;
    }
    if (pblock) {
        if (inv.IsMsgBlk()) {
            m_connman.PushMessage(&pfrom, msgMaker.Make(SERIALIZE_TRANSACTION_NO_WITNESS, NetMsgType::BLOCK, *pblock));
        } else if (inv.IsMsgWitnessBlk()) {
            m_connman.PushMessage(&pfrom, msgMaker.Make(NetMsgType::BLOCK, *pblock));
        } else if (inv.IsMsgFilteredBlk()) {
            bool sendMerkleBlock = false;
            CMerkleBlock merkleBlock;
            if (auto tx_relay = peer.GetTxRelay(); tx_relay != nullptr) {
                LOCK(tx_relay->m_bloom_filter_mutex);
                if (tx_relay->m_bloom_filter) {
                    sendMerkleBlock = true;
                    merkleBlock = CMerkleBlock(*pblock, *tx_relay->m_bloom_filter);
                }
            }
            if (sendMerkleBlock) {
                m_connman.PushMessage(&pfrom, msgMaker.Make(NetMsgType::MERKLEBLOCK, merkleBlock));
                // CMerkleBlock just contains hashes, so also push any transactions in the block the client did not see
                // This avoids hurting performance by pointlessly requiring a round-trip
                // Note that there is currently no way for a node to request any single transactions we didn't send here -
                // they must either disconnect and retry or request the full block.
                // Thus, the protocol spec specified allows for us to provide duplicate txn here,
                // however we MUST always provide at least what the remote peer needs
                typedef std::pair<unsigned int, uint256> PairType;
                for (PairType& pair : merkleBlock.vMatchedTxn)
                    m_connman.PushMessage(&pfrom, msgMaker.Make(SERIALIZE_TRANSACTION_NO_WITNESS, NetMsgType::TX, *pblock->vtx[pair.first]));
            }
            // else
            // no response
        } else if (inv.IsMsgCmpctBlk()) {
            // If a peer is asking for old blocks, we're almost guaranteed
            // they won't have a useful mempool to match against a compact block,
            // and we don't feel like constructing the object for them, so
            // instead we respond with the full, non-compact block.
            if (CanDirectFetch() && pindex->nHeight >= m_chainman.ActiveChain().Height() - MAX_CMPCTBLOCK_DEPTH) {
                if (a_recent_compact_block && a_recent_compact_block->header.GetHash() == pindex->GetBlockHash()) {
                    m_connman.PushMessage(&pfrom, msgMaker.Make(NetMsgType::CMPCTBLOCK, *a_recent_compact_block));
                } else {
                    CBlockHeaderAndShortTxIDs cmpctblock{*pblock};
                    m_connman.PushMessage(&pfrom, msgMaker.Make(NetMsgType::CMPCTBLOCK, cmpctblock));
                }
            } else {
                m_connman.PushMessage(&pfrom, msgMaker.Make(NetMsgType::BLOCK, *pblock));
            }
        }
    }

    {
        LOCK(peer.m_block_inv_mutex);
        // Trigger the peer node to send a getblocks request for the next batch of inventory
        if (inv.hash == peer.m_continuation_block) {
            // Send immediately. This must send even if redundant,
            // and we want it right after the last block so they don't
            // wait for other stuff first.
            std::vector<CInv> vInv;
            vInv.push_back(CInv(MSG_BLOCK, m_chainman.ActiveChain().Tip()->GetBlockHash()));
            m_connman.PushMessage(&pfrom, msgMaker.Make(NetMsgType::INV, vInv));
            peer.m_continuation_block.SetNull();
        }
    }
}

CTransactionRef PeerManagerImpl::FindTxForGetData(const Peer::TxRelay& tx_relay, const GenTxid& gtxid, const std::chrono::seconds mempool_req, const std::chrono::seconds now)
{
    auto txinfo = m_mempool.info(gtxid);
    if (txinfo.tx) {
        // If a TX could have been INVed in reply to a MEMPOOL request,
        // or is older than UNCONDITIONAL_RELAY_DELAY, permit the request
        // unconditionally.
        if ((mempool_req.count() && txinfo.m_time <= mempool_req) || txinfo.m_time <= now - UNCONDITIONAL_RELAY_DELAY) {
            return std::move(txinfo.tx);
        }
    }

    // Otherwise, the transaction must have been announced recently.
    if (tx_relay.m_recently_announced_invs.contains(gtxid.GetHash())) {
        // If it was, it can be relayed from either the mempool...
        if (txinfo.tx) return std::move(txinfo.tx);
        // ... or the relay pool.
        auto mi = mapRelay.find(gtxid.GetHash());
        if (mi != mapRelay.end()) return mi->second;
    }

    return {};
}

void PeerManagerImpl::ProcessGetData(CNode& pfrom, Peer& peer, const std::atomic<bool>& interruptMsgProc)
{
    AssertLockNotHeld(cs_main);

    auto tx_relay = peer.GetTxRelay();

    std::deque<CInv>::iterator it = peer.m_getdata_requests.begin();
    std::vector<CInv> vNotFound;
    const CNetMsgMaker msgMaker(pfrom.GetCommonVersion());

    const auto now{GetTime<std::chrono::seconds>()};
    // Get last mempool request time
    const auto mempool_req = tx_relay != nullptr ? tx_relay->m_last_mempool_req.load() : std::chrono::seconds::min();

    // Process as many TX items from the front of the getdata queue as
    // possible, since they're common and it's efficient to batch process
    // them.
    while (it != peer.m_getdata_requests.end() && it->IsGenTxMsg()) {
        if (interruptMsgProc) return;
        // The send buffer provides backpressure. If there's no space in
        // the buffer, pause processing until the next call.
        if (pfrom.fPauseSend) break;

        const CInv &inv = *it++;

        if (tx_relay == nullptr) {
            // Ignore GETDATA requests for transactions from block-relay-only
            // peers and peers that asked us not to announce transactions.
            continue;
        }

        CTransactionRef tx = FindTxForGetData(*tx_relay, ToGenTxid(inv), mempool_req, now);
        if (tx) {
            // WTX and WITNESS_TX imply we serialize with witness
            int nSendFlags = (inv.IsMsgTx() ? SERIALIZE_TRANSACTION_NO_WITNESS : 0);
            m_connman.PushMessage(&pfrom, msgMaker.Make(nSendFlags, NetMsgType::TX, *tx));
            m_mempool.RemoveUnbroadcastTx(tx->GetHash());
            // As we're going to send tx, make sure its unconfirmed parents are made requestable.
            std::vector<uint256> parent_ids_to_add;
            {
                LOCK(m_mempool.cs);
                auto tx_iter = m_mempool.GetIter(tx->GetHash());
                if (tx_iter) {
                    const CTxMemPoolEntry::Parents& parents = (*tx_iter)->GetMemPoolParentsConst();
                    parent_ids_to_add.reserve(parents.size());
                    for (const CTxMemPoolEntry& parent : parents) {
                        if (parent.GetTime() > now - UNCONDITIONAL_RELAY_DELAY) {
                            parent_ids_to_add.push_back(parent.GetTx().GetHash());
                        }
                    }
                }
            }
            for (const uint256& parent_txid : parent_ids_to_add) {
                // Relaying a transaction with a recent but unconfirmed parent.
                if (WITH_LOCK(tx_relay->m_tx_inventory_mutex, return !tx_relay->m_tx_inventory_known_filter.contains(parent_txid))) {
                    tx_relay->m_recently_announced_invs.insert(parent_txid);
                }
            }
        } else {
            vNotFound.push_back(inv);
        }
    }

    // Only process one BLOCK item per call, since they're uncommon and can be
    // expensive to process.
    if (it != peer.m_getdata_requests.end() && !pfrom.fPauseSend) {
        const CInv &inv = *it++;
        if (inv.IsGenBlkMsg()) {
            ProcessGetBlockData(pfrom, peer, inv);
        }
        // else: If the first item on the queue is an unknown type, we erase it
        // and continue processing the queue on the next call.
    }

    peer.m_getdata_requests.erase(peer.m_getdata_requests.begin(), it);

    if (!vNotFound.empty()) {
        // Let the peer know that we didn't find what it asked for, so it doesn't
        // have to wait around forever.
        // SPV clients care about this message: it's needed when they are
        // recursively walking the dependencies of relevant unconfirmed
        // transactions. SPV clients want to do that because they want to know
        // about (and store and rebroadcast and risk analyze) the dependencies
        // of transactions relevant to them, without having to download the
        // entire memory pool.
        // Also, other nodes can use these messages to automatically request a
        // transaction from some other peer that annnounced it, and stop
        // waiting for us to respond.
        // In normal operation, we often send NOTFOUND messages for parents of
        // transactions that we relay; if a peer is missing a parent, they may
        // assume we have them and request the parents from us.
        m_connman.PushMessage(&pfrom, msgMaker.Make(NetMsgType::NOTFOUND, vNotFound));
    }
}

uint32_t PeerManagerImpl::GetFetchFlags(const Peer& peer) const
{
    uint32_t nFetchFlags = 0;
    if (CanServeWitnesses(peer)) {
        nFetchFlags |= MSG_WITNESS_FLAG;
    }
    return nFetchFlags;
}

void PeerManagerImpl::SendBlockTransactions(CNode& pfrom, Peer& peer, const CBlock& block, const BlockTransactionsRequest& req)
{
    BlockTransactions resp(req);
    for (size_t i = 0; i < req.indexes.size(); i++) {
        if (req.indexes[i] >= block.vtx.size()) {
            Misbehaving(peer, 100, "getblocktxn with out-of-bounds tx indices");
            return;
        }
        resp.txn[i] = block.vtx[req.indexes[i]];
    }

    const CNetMsgMaker msgMaker(pfrom.GetCommonVersion());
    m_connman.PushMessage(&pfrom, msgMaker.Make(NetMsgType::BLOCKTXN, resp));
}

bool PeerManagerImpl::CheckHeadersPoW(const std::vector<CBlockHeader>& headers, const Consensus::Params& consensusParams, Peer& peer)
{
    // Do these headers have proof-of-work matching what's claimed?
    if (!HasValidProofOfWork(headers, consensusParams)) {
        Misbehaving(peer, 100, "header with invalid proof of work");
        return false;
    }

    // Are these headers connected to each other?
    if (!CheckHeadersAreContinuous(headers)) {
        Misbehaving(peer, 20, "non-continuous headers sequence");
        return false;
    }
    return true;
}

arith_uint256 PeerManagerImpl::GetAntiDoSWorkThreshold()
{
    arith_uint256 near_chaintip_work = 0;
    LOCK(cs_main);
    if (m_chainman.ActiveChain().Tip() != nullptr) {
        const CBlockIndex *tip = m_chainman.ActiveChain().Tip();
        // Use a 144 block buffer, so that we'll accept headers that fork from
        // near our tip.
        near_chaintip_work = tip->nChainWork - std::min<arith_uint256>(144*GetBlockProof(*tip), tip->nChainWork);
    }
    return std::max(near_chaintip_work, m_chainman.MinimumChainWork());
}

/**
 * Special handling for unconnecting headers that might be part of a block
 * announcement.
 *
 * We'll send a getheaders message in response to try to connect the chain.
 *
 * The peer can send up to MAX_NUM_UNCONNECTING_HEADERS_MSGS in a row that
 * don't connect before given DoS points.
 *
 * Once a headers message is received that is valid and does connect,
 * m_num_unconnecting_headers_msgs gets reset back to 0.
 */
void PeerManagerImpl::HandleFewUnconnectingHeaders(CNode& pfrom, Peer& peer,
        const std::vector<CBlockHeader>& headers)
{
    peer.m_num_unconnecting_headers_msgs++;
    // Try to fill in the missing headers.
    const CBlockIndex* best_header{WITH_LOCK(cs_main, return m_chainman.m_best_header)};
    if (MaybeSendGetHeaders(pfrom, GetLocator(best_header), peer)) {
        LogPrint(BCLog::NET, "received header %s: missing prev block %s, sending getheaders (%d) to end (peer=%d, m_num_unconnecting_headers_msgs=%d)\n",
            headers[0].GetHash().ToString(),
            headers[0].hashPrevBlock.ToString(),
            best_header->nHeight,
            pfrom.GetId(), peer.m_num_unconnecting_headers_msgs);
    }

    // Set hashLastUnknownBlock for this peer, so that if we
    // eventually get the headers - even from a different peer -
    // we can use this peer to download.
    WITH_LOCK(cs_main, UpdateBlockAvailability(pfrom.GetId(), headers.back().GetHash()));

    // The peer may just be broken, so periodically assign DoS points if this
    // condition persists.
    if (peer.m_num_unconnecting_headers_msgs % MAX_NUM_UNCONNECTING_HEADERS_MSGS == 0) {
        Misbehaving(peer, 20, strprintf("%d non-connecting headers", peer.m_num_unconnecting_headers_msgs));
    }
}

bool PeerManagerImpl::CheckHeadersAreContinuous(const std::vector<CBlockHeader>& headers) const
{
    uint256 hashLastBlock;
    for (const CBlockHeader& header : headers) {
        if (!hashLastBlock.IsNull() && header.hashPrevBlock != hashLastBlock) {
            return false;
        }
        hashLastBlock = header.GetHash();
    }
    return true;
}

bool PeerManagerImpl::IsContinuationOfLowWorkHeadersSync(Peer& peer, CNode& pfrom, std::vector<CBlockHeader>& headers)
{
    if (peer.m_headers_sync) {
        auto result = peer.m_headers_sync->ProcessNextHeaders(headers, headers.size() == MAX_HEADERS_RESULTS);
        if (result.request_more) {
            auto locator = peer.m_headers_sync->NextHeadersRequestLocator();
            // If we were instructed to ask for a locator, it should not be empty.
            Assume(!locator.vHave.empty());
            if (!locator.vHave.empty()) {
                // It should be impossible for the getheaders request to fail,
                // because we should have cleared the last getheaders timestamp
                // when processing the headers that triggered this call. But
                // it may be possible to bypass this via compactblock
                // processing, so check the result before logging just to be
                // safe.
                bool sent_getheaders = MaybeSendGetHeaders(pfrom, locator, peer);
                if (sent_getheaders) {
                    LogPrint(BCLog::NET, "more getheaders (from %s) to peer=%d\n",
                            locator.vHave.front().ToString(), pfrom.GetId());
                } else {
                    LogPrint(BCLog::NET, "error sending next getheaders (from %s) to continue sync with peer=%d\n",
                            locator.vHave.front().ToString(), pfrom.GetId());
                }
            }
        }

        if (peer.m_headers_sync->GetState() == HeadersSyncState::State::FINAL) {
            peer.m_headers_sync.reset(nullptr);

            // Delete this peer's entry in m_headers_presync_stats.
            // If this is m_headers_presync_bestpeer, it will be replaced later
            // by the next peer that triggers the else{} branch below.
            LOCK(m_headers_presync_mutex);
            m_headers_presync_stats.erase(pfrom.GetId());
        } else {
            // Build statistics for this peer's sync.
            HeadersPresyncStats stats;
            stats.first = peer.m_headers_sync->GetPresyncWork();
            if (peer.m_headers_sync->GetState() == HeadersSyncState::State::PRESYNC) {
                stats.second = {peer.m_headers_sync->GetPresyncHeight(),
                                peer.m_headers_sync->GetPresyncTime()};
            }

            // Update statistics in stats.
            LOCK(m_headers_presync_mutex);
            m_headers_presync_stats[pfrom.GetId()] = stats;
            auto best_it = m_headers_presync_stats.find(m_headers_presync_bestpeer);
            bool best_updated = false;
            if (best_it == m_headers_presync_stats.end()) {
                // If the cached best peer is outdated, iterate over all remaining ones (including
                // newly updated one) to find the best one.
                NodeId peer_best{-1};
                const HeadersPresyncStats* stat_best{nullptr};
                for (const auto& [peer, stat] : m_headers_presync_stats) {
                    if (!stat_best || stat > *stat_best) {
                        peer_best = peer;
                        stat_best = &stat;
                    }
                }
                m_headers_presync_bestpeer = peer_best;
                best_updated = (peer_best == pfrom.GetId());
            } else if (best_it->first == pfrom.GetId() || stats > best_it->second) {
                // pfrom was and remains the best peer, or pfrom just became best.
                m_headers_presync_bestpeer = pfrom.GetId();
                best_updated = true;
            }
            if (best_updated && stats.second.has_value()) {
                // If the best peer updated, and it is in its first phase, signal.
                m_headers_presync_should_signal = true;
            }
        }

        if (result.success) {
            // We only overwrite the headers passed in if processing was
            // successful.
            headers.swap(result.pow_validated_headers);
        }

        return result.success;
    }
    // Either we didn't have a sync in progress, or something went wrong
    // processing these headers, or we are returning headers to the caller to
    // process.
    return false;
}

bool PeerManagerImpl::TryLowWorkHeadersSync(Peer& peer, CNode& pfrom, const CBlockIndex* chain_start_header, std::vector<CBlockHeader>& headers)
{
    // Calculate the total work on this chain.
    arith_uint256 total_work = chain_start_header->nChainWork + CalculateHeadersWork(headers);

    // Our dynamic anti-DoS threshold (minimum work required on a headers chain
    // before we'll store it)
    arith_uint256 minimum_chain_work = GetAntiDoSWorkThreshold();

    // Avoid DoS via low-difficulty-headers by only processing if the headers
    // are part of a chain with sufficient work.
    if (total_work < minimum_chain_work) {
        // Only try to sync with this peer if their headers message was full;
        // otherwise they don't have more headers after this so no point in
        // trying to sync their too-little-work chain.
        if (headers.size() == MAX_HEADERS_RESULTS) {
            // Note: we could advance to the last header in this set that is
            // known to us, rather than starting at the first header (which we
            // may already have); however this is unlikely to matter much since
            // ProcessHeadersMessage() already handles the case where all
            // headers in a received message are already known and are
            // ancestors of m_best_header or chainActive.Tip(), by skipping
            // this logic in that case. So even if the first header in this set
            // of headers is known, some header in this set must be new, so
            // advancing to the first unknown header would be a small effect.
            LOCK(peer.m_headers_sync_mutex);
            peer.m_headers_sync.reset(new HeadersSyncState(peer.m_id, m_chainparams.GetConsensus(),
                chain_start_header, minimum_chain_work));

            // Now a HeadersSyncState object for tracking this synchronization
            // is created, process the headers using it as normal. Failures are
            // handled inside of IsContinuationOfLowWorkHeadersSync.
            (void)IsContinuationOfLowWorkHeadersSync(peer, pfrom, headers);
        } else {
            LogPrint(BCLog::NET, "Ignoring low-work chain (height=%u) from peer=%d\n", chain_start_header->nHeight + headers.size(), pfrom.GetId());
        }

        // The peer has not yet given us a chain that meets our work threshold,
        // so we want to prevent further processing of the headers in any case.
        headers = {};
        return true;
    }

    return false;
}

bool PeerManagerImpl::IsAncestorOfBestHeaderOrTip(const CBlockIndex* header)
{
    if (header == nullptr) {
        return false;
    } else if (m_chainman.m_best_header != nullptr && header == m_chainman.m_best_header->GetAncestor(header->nHeight)) {
        return true;
    } else if (m_chainman.ActiveChain().Contains(header)) {
        return true;
    }
    return false;
}

bool PeerManagerImpl::MaybeSendGetHeaders(CNode& pfrom, const CBlockLocator& locator, Peer& peer)
{
    const CNetMsgMaker msgMaker(pfrom.GetCommonVersion());

    const auto current_time = NodeClock::now();

    // Only allow a new getheaders message to go out if we don't have a recent
    // one already in-flight
    if (current_time - peer.m_last_getheaders_timestamp > HEADERS_RESPONSE_TIME) {
        m_connman.PushMessage(&pfrom, msgMaker.Make(NetMsgType::GETHEADERS, locator, uint256()));
        peer.m_last_getheaders_timestamp = current_time;
        return true;
    }
    return false;
}

/*
 * Given a new headers tip ending in last_header, potentially request blocks towards that tip.
 * We require that the given tip have at least as much work as our tip, and for
 * our current tip to be "close to synced" (see CanDirectFetch()).
 */
void PeerManagerImpl::HeadersDirectFetchBlocks(CNode& pfrom, const Peer& peer, const CBlockIndex& last_header)
{
    const CNetMsgMaker msgMaker(pfrom.GetCommonVersion());

    LOCK(cs_main);
    CNodeState *nodestate = State(pfrom.GetId());

    if (CanDirectFetch() && last_header.IsValid(BLOCK_VALID_TREE) && m_chainman.ActiveChain().Tip()->nChainWork <= last_header.nChainWork) {
        std::vector<const CBlockIndex*> vToFetch;
        const CBlockIndex* pindexWalk{&last_header};
        // Calculate all the blocks we'd need to switch to last_header, up to a limit.
        while (pindexWalk && !m_chainman.ActiveChain().Contains(pindexWalk) && vToFetch.size() <= MAX_BLOCKS_IN_TRANSIT_PER_PEER) {
            if (!(pindexWalk->nStatus & BLOCK_HAVE_DATA) &&
                    !IsBlockRequested(pindexWalk->GetBlockHash()) &&
                    (!DeploymentActiveAt(*pindexWalk, m_chainman, Consensus::DEPLOYMENT_SEGWIT) || CanServeWitnesses(peer))) {
                // We don't have this block, and it's not yet in flight.
                vToFetch.push_back(pindexWalk);
            }
            pindexWalk = pindexWalk->pprev;
        }
        // If pindexWalk still isn't on our main chain, we're looking at a
        // very large reorg at a time we think we're close to caught up to
        // the main chain -- this shouldn't really happen.  Bail out on the
        // direct fetch and rely on parallel download instead.
        if (!m_chainman.ActiveChain().Contains(pindexWalk)) {
            LogPrint(BCLog::NET, "Large reorg, won't direct fetch to %s (%d)\n",
                     last_header.GetBlockHash().ToString(),
                     last_header.nHeight);
        } else {
            std::vector<CInv> vGetData;
            // Download as much as possible, from earliest to latest.
            for (const CBlockIndex *pindex : reverse_iterate(vToFetch)) {
                if (nodestate->vBlocksInFlight.size() >= MAX_BLOCKS_IN_TRANSIT_PER_PEER) {
                    // Can't download any more from this peer
                    break;
                }
                uint32_t nFetchFlags = GetFetchFlags(peer);
                vGetData.push_back(CInv(MSG_BLOCK | nFetchFlags, pindex->GetBlockHash()));
                BlockRequested(pfrom.GetId(), *pindex);
                LogPrint(BCLog::NET, "Requesting block %s from  peer=%d\n",
                        pindex->GetBlockHash().ToString(), pfrom.GetId());
            }
            if (vGetData.size() > 1) {
                LogPrint(BCLog::NET, "Downloading blocks toward %s (%d) via headers direct fetch\n",
                         last_header.GetBlockHash().ToString(),
                         last_header.nHeight);
            }
            if (vGetData.size() > 0) {
                if (!m_ignore_incoming_txs &&
                        nodestate->m_provides_cmpctblocks &&
                        vGetData.size() == 1 &&
                        mapBlocksInFlight.size() == 1 &&
                        last_header.pprev->IsValid(BLOCK_VALID_CHAIN)) {
                    // In any case, we want to download using a compact block, not a regular one
                    vGetData[0] = CInv(MSG_CMPCT_BLOCK, vGetData[0].hash);
                }
                m_connman.PushMessage(&pfrom, msgMaker.Make(NetMsgType::GETDATA, vGetData));
            }
        }
    }
}

/**
 * Given receipt of headers from a peer ending in last_header, along with
 * whether that header was new and whether the headers message was full,
 * update the state we keep for the peer.
 */
void PeerManagerImpl::UpdatePeerStateForReceivedHeaders(CNode& pfrom, Peer& peer,
        const CBlockIndex& last_header, bool received_new_header, bool may_have_more_headers)
{
    if (peer.m_num_unconnecting_headers_msgs > 0) {
        LogPrint(BCLog::NET, "peer=%d: resetting m_num_unconnecting_headers_msgs (%d -> 0)\n", pfrom.GetId(), peer.m_num_unconnecting_headers_msgs);
    }
    peer.m_num_unconnecting_headers_msgs = 0;

    LOCK(cs_main);
    CNodeState *nodestate = State(pfrom.GetId());

    UpdateBlockAvailability(pfrom.GetId(), last_header.GetBlockHash());

    // From here, pindexBestKnownBlock should be guaranteed to be non-null,
    // because it is set in UpdateBlockAvailability. Some nullptr checks
    // are still present, however, as belt-and-suspenders.

    if (received_new_header && last_header.nChainWork > m_chainman.ActiveChain().Tip()->nChainWork) {
        nodestate->m_last_block_announcement = GetTime();
    }

    // If we're in IBD, we want outbound peers that will serve us a useful
    // chain. Disconnect peers that are on chains with insufficient work.
    if (m_chainman.ActiveChainstate().IsInitialBlockDownload() && !may_have_more_headers) {
        // If the peer has no more headers to give us, then we know we have
        // their tip.
        if (nodestate->pindexBestKnownBlock && nodestate->pindexBestKnownBlock->nChainWork < m_chainman.MinimumChainWork()) {
            // This peer has too little work on their headers chain to help
            // us sync -- disconnect if it is an outbound disconnection
            // candidate.
            // Note: We compare their tip to the minimum chain work (rather than
            // m_chainman.ActiveChain().Tip()) because we won't start block download
            // until we have a headers chain that has at least
            // the minimum chain work, even if a peer has a chain past our tip,
            // as an anti-DoS measure.
            if (pfrom.IsOutboundOrBlockRelayConn()) {
                LogPrintf("Disconnecting outbound peer %d -- headers chain has insufficient work\n", pfrom.GetId());
                pfrom.fDisconnect = true;
            }
        }
    }

    // If this is an outbound full-relay peer, check to see if we should protect
    // it from the bad/lagging chain logic.
    // Note that outbound block-relay peers are excluded from this protection, and
    // thus always subject to eviction under the bad/lagging chain logic.
    // See ChainSyncTimeoutState.
    if (!pfrom.fDisconnect && pfrom.IsFullOutboundConn() && nodestate->pindexBestKnownBlock != nullptr) {
        if (m_outbound_peers_with_protect_from_disconnect < MAX_OUTBOUND_PEERS_TO_PROTECT_FROM_DISCONNECT && nodestate->pindexBestKnownBlock->nChainWork >= m_chainman.ActiveChain().Tip()->nChainWork && !nodestate->m_chain_sync.m_protect) {
            LogPrint(BCLog::NET, "Protecting outbound peer=%d from eviction\n", pfrom.GetId());
            nodestate->m_chain_sync.m_protect = true;
            ++m_outbound_peers_with_protect_from_disconnect;
        }
    }
}

void PeerManagerImpl::ProcessHeadersMessage(CNode& pfrom, Peer& peer,
                                            std::vector<CBlockHeader>&& headers,
                                            bool via_compact_block)
{
    size_t nCount = headers.size();

    if (nCount == 0) {
        // Nothing interesting. Stop asking this peers for more headers.
        // If we were in the middle of headers sync, receiving an empty headers
        // message suggests that the peer suddenly has nothing to give us
        // (perhaps it reorged to our chain). Clear download state for this peer.
        LOCK(peer.m_headers_sync_mutex);
        if (peer.m_headers_sync) {
            peer.m_headers_sync.reset(nullptr);
            LOCK(m_headers_presync_mutex);
            m_headers_presync_stats.erase(pfrom.GetId());
        }
        return;
    }

    // Before we do any processing, make sure these pass basic sanity checks.
    // We'll rely on headers having valid proof-of-work further down, as an
    // anti-DoS criteria (note: this check is required before passing any
    // headers into HeadersSyncState).
    if (!CheckHeadersPoW(headers, m_chainparams.GetConsensus(), peer)) {
        // Misbehaving() calls are handled within CheckHeadersPoW(), so we can
        // just return. (Note that even if a header is announced via compact
        // block, the header itself should be valid, so this type of error can
        // always be punished.)
        return;
    }

    const CBlockIndex *pindexLast = nullptr;

    // We'll set already_validated_work to true if these headers are
    // successfully processed as part of a low-work headers sync in progress
    // (either in PRESYNC or REDOWNLOAD phase).
    // If true, this will mean that any headers returned to us (ie during
    // REDOWNLOAD) can be validated without further anti-DoS checks.
    bool already_validated_work = false;

    // If we're in the middle of headers sync, let it do its magic.
    bool have_headers_sync = false;
    {
        LOCK(peer.m_headers_sync_mutex);

        already_validated_work = IsContinuationOfLowWorkHeadersSync(peer, pfrom, headers);

        // The headers we passed in may have been:
        // - untouched, perhaps if no headers-sync was in progress, or some
        //   failure occurred
        // - erased, such as if the headers were successfully processed and no
        //   additional headers processing needs to take place (such as if we
        //   are still in PRESYNC)
        // - replaced with headers that are now ready for validation, such as
        //   during the REDOWNLOAD phase of a low-work headers sync.
        // So just check whether we still have headers that we need to process,
        // or not.
        if (headers.empty()) {
            return;
        }

        have_headers_sync = !!peer.m_headers_sync;
    }

<<<<<<< HEAD
    BlockValidationState state;
    if (!ProcessNetBlockHeaders(&pfrom, headers, state, m_chainparams, pfrom.nVersion <= OLD_VERSION, &pindexLast)) {
        if (state.IsInvalid()) {
            MaybePunishNodeForBlock(pfrom.GetId(), state, via_compact_block, "invalid header received");
            return;
=======
    // Do these headers connect to something in our block index?
    const CBlockIndex *chain_start_header{WITH_LOCK(::cs_main, return m_chainman.m_blockman.LookupBlockIndex(headers[0].hashPrevBlock))};
    bool headers_connect_blockindex{chain_start_header != nullptr};

    if (!headers_connect_blockindex) {
        if (nCount <= MAX_BLOCKS_TO_ANNOUNCE) {
            // If this looks like it could be a BIP 130 block announcement, use
            // special logic for handling headers that don't connect, as this
            // could be benign.
            HandleFewUnconnectingHeaders(pfrom, peer, headers);
        } else {
            Misbehaving(peer, 10, "invalid header received");
>>>>>>> 88259837
        }
        return;
    }

    // If the headers we received are already in memory and an ancestor of
    // m_best_header or our tip, skip anti-DoS checks. These headers will not
    // use any more memory (and we are not leaking information that could be
    // used to fingerprint us).
    const CBlockIndex *last_received_header{nullptr};
    {
        LOCK(cs_main);
        last_received_header = m_chainman.m_blockman.LookupBlockIndex(headers.back().GetHash());
        if (IsAncestorOfBestHeaderOrTip(last_received_header)) {
            already_validated_work = true;
        }
    }

    // If our peer has NetPermissionFlags::NoBan privileges, then bypass our
    // anti-DoS logic (this saves bandwidth when we connect to a trusted peer
    // on startup).
    if (pfrom.HasPermission(NetPermissionFlags::NoBan)) {
        already_validated_work = true;
    }

    // At this point, the headers connect to something in our block index.
    // Do anti-DoS checks to determine if we should process or store for later
    // processing.
    if (!already_validated_work && TryLowWorkHeadersSync(peer, pfrom,
                chain_start_header, headers)) {
        // If we successfully started a low-work headers sync, then there
        // should be no headers to process any further.
        Assume(headers.empty());
        return;
    }

    // At this point, we have a set of headers with sufficient work on them
    // which can be processed.

    // If we don't have the last header, then this peer will have given us
    // something new (if these headers are valid).
    bool received_new_header{last_received_header == nullptr};

    // Now process all the headers.
    BlockValidationState state;
    if (!m_chainman.ProcessNewBlockHeaders(headers, /*min_pow_checked=*/true, state, &pindexLast)) {
        if (state.IsInvalid()) {
            MaybePunishNodeForBlock(pfrom.GetId(), state, via_compact_block, "invalid header received");
            return;
        }
    }
    assert(pindexLast);

    // Consider fetching more headers if we are not using our headers-sync mechanism.
    if (nCount == MAX_HEADERS_RESULTS && !have_headers_sync) {
        // Headers message had its maximum size; the peer may have more headers.
        if (MaybeSendGetHeaders(pfrom, GetLocator(pindexLast), peer)) {
            LogPrint(BCLog::NET, "more getheaders (%d) to end to peer=%d (startheight:%d)\n",
                    pindexLast->nHeight, pfrom.GetId(), peer.m_starting_height);
        }
    }

    UpdatePeerStateForReceivedHeaders(pfrom, peer, *pindexLast, received_new_header, nCount == MAX_HEADERS_RESULTS);

    // Consider immediately downloading blocks.
    HeadersDirectFetchBlocks(pfrom, peer, *pindexLast);

    return;
}

bool PeerManagerImpl::ProcessOrphanTx(Peer& peer)
{
    AssertLockHeld(g_msgproc_mutex);
    LOCK(cs_main);

    CTransactionRef porphanTx = nullptr;

    while (CTransactionRef porphanTx = m_orphanage.GetTxToReconsider(peer.m_id)) {
        const MempoolAcceptResult result = m_chainman.ProcessTransaction(porphanTx);
        const TxValidationState& state = result.m_state;
        const uint256& orphanHash = porphanTx->GetHash();

        if (result.m_result_type == MempoolAcceptResult::ResultType::VALID) {
            LogPrint(BCLog::MEMPOOL, "   accepted orphan tx %s\n", orphanHash.ToString());
            RelayTransaction(orphanHash, porphanTx->GetWitnessHash());
            m_orphanage.AddChildrenToWorkSet(*porphanTx);
            m_orphanage.EraseTx(orphanHash);
            for (const CTransactionRef& removedTx : result.m_replaced_transactions.value()) {
                AddToCompactExtraTransactions(removedTx);
            }
            return true;
        } else if (state.GetResult() != TxValidationResult::TX_MISSING_INPUTS) {
            if (state.IsInvalid()) {
                LogPrint(BCLog::MEMPOOL, "   invalid orphan tx %s from peer=%d. %s\n",
                    orphanHash.ToString(),
                    peer.m_id,
                    state.ToString());
                // Maybe punish peer that gave us an invalid orphan tx
                MaybePunishNodeForTx(peer.m_id, state);
            }
            // Has inputs but not accepted to mempool
            // Probably non-standard or insufficient fee
            LogPrint(BCLog::MEMPOOL, "   removed orphan tx %s\n", orphanHash.ToString());
            if (state.GetResult() != TxValidationResult::TX_WITNESS_STRIPPED) {
                // We can add the wtxid of this transaction to our reject filter.
                // Do not add txids of witness transactions or witness-stripped
                // transactions to the filter, as they can have been malleated;
                // adding such txids to the reject filter would potentially
                // interfere with relay of valid transactions from peers that
                // do not support wtxid-based relay. See
                // https://github.com/bitcoin/bitcoin/issues/8279 for details.
                // We can remove this restriction (and always add wtxids to
                // the filter even for witness stripped transactions) once
                // wtxid-based relay is broadly deployed.
                // See also comments in https://github.com/bitcoin/bitcoin/pull/18044#discussion_r443419034
                // for concerns around weakening security of unupgraded nodes
                // if we start doing this too early.
                m_recent_rejects.insert(porphanTx->GetWitnessHash());
                // If the transaction failed for TX_INPUTS_NOT_STANDARD,
                // then we know that the witness was irrelevant to the policy
                // failure, since this check depends only on the txid
                // (the scriptPubKey being spent is covered by the txid).
                // Add the txid to the reject filter to prevent repeated
                // processing of this transaction in the event that child
                // transactions are later received (resulting in
                // parent-fetching by txid via the orphan-handling logic).
                if (state.GetResult() == TxValidationResult::TX_INPUTS_NOT_STANDARD && porphanTx->GetWitnessHash() != porphanTx->GetHash()) {
                    // We only add the txid if it differs from the wtxid, to
                    // avoid wasting entries in the rolling bloom filter.
                    m_recent_rejects.insert(porphanTx->GetHash());
                }
            }
            m_orphanage.EraseTx(orphanHash);
            return true;
        }
    }

    return false;
}

bool PeerManagerImpl::PrepareBlockFilterRequest(CNode& node, Peer& peer,
                                                BlockFilterType filter_type, uint32_t start_height,
                                                const uint256& stop_hash, uint32_t max_height_diff,
                                                const CBlockIndex*& stop_index,
                                                BlockFilterIndex*& filter_index)
{
    const bool supported_filter_type =
        (filter_type == BlockFilterType::BASIC &&
         (peer.m_our_services & NODE_COMPACT_FILTERS));
    if (!supported_filter_type) {
        LogPrint(BCLog::NET, "peer %d requested unsupported block filter type: %d\n",
                 node.GetId(), static_cast<uint8_t>(filter_type));
        node.fDisconnect = true;
        return false;
    }

    {
        LOCK(cs_main);
        stop_index = m_chainman.m_blockman.LookupBlockIndex(stop_hash);

        // Check that the stop block exists and the peer would be allowed to fetch it.
        if (!stop_index || !BlockRequestAllowed(stop_index)) {
            LogPrint(BCLog::NET, "peer %d requested invalid block hash: %s\n",
                     node.GetId(), stop_hash.ToString());
            node.fDisconnect = true;
            return false;
        }
    }

    uint32_t stop_height = stop_index->nHeight;
    if (start_height > stop_height) {
        LogPrint(BCLog::NET, "peer %d sent invalid getcfilters/getcfheaders with " /* Continued */
                 "start height %d and stop height %d\n",
                 node.GetId(), start_height, stop_height);
        node.fDisconnect = true;
        return false;
    }
    if (stop_height - start_height >= max_height_diff) {
        LogPrint(BCLog::NET, "peer %d requested too many cfilters/cfheaders: %d / %d\n",
                 node.GetId(), stop_height - start_height + 1, max_height_diff);
        node.fDisconnect = true;
        return false;
    }

    filter_index = GetBlockFilterIndex(filter_type);
    if (!filter_index) {
        LogPrint(BCLog::NET, "Filter index for supported type %s not found\n", BlockFilterTypeName(filter_type));
        return false;
    }

    return true;
}

void PeerManagerImpl::ProcessGetCFilters(CNode& node,Peer& peer, CDataStream& vRecv)
{
    uint8_t filter_type_ser;
    uint32_t start_height;
    uint256 stop_hash;

    vRecv >> filter_type_ser >> start_height >> stop_hash;

    const BlockFilterType filter_type = static_cast<BlockFilterType>(filter_type_ser);

    const CBlockIndex* stop_index;
    BlockFilterIndex* filter_index;
    if (!PrepareBlockFilterRequest(node, peer, filter_type, start_height, stop_hash,
                                   MAX_GETCFILTERS_SIZE, stop_index, filter_index)) {
        return;
    }

    std::vector<BlockFilter> filters;
    if (!filter_index->LookupFilterRange(start_height, stop_index, filters)) {
        LogPrint(BCLog::NET, "Failed to find block filter in index: filter_type=%s, start_height=%d, stop_hash=%s\n",
                     BlockFilterTypeName(filter_type), start_height, stop_hash.ToString());
        return;
    }

    for (const auto& filter : filters) {
        CSerializedNetMsg msg = CNetMsgMaker(node.GetCommonVersion())
            .Make(NetMsgType::CFILTER, filter);
        m_connman.PushMessage(&node, std::move(msg));
    }
}

void PeerManagerImpl::ProcessGetCFHeaders(CNode& node, Peer& peer, CDataStream& vRecv)
{
    uint8_t filter_type_ser;
    uint32_t start_height;
    uint256 stop_hash;

    vRecv >> filter_type_ser >> start_height >> stop_hash;

    const BlockFilterType filter_type = static_cast<BlockFilterType>(filter_type_ser);

    const CBlockIndex* stop_index;
    BlockFilterIndex* filter_index;
    if (!PrepareBlockFilterRequest(node, peer, filter_type, start_height, stop_hash,
                                   MAX_GETCFHEADERS_SIZE, stop_index, filter_index)) {
        return;
    }

    uint256 prev_header;
    if (start_height > 0) {
        const CBlockIndex* const prev_block =
            stop_index->GetAncestor(static_cast<int>(start_height - 1));
        if (!filter_index->LookupFilterHeader(prev_block, prev_header)) {
            LogPrint(BCLog::NET, "Failed to find block filter header in index: filter_type=%s, block_hash=%s\n",
                         BlockFilterTypeName(filter_type), prev_block->GetBlockHash().ToString());
            return;
        }
    }

    std::vector<uint256> filter_hashes;
    if (!filter_index->LookupFilterHashRange(start_height, stop_index, filter_hashes)) {
        LogPrint(BCLog::NET, "Failed to find block filter hashes in index: filter_type=%s, start_height=%d, stop_hash=%s\n",
                     BlockFilterTypeName(filter_type), start_height, stop_hash.ToString());
        return;
    }

    CSerializedNetMsg msg = CNetMsgMaker(node.GetCommonVersion())
        .Make(NetMsgType::CFHEADERS,
              filter_type_ser,
              stop_index->GetBlockHash(),
              prev_header,
              filter_hashes);
    m_connman.PushMessage(&node, std::move(msg));
}

void PeerManagerImpl::ProcessGetCFCheckPt(CNode& node, Peer& peer, CDataStream& vRecv)
{
    uint8_t filter_type_ser;
    uint256 stop_hash;

    vRecv >> filter_type_ser >> stop_hash;

    const BlockFilterType filter_type = static_cast<BlockFilterType>(filter_type_ser);

    const CBlockIndex* stop_index;
    BlockFilterIndex* filter_index;
    if (!PrepareBlockFilterRequest(node, peer, filter_type, /*start_height=*/0, stop_hash,
                                   /*max_height_diff=*/std::numeric_limits<uint32_t>::max(),
                                   stop_index, filter_index)) {
        return;
    }

    std::vector<uint256> headers(stop_index->nHeight / CFCHECKPT_INTERVAL);

    // Populate headers.
    const CBlockIndex* block_index = stop_index;
    for (int i = headers.size() - 1; i >= 0; i--) {
        int height = (i + 1) * CFCHECKPT_INTERVAL;
        block_index = block_index->GetAncestor(height);

        if (!filter_index->LookupFilterHeader(block_index, headers[i])) {
            LogPrint(BCLog::NET, "Failed to find block filter header in index: filter_type=%s, block_hash=%s\n",
                         BlockFilterTypeName(filter_type), block_index->GetBlockHash().ToString());
            return;
        }
    }

    CSerializedNetMsg msg = CNetMsgMaker(node.GetCommonVersion())
        .Make(NetMsgType::CFCHECKPT,
              filter_type_ser,
              stop_index->GetBlockHash(),
              headers);
    m_connman.PushMessage(&node, std::move(msg));
}

void PeerManagerImpl::ProcessBlock(CNode& node, const std::shared_ptr<const CBlock>& block, bool force_processing, bool min_pow_checked)
{
    bool new_block{false};
<<<<<<< HEAD
    ProcessNetBlock(block, force_processing, &new_block, &node);
=======
    m_chainman.ProcessNewBlock(block, force_processing, min_pow_checked, &new_block);
>>>>>>> 88259837
    if (new_block) {
        node.m_last_block_time = GetTime<std::chrono::seconds>();
        // In case this block came from a different peer than we requested
        // from, we can erase the block request now anyway (as we just stored
        // this block to disk).
        LOCK(cs_main);
        RemoveBlockRequest(block->GetHash(), std::nullopt);
    } else {
        LOCK(cs_main);
        mapBlockSource.erase(block->GetHash());
    }
}

void PeerManagerImpl::ProcessMessage(CNode& pfrom, const std::string& msg_type, CDataStream& vRecv,
                                     const std::chrono::microseconds time_received,
                                     const std::atomic<bool>& interruptMsgProc)
{
    AssertLockHeld(g_msgproc_mutex);

    LogPrint(BCLog::NET, "received: %s (%u bytes) peer=%d\n", SanitizeString(msg_type), vRecv.size(), pfrom.GetId());

    PeerRef peer = GetPeerRef(pfrom.GetId());
    if (peer == nullptr) return;

    // peercoin: set/unset deserialization mode to read PoS flag in headers
    if (pfrom.nVersion <= OLD_VERSION)
        vRecv.SetType(vRecv.GetType() & ~SER_POSMARKER);
    else
        vRecv.SetType(vRecv.GetType() | SER_POSMARKER);

    if (msg_type == NetMsgType::VERSION) {
        if (pfrom.nVersion != 0) {
            LogPrint(BCLog::NET, "redundant version message from peer=%d\n", pfrom.GetId());
            return;
        }

        int64_t nTime;
        CService addrMe;
        uint64_t nNonce = 1;
        ServiceFlags nServices;
        int nVersion;
        std::string cleanSubVer;
        int starting_height = -1;
        bool fRelay = true;

        vRecv >> nVersion >> Using<CustomUintFormatter<8>>(nServices) >> nTime;
        if (nTime < 0) {
            nTime = 0;
        }
        vRecv.ignore(8); // Ignore the addrMe service bits sent by the peer
        vRecv >> addrMe;
        if (!pfrom.IsInboundConn())
        {
            m_addrman.SetServices(pfrom.addr, nServices);
        }
        if (pfrom.ExpectServicesFromConn() && !HasAllDesirableServiceFlags(nServices))
        {
            LogPrint(BCLog::NET, "peer=%d does not offer the expected services (%08x offered, %08x expected); disconnecting\n", pfrom.GetId(), nServices, GetDesirableServiceFlags(nServices));
            pfrom.fDisconnect = true;
            return;
        }

        if (nVersion < (Params().GetConsensus().IsProtocolV3_1(GetAdjustedTime()) ? OLD_VERSION : MIN_PEER_PROTO_VERSION)) {
            // disconnect from peers older than this proto version
            LogPrint(BCLog::NET, "peer=%d using obsolete version %i; disconnecting\n", pfrom.GetId(), nVersion);
            pfrom.fDisconnect = true;
            return;
        }

        if (!vRecv.empty()) {
            // The version message includes information about the sending node which we don't use:
            //   - 8 bytes (service bits)
            //   - 16 bytes (ipv6 address)
            //   - 2 bytes (port)
            vRecv.ignore(26);
            vRecv >> nNonce;
        }
        if (!vRecv.empty()) {
            std::string strSubVer;
            vRecv >> LIMITED_STRING(strSubVer, MAX_SUBVERSION_LENGTH);
            cleanSubVer = SanitizeString(strSubVer);
        }
        if (!vRecv.empty()) {
            vRecv >> starting_height;
        }
        if (!vRecv.empty())
            vRecv >> fRelay;
        // Disconnect if we connected to ourself
        if (pfrom.IsInboundConn() && !m_connman.CheckIncomingNonce(nNonce))
        {
            LogPrintf("connected to self at %s, disconnecting\n", pfrom.addr.ToStringAddrPort());
            pfrom.fDisconnect = true;
            return;
        }

        if (pfrom.IsInboundConn() && addrMe.IsRoutable())
        {
            SeenLocal(addrMe);
        }

        // Inbound peers send us their version message when they connect.
        // We send our version message in response.
        if (pfrom.IsInboundConn()) {
            PushNodeVersion(pfrom, *peer);
        }

        // Change version
        const int greatest_common_version = std::min(nVersion, PROTOCOL_VERSION);
        pfrom.SetCommonVersion(greatest_common_version);
        pfrom.nVersion = nVersion;

        const CNetMsgMaker msg_maker(greatest_common_version);

        if (greatest_common_version >= WTXID_RELAY_VERSION) {
            m_connman.PushMessage(&pfrom, msg_maker.Make(NetMsgType::WTXIDRELAY));
        }

        // Signal ADDRv2 support (BIP155).
        if (greatest_common_version >= 70016) {
            // BIP155 defines addrv2 and sendaddrv2 for all protocol versions, but some
            // implementations reject messages they don't know. As a courtesy, don't send
            // it to nodes with a version before 70016, as no software is known to support
            // BIP155 that doesn't announce at least that protocol version number.
            m_connman.PushMessage(&pfrom, msg_maker.Make(NetMsgType::SENDADDRV2));
        }

        pfrom.m_has_all_wanted_services = HasAllDesirableServiceFlags(nServices);
        peer->m_their_services = nServices;
        pfrom.SetAddrLocal(addrMe);
        {
            LOCK(pfrom.m_subver_mutex);
            pfrom.cleanSubVer = cleanSubVer;
        }
        peer->m_starting_height = starting_height;

        // Only initialize the Peer::TxRelay m_relay_txs data structure if:
        // - this isn't an outbound block-relay-only connection, and
        // - this isn't an outbound feeler connection, and
        // - fRelay=true (the peer wishes to receive transaction announcements)
        //   or we're offering NODE_BLOOM to this peer. NODE_BLOOM means that
        //   the peer may turn on transaction relay later.
        if (!pfrom.IsBlockOnlyConn() &&
            !pfrom.IsFeelerConn() &&
            (fRelay || (peer->m_our_services & NODE_BLOOM))) {
            auto* const tx_relay = peer->SetTxRelay();
            {
                LOCK(tx_relay->m_bloom_filter_mutex);
                tx_relay->m_relay_txs = fRelay; // set to true after we get the first filter* message
            }
            if (fRelay) pfrom.m_relays_txs = true;
        }

        if (greatest_common_version >= WTXID_RELAY_VERSION && m_txreconciliation) {
            // Per BIP-330, we announce txreconciliation support if:
            // - protocol version per the peer's VERSION message supports WTXID_RELAY;
            // - transaction relay is supported per the peer's VERSION message
            // - this is not a block-relay-only connection and not a feeler
            // - this is not an addr fetch connection;
            // - we are not in -blocksonly mode.
            const auto* tx_relay = peer->GetTxRelay();
            if (tx_relay && WITH_LOCK(tx_relay->m_bloom_filter_mutex, return tx_relay->m_relay_txs) &&
                !pfrom.IsAddrFetchConn() && !m_ignore_incoming_txs) {
                const uint64_t recon_salt = m_txreconciliation->PreRegisterPeer(pfrom.GetId());
                m_connman.PushMessage(&pfrom, msg_maker.Make(NetMsgType::SENDTXRCNCL,
                                                             TXRECONCILIATION_VERSION, recon_salt));
            }
        }

        m_connman.PushMessage(&pfrom, msg_maker.Make(NetMsgType::VERACK));

        // Potentially mark this peer as a preferred download peer.
        {
            LOCK(cs_main);
            CNodeState* state = State(pfrom.GetId());
            state->fPreferredDownload = (!pfrom.IsInboundConn() || pfrom.HasPermission(NetPermissionFlags::NoBan)) && !pfrom.IsAddrFetchConn() && CanServeBlocks(*peer);
            m_num_preferred_download_peers += state->fPreferredDownload;
        }

        // Attempt to initialize address relay for outbound peers and use result
        // to decide whether to send GETADDR, so that we don't send it to
        // inbound or outbound block-relay-only peers.
        bool send_getaddr{false};
        if (!pfrom.IsInboundConn()) {
            send_getaddr = SetupAddressRelay(pfrom, *peer);
        }
        if (send_getaddr) {
            // Do a one-time address fetch to help populate/update our addrman.
            // If we're starting up for the first time, our addrman may be pretty
            // empty, so this mechanism is important to help us connect to the network.
            // We skip this for block-relay-only peers. We want to avoid
            // potentially leaking addr information and we do not want to
            // indicate to the peer that we will participate in addr relay.
            m_connman.PushMessage(&pfrom, CNetMsgMaker(greatest_common_version).Make(NetMsgType::GETADDR));
            peer->m_getaddr_sent = true;
            // When requesting a getaddr, accept an additional MAX_ADDR_TO_SEND addresses in response
            // (bypassing the MAX_ADDR_PROCESSING_TOKEN_BUCKET limit).
            peer->m_addr_token_bucket += MAX_ADDR_TO_SEND;
        }

        if (!pfrom.IsInboundConn()) {
            // For non-inbound connections, we update the addrman to record
            // connection success so that addrman will have an up-to-date
            // notion of which peers are online and available.
            //
            // While we strive to not leak information about block-relay-only
            // connections via the addrman, not moving an address to the tried
            // table is also potentially detrimental because new-table entries
            // are subject to eviction in the event of addrman collisions.  We
            // mitigate the information-leak by never calling
            // AddrMan::Connected() on block-relay-only peers; see
            // FinalizeNode().
            //
            // This moves an address from New to Tried table in Addrman,
            // resolves tried-table collisions, etc.
            m_addrman.Good(pfrom.addr);
        }

        std::string remoteAddr;
        if (fLogIPs)
            remoteAddr = ", peeraddr=" + pfrom.addr.ToStringAddrPort();

        LogPrint(BCLog::NET, "receive version message: %s: version %d, blocks=%d, us=%s, txrelay=%d, peer=%d%s\n",
                  cleanSubVer, pfrom.nVersion,
                  peer->m_starting_height, addrMe.ToStringAddrPort(), fRelay, pfrom.GetId(),
                  remoteAddr);

        int64_t nTimeOffset = nTime - GetTime();
        pfrom.nTimeOffset = nTimeOffset;
        if (!pfrom.IsInboundConn()) {
            // Don't use timedata samples from inbound peers to make it
            // harder for others to tamper with our adjusted time.
            AddTimeData(pfrom.addr, nTimeOffset);
        }

<<<<<<< HEAD
=======
        // If the peer is old enough to have the old alert system, send it the final alert.
        if (greatest_common_version <= 70012) {
            DataStream finalAlert{ParseHex("60010000000000000000000000ffffff7f00000000ffffff7ffeffff7f01ffffff7f00000000ffffff7f00ffffff7f002f555247454e543a20416c657274206b657920636f6d70726f6d697365642c2075706772616465207265717569726564004630440220653febd6410f470f6bae11cad19c48413becb1ac2c17f908fd0fd53bdc3abd5202206d0e9c96fe88d4a0f01ed9dedae2b6f9e00da94cad0fecaae66ecf689bf71b50")};
            m_connman.PushMessage(&pfrom, CNetMsgMaker(greatest_common_version).Make("alert", finalAlert));
        }

>>>>>>> 88259837
        // Feeler connections exist only to verify if address is online.
        if (pfrom.IsFeelerConn()) {
            LogPrint(BCLog::NET, "feeler connection completed peer=%d; disconnecting\n", pfrom.GetId());
            pfrom.fDisconnect = true;
        }
        return;
    }

    if (pfrom.nVersion == 0) {
        // Must have a version message before anything else
        LogPrint(BCLog::NET, "non-version message before version handshake. Message \"%s\" from peer=%d\n", SanitizeString(msg_type), pfrom.GetId());
        return;
    }

    // At this point, the outgoing message serialization version can't change.
    const CNetMsgMaker msgMaker(pfrom.GetCommonVersion());

    if (msg_type == NetMsgType::VERACK) {
        if (pfrom.fSuccessfullyConnected) {
            LogPrint(BCLog::NET, "ignoring redundant verack message from peer=%d\n", pfrom.GetId());
            return;
        }

        if (!pfrom.IsInboundConn()) {
            LogPrintf("New outbound peer connected: version: %d, blocks=%d, peer=%d%s (%s)\n",
                      pfrom.nVersion.load(), peer->m_starting_height,
                      pfrom.GetId(), (fLogIPs ? strprintf(", peeraddr=%s", pfrom.addr.ToStringAddrPort()) : ""),
                      pfrom.ConnectionTypeAsString());
        }

        if (pfrom.GetCommonVersion() >= SHORT_IDS_BLOCKS_VERSION) {
            // Tell our peer we are willing to provide version 2 cmpctblocks.
            // However, we do not request new block announcements using
            // cmpctblock messages.
            // We send this to non-NODE NETWORK peers as well, because
            // they may wish to request compact blocks from us
            m_connman.PushMessage(&pfrom, msgMaker.Make(NetMsgType::SENDCMPCT, /*high_bandwidth=*/false, /*version=*/CMPCTBLOCKS_VERSION));
        }

        if (m_txreconciliation) {
            if (!peer->m_wtxid_relay || !m_txreconciliation->IsPeerRegistered(pfrom.GetId())) {
                // We could have optimistically pre-registered/registered the peer. In that case,
                // we should forget about the reconciliation state here if this wasn't followed
                // by WTXIDRELAY (since WTXIDRELAY can't be announced later).
                m_txreconciliation->ForgetPeer(pfrom.GetId());
            }
        }

        if (auto tx_relay = peer->GetTxRelay()) {
            // `TxRelay::m_tx_inventory_to_send` must be empty before the
            // version handshake is completed as
            // `TxRelay::m_next_inv_send_time` is first initialised in
            // `SendMessages` after the verack is received. Any transactions
            // received during the version handshake would otherwise
            // immediately be advertised without random delay, potentially
            // leaking the time of arrival to a spy.
            Assume(WITH_LOCK(
                tx_relay->m_tx_inventory_mutex,
                return tx_relay->m_tx_inventory_to_send.empty() &&
                       tx_relay->m_next_inv_send_time == 0s));
        }

        pfrom.fSuccessfullyConnected = true;
        return;
    }

    if (msg_type == NetMsgType::SENDHEADERS) {
        peer->m_prefers_headers = true;
        return;
    }

    if (msg_type == NetMsgType::SENDCMPCT) {
        bool sendcmpct_hb{false};
        uint64_t sendcmpct_version{0};
        vRecv >> sendcmpct_hb >> sendcmpct_version;

        // Only support compact block relay with witnesses
        if (sendcmpct_version != CMPCTBLOCKS_VERSION) return;

        LOCK(cs_main);
        CNodeState* nodestate = State(pfrom.GetId());
        nodestate->m_provides_cmpctblocks = true;
        nodestate->m_requested_hb_cmpctblocks = sendcmpct_hb;
        // save whether peer selects us as BIP152 high-bandwidth peer
        // (receiving sendcmpct(1) signals high-bandwidth, sendcmpct(0) low-bandwidth)
        pfrom.m_bip152_highbandwidth_from = sendcmpct_hb;
        return;
    }

    // BIP339 defines feature negotiation of wtxidrelay, which must happen between
    // VERSION and VERACK to avoid relay problems from switching after a connection is up.
    if (msg_type == NetMsgType::WTXIDRELAY) {
        if (pfrom.fSuccessfullyConnected) {
            // Disconnect peers that send a wtxidrelay message after VERACK.
            LogPrint(BCLog::NET, "wtxidrelay received after verack from peer=%d; disconnecting\n", pfrom.GetId());
            pfrom.fDisconnect = true;
            return;
        }
        if (pfrom.GetCommonVersion() >= WTXID_RELAY_VERSION) {
            if (!peer->m_wtxid_relay) {
                peer->m_wtxid_relay = true;
                m_wtxid_relay_peers++;
            } else {
                LogPrint(BCLog::NET, "ignoring duplicate wtxidrelay from peer=%d\n", pfrom.GetId());
            }
        } else {
            LogPrint(BCLog::NET, "ignoring wtxidrelay due to old common version=%d from peer=%d\n", pfrom.GetCommonVersion(), pfrom.GetId());
        }
        return;
    }

    // BIP155 defines feature negotiation of addrv2 and sendaddrv2, which must happen
    // between VERSION and VERACK.
    if (msg_type == NetMsgType::SENDADDRV2) {
        if (pfrom.fSuccessfullyConnected) {
            // Disconnect peers that send a SENDADDRV2 message after VERACK.
            LogPrint(BCLog::NET, "sendaddrv2 received after verack from peer=%d; disconnecting\n", pfrom.GetId());
            pfrom.fDisconnect = true;
            return;
        }
        peer->m_wants_addrv2 = true;
        return;
    }

    // Received from a peer demonstrating readiness to announce transactions via reconciliations.
    // This feature negotiation must happen between VERSION and VERACK to avoid relay problems
    // from switching announcement protocols after the connection is up.
    if (msg_type == NetMsgType::SENDTXRCNCL) {
        if (!m_txreconciliation) {
            LogPrintLevel(BCLog::NET, BCLog::Level::Debug, "sendtxrcncl from peer=%d ignored, as our node does not have txreconciliation enabled\n", pfrom.GetId());
            return;
        }

        if (pfrom.fSuccessfullyConnected) {
            LogPrintLevel(BCLog::NET, BCLog::Level::Debug, "sendtxrcncl received after verack from peer=%d; disconnecting\n", pfrom.GetId());
            pfrom.fDisconnect = true;
            return;
        }

        // Peer must not offer us reconciliations if we specified no tx relay support in VERSION.
        if (RejectIncomingTxs(pfrom)) {
            LogPrintLevel(BCLog::NET, BCLog::Level::Debug, "sendtxrcncl received from peer=%d to which we indicated no tx relay; disconnecting\n", pfrom.GetId());
            pfrom.fDisconnect = true;
            return;
        }

        // Peer must not offer us reconciliations if they specified no tx relay support in VERSION.
        // This flag might also be false in other cases, but the RejectIncomingTxs check above
        // eliminates them, so that this flag fully represents what we are looking for.
        const auto* tx_relay = peer->GetTxRelay();
        if (!tx_relay || !WITH_LOCK(tx_relay->m_bloom_filter_mutex, return tx_relay->m_relay_txs)) {
            LogPrintLevel(BCLog::NET, BCLog::Level::Debug, "sendtxrcncl received from peer=%d which indicated no tx relay to us; disconnecting\n", pfrom.GetId());
            pfrom.fDisconnect = true;
            return;
        }

        uint32_t peer_txreconcl_version;
        uint64_t remote_salt;
        vRecv >> peer_txreconcl_version >> remote_salt;

        const ReconciliationRegisterResult result = m_txreconciliation->RegisterPeer(pfrom.GetId(), pfrom.IsInboundConn(),
                                                                                     peer_txreconcl_version, remote_salt);
        switch (result) {
        case ReconciliationRegisterResult::NOT_FOUND:
            LogPrintLevel(BCLog::NET, BCLog::Level::Debug, "Ignore unexpected txreconciliation signal from peer=%d\n", pfrom.GetId());
            break;
        case ReconciliationRegisterResult::SUCCESS:
            break;
        case ReconciliationRegisterResult::ALREADY_REGISTERED:
            LogPrintLevel(BCLog::NET, BCLog::Level::Debug, "txreconciliation protocol violation from peer=%d (sendtxrcncl received from already registered peer); disconnecting\n", pfrom.GetId());
            pfrom.fDisconnect = true;
            return;
        case ReconciliationRegisterResult::PROTOCOL_VIOLATION:
            LogPrintLevel(BCLog::NET, BCLog::Level::Debug, "txreconciliation protocol violation from peer=%d; disconnecting\n", pfrom.GetId());
            pfrom.fDisconnect = true;
            return;
        }
        return;
    }

    if (!pfrom.fSuccessfullyConnected) {
        LogPrint(BCLog::NET, "Unsupported message \"%s\" prior to verack from peer=%d\n", SanitizeString(msg_type), pfrom.GetId());
        return;
    }

    if (msg_type == NetMsgType::ADDR || msg_type == NetMsgType::ADDRV2) {
        int stream_version = vRecv.GetVersion();
        if (msg_type == NetMsgType::ADDRV2) {
            // Add ADDRV2_FORMAT to the version so that the CNetAddr and CAddress
            // unserialize methods know that an address in v2 format is coming.
            stream_version |= ADDRV2_FORMAT;
        }

        OverrideStream<CDataStream> s(&vRecv, vRecv.GetType(), stream_version);
        std::vector<CAddress> vAddr;

        s >> vAddr;

        if (!SetupAddressRelay(pfrom, *peer)) {
            LogPrint(BCLog::NET, "ignoring %s message from %s peer=%d\n", msg_type, pfrom.ConnectionTypeAsString(), pfrom.GetId());
            return;
        }

        if (vAddr.size() > MAX_ADDR_TO_SEND)
        {
            Misbehaving(*peer, 20, strprintf("%s message size = %u", msg_type, vAddr.size()));
            return;
        }

        // Store the new addresses
        std::vector<CAddress> vAddrOk;
        const auto current_a_time{Now<NodeSeconds>()};

        // Update/increment addr rate limiting bucket.
        const auto current_time{GetTime<std::chrono::microseconds>()};
        if (peer->m_addr_token_bucket < MAX_ADDR_PROCESSING_TOKEN_BUCKET) {
            // Don't increment bucket if it's already full
            const auto time_diff = std::max(current_time - peer->m_addr_token_timestamp, 0us);
            const double increment = Ticks<SecondsDouble>(time_diff) * MAX_ADDR_RATE_PER_SECOND;
            peer->m_addr_token_bucket = std::min<double>(peer->m_addr_token_bucket + increment, MAX_ADDR_PROCESSING_TOKEN_BUCKET);
        }
        peer->m_addr_token_timestamp = current_time;

        const bool rate_limited = !pfrom.HasPermission(NetPermissionFlags::Addr);
        uint64_t num_proc = 0;
        uint64_t num_rate_limit = 0;
        Shuffle(vAddr.begin(), vAddr.end(), FastRandomContext());
        for (CAddress& addr : vAddr)
        {
            if (interruptMsgProc)
                return;

            // Apply rate limiting.
            if (peer->m_addr_token_bucket < 1.0) {
                if (rate_limited) {
                    ++num_rate_limit;
                    continue;
                }
            } else {
                peer->m_addr_token_bucket -= 1.0;
            }
            // We only bother storing full nodes, though this may include
            // things which we would not make an outbound connection to, in
            // part because we may make feeler connections to them.
            if (!MayHaveUsefulAddressDB(addr.nServices) && !HasAllDesirableServiceFlags(addr.nServices))
                continue;

            if (addr.nTime <= NodeSeconds{100000000s} || addr.nTime > current_a_time + 10min) {
                addr.nTime = current_a_time - 5 * 24h;
            }
            AddAddressKnown(*peer, addr);
            if (m_banman && (m_banman->IsDiscouraged(addr) || m_banman->IsBanned(addr))) {
                // Do not process banned/discouraged addresses beyond remembering we received them
                continue;
            }
            ++num_proc;
            bool fReachable = IsReachable(addr);
            if (addr.nTime > current_a_time - 10min && !peer->m_getaddr_sent && vAddr.size() <= 10 && addr.IsRoutable()) {
                // Relay to a limited number of other nodes
                RelayAddress(pfrom.GetId(), addr, fReachable);
            }
            // Do not store addresses outside our network
            if (fReachable)
                vAddrOk.push_back(addr);
        }
        peer->m_addr_processed += num_proc;
        peer->m_addr_rate_limited += num_rate_limit;
        LogPrint(BCLog::NET, "Received addr: %u addresses (%u processed, %u rate-limited) from peer=%d\n",
                 vAddr.size(), num_proc, num_rate_limit, pfrom.GetId());

        m_addrman.Add(vAddrOk, pfrom.addr, 2h);
        if (vAddr.size() < 1000) peer->m_getaddr_sent = false;

        // AddrFetch: Require multiple addresses to avoid disconnecting on self-announcements
        if (pfrom.IsAddrFetchConn() && vAddr.size() > 1) {
            LogPrint(BCLog::NET, "addrfetch connection completed peer=%d; disconnecting\n", pfrom.GetId());
            pfrom.fDisconnect = true;
        }
        return;
    }

    if (msg_type == NetMsgType::INV) {
        std::vector<CInv> vInv;
        vRecv >> vInv;
        if (vInv.size() > MAX_INV_SZ)
        {
            Misbehaving(*peer, 20, strprintf("inv message size = %u", vInv.size()));
            return;
        }

        const bool reject_tx_invs{RejectIncomingTxs(pfrom)};

        LOCK(cs_main);

        const auto current_time{GetTime<std::chrono::microseconds>()};
        uint256* best_block{nullptr};

        for (CInv& inv : vInv) {
            if (interruptMsgProc) return;

            // Ignore INVs that don't match wtxidrelay setting.
            // Note that orphan parent fetching always uses MSG_TX GETDATAs regardless of the wtxidrelay setting.
            // This is fine as no INV messages are involved in that process.
            if (peer->m_wtxid_relay) {
                if (inv.IsMsgTx()) continue;
            } else {
                if (inv.IsMsgWtx()) continue;
            }

            if (inv.IsMsgBlk()) {
                const bool fAlreadyHave = AlreadyHaveBlock(inv.hash);
                LogPrint(BCLog::NET, "got inv: %s  %s peer=%d\n", inv.ToString(), fAlreadyHave ? "have" : "new", pfrom.GetId());

                UpdateBlockAvailability(pfrom.GetId(), inv.hash);
                if (!fAlreadyHave && !m_chainman.m_blockman.LoadingBlocks() && !IsBlockRequested(inv.hash)) {
                    // Headers-first is the primary method of announcement on
                    // the network. If a node fell back to sending blocks by
                    // inv, it may be for a re-org, or because we haven't
                    // completed initial headers sync. The final block hash
                    // provided should be the highest, so send a getheaders and
                    // then fetch the blocks we need to catch up.
                    best_block = &inv.hash;
                }
            } else if (inv.IsGenTxMsg()) {
                if (reject_tx_invs) {
                    LogPrint(BCLog::NET, "transaction (%s) inv sent in violation of protocol, disconnecting peer=%d\n", inv.hash.ToString(), pfrom.GetId());
                    pfrom.fDisconnect = true;
                    return;
                }
                const GenTxid gtxid = ToGenTxid(inv);
                const bool fAlreadyHave = AlreadyHaveTx(gtxid);
                LogPrint(BCLog::NET, "got inv: %s  %s peer=%d\n", inv.ToString(), fAlreadyHave ? "have" : "new", pfrom.GetId());

                AddKnownTx(*peer, inv.hash);
                if (!fAlreadyHave && !m_chainman.ActiveChainstate().IsInitialBlockDownload()) {
                    AddTxAnnouncement(pfrom, gtxid, current_time);
                }
            } else {
                LogPrint(BCLog::NET, "Unknown inv type \"%s\" received from peer=%d\n", inv.ToString(), pfrom.GetId());
            }
        }

        if (best_block != nullptr) {
            // If we haven't started initial headers-sync with this peer, then
            // consider sending a getheaders now. On initial startup, there's a
            // reliability vs bandwidth tradeoff, where we are only trying to do
            // initial headers sync with one peer at a time, with a long
            // timeout (at which point, if the sync hasn't completed, we will
            // disconnect the peer and then choose another). In the meantime,
            // as new blocks are found, we are willing to add one new peer per
            // block to sync with as well, to sync quicker in the case where
            // our initial peer is unresponsive (but less bandwidth than we'd
            // use if we turned on sync with all peers).
            CNodeState& state{*Assert(State(pfrom.GetId()))};
            if (state.fSyncStarted || (!peer->m_inv_triggered_getheaders_before_sync && *best_block != m_last_block_inv_triggering_headers_sync)) {
                if (MaybeSendGetHeaders(pfrom, GetLocator(m_chainman.m_best_header), *peer)) {
                    LogPrint(BCLog::NET, "getheaders (%d) %s to peer=%d\n",
                            m_chainman.m_best_header->nHeight, best_block->ToString(),
                            pfrom.GetId());
                }
                if (!state.fSyncStarted) {
                    peer->m_inv_triggered_getheaders_before_sync = true;
                    // Update the last block hash that triggered a new headers
                    // sync, so that we don't turn on headers sync with more
                    // than 1 new peer every new block.
                    m_last_block_inv_triggering_headers_sync = *best_block;
                }
            }
        }

        return;
    }

    if (msg_type == NetMsgType::GETDATA) {
        std::vector<CInv> vInv;
        vRecv >> vInv;
        if (vInv.size() > MAX_INV_SZ)
        {
            Misbehaving(*peer, 20, strprintf("getdata message size = %u", vInv.size()));
            return;
        }

        LogPrint(BCLog::NET, "received getdata (%u invsz) peer=%d\n", vInv.size(), pfrom.GetId());

        if (vInv.size() > 0) {
            LogPrint(BCLog::NET, "received getdata for: %s peer=%d\n", vInv[0].ToString(), pfrom.GetId());
        }

        {
            LOCK(peer->m_getdata_requests_mutex);
            peer->m_getdata_requests.insert(peer->m_getdata_requests.end(), vInv.begin(), vInv.end());
            ProcessGetData(pfrom, *peer, interruptMsgProc);
        }

        return;
    }

    if (msg_type == NetMsgType::GETBLOCKS) {
        CBlockLocator locator;
        uint256 hashStop;
        vRecv >> locator >> hashStop;

        if (locator.vHave.size() > MAX_LOCATOR_SZ) {
            LogPrint(BCLog::NET, "getblocks locator size %lld > %d, disconnect peer=%d\n", locator.vHave.size(), MAX_LOCATOR_SZ, pfrom.GetId());
            pfrom.fDisconnect = true;
            return;
        }

        // We might have announced the currently-being-connected tip using a
        // compact block, which resulted in the peer sending a getblocks
        // request, which we would otherwise respond to without the new block.
        // To avoid this situation we simply verify that we are on our best
        // known chain now. This is super overkill, but we handle it better
        // for getheaders requests, and there are no known nodes which support
        // compact blocks but still use getblocks to request blocks.
        {
            std::shared_ptr<const CBlock> a_recent_block;
            {
                LOCK(m_most_recent_block_mutex);
                a_recent_block = m_most_recent_block;
            }
            BlockValidationState state;
            if (!m_chainman.ActiveChainstate().ActivateBestChain(state, a_recent_block)) {
                LogPrint(BCLog::NET, "failed to activate chain (%s)\n", state.ToString());
            }
        }

        LOCK(cs_main);

        // Find the last block the caller has in the main chain
        const CBlockIndex* pindex = m_chainman.ActiveChainstate().FindForkInGlobalIndex(locator);

        // Send the rest of the chain
        if (pindex)
            pindex = m_chainman.ActiveChain().Next(pindex);
        int nLimit = 500;
        LogPrint(BCLog::NET, "getblocks %d to %s limit %d from peer=%d\n", (pindex ? pindex->nHeight : -1), hashStop.IsNull() ? "end" : hashStop.ToString(), nLimit, pfrom.GetId());
        for (; pindex; pindex = m_chainman.ActiveChain().Next(pindex))
        {
            if (pindex->GetBlockHash() == hashStop)
            {
                LogPrint(BCLog::NET, "  getblocks stopping at %d %s\n", pindex->nHeight, pindex->GetBlockHash().ToString());
                break;
            }
<<<<<<< HEAD
=======
            // If pruning, don't inv blocks unless we have on disk and are likely to still have
            // for some reasonable time window (1 hour) that block relay might require.
            const int nPrunedBlocksLikelyToHave = MIN_BLOCKS_TO_KEEP - 3600 / m_chainparams.GetConsensus().nPowTargetSpacing;
            if (m_chainman.m_blockman.IsPruneMode() && (!(pindex->nStatus & BLOCK_HAVE_DATA) || pindex->nHeight <= m_chainman.ActiveChain().Tip()->nHeight - nPrunedBlocksLikelyToHave)) {
                LogPrint(BCLog::NET, " getblocks stopping, pruned or too old block at %d %s\n", pindex->nHeight, pindex->GetBlockHash().ToString());
                break;
            }
>>>>>>> 88259837
            WITH_LOCK(peer->m_block_inv_mutex, peer->m_blocks_for_inv_relay.push_back(pindex->GetBlockHash()));
            if (--nLimit <= 0) {
                // When this block is requested, we'll send an inv that'll
                // trigger the peer to getblocks the next batch of inventory.
                LogPrint(BCLog::NET, "  getblocks stopping at limit %d %s\n", pindex->nHeight, pindex->GetBlockHash().ToString());
                WITH_LOCK(peer->m_block_inv_mutex, {peer->m_continuation_block = pindex->GetBlockHash();});
                break;
            }
        }
        return;
    }

    if (msg_type == NetMsgType::GETBLOCKTXN) {
        BlockTransactionsRequest req;
        vRecv >> req;

        std::shared_ptr<const CBlock> recent_block;
        {
            LOCK(m_most_recent_block_mutex);
            if (m_most_recent_block_hash == req.blockhash)
                recent_block = m_most_recent_block;
            // Unlock m_most_recent_block_mutex to avoid cs_main lock inversion
        }
        if (recent_block) {
            SendBlockTransactions(pfrom, *peer, *recent_block, req);
            return;
        }

        {
            LOCK(cs_main);

            const CBlockIndex* pindex = m_chainman.m_blockman.LookupBlockIndex(req.blockhash);
            if (!pindex || !(pindex->nStatus & BLOCK_HAVE_DATA)) {
                LogPrint(BCLog::NET, "Peer %d sent us a getblocktxn for a block we don't have\n", pfrom.GetId());
                return;
            }

            if (pindex->nHeight >= m_chainman.ActiveChain().Height() - MAX_BLOCKTXN_DEPTH) {
                CBlock block;
                bool ret = ReadBlockFromDisk(block, pindex, m_chainparams.GetConsensus());
                assert(ret);

                SendBlockTransactions(pfrom, *peer, block, req);
                return;
            }
        }

        // If an older block is requested (should never happen in practice,
        // but can happen in tests) send a block response instead of a
        // blocktxn response. Sending a full block response instead of a
        // small blocktxn response is preferable in the case where a peer
        // might maliciously send lots of getblocktxn requests to trigger
        // expensive disk reads, because it will require the peer to
        // actually receive all the data read from disk over the network.
        LogPrint(BCLog::NET, "Peer %d sent us a getblocktxn for a block > %i deep\n", pfrom.GetId(), MAX_BLOCKTXN_DEPTH);
        CInv inv{MSG_WITNESS_BLOCK, req.blockhash};
        WITH_LOCK(peer->m_getdata_requests_mutex, peer->m_getdata_requests.push_back(inv));
        // The message processing loop will go around again (without pausing) and we'll respond then
        return;
    }

    if (msg_type == NetMsgType::GETHEADERS) {
        CBlockLocator locator;
        uint256 hashStop;
        vRecv >> locator >> hashStop;

        if (locator.vHave.size() > MAX_LOCATOR_SZ) {
            LogPrint(BCLog::NET, "getheaders locator size %lld > %d, disconnect peer=%d\n", locator.vHave.size(), MAX_LOCATOR_SZ, pfrom.GetId());
            pfrom.fDisconnect = true;
            return;
        }

        if (m_chainman.m_blockman.LoadingBlocks()) {
            LogPrint(BCLog::NET, "Ignoring getheaders from peer=%d while importing/reindexing\n", pfrom.GetId());
            return;
        }

        LOCK(cs_main);

        // Note that if we were to be on a chain that forks from the checkpointed
        // chain, then serving those headers to a peer that has seen the
        // checkpointed chain would cause that peer to disconnect us. Requiring
        // that our chainwork exceed the minimum chain work is a protection against
        // being fed a bogus chain when we started up for the first time and
        // getting partitioned off the honest network for serving that chain to
        // others.
        if (m_chainman.ActiveTip() == nullptr ||
                (m_chainman.ActiveTip()->nChainWork < m_chainman.MinimumChainWork() && !pfrom.HasPermission(NetPermissionFlags::Download))) {
            LogPrint(BCLog::NET, "Ignoring getheaders from peer=%d because active chain has too little work; sending empty response\n", pfrom.GetId());
            // Just respond with an empty headers message, to tell the peer to
            // go away but not treat us as unresponsive.
            m_connman.PushMessage(&pfrom, msgMaker.Make(NetMsgType::HEADERS, std::vector<CBlock>()));
            return;
        }

        CNodeState *nodestate = State(pfrom.GetId());
        const CBlockIndex* pindex = nullptr;
        if (locator.IsNull())
        {
            // If locator is null, return the hashStop block
            pindex = m_chainman.m_blockman.LookupBlockIndex(hashStop);
            if (!pindex) {
                return;
            }

            if (!BlockRequestAllowed(pindex)) {
                LogPrint(BCLog::NET, "%s: ignoring request from peer=%i for old block header that isn't in the main chain\n", __func__, pfrom.GetId());
                return;
            }
        }
        else
        {
            // Find the last block the caller has in the main chain
            pindex = m_chainman.ActiveChainstate().FindForkInGlobalIndex(locator);
            if (pindex)
                pindex = m_chainman.ActiveChain().Next(pindex);
        }

        // we must use CBlocks, as CBlockHeaders won't include the 0x00 nTx count at the end
        std::vector<CBlock> vHeaders;
        int nLimit = MAX_HEADERS_RESULTS;
        LogPrint(BCLog::NET, "getheaders %d to %s from peer=%d\n", (pindex ? pindex->nHeight : -1), hashStop.IsNull() ? "end" : hashStop.ToString(), pfrom.GetId());
        for (; pindex; pindex = m_chainman.ActiveChain().Next(pindex))
        {
            vHeaders.push_back(pindex->GetBlockHeader());
            if (--nLimit <= 0 || pindex->GetBlockHash() == hashStop)
                break;
        }
        // pindex can be nullptr either if we sent m_chainman.ActiveChain().Tip() OR
        // if our peer has m_chainman.ActiveChain().Tip() (and thus we are sending an empty
        // headers message). In both cases it's safe to update
        // pindexBestHeaderSent to be our tip.
        //
        // It is important that we simply reset the BestHeaderSent value here,
        // and not max(BestHeaderSent, newHeaderSent). We might have announced
        // the currently-being-connected tip using a compact block, which
        // resulted in the peer sending a headers request, which we respond to
        // without the new block. By resetting the BestHeaderSent, we ensure we
        // will re-announce the new block via headers (or compact blocks again)
        // in the SendMessages logic.
        nodestate->pindexBestHeaderSent = pindex ? pindex : m_chainman.ActiveChain().Tip();
        m_connman.PushMessage(&pfrom, msgMaker.Make(NetMsgType::HEADERS, vHeaders));
        return;
    }

    if (msg_type == NetMsgType::TX) {
        if (RejectIncomingTxs(pfrom)) {
            LogPrint(BCLog::NET, "transaction sent in violation of protocol peer=%d\n", pfrom.GetId());
            pfrom.fDisconnect = true;
            return;
        }

        // Stop processing the transaction early if we are still in IBD since we don't
        // have enough information to validate it yet. Sending unsolicited transactions
        // is not considered a protocol violation, so don't punish the peer.
        if (m_chainman.ActiveChainstate().IsInitialBlockDownload()) return;

        CTransactionRef ptx;
        vRecv >> ptx;
        const CTransaction& tx = *ptx;

        const uint256& txid = ptx->GetHash();
        const uint256& wtxid = ptx->GetWitnessHash();

        const uint256& hash = peer->m_wtxid_relay ? wtxid : txid;
        AddKnownTx(*peer, hash);
        if (peer->m_wtxid_relay && txid != wtxid) {
            // Insert txid into m_tx_inventory_known_filter, even for
            // wtxidrelay peers. This prevents re-adding of
            // unconfirmed parents to the recently_announced
            // filter, when a child tx is requested. See
            // ProcessGetData().
            AddKnownTx(*peer, txid);
        }

        LOCK(cs_main);

        m_txrequest.ReceivedResponse(pfrom.GetId(), txid);
        if (tx.HasWitness()) m_txrequest.ReceivedResponse(pfrom.GetId(), wtxid);

        // We do the AlreadyHaveTx() check using wtxid, rather than txid - in the
        // absence of witness malleation, this is strictly better, because the
        // recent rejects filter may contain the wtxid but rarely contains
        // the txid of a segwit transaction that has been rejected.
        // In the presence of witness malleation, it's possible that by only
        // doing the check with wtxid, we could overlook a transaction which
        // was confirmed with a different witness, or exists in our mempool
        // with a different witness, but this has limited downside:
        // mempool validation does its own lookup of whether we have the txid
        // already; and an adversary can already relay us old transactions
        // (older than our recency filter) if trying to DoS us, without any need
        // for witness malleation.
        if (AlreadyHaveTx(GenTxid::Wtxid(wtxid))) {
            if (pfrom.HasPermission(NetPermissionFlags::ForceRelay)) {
                // Always relay transactions received from peers with forcerelay
                // permission, even if they were already in the mempool, allowing
                // the node to function as a gateway for nodes hidden behind it.
                if (!m_mempool.exists(GenTxid::Txid(tx.GetHash()))) {
                    LogPrintf("Not relaying non-mempool transaction %s from forcerelay peer=%d\n", tx.GetHash().ToString(), pfrom.GetId());
                } else {
                    LogPrintf("Force relaying tx %s from peer=%d\n", tx.GetHash().ToString(), pfrom.GetId());
                    RelayTransaction(tx.GetHash(), tx.GetWitnessHash());
                }
            }
            return;
        }

        const MempoolAcceptResult result = m_chainman.ProcessTransaction(ptx);
        const TxValidationState& state = result.m_state;

        if (result.m_result_type == MempoolAcceptResult::ResultType::VALID) {
            // As this version of the transaction was acceptable, we can forget about any
            // requests for it.
            m_txrequest.ForgetTxHash(tx.GetHash());
            m_txrequest.ForgetTxHash(tx.GetWitnessHash());
            RelayTransaction(tx.GetHash(), tx.GetWitnessHash());
            m_orphanage.AddChildrenToWorkSet(tx);

            pfrom.m_last_tx_time = GetTime<std::chrono::seconds>();

            LogPrint(BCLog::MEMPOOL, "AcceptToMemoryPool: peer=%d: accepted %s (poolsz %u txn, %u kB)\n",
                pfrom.GetId(),
                tx.GetHash().ToString(),
                m_mempool.size(), m_mempool.DynamicMemoryUsage() / 1000);

            for (const CTransactionRef& removedTx : result.m_replaced_transactions.value()) {
                AddToCompactExtraTransactions(removedTx);
            }
        }
        else if (state.GetResult() == TxValidationResult::TX_MISSING_INPUTS)
        {
            bool fRejectedParents = false; // It may be the case that the orphans parents have all been rejected

            // Deduplicate parent txids, so that we don't have to loop over
            // the same parent txid more than once down below.
            std::vector<uint256> unique_parents;
            unique_parents.reserve(tx.vin.size());
            for (const CTxIn& txin : tx.vin) {
                // We start with all parents, and then remove duplicates below.
                unique_parents.push_back(txin.prevout.hash);
            }
            std::sort(unique_parents.begin(), unique_parents.end());
            unique_parents.erase(std::unique(unique_parents.begin(), unique_parents.end()), unique_parents.end());
            for (const uint256& parent_txid : unique_parents) {
                if (m_recent_rejects.contains(parent_txid)) {
                    fRejectedParents = true;
                    break;
                }
            }
            if (!fRejectedParents) {
                const auto current_time{GetTime<std::chrono::microseconds>()};

                for (const uint256& parent_txid : unique_parents) {
                    // Here, we only have the txid (and not wtxid) of the
                    // inputs, so we only request in txid mode, even for
                    // wtxidrelay peers.
                    // Eventually we should replace this with an improved
                    // protocol for getting all unconfirmed parents.
                    const auto gtxid{GenTxid::Txid(parent_txid)};
                    AddKnownTx(*peer, parent_txid);
                    if (!AlreadyHaveTx(gtxid)) AddTxAnnouncement(pfrom, gtxid, current_time);
                }

                if (m_orphanage.AddTx(ptx, pfrom.GetId())) {
                    AddToCompactExtraTransactions(ptx);
                }

                // Once added to the orphan pool, a tx is considered AlreadyHave, and we shouldn't request it anymore.
                m_txrequest.ForgetTxHash(tx.GetHash());
                m_txrequest.ForgetTxHash(tx.GetWitnessHash());

                // DoS prevention: do not allow m_orphanage to grow unbounded (see CVE-2012-3789)
                unsigned int nMaxOrphanTx = (unsigned int)std::max((int64_t)0, gArgs.GetIntArg("-maxorphantx", DEFAULT_MAX_ORPHAN_TRANSACTIONS));
                m_orphanage.LimitOrphans(nMaxOrphanTx);
            } else {
                LogPrint(BCLog::MEMPOOL, "not keeping orphan with rejected parents %s\n",tx.GetHash().ToString());
                // We will continue to reject this tx since it has rejected
                // parents so avoid re-requesting it from other peers.
                // Here we add both the txid and the wtxid, as we know that
                // regardless of what witness is provided, we will not accept
                // this, so we don't need to allow for redownload of this txid
                // from any of our non-wtxidrelay peers.
                m_recent_rejects.insert(tx.GetHash());
                m_recent_rejects.insert(tx.GetWitnessHash());
                m_txrequest.ForgetTxHash(tx.GetHash());
                m_txrequest.ForgetTxHash(tx.GetWitnessHash());
            }
        } else {
            if (state.GetResult() != TxValidationResult::TX_WITNESS_STRIPPED) {
                // We can add the wtxid of this transaction to our reject filter.
                // Do not add txids of witness transactions or witness-stripped
                // transactions to the filter, as they can have been malleated;
                // adding such txids to the reject filter would potentially
                // interfere with relay of valid transactions from peers that
                // do not support wtxid-based relay. See
                // https://github.com/bitcoin/bitcoin/issues/8279 for details.
                // We can remove this restriction (and always add wtxids to
                // the filter even for witness stripped transactions) once
                // wtxid-based relay is broadly deployed.
                // See also comments in https://github.com/bitcoin/bitcoin/pull/18044#discussion_r443419034
                // for concerns around weakening security of unupgraded nodes
                // if we start doing this too early.
                m_recent_rejects.insert(tx.GetWitnessHash());
                m_txrequest.ForgetTxHash(tx.GetWitnessHash());
                // If the transaction failed for TX_INPUTS_NOT_STANDARD,
                // then we know that the witness was irrelevant to the policy
                // failure, since this check depends only on the txid
                // (the scriptPubKey being spent is covered by the txid).
                // Add the txid to the reject filter to prevent repeated
                // processing of this transaction in the event that child
                // transactions are later received (resulting in
                // parent-fetching by txid via the orphan-handling logic).
                if (state.GetResult() == TxValidationResult::TX_INPUTS_NOT_STANDARD && tx.GetWitnessHash() != tx.GetHash()) {
                    m_recent_rejects.insert(tx.GetHash());
                    m_txrequest.ForgetTxHash(tx.GetHash());
                }
                if (RecursiveDynamicUsage(*ptx) < 100000) {
                    AddToCompactExtraTransactions(ptx);
                }
            }
        }

        // If a tx has been detected by m_recent_rejects, we will have reached
        // this point and the tx will have been ignored. Because we haven't
        // submitted the tx to our mempool, we won't have computed a DoS
        // score for it or determined exactly why we consider it invalid.
        //
        // This means we won't penalize any peer subsequently relaying a DoSy
        // tx (even if we penalized the first peer who gave it to us) because
        // we have to account for m_recent_rejects showing false positives. In
        // other words, we shouldn't penalize a peer if we aren't *sure* they
        // submitted a DoSy tx.
        //
        // Note that m_recent_rejects doesn't just record DoSy or invalid
        // transactions, but any tx not accepted by the mempool, which may be
        // due to node policy (vs. consensus). So we can't blanket penalize a
        // peer simply for relaying a tx that our m_recent_rejects has caught,
        // regardless of false positives.

        if (state.IsInvalid()) {
            LogPrint(BCLog::MEMPOOLREJ, "%s from peer=%d was not accepted: %s\n", tx.GetHash().ToString(),
                pfrom.GetId(),
                state.ToString());
            MaybePunishNodeForTx(pfrom.GetId(), state);
        }
        return;
    }

    if (msg_type == NetMsgType::CMPCTBLOCK)
    {
        // Ignore cmpctblock received while importing
        if (m_chainman.m_blockman.LoadingBlocks()) {
            LogPrint(BCLog::NET, "Unexpected cmpctblock message received from peer %d\n", pfrom.GetId());
            return;
        }

        CBlockHeaderAndShortTxIDs cmpctblock;
        vRecv >> cmpctblock;

        bool received_new_header = false;
        const auto blockhash = cmpctblock.header.GetHash();

        {
        LOCK(cs_main);

        const CBlockIndex* prev_block = m_chainman.m_blockman.LookupBlockIndex(cmpctblock.header.hashPrevBlock);
        if (!prev_block) {
            // Doesn't connect (or is genesis), instead of DoSing in AcceptBlockHeader, request deeper headers
            if (!m_chainman.ActiveChainstate().IsInitialBlockDownload()) {
                MaybeSendGetHeaders(pfrom, GetLocator(m_chainman.m_best_header), *peer);
            }
            return;
        } else if (prev_block->nChainWork + CalculateHeadersWork({cmpctblock.header}) < GetAntiDoSWorkThreshold()) {
            // If we get a low-work header in a compact block, we can ignore it.
            LogPrint(BCLog::NET, "Ignoring low-work compact block from peer %d\n", pfrom.GetId());
            return;
        }

        if (!m_chainman.m_blockman.LookupBlockIndex(blockhash)) {
            received_new_header = true;
        }
        }

        const CBlockIndex *pindex = nullptr;
        BlockValidationState state;
<<<<<<< HEAD
        if (!ProcessNetBlockHeaders(&pfrom, {cmpctblock.header}, state, m_chainparams, pfrom.nVersion <= OLD_VERSION, &pindex)) {
=======
        if (!m_chainman.ProcessNewBlockHeaders({cmpctblock.header}, /*min_pow_checked=*/true, state, &pindex)) {
>>>>>>> 88259837
            if (state.IsInvalid()) {
                MaybePunishNodeForBlock(pfrom.GetId(), state, /*via_compact_block=*/true, "invalid header via cmpctblock");
                return;
            }
        }

        if (received_new_header) {
            LogPrintfCategory(BCLog::NET, "Saw new cmpctblock header hash=%s peer=%d\n",
                blockhash.ToString(), pfrom.GetId());
        }

        // When we succeed in decoding a block's txids from a cmpctblock
        // message we typically jump to the BLOCKTXN handling code, with a
        // dummy (empty) BLOCKTXN message, to re-use the logic there in
        // completing processing of the putative block (without cs_main).
        bool fProcessBLOCKTXN = false;
        CDataStream blockTxnMsg(SER_NETWORK, PROTOCOL_VERSION);

        // If we end up treating this as a plain headers message, call that as well
        // without cs_main.
        bool fRevertToHeaderProcessing = false;

        // Keep a CBlock for "optimistic" compactblock reconstructions (see
        // below)
        std::shared_ptr<CBlock> pblock = std::make_shared<CBlock>();
        bool fBlockReconstructed = false;

        {
        LOCK(cs_main);
        // If AcceptBlockHeader returned true, it set pindex
        assert(pindex);
        UpdateBlockAvailability(pfrom.GetId(), pindex->GetBlockHash());

        CNodeState *nodestate = State(pfrom.GetId());

        // If this was a new header with more work than our tip, update the
        // peer's last block announcement time
        if (received_new_header && pindex->nChainWork > m_chainman.ActiveChain().Tip()->nChainWork) {
            nodestate->m_last_block_announcement = GetTime();
        }

        if (pindex->nStatus & BLOCK_HAVE_DATA) // Nothing to do here
            return;

        auto range_flight = mapBlocksInFlight.equal_range(pindex->GetBlockHash());
        size_t already_in_flight = std::distance(range_flight.first, range_flight.second);
        bool requested_block_from_this_peer{false};

        // Multimap ensures ordering of outstanding requests. It's either empty or first in line.
        bool first_in_flight = already_in_flight == 0 || (range_flight.first->second.first == pfrom.GetId());

        while (range_flight.first != range_flight.second) {
            if (range_flight.first->second.first == pfrom.GetId()) {
                requested_block_from_this_peer = true;
                break;
            }
            range_flight.first++;
        }

        if (pindex->nChainWork <= m_chainman.ActiveChain().Tip()->nChainWork || // We know something better
<<<<<<< HEAD
                pindex->nTx != 0) { // We had this block at some point
            if (fAlreadyInFlight) {
=======
                pindex->nTx != 0) { // We had this block at some point, but pruned it
            if (requested_block_from_this_peer) {
>>>>>>> 88259837
                // We requested this block for some reason, but our mempool will probably be useless
                // so we just grab the block via normal getdata
                std::vector<CInv> vInv(1);
                vInv[0] = CInv(MSG_BLOCK | GetFetchFlags(*peer), blockhash);
                m_connman.PushMessage(&pfrom, msgMaker.Make(NetMsgType::GETDATA, vInv));
            }
            return;
        }

        // If we're not close to tip yet, give up and let parallel block fetch work its magic
        if (!already_in_flight && !CanDirectFetch()) {
            return;
        }

        // We want to be a bit conservative just to be extra careful about DoS
        // possibilities in compact block processing...
        if (pindex->nHeight <= m_chainman.ActiveChain().Height() + 2) {
            if ((already_in_flight < MAX_CMPCTBLOCKS_INFLIGHT_PER_BLOCK && nodestate->vBlocksInFlight.size() < MAX_BLOCKS_IN_TRANSIT_PER_PEER) ||
                 requested_block_from_this_peer) {
                std::list<QueuedBlock>::iterator* queuedBlockIt = nullptr;
                if (!BlockRequested(pfrom.GetId(), *pindex, &queuedBlockIt)) {
                    if (!(*queuedBlockIt)->partialBlock)
                        (*queuedBlockIt)->partialBlock.reset(new PartiallyDownloadedBlock(&m_mempool, &m_chainman));
                    else {
                        // The block was already in flight using compact blocks from the same peer
                        LogPrint(BCLog::NET, "Peer sent us compact block we were already syncing!\n");
                        return;
                    }
                }

                PartiallyDownloadedBlock& partialBlock = *(*queuedBlockIt)->partialBlock;
                ReadStatus status = partialBlock.InitData(cmpctblock, vExtraTxnForCompact);
                if (status == READ_STATUS_INVALID) {
                    RemoveBlockRequest(pindex->GetBlockHash(), pfrom.GetId()); // Reset in-flight state in case Misbehaving does not result in a disconnect
<<<<<<< HEAD
                    Misbehaving(pfrom.GetId(), 100, "invalid compact block");
=======
                    Misbehaving(*peer, 100, "invalid compact block");
>>>>>>> 88259837
                    return;
                } else if (status == READ_STATUS_FAILED) {
                    if (first_in_flight)  {
                        // Duplicate txindexes, the block is now in-flight, so just request it
                        std::vector<CInv> vInv(1);
                        vInv[0] = CInv(MSG_BLOCK | GetFetchFlags(*peer), blockhash);
                        m_connman.PushMessage(&pfrom, msgMaker.Make(NetMsgType::GETDATA, vInv));
                    } else {
                        // Give up for this peer and wait for other peer(s)
                        RemoveBlockRequest(pindex->GetBlockHash(), pfrom.GetId());
                    }
                    return;
                }

                BlockTransactionsRequest req;
                for (size_t i = 0; i < cmpctblock.BlockTxCount(); i++) {
                    if (!partialBlock.IsTxAvailable(i))
                        req.indexes.push_back(i);
                }
                if (req.indexes.empty()) {
                    // Dirty hack to jump to BLOCKTXN code (TODO: move message handling into their own functions)
                    BlockTransactions txn;
                    txn.blockhash = blockhash;
                    blockTxnMsg << txn;
                    fProcessBLOCKTXN = true;
                } else if (first_in_flight) {
                    // We will try to round-trip any compact blocks we get on failure,
                    // as long as it's first...
                    req.blockhash = pindex->GetBlockHash();
                    m_connman.PushMessage(&pfrom, msgMaker.Make(NetMsgType::GETBLOCKTXN, req));
                } else if (pfrom.m_bip152_highbandwidth_to &&
                    (!pfrom.IsInboundConn() ||
                    IsBlockRequestedFromOutbound(blockhash) ||
                    already_in_flight < MAX_CMPCTBLOCKS_INFLIGHT_PER_BLOCK - 1)) {
                    // ... or it's a hb relay peer and:
                    // - peer is outbound, or
                    // - we already have an outbound attempt in flight(so we'll take what we can get), or
                    // - it's not the final parallel download slot (which we may reserve for first outbound)
                    req.blockhash = pindex->GetBlockHash();
                    m_connman.PushMessage(&pfrom, msgMaker.Make(NetMsgType::GETBLOCKTXN, req));
                } else {
                    // Give up for this peer and wait for other peer(s)
                    RemoveBlockRequest(pindex->GetBlockHash(), pfrom.GetId());
                }
            } else {
                // This block is either already in flight from a different
                // peer, or this peer has too many blocks outstanding to
                // download from.
                // Optimistically try to reconstruct anyway since we might be
                // able to without any round trips.
                PartiallyDownloadedBlock tempBlock(&m_mempool, &m_chainman);
                ReadStatus status = tempBlock.InitData(cmpctblock, vExtraTxnForCompact);
                if (status != READ_STATUS_OK) {
                    // TODO: don't ignore failures
                    return;
                }
                std::vector<CTransactionRef> dummy;
                status = tempBlock.FillBlock(*pblock, dummy);
                if (status == READ_STATUS_OK) {
                    fBlockReconstructed = true;
                }
            }
        } else {
            if (requested_block_from_this_peer) {
                // We requested this block, but its far into the future, so our
                // mempool will probably be useless - request the block normally
                std::vector<CInv> vInv(1);
                vInv[0] = CInv(MSG_BLOCK | GetFetchFlags(*peer), blockhash);
                m_connman.PushMessage(&pfrom, msgMaker.Make(NetMsgType::GETDATA, vInv));
                return;
            } else {
                // If this was an announce-cmpctblock, we want the same treatment as a header message
                fRevertToHeaderProcessing = true;
            }
        }
        } // cs_main

        if (fProcessBLOCKTXN) {
            return ProcessMessage(pfrom, NetMsgType::BLOCKTXN, blockTxnMsg, time_received, interruptMsgProc);
        }

        if (fRevertToHeaderProcessing) {
            // Headers received from HB compact block peers are permitted to be
            // relayed before full validation (see BIP 152), so we don't want to disconnect
            // the peer if the header turns out to be for an invalid block.
            // Note that if a peer tries to build on an invalid chain, that
            // will be detected and the peer will be disconnected/discouraged.
            return ProcessHeadersMessage(pfrom, *peer, {cmpctblock.header}, /*via_compact_block=*/true);
        }

        if (fBlockReconstructed) {
            // If we got here, we were able to optimistically reconstruct a
            // block that is in flight from some other peer.
            {
                LOCK(cs_main);
                mapBlockSource.emplace(pblock->GetHash(), std::make_pair(pfrom.GetId(), false));
            }
            // Setting force_processing to true means that we bypass some of
            // our anti-DoS protections in AcceptBlock, which filters
            // unrequested blocks that might be trying to waste our resources
            // (eg disk space). Because we only try to reconstruct blocks when
            // we're close to caught up (via the CanDirectFetch() requirement
            // above, combined with the behavior of not requesting blocks until
            // we have a chain with at least the minimum chain work), and we ignore
            // compact blocks with less work than our tip, it is safe to treat
            // reconstructed compact blocks as having been requested.
            ProcessBlock(pfrom, pblock, /*force_processing=*/true, /*min_pow_checked=*/true);
            LOCK(cs_main); // hold cs_main for CBlockIndex::IsValid()
            if (pindex->IsValid(BLOCK_VALID_TRANSACTIONS)) {
                // Clear download state for this block, which is in
                // process from some other peer.  We do this after calling
                // ProcessNewBlock so that a malleated cmpctblock announcement
                // can't be used to interfere with block relay.
                RemoveBlockRequest(pblock->GetHash(), std::nullopt);
            }
        }
        return;
    }

    if (msg_type == NetMsgType::BLOCKTXN)
    {
        // Ignore blocktxn received while importing
        if (m_chainman.m_blockman.LoadingBlocks()) {
            LogPrint(BCLog::NET, "Unexpected blocktxn message received from peer %d\n", pfrom.GetId());
            return;
        }

        BlockTransactions resp;
        vRecv >> resp;

        std::shared_ptr<CBlock> pblock = std::make_shared<CBlock>();
        bool fBlockRead = false;
        {
            LOCK(cs_main);

            auto range_flight = mapBlocksInFlight.equal_range(resp.blockhash);
            size_t already_in_flight = std::distance(range_flight.first, range_flight.second);
            bool requested_block_from_this_peer{false};

            // Multimap ensures ordering of outstanding requests. It's either empty or first in line.
            bool first_in_flight = already_in_flight == 0 || (range_flight.first->second.first == pfrom.GetId());

            while (range_flight.first != range_flight.second) {
                auto [node_id, block_it] = range_flight.first->second;
                if (node_id == pfrom.GetId() && block_it->partialBlock) {
                    requested_block_from_this_peer = true;
                    break;
                }
                range_flight.first++;
            }

            if (!requested_block_from_this_peer) {
                LogPrint(BCLog::NET, "Peer %d sent us block transactions for block we weren't expecting\n", pfrom.GetId());
                return;
            }

            PartiallyDownloadedBlock& partialBlock = *range_flight.first->second.second->partialBlock;
            ReadStatus status = partialBlock.FillBlock(*pblock, resp.txn);
            if (status == READ_STATUS_INVALID) {
                RemoveBlockRequest(resp.blockhash, pfrom.GetId()); // Reset in-flight state in case Misbehaving does not result in a disconnect
<<<<<<< HEAD
                Misbehaving(pfrom.GetId(), 100, "invalid compact block/non-matching block transactions");
=======
                Misbehaving(*peer, 100, "invalid compact block/non-matching block transactions");
>>>>>>> 88259837
                return;
            } else if (status == READ_STATUS_FAILED) {
                if (first_in_flight) {
                    // Might have collided, fall back to getdata now :(
                    std::vector<CInv> invs;
                    invs.push_back(CInv(MSG_BLOCK | GetFetchFlags(*peer), resp.blockhash));
                    m_connman.PushMessage(&pfrom, msgMaker.Make(NetMsgType::GETDATA, invs));
                } else {
                    RemoveBlockRequest(resp.blockhash, pfrom.GetId());
                    LogPrint(BCLog::NET, "Peer %d sent us a compact block but it failed to reconstruct, waiting on first download to complete\n", pfrom.GetId());
                    return;
                }
            } else {
                // Block is either okay, or possibly we received
                // READ_STATUS_CHECKBLOCK_FAILED.
                // Note that CheckBlock can only fail for one of a few reasons:
                // 1. bad-proof-of-work (impossible here, because we've already
                //    accepted the header)
                // 2. merkleroot doesn't match the transactions given (already
                //    caught in FillBlock with READ_STATUS_FAILED, so
                //    impossible here)
                // 3. the block is otherwise invalid (eg invalid coinbase,
                //    block is too big, too many legacy sigops, etc).
                // So if CheckBlock failed, #3 is the only possibility.
                // Under BIP 152, we don't discourage the peer unless proof of work is
                // invalid (we don't require all the stateless checks to have
                // been run).  This is handled below, so just treat this as
                // though the block was successfully read, and rely on the
                // handling in ProcessNewBlock to ensure the block index is
                // updated, etc.
                RemoveBlockRequest(resp.blockhash, pfrom.GetId()); // it is now an empty pointer
                fBlockRead = true;
                // mapBlockSource is used for potentially punishing peers and
                // updating which peers send us compact blocks, so the race
                // between here and cs_main in ProcessNewBlock is fine.
                // BIP 152 permits peers to relay compact blocks after validating
                // the header only; we should not punish peers if the block turns
                // out to be invalid.
                mapBlockSource.emplace(resp.blockhash, std::make_pair(pfrom.GetId(), false));
            }
        } // Don't hold cs_main when we call into ProcessNewBlock
        if (fBlockRead) {
            // Since we requested this block (it was in mapBlocksInFlight), force it to be processed,
            // even if it would not be a candidate for new tip (missing previous block, chain not long enough, etc)
            // This bypasses some anti-DoS logic in AcceptBlock (eg to prevent
            // disk-space attacks), but this should be safe due to the
            // protections in the compact block handler -- see related comment
            // in compact block optimistic reconstruction handling.
            ProcessBlock(pfrom, pblock, /*force_processing=*/true, /*min_pow_checked=*/true);
        }
        return;
    }

    if (msg_type == NetMsgType::HEADERS)
    {
        // Ignore headers received while importing
        if (m_chainman.m_blockman.LoadingBlocks()) {
            LogPrint(BCLog::NET, "Unexpected headers message received from peer %d\n", pfrom.GetId());
            return;
        }

        // Assume that this is in response to any outstanding getheaders
        // request we may have sent, and clear out the time of our last request
        peer->m_last_getheaders_timestamp = {};

        std::vector<CBlockHeader> headers;

        // Bypass the normal CBlock deserialization, as we don't want to risk deserializing 2000 full blocks.
        unsigned int nCount = ReadCompactSize(vRecv);
        if (nCount > MAX_HEADERS_RESULTS) {
            Misbehaving(*peer, 20, strprintf("headers message size = %u", nCount));
            return;
        }
        headers.resize(nCount);
        for (unsigned int n = 0; n < nCount; n++) {
            vRecv >> headers[n];
            ReadCompactSize(vRecv); // ignore tx count; assume it is 0.
            ReadCompactSize(vRecv); // ignore block sig; assume it is 0.
        }

        ProcessHeadersMessage(pfrom, *peer, std::move(headers), /*via_compact_block=*/false);

        // Check if the headers presync progress needs to be reported to validation.
        // This needs to be done without holding the m_headers_presync_mutex lock.
        if (m_headers_presync_should_signal.exchange(false)) {
            HeadersPresyncStats stats;
            {
                LOCK(m_headers_presync_mutex);
                auto it = m_headers_presync_stats.find(m_headers_presync_bestpeer);
                if (it != m_headers_presync_stats.end()) stats = it->second;
            }
            if (stats.second) {
                m_chainman.ReportHeadersPresync(stats.first, stats.second->first, stats.second->second);
            }
        }

        return;
    }

    if (msg_type == NetMsgType::BLOCK)
    {
        // Ignore block received while importing
        if (m_chainman.m_blockman.LoadingBlocks()) {
            LogPrint(BCLog::NET, "Unexpected block message received from peer %d\n", pfrom.GetId());
            return;
        }

        std::shared_ptr<CBlock> pblock = std::make_shared<CBlock>();
        vRecv >> *pblock;

        LogPrint(BCLog::NET, "received block %s peer=%d\n", pblock->GetHash().ToString(), pfrom.GetId());

        bool forceProcessing = false;
        const uint256 hash(pblock->GetHash());
        bool min_pow_checked = false;
        {
            LOCK(cs_main);
            // Always process the block if we requested it, since we may
            // need it even when it's not a candidate for a new best tip.
            forceProcessing = IsBlockRequested(hash);
            RemoveBlockRequest(hash, pfrom.GetId());
            // mapBlockSource is only used for punishing peers and setting
            // which peers send us compact blocks, so the race between here and
            // cs_main in ProcessNewBlock is fine.
            mapBlockSource.emplace(hash, std::make_pair(pfrom.GetId(), true));

            // Check work on this block against our anti-dos thresholds.
            const CBlockIndex* prev_block = m_chainman.m_blockman.LookupBlockIndex(pblock->hashPrevBlock);
            if (prev_block && prev_block->nChainWork + CalculateHeadersWork({pblock->GetBlockHeader()}) >= GetAntiDoSWorkThreshold()) {
                min_pow_checked = true;
            }
        }
        ProcessBlock(pfrom, pblock, forceProcessing, min_pow_checked);
        return;
    }

    if (msg_type == NetMsgType::GETADDR) {
        // This asymmetric behavior for inbound and outbound connections was introduced
        // to prevent a fingerprinting attack: an attacker can send specific fake addresses
        // to users' AddrMan and later request them by sending getaddr messages.
        // Making nodes which are behind NAT and can only make outgoing connections ignore
        // the getaddr message mitigates the attack.
        if (!pfrom.IsInboundConn()) {
            LogPrint(BCLog::NET, "Ignoring \"getaddr\" from %s connection. peer=%d\n", pfrom.ConnectionTypeAsString(), pfrom.GetId());
            return;
        }

        // Since this must be an inbound connection, SetupAddressRelay will
        // never fail.
        Assume(SetupAddressRelay(pfrom, *peer));

        // Only send one GetAddr response per connection to reduce resource waste
        // and discourage addr stamping of INV announcements.
        if (peer->m_getaddr_recvd) {
            LogPrint(BCLog::NET, "Ignoring repeated \"getaddr\". peer=%d\n", pfrom.GetId());
            return;
        }
        peer->m_getaddr_recvd = true;

        peer->m_addrs_to_send.clear();
        std::vector<CAddress> vAddr;
        if (pfrom.HasPermission(NetPermissionFlags::Addr)) {
            vAddr = m_connman.GetAddresses(MAX_ADDR_TO_SEND, MAX_PCT_ADDR_TO_SEND, /*network=*/std::nullopt);
        } else {
            vAddr = m_connman.GetAddresses(pfrom, MAX_ADDR_TO_SEND, MAX_PCT_ADDR_TO_SEND);
        }
        FastRandomContext insecure_rand;
        for (const CAddress &addr : vAddr) {
            PushAddress(*peer, addr, insecure_rand);
        }
        return;
    }

    if (msg_type == NetMsgType::MEMPOOL) {
        if (!(peer->m_our_services & NODE_BLOOM) && !pfrom.HasPermission(NetPermissionFlags::Mempool))
        {
            if (!pfrom.HasPermission(NetPermissionFlags::NoBan))
            {
                LogPrint(BCLog::NET, "mempool request with bloom filters disabled, disconnect peer=%d\n", pfrom.GetId());
                pfrom.fDisconnect = true;
            }
            return;
        }

        if (m_connman.OutboundTargetReached(false) && !pfrom.HasPermission(NetPermissionFlags::Mempool))
        {
            if (!pfrom.HasPermission(NetPermissionFlags::NoBan))
            {
                LogPrint(BCLog::NET, "mempool request with bandwidth limit reached, disconnect peer=%d\n", pfrom.GetId());
                pfrom.fDisconnect = true;
            }
            return;
        }

        if (auto tx_relay = peer->GetTxRelay(); tx_relay != nullptr) {
            LOCK(tx_relay->m_tx_inventory_mutex);
            tx_relay->m_send_mempool = true;
        }
        return;
    }

    if (msg_type == NetMsgType::PING) {
        if (pfrom.GetCommonVersion() > BIP0031_VERSION) {
            uint64_t nonce = 0;
            vRecv >> nonce;
            // Echo the message back with the nonce. This allows for two useful features:
            //
            // 1) A remote node can quickly check if the connection is operational
            // 2) Remote nodes can measure the latency of the network thread. If this node
            //    is overloaded it won't respond to pings quickly and the remote node can
            //    avoid sending us more work, like chain download requests.
            //
            // The nonce stops the remote getting confused between different pings: without
            // it, if the remote node sends a ping once per second and this node takes 5
            // seconds to respond to each, the 5th ping the remote sends would appear to
            // return very quickly.
            m_connman.PushMessage(&pfrom, msgMaker.Make(NetMsgType::PONG, nonce));
        }
        return;
    }

    if (msg_type == NetMsgType::PONG) {
        const auto ping_end = time_received;
        uint64_t nonce = 0;
        size_t nAvail = vRecv.in_avail();
        bool bPingFinished = false;
        std::string sProblem;

        if (nAvail >= sizeof(nonce)) {
            vRecv >> nonce;

            // Only process pong message if there is an outstanding ping (old ping without nonce should never pong)
            if (peer->m_ping_nonce_sent != 0) {
                if (nonce == peer->m_ping_nonce_sent) {
                    // Matching pong received, this ping is no longer outstanding
                    bPingFinished = true;
                    const auto ping_time = ping_end - peer->m_ping_start.load();
                    if (ping_time.count() >= 0) {
                        // Let connman know about this successful ping-pong
                        pfrom.PongReceived(ping_time);
                    } else {
                        // This should never happen
                        sProblem = "Timing mishap";
                    }
                } else {
                    // Nonce mismatches are normal when pings are overlapping
                    sProblem = "Nonce mismatch";
                    if (nonce == 0) {
                        // This is most likely a bug in another implementation somewhere; cancel this ping
                        bPingFinished = true;
                        sProblem = "Nonce zero";
                    }
                }
            } else {
                sProblem = "Unsolicited pong without ping";
            }
        } else {
            // This is most likely a bug in another implementation somewhere; cancel this ping
            bPingFinished = true;
            sProblem = "Short payload";
        }

        if (!(sProblem.empty())) {
            LogPrint(BCLog::NET, "pong peer=%d: %s, %x expected, %x received, %u bytes\n",
                pfrom.GetId(),
                sProblem,
                peer->m_ping_nonce_sent,
                nonce,
                nAvail);
        }
        if (bPingFinished) {
            peer->m_ping_nonce_sent = 0;
        }
        return;
    }

    if (msg_type == NetMsgType::FILTERLOAD) {
        if (!(peer->m_our_services & NODE_BLOOM)) {
            LogPrint(BCLog::NET, "filterload received despite not offering bloom services from peer=%d; disconnecting\n", pfrom.GetId());
            pfrom.fDisconnect = true;
            return;
        }
        CBloomFilter filter;
        vRecv >> filter;

        if (!filter.IsWithinSizeConstraints())
        {
            // There is no excuse for sending a too-large filter
            Misbehaving(*peer, 100, "too-large bloom filter");
        } else if (auto tx_relay = peer->GetTxRelay(); tx_relay != nullptr) {
            {
                LOCK(tx_relay->m_bloom_filter_mutex);
                tx_relay->m_bloom_filter.reset(new CBloomFilter(filter));
                tx_relay->m_relay_txs = true;
            }
            pfrom.m_bloom_filter_loaded = true;
            pfrom.m_relays_txs = true;
        }
        return;
    }

    if (msg_type == NetMsgType::FILTERADD) {
        if (!(peer->m_our_services & NODE_BLOOM)) {
            LogPrint(BCLog::NET, "filteradd received despite not offering bloom services from peer=%d; disconnecting\n", pfrom.GetId());
            pfrom.fDisconnect = true;
            return;
        }
        std::vector<unsigned char> vData;
        vRecv >> vData;

        // Nodes must NEVER send a data item > 520 bytes (the max size for a script data object,
        // and thus, the maximum size any matched object can have) in a filteradd message
        bool bad = false;
        if (vData.size() > MAX_SCRIPT_ELEMENT_SIZE) {
            bad = true;
        } else if (auto tx_relay = peer->GetTxRelay(); tx_relay != nullptr) {
            LOCK(tx_relay->m_bloom_filter_mutex);
            if (tx_relay->m_bloom_filter) {
                tx_relay->m_bloom_filter->insert(vData);
            } else {
                bad = true;
            }
        }
        if (bad) {
            Misbehaving(*peer, 100, "bad filteradd message");
        }
        return;
    }

    if (msg_type == NetMsgType::FILTERCLEAR) {
        if (!(peer->m_our_services & NODE_BLOOM)) {
            LogPrint(BCLog::NET, "filterclear received despite not offering bloom services from peer=%d; disconnecting\n", pfrom.GetId());
            pfrom.fDisconnect = true;
            return;
        }
        auto tx_relay = peer->GetTxRelay();
        if (!tx_relay) return;

        {
            LOCK(tx_relay->m_bloom_filter_mutex);
            tx_relay->m_bloom_filter = nullptr;
            tx_relay->m_relay_txs = true;
        }
        pfrom.m_bloom_filter_loaded = false;
        pfrom.m_relays_txs = true;
        return;
    }

    if (msg_type == NetMsgType::FEEFILTER) {
        CAmount newFeeFilter = 0;
        vRecv >> newFeeFilter;
        if (MoneyRange(newFeeFilter)) {
            if (auto tx_relay = peer->GetTxRelay(); tx_relay != nullptr) {
                tx_relay->m_fee_filter_received = newFeeFilter;
            }
            LogPrint(BCLog::NET, "received: feefilter of %s from peer=%d\n", CFeeRate(newFeeFilter).ToString(), pfrom.GetId());
        }
        return;
    }

    if (msg_type == NetMsgType::GETCFILTERS) {
        ProcessGetCFilters(pfrom, *peer, vRecv);
        return;
    }

    if (msg_type == NetMsgType::GETCFHEADERS) {
        ProcessGetCFHeaders(pfrom, *peer, vRecv);
        return;
    }

    if (msg_type == NetMsgType::GETCFCHECKPT) {
        ProcessGetCFCheckPt(pfrom, *peer, vRecv);
        return;
    }

    if (msg_type == NetMsgType::NOTFOUND) {
        std::vector<CInv> vInv;
        vRecv >> vInv;
        if (vInv.size() <= MAX_PEER_TX_ANNOUNCEMENTS + MAX_BLOCKS_IN_TRANSIT_PER_PEER) {
            LOCK(::cs_main);
            for (CInv &inv : vInv) {
                if (inv.IsGenTxMsg()) {
                    // If we receive a NOTFOUND message for a tx we requested, mark the announcement for it as
                    // completed in TxRequestTracker.
                    m_txrequest.ReceivedResponse(pfrom.GetId(), inv.hash);
                }
            }
        }
        return;
    }

    // Ignore unknown commands for extensibility
    LogPrint(BCLog::NET, "Unknown command \"%s\" from peer=%d\n", SanitizeString(msg_type), pfrom.GetId());
    return;
}

bool PeerManagerImpl::MaybeDiscourageAndDisconnect(CNode& pnode, Peer& peer)
{
    {
        LOCK(peer.m_misbehavior_mutex);

        // There's nothing to do if the m_should_discourage flag isn't set
        if (!peer.m_should_discourage) return false;

        peer.m_should_discourage = false;
    } // peer.m_misbehavior_mutex

    if (pnode.HasPermission(NetPermissionFlags::NoBan)) {
        // We never disconnect or discourage peers for bad behavior if they have NetPermissionFlags::NoBan permission
        LogPrintf("Warning: not punishing noban peer %d!\n", peer.m_id);
        return false;
    }

    if (pnode.IsManualConn()) {
        // We never disconnect or discourage manual peers for bad behavior
        LogPrintf("Warning: not punishing manually connected peer %d!\n", peer.m_id);
        return false;
    }

    if (pnode.addr.IsLocal()) {
        // We disconnect local peers for bad behavior but don't discourage (since that would discourage
        // all peers on the same local address)
        LogPrint(BCLog::NET, "Warning: disconnecting but not discouraging %s peer %d!\n",
                 pnode.m_inbound_onion ? "inbound onion" : "local", peer.m_id);
        pnode.fDisconnect = true;
        return true;
    }

    // Normal case: Disconnect the peer and discourage all nodes sharing the address
    LogPrint(BCLog::NET, "Disconnecting and discouraging peer %d!\n", peer.m_id);
    if (m_banman) m_banman->Discourage(pnode.addr);
    m_connman.DisconnectNode(pnode.addr);
    LOCK(cs_main);
    // Remove all data from the header spam filter when the address is banned
    CleanAddressHeaders(pnode.addr);
    return true;
}

bool PeerManagerImpl::ProcessMessages(CNode* pfrom, std::atomic<bool>& interruptMsgProc)
{
    AssertLockHeld(g_msgproc_mutex);

    PeerRef peer = GetPeerRef(pfrom->GetId());
    if (peer == nullptr) return false;

    {
        LOCK(peer->m_getdata_requests_mutex);
        if (!peer->m_getdata_requests.empty()) {
            ProcessGetData(*pfrom, *peer, interruptMsgProc);
        }
    }

    const bool processed_orphan = ProcessOrphanTx(*peer);

    if (pfrom->fDisconnect)
        return false;

    if (processed_orphan) return true;

    // this maintains the order of responses
    // and prevents m_getdata_requests to grow unbounded
    {
        LOCK(peer->m_getdata_requests_mutex);
        if (!peer->m_getdata_requests.empty()) return true;
    }

    // Don't bother if send buffer is too full to respond anyway
    if (pfrom->fPauseSend) return false;

    auto poll_result{pfrom->PollMessage()};
    if (!poll_result) {
        // No message to process
        return false;
    }

    CNetMessage& msg{poll_result->first};
    bool fMoreWork = poll_result->second;

    TRACE6(net, inbound_message,
        pfrom->GetId(),
        pfrom->m_addr_name.c_str(),
        pfrom->ConnectionTypeAsString().c_str(),
        msg.m_type.c_str(),
        msg.m_recv.size(),
        msg.m_recv.data()
    );

    if (gArgs.GetBoolArg("-capturemessages", false)) {
        CaptureMessage(pfrom->addr, msg.m_type, MakeUCharSpan(msg.m_recv), /*is_incoming=*/true);
    }

    msg.SetVersion(pfrom->GetCommonVersion());

    try {
        ProcessMessage(*pfrom, msg.m_type, msg.m_recv, msg.m_time, interruptMsgProc);
        if (interruptMsgProc) return false;
        {
            LOCK(peer->m_getdata_requests_mutex);
            if (!peer->m_getdata_requests.empty()) fMoreWork = true;
        }
        // Does this peer has an orphan ready to reconsider?
        // (Note: we may have provided a parent for an orphan provided
        //  by another peer that was already processed; in that case,
        //  the extra work may not be noticed, possibly resulting in an
        //  unnecessary 100ms delay)
        if (m_orphanage.HaveTxToReconsider(peer->m_id)) fMoreWork = true;
    } catch (const std::exception& e) {
        LogPrint(BCLog::NET, "%s(%s, %u bytes): Exception '%s' (%s) caught\n", __func__, SanitizeString(msg.m_type), msg.m_message_size, e.what(), typeid(e).name());
    } catch (...) {
        LogPrint(BCLog::NET, "%s(%s, %u bytes): Unknown exception caught\n", __func__, SanitizeString(msg.m_type), msg.m_message_size);
    }

    return fMoreWork;
}

void PeerManagerImpl::ConsiderEviction(CNode& pto, Peer& peer, std::chrono::seconds time_in_seconds)
{
    AssertLockHeld(cs_main);

    CNodeState &state = *State(pto.GetId());

    if (!state.m_chain_sync.m_protect && pto.IsOutboundOrBlockRelayConn() && state.fSyncStarted) {
        // This is an outbound peer subject to disconnection if they don't
        // announce a block with as much work as the current tip within
        // CHAIN_SYNC_TIMEOUT + HEADERS_RESPONSE_TIME seconds (note: if
        // their chain has more work than ours, we should sync to it,
        // unless it's invalid, in which case we should find that out and
        // disconnect from them elsewhere).
        if (state.pindexBestKnownBlock != nullptr && state.pindexBestKnownBlock->nChainWork >= m_chainman.ActiveChain().Tip()->nChainWork) {
            if (state.m_chain_sync.m_timeout != 0s) {
                state.m_chain_sync.m_timeout = 0s;
                state.m_chain_sync.m_work_header = nullptr;
                state.m_chain_sync.m_sent_getheaders = false;
            }
        } else if (state.m_chain_sync.m_timeout == 0s || (state.m_chain_sync.m_work_header != nullptr && state.pindexBestKnownBlock != nullptr && state.pindexBestKnownBlock->nChainWork >= state.m_chain_sync.m_work_header->nChainWork)) {
            // Our best block known by this peer is behind our tip, and we're either noticing
            // that for the first time, OR this peer was able to catch up to some earlier point
            // where we checked against our tip.
            // Either way, set a new timeout based on current tip.
            state.m_chain_sync.m_timeout = time_in_seconds + CHAIN_SYNC_TIMEOUT;
            state.m_chain_sync.m_work_header = m_chainman.ActiveChain().Tip();
            state.m_chain_sync.m_sent_getheaders = false;
        } else if (state.m_chain_sync.m_timeout > 0s && time_in_seconds > state.m_chain_sync.m_timeout) {
            // No evidence yet that our peer has synced to a chain with work equal to that
            // of our tip, when we first detected it was behind. Send a single getheaders
            // message to give the peer a chance to update us.
            if (state.m_chain_sync.m_sent_getheaders) {
                // They've run out of time to catch up!
                LogPrintf("Disconnecting outbound peer %d for old chain, best known block = %s\n", pto.GetId(), state.pindexBestKnownBlock != nullptr ? state.pindexBestKnownBlock->GetBlockHash().ToString() : "<none>");
                pto.fDisconnect = true;
            } else {
                assert(state.m_chain_sync.m_work_header);
                // Here, we assume that the getheaders message goes out,
                // because it'll either go out or be skipped because of a
                // getheaders in-flight already, in which case the peer should
                // still respond to us with a sufficiently high work chain tip.
                MaybeSendGetHeaders(pto,
                        GetLocator(state.m_chain_sync.m_work_header->pprev),
                        peer);
                LogPrint(BCLog::NET, "sending getheaders to outbound peer=%d to verify chain work (current best known block:%s, benchmark blockhash: %s)\n", pto.GetId(), state.pindexBestKnownBlock != nullptr ? state.pindexBestKnownBlock->GetBlockHash().ToString() : "<none>", state.m_chain_sync.m_work_header->GetBlockHash().ToString());
                state.m_chain_sync.m_sent_getheaders = true;
                // Bump the timeout to allow a response, which could clear the timeout
                // (if the response shows the peer has synced), reset the timeout (if
                // the peer syncs to the required work but not to our tip), or result
                // in disconnect (if we advance to the timeout and pindexBestKnownBlock
                // has not sufficiently progressed)
                state.m_chain_sync.m_timeout = time_in_seconds + HEADERS_RESPONSE_TIME;
            }
        }
    }
}

void PeerManagerImpl::EvictExtraOutboundPeers(std::chrono::seconds now)
{
    // If we have any extra block-relay-only peers, disconnect the youngest unless
    // it's given us a block -- in which case, compare with the second-youngest, and
    // out of those two, disconnect the peer who least recently gave us a block.
    // The youngest block-relay-only peer would be the extra peer we connected
    // to temporarily in order to sync our tip; see net.cpp.
    // Note that we use higher nodeid as a measure for most recent connection.
    if (m_connman.GetExtraBlockRelayCount() > 0) {
        std::pair<NodeId, std::chrono::seconds> youngest_peer{-1, 0}, next_youngest_peer{-1, 0};

        m_connman.ForEachNode([&](CNode* pnode) {
            if (!pnode->IsBlockOnlyConn() || pnode->fDisconnect) return;
            if (pnode->GetId() > youngest_peer.first) {
                next_youngest_peer = youngest_peer;
                youngest_peer.first = pnode->GetId();
                youngest_peer.second = pnode->m_last_block_time;
            }
        });
        NodeId to_disconnect = youngest_peer.first;
        if (youngest_peer.second > next_youngest_peer.second) {
            // Our newest block-relay-only peer gave us a block more recently;
            // disconnect our second youngest.
            to_disconnect = next_youngest_peer.first;
        }
        m_connman.ForNode(to_disconnect, [&](CNode* pnode) EXCLUSIVE_LOCKS_REQUIRED(::cs_main) {
            AssertLockHeld(::cs_main);
            // Make sure we're not getting a block right now, and that
            // we've been connected long enough for this eviction to happen
            // at all.
            // Note that we only request blocks from a peer if we learn of a
            // valid headers chain with at least as much work as our tip.
            CNodeState *node_state = State(pnode->GetId());
            if (node_state == nullptr ||
                (now - pnode->m_connected >= MINIMUM_CONNECT_TIME && node_state->vBlocksInFlight.empty())) {
                pnode->fDisconnect = true;
                LogPrint(BCLog::NET, "disconnecting extra block-relay-only peer=%d (last block received at time %d)\n",
                         pnode->GetId(), count_seconds(pnode->m_last_block_time));
                return true;
            } else {
                LogPrint(BCLog::NET, "keeping block-relay-only peer=%d chosen for eviction (connect time: %d, blocks_in_flight: %d)\n",
                         pnode->GetId(), count_seconds(pnode->m_connected), node_state->vBlocksInFlight.size());
            }
            return false;
        });
    }

    // Check whether we have too many outbound-full-relay peers
    if (m_connman.GetExtraFullOutboundCount() > 0) {
        // If we have more outbound-full-relay peers than we target, disconnect one.
        // Pick the outbound-full-relay peer that least recently announced
        // us a new block, with ties broken by choosing the more recent
        // connection (higher node id)
        NodeId worst_peer = -1;
        int64_t oldest_block_announcement = std::numeric_limits<int64_t>::max();

        m_connman.ForEachNode([&](CNode* pnode) EXCLUSIVE_LOCKS_REQUIRED(::cs_main) {
            AssertLockHeld(::cs_main);

            // Only consider outbound-full-relay peers that are not already
            // marked for disconnection
            if (!pnode->IsFullOutboundConn() || pnode->fDisconnect) return;
            CNodeState *state = State(pnode->GetId());
            if (state == nullptr) return; // shouldn't be possible, but just in case
            // Don't evict our protected peers
            if (state->m_chain_sync.m_protect) return;
            if (state->m_last_block_announcement < oldest_block_announcement || (state->m_last_block_announcement == oldest_block_announcement && pnode->GetId() > worst_peer)) {
                worst_peer = pnode->GetId();
                oldest_block_announcement = state->m_last_block_announcement;
            }
        });
        if (worst_peer != -1) {
            bool disconnected = m_connman.ForNode(worst_peer, [&](CNode* pnode) EXCLUSIVE_LOCKS_REQUIRED(::cs_main) {
                AssertLockHeld(::cs_main);

                // Only disconnect a peer that has been connected to us for
                // some reasonable fraction of our check-frequency, to give
                // it time for new information to have arrived.
                // Also don't disconnect any peer we're trying to download a
                // block from.
                CNodeState &state = *State(pnode->GetId());
                if (now - pnode->m_connected > MINIMUM_CONNECT_TIME && state.vBlocksInFlight.empty()) {
                    LogPrint(BCLog::NET, "disconnecting extra outbound peer=%d (last block announcement received at time %d)\n", pnode->GetId(), oldest_block_announcement);
                    pnode->fDisconnect = true;
                    return true;
                } else {
                    LogPrint(BCLog::NET, "keeping outbound peer=%d chosen for eviction (connect time: %d, blocks_in_flight: %d)\n",
                             pnode->GetId(), count_seconds(pnode->m_connected), state.vBlocksInFlight.size());
                    return false;
                }
            });
            if (disconnected) {
                // If we disconnected an extra peer, that means we successfully
                // connected to at least one peer after the last time we
                // detected a stale tip. Don't try any more extra peers until
                // we next detect a stale tip, to limit the load we put on the
                // network from these extra connections.
                m_connman.SetTryNewOutboundPeer(false);
            }
        }
    }
}

void PeerManagerImpl::CheckForStaleTipAndEvictPeers()
{
    LOCK(cs_main);

    auto now{GetTime<std::chrono::seconds>()};

    EvictExtraOutboundPeers(now);

    if (now > m_stale_tip_check_time) {
        // Check whether our tip is stale, and if so, allow using an extra
        // outbound peer
        if (!m_chainman.m_blockman.LoadingBlocks() && m_connman.GetNetworkActive() && m_connman.GetUseAddrmanOutgoing() && TipMayBeStale()) {
            LogPrintf("Potential stale tip detected, will try using extra outbound peer (last tip update: %d seconds ago)\n",
                      count_seconds(now - m_last_tip_update.load()));
            m_connman.SetTryNewOutboundPeer(true);
        } else if (m_connman.GetTryNewOutboundPeer()) {
            m_connman.SetTryNewOutboundPeer(false);
        }
        m_stale_tip_check_time = now + STALE_CHECK_INTERVAL;
    }

    if (!m_initial_sync_finished && CanDirectFetch()) {
        m_connman.StartExtraBlockRelayPeers();
        m_initial_sync_finished = true;
    }
}

void PeerManagerImpl::MaybeSendPing(CNode& node_to, Peer& peer, std::chrono::microseconds now)
{
    if (m_connman.ShouldRunInactivityChecks(node_to, std::chrono::duration_cast<std::chrono::seconds>(now)) &&
        peer.m_ping_nonce_sent &&
        now > peer.m_ping_start.load() + TIMEOUT_INTERVAL)
    {
        // The ping timeout is using mocktime. To disable the check during
        // testing, increase -peertimeout.
        LogPrint(BCLog::NET, "ping timeout: %fs peer=%d\n", 0.000001 * count_microseconds(now - peer.m_ping_start.load()), peer.m_id);
        node_to.fDisconnect = true;
        return;
    }

    const CNetMsgMaker msgMaker(node_to.GetCommonVersion());
    bool pingSend = false;

    if (peer.m_ping_queued) {
        // RPC ping request by user
        pingSend = true;
    }

    if (peer.m_ping_nonce_sent == 0 && now > peer.m_ping_start.load() + PING_INTERVAL) {
        // Ping automatically sent as a latency probe & keepalive.
        pingSend = true;
    }

    if (pingSend) {
        uint64_t nonce;
        do {
            nonce = GetRand<uint64_t>();
        } while (nonce == 0);
        peer.m_ping_queued = false;
        peer.m_ping_start = now;
        if (node_to.GetCommonVersion() > BIP0031_VERSION) {
            peer.m_ping_nonce_sent = nonce;
            m_connman.PushMessage(&node_to, msgMaker.Make(NetMsgType::PING, nonce));
        } else {
            // Peer is too old to support ping command with nonce, pong will never arrive.
            peer.m_ping_nonce_sent = 0;
            m_connman.PushMessage(&node_to, msgMaker.Make(NetMsgType::PING));
        }
    }
}

void PeerManagerImpl::MaybeSendAddr(CNode& node, Peer& peer, std::chrono::microseconds current_time)
{
    // Nothing to do for non-address-relay peers
    if (!peer.m_addr_relay_enabled) return;

    LOCK(peer.m_addr_send_times_mutex);
    // Periodically advertise our local address to the peer.
    if (fListen && !m_chainman.ActiveChainstate().IsInitialBlockDownload() &&
        peer.m_next_local_addr_send < current_time) {
        // If we've sent before, clear the bloom filter for the peer, so that our
        // self-announcement will actually go out.
        // This might be unnecessary if the bloom filter has already rolled
        // over since our last self-announcement, but there is only a small
        // bandwidth cost that we can incur by doing this (which happens
        // once a day on average).
        if (peer.m_next_local_addr_send != 0us) {
            peer.m_addr_known->reset();
        }
        if (std::optional<CService> local_service = GetLocalAddrForPeer(node)) {
            CAddress local_addr{*local_service, peer.m_our_services, Now<NodeSeconds>()};
            FastRandomContext insecure_rand;
            PushAddress(peer, local_addr, insecure_rand);
        }
        peer.m_next_local_addr_send = GetExponentialRand(current_time, AVG_LOCAL_ADDRESS_BROADCAST_INTERVAL);
    }

    // We sent an `addr` message to this peer recently. Nothing more to do.
    if (current_time <= peer.m_next_addr_send) return;

    peer.m_next_addr_send = GetExponentialRand(current_time, AVG_ADDRESS_BROADCAST_INTERVAL);

    if (!Assume(peer.m_addrs_to_send.size() <= MAX_ADDR_TO_SEND)) {
        // Should be impossible since we always check size before adding to
        // m_addrs_to_send. Recover by trimming the vector.
        peer.m_addrs_to_send.resize(MAX_ADDR_TO_SEND);
    }

    // Remove addr records that the peer already knows about, and add new
    // addrs to the m_addr_known filter on the same pass.
    auto addr_already_known = [&peer](const CAddress& addr) EXCLUSIVE_LOCKS_REQUIRED(g_msgproc_mutex) {
        bool ret = peer.m_addr_known->contains(addr.GetKey());
        if (!ret) peer.m_addr_known->insert(addr.GetKey());
        return ret;
    };
    peer.m_addrs_to_send.erase(std::remove_if(peer.m_addrs_to_send.begin(), peer.m_addrs_to_send.end(), addr_already_known),
                           peer.m_addrs_to_send.end());

    // No addr messages to send
    if (peer.m_addrs_to_send.empty()) return;

    const char* msg_type;
    int make_flags;
    if (peer.m_wants_addrv2) {
        msg_type = NetMsgType::ADDRV2;
        make_flags = ADDRV2_FORMAT;
    } else {
        msg_type = NetMsgType::ADDR;
        make_flags = 0;
    }
    m_connman.PushMessage(&node, CNetMsgMaker(node.GetCommonVersion()).Make(make_flags, msg_type, peer.m_addrs_to_send));
    peer.m_addrs_to_send.clear();

    // we only send the big addr message once
    if (peer.m_addrs_to_send.capacity() > 40) {
        peer.m_addrs_to_send.shrink_to_fit();
    }
}

void PeerManagerImpl::MaybeSendSendHeaders(CNode& node, Peer& peer)
{
    // Delay sending SENDHEADERS (BIP 130) until we're done with an
    // initial-headers-sync with this peer. Receiving headers announcements for
    // new blocks while trying to sync their headers chain is problematic,
    // because of the state tracking done.
    if (!peer.m_sent_sendheaders && node.GetCommonVersion() >= SENDHEADERS_VERSION) {
        LOCK(cs_main);
        CNodeState &state = *State(node.GetId());
        if (state.pindexBestKnownBlock != nullptr &&
                state.pindexBestKnownBlock->nChainWork > m_chainman.MinimumChainWork()) {
            // Tell our peer we prefer to receive headers rather than inv's
            // We send this to non-NODE NETWORK peers as well, because even
            // non-NODE NETWORK peers can announce blocks (such as pruning
            // nodes)
            m_connman.PushMessage(&node, CNetMsgMaker(node.GetCommonVersion()).Make(NetMsgType::SENDHEADERS));
            peer.m_sent_sendheaders = true;
        }
    }
}

void PeerManagerImpl::MaybeSendFeefilter(CNode& pto, Peer& peer, std::chrono::microseconds current_time)
{
    if (m_ignore_incoming_txs) return;
    if (pto.GetCommonVersion() < FEEFILTER_VERSION) return;
    // peers with the forcerelay permission should not filter txs to us
    if (pto.HasPermission(NetPermissionFlags::ForceRelay)) return;
    // Don't send feefilter messages to outbound block-relay-only peers since they should never announce
    // transactions to us, regardless of feefilter state.
    if (pto.IsBlockOnlyConn()) return;

<<<<<<< HEAD
    CAmount currentFilter = Params().GetConsensus().IsProtocolV3_1(GetAdjustedTime()) ? TX_FEE_PER_KB : DEFAULT_MIN_RELAY_TX_FEE;
=======
    CAmount currentFilter = m_mempool.GetMinFee().GetFeePerK();
>>>>>>> 88259837
    static FeeFilterRounder g_filter_rounder{CFeeRate{DEFAULT_MIN_RELAY_TX_FEE}};

    if (m_chainman.ActiveChainstate().IsInitialBlockDownload()) {
        // Received tx-inv messages are discarded when the active
        // chainstate is in IBD, so tell the peer to not send them.
        currentFilter = MAX_MONEY;
    } else {
        static const CAmount MAX_FILTER{g_filter_rounder.round(MAX_MONEY)};
        if (peer.m_fee_filter_sent == MAX_FILTER) {
            // Send the current filter if we sent MAX_FILTER previously
            // and made it out of IBD.
            peer.m_next_send_feefilter = 0us;
        }
    }
    if (current_time > peer.m_next_send_feefilter) {
        CAmount filterToSend = g_filter_rounder.round(currentFilter);
        // We always have a fee filter of at least the min relay fee
        filterToSend = std::max(filterToSend, m_mempool.m_min_relay_feerate.GetFeePerK());
        if (filterToSend != peer.m_fee_filter_sent) {
            m_connman.PushMessage(&pto, CNetMsgMaker(pto.GetCommonVersion()).Make(NetMsgType::FEEFILTER, filterToSend));
            peer.m_fee_filter_sent = filterToSend;
        }
        peer.m_next_send_feefilter = GetExponentialRand(current_time, AVG_FEEFILTER_BROADCAST_INTERVAL);
    }
    // If the fee filter has changed substantially and it's still more than MAX_FEEFILTER_CHANGE_DELAY
    // until scheduled broadcast, then move the broadcast to within MAX_FEEFILTER_CHANGE_DELAY.
    else if (current_time + MAX_FEEFILTER_CHANGE_DELAY < peer.m_next_send_feefilter &&
                (currentFilter < 3 * peer.m_fee_filter_sent / 4 || currentFilter > 4 * peer.m_fee_filter_sent / 3)) {
        peer.m_next_send_feefilter = current_time + GetRandomDuration<std::chrono::microseconds>(MAX_FEEFILTER_CHANGE_DELAY);
    }
}

namespace {
class CompareInvMempoolOrder
{
    CTxMemPool* mp;
    bool m_wtxid_relay;
public:
    explicit CompareInvMempoolOrder(CTxMemPool *_mempool, bool use_wtxid)
    {
        mp = _mempool;
        m_wtxid_relay = use_wtxid;
    }

    bool operator()(std::set<uint256>::iterator a, std::set<uint256>::iterator b)
    {
        /* As std::make_heap produces a max-heap, we want the entries with the
         * fewest ancestors/highest fee to sort later. */
        return mp->CompareDepthAndScore(*b, *a, m_wtxid_relay);
    }
};
} // namespace

bool PeerManagerImpl::RejectIncomingTxs(const CNode& peer) const
{
    // block-relay-only peers may never send txs to us
    if (peer.IsBlockOnlyConn()) return true;
    if (peer.IsFeelerConn()) return true;
    // In -blocksonly mode, peers need the 'relay' permission to send txs to us
    if (m_ignore_incoming_txs && !peer.HasPermission(NetPermissionFlags::Relay)) return true;
    return false;
}

bool PeerManagerImpl::SetupAddressRelay(const CNode& node, Peer& peer)
{
    // We don't participate in addr relay with outbound block-relay-only
    // connections to prevent providing adversaries with the additional
    // information of addr traffic to infer the link.
    if (node.IsBlockOnlyConn()) return false;

    if (!peer.m_addr_relay_enabled.exchange(true)) {
        // During version message processing (non-block-relay-only outbound peers)
        // or on first addr-related message we have received (inbound peers), initialize
        // m_addr_known.
        peer.m_addr_known = std::make_unique<CRollingBloomFilter>(5000, 0.001);
    }

    return true;
}

bool PeerManagerImpl::SendMessages(CNode* pto)
{
    AssertLockHeld(g_msgproc_mutex);

    PeerRef peer = GetPeerRef(pto->GetId());
    if (!peer) return false;
    const Consensus::Params& consensusParams = m_chainparams.GetConsensus();

    // We must call MaybeDiscourageAndDisconnect first, to ensure that we'll
    // disconnect misbehaving peers even before the version handshake is complete.
    if (MaybeDiscourageAndDisconnect(*pto, *peer)) return true;

    // Don't send anything until the version handshake is complete
    if (!pto->fSuccessfullyConnected || pto->fDisconnect)
        return true;

    // If we get here, the outgoing message serialization version is set and can't change.
    const CNetMsgMaker msgMaker(pto->GetCommonVersion());

    const auto current_time{GetTime<std::chrono::microseconds>()};

    if (pto->IsAddrFetchConn() && current_time - pto->m_connected > 10 * AVG_ADDRESS_BROADCAST_INTERVAL) {
        LogPrint(BCLog::NET, "addrfetch connection timeout; disconnecting peer=%d\n", pto->GetId());
        pto->fDisconnect = true;
        return true;
    }

    MaybeSendPing(*pto, *peer, current_time);

    // MaybeSendPing may have marked peer for disconnection
    if (pto->fDisconnect) return true;

    MaybeSendAddr(*pto, *peer, current_time);

    MaybeSendSendHeaders(*pto, *peer);

    {
        LOCK(cs_main);

        CNodeState &state = *State(pto->GetId());

        // Start block sync
        if (m_chainman.m_best_header == nullptr) {
            m_chainman.m_best_header = m_chainman.ActiveChain().Tip();
        }

        // Determine whether we might try initial headers sync or parallel
        // block download from this peer -- this mostly affects behavior while
        // in IBD (once out of IBD, we sync from all peers).
        bool sync_blocks_and_headers_from_peer = false;
        if (state.fPreferredDownload) {
            sync_blocks_and_headers_from_peer = true;
        } else if (CanServeBlocks(*peer) && !pto->IsAddrFetchConn()) {
            // Typically this is an inbound peer. If we don't have any outbound
            // peers, or if we aren't downloading any blocks from such peers,
            // then allow block downloads from this peer, too.
            // We prefer downloading blocks from outbound peers to avoid
            // putting undue load on (say) some home user who is just making
            // outbound connections to the network, but if our only source of
            // the latest blocks is from an inbound peer, we have to be sure to
            // eventually download it (and not just wait indefinitely for an
            // outbound peer to have it).
            if (m_num_preferred_download_peers == 0 || mapBlocksInFlight.empty()) {
                sync_blocks_and_headers_from_peer = true;
            }
        }

        if (!state.fSyncStarted && CanServeBlocks(*peer) && !m_chainman.m_blockman.LoadingBlocks()) {
            // Only actively request headers from a single peer, unless we're close to today.
<<<<<<< HEAD
            if ((nSyncStarted == 0 && fFetch) || pindexBestHeader->GetBlockTime() > GetAdjustedTime() - 24 * 60 * 60) {
                state.fSyncStarted = true;
                state.m_headers_sync_timeout = current_time + HEADERS_DOWNLOAD_TIMEOUT_BASE +
                    (
                        // Convert HEADERS_DOWNLOAD_TIMEOUT_PER_HEADER to microseconds before scaling
                        // to maintain precision
                        std::chrono::microseconds{HEADERS_DOWNLOAD_TIMEOUT_PER_HEADER} *
                        (GetAdjustedTime() - pindexBestHeader->GetBlockTime()) / consensusParams.nTargetSpacing
                    );
                nSyncStarted++;
                const CBlockIndex *pindexStart = pindexBestHeader;
=======
            if ((nSyncStarted == 0 && sync_blocks_and_headers_from_peer) || m_chainman.m_best_header->Time() > GetAdjustedTime() - 24h) {
                const CBlockIndex* pindexStart = m_chainman.m_best_header;
>>>>>>> 88259837
                /* If possible, start at the block preceding the currently
                   best known header.  This ensures that we always get a
                   non-empty list of headers back as long as the peer
                   is up-to-date.  With a non-empty response, we can initialise
                   the peer's known best block.  This wouldn't be possible
                   if we requested starting at m_chainman.m_best_header and
                   got back an empty response.  */
                if (pindexStart->pprev)
                    pindexStart = pindexStart->pprev;
                if (MaybeSendGetHeaders(*pto, GetLocator(pindexStart), *peer)) {
                    LogPrint(BCLog::NET, "initial getheaders (%d) to peer=%d (startheight:%d)\n", pindexStart->nHeight, pto->GetId(), peer->m_starting_height);

                    state.fSyncStarted = true;
                    peer->m_headers_sync_timeout = current_time + HEADERS_DOWNLOAD_TIMEOUT_BASE +
                        (
                         // Convert HEADERS_DOWNLOAD_TIMEOUT_PER_HEADER to microseconds before scaling
                         // to maintain precision
                         std::chrono::microseconds{HEADERS_DOWNLOAD_TIMEOUT_PER_HEADER} *
                         Ticks<std::chrono::seconds>(GetAdjustedTime() - m_chainman.m_best_header->Time()) / consensusParams.nPowTargetSpacing
                        );
                    nSyncStarted++;
                }
            }
        }

        //
        // Try sending block announcements via headers
        //
        {
            // If we have no more than MAX_BLOCKS_TO_ANNOUNCE in our
            // list of block hashes we're relaying, and our peer wants
            // headers announcements, then find the first header
            // not yet known to our peer but would connect, and send.
            // If no header would connect, or if we have too many
            // blocks, or if the peer doesn't want headers, just
            // add all to the inv queue.
            LOCK(peer->m_block_inv_mutex);
            std::vector<CBlock> vHeaders;
            bool fRevertToInv = ((!peer->m_prefers_headers &&
                                 (!state.m_requested_hb_cmpctblocks || peer->m_blocks_for_headers_relay.size() > 1)) ||
                                 peer->m_blocks_for_headers_relay.size() > MAX_BLOCKS_TO_ANNOUNCE);
            const CBlockIndex *pBestIndex = nullptr; // last header queued for delivery
            ProcessBlockAvailability(pto->GetId()); // ensure pindexBestKnownBlock is up-to-date

            if (!fRevertToInv) {
                bool fFoundStartingHeader = false;
                // Try to find first header that our peer doesn't have, and
                // then send all headers past that one.  If we come across any
                // headers that aren't on m_chainman.ActiveChain(), give up.
                for (const uint256& hash : peer->m_blocks_for_headers_relay) {
                    const CBlockIndex* pindex = m_chainman.m_blockman.LookupBlockIndex(hash);
                    assert(pindex);
                    if (m_chainman.ActiveChain()[pindex->nHeight] != pindex) {
                        // Bail out if we reorged away from this block
                        fRevertToInv = true;
                        break;
                    }
                    if (pBestIndex != nullptr && pindex->pprev != pBestIndex) {
                        // This means that the list of blocks to announce don't
                        // connect to each other.
                        // This shouldn't really be possible to hit during
                        // regular operation (because reorgs should take us to
                        // a chain that has some block not on the prior chain,
                        // which should be caught by the prior check), but one
                        // way this could happen is by using invalidateblock /
                        // reconsiderblock repeatedly on the tip, causing it to
                        // be added multiple times to m_blocks_for_headers_relay.
                        // Robustly deal with this rare situation by reverting
                        // to an inv.
                        fRevertToInv = true;
                        break;
                    }
                    pBestIndex = pindex;
                    if (fFoundStartingHeader) {
                        // add this to the headers message
                        vHeaders.push_back(pindex->GetBlockHeader());
                    } else if (PeerHasHeader(&state, pindex)) {
                        continue; // keep looking for the first new block
                    } else if (pindex->pprev == nullptr || PeerHasHeader(&state, pindex->pprev)) {
                        // Peer doesn't have this header but they do have the prior one.
                        // Start sending headers.
                        fFoundStartingHeader = true;
                        vHeaders.push_back(pindex->GetBlockHeader());
                    } else {
                        // Peer doesn't have this header or the prior one -- nothing will
                        // connect, so bail out.
                        fRevertToInv = true;
                        break;
                    }
                }
            }
            if (!fRevertToInv && !vHeaders.empty()) {
                if (vHeaders.size() == 1 && state.m_requested_hb_cmpctblocks) {
                    // We only send up to 1 block as header-and-ids, as otherwise
                    // probably means we're doing an initial-ish-sync or they're slow
                    LogPrint(BCLog::NET, "%s sending header-and-ids %s to peer=%d\n", __func__,
                            vHeaders.front().GetHash().ToString(), pto->GetId());

                    std::optional<CSerializedNetMsg> cached_cmpctblock_msg;
                    {
                        LOCK(m_most_recent_block_mutex);
                        if (m_most_recent_block_hash == pBestIndex->GetBlockHash()) {
                            cached_cmpctblock_msg = msgMaker.Make(NetMsgType::CMPCTBLOCK, *m_most_recent_compact_block);
                        }
                    }
                    if (cached_cmpctblock_msg.has_value()) {
                        m_connman.PushMessage(pto, std::move(cached_cmpctblock_msg.value()));
                    } else {
                        CBlock block;
                        bool ret = ReadBlockFromDisk(block, pBestIndex, consensusParams);
                        assert(ret);
                        CBlockHeaderAndShortTxIDs cmpctblock{block};
                        m_connman.PushMessage(pto, msgMaker.Make(NetMsgType::CMPCTBLOCK, cmpctblock));
                    }
                    state.pindexBestHeaderSent = pBestIndex;
                } else if (peer->m_prefers_headers) {
                    if (vHeaders.size() > 1) {
                        LogPrint(BCLog::NET, "%s: %u headers, range (%s, %s), to peer=%d\n", __func__,
                                vHeaders.size(),
                                vHeaders.front().GetHash().ToString(),
                                vHeaders.back().GetHash().ToString(), pto->GetId());
                    } else {
                        LogPrint(BCLog::NET, "%s: sending header %s to peer=%d\n", __func__,
                                vHeaders.front().GetHash().ToString(), pto->GetId());
                    }
                    m_connman.PushMessage(pto, msgMaker.Make(NetMsgType::HEADERS, vHeaders));
                    state.pindexBestHeaderSent = pBestIndex;
                } else
                    fRevertToInv = true;
            }
            if (fRevertToInv) {
                // If falling back to using an inv, just try to inv the tip.
                // The last entry in m_blocks_for_headers_relay was our tip at some point
                // in the past.
                if (!peer->m_blocks_for_headers_relay.empty()) {
                    const uint256& hashToAnnounce = peer->m_blocks_for_headers_relay.back();
                    const CBlockIndex* pindex = m_chainman.m_blockman.LookupBlockIndex(hashToAnnounce);
                    assert(pindex);

                    // Warn if we're announcing a block that is not on the main chain.
                    // This should be very rare and could be optimized out.
                    // Just log for now.
                    if (m_chainman.ActiveChain()[pindex->nHeight] != pindex) {
                        LogPrint(BCLog::NET, "Announcing block %s not on main chain (tip=%s)\n",
                            hashToAnnounce.ToString(), m_chainman.ActiveChain().Tip()->GetBlockHash().ToString());
                    }

                    // If the peer's chain has this block, don't inv it back.
                    if (!PeerHasHeader(&state, pindex)) {
                        peer->m_blocks_for_inv_relay.push_back(hashToAnnounce);
                        LogPrint(BCLog::NET, "%s: sending inv peer=%d hash=%s\n", __func__,
                            pto->GetId(), hashToAnnounce.ToString());
                    }
                }
            }
            peer->m_blocks_for_headers_relay.clear();
        }

        //
        // Message: inventory
        //
        std::vector<CInv> vInv;
        {
            LOCK(peer->m_block_inv_mutex);
            vInv.reserve(std::max<size_t>(peer->m_blocks_for_inv_relay.size(), INVENTORY_BROADCAST_MAX));

            // Add blocks
            for (const uint256& hash : peer->m_blocks_for_inv_relay) {
                vInv.push_back(CInv(MSG_BLOCK, hash));
                if (vInv.size() == MAX_INV_SZ) {
                    m_connman.PushMessage(pto, msgMaker.Make(NetMsgType::INV, vInv));
                    vInv.clear();
                }
            }
            peer->m_blocks_for_inv_relay.clear();
        }

        if (auto tx_relay = peer->GetTxRelay(); tx_relay != nullptr) {
                LOCK(tx_relay->m_tx_inventory_mutex);
                // Check whether periodic sends should happen
                bool fSendTrickle = pto->HasPermission(NetPermissionFlags::NoBan);
                if (tx_relay->m_next_inv_send_time < current_time) {
                    fSendTrickle = true;
                    if (pto->IsInboundConn()) {
                        tx_relay->m_next_inv_send_time = NextInvToInbounds(current_time, INBOUND_INVENTORY_BROADCAST_INTERVAL);
                    } else {
                        tx_relay->m_next_inv_send_time = GetExponentialRand(current_time, OUTBOUND_INVENTORY_BROADCAST_INTERVAL);
                    }
                }

                // Time to send but the peer has requested we not relay transactions.
                if (fSendTrickle) {
                    LOCK(tx_relay->m_bloom_filter_mutex);
                    if (!tx_relay->m_relay_txs) tx_relay->m_tx_inventory_to_send.clear();
                }

                // Respond to BIP35 mempool requests
                if (fSendTrickle && tx_relay->m_send_mempool) {
                    auto vtxinfo = m_mempool.infoAll();
                    tx_relay->m_send_mempool = false;
                    const CFeeRate filterrate{tx_relay->m_fee_filter_received.load()};

                    LOCK(tx_relay->m_bloom_filter_mutex);

                    for (const auto& txinfo : vtxinfo) {
                        const uint256& hash = peer->m_wtxid_relay ? txinfo.tx->GetWitnessHash() : txinfo.tx->GetHash();
                        CInv inv(peer->m_wtxid_relay ? MSG_WTX : MSG_TX, hash);
                        tx_relay->m_tx_inventory_to_send.erase(hash);
                        // Don't send transactions that peers will not put into their mempool
                        if (txinfo.fee < filterrate.GetFee(txinfo.vsize)) {
                            continue;
                        }
                        if (tx_relay->m_bloom_filter) {
                            if (!tx_relay->m_bloom_filter->IsRelevantAndUpdate(*txinfo.tx)) continue;
                        }
                        tx_relay->m_tx_inventory_known_filter.insert(hash);
                        // Responses to MEMPOOL requests bypass the m_recently_announced_invs filter.
                        vInv.push_back(inv);
                        if (vInv.size() == MAX_INV_SZ) {
                            m_connman.PushMessage(pto, msgMaker.Make(NetMsgType::INV, vInv));
                            vInv.clear();
                        }
                    }
                    tx_relay->m_last_mempool_req = std::chrono::duration_cast<std::chrono::seconds>(current_time);
                }

                // Determine transactions to relay
                if (fSendTrickle) {
                    // Produce a vector with all candidates for sending
                    std::vector<std::set<uint256>::iterator> vInvTx;
                    vInvTx.reserve(tx_relay->m_tx_inventory_to_send.size());
                    for (std::set<uint256>::iterator it = tx_relay->m_tx_inventory_to_send.begin(); it != tx_relay->m_tx_inventory_to_send.end(); it++) {
                        vInvTx.push_back(it);
                    }
                    const CFeeRate filterrate{tx_relay->m_fee_filter_received.load()};
                    // Topologically and fee-rate sort the inventory we send for privacy and priority reasons.
                    // A heap is used so that not all items need sorting if only a few are being sent.
                    CompareInvMempoolOrder compareInvMempoolOrder(&m_mempool, peer->m_wtxid_relay);
                    std::make_heap(vInvTx.begin(), vInvTx.end(), compareInvMempoolOrder);
                    // No reason to drain out at many times the network's capacity,
                    // especially since we have many peers and some will draw much shorter delays.
                    unsigned int nRelayedTransactions = 0;
<<<<<<< HEAD
                    LOCK(pto->m_tx_relay->cs_filter);
                    size_t broadcast_max{INVENTORY_BROADCAST_MAX + (pto->m_tx_relay->setInventoryTxToSend.size()/1000)*5};
=======
                    LOCK(tx_relay->m_bloom_filter_mutex);
                    size_t broadcast_max{INVENTORY_BROADCAST_MAX + (tx_relay->m_tx_inventory_to_send.size()/1000)*5};
>>>>>>> 88259837
                    broadcast_max = std::min<size_t>(1000, broadcast_max);
                    while (!vInvTx.empty() && nRelayedTransactions < broadcast_max) {
                        // Fetch the top element from the heap
                        std::pop_heap(vInvTx.begin(), vInvTx.end(), compareInvMempoolOrder);
                        std::set<uint256>::iterator it = vInvTx.back();
                        vInvTx.pop_back();
                        uint256 hash = *it;
                        CInv inv(peer->m_wtxid_relay ? MSG_WTX : MSG_TX, hash);
                        // Remove it from the to-be-sent set
                        tx_relay->m_tx_inventory_to_send.erase(it);
                        // Check if not in the filter already
                        if (tx_relay->m_tx_inventory_known_filter.contains(hash)) {
                            continue;
                        }
                        // Not in the mempool anymore? don't bother sending it.
                        auto txinfo = m_mempool.info(ToGenTxid(inv));
                        if (!txinfo.tx) {
                            continue;
                        }
                        auto txid = txinfo.tx->GetHash();
                        auto wtxid = txinfo.tx->GetWitnessHash();
                        // Peer told you to not send transactions at that feerate? Don't bother sending it.
                        if (txinfo.fee < filterrate.GetFee(txinfo.vsize)) {
                            continue;
                        }
                        if (tx_relay->m_bloom_filter && !tx_relay->m_bloom_filter->IsRelevantAndUpdate(*txinfo.tx)) continue;
                        // Send
                        tx_relay->m_recently_announced_invs.insert(hash);
                        vInv.push_back(inv);
                        nRelayedTransactions++;
                        {
                            // Expire old relay messages
                            while (!g_relay_expiration.empty() && g_relay_expiration.front().first < current_time)
                            {
                                mapRelay.erase(g_relay_expiration.front().second);
                                g_relay_expiration.pop_front();
                            }

                            auto ret = mapRelay.emplace(txid, std::move(txinfo.tx));
                            if (ret.second) {
                                g_relay_expiration.emplace_back(current_time + RELAY_TX_CACHE_TIME, ret.first);
                            }
                            // Add wtxid-based lookup into mapRelay as well, so that peers can request by wtxid
                            auto ret2 = mapRelay.emplace(wtxid, ret.first->second);
                            if (ret2.second) {
                                g_relay_expiration.emplace_back(current_time + RELAY_TX_CACHE_TIME, ret2.first);
                            }
                        }
                        if (vInv.size() == MAX_INV_SZ) {
                            m_connman.PushMessage(pto, msgMaker.Make(NetMsgType::INV, vInv));
                            vInv.clear();
                        }
                        tx_relay->m_tx_inventory_known_filter.insert(hash);
                        if (hash != txid) {
                            // Insert txid into m_tx_inventory_known_filter, even for
                            // wtxidrelay peers. This prevents re-adding of
                            // unconfirmed parents to the recently_announced
                            // filter, when a child tx is requested. See
                            // ProcessGetData().
                            tx_relay->m_tx_inventory_known_filter.insert(txid);
                        }
                    }
                }
        }
        if (!vInv.empty())
            m_connman.PushMessage(pto, msgMaker.Make(NetMsgType::INV, vInv));

        // Detect whether we're stalling
        auto stalling_timeout = m_block_stalling_timeout.load();
        if (state.m_stalling_since.count() && state.m_stalling_since < current_time - stalling_timeout) {
            // Stalling only triggers when the block download window cannot move. During normal steady state,
            // the download window should be much larger than the to-be-downloaded set of blocks, so disconnection
            // should only happen during initial block download.
            LogPrintf("Peer=%d is stalling block download, disconnecting\n", pto->GetId());
            pto->fDisconnect = true;
            // Increase timeout for the next peer so that we don't disconnect multiple peers if our own
            // bandwidth is insufficient.
            const auto new_timeout = std::min(2 * stalling_timeout, BLOCK_STALLING_TIMEOUT_MAX);
            if (stalling_timeout != new_timeout && m_block_stalling_timeout.compare_exchange_strong(stalling_timeout, new_timeout)) {
                LogPrint(BCLog::NET, "Increased stalling timeout temporarily to %d seconds\n", count_seconds(new_timeout));
            }
            return true;
        }
        // In case there is a block that has been in flight from this peer for block_interval * (1 + 0.5 * N)
        // (with N the number of peers from which we're downloading validated blocks), disconnect due to timeout.
        // We compensate for other peers to prevent killing off peers due to our own downstream link
        // being saturated. We only count validated in-flight blocks so peers can't advertise non-existing block hashes
        // to unreasonably increase our timeout.
        if (state.vBlocksInFlight.size() > 0) {
            QueuedBlock &queuedBlock = state.vBlocksInFlight.front();
            int nOtherPeersWithValidatedDownloads = m_peers_downloading_from - 1;
            if (current_time > state.m_downloading_since + std::chrono::seconds{consensusParams.nTargetSpacing} * (BLOCK_DOWNLOAD_TIMEOUT_BASE + BLOCK_DOWNLOAD_TIMEOUT_PER_PEER * nOtherPeersWithValidatedDownloads)) {
                LogPrintf("Timeout downloading block %s from peer=%d, disconnecting\n", queuedBlock.pindex->GetBlockHash().ToString(), pto->GetId());
                pto->fDisconnect = true;
                return true;
            }
        }
        // Check for headers sync timeouts
        if (state.fSyncStarted && peer->m_headers_sync_timeout < std::chrono::microseconds::max()) {
            // Detect whether this is a stalling initial-headers-sync peer
            if (m_chainman.m_best_header->Time() <= GetAdjustedTime() - 24h) {
                if (current_time > peer->m_headers_sync_timeout && nSyncStarted == 1 && (m_num_preferred_download_peers - state.fPreferredDownload >= 1)) {
                    // Disconnect a peer (without NetPermissionFlags::NoBan permission) if it is our only sync peer,
                    // and we have others we could be using instead.
                    // Note: If all our peers are inbound, then we won't
                    // disconnect our sync peer for stalling; we have bigger
                    // problems if we can't get any outbound peers.
                    if (!pto->HasPermission(NetPermissionFlags::NoBan)) {
                        LogPrintf("Timeout downloading headers from peer=%d, disconnecting\n", pto->GetId());
                        pto->fDisconnect = true;
                        return true;
                    } else {
                        LogPrintf("Timeout downloading headers from noban peer=%d, not disconnecting\n", pto->GetId());
                        // Reset the headers sync state so that we have a
                        // chance to try downloading from a different peer.
                        // Note: this will also result in at least one more
                        // getheaders message to be sent to
                        // this peer (eventually).
                        state.fSyncStarted = false;
                        nSyncStarted--;
                        peer->m_headers_sync_timeout = 0us;
                    }
                }
            } else {
                // After we've caught up once, reset the timeout so we can't trigger
                // disconnect later.
                peer->m_headers_sync_timeout = std::chrono::microseconds::max();
            }
        }

        // Check that outbound peers have reasonable chains
        // GetTime() is used by this anti-DoS logic so we can test this using mocktime
        ConsiderEviction(*pto, *peer, GetTime<std::chrono::seconds>());

        //
        // Message: getdata (blocks)
        //
        std::vector<CInv> vGetData;
        if (CanServeBlocks(*peer) && ((sync_blocks_and_headers_from_peer && !IsLimitedPeer(*peer)) || !m_chainman.ActiveChainstate().IsInitialBlockDownload()) && state.vBlocksInFlight.size() < MAX_BLOCKS_IN_TRANSIT_PER_PEER) {
            std::vector<const CBlockIndex*> vToDownload;
            NodeId staller = -1;
            FindNextBlocksToDownload(*peer, MAX_BLOCKS_IN_TRANSIT_PER_PEER - state.vBlocksInFlight.size(), vToDownload, staller);
            for (const CBlockIndex *pindex : vToDownload) {
                uint32_t nFetchFlags = GetFetchFlags(*peer);
                vGetData.push_back(CInv(MSG_BLOCK | nFetchFlags, pindex->GetBlockHash()));
                BlockRequested(pto->GetId(), *pindex);
                LogPrint(BCLog::NET, "Requesting block %s (%d) peer=%d\n", pindex->GetBlockHash().ToString(),
                    pindex->nHeight, pto->GetId());
            }
            if (state.vBlocksInFlight.empty() && staller != -1) {
                if (State(staller)->m_stalling_since == 0us) {
                    State(staller)->m_stalling_since = current_time;
                    LogPrint(BCLog::NET, "Stall started peer=%d\n", staller);
                }
            }
        }

        //
        // Message: getdata (transactions)
        //
        std::vector<std::pair<NodeId, GenTxid>> expired;
        auto requestable = m_txrequest.GetRequestable(pto->GetId(), current_time, &expired);
        for (const auto& entry : expired) {
            LogPrint(BCLog::NET, "timeout of inflight %s %s from peer=%d\n", entry.second.IsWtxid() ? "wtx" : "tx",
                entry.second.GetHash().ToString(), entry.first);
        }
        for (const GenTxid& gtxid : requestable) {
            if (!AlreadyHaveTx(gtxid)) {
                LogPrint(BCLog::NET, "Requesting %s %s peer=%d\n", gtxid.IsWtxid() ? "wtx" : "tx",
                    gtxid.GetHash().ToString(), pto->GetId());
                vGetData.emplace_back(gtxid.IsWtxid() ? MSG_WTX : (MSG_TX | GetFetchFlags(*peer)), gtxid.GetHash());
                if (vGetData.size() >= MAX_GETDATA_SZ) {
                    m_connman.PushMessage(pto, msgMaker.Make(NetMsgType::GETDATA, vGetData));
                    vGetData.clear();
                }
                m_txrequest.RequestedTx(pto->GetId(), gtxid.GetHash(), current_time + GETDATA_TX_INTERVAL);
            } else {
                // We have already seen this transaction, no need to download. This is just a belt-and-suspenders, as
                // this should already be called whenever a transaction becomes AlreadyHaveTx().
                m_txrequest.ForgetTxHash(gtxid.GetHash());
            }
        }


        if (!vGetData.empty())
            m_connman.PushMessage(pto, msgMaker.Make(NetMsgType::GETDATA, vGetData));
    } // release cs_main
    MaybeSendFeefilter(*pto, *peer, current_time);
    return true;
}<|MERGE_RESOLUTION|>--- conflicted
+++ resolved
@@ -56,11 +56,6 @@
 
 using node::ReadBlockFromDisk;
 using node::ReadRawBlockFromDisk;
-<<<<<<< HEAD
-using node::fImporting;
-using node::fReindex;
-=======
->>>>>>> 88259837
 
 /** How long to cache transactions in mapRelay for normal relay */
 static constexpr auto RELAY_TX_CACHE_TIME = 15min;
@@ -501,6 +496,93 @@
     CNodeState(bool is_inbound) : m_is_inbound(is_inbound) {}
 };
 
+class CNodeHeaders
+{
+public:
+    CNodeHeaders():
+        maxSize(0),
+        maxAvg(0)
+    {
+        maxSize = gArgs.GetIntArg("-headerspamfiltermaxsize", DEFAULT_HEADER_SPAM_FILTER_MAX_SIZE);
+        maxAvg = gArgs.GetIntArg("-headerspamfiltermaxavg", DEFAULT_HEADER_SPAM_FILTER_MAX_AVG);
+    }
+
+    bool addHeaders(const CBlockIndex *pindexFirst, const CBlockIndex *pindexLast)
+    {
+        if(pindexFirst && pindexLast && maxSize && maxAvg)
+        {
+            // Get the begin block index
+            int nBegin = pindexFirst->nHeight;
+
+            // Get the end block index
+            int nEnd = pindexLast->nHeight;
+
+            for(int point = nBegin; point<= nEnd; point++)
+            {
+                addPoint(point);
+            }
+
+            return true;
+        }
+
+        return false;
+    }
+
+    bool updateState(BlockValidationState& state, bool ret)
+    {
+        // No headers
+        size_t size = points.size();
+        if(size == 0)
+            return ret;
+
+        // Compute the number of the received headers
+        size_t nHeaders = 0;
+        for(auto point : points)
+        {
+            nHeaders += point.second;
+        }
+
+        // Compute the average value per height
+        double nAvgValue = (double)nHeaders / size;
+
+        // Ban the node if try to spam
+        bool banNode = (nAvgValue >= 1.5 * maxAvg && size >= maxAvg) ||
+                       (nAvgValue >= maxAvg && nHeaders >= maxSize) ||
+                       (nHeaders >= maxSize * 4.1);
+        if(banNode)
+        {
+            // Clear the points and ban the node
+            points.clear();
+            return state.Invalid(BlockValidationResult::BLOCK_HEADER_SPAM, "header-spam", "ban node for sending spam");
+        }
+
+        return ret;
+    }
+
+private:
+    void addPoint(int height)
+    {
+        // Erace the last element in the list
+        if(points.size() == maxSize)
+        {
+            points.erase(points.begin());
+        }
+
+        // Add the point to the list
+        int occurrence = 0;
+        auto mi = points.find(height);
+        if (mi != points.end())
+            occurrence = (*mi).second;
+        occurrence++;
+        points[height] = occurrence;
+    }
+
+private:
+    std::map<int,int> points;
+    size_t maxSize;
+    size_t maxAvg;
+};
+
 class PeerManagerImpl final : public PeerManager
 {
 public:
@@ -719,15 +801,14 @@
     void RelayAddress(NodeId originator, const CAddress& addr, bool fReachable) EXCLUSIVE_LOCKS_REQUIRED(!m_peer_mutex, g_msgproc_mutex);
 
     /** Send `feefilter` message. */
-<<<<<<< HEAD
-    void MaybeSendFeefilter(CNode& node, std::chrono::microseconds current_time) EXCLUSIVE_LOCKS_REQUIRED(cs_main);
-    
+    void MaybeSendFeefilter(CNode& node, Peer& peer, std::chrono::microseconds current_time) EXCLUSIVE_LOCKS_REQUIRED(g_msgproc_mutex);
+
     /** Process net block. */
-    bool ProcessNetBlockHeaders(CNode* pfrom, const std::vector<CBlockHeader>& block, BlockValidationState& state, const CChainParams& chainparams, bool fOldClient, const CBlockIndex** ppindex=nullptr);
-    bool ProcessNetBlock(const std::shared_ptr<const CBlock> pblock, bool fForceProcessing, bool* fNewBlock, CNode* pfrom);
-=======
-    void MaybeSendFeefilter(CNode& node, Peer& peer, std::chrono::microseconds current_time) EXCLUSIVE_LOCKS_REQUIRED(g_msgproc_mutex);
->>>>>>> 88259837
+    bool ProcessNetBlockHeaders(CNode& node, const std::vector<CBlockHeader>& block, bool min_pow_checked, BlockValidationState& state, bool old_client, const CBlockIndex** ppindex=nullptr);
+    bool ProcessNetBlock(const std::shared_ptr<const CBlock> pblock, bool force_processing, bool min_pow_checked, bool* new_block, CNode& node);
+
+    CNodeHeaders& ServiceHeaders(const CService& address) EXCLUSIVE_LOCKS_REQUIRED(cs_main);
+    void CleanAddressHeaders(const CAddress& addr) EXCLUSIVE_LOCKS_REQUIRED(cs_main);
 
     const CChainParams& m_chainparams;
     CConnman& m_connman;
@@ -767,6 +848,7 @@
 
     /** Map maintaining per-node state. */
     std::map<NodeId, CNodeState> m_node_states GUARDED_BY(cs_main);
+    std::map<CService, CNodeHeaders> m_service_headers GUARDED_BY(cs_main);
 
     /** Get a pointer to a const CNodeState, used when not mutating the CNodeState object. */
     const CNodeState* State(NodeId pnode) const EXCLUSIVE_LOCKS_REQUIRED(cs_main);
@@ -1055,209 +1137,6 @@
      */
     bool SetupAddressRelay(const CNode& node, Peer& peer) EXCLUSIVE_LOCKS_REQUIRED(g_msgproc_mutex);
 
-<<<<<<< HEAD
-namespace {
-    /** Number of preferable block download peers. */
-    int nPreferredDownload GUARDED_BY(cs_main) = 0;
-} // namespace
-
-namespace {
-class CNodeHeaders
-{
-public:
-    CNodeHeaders():
-        maxSize(0),
-        maxAvg(0)
-    {
-        maxSize = gArgs.GetIntArg("-headerspamfiltermaxsize", DEFAULT_HEADER_SPAM_FILTER_MAX_SIZE);
-        maxAvg = gArgs.GetIntArg("-headerspamfiltermaxavg", DEFAULT_HEADER_SPAM_FILTER_MAX_AVG);
-    }
-
-    bool addHeaders(const CBlockIndex *pindexFirst, const CBlockIndex *pindexLast)
-    {
-        if(pindexFirst && pindexLast && maxSize && maxAvg)
-        {
-            // Get the begin block index
-            int nBegin = pindexFirst->nHeight;
-
-            // Get the end block index
-            int nEnd = pindexLast->nHeight;
-
-            for(int point = nBegin; point<= nEnd; point++)
-            {
-                addPoint(point);
-            }
-
-            return true;
-        }
-
-        return false;
-    }
-
-    bool updateState(BlockValidationState& state, bool ret)
-    {
-        // No headers
-        size_t size = points.size();
-        if(size == 0)
-            return ret;
-
-        // Compute the number of the received headers
-        size_t nHeaders = 0;
-        for(auto point : points)
-        {
-            nHeaders += point.second;
-        }
-
-        // Compute the average value per height
-        double nAvgValue = (double)nHeaders / size;
-
-        // Ban the node if try to spam
-        bool banNode = (nAvgValue >= 1.5 * maxAvg && size >= maxAvg) ||
-                       (nAvgValue >= maxAvg && nHeaders >= maxSize) ||
-                       (nHeaders >= maxSize * 4.1);
-        if(banNode)
-        {
-            // Clear the points and ban the node
-            points.clear();
-            return state.Invalid(BlockValidationResult::BLOCK_HEADER_SPAM, "header-spam", "ban node for sending spam");
-        }
-
-        return ret;
-    }
-
-private:
-    void addPoint(int height)
-    {
-        // Erace the last element in the list
-        if(points.size() == maxSize)
-        {
-            points.erase(points.begin());
-        }
-
-        // Add the point to the list
-        int occurrence = 0;
-        auto mi = points.find(height);
-        if (mi != points.end())
-            occurrence = (*mi).second;
-        occurrence++;
-        points[height] = occurrence;
-    }
-
-private:
-    std::map<int,int> points;
-    size_t maxSize;
-    size_t maxAvg;
-};
-
-/**
- * Maintain validation-specific state about nodes, protected by cs_main, instead
- * by CNode's own locks. This simplifies asynchronous operation, where
- * processing of incoming data is done after the ProcessMessage call returns,
- * and we're no longer holding the node's locks.
- */
-struct CNodeState {
-    //! The best known block we know this peer has announced.
-    const CBlockIndex* pindexBestKnownBlock{nullptr};
-    //! The hash of the last unknown block this peer has announced.
-    uint256 hashLastUnknownBlock{};
-    //! The last full block we both have.
-    const CBlockIndex* pindexLastCommonBlock{nullptr};
-    //! The best header we have sent our peer.
-    const CBlockIndex* pindexBestHeaderSent{nullptr};
-    //! Length of current-streak of unconnecting headers announcements
-    int nUnconnectingHeaders{0};
-    //! Whether we've started headers synchronization with this peer.
-    bool fSyncStarted{false};
-    //! When to potentially disconnect peer for stalling headers download
-    std::chrono::microseconds m_headers_sync_timeout{0us};
-    //! Since when we're stalling block download progress (in microseconds), or 0.
-    std::chrono::microseconds m_stalling_since{0us};
-    std::list<QueuedBlock> vBlocksInFlight;
-    //! When the first entry in vBlocksInFlight started downloading. Don't care when vBlocksInFlight is empty.
-    std::chrono::microseconds m_downloading_since{0us};
-    int nBlocksInFlight{0};
-    //! Whether we consider this a preferred download peer.
-    bool fPreferredDownload{false};
-    //! Whether this peer wants invs or headers (when possible) for block announcements.
-    bool fPreferHeaders{false};
-    //! Whether this peer wants invs or cmpctblocks (when possible) for block announcements.
-    bool fPreferHeaderAndIDs{false};
-    /**
-      * Whether this peer will send us cmpctblocks if we request them.
-      * This is not used to gate request logic, as we really only care about fSupportsDesiredCmpctVersion,
-      * but is used as a flag to "lock in" the version of compact blocks (fWantsCmpctWitness) we send.
-      */
-    bool fProvidesHeaderAndIDs{false};
-    //! Whether this peer can give us witnesses
-    bool fHaveWitness{false};
-    //! Whether this peer wants witnesses in cmpctblocks/blocktxns
-    bool fWantsCmpctWitness{false};
-    /**
-     * If we've announced NODE_WITNESS to this peer: whether the peer sends witnesses in cmpctblocks/blocktxns,
-     * otherwise: whether this peer sends non-witnesses in cmpctblocks/blocktxns.
-     */
-    bool fSupportsDesiredCmpctVersion{false};
-
-    /** State used to enforce CHAIN_SYNC_TIMEOUT and EXTRA_PEER_CHECK_INTERVAL logic.
-      *
-      * Both are only in effect for outbound, non-manual, non-protected connections.
-      * Any peer protected (m_protect = true) is not chosen for eviction. A peer is
-      * marked as protected if all of these are true:
-      *   - its connection type is IsBlockOnlyConn() == false
-      *   - it gave us a valid connecting header
-      *   - we haven't reached MAX_OUTBOUND_PEERS_TO_PROTECT_FROM_DISCONNECT yet
-      *   - its chain tip has at least as much work as ours
-      *
-      * CHAIN_SYNC_TIMEOUT: if a peer's best known block has less work than our tip,
-      * set a timeout CHAIN_SYNC_TIMEOUT in the future:
-      *   - If at timeout their best known block now has more work than our tip
-      *     when the timeout was set, then either reset the timeout or clear it
-      *     (after comparing against our current tip's work)
-      *   - If at timeout their best known block still has less work than our
-      *     tip did when the timeout was set, then send a getheaders message,
-      *     and set a shorter timeout, HEADERS_RESPONSE_TIME seconds in future.
-      *     If their best known block is still behind when that new timeout is
-      *     reached, disconnect.
-      *
-      * EXTRA_PEER_CHECK_INTERVAL: after each interval, if we have too many outbound peers,
-      * drop the outbound one that least recently announced us a new block.
-      */
-    struct ChainSyncTimeoutState {
-        //! A timeout used for checking whether our peer has sufficiently synced
-        std::chrono::seconds m_timeout{0s};
-        //! A header with the work we require on our peer's chain
-        const CBlockIndex* m_work_header{nullptr};
-        //! After timeout is reached, set to true after sending getheaders
-        bool m_sent_getheaders{false};
-        //! Whether this peer is protected from disconnection due to a bad/slow chain
-        bool m_protect{false};
-    };
-
-    ChainSyncTimeoutState m_chain_sync;
-
-    //! Time of last new block announcement
-    int64_t m_last_block_announcement{0};
-
-    //! Whether this peer is an inbound connection
-    const bool m_is_inbound;
-
-    //! A rolling bloom filter of all announced tx CInvs to this peer.
-    CRollingBloomFilter m_recently_announced_invs = CRollingBloomFilter{INVENTORY_MAX_RECENT_RELAY, 0.000001};
-
-    //! Whether this peer relays txs via wtxid
-    bool m_wtxid_relay{false};
-
-    CNodeState(bool is_inbound) : m_is_inbound(is_inbound) {}
-};
-
-/** Map maintaining per-node state. */
-static std::map<NodeId, CNodeState> mapNodeState GUARDED_BY(cs_main);
-static std::map<CService, CNodeHeaders> mapServiceHeaders GUARDED_BY(cs_main);
-
-static CNodeState *State(NodeId pnode) EXCLUSIVE_LOCKS_REQUIRED(cs_main) {
-    std::map<NodeId, CNodeState>::iterator it = mapNodeState.find(pnode);
-    if (it == mapNodeState.end())
-=======
     void AddAddressKnown(Peer& peer, const CAddress& addr) EXCLUSIVE_LOCKS_REQUIRED(g_msgproc_mutex);
     void PushAddress(Peer& peer, const CAddress& addr, FastRandomContext& insecure_rand) EXCLUSIVE_LOCKS_REQUIRED(g_msgproc_mutex);
 };
@@ -1266,7 +1145,6 @@
 {
     std::map<NodeId, CNodeState>::const_iterator it = m_node_states.find(pnode);
     if (it == m_node_states.end())
->>>>>>> 88259837
         return nullptr;
     return &it->second;
 }
@@ -1307,57 +1185,53 @@
     }
 }
 
-<<<<<<< HEAD
-static CNodeHeaders &ServiceHeaders(const CService& address) EXCLUSIVE_LOCKS_REQUIRED(cs_main) {
+static void AddKnownTx(Peer& peer, const uint256& hash)
+{
+    auto tx_relay = peer.GetTxRelay();
+    if (!tx_relay) return;
+
+    LOCK(tx_relay->m_tx_inventory_mutex);
+    tx_relay->m_tx_inventory_known_filter.insert(hash);
+}
+
+/** Whether this peer can serve us blocks. */
+static bool CanServeBlocks(const Peer& peer)
+{
+    return peer.m_their_services & (NODE_NETWORK|NODE_NETWORK_LIMITED);
+}
+
+/** Whether this peer can only serve limited recent blocks (e.g. because
+ *  it prunes old blocks) */
+static bool IsLimitedPeer(const Peer& peer)
+{
+    return (!(peer.m_their_services & NODE_NETWORK) &&
+             (peer.m_their_services & NODE_NETWORK_LIMITED));
+}
+
+/** Whether this peer can serve us witness data */
+static bool CanServeWitnesses(const Peer& peer)
+{
+    return peer.m_their_services & NODE_WITNESS;
+}
+
+CNodeHeaders& PeerManagerImpl::ServiceHeaders(const CService& address) EXCLUSIVE_LOCKS_REQUIRED(cs_main) {
     unsigned short port =
             gArgs.GetBoolArg("-headerspamfilterignoreport", DEFAULT_HEADER_SPAM_FILTER_IGNORE_PORT) ? 0 : address.GetPort();
     CService addr(address, port);
-    return mapServiceHeaders[addr];
-}
-
-static void CleanAddressHeaders(const CAddress& addr) EXCLUSIVE_LOCKS_REQUIRED(cs_main) {
+    return m_service_headers[addr];
+}
+
+void PeerManagerImpl::CleanAddressHeaders(const CAddress& addr) EXCLUSIVE_LOCKS_REQUIRED(cs_main) {
     CSubNet subNet(addr);
-    for (std::map<CService, CNodeHeaders>::iterator it=mapServiceHeaders.begin(); it!=mapServiceHeaders.end();){
+    for (std::map<CService, CNodeHeaders>::iterator it=m_service_headers.begin(); it!=m_service_headers.end();){
         if(subNet.Match(it->first))
         {
-            it = mapServiceHeaders.erase(it);
+            it = m_service_headers.erase(it);
         }
         else{
             it++;
         }
     }
-}
-
-static void UpdatePreferredDownload(const CNode& node, CNodeState* state) EXCLUSIVE_LOCKS_REQUIRED(cs_main)
-=======
-static void AddKnownTx(Peer& peer, const uint256& hash)
-{
-    auto tx_relay = peer.GetTxRelay();
-    if (!tx_relay) return;
-
-    LOCK(tx_relay->m_tx_inventory_mutex);
-    tx_relay->m_tx_inventory_known_filter.insert(hash);
-}
-
-/** Whether this peer can serve us blocks. */
-static bool CanServeBlocks(const Peer& peer)
->>>>>>> 88259837
-{
-    return peer.m_their_services & (NODE_NETWORK|NODE_NETWORK_LIMITED);
-}
-
-/** Whether this peer can only serve limited recent blocks (e.g. because
- *  it prunes old blocks) */
-static bool IsLimitedPeer(const Peer& peer)
-{
-    return (!(peer.m_their_services & NODE_NETWORK) &&
-             (peer.m_their_services & NODE_NETWORK_LIMITED));
-}
-
-/** Whether this peer can serve us witness data */
-static bool CanServeWitnesses(const Peer& peer)
-{
-    return peer.m_their_services & NODE_WITNESS;
 }
 
 std::chrono::microseconds PeerManagerImpl::NextInvToInbounds(std::chrono::microseconds now,
@@ -1377,11 +1251,7 @@
     return mapBlocksInFlight.count(hash);
 }
 
-<<<<<<< HEAD
-void PeerManagerImpl::RemoveBlockRequest(const uint256& hash, std::optional<NodeId> from_peer)
-=======
 bool PeerManagerImpl::IsBlockRequestedFromOutbound(const uint256& hash)
->>>>>>> 88259837
 {
     for (auto range = mapBlocksInFlight.equal_range(hash); range.first != range.second; range.first++) {
         auto [nodeid, block_it] = range.first->second;
@@ -1389,20 +1259,8 @@
         if (!nodestate.m_is_inbound) return true;
     }
 
-<<<<<<< HEAD
-    auto [node_id, list_it] = it->second;
-
-    if (from_peer && node_id != *from_peer) {
-        // Block was requested by another peer
-        return;
-    }
-
-    CNodeState *state = State(node_id);
-    assert(state != nullptr);
-=======
     return false;
 }
->>>>>>> 88259837
 
 void PeerManagerImpl::RemoveBlockRequest(const uint256& hash, std::optional<NodeId> from_peer)
 {
@@ -1460,22 +1318,12 @@
         }
     }
 
-<<<<<<< HEAD
-    // Make sure it's not listed somewhere already.
-    RemoveBlockRequest(hash, std::nullopt);
+    // Make sure it's not being fetched already from same peer.
+    RemoveBlockRequest(hash, nodeid);
 
     std::list<QueuedBlock>::iterator it = state->vBlocksInFlight.insert(state->vBlocksInFlight.end(),
             {&block, std::unique_ptr<PartiallyDownloadedBlock>(pit ? new PartiallyDownloadedBlock(&m_mempool, &m_chainman) : nullptr)});
-    state->nBlocksInFlight++;
-    if (state->nBlocksInFlight == 1) {
-=======
-    // Make sure it's not being fetched already from same peer.
-    RemoveBlockRequest(hash, nodeid);
-
-    std::list<QueuedBlock>::iterator it = state->vBlocksInFlight.insert(state->vBlocksInFlight.end(),
-            {&block, std::unique_ptr<PartiallyDownloadedBlock>(pit ? new PartiallyDownloadedBlock(&m_mempool) : nullptr)});
     if (state->vBlocksInFlight.size() == 1) {
->>>>>>> 88259837
         // We're starting a block download (batch) from this peer.
         state->m_downloading_since = GetTime<std::chrono::microseconds>();
         m_peers_downloading_from++;
@@ -1557,11 +1405,7 @@
 
 bool PeerManagerImpl::CanDirectFetch()
 {
-<<<<<<< HEAD
-    return m_chainman.ActiveChain().Tip()->GetBlockTime() > GetAdjustedTime() - m_chainparams.GetConsensus().nTargetSpacing * 20;
-=======
-    return m_chainman.ActiveChain().Tip()->Time() > GetAdjustedTime() - m_chainparams.GetConsensus().PowTargetSpacing() * 20;
->>>>>>> 88259837
+    return m_chainman.ActiveChain().Tip()->Time() > GetAdjustedTime() - m_chainparams.GetConsensus().TargetSpacing() * 20;
 }
 
 static bool PeerHasHeader(CNodeState *state, const CBlockIndex *pindex) EXCLUSIVE_LOCKS_REQUIRED(cs_main)
@@ -1720,16 +1564,16 @@
     }
 }
 
-bool PeerManagerImpl::ProcessNetBlockHeaders(CNode* pfrom, const std::vector<CBlockHeader>& block, BlockValidationState& state, const CChainParams& chainparams, bool fOldClient, const CBlockIndex** ppindex)
+bool PeerManagerImpl::ProcessNetBlockHeaders(CNode& pfrom, const std::vector<CBlockHeader>& block, bool min_pow_checked, BlockValidationState& state, bool old_client, const CBlockIndex** ppindex)
 {
     const CBlockIndex *pindexFirst = nullptr;
-    bool ret = m_chainman.ProcessNewBlockHeaders(block, state, chainparams, fOldClient, ppindex, &pindexFirst);
+    bool ret = m_chainman.ProcessNewBlockHeaders(block, min_pow_checked, state, old_client, ppindex, &pindexFirst);
     if (gArgs.GetBoolArg("-headerspamfilter", DEFAULT_HEADER_SPAM_FILTER))
     {
         if (!m_chainman.ActiveChainstate().IsInitialBlockDownload() || (gArgs.GetBoolArg("-headerspamfilterduringibd", DEFAULT_HEADER_SPAM_FILTER_DURING_IBD) && m_chainman.ActiveChainstate().IsInitialBlockDownload()))
         {
             LOCK(cs_main);
-            CNodeHeaders& headers = ServiceHeaders(pfrom->GetAddrLocal());
+            CNodeHeaders& headers = ServiceHeaders(pfrom.GetAddrLocal());
             const CBlockIndex *pindexLast = ppindex == nullptr ? nullptr : *ppindex;
             headers.addHeaders(pindexFirst, pindexLast);
             return headers.updateState(state, ret);
@@ -1738,33 +1582,18 @@
     return ret;
 }
 
-bool PeerManagerImpl::ProcessNetBlock(const std::shared_ptr<const CBlock> pblock, bool fForceProcessing, bool* fNewBlock, CNode* pfrom)
-{
-    // Check that the coinstake transaction exists in the received block
-    if (pblock->IsProofOfStake() && !(pblock->vtx.size() > 1 && pblock->vtx[1]->IsCoinStake())) {
-        if (pfrom)
-            Misbehaving(pfrom->GetId(), 100, "coinstake transaction does not exist");
-        return error("%s: coinstake transaction does not exist", __func__);
-    }
-
-    // Check if block signature is canonical
-    if (!CheckCanonicalBlockSignature(pblock)) {
-        if (pfrom)
-            Misbehaving(pfrom->GetId(), 100, "bad block signature encoding");
-        return error("%s: bad block signature encoding", __func__);
-    }
-
-    // Qtum
-    // Check for the checkpoint
-    CBlockIndex* tip = m_chainman.ActiveChain().Tip();
-    if (tip && pblock->hashPrevBlock != tip->GetBlockHash()) {
-        // Extra checks to prevent "fill up memory by spamming with bogus blocks"
-        const CBlockIndex* pcheckpoint = m_chainman.m_blockman.AutoSelectSyncCheckpoint(tip);
-        int64_t deltaTime = pblock->GetBlockTime() - pcheckpoint->nTime;
-        if (deltaTime < 0) {
-            if (pfrom)
-                Misbehaving(pfrom->GetId(), 1, "block with timestamp before last checkpoint");
-            return error("%s: block with timestamp before last checkpoint", __func__);
+bool PeerManagerImpl::ProcessNetBlock(const std::shared_ptr<const CBlock> pblock, bool force_processing, bool min_pow_checked, bool* new_block, CNode& pfrom)
+{
+    PeerRef peer = GetPeerRef(pfrom.GetId());
+    uint256 hash;
+    {
+        LOCK(cs_main);
+
+        // Check that the coinstake transaction exist in the received block
+        if (pblock->IsProofOfStake() && !(pblock->vtx.size() > 1 && pblock->vtx[1]->IsCoinStake()))
+        {
+            if (peer) Misbehaving(*peer, 100, "Coinstake transaction does not exist");
+            return error("%s: coinstake transaction does not exist", __func__);
         }
     }
 
@@ -1772,9 +1601,9 @@
     // /*
     // Set nFlags in case of proof of stake block received from an old node
     std::shared_ptr<CBlock> pblock_mutable = std::const_pointer_cast<CBlock>(pblock);
-    bool fOldClient = pfrom->nVersion <= OLD_VERSION;
-
-    if (fOldClient && pblock_mutable->IsProofOfStake())
+    bool old_client = pfrom.nVersion <= OLD_VERSION;
+
+    if (old_client && pblock_mutable->IsProofOfStake())
         pblock_mutable->nFlags = CBlockIndex::BLOCK_PROOF_OF_STAKE;
 
     // Avoid implicit conversions
@@ -1784,14 +1613,39 @@
     // Process the header before processing the block
     const CBlockIndex *pindex = nullptr;
     BlockValidationState state;
-    if (!ProcessNetBlockHeaders(pfrom, {*pblock_const}, state, m_chainparams, fOldClient, &pindex)) {
+    if (!ProcessNetBlockHeaders(pfrom, {*pblock_const}, min_pow_checked, state, old_client, &pindex)) {
         if (state.IsInvalid()) {
-            MaybePunishNodeForBlock(pfrom->GetId(), state, false, strprintf("Peer %d sent us invalid header\n", pfrom->GetId()));
+            MaybePunishNodeForBlock(pfrom.GetId(), state, false, strprintf("Peer %d sent us invalid header\n", pfrom.GetId()));
             return error("%s: invalid header received", __func__);
         }
     }
 
-    if (!m_chainman.ProcessNewBlock(m_chainparams, pblock_const, fForceProcessing, fNewBlock))
+    {
+        LOCK(cs_main);
+
+        // Check for the checkpoint
+        CBlockIndex* tip = m_chainman.ActiveChain().Tip();
+        if (tip && pblock->hashPrevBlock != tip->GetBlockHash())
+        {
+            // Extra checks to prevent "fill up memory by spamming with bogus blocks"
+            const CBlockIndex* pcheckpoint = m_chainman.m_blockman.AutoSelectSyncCheckpoint(tip);
+            int64_t deltaTime = pblock->GetBlockTime() - pcheckpoint->nTime;
+            if (deltaTime < 0)
+            {
+                if (peer) Misbehaving(*peer, 1, "Block with timestamp before last checkpoint");
+                return error("%s: block with timestamp before last checkpoint", __func__);
+            }
+        }
+
+        // Check if block signature is canonical
+        if (!CheckCanonicalBlockSignature(pblock)) 
+        {
+            if (peer) Misbehaving(*peer, 100, "Bad block signature encoding");
+            return error("%s: bad block signature encoding", __func__);
+        }
+    }
+
+    if (!m_chainman.ProcessNewBlock(pblock_const, force_processing, min_pow_checked, new_block))
         return error("%s: ProcessNewBlock FAILED", __func__);
 
     return true;
@@ -2081,12 +1935,8 @@
     case BlockValidationResult::BLOCK_INVALID_HEADER:
     case BlockValidationResult::BLOCK_CHECKPOINT:
     case BlockValidationResult::BLOCK_INVALID_PREV:
-<<<<<<< HEAD
     case BlockValidationResult::BLOCK_HEADER_SPAM:
-        Misbehaving(nodeid, 100, message);
-=======
         if (peer) Misbehaving(*peer, 100, message);
->>>>>>> 88259837
         return true;
     // Conflicting (but not necessarily invalid) data or different policy:
     case BlockValidationResult::BLOCK_MISSING_PREV:
@@ -2094,7 +1944,7 @@
         if (peer) Misbehaving(*peer, 10, message);
         return true;
     case BlockValidationResult::BLOCK_HEADER_SYNC:
-        Misbehaving(nodeid, 1, message);
+        if (peer) Misbehaving(*peer, 1, message);
         return true;
     case BlockValidationResult::BLOCK_RECENT_CONSENSUS_CHANGE:
     case BlockValidationResult::BLOCK_TIME_FUTURE:
@@ -2150,24 +2000,16 @@
     if (m_chainman.m_blockman.LoadingBlocks()) return "Loading blocks ...";
 
     // Ensure this peer exists and hasn't been disconnected
-<<<<<<< HEAD
-    CNodeState* state = State(peer_id);
-    if (state == nullptr) return "Peer does not exist";
+    PeerRef peer = GetPeerRef(peer_id);
+    if (peer == nullptr) return "Peer does not exist";
 
     /*
     // Blackcoin: Do not ignore pre-segwit peers for now
     // Ignore pre-segwit peers
-    if (!state->fHaveWitness) return "Pre-SegWit peer";
+    if (!CanServeWitnesses(*peer)) return "Pre-SegWit peer";
     */
-=======
-    PeerRef peer = GetPeerRef(peer_id);
-    if (peer == nullptr) return "Peer does not exist";
-
-    // Ignore pre-segwit peers
-    if (!CanServeWitnesses(*peer)) return "Pre-SegWit peer";
 
     LOCK(cs_main);
->>>>>>> 88259837
 
     // Forget about all prior requests
     RemoveBlockRequest(block_index.GetBlockHash(), std::nullopt);
@@ -2296,11 +2138,7 @@
  */
 void PeerManagerImpl::NewPoWValidBlock(const CBlockIndex *pindex, const std::shared_ptr<const CBlock>& pblock)
 {
-<<<<<<< HEAD
-    std::shared_ptr<CBlockHeaderAndShortTxIDs> pcmpctblock = std::make_shared<CBlockHeaderAndShortTxIDs> (*pblock, true);
-=======
     auto pcmpctblock = std::make_shared<const CBlockHeaderAndShortTxIDs>(*pblock);
->>>>>>> 88259837
     const CNetMsgMaker msgMaker(PROTOCOL_VERSION);
 
     LOCK(cs_main);
@@ -2335,14 +2173,8 @@
 
             LogPrint(BCLog::NET, "%s sending header-and-ids %s to peer=%d\n", "PeerManager::NewPoWValidBlock",
                     hashBlock.ToString(), pnode->GetId());
-<<<<<<< HEAD
-            // Blackcoin ToDo: revert after nodes upgrade to current version
-            m_connman.PushMessage(pnode, msgMaker.MakeForSpecificClient(pnode->GetCommonVersion(), NetMsgType::CMPCTBLOCK, *pcmpctblock));
-=======
-
             const CSerializedNetMsg& ser_cmpctblock{lazy_ser.get()};
             m_connman.PushMessage(pnode, ser_cmpctblock.Copy());
->>>>>>> 88259837
             state.pindexBestHeaderSent = pindex;
         }
     });
@@ -3257,13 +3089,6 @@
         have_headers_sync = !!peer.m_headers_sync;
     }
 
-<<<<<<< HEAD
-    BlockValidationState state;
-    if (!ProcessNetBlockHeaders(&pfrom, headers, state, m_chainparams, pfrom.nVersion <= OLD_VERSION, &pindexLast)) {
-        if (state.IsInvalid()) {
-            MaybePunishNodeForBlock(pfrom.GetId(), state, via_compact_block, "invalid header received");
-            return;
-=======
     // Do these headers connect to something in our block index?
     const CBlockIndex *chain_start_header{WITH_LOCK(::cs_main, return m_chainman.m_blockman.LookupBlockIndex(headers[0].hashPrevBlock))};
     bool headers_connect_blockindex{chain_start_header != nullptr};
@@ -3276,7 +3101,6 @@
             HandleFewUnconnectingHeaders(pfrom, peer, headers);
         } else {
             Misbehaving(peer, 10, "invalid header received");
->>>>>>> 88259837
         }
         return;
     }
@@ -3321,7 +3145,7 @@
 
     // Now process all the headers.
     BlockValidationState state;
-    if (!m_chainman.ProcessNewBlockHeaders(headers, /*min_pow_checked=*/true, state, &pindexLast)) {
+    if (!ProcessNetBlockHeaders(pfrom, headers, /*min_pow_checked=*/true, state, pfrom.nVersion <= OLD_VERSION, &pindexLast)) {
         if (state.IsInvalid()) {
             MaybePunishNodeForBlock(pfrom.GetId(), state, via_compact_block, "invalid header received");
             return;
@@ -3587,11 +3411,7 @@
 void PeerManagerImpl::ProcessBlock(CNode& node, const std::shared_ptr<const CBlock>& block, bool force_processing, bool min_pow_checked)
 {
     bool new_block{false};
-<<<<<<< HEAD
-    ProcessNetBlock(block, force_processing, &new_block, &node);
-=======
-    m_chainman.ProcessNewBlock(block, force_processing, min_pow_checked, &new_block);
->>>>>>> 88259837
+    ProcessNetBlock(block, force_processing, min_pow_checked, &new_block, node);
     if (new_block) {
         node.m_last_block_time = GetTime<std::chrono::seconds>();
         // In case this block came from a different peer than we requested
@@ -3654,7 +3474,7 @@
             return;
         }
 
-        if (nVersion < (Params().GetConsensus().IsProtocolV3_1(GetAdjustedTime()) ? OLD_VERSION : MIN_PEER_PROTO_VERSION)) {
+        if (nVersion < (Params().GetConsensus().IsProtocolV3_1(GetAdjustedTimeSeconds()) ? OLD_VERSION : MIN_PEER_PROTO_VERSION)) {
             // disconnect from peers older than this proto version
             LogPrint(BCLog::NET, "peer=%d using obsolete version %i; disconnecting\n", pfrom.GetId(), nVersion);
             pfrom.fDisconnect = true;
@@ -3826,15 +3646,6 @@
             AddTimeData(pfrom.addr, nTimeOffset);
         }
 
-<<<<<<< HEAD
-=======
-        // If the peer is old enough to have the old alert system, send it the final alert.
-        if (greatest_common_version <= 70012) {
-            DataStream finalAlert{ParseHex("60010000000000000000000000ffffff7f00000000ffffff7ffeffff7f01ffffff7f00000000ffffff7f00ffffff7f002f555247454e543a20416c657274206b657920636f6d70726f6d697365642c2075706772616465207265717569726564004630440220653febd6410f470f6bae11cad19c48413becb1ac2c17f908fd0fd53bdc3abd5202206d0e9c96fe88d4a0f01ed9dedae2b6f9e00da94cad0fecaae66ecf689bf71b50")};
-            m_connman.PushMessage(&pfrom, CNetMsgMaker(greatest_common_version).Make("alert", finalAlert));
-        }
-
->>>>>>> 88259837
         // Feeler connections exist only to verify if address is online.
         if (pfrom.IsFeelerConn()) {
             LogPrint(BCLog::NET, "feeler connection completed peer=%d; disconnecting\n", pfrom.GetId());
@@ -4279,16 +4090,6 @@
                 LogPrint(BCLog::NET, "  getblocks stopping at %d %s\n", pindex->nHeight, pindex->GetBlockHash().ToString());
                 break;
             }
-<<<<<<< HEAD
-=======
-            // If pruning, don't inv blocks unless we have on disk and are likely to still have
-            // for some reasonable time window (1 hour) that block relay might require.
-            const int nPrunedBlocksLikelyToHave = MIN_BLOCKS_TO_KEEP - 3600 / m_chainparams.GetConsensus().nPowTargetSpacing;
-            if (m_chainman.m_blockman.IsPruneMode() && (!(pindex->nStatus & BLOCK_HAVE_DATA) || pindex->nHeight <= m_chainman.ActiveChain().Tip()->nHeight - nPrunedBlocksLikelyToHave)) {
-                LogPrint(BCLog::NET, " getblocks stopping, pruned or too old block at %d %s\n", pindex->nHeight, pindex->GetBlockHash().ToString());
-                break;
-            }
->>>>>>> 88259837
             WITH_LOCK(peer->m_block_inv_mutex, peer->m_blocks_for_inv_relay.push_back(pindex->GetBlockHash()));
             if (--nLimit <= 0) {
                 // When this block is requested, we'll send an inv that'll
@@ -4674,11 +4475,7 @@
 
         const CBlockIndex *pindex = nullptr;
         BlockValidationState state;
-<<<<<<< HEAD
-        if (!ProcessNetBlockHeaders(&pfrom, {cmpctblock.header}, state, m_chainparams, pfrom.nVersion <= OLD_VERSION, &pindex)) {
-=======
-        if (!m_chainman.ProcessNewBlockHeaders({cmpctblock.header}, /*min_pow_checked=*/true, state, &pindex)) {
->>>>>>> 88259837
+        if (!ProcessNetBlockHeaders(pfrom, {cmpctblock.header}, /*min_pow_checked=*/true, state, pfrom.nVersion <= OLD_VERSION, &pindex)) {
             if (state.IsInvalid()) {
                 MaybePunishNodeForBlock(pfrom.GetId(), state, /*via_compact_block=*/true, "invalid header via cmpctblock");
                 return;
@@ -4739,13 +4536,8 @@
         }
 
         if (pindex->nChainWork <= m_chainman.ActiveChain().Tip()->nChainWork || // We know something better
-<<<<<<< HEAD
                 pindex->nTx != 0) { // We had this block at some point
-            if (fAlreadyInFlight) {
-=======
-                pindex->nTx != 0) { // We had this block at some point, but pruned it
             if (requested_block_from_this_peer) {
->>>>>>> 88259837
                 // We requested this block for some reason, but our mempool will probably be useless
                 // so we just grab the block via normal getdata
                 std::vector<CInv> vInv(1);
@@ -4780,11 +4572,7 @@
                 ReadStatus status = partialBlock.InitData(cmpctblock, vExtraTxnForCompact);
                 if (status == READ_STATUS_INVALID) {
                     RemoveBlockRequest(pindex->GetBlockHash(), pfrom.GetId()); // Reset in-flight state in case Misbehaving does not result in a disconnect
-<<<<<<< HEAD
-                    Misbehaving(pfrom.GetId(), 100, "invalid compact block");
-=======
                     Misbehaving(*peer, 100, "invalid compact block");
->>>>>>> 88259837
                     return;
                 } else if (status == READ_STATUS_FAILED) {
                     if (first_in_flight)  {
@@ -4945,11 +4733,7 @@
             ReadStatus status = partialBlock.FillBlock(*pblock, resp.txn);
             if (status == READ_STATUS_INVALID) {
                 RemoveBlockRequest(resp.blockhash, pfrom.GetId()); // Reset in-flight state in case Misbehaving does not result in a disconnect
-<<<<<<< HEAD
-                Misbehaving(pfrom.GetId(), 100, "invalid compact block/non-matching block transactions");
-=======
                 Misbehaving(*peer, 100, "invalid compact block/non-matching block transactions");
->>>>>>> 88259837
                 return;
             } else if (status == READ_STATUS_FAILED) {
                 if (first_in_flight) {
@@ -5795,11 +5579,7 @@
     // transactions to us, regardless of feefilter state.
     if (pto.IsBlockOnlyConn()) return;
 
-<<<<<<< HEAD
-    CAmount currentFilter = Params().GetConsensus().IsProtocolV3_1(GetAdjustedTime()) ? TX_FEE_PER_KB : DEFAULT_MIN_RELAY_TX_FEE;
-=======
-    CAmount currentFilter = m_mempool.GetMinFee().GetFeePerK();
->>>>>>> 88259837
+    CAmount currentFilter = Params().GetConsensus().IsProtocolV3_1(GetAdjustedTimeSeconds()) ? TX_FEE_PER_KB : DEFAULT_MIN_RELAY_TX_FEE;
     static FeeFilterRounder g_filter_rounder{CFeeRate{DEFAULT_MIN_RELAY_TX_FEE}};
 
     if (m_chainman.ActiveChainstate().IsInitialBlockDownload()) {
@@ -5949,22 +5729,8 @@
 
         if (!state.fSyncStarted && CanServeBlocks(*peer) && !m_chainman.m_blockman.LoadingBlocks()) {
             // Only actively request headers from a single peer, unless we're close to today.
-<<<<<<< HEAD
-            if ((nSyncStarted == 0 && fFetch) || pindexBestHeader->GetBlockTime() > GetAdjustedTime() - 24 * 60 * 60) {
-                state.fSyncStarted = true;
-                state.m_headers_sync_timeout = current_time + HEADERS_DOWNLOAD_TIMEOUT_BASE +
-                    (
-                        // Convert HEADERS_DOWNLOAD_TIMEOUT_PER_HEADER to microseconds before scaling
-                        // to maintain precision
-                        std::chrono::microseconds{HEADERS_DOWNLOAD_TIMEOUT_PER_HEADER} *
-                        (GetAdjustedTime() - pindexBestHeader->GetBlockTime()) / consensusParams.nTargetSpacing
-                    );
-                nSyncStarted++;
-                const CBlockIndex *pindexStart = pindexBestHeader;
-=======
             if ((nSyncStarted == 0 && sync_blocks_and_headers_from_peer) || m_chainman.m_best_header->Time() > GetAdjustedTime() - 24h) {
                 const CBlockIndex* pindexStart = m_chainman.m_best_header;
->>>>>>> 88259837
                 /* If possible, start at the block preceding the currently
                    best known header.  This ensures that we always get a
                    non-empty list of headers back as long as the peer
@@ -5983,7 +5749,7 @@
                          // Convert HEADERS_DOWNLOAD_TIMEOUT_PER_HEADER to microseconds before scaling
                          // to maintain precision
                          std::chrono::microseconds{HEADERS_DOWNLOAD_TIMEOUT_PER_HEADER} *
-                         Ticks<std::chrono::seconds>(GetAdjustedTime() - m_chainman.m_best_header->Time()) / consensusParams.nPowTargetSpacing
+                         Ticks<std::chrono::seconds>(GetAdjustedTime() - m_chainman.m_best_header->Time()) / consensusParams.nTargetSpacing
                         );
                     nSyncStarted++;
                 }
@@ -6207,13 +5973,8 @@
                     // No reason to drain out at many times the network's capacity,
                     // especially since we have many peers and some will draw much shorter delays.
                     unsigned int nRelayedTransactions = 0;
-<<<<<<< HEAD
-                    LOCK(pto->m_tx_relay->cs_filter);
-                    size_t broadcast_max{INVENTORY_BROADCAST_MAX + (pto->m_tx_relay->setInventoryTxToSend.size()/1000)*5};
-=======
                     LOCK(tx_relay->m_bloom_filter_mutex);
                     size_t broadcast_max{INVENTORY_BROADCAST_MAX + (tx_relay->m_tx_inventory_to_send.size()/1000)*5};
->>>>>>> 88259837
                     broadcast_max = std::min<size_t>(1000, broadcast_max);
                     while (!vInvTx.empty() && nRelayedTransactions < broadcast_max) {
                         // Fetch the top element from the heap
