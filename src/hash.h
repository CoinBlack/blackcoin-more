// Copyright (c) 2009-2010 Satoshi Nakamoto
// Copyright (c) 2009-2022 The Bitcoin Core developers
// Distributed under the MIT software license, see the accompanying
// file COPYING or http://www.opensource.org/licenses/mit-license.php.

#ifndef BITCOIN_HASH_H
#define BITCOIN_HASH_H

#include <attributes.h>
#include <crypto/common.h>
#include <crypto/ripemd160.h>
#include <crypto/sha256.h>
#include <prevector.h>
#include <serialize.h>
#include <span.h>
#include <uint256.h>

#include <string>
#include <vector>

typedef uint256 ChainCode;

/** A hasher class for Bitcoin's 256-bit hash (double SHA-256). */
class CHash256 {
private:
    CSHA256 sha;
public:
    static const size_t OUTPUT_SIZE = CSHA256::OUTPUT_SIZE;

    void Finalize(Span<unsigned char> output) {
        assert(output.size() == OUTPUT_SIZE);
        unsigned char buf[CSHA256::OUTPUT_SIZE];
        sha.Finalize(buf);
        sha.Reset().Write(buf, CSHA256::OUTPUT_SIZE).Finalize(output.data());
    }

    CHash256& Write(Span<const unsigned char> input) {
        sha.Write(input.data(), input.size());
        return *this;
    }

    CHash256& Reset() {
        sha.Reset();
        return *this;
    }
};

/** A hasher class for Bitcoin's 160-bit hash (SHA-256 + RIPEMD-160). */
class CHash160 {
private:
    CSHA256 sha;
public:
    static const size_t OUTPUT_SIZE = CRIPEMD160::OUTPUT_SIZE;

    void Finalize(Span<unsigned char> output) {
        assert(output.size() == OUTPUT_SIZE);
        unsigned char buf[CSHA256::OUTPUT_SIZE];
        sha.Finalize(buf);
        CRIPEMD160().Write(buf, CSHA256::OUTPUT_SIZE).Finalize(output.data());
    }

    CHash160& Write(Span<const unsigned char> input) {
        sha.Write(input.data(), input.size());
        return *this;
    }

    CHash160& Reset() {
        sha.Reset();
        return *this;
    }
};

/** Compute the 256-bit hash of an object. */
template<typename T>
inline uint256 Hash(const T& in1)
{
    uint256 result;
    CHash256().Write(MakeUCharSpan(in1)).Finalize(result);
    return result;
}

/** Compute the 256-bit hash of the concatenation of two objects. */
template<typename T1, typename T2>
inline uint256 Hash(const T1& in1, const T2& in2) {
    uint256 result;
    CHash256().Write(MakeUCharSpan(in1)).Write(MakeUCharSpan(in2)).Finalize(result);
    return result;
}

/** Compute the 160-bit hash an object. */
template<typename T1>
inline uint160 Hash160(const T1& in1)
{
    uint160 result;
    CHash160().Write(MakeUCharSpan(in1)).Finalize(result);
    return result;
}

/** A writer stream (for serialization) that computes a 256-bit hash. */
class HashWriter
{
private:
    CSHA256 ctx;

public:
    void write(Span<const std::byte> src)
    {
        ctx.Write(UCharCast(src.data()), src.size());
    }

    /** Compute the double-SHA256 hash of all data written to this object.
     *
     * Invalidates this object.
     */
    uint256 GetHash() {
        uint256 result;
        ctx.Finalize(result.begin());
        ctx.Reset().Write(result.begin(), CSHA256::OUTPUT_SIZE).Finalize(result.begin());
        return result;
    }

    /** Compute the SHA256 hash of all data written to this object.
     *
     * Invalidates this object.
     */
    uint256 GetSHA256() {
        uint256 result;
        ctx.Finalize(result.begin());
        return result;
    }

    /**
     * Returns the first 64 bits from the resulting hash.
     */
    inline uint64_t GetCheapHash() {
        uint256 result = GetHash();
        return ReadLE64(result.begin());
    }

    template <typename T>
    HashWriter& operator<<(const T& obj)
    {
        ::Serialize(*this, obj);
        return *this;
    }
};

<<<<<<< HEAD
// Blackcoin: Keep nType
class CHashWriter : public HashWriter
{
private:
    const int nType;
    const int nVersion;

public:
    CHashWriter(int nVersionIn) : nType(SER_GETHASH), nVersion(nVersionIn) {}
    CHashWriter(int nTypeIn, int nVersionIn) : nType(nTypeIn), nVersion(nVersionIn) {}

    int GetType() const { return nType; }
    int GetVersion() const { return nVersion; }

    template<typename T>
    CHashWriter& operator<<(const T& obj) {
        ::Serialize(*this, obj);
        return (*this);
    }
};

=======
>>>>>>> c7885ecd
/** Reads data from an underlying stream, while hashing the read data. */
template <typename Source>
class HashVerifier : public HashWriter
{
private:
    Source& m_source;

public:
    explicit HashVerifier(Source& source LIFETIMEBOUND) : m_source{source} {}

    void read(Span<std::byte> dst)
    {
        m_source.read(dst);
        this->write(dst);
    }

    void ignore(size_t num_bytes)
    {
        std::byte data[1024];
        while (num_bytes > 0) {
            size_t now = std::min<size_t>(num_bytes, 1024);
            read({data, now});
            num_bytes -= now;
        }
    }

    template <typename T>
    HashVerifier<Source>& operator>>(T&& obj)
    {
        ::Unserialize(*this, obj);
        return *this;
    }
};

/** Writes data to an underlying source stream, while hashing the written data. */
template <typename Source>
class HashedSourceWriter : public HashWriter
{
private:
    Source& m_source;

public:
    explicit HashedSourceWriter(Source& source LIFETIMEBOUND) : HashWriter{}, m_source{source} {}

    void write(Span<const std::byte> src)
    {
        m_source.write(src);
        HashWriter::write(src);
    }

    template <typename T>
    HashedSourceWriter& operator<<(const T& obj)
    {
        ::Serialize(*this, obj);
        return *this;
    }
};

/** Single-SHA256 a 32-byte input (represented as uint256). */
[[nodiscard]] uint256 SHA256Uint256(const uint256& input);

unsigned int MurmurHash3(unsigned int nHashSeed, Span<const unsigned char> vDataToHash);

void BIP32Hash(const ChainCode &chainCode, unsigned int nChild, unsigned char header, const unsigned char data[32], unsigned char output[64]);

/** Return a HashWriter primed for tagged hashes (as specified in BIP 340).
 *
 * The returned object will have SHA256(tag) written to it twice (= 64 bytes).
 * A tagged hash can be computed by feeding the message into this object, and
 * then calling HashWriter::GetSHA256().
 */
HashWriter TaggedHash(const std::string& tag);

/** Compute the 160-bit RIPEMD-160 hash of an array. */
inline uint160 RIPEMD160(Span<const unsigned char> data)
{
    uint160 result;
    CRIPEMD160().Write(data.data(), data.size()).Finalize(result.begin());
    return result;
}

#endif // BITCOIN_HASH_H<|MERGE_RESOLUTION|>--- conflicted
+++ resolved
@@ -145,30 +145,6 @@
     }
 };
 
-<<<<<<< HEAD
-// Blackcoin: Keep nType
-class CHashWriter : public HashWriter
-{
-private:
-    const int nType;
-    const int nVersion;
-
-public:
-    CHashWriter(int nVersionIn) : nType(SER_GETHASH), nVersion(nVersionIn) {}
-    CHashWriter(int nTypeIn, int nVersionIn) : nType(nTypeIn), nVersion(nVersionIn) {}
-
-    int GetType() const { return nType; }
-    int GetVersion() const { return nVersion; }
-
-    template<typename T>
-    CHashWriter& operator<<(const T& obj) {
-        ::Serialize(*this, obj);
-        return (*this);
-    }
-};
-
-=======
->>>>>>> c7885ecd
 /** Reads data from an underlying stream, while hashing the read data. */
 template <typename Source>
 class HashVerifier : public HashWriter
