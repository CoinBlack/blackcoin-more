--- conflicted
+++ resolved
@@ -1276,21 +1276,4 @@
     return DeploymentEnabled(chainman.GetConsensus(), dep);
 }
 
-<<<<<<< HEAD
-/** Identifies blocks that overwrote an existing coinbase output in the UTXO set (see BIP30) */
-bool IsBIP30Repeat(const CBlockIndex& block_index);
-
-/** Identifies blocks which coinbase output was subsequently overwritten in the UTXO set (see BIP30) */
-bool IsBIP30Unspendable(const CBlockIndex& block_index);
-=======
-/**
- * Return the expected assumeutxo value for a given height, if one exists.
- *
- * @param[in] height Get the assumeutxo value for this height.
- *
- * @returns empty if no assumeutxo configuration exists for the given height.
- */
-const AssumeutxoData* ExpectedAssumeutxo(const int height, const CChainParams& params);
->>>>>>> 5b0bd4dd
-
 #endif // BITCOIN_VALIDATION_H