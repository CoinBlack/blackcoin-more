// Copyright (c) 2009-2010 Satoshi Nakamoto
// Copyright (c) 2009-2021 The Bitcoin Core developers
// Distributed under the MIT software license, see the accompanying
// file COPYING or http://www.opensource.org/licenses/mit-license.php.

// Rolling checkpoint check by Qtum
// Copyright (c) 2016-2018 The Qtum developers

#ifndef BITCOIN_VALIDATION_H
#define BITCOIN_VALIDATION_H

#if defined(HAVE_CONFIG_H)
#include <config/bitcoin-config.h>
#endif

#include <arith_uint256.h>
#include <attributes.h>
#include <chain.h>
#include <consensus/amount.h>
#include <fs.h>
#include <node/blockstorage.h>
#include <policy/feerate.h>
#include <policy/packages.h>
#include <script/script_error.h>
#include <sync.h>
#include <txdb.h>
#include <txmempool.h> // For CTxMemPool::cs
#include <uint256.h>
#include <util/check.h>
#include <util/hasher.h>
#include <util/translation.h>
#include <wallet/wallet.h>

#include <atomic>
#include <map>
#include <memory>
#include <optional>
#include <set>
#include <stdint.h>
#include <string>
#include <thread>
#include <utility>
#include <vector>

using valtype = std::vector<unsigned char>;

class CChainState;
class CBlockTreeDB;
class CChainParams;
<<<<<<< HEAD
class CWallet;
struct CCheckpointData;
class CInv;
class CConnman;
class CScriptCheck;
=======
>>>>>>> dd04f2dd
class CTxMemPool;
class ChainstateManager;
struct ChainTxData;
struct DisconnectedBlockTransactions;
struct PrecomputedTransactionData;
struct LockPoints;
struct AssumeutxoData;
namespace node {
class SnapshotMetadata;
} // namespace node

/** Minimum fee for transactions */
static const unsigned int MIN_TX_FEE_PER_KB = 100000;
/** Default for -minrelaytxfee, minimum relay fee for transactions */
static const unsigned int DEFAULT_MIN_RELAY_TX_FEE = 10000;
/** Default for -limitancestorcount, max number of in-mempool ancestors */
static const unsigned int DEFAULT_ANCESTOR_LIMIT = 25;
/** Default for -limitancestorsize, maximum kilobytes of tx + all in-mempool ancestors */
static const unsigned int DEFAULT_ANCESTOR_SIZE_LIMIT = 101;
/** Default for -limitdescendantcount, max number of in-mempool descendants */
static const unsigned int DEFAULT_DESCENDANT_LIMIT = 25;
/** Default for -limitdescendantsize, maximum kilobytes of in-mempool descendants */
static const unsigned int DEFAULT_DESCENDANT_SIZE_LIMIT = 101;

// If a package is submitted, it must be within the mempool's ancestor/descendant limits. Since a
// submitted package must be child-with-unconfirmed-parents (all of the transactions are an ancestor
// of the child), package limits are ultimately bounded by mempool package limits. Ensure that the
// defaults reflect this constraint.
static_assert(DEFAULT_DESCENDANT_LIMIT >= MAX_PACKAGE_COUNT);
static_assert(DEFAULT_ANCESTOR_LIMIT >= MAX_PACKAGE_COUNT);
static_assert(DEFAULT_ANCESTOR_SIZE_LIMIT >= MAX_PACKAGE_SIZE);
static_assert(DEFAULT_DESCENDANT_SIZE_LIMIT >= MAX_PACKAGE_SIZE);

/** Default for -mempoolexpiry, expiration time for mempool transactions in hours */
static const unsigned int DEFAULT_MEMPOOL_EXPIRY = 336;
/** Maximum number of dedicated script-checking threads allowed */
static const int MAX_SCRIPTCHECK_THREADS = 15;
/** -par default (number of script-checking threads, 0 = auto) */
static const int DEFAULT_SCRIPTCHECK_THREADS = 0;
static const int64_t DEFAULT_MAX_TIP_AGE = 24 * 60 * 60;
static const bool DEFAULT_CHECKPOINTS_ENABLED = true;
static const bool DEFAULT_TXINDEX = true;
static constexpr bool DEFAULT_COINSTATSINDEX{false};
static const char* const DEFAULT_BLOCKFILTERINDEX = "0";
/** Default for -persistmempool */
static const bool DEFAULT_PERSIST_MEMPOOL = true;
/** Default for -stopatheight */
static const int DEFAULT_STOPATHEIGHT = 0;
/** Block files containing a block-height within MIN_BLOCKS_TO_KEEP of ActiveChain().Tip() will not be pruned. */
static const unsigned int MIN_BLOCKS_TO_KEEP = 288;
static const signed int DEFAULT_CHECKBLOCKS = 6;
static constexpr int DEFAULT_CHECKLEVEL{3};
// Require that user allocate at least 550 MiB for block & undo files (blk???.dat and rev???.dat)
// At 1MB per block, 288 blocks = 288MB.
// Add 15% for Undo data = 331MB
// Add 20% for Orphan block rate = 397MB
// We want the low water mark after pruning to be at least 397 MB and since we prune in
// full block file chunks, we need the high water mark which triggers the prune to be
// one 128MB block file + added 15% undo data = 147MB greater for a total of 545MB
// Setting the target to >= 550 MiB will make it likely we can respect the target.
static const uint64_t MIN_DISK_SPACE_FOR_BLOCK_FILES = 550 * 1024 * 1024;

/** Current sync state passed to tip changed callbacks. */
enum class SynchronizationState {
    INIT_REINDEX,
    INIT_DOWNLOAD,
    POST_INIT
};

extern RecursiveMutex cs_main;
extern Mutex g_best_block_mutex;
extern std::condition_variable g_best_block_cv;
/** Used to notify getblocktemplate RPC of new tips. */
extern uint256 g_best_block;
/** Whether there are dedicated script-checking threads running.
 * False indicates all script checking is done on the main threadMessageHandler thread.
 */
extern bool g_parallel_script_checks;
extern bool fRequireStandard;
extern bool fCheckBlockIndex;
extern bool fCheckpointsEnabled;

/** A fee rate smaller than this is considered zero fee (for relaying, mining and transaction creation) */
extern CFeeRate minRelayTxFee;
/** If the tip is older than this (in seconds), the node is considered to be in initial block download. */
extern int64_t nMaxTipAge;

/** Block hash whose ancestors we will assume to have valid scripts without checking them. */
extern uint256 hashAssumeValid;

/** Minimum work we will assume exists on some valid chain. */
extern arith_uint256 nMinimumChainWork;

/** Best header we've seen so far (used for getheaders queries' starting points). */
extern CBlockIndex *pindexBestHeader;

/** Documentation for argument 'checklevel'. */
extern const std::vector<std::string> CHECKLEVEL_DOC;

/** Unload database information */
void UnloadBlockIndex(CTxMemPool* mempool, ChainstateManager& chainman);
/** Run instances of script checking worker threads */
void StartScriptCheckWorkerThreads(int threads_num);
/** Stop all of the script checking worker threads */
void StopScriptCheckWorkerThreads();
<<<<<<< HEAD
/**
 * Return transaction from the block at block_index.
 * If block_index is not provided, fall back to mempool.
 * If mempool is not provided or the tx couldn't be found in mempool, fall back to g_txindex.
 *
 * @param[in]  block_index     The block to read from disk, or nullptr
 * @param[in]  mempool         If block_index is not provided, look in the mempool, if provided
 * @param[in]  hash            The txid
 * @param[in]  consensusParams The params
 * @param[out] hashBlock       The hash of block_index, if the tx was found via block_index
 * @returns                    The tx if found, otherwise nullptr
 */
CTransactionRef GetTransaction(const CBlockIndex* const block_index, const CTxMemPool* const mempool, const uint256& hash, const Consensus::Params& consensusParams, uint256& hashBlock);
CAmount GetBlockSubsidy(int nHeight, const Consensus::Params& consensusParams, bool fProofOfStake = false);
CAmount GetProofOfWorkSubsidy();
CAmount GetProofOfStakeSubsidy();
=======

CAmount GetBlockSubsidy(int nHeight, const Consensus::Params& consensusParams);
>>>>>>> dd04f2dd

bool AbortNode(BlockValidationState& state, const std::string& strMessage, const bilingual_str& userMessage = bilingual_str{});

/** Guess verification progress (as a fraction between 0.0=genesis and 1.0=current tip). */
double GuessVerificationProgress(const ChainTxData& data, const CBlockIndex* pindex);

/** Prune block files up to a given height */
void PruneBlockFilesManual(CChainState& active_chainstate, int nManualPruneHeight);

/**
* Validation result for a single transaction mempool acceptance.
*/
struct MempoolAcceptResult {
    /** Used to indicate the results of mempool validation. */
    enum class ResultType {
        VALID, //!> Fully validated, valid.
        INVALID, //!> Invalid.
        MEMPOOL_ENTRY, //!> Valid, transaction was already in the mempool.
        DIFFERENT_WITNESS, //!> Not validated. A same-txid-different-witness tx (see m_other_wtxid) already exists in the mempool and was not replaced.
    };
    /** Result type. Present in all MempoolAcceptResults. */
    const ResultType m_result_type;

    /** Contains information about why the transaction failed. */
    const TxValidationState m_state;

    // The following fields are only present when m_result_type = ResultType::VALID or MEMPOOL_ENTRY
    /** Mempool transactions replaced by the tx per BIP 125 rules. */
    const std::optional<std::list<CTransactionRef>> m_replaced_transactions;
    /** Virtual size as used by the mempool, calculated using serialized size and sigops. */
    const std::optional<int64_t> m_vsize;
    /** Raw base fees in satoshis. */
    const std::optional<CAmount> m_base_fees;

    // The following field is only present when m_result_type = ResultType::DIFFERENT_WITNESS
    /** The wtxid of the transaction in the mempool which has the same txid but different witness. */
    const std::optional<uint256> m_other_wtxid;

    static MempoolAcceptResult Failure(TxValidationState state) {
        return MempoolAcceptResult(state);
    }

    static MempoolAcceptResult Success(std::list<CTransactionRef>&& replaced_txns, int64_t vsize, CAmount fees) {
        return MempoolAcceptResult(std::move(replaced_txns), vsize, fees);
    }

    static MempoolAcceptResult MempoolTx(int64_t vsize, CAmount fees) {
        return MempoolAcceptResult(vsize, fees);
    }

    static MempoolAcceptResult MempoolTxDifferentWitness(const uint256& other_wtxid) {
        return MempoolAcceptResult(other_wtxid);
    }

// Private constructors. Use static methods MempoolAcceptResult::Success, etc. to construct.
private:
    /** Constructor for failure case */
    explicit MempoolAcceptResult(TxValidationState state)
        : m_result_type(ResultType::INVALID), m_state(state) {
            Assume(!state.IsValid()); // Can be invalid or error
        }

    /** Constructor for success case */
    explicit MempoolAcceptResult(std::list<CTransactionRef>&& replaced_txns, int64_t vsize, CAmount fees)
        : m_result_type(ResultType::VALID),
        m_replaced_transactions(std::move(replaced_txns)), m_vsize{vsize}, m_base_fees(fees) {}

    /** Constructor for already-in-mempool case. It wouldn't replace any transactions. */
    explicit MempoolAcceptResult(int64_t vsize, CAmount fees)
        : m_result_type(ResultType::MEMPOOL_ENTRY), m_vsize{vsize}, m_base_fees(fees) {}

    /** Constructor for witness-swapped case. */
    explicit MempoolAcceptResult(const uint256& other_wtxid)
        : m_result_type(ResultType::DIFFERENT_WITNESS), m_other_wtxid(other_wtxid) {}
};

/**
* Validation result for package mempool acceptance.
*/
struct PackageMempoolAcceptResult
{
    const PackageValidationState m_state;
    /**
    * Map from wtxid to finished MempoolAcceptResults. The client is responsible
    * for keeping track of the transaction objects themselves. If a result is not
    * present, it means validation was unfinished for that transaction. If there
    * was a package-wide error (see result in m_state), m_tx_results will be empty.
    */
    std::map<const uint256, const MempoolAcceptResult> m_tx_results;

    explicit PackageMempoolAcceptResult(PackageValidationState state,
                                        std::map<const uint256, const MempoolAcceptResult>&& results)
        : m_state{state}, m_tx_results(std::move(results)) {}

    /** Constructor to create a PackageMempoolAcceptResult from a single MempoolAcceptResult */
    explicit PackageMempoolAcceptResult(const uint256& wtxid, const MempoolAcceptResult& result)
        : m_tx_results{ {wtxid, result} } {}
};

/**
 * Try to add a transaction to the mempool. This is an internal function and is exposed only for testing.
 * Client code should use ChainstateManager::ProcessTransaction()
 *
 * @param[in]  active_chainstate  Reference to the active chainstate.
 * @param[in]  tx                 The transaction to submit for mempool acceptance.
 * @param[in]  accept_time        The timestamp for adding the transaction to the mempool.
 *                                It is also used to determine when the entry expires.
 * @param[in]  bypass_limits      When true, don't enforce mempool fee and capacity limits.
 * @param[in]  test_accept        When true, run validation checks but don't submit to mempool.
 *
 * @returns a MempoolAcceptResult indicating whether the transaction was accepted/rejected with reason.
 */
MempoolAcceptResult AcceptToMemoryPool(CChainState& active_chainstate, const CTransactionRef& tx,
                                       int64_t accept_time, bool bypass_limits, bool test_accept)
    EXCLUSIVE_LOCKS_REQUIRED(cs_main);

/**
* Validate (and maybe submit) a package to the mempool. See doc/policy/packages.md for full details
* on package validation rules.
* @param[in]    test_accept     When true, run validation checks but don't submit to mempool.
* @returns a PackageMempoolAcceptResult which includes a MempoolAcceptResult for each transaction.
* If a transaction fails, validation will exit early and some results may be missing. It is also
* possible for the package to be partially submitted.
*/
PackageMempoolAcceptResult ProcessNewPackage(CChainState& active_chainstate, CTxMemPool& pool,
                                                   const Package& txns, bool test_accept)
                                                   EXCLUSIVE_LOCKS_REQUIRED(cs_main);

/** Transaction validation functions */

/**
 * Check if transaction will be final in the next block to be created.
 *
 * Calls IsFinalTx() with current block height and appropriate block time.
 *
 * See consensus/consensus.h for flag definitions.
 */
bool CheckFinalTx(const CBlockIndex* active_chain_tip, const CTransaction &tx, int flags = -1) EXCLUSIVE_LOCKS_REQUIRED(cs_main);

/**
 * Check if transaction will be BIP68 final in the next block to be created on top of tip.
 * @param[in]   tip             Chain tip to check tx sequence locks against. For example,
 *                              the tip of the current active chain.
 * @param[in]   coins_view      Any CCoinsView that provides access to the relevant coins for
 *                              checking sequence locks. For example, it can be a CCoinsViewCache
 *                              that isn't connected to anything but contains all the relevant
 *                              coins, or a CCoinsViewMemPool that is connected to the
 *                              mempool and chainstate UTXO set. In the latter case, the caller is
 *                              responsible for holding the appropriate locks to ensure that
 *                              calls to GetCoin() return correct coins.
 * Simulates calling SequenceLocks() with data from the tip passed in.
 * Optionally stores in LockPoints the resulting height and time calculated and the hash
 * of the block needed for calculation or skips the calculation and uses the LockPoints
 * passed in for evaluation.
 * The LockPoints should not be considered valid if CheckSequenceLocks returns false.
 *
 * See consensus/consensus.h for flag definitions.
 */
bool CheckSequenceLocks(CBlockIndex* tip,
                        const CCoinsView& coins_view,
                        const CTransaction& tx,
                        int flags,
                        LockPoints* lp = nullptr,
                        bool useExistingLockPoints = false);

/**
 * Closure representing one script verification
 * Note that this stores references to the spending transaction
 */
class CScriptCheck
{
private:
    CTxOut m_tx_out;
    const CTransaction *ptxTo;
    unsigned int nIn;
    unsigned int nFlags;
    bool cacheStore;
    ScriptError error;
    PrecomputedTransactionData *txdata;

public:
    CScriptCheck(): ptxTo(nullptr), nIn(0), nFlags(0), cacheStore(false), error(SCRIPT_ERR_UNKNOWN_ERROR) {}
    CScriptCheck(const CTxOut& outIn, const CTransaction& txToIn, unsigned int nInIn, unsigned int nFlagsIn, bool cacheIn, PrecomputedTransactionData* txdataIn) :
        m_tx_out(outIn), ptxTo(&txToIn), nIn(nInIn), nFlags(nFlagsIn), cacheStore(cacheIn), error(SCRIPT_ERR_UNKNOWN_ERROR), txdata(txdataIn) { }

    bool operator()();

    void swap(CScriptCheck &check) {
        std::swap(ptxTo, check.ptxTo);
        std::swap(m_tx_out, check.m_tx_out);
        std::swap(nIn, check.nIn);
        std::swap(nFlags, check.nFlags);
        std::swap(cacheStore, check.cacheStore);
        std::swap(error, check.error);
        std::swap(txdata, check.txdata);
    }

    ScriptError GetScriptError() const { return error; }
};

/** Initializes the script-execution cache */
void InitScriptExecutionCache();

/** Functions for validating blocks and updating the block tree */

/** Sign proof-of-stake block */
bool SignBlock(CBlock& block, const CWallet& keystore);

/** Context-independent validity checks */
bool CheckBlock(const CBlock& block, BlockValidationState& state, const Consensus::Params& consensusParams, CChainState& chainstate, bool fCheckPOW = true, bool fCheckMerkleRoot = true, bool fCheckSig = true);
bool CheckCanonicalBlockSignature(const std::shared_ptr<const CBlock>& pblock);

/** Check a block is completely valid from start to finish (only works on top of our current best block) */
bool TestBlockValidity(BlockValidationState& state,
                       const CChainParams& chainparams,
                       CChainState& chainstate,
                       const CBlock& block,
                       CBlockIndex* pindexPrev,
                       bool fCheckPOW = true,
                       bool fCheckMerkleRoot = true,
                       bool fCheckSig = true) EXCLUSIVE_LOCKS_REQUIRED(cs_main);

/** Update uncommitted block structures (currently: only the witness reserved value). This is safe for submitted blocks. */
void UpdateUncommittedBlockStructures(CBlock& block, const CBlockIndex* pindexPrev, const Consensus::Params& consensusParams);

/** Produce the necessary coinbase commitment for a block (modifies the hash, don't call for mined blocks). */
std::vector<unsigned char> GenerateCoinbaseCommitment(CBlock& block, const CBlockIndex* pindexPrev, const Consensus::Params& consensusParams);

/** RAII wrapper for VerifyDB: Verify consistency of the block and coin databases */
class CVerifyDB {
public:
    CVerifyDB();
    ~CVerifyDB();
    bool VerifyDB(
        CChainState& chainstate,
        const Consensus::Params& consensus_params,
        CCoinsView& coinsview,
        int nCheckLevel,
        int nCheckDepth) EXCLUSIVE_LOCKS_REQUIRED(cs_main);
};

enum DisconnectResult
{
    DISCONNECT_OK,      // All good.
    DISCONNECT_UNCLEAN, // Rolled back, but UTXO set was inconsistent with block.
    DISCONNECT_FAILED   // Something else went wrong.
};

class ConnectTrace;

/** @see CChainState::FlushStateToDisk */
enum class FlushStateMode {
    NONE,
    IF_NEEDED,
    PERIODIC,
    ALWAYS
};

<<<<<<< HEAD
struct CBlockIndexWorkComparator
{
    bool operator()(const CBlockIndex *pa, const CBlockIndex *pb) const;
};

/**
 * Maintains a tree of blocks (stored in `m_block_index`) which is consulted
 * to determine where the most-work tip is.
 *
 * This data is used mostly in `CChainState` - information about, e.g.,
 * candidate tips is not maintained here.
 */
class BlockManager
{
    friend CChainState;

public:
    BlockMap m_block_index GUARDED_BY(cs_main);

    /** In order to efficiently track invalidity of headers, we keep the set of
      * blocks which we tried to connect and found to be invalid here (ie which
      * were set to BLOCK_FAILED_VALID since the last restart). We can then
      * walk this set and check if a new header is a descendant of something in
      * this set, preventing us from having to walk m_block_index when we try
      * to connect a bad block and fail.
      *
      * While this is more complicated than marking everything which descends
      * from an invalid block as invalid at the time we discover it to be
      * invalid, doing so would require walking all of m_block_index to find all
      * descendants. Since this case should be very rare, keeping track of all
      * BLOCK_FAILED_VALID blocks in a set should be just fine and work just as
      * well.
      *
      * Because we already walk m_block_index in height-order at startup, we go
      * ahead and mark descendants of invalid blocks as FAILED_CHILD at that time,
      * instead of putting things in this set.
      */
    std::set<CBlockIndex*> m_failed_blocks;

    /**
     * All pairs A->B, where A (or one of its ancestors) misses transactions, but B has transactions.
     * Pruned nodes may have entries where B is missing data.
     */
    std::multimap<CBlockIndex*, CBlockIndex*> m_blocks_unlinked;

    /**
     * Load the blocktree off disk and into memory. Populate certain metadata
     * per index entry (nStatus, nChainWork, nTimeMax, etc.) as well as peripheral
     * collections like setDirtyBlockIndex.
     *
     * @param[out] block_index_candidates  Fill this set with any valid blocks for
     *                                     which we've downloaded all transactions.
     */
    bool LoadBlockIndex(
        const Consensus::Params& consensus_params,
        CBlockTreeDB& blocktree,
        std::set<CBlockIndex*, CBlockIndexWorkComparator>& block_index_candidates)
        EXCLUSIVE_LOCKS_REQUIRED(cs_main);

    /** Clear all data members. */
    void Unload() EXCLUSIVE_LOCKS_REQUIRED(cs_main);

    CBlockIndex* AddToBlockIndex(const CBlockHeader& block, bool fSetAsProofOfStake) EXCLUSIVE_LOCKS_REQUIRED(cs_main);
    /** Create a new block index entry for a given block hash */
    CBlockIndex* InsertBlockIndex(const uint256& hash) EXCLUSIVE_LOCKS_REQUIRED(cs_main);

    //! Mark one block file as pruned (modify associated database entries)
    void PruneOneBlockFile(const int fileNumber) EXCLUSIVE_LOCKS_REQUIRED(cs_main);

    /**
     * If a block header hasn't already been seen, call CheckBlockHeader on it, ensure
     * that it doesn't descend from an invalid block, and then add it to m_block_index.
     */
    bool AcceptBlockHeader(
        const CBlockHeader& block,
        BlockValidationState& state,
        const CChainParams& chainparams,
        CBlockIndex** ppindex,
        CChainState& chainstate,
        bool fProofOfStake,
        bool fOldClient = false) EXCLUSIVE_LOCKS_REQUIRED(cs_main);

    CBlockIndex* LookupBlockIndex(const uint256& hash) const EXCLUSIVE_LOCKS_REQUIRED(cs_main);

    /** Find the last common block between the parameter chain and a locator. */
    CBlockIndex* FindForkInGlobalIndex(const CChain& chain, const CBlockLocator& locator) EXCLUSIVE_LOCKS_REQUIRED(cs_main);

    //! Returns last CBlockIndex* that is a checkpoint
    CBlockIndex* GetLastCheckpoint(const CCheckpointData& data) EXCLUSIVE_LOCKS_REQUIRED(cs_main);

    //! Returns last CBlockIndex* from the auto selected checkpoint
    const CBlockIndex* AutoSelectSyncCheckpoint(const CBlockIndex *pindexBest) EXCLUSIVE_LOCKS_REQUIRED(cs_main);

    //! Check against automatically selected checkpoint
    bool CheckSyncCheckpoint(int nHeight, const CBlockIndex *pindexBest) EXCLUSIVE_LOCKS_REQUIRED(cs_main);

    /**
     * Return the spend height, which is one more than the inputs.GetBestBlock().
     * While checking, GetBestBlock() refers to the parent block. (protected by cs_main)
     * This is also true for mempool checks.
     */
    int GetSpendHeight(const CCoinsViewCache& inputs) EXCLUSIVE_LOCKS_REQUIRED(cs_main);

    ~BlockManager() {
        Unload();
    }
};

=======
>>>>>>> dd04f2dd
/**
 * A convenience class for constructing the CCoinsView* hierarchy used
 * to facilitate access to the UTXO set.
 *
 * This class consists of an arrangement of layered CCoinsView objects,
 * preferring to store and retrieve coins in memory via `m_cacheview` but
 * ultimately falling back on cache misses to the canonical store of UTXOs on
 * disk, `m_dbview`.
 */
class CoinsViews {

public:
    //! The lowest level of the CoinsViews cache hierarchy sits in a leveldb database on disk.
    //! All unspent coins reside in this store.
    CCoinsViewDB m_dbview GUARDED_BY(cs_main);

    //! This view wraps access to the leveldb instance and handles read errors gracefully.
    CCoinsViewErrorCatcher m_catcherview GUARDED_BY(cs_main);

    //! This is the top layer of the cache hierarchy - it keeps as many coins in memory as
    //! can fit per the dbcache setting.
    std::unique_ptr<CCoinsViewCache> m_cacheview GUARDED_BY(cs_main);

    //! This constructor initializes CCoinsViewDB and CCoinsViewErrorCatcher instances, but it
    //! *does not* create a CCoinsViewCache instance by default. This is done separately because the
    //! presence of the cache has implications on whether or not we're allowed to flush the cache's
    //! state to disk, which should not be done until the health of the database is verified.
    //!
    //! All arguments forwarded onto CCoinsViewDB.
    CoinsViews(std::string ldb_name, size_t cache_size_bytes, bool in_memory, bool should_wipe);

    //! Initialize the CCoinsViewCache member.
    void InitCache() EXCLUSIVE_LOCKS_REQUIRED(::cs_main);
};

enum class CoinsCacheSizeState
{
    //! The coins cache is in immediate need of a flush.
    CRITICAL = 2,
    //! The cache is at >= 90% capacity.
    LARGE = 1,
    OK = 0
};

/**
 * CChainState stores and provides an API to update our local knowledge of the
 * current best chain.
 *
 * Eventually, the API here is targeted at being exposed externally as a
 * consumable libconsensus library, so any functions added must only call
 * other class member functions, pure functions in other parts of the consensus
 * library, callbacks via the validation interface, or read/write-to-disk
 * functions (eventually this will also be via callbacks).
 *
 * Anything that is contingent on the current tip of the chain is stored here,
 * whereas block information and metadata independent of the current tip is
 * kept in `BlockManager`.
 */
class CChainState
{
protected:
    /**
     * Every received block is assigned a unique and increasing identifier, so we
     * know which one to give priority in case of a fork.
     */
    /** Blocks loaded from disk are assigned id 0, so start the counter at 1. */
    int32_t nBlockSequenceId GUARDED_BY(::cs_main) = 1;
    /** Decreasing counter (used by subsequent preciousblock calls). */
    int32_t nBlockReverseSequenceId = -1;
    /** chainwork for the last block that preciousblock has been applied to. */
    arith_uint256 nLastPreciousChainwork = 0;

    /**
     * The ChainState Mutex
     * A lock that must be held when modifying this ChainState - held in ActivateBestChain() and
     * InvalidateBlock()
     */
    Mutex m_chainstate_mutex;

    /**
     * Whether this chainstate is undergoing initial block download.
     *
     * Mutable because we need to be able to mark IsInitialBlockDownload()
     * const, which latches this for caching purposes.
     */
    mutable std::atomic<bool> m_cached_finished_ibd{false};

    //! Optional mempool that is kept in sync with the chain.
    //! Only the active chainstate has a mempool.
    CTxMemPool* m_mempool;

    //! Manages the UTXO set, which is a reflection of the contents of `m_chain`.
    std::unique_ptr<CoinsViews> m_coins_views;

public:
    //! Reference to a BlockManager instance which itself is shared across all
    //! CChainState instances.
    node::BlockManager& m_blockman;

    /** Chain parameters for this chainstate */
    const CChainParams& m_params;

    //! The chainstate manager that owns this chainstate. The reference is
    //! necessary so that this instance can check whether it is the active
    //! chainstate within deeply nested method calls.
    ChainstateManager& m_chainman;

    explicit CChainState(
        CTxMemPool* mempool,
        node::BlockManager& blockman,
        ChainstateManager& chainman,
        std::optional<uint256> from_snapshot_blockhash = std::nullopt);

    /**
     * Initialize the CoinsViews UTXO set database management data structures. The in-memory
     * cache is initialized separately.
     *
     * All parameters forwarded to CoinsViews.
     */
    void InitCoinsDB(
        size_t cache_size_bytes,
        bool in_memory,
        bool should_wipe,
        std::string leveldb_name = "chainstate");

    //! Initialize the in-memory coins cache (to be done after the health of the on-disk database
    //! is verified).
    void InitCoinsCache(size_t cache_size_bytes) EXCLUSIVE_LOCKS_REQUIRED(::cs_main);

    //! @returns whether or not the CoinsViews object has been fully initialized and we can
    //!          safely flush this object to disk.
    bool CanFlushToDisk() const EXCLUSIVE_LOCKS_REQUIRED(::cs_main)
    {
        AssertLockHeld(::cs_main);
        return m_coins_views && m_coins_views->m_cacheview;
    }

    //! The current chain of blockheaders we consult and build on.
    //! @see CChain, CBlockIndex.
    CChain m_chain;

    /**
     * The blockhash which is the base of the snapshot this chainstate was created from.
     *
     * std::nullopt if this chainstate was not created from a snapshot.
     */
    const std::optional<uint256> m_from_snapshot_blockhash;

    //! Return true if this chainstate relies on blocks that are assumed-valid. In
    //! practice this means it was created based on a UTXO snapshot.
    bool reliesOnAssumedValid() { return m_from_snapshot_blockhash.has_value(); }

    /**
     * The set of all CBlockIndex entries with either BLOCK_VALID_TRANSACTIONS (for
     * itself and all ancestors) *or* BLOCK_ASSUMED_VALID (if using background
     * chainstates) and as good as our current tip or better. Entries may be failed,
     * though, and pruning nodes may be missing the data for the block.
     */
    std::set<CBlockIndex*, node::CBlockIndexWorkComparator> setBlockIndexCandidates;

    //! @returns A reference to the in-memory cache of the UTXO set.
    CCoinsViewCache& CoinsTip() EXCLUSIVE_LOCKS_REQUIRED(::cs_main)
    {
        AssertLockHeld(::cs_main);
        assert(m_coins_views->m_cacheview);
        return *m_coins_views->m_cacheview.get();
    }

    //! @returns A reference to the on-disk UTXO set database.
    CCoinsViewDB& CoinsDB() EXCLUSIVE_LOCKS_REQUIRED(::cs_main)
    {
        AssertLockHeld(::cs_main);
        return m_coins_views->m_dbview;
    }

    //! @returns A pointer to the mempool.
    CTxMemPool* GetMempool()
    {
        return m_mempool;
    }

    //! @returns A reference to a wrapped view of the in-memory UTXO set that
    //!     handles disk read errors gracefully.
    CCoinsViewErrorCatcher& CoinsErrorCatcher() EXCLUSIVE_LOCKS_REQUIRED(::cs_main)
    {
        AssertLockHeld(::cs_main);
        return m_coins_views->m_catcherview;
    }

    //! Destructs all objects related to accessing the UTXO set.
    void ResetCoinsViews() { m_coins_views.reset(); }

    //! The cache size of the on-disk coins view.
    size_t m_coinsdb_cache_size_bytes{0};

    //! The cache size of the in-memory coins view.
    size_t m_coinstip_cache_size_bytes{0};

    //! Resize the CoinsViews caches dynamically and flush state to disk.
    //! @returns true unless an error occurred during the flush.
    bool ResizeCoinsCaches(size_t coinstip_size, size_t coinsdb_size)
        EXCLUSIVE_LOCKS_REQUIRED(::cs_main);

    /** Import blocks from an external file */
    void LoadExternalBlockFile(FILE* fileIn, FlatFilePos* dbp = nullptr)
        EXCLUSIVE_LOCKS_REQUIRED(!m_chainstate_mutex);

    /**
     * Update the on-disk chain state.
     * The caches and indexes are flushed depending on the mode we're called with
     * if they're too large, if it's been a while since the last write,
     * or always and in all cases if we're in prune mode and are deleting files.
     *
     * If FlushStateMode::NONE is used, then FlushStateToDisk(...) won't do anything
     * besides checking if we need to prune.
     *
     * @returns true unless a system error occurred
     */
    bool FlushStateToDisk(
        BlockValidationState& state,
        FlushStateMode mode,
        int nManualPruneHeight = 0);

    //! Unconditionally flush all changes to disk.
    void ForceFlushStateToDisk();

    //! Prune blockfiles from the disk if necessary and then flush chainstate changes
    //! if we pruned.
    void PruneAndFlush();

    /**
     * Find the best known block, and make it the tip of the block chain. The
     * result is either failure or an activated best chain. pblock is either
     * nullptr or a pointer to a block that is already loaded (to avoid loading
     * it again from disk).
     *
     * ActivateBestChain is split into steps (see ActivateBestChainStep) so that
     * we avoid holding cs_main for an extended period of time; the length of this
     * call may be quite long during reindexing or a substantial reorg.
     *
     * May not be called with cs_main held. May not be called in a
     * validationinterface callback.
     *
     * @returns true unless a system error occurred
     */
    bool ActivateBestChain(
        BlockValidationState& state,
        std::shared_ptr<const CBlock> pblock = nullptr)
        EXCLUSIVE_LOCKS_REQUIRED(!m_chainstate_mutex)
        LOCKS_EXCLUDED(::cs_main);

    bool AcceptBlock(const std::shared_ptr<const CBlock>& pblock, BlockValidationState& state, CBlockIndex** ppindex, bool fRequested, const FlatFilePos* dbp, bool* fNewBlock) EXCLUSIVE_LOCKS_REQUIRED(cs_main);

    // Block (dis)connection on a given view:
    DisconnectResult DisconnectBlock(const CBlock& block, const CBlockIndex* pindex, CCoinsViewCache& view)
        EXCLUSIVE_LOCKS_REQUIRED(::cs_main);
    bool ConnectBlock(const CBlock& block, BlockValidationState& state, CBlockIndex* pindex,
                      CCoinsViewCache& view, bool fJustCheck = false) EXCLUSIVE_LOCKS_REQUIRED(cs_main);

    // Apply the effects of a block disconnection on the UTXO set.
    bool DisconnectTip(BlockValidationState& state, DisconnectedBlockTransactions* disconnectpool) EXCLUSIVE_LOCKS_REQUIRED(cs_main, m_mempool->cs);

    // Manual block validity manipulation:
    /** Mark a block as precious and reorganize.
     *
     * May not be called in a validationinterface callback.
     */
    bool PreciousBlock(BlockValidationState& state, CBlockIndex* pindex)
        EXCLUSIVE_LOCKS_REQUIRED(!m_chainstate_mutex)
        LOCKS_EXCLUDED(::cs_main);

    /** Mark a block as invalid. */
    bool InvalidateBlock(BlockValidationState& state, CBlockIndex* pindex)
        EXCLUSIVE_LOCKS_REQUIRED(!m_chainstate_mutex)
        LOCKS_EXCLUDED(::cs_main);

    /** Remove invalidity status from a block and its descendants. */
    void ResetBlockFailureFlags(CBlockIndex* pindex) EXCLUSIVE_LOCKS_REQUIRED(cs_main);

    /** Replay blocks that aren't fully applied to the database. */
    bool ReplayBlocks();

    /** Whether the chain state needs to be redownloaded due to lack of witness data */
    [[nodiscard]] bool NeedsRedownload() const EXCLUSIVE_LOCKS_REQUIRED(cs_main);
    /** Ensures we have a genesis block in the block tree, possibly writing one to disk. */
    bool LoadGenesisBlock();

    void PruneBlockIndexCandidates();

    void UnloadBlockIndex() EXCLUSIVE_LOCKS_REQUIRED(::cs_main);

    /** Check whether we are doing an initial block download (synchronizing from disk or network) */
    bool IsInitialBlockDownload() const;

    /** Find the last common block of this chain and a locator. */
    CBlockIndex* FindForkInGlobalIndex(const CBlockLocator& locator) const EXCLUSIVE_LOCKS_REQUIRED(cs_main);

    /**
     * Make various assertions about the state of the block index.
     *
     * By default this only executes fully when using the Regtest chain; see: fCheckBlockIndex.
     */
    void CheckBlockIndex();

    /** Load the persisted mempool from disk */
    void LoadMempool(const ArgsManager& args);

    /** Update the chain tip based on database information, i.e. CoinsTip()'s best block. */
    bool LoadChainTip() EXCLUSIVE_LOCKS_REQUIRED(cs_main);

    //! Dictates whether we need to flush the cache to disk or not.
    //!
    //! @return the state of the size of the coins cache.
    CoinsCacheSizeState GetCoinsCacheSizeState() EXCLUSIVE_LOCKS_REQUIRED(::cs_main);

    CoinsCacheSizeState GetCoinsCacheSizeState(
        size_t max_coins_cache_size_bytes,
        size_t max_mempool_size_bytes) EXCLUSIVE_LOCKS_REQUIRED(::cs_main);

    std::string ToString() EXCLUSIVE_LOCKS_REQUIRED(::cs_main);

private:
    bool ActivateBestChainStep(BlockValidationState& state, CBlockIndex* pindexMostWork, const std::shared_ptr<const CBlock>& pblock, bool& fInvalidFound, ConnectTrace& connectTrace) EXCLUSIVE_LOCKS_REQUIRED(cs_main, m_mempool->cs);
    bool ConnectTip(BlockValidationState& state, CBlockIndex* pindexNew, const std::shared_ptr<const CBlock>& pblock, ConnectTrace& connectTrace, DisconnectedBlockTransactions& disconnectpool) EXCLUSIVE_LOCKS_REQUIRED(cs_main, m_mempool->cs);

    void InvalidBlockFound(CBlockIndex* pindex, const BlockValidationState& state) EXCLUSIVE_LOCKS_REQUIRED(cs_main);
    CBlockIndex* FindMostWorkChain() EXCLUSIVE_LOCKS_REQUIRED(cs_main);
    void ReceivedBlockTransactions(const CBlock& block, CBlockIndex* pindexNew, const FlatFilePos& pos) EXCLUSIVE_LOCKS_REQUIRED(cs_main);

    bool RollforwardBlock(const CBlockIndex* pindex, CCoinsViewCache& inputs) EXCLUSIVE_LOCKS_REQUIRED(cs_main);

    void CheckForkWarningConditions() EXCLUSIVE_LOCKS_REQUIRED(cs_main);
    void InvalidChainFound(CBlockIndex* pindexNew) EXCLUSIVE_LOCKS_REQUIRED(cs_main);

    //! Indirection necessary to make lock annotations work with an optional mempool.
    RecursiveMutex* MempoolMutex() const LOCK_RETURNED(m_mempool->cs)
    {
        return m_mempool ? &m_mempool->cs : nullptr;
    }

    /**
     * Make mempool consistent after a reorg, by re-adding or recursively erasing
     * disconnected block transactions from the mempool, and also removing any
     * other transactions from the mempool that are no longer valid given the new
     * tip/height.
     *
     * Note: we assume that disconnectpool only contains transactions that are NOT
     * confirmed in the current chain nor already in the mempool (otherwise,
     * in-mempool descendants of such transactions would be removed).
     *
     * Passing fAddToMempool=false will skip trying to add the transactions back,
     * and instead just erase from the mempool as needed.
     */
    void MaybeUpdateMempoolForReorg(
        DisconnectedBlockTransactions& disconnectpool,
        bool fAddToMempool) EXCLUSIVE_LOCKS_REQUIRED(cs_main, m_mempool->cs);

    /** Check warning conditions and do some notifications on new chain tip set. */
    void UpdateTip(const CBlockIndex* pindexNew)
        EXCLUSIVE_LOCKS_REQUIRED(::cs_main);

    friend ChainstateManager;
};

/**
 * Provides an interface for creating and interacting with one or two
 * chainstates: an IBD chainstate generated by downloading blocks, and
 * an optional snapshot chainstate loaded from a UTXO snapshot. Managed
 * chainstates can be maintained at different heights simultaneously.
 *
 * This class provides abstractions that allow the retrieval of the current
 * most-work chainstate ("Active") as well as chainstates which may be in
 * background use to validate UTXO snapshots.
 *
 * Definitions:
 *
 * *IBD chainstate*: a chainstate whose current state has been "fully"
 *   validated by the initial block download process.
 *
 * *Snapshot chainstate*: a chainstate populated by loading in an
 *    assumeutxo UTXO snapshot.
 *
 * *Active chainstate*: the chainstate containing the current most-work
 *    chain. Consulted by most parts of the system (net_processing,
 *    wallet) as a reflection of the current chain and UTXO set.
 *    This may either be an IBD chainstate or a snapshot chainstate.
 *
 * *Background IBD chainstate*: an IBD chainstate for which the
 *    IBD process is happening in the background while use of the
 *    active (snapshot) chainstate allows the rest of the system to function.
 */
class ChainstateManager
{
private:
    //! The chainstate used under normal operation (i.e. "regular" IBD) or, if
    //! a snapshot is in use, for background validation.
    //!
    //! Its contents (including on-disk data) will be deleted *upon shutdown*
    //! after background validation of the snapshot has completed. We do not
    //! free the chainstate contents immediately after it finishes validation
    //! to cautiously avoid a case where some other part of the system is still
    //! using this pointer (e.g. net_processing).
    //!
    //! Once this pointer is set to a corresponding chainstate, it will not
    //! be reset until init.cpp:Shutdown().
    //!
    //! This is especially important when, e.g., calling ActivateBestChain()
    //! on all chainstates because we are not able to hold ::cs_main going into
    //! that call.
    std::unique_ptr<CChainState> m_ibd_chainstate GUARDED_BY(::cs_main);

    //! A chainstate initialized on the basis of a UTXO snapshot. If this is
    //! non-null, it is always our active chainstate.
    //!
    //! Once this pointer is set to a corresponding chainstate, it will not
    //! be reset until init.cpp:Shutdown().
    //!
    //! This is especially important when, e.g., calling ActivateBestChain()
    //! on all chainstates because we are not able to hold ::cs_main going into
    //! that call.
    std::unique_ptr<CChainState> m_snapshot_chainstate GUARDED_BY(::cs_main);

    //! Points to either the ibd or snapshot chainstate; indicates our
    //! most-work chain.
    //!
    //! Once this pointer is set to a corresponding chainstate, it will not
    //! be reset until init.cpp:Shutdown().
    //!
    //! This is especially important when, e.g., calling ActivateBestChain()
    //! on all chainstates because we are not able to hold ::cs_main going into
    //! that call.
    CChainState* m_active_chainstate GUARDED_BY(::cs_main) {nullptr};

    //! If true, the assumed-valid chainstate has been fully validated
    //! by the background validation chainstate.
    bool m_snapshot_validated{false};

    CBlockIndex* m_best_invalid;
    friend bool node::BlockManager::LoadBlockIndex(const Consensus::Params&, ChainstateManager&);

    //! Internal helper for ActivateSnapshot().
    [[nodiscard]] bool PopulateAndValidateSnapshot(
        CChainState& snapshot_chainstate,
        CAutoFile& coins_file,
        const node::SnapshotMetadata& metadata);

    /**
     * If a block header hasn't already been seen, call CheckBlockHeader on it, ensure
     * that it doesn't descend from an invalid block, and then add it to m_block_index.
     */
    bool AcceptBlockHeader(
        const CBlockHeader& block,
        BlockValidationState& state,
        const CChainParams& chainparams,
        CBlockIndex** ppindex) EXCLUSIVE_LOCKS_REQUIRED(cs_main);
    friend CChainState;

public:
    std::thread m_load_block;
    //! A single BlockManager instance is shared across each constructed
    //! chainstate to avoid duplicating block metadata.
    node::BlockManager m_blockman;

    /**
     * In order to efficiently track invalidity of headers, we keep the set of
     * blocks which we tried to connect and found to be invalid here (ie which
     * were set to BLOCK_FAILED_VALID since the last restart). We can then
     * walk this set and check if a new header is a descendant of something in
     * this set, preventing us from having to walk m_block_index when we try
     * to connect a bad block and fail.
     *
     * While this is more complicated than marking everything which descends
     * from an invalid block as invalid at the time we discover it to be
     * invalid, doing so would require walking all of m_block_index to find all
     * descendants. Since this case should be very rare, keeping track of all
     * BLOCK_FAILED_VALID blocks in a set should be just fine and work just as
     * well.
     *
     * Because we already walk m_block_index in height-order at startup, we go
     * ahead and mark descendants of invalid blocks as FAILED_CHILD at that time,
     * instead of putting things in this set.
     */
    std::set<CBlockIndex*> m_failed_blocks;

    //! The total number of bytes available for us to use across all in-memory
    //! coins caches. This will be split somehow across chainstates.
    int64_t m_total_coinstip_cache{0};
    //
    //! The total number of bytes available for us to use across all leveldb
    //! coins databases. This will be split somehow across chainstates.
    int64_t m_total_coinsdb_cache{0};

    //! Instantiate a new chainstate and assign it based upon whether it is
    //! from a snapshot.
    //!
    //! @param[in] mempool              The mempool to pass to the chainstate
    //                                  constructor
    //! @param[in] snapshot_blockhash   If given, signify that this chainstate
    //!                                 is based on a snapshot.
    CChainState& InitializeChainstate(
        CTxMemPool* mempool,
        const std::optional<uint256>& snapshot_blockhash = std::nullopt)
        LIFETIMEBOUND EXCLUSIVE_LOCKS_REQUIRED(::cs_main);

    //! Get all chainstates currently being used.
    std::vector<CChainState*> GetAll();

    //! Construct and activate a Chainstate on the basis of UTXO snapshot data.
    //!
    //! Steps:
    //!
    //! - Initialize an unused CChainState.
    //! - Load its `CoinsViews` contents from `coins_file`.
    //! - Verify that the hash of the resulting coinsdb matches the expected hash
    //!   per assumeutxo chain parameters.
    //! - Wait for our headers chain to include the base block of the snapshot.
    //! - "Fast forward" the tip of the new chainstate to the base of the snapshot,
    //!   faking nTx* block index data along the way.
    //! - Move the new chainstate to `m_snapshot_chainstate` and make it our
    //!   ChainstateActive().
    [[nodiscard]] bool ActivateSnapshot(
        CAutoFile& coins_file, const node::SnapshotMetadata& metadata, bool in_memory);

    //! The most-work chain.
    CChainState& ActiveChainstate() const;
    CChain& ActiveChain() const { return ActiveChainstate().m_chain; }
    int ActiveHeight() const { return ActiveChain().Height(); }
    CBlockIndex* ActiveTip() const { return ActiveChain().Tip(); }

    node::BlockMap& BlockIndex() EXCLUSIVE_LOCKS_REQUIRED(::cs_main)
    {
        AssertLockHeld(::cs_main);
        return m_blockman.m_block_index;
    }

    //! @returns true if a snapshot-based chainstate is in use. Also implies
    //!          that a background validation chainstate is also in use.
    bool IsSnapshotActive() const;

    std::optional<uint256> SnapshotBlockhash() const;

    //! Is there a snapshot in use and has it been fully validated?
    bool IsSnapshotValidated() const { return m_snapshot_validated; }

    /**
     * Process an incoming block. This only returns after the best known valid
     * block is made active. Note that it does not, however, guarantee that the
     * specific block passed to it has been checked for validity!
     *
     * If you want to *possibly* get feedback on whether block is valid, you must
     * install a CValidationInterface (see validationinterface.h) - this will have
     * its BlockChecked method called whenever *any* block completes validation.
     *
     * Note that we guarantee that either the proof-of-work is valid on block, or
     * (and possibly also) BlockChecked will have been called.
     *
     * May not be called in a validationinterface callback.
     *
     * @param[in]   block The block we want to process.
     * @param[in]   force_processing Process this block even if unrequested; used for non-network block sources.
     * @param[out]  new_block A boolean which is set to indicate if the block was first received via this call
     * @returns     If the block was processed, independently of block validity
     */
    bool ProcessNewBlock(const CChainParams& chainparams, const std::shared_ptr<const CBlock>& block, bool force_processing, bool* new_block) LOCKS_EXCLUDED(cs_main);

    /**
     * Process incoming block headers.
     *
     * May not be called in a
     * validationinterface callback.
     *
     * @param[in]  block The block headers themselves
     * @param[out] state This may be set to an Error state if any error occurred processing them
     * @param[in]  chainparams The params for the chain we want to connect to
     * @param[out] ppindex If set, the pointer will be set to point to the last new block index object for the given headers
     */
    bool ProcessNewBlockHeaders(const std::vector<CBlockHeader>& block, BlockValidationState& state, const CChainParams& chainparams, bool fOldClient, const CBlockIndex** ppindex = nullptr, const CBlockIndex** pindexFirst = nullptr) LOCKS_EXCLUDED(cs_main);

    /**
     * Try to add a transaction to the memory pool.
     *
     * @param[in]  tx              The transaction to submit for mempool acceptance.
     * @param[in]  test_accept     When true, run validation checks but don't submit to mempool.
     */
    [[nodiscard]] MempoolAcceptResult ProcessTransaction(const CTransactionRef& tx, bool test_accept=false)
        EXCLUSIVE_LOCKS_REQUIRED(cs_main);

    //! Load the block tree and coins database from disk, initializing state if we're running with -reindex
    bool LoadBlockIndex() EXCLUSIVE_LOCKS_REQUIRED(cs_main);

    //! Unload block index and chain data before shutdown.
    void Unload() EXCLUSIVE_LOCKS_REQUIRED(::cs_main);

    //! Clear (deconstruct) chainstate data.
    void Reset();

    //! Check to see if caches are out of balance and if so, call
    //! ResizeCoinsCaches() as needed.
    void MaybeRebalanceCaches() EXCLUSIVE_LOCKS_REQUIRED(::cs_main);

    ~ChainstateManager() {
        LOCK(::cs_main);
        UnloadBlockIndex(/* mempool */ nullptr, *this);
        Reset();
    }
};

using FopenFn = std::function<FILE*(const fs::path&, const char*)>;

/** Dump the mempool to disk. */
bool DumpMempool(const CTxMemPool& pool, FopenFn mockable_fopen_function = fsbridge::fopen, bool skip_file_commit = false);

/** Load the mempool from disk. */
bool LoadMempool(CTxMemPool& pool, CChainState& active_chainstate, FopenFn mockable_fopen_function = fsbridge::fopen);

/**
 * Return the expected assumeutxo value for a given height, if one exists.
 *
 * @param[in] height Get the assumeutxo value for this height.
 *
 * @returns empty if no assumeutxo configuration exists for the given height.
 */
const AssumeutxoData* ExpectedAssumeutxo(const int height, const CChainParams& params);

#endif // BITCOIN_VALIDATION_H<|MERGE_RESOLUTION|>--- conflicted
+++ resolved
@@ -47,14 +47,11 @@
 class CChainState;
 class CBlockTreeDB;
 class CChainParams;
-<<<<<<< HEAD
+namespace wallet {
 class CWallet;
-struct CCheckpointData;
-class CInv;
-class CConnman;
-class CScriptCheck;
-=======
->>>>>>> dd04f2dd
+} // namespace wallet
+//class CWallet;
+using wallet::CWallet;
 class CTxMemPool;
 class ChainstateManager;
 struct ChainTxData;
@@ -160,27 +157,10 @@
 void StartScriptCheckWorkerThreads(int threads_num);
 /** Stop all of the script checking worker threads */
 void StopScriptCheckWorkerThreads();
-<<<<<<< HEAD
-/**
- * Return transaction from the block at block_index.
- * If block_index is not provided, fall back to mempool.
- * If mempool is not provided or the tx couldn't be found in mempool, fall back to g_txindex.
- *
- * @param[in]  block_index     The block to read from disk, or nullptr
- * @param[in]  mempool         If block_index is not provided, look in the mempool, if provided
- * @param[in]  hash            The txid
- * @param[in]  consensusParams The params
- * @param[out] hashBlock       The hash of block_index, if the tx was found via block_index
- * @returns                    The tx if found, otherwise nullptr
- */
-CTransactionRef GetTransaction(const CBlockIndex* const block_index, const CTxMemPool* const mempool, const uint256& hash, const Consensus::Params& consensusParams, uint256& hashBlock);
+
 CAmount GetBlockSubsidy(int nHeight, const Consensus::Params& consensusParams, bool fProofOfStake = false);
 CAmount GetProofOfWorkSubsidy();
 CAmount GetProofOfStakeSubsidy();
-=======
-
-CAmount GetBlockSubsidy(int nHeight, const Consensus::Params& consensusParams);
->>>>>>> dd04f2dd
 
 bool AbortNode(BlockValidationState& state, const std::string& strMessage, const bilingual_str& userMessage = bilingual_str{});
 
@@ -439,117 +419,6 @@
     ALWAYS
 };
 
-<<<<<<< HEAD
-struct CBlockIndexWorkComparator
-{
-    bool operator()(const CBlockIndex *pa, const CBlockIndex *pb) const;
-};
-
-/**
- * Maintains a tree of blocks (stored in `m_block_index`) which is consulted
- * to determine where the most-work tip is.
- *
- * This data is used mostly in `CChainState` - information about, e.g.,
- * candidate tips is not maintained here.
- */
-class BlockManager
-{
-    friend CChainState;
-
-public:
-    BlockMap m_block_index GUARDED_BY(cs_main);
-
-    /** In order to efficiently track invalidity of headers, we keep the set of
-      * blocks which we tried to connect and found to be invalid here (ie which
-      * were set to BLOCK_FAILED_VALID since the last restart). We can then
-      * walk this set and check if a new header is a descendant of something in
-      * this set, preventing us from having to walk m_block_index when we try
-      * to connect a bad block and fail.
-      *
-      * While this is more complicated than marking everything which descends
-      * from an invalid block as invalid at the time we discover it to be
-      * invalid, doing so would require walking all of m_block_index to find all
-      * descendants. Since this case should be very rare, keeping track of all
-      * BLOCK_FAILED_VALID blocks in a set should be just fine and work just as
-      * well.
-      *
-      * Because we already walk m_block_index in height-order at startup, we go
-      * ahead and mark descendants of invalid blocks as FAILED_CHILD at that time,
-      * instead of putting things in this set.
-      */
-    std::set<CBlockIndex*> m_failed_blocks;
-
-    /**
-     * All pairs A->B, where A (or one of its ancestors) misses transactions, but B has transactions.
-     * Pruned nodes may have entries where B is missing data.
-     */
-    std::multimap<CBlockIndex*, CBlockIndex*> m_blocks_unlinked;
-
-    /**
-     * Load the blocktree off disk and into memory. Populate certain metadata
-     * per index entry (nStatus, nChainWork, nTimeMax, etc.) as well as peripheral
-     * collections like setDirtyBlockIndex.
-     *
-     * @param[out] block_index_candidates  Fill this set with any valid blocks for
-     *                                     which we've downloaded all transactions.
-     */
-    bool LoadBlockIndex(
-        const Consensus::Params& consensus_params,
-        CBlockTreeDB& blocktree,
-        std::set<CBlockIndex*, CBlockIndexWorkComparator>& block_index_candidates)
-        EXCLUSIVE_LOCKS_REQUIRED(cs_main);
-
-    /** Clear all data members. */
-    void Unload() EXCLUSIVE_LOCKS_REQUIRED(cs_main);
-
-    CBlockIndex* AddToBlockIndex(const CBlockHeader& block, bool fSetAsProofOfStake) EXCLUSIVE_LOCKS_REQUIRED(cs_main);
-    /** Create a new block index entry for a given block hash */
-    CBlockIndex* InsertBlockIndex(const uint256& hash) EXCLUSIVE_LOCKS_REQUIRED(cs_main);
-
-    //! Mark one block file as pruned (modify associated database entries)
-    void PruneOneBlockFile(const int fileNumber) EXCLUSIVE_LOCKS_REQUIRED(cs_main);
-
-    /**
-     * If a block header hasn't already been seen, call CheckBlockHeader on it, ensure
-     * that it doesn't descend from an invalid block, and then add it to m_block_index.
-     */
-    bool AcceptBlockHeader(
-        const CBlockHeader& block,
-        BlockValidationState& state,
-        const CChainParams& chainparams,
-        CBlockIndex** ppindex,
-        CChainState& chainstate,
-        bool fProofOfStake,
-        bool fOldClient = false) EXCLUSIVE_LOCKS_REQUIRED(cs_main);
-
-    CBlockIndex* LookupBlockIndex(const uint256& hash) const EXCLUSIVE_LOCKS_REQUIRED(cs_main);
-
-    /** Find the last common block between the parameter chain and a locator. */
-    CBlockIndex* FindForkInGlobalIndex(const CChain& chain, const CBlockLocator& locator) EXCLUSIVE_LOCKS_REQUIRED(cs_main);
-
-    //! Returns last CBlockIndex* that is a checkpoint
-    CBlockIndex* GetLastCheckpoint(const CCheckpointData& data) EXCLUSIVE_LOCKS_REQUIRED(cs_main);
-
-    //! Returns last CBlockIndex* from the auto selected checkpoint
-    const CBlockIndex* AutoSelectSyncCheckpoint(const CBlockIndex *pindexBest) EXCLUSIVE_LOCKS_REQUIRED(cs_main);
-
-    //! Check against automatically selected checkpoint
-    bool CheckSyncCheckpoint(int nHeight, const CBlockIndex *pindexBest) EXCLUSIVE_LOCKS_REQUIRED(cs_main);
-
-    /**
-     * Return the spend height, which is one more than the inputs.GetBestBlock().
-     * While checking, GetBestBlock() refers to the parent block. (protected by cs_main)
-     * This is also true for mempool checks.
-     */
-    int GetSpendHeight(const CCoinsViewCache& inputs) EXCLUSIVE_LOCKS_REQUIRED(cs_main);
-
-    ~BlockManager() {
-        Unload();
-    }
-};
-
-=======
->>>>>>> dd04f2dd
 /**
  * A convenience class for constructing the CCoinsView* hierarchy used
  * to facilitate access to the UTXO set.
@@ -775,10 +644,6 @@
 
     //! Unconditionally flush all changes to disk.
     void ForceFlushStateToDisk();
-
-    //! Prune blockfiles from the disk if necessary and then flush chainstate changes
-    //! if we pruned.
-    void PruneAndFlush();
 
     /**
      * Find the best known block, and make it the tip of the block chain. The
@@ -1004,7 +869,9 @@
         const CBlockHeader& block,
         BlockValidationState& state,
         const CChainParams& chainparams,
-        CBlockIndex** ppindex) EXCLUSIVE_LOCKS_REQUIRED(cs_main);
+        CBlockIndex** ppindex,
+        bool fProofOfStake,
+        bool fOldClient = false) EXCLUSIVE_LOCKS_REQUIRED(cs_main);
     friend CChainState;
 
 public:
