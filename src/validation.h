// Copyright (c) 2009-2010 Satoshi Nakamoto
// Copyright (c) 2009-2022 The Bitcoin Core developers
// Distributed under the MIT software license, see the accompanying
// file COPYING or http://www.opensource.org/licenses/mit-license.php.

// Rolling checkpoint check by Qtum
// Copyright (c) 2016-2018 The Qtum developers

#ifndef BITCOIN_VALIDATION_H
#define BITCOIN_VALIDATION_H

#if defined(HAVE_CONFIG_H)
#include <config/bitcoin-config.h>
#endif

#include <arith_uint256.h>
#include <attributes.h>
#include <chain.h>
#include <consensus/amount.h>
#include <deploymentstatus.h>
#include <kernel/chainparams.h>
#include <kernel/chainstatemanager_opts.h>
#include <kernel/cs_main.h> // IWYU pragma: export
#include <node/blockstorage.h>
#include <policy/feerate.h>
#include <policy/packages.h>
#include <policy/policy.h>
#include <script/script_error.h>
#include <shutdown.h>
#include <sync.h>
#include <txdb.h>
#include <txmempool.h> // For CTxMemPool::cs
#include <uint256.h>
#include <util/check.h>
#include <util/fs.h>
#include <util/hasher.h>
#include <util/translation.h>
<<<<<<< HEAD
#include <wallet/wallet.h>
=======
#include <versionbits.h>
>>>>>>> 88259837

#include <atomic>
#include <map>
#include <memory>
#include <optional>
#include <set>
#include <stdint.h>
#include <string>
#include <thread>
#include <utility>
#include <vector>

<<<<<<< HEAD
using valtype = std::vector<unsigned char>;

class CChainState;
class CBlockTreeDB;
class CChainParams;
namespace wallet {
class CWallet;
} // namespace wallet
//class CWallet;
using wallet::CWallet;
=======
class Chainstate;
class CBlockTreeDB;
>>>>>>> 88259837
class CTxMemPool;
class ChainstateManager;
struct ChainTxData;
struct DisconnectedBlockTransactions;
struct PrecomputedTransactionData;
struct LockPoints;
struct AssumeutxoData;
namespace node {
class SnapshotMetadata;
} // namespace node
namespace Consensus {
struct Params;
} // namespace Consensus

<<<<<<< HEAD
/** Minimum fee for transactions */
static const unsigned int MIN_TX_FEE = 10000;
/** Minimum fee per kB */
static const unsigned int TX_FEE_PER_KB = 100000;
/** Default for -minrelaytxfee, minimum relay fee for transactions */
static const unsigned int DEFAULT_MIN_RELAY_TX_FEE = 10000;
/** Default for -limitancestorcount, max number of in-mempool ancestors */
static const unsigned int DEFAULT_ANCESTOR_LIMIT = 25;
/** Default for -limitancestorsize, maximum kilobytes of tx + all in-mempool ancestors */
static const unsigned int DEFAULT_ANCESTOR_SIZE_LIMIT = 101;
/** Default for -limitdescendantcount, max number of in-mempool descendants */
static const unsigned int DEFAULT_DESCENDANT_LIMIT = 25;
/** Default for -limitdescendantsize, maximum kilobytes of in-mempool descendants */
static const unsigned int DEFAULT_DESCENDANT_SIZE_LIMIT = 101;

// If a package is submitted, it must be within the mempool's ancestor/descendant limits. Since a
// submitted package must be child-with-unconfirmed-parents (all of the transactions are an ancestor
// of the child), package limits are ultimately bounded by mempool package limits. Ensure that the
// defaults reflect this constraint.
static_assert(DEFAULT_DESCENDANT_LIMIT >= MAX_PACKAGE_COUNT);
static_assert(DEFAULT_ANCESTOR_LIMIT >= MAX_PACKAGE_COUNT);
static_assert(DEFAULT_ANCESTOR_SIZE_LIMIT >= MAX_PACKAGE_SIZE);
static_assert(DEFAULT_DESCENDANT_SIZE_LIMIT >= MAX_PACKAGE_SIZE);

/** Default for -mempoolexpiry, expiration time for mempool transactions in hours */
static const unsigned int DEFAULT_MEMPOOL_EXPIRY = 336;
=======
>>>>>>> 88259837
/** Maximum number of dedicated script-checking threads allowed */
static const int MAX_SCRIPTCHECK_THREADS = 15;
/** -par default (number of script-checking threads, 0 = auto) */
static const int DEFAULT_SCRIPTCHECK_THREADS = 0;
<<<<<<< HEAD
static const int64_t DEFAULT_MAX_TIP_AGE = 24 * 60 * 60;
static const bool DEFAULT_CHECKPOINTS_ENABLED = true;
static const bool DEFAULT_TXINDEX = true;
static constexpr bool DEFAULT_COINSTATSINDEX{false};
static const char* const DEFAULT_BLOCKFILTERINDEX = "0";
/** Default for -persistmempool */
static const bool DEFAULT_PERSIST_MEMPOOL = true;
=======
>>>>>>> 88259837
/** Default for -stopatheight */
static const int DEFAULT_STOPATHEIGHT = 0;
/** Block files containing a block-height within MIN_BLOCKS_TO_KEEP of ActiveChain().Tip() will not be pruned. */
static const unsigned int MIN_BLOCKS_TO_KEEP = 288;
static const signed int DEFAULT_CHECKBLOCKS = 6;
static constexpr int DEFAULT_CHECKLEVEL{3};
// Require that user allocate at least 550 MiB for block & undo files (blk???.dat and rev???.dat)
// At 1MB per block, 288 blocks = 288MB.
// Add 15% for Undo data = 331MB
// Add 20% for Orphan block rate = 397MB
// We want the low water mark after pruning to be at least 397 MB and since we prune in
// full block file chunks, we need the high water mark which triggers the prune to be
// one 128MB block file + added 15% undo data = 147MB greater for a total of 545MB
// Setting the target to >= 550 MiB will make it likely we can respect the target.
static const uint64_t MIN_DISK_SPACE_FOR_BLOCK_FILES = 550 * 1024 * 1024;

/** Current sync state passed to tip changed callbacks. */
enum class SynchronizationState {
    INIT_REINDEX,
    INIT_DOWNLOAD,
    POST_INIT
};

extern GlobalMutex g_best_block_mutex;
extern std::condition_variable g_best_block_cv;
/** Used to notify getblocktemplate RPC of new tips. */
extern uint256 g_best_block;
<<<<<<< HEAD
/** Whether there are dedicated script-checking threads running.
 * False indicates all script checking is done on the main threadMessageHandler thread.
 */
extern bool g_parallel_script_checks;
extern bool fRequireStandard;
extern bool fCheckBlockIndex;
extern bool fCheckpointsEnabled;

/** A fee rate smaller than this is considered zero fee (for relaying, mining and transaction creation) */
extern CFeeRate minRelayTxFee;
/** If the tip is older than this (in seconds), the node is considered to be in initial block download. */
extern int64_t nMaxTipAge;

/** Block hash whose ancestors we will assume to have valid scripts without checking them. */
extern uint256 hashAssumeValid;

/** Minimum work we will assume exists on some valid chain. */
extern arith_uint256 nMinimumChainWork;

/** Best header we've seen so far (used for getheaders queries' starting points). */
extern CBlockIndex *pindexBestHeader;
=======
>>>>>>> 88259837

/** Documentation for argument 'checklevel'. */
extern const std::vector<std::string> CHECKLEVEL_DOC;

/** Run instances of script checking worker threads */
void StartScriptCheckWorkerThreads(int threads_num);
/** Stop all of the script checking worker threads */
void StopScriptCheckWorkerThreads();

CAmount GetBlockSubsidy(int nHeight, const Consensus::Params& consensusParams, bool fProofOfStake = false);
CAmount GetProofOfWorkSubsidy();
CAmount GetProofOfStakeSubsidy();

bool AbortNode(BlockValidationState& state, const std::string& strMessage, const bilingual_str& userMessage = bilingual_str{});

/** Guess verification progress (as a fraction between 0.0=genesis and 1.0=current tip). */
double GuessVerificationProgress(const ChainTxData& data, const CBlockIndex* pindex);

/** Prune block files up to a given height */
void PruneBlockFilesManual(Chainstate& active_chainstate, int nManualPruneHeight);

/**
* Validation result for a single transaction mempool acceptance.
*/
struct MempoolAcceptResult {
    /** Used to indicate the results of mempool validation. */
    enum class ResultType {
        VALID, //!> Fully validated, valid.
        INVALID, //!> Invalid.
        MEMPOOL_ENTRY, //!> Valid, transaction was already in the mempool.
        DIFFERENT_WITNESS, //!> Not validated. A same-txid-different-witness tx (see m_other_wtxid) already exists in the mempool and was not replaced.
    };
    /** Result type. Present in all MempoolAcceptResults. */
    const ResultType m_result_type;

    /** Contains information about why the transaction failed. */
    const TxValidationState m_state;

    // The following fields are only present when m_result_type = ResultType::VALID or MEMPOOL_ENTRY
    /** Mempool transactions replaced by the tx. */
    const std::optional<std::list<CTransactionRef>> m_replaced_transactions;
    /** Virtual size as used by the mempool, calculated using serialized size and sigops. */
    const std::optional<int64_t> m_vsize;
    /** Raw base fees in satoshis. */
    const std::optional<CAmount> m_base_fees;
    /** The feerate at which this transaction was considered. This includes any fee delta added
     * using prioritisetransaction (i.e. modified fees). If this transaction was submitted as a
     * package, this is the package feerate, which may also include its descendants and/or
     * ancestors (see m_wtxids_fee_calculations below).
     * Only present when m_result_type = ResultType::VALID.
     */
    const std::optional<CFeeRate> m_effective_feerate;
    /** Contains the wtxids of the transactions used for fee-related checks. Includes this
     * transaction's wtxid and may include others if this transaction was validated as part of a
     * package. This is not necessarily equivalent to the list of transactions passed to
     * ProcessNewPackage().
     * Only present when m_result_type = ResultType::VALID. */
    const std::optional<std::vector<uint256>> m_wtxids_fee_calculations;

    // The following field is only present when m_result_type = ResultType::DIFFERENT_WITNESS
    /** The wtxid of the transaction in the mempool which has the same txid but different witness. */
    const std::optional<uint256> m_other_wtxid;

    static MempoolAcceptResult Failure(TxValidationState state) {
        return MempoolAcceptResult(state);
    }

    static MempoolAcceptResult Success(std::list<CTransactionRef>&& replaced_txns,
                                       int64_t vsize,
                                       CAmount fees,
                                       CFeeRate effective_feerate,
                                       const std::vector<uint256>& wtxids_fee_calculations) {
        return MempoolAcceptResult(std::move(replaced_txns), vsize, fees,
                                   effective_feerate, wtxids_fee_calculations);
    }

    static MempoolAcceptResult MempoolTx(int64_t vsize, CAmount fees) {
        return MempoolAcceptResult(vsize, fees);
    }

    static MempoolAcceptResult MempoolTxDifferentWitness(const uint256& other_wtxid) {
        return MempoolAcceptResult(other_wtxid);
    }

// Private constructors. Use static methods MempoolAcceptResult::Success, etc. to construct.
private:
    /** Constructor for failure case */
    explicit MempoolAcceptResult(TxValidationState state)
        : m_result_type(ResultType::INVALID), m_state(state) {
            Assume(!state.IsValid()); // Can be invalid or error
        }

    /** Constructor for success case */
    explicit MempoolAcceptResult(std::list<CTransactionRef>&& replaced_txns,
                                 int64_t vsize,
                                 CAmount fees,
                                 CFeeRate effective_feerate,
                                 const std::vector<uint256>& wtxids_fee_calculations)
        : m_result_type(ResultType::VALID),
        m_replaced_transactions(std::move(replaced_txns)),
        m_vsize{vsize},
        m_base_fees(fees),
        m_effective_feerate(effective_feerate),
        m_wtxids_fee_calculations(wtxids_fee_calculations) {}

    /** Constructor for already-in-mempool case. It wouldn't replace any transactions. */
    explicit MempoolAcceptResult(int64_t vsize, CAmount fees)
        : m_result_type(ResultType::MEMPOOL_ENTRY), m_vsize{vsize}, m_base_fees(fees) {}

    /** Constructor for witness-swapped case. */
    explicit MempoolAcceptResult(const uint256& other_wtxid)
        : m_result_type(ResultType::DIFFERENT_WITNESS), m_other_wtxid(other_wtxid) {}
};

/**
* Validation result for package mempool acceptance.
*/
struct PackageMempoolAcceptResult
{
    const PackageValidationState m_state;
    /**
    * Map from wtxid to finished MempoolAcceptResults. The client is responsible
    * for keeping track of the transaction objects themselves. If a result is not
    * present, it means validation was unfinished for that transaction. If there
    * was a package-wide error (see result in m_state), m_tx_results will be empty.
    */
    std::map<const uint256, const MempoolAcceptResult> m_tx_results;

    explicit PackageMempoolAcceptResult(PackageValidationState state,
                                        std::map<const uint256, const MempoolAcceptResult>&& results)
        : m_state{state}, m_tx_results(std::move(results)) {}

    explicit PackageMempoolAcceptResult(PackageValidationState state, CFeeRate feerate,
                                        std::map<const uint256, const MempoolAcceptResult>&& results)
        : m_state{state}, m_tx_results(std::move(results)) {}

    /** Constructor to create a PackageMempoolAcceptResult from a single MempoolAcceptResult */
    explicit PackageMempoolAcceptResult(const uint256& wtxid, const MempoolAcceptResult& result)
        : m_tx_results{ {wtxid, result} } {}
};

/**
 * Try to add a transaction to the mempool. This is an internal function and is exposed only for testing.
 * Client code should use ChainstateManager::ProcessTransaction()
 *
 * @param[in]  active_chainstate  Reference to the active chainstate.
 * @param[in]  tx                 The transaction to submit for mempool acceptance.
 * @param[in]  accept_time        The timestamp for adding the transaction to the mempool.
 *                                It is also used to determine when the entry expires.
 * @param[in]  bypass_limits      When true, don't enforce mempool fee and capacity limits.
 * @param[in]  test_accept        When true, run validation checks but don't submit to mempool.
 *
 * @returns a MempoolAcceptResult indicating whether the transaction was accepted/rejected with reason.
 */
MempoolAcceptResult AcceptToMemoryPool(Chainstate& active_chainstate, const CTransactionRef& tx,
                                       int64_t accept_time, bool bypass_limits, bool test_accept)
    EXCLUSIVE_LOCKS_REQUIRED(cs_main);

/**
* Validate (and maybe submit) a package to the mempool. See doc/policy/packages.md for full details
* on package validation rules.
* @param[in]    test_accept     When true, run validation checks but don't submit to mempool.
* @returns a PackageMempoolAcceptResult which includes a MempoolAcceptResult for each transaction.
* If a transaction fails, validation will exit early and some results may be missing. It is also
* possible for the package to be partially submitted.
*/
PackageMempoolAcceptResult ProcessNewPackage(Chainstate& active_chainstate, CTxMemPool& pool,
                                                   const Package& txns, bool test_accept)
                                                   EXCLUSIVE_LOCKS_REQUIRED(cs_main);

/* Mempool validation helper functions */

/**
 * Check if transaction will be final in the next block to be created.
 */
bool CheckFinalTxAtTip(const CBlockIndex& active_chain_tip, const CTransaction& tx) EXCLUSIVE_LOCKS_REQUIRED(::cs_main);

/**
 * Calculate LockPoints required to check if transaction will be BIP68 final in the next block
 * to be created on top of tip.
 *
 * @param[in]   tip             Chain tip for which tx sequence locks are calculated. For
 *                              example, the tip of the current active chain.
 * @param[in]   coins_view      Any CCoinsView that provides access to the relevant coins for
 *                              checking sequence locks. For example, it can be a CCoinsViewCache
 *                              that isn't connected to anything but contains all the relevant
 *                              coins, or a CCoinsViewMemPool that is connected to the
 *                              mempool and chainstate UTXO set. In the latter case, the caller
 *                              is responsible for holding the appropriate locks to ensure that
 *                              calls to GetCoin() return correct coins.
 * @param[in]   tx              The transaction being evaluated.
 *
 * @returns The resulting height and time calculated and the hash of the block needed for
 *          calculation, or std::nullopt if there is an error.
 */
std::optional<LockPoints> CalculateLockPointsAtTip(
    CBlockIndex* tip,
    const CCoinsView& coins_view,
    const CTransaction& tx);

/**
 * Check if transaction will be BIP68 final in the next block to be created on top of tip.
 * @param[in]   tip             Chain tip to check tx sequence locks against. For example,
 *                              the tip of the current active chain.
 * @param[in]   lock_points     LockPoints containing the height and time at which this
 *                              transaction is final.
 * Simulates calling SequenceLocks() with data from the tip passed in.
 * The LockPoints should not be considered valid if CheckSequenceLocksAtTip returns false.
 */
bool CheckSequenceLocksAtTip(CBlockIndex* tip,
                             const LockPoints& lock_points);

/**
 * Closure representing one script verification
 * Note that this stores references to the spending transaction
 */
class CScriptCheck
{
private:
    CTxOut m_tx_out;
    const CTransaction *ptxTo;
    unsigned int nIn;
    unsigned int nFlags;
    bool cacheStore;
    ScriptError error{SCRIPT_ERR_UNKNOWN_ERROR};
    PrecomputedTransactionData *txdata;

public:
    CScriptCheck(const CTxOut& outIn, const CTransaction& txToIn, unsigned int nInIn, unsigned int nFlagsIn, bool cacheIn, PrecomputedTransactionData* txdataIn) :
        m_tx_out(outIn), ptxTo(&txToIn), nIn(nInIn), nFlags(nFlagsIn), cacheStore(cacheIn), txdata(txdataIn) { }

    CScriptCheck(const CScriptCheck&) = delete;
    CScriptCheck& operator=(const CScriptCheck&) = delete;
    CScriptCheck(CScriptCheck&&) = default;
    CScriptCheck& operator=(CScriptCheck&&) = default;

    bool operator()();

    ScriptError GetScriptError() const { return error; }
};

/** Initializes the script-execution cache */
[[nodiscard]] bool InitScriptExecutionCache(size_t max_size_bytes);

/** Functions for validating blocks and updating the block tree */

/** Sign proof-of-stake block */
bool SignBlock(CBlock& block, const CWallet& keystore);

/** Context-independent validity checks */
bool CheckBlock(const CBlock& block, BlockValidationState& state, const Consensus::Params& consensusParams, CChainState& chainstate, bool fCheckPOW = true, bool fCheckMerkleRoot = true, bool fCheckSig = true);
bool CheckCanonicalBlockSignature(const std::shared_ptr<const CBlock>& pblock);

/** Check a block is completely valid from start to finish (only works on top of our current best block) */
bool TestBlockValidity(BlockValidationState& state,
                       const CChainParams& chainparams,
                       Chainstate& chainstate,
                       const CBlock& block,
                       CBlockIndex* pindexPrev,
                       const std::function<NodeClock::time_point()>& adjusted_time_callback,
                       bool fCheckPOW = true,
                       bool fCheckMerkleRoot = true,
                       bool fCheckSig = true) EXCLUSIVE_LOCKS_REQUIRED(cs_main);

/** Check with the proof of work on each blockheader matches the value in nBits */
bool HasValidProofOfWork(const std::vector<CBlockHeader>& headers, const Consensus::Params& consensusParams);

/** Return the sum of the work on a given set of headers */
arith_uint256 CalculateHeadersWork(const std::vector<CBlockHeader>& headers);

enum class VerifyDBResult {
    SUCCESS,
    CORRUPTED_BLOCK_DB,
    INTERRUPTED,
    SKIPPED_L3_CHECKS,
    SKIPPED_MISSING_BLOCKS,
};

/** RAII wrapper for VerifyDB: Verify consistency of the block and coin databases */
class CVerifyDB {
public:
    CVerifyDB();
    ~CVerifyDB();
    [[nodiscard]] VerifyDBResult VerifyDB(
        Chainstate& chainstate,
        const Consensus::Params& consensus_params,
        CCoinsView& coinsview,
        int nCheckLevel,
        int nCheckDepth) EXCLUSIVE_LOCKS_REQUIRED(cs_main);
};

enum DisconnectResult
{
    DISCONNECT_OK,      // All good.
    DISCONNECT_UNCLEAN, // Rolled back, but UTXO set was inconsistent with block.
    DISCONNECT_FAILED   // Something else went wrong.
};

class ConnectTrace;

/** @see Chainstate::FlushStateToDisk */
enum class FlushStateMode {
    NONE,
    IF_NEEDED,
    PERIODIC,
    ALWAYS
};

/**
 * A convenience class for constructing the CCoinsView* hierarchy used
 * to facilitate access to the UTXO set.
 *
 * This class consists of an arrangement of layered CCoinsView objects,
 * preferring to store and retrieve coins in memory via `m_cacheview` but
 * ultimately falling back on cache misses to the canonical store of UTXOs on
 * disk, `m_dbview`.
 */
class CoinsViews {

public:
    //! The lowest level of the CoinsViews cache hierarchy sits in a leveldb database on disk.
    //! All unspent coins reside in this store.
    CCoinsViewDB m_dbview GUARDED_BY(cs_main);

    //! This view wraps access to the leveldb instance and handles read errors gracefully.
    CCoinsViewErrorCatcher m_catcherview GUARDED_BY(cs_main);

    //! This is the top layer of the cache hierarchy - it keeps as many coins in memory as
    //! can fit per the dbcache setting.
    std::unique_ptr<CCoinsViewCache> m_cacheview GUARDED_BY(cs_main);

    //! This constructor initializes CCoinsViewDB and CCoinsViewErrorCatcher instances, but it
    //! *does not* create a CCoinsViewCache instance by default. This is done separately because the
    //! presence of the cache has implications on whether or not we're allowed to flush the cache's
    //! state to disk, which should not be done until the health of the database is verified.
    //!
    //! All arguments forwarded onto CCoinsViewDB.
    CoinsViews(DBParams db_params, CoinsViewOptions options);

    //! Initialize the CCoinsViewCache member.
    void InitCache() EXCLUSIVE_LOCKS_REQUIRED(::cs_main);
};

enum class CoinsCacheSizeState
{
    //! The coins cache is in immediate need of a flush.
    CRITICAL = 2,
    //! The cache is at >= 90% capacity.
    LARGE = 1,
    OK = 0
};

/**
 * Chainstate stores and provides an API to update our local knowledge of the
 * current best chain.
 *
 * Eventually, the API here is targeted at being exposed externally as a
 * consumable libconsensus library, so any functions added must only call
 * other class member functions, pure functions in other parts of the consensus
 * library, callbacks via the validation interface, or read/write-to-disk
 * functions (eventually this will also be via callbacks).
 *
 * Anything that is contingent on the current tip of the chain is stored here,
 * whereas block information and metadata independent of the current tip is
 * kept in `BlockManager`.
 */
class Chainstate
{
protected:
    /**
     * Every received block is assigned a unique and increasing identifier, so we
     * know which one to give priority in case of a fork.
     */
    /** Blocks loaded from disk are assigned id 0, so start the counter at 1. */
    int32_t nBlockSequenceId GUARDED_BY(::cs_main) = 1;
    /** Decreasing counter (used by subsequent preciousblock calls). */
    int32_t nBlockReverseSequenceId = -1;
    /** chainwork for the last block that preciousblock has been applied to. */
    arith_uint256 nLastPreciousChainwork = 0;

    /**
     * The ChainState Mutex
     * A lock that must be held when modifying this ChainState - held in ActivateBestChain() and
     * InvalidateBlock()
     */
    Mutex m_chainstate_mutex;

    /**
     * Whether this chainstate is undergoing initial block download.
     *
     * Mutable because we need to be able to mark IsInitialBlockDownload()
     * const, which latches this for caching purposes.
     */
    mutable std::atomic<bool> m_cached_finished_ibd{false};

    //! Optional mempool that is kept in sync with the chain.
    //! Only the active chainstate has a mempool.
    CTxMemPool* m_mempool;

    //! Manages the UTXO set, which is a reflection of the contents of `m_chain`.
    std::unique_ptr<CoinsViews> m_coins_views;

    //! This toggle exists for use when doing background validation for UTXO
    //! snapshots.
    //!
    //! In the expected case, it is set once the background validation chain reaches the
    //! same height as the base of the snapshot and its UTXO set is found to hash to
    //! the expected assumeutxo value. It signals that we should no longer connect
    //! blocks to the background chainstate. When set on the background validation
    //! chainstate, it signifies that we have fully validated the snapshot chainstate.
    //!
    //! In the unlikely case that the snapshot chainstate is found to be invalid, this
    //! is set to true on the snapshot chainstate.
    bool m_disabled GUARDED_BY(::cs_main) {false};

public:
    //! Reference to a BlockManager instance which itself is shared across all
    //! Chainstate instances.
    node::BlockManager& m_blockman;

    //! The chainstate manager that owns this chainstate. The reference is
    //! necessary so that this instance can check whether it is the active
    //! chainstate within deeply nested method calls.
    ChainstateManager& m_chainman;

    explicit Chainstate(
        CTxMemPool* mempool,
        node::BlockManager& blockman,
        ChainstateManager& chainman,
        std::optional<uint256> from_snapshot_blockhash = std::nullopt);

    /**
     * Initialize the CoinsViews UTXO set database management data structures. The in-memory
     * cache is initialized separately.
     *
     * All parameters forwarded to CoinsViews.
     */
    void InitCoinsDB(
        size_t cache_size_bytes,
        bool in_memory,
        bool should_wipe,
        fs::path leveldb_name = "chainstate");

    //! Initialize the in-memory coins cache (to be done after the health of the on-disk database
    //! is verified).
    void InitCoinsCache(size_t cache_size_bytes) EXCLUSIVE_LOCKS_REQUIRED(::cs_main);

    //! @returns whether or not the CoinsViews object has been fully initialized and we can
    //!          safely flush this object to disk.
    bool CanFlushToDisk() const EXCLUSIVE_LOCKS_REQUIRED(::cs_main)
    {
        AssertLockHeld(::cs_main);
        return m_coins_views && m_coins_views->m_cacheview;
    }

    //! The current chain of blockheaders we consult and build on.
    //! @see CChain, CBlockIndex.
    CChain m_chain;

    /**
     * The blockhash which is the base of the snapshot this chainstate was created from.
     *
     * std::nullopt if this chainstate was not created from a snapshot.
     */
    const std::optional<uint256> m_from_snapshot_blockhash;

    //! Return true if this chainstate relies on blocks that are assumed-valid. In
    //! practice this means it was created based on a UTXO snapshot.
    bool reliesOnAssumedValid() { return m_from_snapshot_blockhash.has_value(); }

    /**
     * The set of all CBlockIndex entries with either BLOCK_VALID_TRANSACTIONS (for
     * itself and all ancestors) *or* BLOCK_ASSUMED_VALID (if using background
     * chainstates) and as good as our current tip or better. Entries may be failed,
     * though, and pruning nodes may be missing the data for the block.
     */
    std::set<CBlockIndex*, node::CBlockIndexWorkComparator> setBlockIndexCandidates;

    //! @returns A reference to the in-memory cache of the UTXO set.
    CCoinsViewCache& CoinsTip() EXCLUSIVE_LOCKS_REQUIRED(::cs_main)
    {
        AssertLockHeld(::cs_main);
        Assert(m_coins_views);
        return *Assert(m_coins_views->m_cacheview);
    }

    //! @returns A reference to the on-disk UTXO set database.
    CCoinsViewDB& CoinsDB() EXCLUSIVE_LOCKS_REQUIRED(::cs_main)
    {
        AssertLockHeld(::cs_main);
        return Assert(m_coins_views)->m_dbview;
    }

    //! @returns A pointer to the mempool.
    CTxMemPool* GetMempool()
    {
        return m_mempool;
    }

    //! @returns A reference to a wrapped view of the in-memory UTXO set that
    //!     handles disk read errors gracefully.
    CCoinsViewErrorCatcher& CoinsErrorCatcher() EXCLUSIVE_LOCKS_REQUIRED(::cs_main)
    {
        AssertLockHeld(::cs_main);
        return Assert(m_coins_views)->m_catcherview;
    }

    //! Destructs all objects related to accessing the UTXO set.
    void ResetCoinsViews() { m_coins_views.reset(); }

    //! Does this chainstate have a UTXO set attached?
    bool HasCoinsViews() const { return (bool)m_coins_views; }

    //! The cache size of the on-disk coins view.
    size_t m_coinsdb_cache_size_bytes{0};

    //! The cache size of the in-memory coins view.
    size_t m_coinstip_cache_size_bytes{0};

    //! Resize the CoinsViews caches dynamically and flush state to disk.
    //! @returns true unless an error occurred during the flush.
    bool ResizeCoinsCaches(size_t coinstip_size, size_t coinsdb_size)
        EXCLUSIVE_LOCKS_REQUIRED(::cs_main);

    /**
     * Import blocks from an external file
     *
     * During reindexing, this function is called for each block file (datadir/blocks/blk?????.dat).
     * It reads all blocks contained in the given file and attempts to process them (add them to the
     * block index). The blocks may be out of order within each file and across files. Often this
     * function reads a block but finds that its parent hasn't been read yet, so the block can't be
     * processed yet. The function will add an entry to the blocks_with_unknown_parent map (which is
     * passed as an argument), so that when the block's parent is later read and processed, this
     * function can re-read the child block from disk and process it.
     *
     * Because a block's parent may be in a later file, not just later in the same file, the
     * blocks_with_unknown_parent map must be passed in and out with each call. It's a multimap,
     * rather than just a map, because multiple blocks may have the same parent (when chain splits
     * or stale blocks exist). It maps from parent-hash to child-disk-position.
     *
     * This function can also be used to read blocks from user-specified block files using the
     * -loadblock= option. There's no unknown-parent tracking, so the last two arguments are omitted.
     *
     *
     * @param[in]     fileIn                        FILE handle to file containing blocks to read
     * @param[in]     dbp                           (optional) Disk block position (only for reindex)
     * @param[in,out] blocks_with_unknown_parent    (optional) Map of disk positions for blocks with
     *                                              unknown parent, key is parent block hash
     *                                              (only used for reindex)
     * */
    void LoadExternalBlockFile(
        FILE* fileIn,
        FlatFilePos* dbp = nullptr,
        std::multimap<uint256, FlatFilePos>* blocks_with_unknown_parent = nullptr)
        EXCLUSIVE_LOCKS_REQUIRED(!m_chainstate_mutex);

    /**
     * Update the on-disk chain state.
     * The caches and indexes are flushed depending on the mode we're called with
     * if they're too large, if it's been a while since the last write,
     * or always and in all cases if we're in prune mode and are deleting files.
     *
     * If FlushStateMode::NONE is used, then FlushStateToDisk(...) won't do anything
     * besides checking if we need to prune.
     *
     * @returns true unless a system error occurred
     */
    bool FlushStateToDisk(
        BlockValidationState& state,
        FlushStateMode mode,
        int nManualPruneHeight = 0);

    //! Unconditionally flush all changes to disk.
    void ForceFlushStateToDisk();

    /**
     * Find the best known block, and make it the tip of the block chain. The
     * result is either failure or an activated best chain. pblock is either
     * nullptr or a pointer to a block that is already loaded (to avoid loading
     * it again from disk).
     *
     * ActivateBestChain is split into steps (see ActivateBestChainStep) so that
     * we avoid holding cs_main for an extended period of time; the length of this
     * call may be quite long during reindexing or a substantial reorg.
     *
     * May not be called with cs_main held. May not be called in a
     * validationinterface callback.
     *
     * Note that if this is called while a snapshot chainstate is active, and if
     * it is called on a background chainstate whose tip has reached the base block
     * of the snapshot, its execution will take *MINUTES* while it hashes the
     * background UTXO set to verify the assumeutxo value the snapshot was activated
     * with. `cs_main` will be held during this time.
     *
     * @returns true unless a system error occurred
     */
    bool ActivateBestChain(
        BlockValidationState& state,
        std::shared_ptr<const CBlock> pblock = nullptr)
        EXCLUSIVE_LOCKS_REQUIRED(!m_chainstate_mutex)
        LOCKS_EXCLUDED(::cs_main);

    bool AcceptBlock(const std::shared_ptr<const CBlock>& pblock, BlockValidationState& state, CBlockIndex** ppindex, bool fRequested, const FlatFilePos* dbp, bool* fNewBlock, bool min_pow_checked) EXCLUSIVE_LOCKS_REQUIRED(cs_main);

    // Block (dis)connection on a given view:
    DisconnectResult DisconnectBlock(const CBlock& block, const CBlockIndex* pindex, CCoinsViewCache& view)
        EXCLUSIVE_LOCKS_REQUIRED(::cs_main);
    bool ConnectBlock(const CBlock& block, BlockValidationState& state, CBlockIndex* pindex,
                      CCoinsViewCache& view, bool fJustCheck = false) EXCLUSIVE_LOCKS_REQUIRED(cs_main);

    // Apply the effects of a block disconnection on the UTXO set.
    bool DisconnectTip(BlockValidationState& state, DisconnectedBlockTransactions* disconnectpool) EXCLUSIVE_LOCKS_REQUIRED(cs_main, m_mempool->cs);

    // Manual block validity manipulation:
    /** Mark a block as precious and reorganize.
     *
     * May not be called in a validationinterface callback.
     */
    bool PreciousBlock(BlockValidationState& state, CBlockIndex* pindex)
        EXCLUSIVE_LOCKS_REQUIRED(!m_chainstate_mutex)
        LOCKS_EXCLUDED(::cs_main);

    /** Mark a block as invalid. */
    bool InvalidateBlock(BlockValidationState& state, CBlockIndex* pindex)
        EXCLUSIVE_LOCKS_REQUIRED(!m_chainstate_mutex)
        LOCKS_EXCLUDED(::cs_main);

    /** Remove invalidity status from a block and its descendants. */
    void ResetBlockFailureFlags(CBlockIndex* pindex) EXCLUSIVE_LOCKS_REQUIRED(cs_main);

    /** Replay blocks that aren't fully applied to the database. */
    bool ReplayBlocks();

    /** Whether the chain state needs to be redownloaded due to lack of witness data */
    [[nodiscard]] bool NeedsRedownload() const EXCLUSIVE_LOCKS_REQUIRED(cs_main);
    /** Ensures we have a genesis block in the block tree, possibly writing one to disk. */
    bool LoadGenesisBlock();

    void PruneBlockIndexCandidates();

    void UnloadBlockIndex() EXCLUSIVE_LOCKS_REQUIRED(::cs_main);

    /** Check whether we are doing an initial block download (synchronizing from disk or network) */
    bool IsInitialBlockDownload() const;

    /** Find the last common block of this chain and a locator. */
    const CBlockIndex* FindForkInGlobalIndex(const CBlockLocator& locator) const EXCLUSIVE_LOCKS_REQUIRED(cs_main);

    /**
     * Make various assertions about the state of the block index.
     *
     * By default this only executes fully when using the Regtest chain; see: m_options.check_block_index.
     */
    void CheckBlockIndex();

    /** Load the persisted mempool from disk */
    void LoadMempool(const fs::path& load_path, fsbridge::FopenFn mockable_fopen_function = fsbridge::fopen);

    /** Update the chain tip based on database information, i.e. CoinsTip()'s best block. */
    bool LoadChainTip() EXCLUSIVE_LOCKS_REQUIRED(cs_main);

    //! Dictates whether we need to flush the cache to disk or not.
    //!
    //! @return the state of the size of the coins cache.
    CoinsCacheSizeState GetCoinsCacheSizeState() EXCLUSIVE_LOCKS_REQUIRED(::cs_main);

    CoinsCacheSizeState GetCoinsCacheSizeState(
        size_t max_coins_cache_size_bytes,
        size_t max_mempool_size_bytes) EXCLUSIVE_LOCKS_REQUIRED(::cs_main);

    std::string ToString() EXCLUSIVE_LOCKS_REQUIRED(::cs_main);

    //! Indirection necessary to make lock annotations work with an optional mempool.
    RecursiveMutex* MempoolMutex() const LOCK_RETURNED(m_mempool->cs)
    {
        return m_mempool ? &m_mempool->cs : nullptr;
    }

private:
    bool ActivateBestChainStep(BlockValidationState& state, CBlockIndex* pindexMostWork, const std::shared_ptr<const CBlock>& pblock, bool& fInvalidFound, ConnectTrace& connectTrace) EXCLUSIVE_LOCKS_REQUIRED(cs_main, m_mempool->cs);
    bool ConnectTip(BlockValidationState& state, CBlockIndex* pindexNew, const std::shared_ptr<const CBlock>& pblock, ConnectTrace& connectTrace, DisconnectedBlockTransactions& disconnectpool) EXCLUSIVE_LOCKS_REQUIRED(cs_main, m_mempool->cs);

    void InvalidBlockFound(CBlockIndex* pindex, const BlockValidationState& state) EXCLUSIVE_LOCKS_REQUIRED(cs_main);
    CBlockIndex* FindMostWorkChain() EXCLUSIVE_LOCKS_REQUIRED(cs_main);
    void ReceivedBlockTransactions(const CBlock& block, CBlockIndex* pindexNew, const FlatFilePos& pos) EXCLUSIVE_LOCKS_REQUIRED(cs_main);

    bool RollforwardBlock(const CBlockIndex* pindex, CCoinsViewCache& inputs) EXCLUSIVE_LOCKS_REQUIRED(cs_main);

    void CheckForkWarningConditions() EXCLUSIVE_LOCKS_REQUIRED(cs_main);
    void InvalidChainFound(CBlockIndex* pindexNew) EXCLUSIVE_LOCKS_REQUIRED(cs_main);

    /**
     * Make mempool consistent after a reorg, by re-adding or recursively erasing
     * disconnected block transactions from the mempool, and also removing any
     * other transactions from the mempool that are no longer valid given the new
     * tip/height.
     *
     * Note: we assume that disconnectpool only contains transactions that are NOT
     * confirmed in the current chain nor already in the mempool (otherwise,
     * in-mempool descendants of such transactions would be removed).
     *
     * Passing fAddToMempool=false will skip trying to add the transactions back,
     * and instead just erase from the mempool as needed.
     */
    void MaybeUpdateMempoolForReorg(
        DisconnectedBlockTransactions& disconnectpool,
        bool fAddToMempool) EXCLUSIVE_LOCKS_REQUIRED(cs_main, m_mempool->cs);

    /** Check warning conditions and do some notifications on new chain tip set. */
    void UpdateTip(const CBlockIndex* pindexNew)
        EXCLUSIVE_LOCKS_REQUIRED(::cs_main);

    SteadyClock::time_point m_last_write{};
    SteadyClock::time_point m_last_flush{};

    /**
     * In case of an invalid snapshot, rename the coins leveldb directory so
     * that it can be examined for issue diagnosis.
     */
    void InvalidateCoinsDBOnDisk() EXCLUSIVE_LOCKS_REQUIRED(::cs_main);

    friend ChainstateManager;
};


enum class SnapshotCompletionResult {
    SUCCESS,
    SKIPPED,

    // Expected assumeutxo configuration data is not found for the height of the
    // base block.
    MISSING_CHAINPARAMS,

    // Failed to generate UTXO statistics (to check UTXO set hash) for the background
    // chainstate.
    STATS_FAILED,

    // The UTXO set hash of the background validation chainstate does not match
    // the one expected by assumeutxo chainparams.
    HASH_MISMATCH,

    // The blockhash of the current tip of the background validation chainstate does
    // not match the one expected by the snapshot chainstate.
    BASE_BLOCKHASH_MISMATCH,
};

/**
 * Provides an interface for creating and interacting with one or two
 * chainstates: an IBD chainstate generated by downloading blocks, and
 * an optional snapshot chainstate loaded from a UTXO snapshot. Managed
 * chainstates can be maintained at different heights simultaneously.
 *
 * This class provides abstractions that allow the retrieval of the current
 * most-work chainstate ("Active") as well as chainstates which may be in
 * background use to validate UTXO snapshots.
 *
 * Definitions:
 *
 * *IBD chainstate*: a chainstate whose current state has been "fully"
 *   validated by the initial block download process.
 *
 * *Snapshot chainstate*: a chainstate populated by loading in an
 *    assumeutxo UTXO snapshot.
 *
 * *Active chainstate*: the chainstate containing the current most-work
 *    chain. Consulted by most parts of the system (net_processing,
 *    wallet) as a reflection of the current chain and UTXO set.
 *    This may either be an IBD chainstate or a snapshot chainstate.
 *
 * *Background IBD chainstate*: an IBD chainstate for which the
 *    IBD process is happening in the background while use of the
 *    active (snapshot) chainstate allows the rest of the system to function.
 */
class ChainstateManager
{
private:
    //! The chainstate used under normal operation (i.e. "regular" IBD) or, if
    //! a snapshot is in use, for background validation.
    //!
    //! Its contents (including on-disk data) will be deleted *upon shutdown*
    //! after background validation of the snapshot has completed. We do not
    //! free the chainstate contents immediately after it finishes validation
    //! to cautiously avoid a case where some other part of the system is still
    //! using this pointer (e.g. net_processing).
    //!
    //! Once this pointer is set to a corresponding chainstate, it will not
    //! be reset until init.cpp:Shutdown().
    //!
    //! This is especially important when, e.g., calling ActivateBestChain()
    //! on all chainstates because we are not able to hold ::cs_main going into
    //! that call.
    std::unique_ptr<Chainstate> m_ibd_chainstate GUARDED_BY(::cs_main);

    //! A chainstate initialized on the basis of a UTXO snapshot. If this is
    //! non-null, it is always our active chainstate.
    //!
    //! Once this pointer is set to a corresponding chainstate, it will not
    //! be reset until init.cpp:Shutdown().
    //!
    //! This is especially important when, e.g., calling ActivateBestChain()
    //! on all chainstates because we are not able to hold ::cs_main going into
    //! that call.
    std::unique_ptr<Chainstate> m_snapshot_chainstate GUARDED_BY(::cs_main);

    //! Points to either the ibd or snapshot chainstate; indicates our
    //! most-work chain.
    //!
    //! Once this pointer is set to a corresponding chainstate, it will not
    //! be reset until init.cpp:Shutdown().
    //!
    //! This is especially important when, e.g., calling ActivateBestChain()
    //! on all chainstates because we are not able to hold ::cs_main going into
    //! that call.
    Chainstate* m_active_chainstate GUARDED_BY(::cs_main) {nullptr};

    CBlockIndex* m_best_invalid GUARDED_BY(::cs_main){nullptr};

    //! Internal helper for ActivateSnapshot().
    [[nodiscard]] bool PopulateAndValidateSnapshot(
        Chainstate& snapshot_chainstate,
        AutoFile& coins_file,
        const node::SnapshotMetadata& metadata);

    /**
     * If a block header hasn't already been seen, call CheckBlockHeader on it, ensure
     * that it doesn't descend from an invalid block, and then add it to m_block_index.
     * Caller must set min_pow_checked=true in order to add a new header to the
     * block index (permanent memory storage), indicating that the header is
     * known to be part of a sufficiently high-work chain (anti-dos check).
     */
    bool AcceptBlockHeader(
        const CBlockHeader& block,
        BlockValidationState& state,
<<<<<<< HEAD
        const CChainParams& chainparams,
        CBlockIndex** ppindex,
        bool fProofOfStake,
        bool fOldClient = false) EXCLUSIVE_LOCKS_REQUIRED(cs_main);
    friend CChainState;
=======
        CBlockIndex** ppindex,
        bool min_pow_checked) EXCLUSIVE_LOCKS_REQUIRED(cs_main);
    friend Chainstate;

    /** Most recent headers presync progress update, for rate-limiting. */
    std::chrono::time_point<std::chrono::steady_clock> m_last_presync_update GUARDED_BY(::cs_main) {};

    //! Returns nullptr if no snapshot has been loaded.
    const CBlockIndex* GetSnapshotBaseBlock() const EXCLUSIVE_LOCKS_REQUIRED(::cs_main);

    //! Return the height of the base block of the snapshot in use, if one exists, else
    //! nullopt.
    std::optional<int> GetSnapshotBaseHeight() const EXCLUSIVE_LOCKS_REQUIRED(::cs_main);

    //! Return true if a chainstate is considered usable.
    //!
    //! This is false when a background validation chainstate has completed its
    //! validation of an assumed-valid chainstate, or when a snapshot
    //! chainstate has been found to be invalid.
    bool IsUsable(const Chainstate* const cs) const EXCLUSIVE_LOCKS_REQUIRED(::cs_main) {
        return cs && !cs->m_disabled;
    }
>>>>>>> 88259837

public:
    using Options = kernel::ChainstateManagerOpts;

    explicit ChainstateManager(Options options, node::BlockManager::Options blockman_options);

    const CChainParams& GetParams() const { return m_options.chainparams; }
    const Consensus::Params& GetConsensus() const { return m_options.chainparams.GetConsensus(); }
    bool ShouldCheckBlockIndex() const { return *Assert(m_options.check_block_index); }
    const arith_uint256& MinimumChainWork() const { return *Assert(m_options.minimum_chain_work); }
    const uint256& AssumedValidBlock() const { return *Assert(m_options.assumed_valid_block); }

    /**
     * Alias for ::cs_main.
     * Should be used in new code to make it easier to make ::cs_main a member
     * of this class.
     * Generally, methods of this class should be annotated to require this
     * mutex. This will make calling code more verbose, but also help to:
     * - Clarify that the method will acquire a mutex that heavily affects
     *   overall performance.
     * - Force call sites to think how long they need to acquire the mutex to
     *   get consistent results.
     */
    RecursiveMutex& GetMutex() const LOCK_RETURNED(::cs_main) { return ::cs_main; }

    const Options m_options;
    std::thread m_load_block;
    //! A single BlockManager instance is shared across each constructed
    //! chainstate to avoid duplicating block metadata.
    node::BlockManager m_blockman;

    /**
     * In order to efficiently track invalidity of headers, we keep the set of
     * blocks which we tried to connect and found to be invalid here (ie which
     * were set to BLOCK_FAILED_VALID since the last restart). We can then
     * walk this set and check if a new header is a descendant of something in
     * this set, preventing us from having to walk m_block_index when we try
     * to connect a bad block and fail.
     *
     * While this is more complicated than marking everything which descends
     * from an invalid block as invalid at the time we discover it to be
     * invalid, doing so would require walking all of m_block_index to find all
     * descendants. Since this case should be very rare, keeping track of all
     * BLOCK_FAILED_VALID blocks in a set should be just fine and work just as
     * well.
     *
     * Because we already walk m_block_index in height-order at startup, we go
     * ahead and mark descendants of invalid blocks as FAILED_CHILD at that time,
     * instead of putting things in this set.
     */
    std::set<CBlockIndex*> m_failed_blocks;

    /** Best header we've seen so far (used for getheaders queries' starting points). */
    CBlockIndex* m_best_header GUARDED_BY(::cs_main){nullptr};

    //! The total number of bytes available for us to use across all in-memory
    //! coins caches. This will be split somehow across chainstates.
    int64_t m_total_coinstip_cache{0};
    //
    //! The total number of bytes available for us to use across all leveldb
    //! coins databases. This will be split somehow across chainstates.
    int64_t m_total_coinsdb_cache{0};

    //! Instantiate a new chainstate.
    //!
    //! @param[in] mempool              The mempool to pass to the chainstate
    //                                  constructor
    Chainstate& InitializeChainstate(CTxMemPool* mempool) EXCLUSIVE_LOCKS_REQUIRED(::cs_main);

    //! Get all chainstates currently being used.
    std::vector<Chainstate*> GetAll();

    //! Construct and activate a Chainstate on the basis of UTXO snapshot data.
    //!
    //! Steps:
    //!
    //! - Initialize an unused Chainstate.
    //! - Load its `CoinsViews` contents from `coins_file`.
    //! - Verify that the hash of the resulting coinsdb matches the expected hash
    //!   per assumeutxo chain parameters.
    //! - Wait for our headers chain to include the base block of the snapshot.
    //! - "Fast forward" the tip of the new chainstate to the base of the snapshot,
    //!   faking nTx* block index data along the way.
    //! - Move the new chainstate to `m_snapshot_chainstate` and make it our
    //!   ChainstateActive().
    [[nodiscard]] bool ActivateSnapshot(
        AutoFile& coins_file, const node::SnapshotMetadata& metadata, bool in_memory);

    //! Once the background validation chainstate has reached the height which
    //! is the base of the UTXO snapshot in use, compare its coins to ensure
    //! they match those expected by the snapshot.
    //!
    //! If the coins match (expected), then mark the validation chainstate for
    //! deletion and continue using the snapshot chainstate as active.
    //! Otherwise, revert to using the ibd chainstate and shutdown.
    SnapshotCompletionResult MaybeCompleteSnapshotValidation(
        std::function<void(bilingual_str)> shutdown_fnc =
            [](bilingual_str msg) { AbortNode(msg.original, msg); })
        EXCLUSIVE_LOCKS_REQUIRED(::cs_main);

    //! The most-work chain.
    Chainstate& ActiveChainstate() const;
    CChain& ActiveChain() const EXCLUSIVE_LOCKS_REQUIRED(GetMutex()) { return ActiveChainstate().m_chain; }
    int ActiveHeight() const EXCLUSIVE_LOCKS_REQUIRED(GetMutex()) { return ActiveChain().Height(); }
    CBlockIndex* ActiveTip() const EXCLUSIVE_LOCKS_REQUIRED(GetMutex()) { return ActiveChain().Tip(); }

    node::BlockMap& BlockIndex() EXCLUSIVE_LOCKS_REQUIRED(::cs_main)
    {
        AssertLockHeld(::cs_main);
        return m_blockman.m_block_index;
    }

    /**
     * Track versionbit status
     */
    mutable VersionBitsCache m_versionbitscache;

    //! @returns true if a snapshot-based chainstate is in use. Also implies
    //!          that a background validation chainstate is also in use.
    bool IsSnapshotActive() const;

    std::optional<uint256> SnapshotBlockhash() const;

    //! Is there a snapshot in use and has it been fully validated?
    bool IsSnapshotValidated() const EXCLUSIVE_LOCKS_REQUIRED(::cs_main)
    {
        return m_snapshot_chainstate && m_ibd_chainstate && m_ibd_chainstate->m_disabled;
    }

    /**
     * Process an incoming block. This only returns after the best known valid
     * block is made active. Note that it does not, however, guarantee that the
     * specific block passed to it has been checked for validity!
     *
     * If you want to *possibly* get feedback on whether block is valid, you must
     * install a CValidationInterface (see validationinterface.h) - this will have
     * its BlockChecked method called whenever *any* block completes validation.
     *
     * Note that we guarantee that either the proof-of-work is valid on block, or
     * (and possibly also) BlockChecked will have been called.
     *
     * May not be called in a validationinterface callback.
     *
     * @param[in]   block The block we want to process.
     * @param[in]   force_processing Process this block even if unrequested; used for non-network block sources.
     * @param[in]   min_pow_checked  True if proof-of-work anti-DoS checks have
     *                               been done by caller for headers chain
     *                               (note: only affects headers acceptance; if
     *                               block header is already present in block
     *                               index then this parameter has no effect)
     * @param[out]  new_block A boolean which is set to indicate if the block was first received via this call
     * @returns     If the block was processed, independently of block validity
     */
    bool ProcessNewBlock(const std::shared_ptr<const CBlock>& block, bool force_processing, bool min_pow_checked, bool* new_block) LOCKS_EXCLUDED(cs_main);

    /**
     * Process incoming block headers.
     *
     * May not be called in a
     * validationinterface callback.
     *
     * @param[in]  block The block headers themselves
     * @param[in]  min_pow_checked  True if proof-of-work anti-DoS checks have been done by caller for headers chain
     * @param[out] state This may be set to an Error state if any error occurred processing them
     * @param[out] ppindex If set, the pointer will be set to point to the last new block index object for the given headers
     */
<<<<<<< HEAD
    bool ProcessNewBlockHeaders(const std::vector<CBlockHeader>& block, BlockValidationState& state, const CChainParams& chainparams, bool fOldClient, const CBlockIndex** ppindex = nullptr, const CBlockIndex** pindexFirst = nullptr) LOCKS_EXCLUDED(cs_main);
=======
    bool ProcessNewBlockHeaders(const std::vector<CBlockHeader>& block, bool min_pow_checked, BlockValidationState& state, const CBlockIndex** ppindex = nullptr) LOCKS_EXCLUDED(cs_main);
>>>>>>> 88259837

    /**
     * Try to add a transaction to the memory pool.
     *
     * @param[in]  tx              The transaction to submit for mempool acceptance.
     * @param[in]  test_accept     When true, run validation checks but don't submit to mempool.
     */
    [[nodiscard]] MempoolAcceptResult ProcessTransaction(const CTransactionRef& tx, bool test_accept=false)
        EXCLUSIVE_LOCKS_REQUIRED(cs_main);

    //! Load the block tree and coins database from disk, initializing state if we're running with -reindex
    bool LoadBlockIndex() EXCLUSIVE_LOCKS_REQUIRED(cs_main);

    //! Check to see if caches are out of balance and if so, call
    //! ResizeCoinsCaches() as needed.
    void MaybeRebalanceCaches() EXCLUSIVE_LOCKS_REQUIRED(::cs_main);

    /** Update uncommitted block structures (currently: only the witness reserved value). This is safe for submitted blocks. */
    void UpdateUncommittedBlockStructures(CBlock& block, const CBlockIndex* pindexPrev) const;

    /** Produce the necessary coinbase commitment for a block (modifies the hash, don't call for mined blocks). */
    std::vector<unsigned char> GenerateCoinbaseCommitment(CBlock& block, const CBlockIndex* pindexPrev) const;

    /** This is used by net_processing to report pre-synchronization progress of headers, as
     *  headers are not yet fed to validation during that time, but validation is (for now)
     *  responsible for logging and signalling through NotifyHeaderTip, so it needs this
     *  information. */
    void ReportHeadersPresync(const arith_uint256& work, int64_t height, int64_t timestamp);

    //! When starting up, search the datadir for a chainstate based on a UTXO
    //! snapshot that is in the process of being validated.
    bool DetectSnapshotChainstate(CTxMemPool* mempool) EXCLUSIVE_LOCKS_REQUIRED(::cs_main);

    void ResetChainstates() EXCLUSIVE_LOCKS_REQUIRED(::cs_main);

    //! Switch the active chainstate to one based on a UTXO snapshot that was loaded
    //! previously.
    Chainstate& ActivateExistingSnapshot(CTxMemPool* mempool, uint256 base_blockhash)
        EXCLUSIVE_LOCKS_REQUIRED(::cs_main);

    //! If we have validated a snapshot chain during this runtime, copy its
    //! chainstate directory over to the main `chainstate` location, completing
    //! validation of the snapshot.
    //!
    //! If the cleanup succeeds, the caller will need to ensure chainstates are
    //! reinitialized, since ResetChainstates() will be called before leveldb
    //! directories are moved or deleted.
    //!
    //! @sa node/chainstate:LoadChainstate()
    bool ValidatedSnapshotCleanup() EXCLUSIVE_LOCKS_REQUIRED(::cs_main);

    ~ChainstateManager();
};

/** Deployment* info via ChainstateManager */
template<typename DEP>
bool DeploymentActiveAfter(const CBlockIndex* pindexPrev, const ChainstateManager& chainman, DEP dep)
{
    return DeploymentActiveAfter(pindexPrev, chainman.GetConsensus(), dep, chainman.m_versionbitscache);
}

template<typename DEP>
bool DeploymentActiveAt(const CBlockIndex& index, const ChainstateManager& chainman, DEP dep)
{
    return DeploymentActiveAt(index, chainman.GetConsensus(), dep, chainman.m_versionbitscache);
}

template<typename DEP>
bool DeploymentEnabled(const ChainstateManager& chainman, DEP dep)
{
    return DeploymentEnabled(chainman.GetConsensus(), dep);
}

/**
 * Return the expected assumeutxo value for a given height, if one exists.
 *
 * @param[in] height Get the assumeutxo value for this height.
 *
 * @returns empty if no assumeutxo configuration exists for the given height.
 */
const AssumeutxoData* ExpectedAssumeutxo(const int height, const CChainParams& params);

/** Identifies blocks that overwrote an existing coinbase output in the UTXO set (see BIP30) */
bool IsBIP30Repeat(const CBlockIndex& block_index);

/** Identifies blocks which coinbase output was subsequently overwritten in the UTXO set (see BIP30) */
bool IsBIP30Unspendable(const CBlockIndex& block_index);

#endif // BITCOIN_VALIDATION_H<|MERGE_RESOLUTION|>--- conflicted
+++ resolved
@@ -35,11 +35,7 @@
 #include <util/fs.h>
 #include <util/hasher.h>
 #include <util/translation.h>
-<<<<<<< HEAD
 #include <wallet/wallet.h>
-=======
-#include <versionbits.h>
->>>>>>> 88259837
 
 #include <atomic>
 #include <map>
@@ -52,21 +48,14 @@
 #include <utility>
 #include <vector>
 
-<<<<<<< HEAD
-using valtype = std::vector<unsigned char>;
-
-class CChainState;
-class CBlockTreeDB;
-class CChainParams;
 namespace wallet {
 class CWallet;
 } // namespace wallet
 //class CWallet;
 using wallet::CWallet;
-=======
+
 class Chainstate;
 class CBlockTreeDB;
->>>>>>> 88259837
 class CTxMemPool;
 class ChainstateManager;
 struct ChainTxData;
@@ -81,49 +70,14 @@
 struct Params;
 } // namespace Consensus
 
-<<<<<<< HEAD
 /** Minimum fee for transactions */
 static const unsigned int MIN_TX_FEE = 10000;
 /** Minimum fee per kB */
 static const unsigned int TX_FEE_PER_KB = 100000;
-/** Default for -minrelaytxfee, minimum relay fee for transactions */
-static const unsigned int DEFAULT_MIN_RELAY_TX_FEE = 10000;
-/** Default for -limitancestorcount, max number of in-mempool ancestors */
-static const unsigned int DEFAULT_ANCESTOR_LIMIT = 25;
-/** Default for -limitancestorsize, maximum kilobytes of tx + all in-mempool ancestors */
-static const unsigned int DEFAULT_ANCESTOR_SIZE_LIMIT = 101;
-/** Default for -limitdescendantcount, max number of in-mempool descendants */
-static const unsigned int DEFAULT_DESCENDANT_LIMIT = 25;
-/** Default for -limitdescendantsize, maximum kilobytes of in-mempool descendants */
-static const unsigned int DEFAULT_DESCENDANT_SIZE_LIMIT = 101;
-
-// If a package is submitted, it must be within the mempool's ancestor/descendant limits. Since a
-// submitted package must be child-with-unconfirmed-parents (all of the transactions are an ancestor
-// of the child), package limits are ultimately bounded by mempool package limits. Ensure that the
-// defaults reflect this constraint.
-static_assert(DEFAULT_DESCENDANT_LIMIT >= MAX_PACKAGE_COUNT);
-static_assert(DEFAULT_ANCESTOR_LIMIT >= MAX_PACKAGE_COUNT);
-static_assert(DEFAULT_ANCESTOR_SIZE_LIMIT >= MAX_PACKAGE_SIZE);
-static_assert(DEFAULT_DESCENDANT_SIZE_LIMIT >= MAX_PACKAGE_SIZE);
-
-/** Default for -mempoolexpiry, expiration time for mempool transactions in hours */
-static const unsigned int DEFAULT_MEMPOOL_EXPIRY = 336;
-=======
->>>>>>> 88259837
 /** Maximum number of dedicated script-checking threads allowed */
 static const int MAX_SCRIPTCHECK_THREADS = 15;
 /** -par default (number of script-checking threads, 0 = auto) */
 static const int DEFAULT_SCRIPTCHECK_THREADS = 0;
-<<<<<<< HEAD
-static const int64_t DEFAULT_MAX_TIP_AGE = 24 * 60 * 60;
-static const bool DEFAULT_CHECKPOINTS_ENABLED = true;
-static const bool DEFAULT_TXINDEX = true;
-static constexpr bool DEFAULT_COINSTATSINDEX{false};
-static const char* const DEFAULT_BLOCKFILTERINDEX = "0";
-/** Default for -persistmempool */
-static const bool DEFAULT_PERSIST_MEMPOOL = true;
-=======
->>>>>>> 88259837
 /** Default for -stopatheight */
 static const int DEFAULT_STOPATHEIGHT = 0;
 /** Block files containing a block-height within MIN_BLOCKS_TO_KEEP of ActiveChain().Tip() will not be pruned. */
@@ -151,30 +105,6 @@
 extern std::condition_variable g_best_block_cv;
 /** Used to notify getblocktemplate RPC of new tips. */
 extern uint256 g_best_block;
-<<<<<<< HEAD
-/** Whether there are dedicated script-checking threads running.
- * False indicates all script checking is done on the main threadMessageHandler thread.
- */
-extern bool g_parallel_script_checks;
-extern bool fRequireStandard;
-extern bool fCheckBlockIndex;
-extern bool fCheckpointsEnabled;
-
-/** A fee rate smaller than this is considered zero fee (for relaying, mining and transaction creation) */
-extern CFeeRate minRelayTxFee;
-/** If the tip is older than this (in seconds), the node is considered to be in initial block download. */
-extern int64_t nMaxTipAge;
-
-/** Block hash whose ancestors we will assume to have valid scripts without checking them. */
-extern uint256 hashAssumeValid;
-
-/** Minimum work we will assume exists on some valid chain. */
-extern arith_uint256 nMinimumChainWork;
-
-/** Best header we've seen so far (used for getheaders queries' starting points). */
-extern CBlockIndex *pindexBestHeader;
-=======
->>>>>>> 88259837
 
 /** Documentation for argument 'checklevel'. */
 extern const std::vector<std::string> CHECKLEVEL_DOC;
@@ -425,7 +355,7 @@
 bool SignBlock(CBlock& block, const CWallet& keystore);
 
 /** Context-independent validity checks */
-bool CheckBlock(const CBlock& block, BlockValidationState& state, const Consensus::Params& consensusParams, CChainState& chainstate, bool fCheckPOW = true, bool fCheckMerkleRoot = true, bool fCheckSig = true);
+bool CheckBlock(const CBlock& block, BlockValidationState& state, const Consensus::Params& consensusParams, Chainstate& chainstate, bool fCheckPOW = true, bool fCheckMerkleRoot = true, bool fCheckSig = true);
 bool CheckCanonicalBlockSignature(const std::shared_ptr<const CBlock>& pblock);
 
 /** Check a block is completely valid from start to finish (only works on top of our current best block) */
@@ -436,8 +366,7 @@
                        CBlockIndex* pindexPrev,
                        const std::function<NodeClock::time_point()>& adjusted_time_callback,
                        bool fCheckPOW = true,
-                       bool fCheckMerkleRoot = true,
-                       bool fCheckSig = true) EXCLUSIVE_LOCKS_REQUIRED(cs_main);
+                       bool fCheckMerkleRoot = true) EXCLUSIVE_LOCKS_REQUIRED(cs_main);
 
 /** Check with the proof of work on each blockheader matches the value in nBits */
 bool HasValidProofOfWork(const std::vector<CBlockHeader>& headers, const Consensus::Params& consensusParams);
@@ -1008,15 +937,10 @@
     bool AcceptBlockHeader(
         const CBlockHeader& block,
         BlockValidationState& state,
-<<<<<<< HEAD
-        const CChainParams& chainparams,
         CBlockIndex** ppindex,
+        bool min_pow_checked,
         bool fProofOfStake,
         bool fOldClient = false) EXCLUSIVE_LOCKS_REQUIRED(cs_main);
-    friend CChainState;
-=======
-        CBlockIndex** ppindex,
-        bool min_pow_checked) EXCLUSIVE_LOCKS_REQUIRED(cs_main);
     friend Chainstate;
 
     /** Most recent headers presync progress update, for rate-limiting. */
@@ -1037,7 +961,6 @@
     bool IsUsable(const Chainstate* const cs) const EXCLUSIVE_LOCKS_REQUIRED(::cs_main) {
         return cs && !cs->m_disabled;
     }
->>>>>>> 88259837
 
 public:
     using Options = kernel::ChainstateManagerOpts;
@@ -1204,11 +1127,7 @@
      * @param[out] state This may be set to an Error state if any error occurred processing them
      * @param[out] ppindex If set, the pointer will be set to point to the last new block index object for the given headers
      */
-<<<<<<< HEAD
-    bool ProcessNewBlockHeaders(const std::vector<CBlockHeader>& block, BlockValidationState& state, const CChainParams& chainparams, bool fOldClient, const CBlockIndex** ppindex = nullptr, const CBlockIndex** pindexFirst = nullptr) LOCKS_EXCLUDED(cs_main);
-=======
-    bool ProcessNewBlockHeaders(const std::vector<CBlockHeader>& block, bool min_pow_checked, BlockValidationState& state, const CBlockIndex** ppindex = nullptr) LOCKS_EXCLUDED(cs_main);
->>>>>>> 88259837
+    bool ProcessNewBlockHeaders(const std::vector<CBlockHeader>& block, bool min_pow_checked, BlockValidationState& state, bool old_client, const CBlockIndex** ppindex = nullptr, const CBlockIndex** pindexFirst=nullptr) LOCKS_EXCLUDED(cs_main);
 
     /**
      * Try to add a transaction to the memory pool.
