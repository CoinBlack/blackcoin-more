--- conflicted
+++ resolved
@@ -1,9 +1,5 @@
 // Copyright (c) 2009-2010 Satoshi Nakamoto
-<<<<<<< HEAD
-// Copyright (c) 2009-2015 The Bitcoin developers
-=======
 // Copyright (c) 2009-2016 The Bitcoin developers
->>>>>>> b6548420
 // Distributed under the MIT software license, see the accompanying
 // file COPYING or http://www.opensource.org/licenses/mit-license.php.
 
@@ -35,7 +31,7 @@
      *   DUP CHECKSIG DROP ... repeated 100 times... OP_1
      */
 
-bool IsStandard(const CScript& scriptPubKey, txnouttype& whichType, const bool witnessEnabled)
+bool IsStandard(const CScript& scriptPubKey, txnouttype& whichType)
 {
     std::vector<std::vector<unsigned char> > vSolutions;
     if (!Solver(scriptPubKey, whichType, vSolutions))
@@ -54,13 +50,9 @@
                (!fAcceptDatacarrier || scriptPubKey.size() > nMaxDatacarrierBytes))
           return false;
 
-    else if (!witnessEnabled && (whichType == TX_WITNESS_V0_KEYHASH || whichType == TX_WITNESS_V0_SCRIPTHASH))
-        return false;
-
     return whichType != TX_NONSTANDARD;
 }
 
-<<<<<<< HEAD
 int64_t FutureDrift(int64_t nTime)
 {
 	// loose policy for FutureDrift in regtest mode
@@ -71,9 +63,6 @@
 }
 
 bool IsStandardTx(const CTransaction& tx, std::string& reason)
-=======
-bool IsStandardTx(const CTransaction& tx, std::string& reason, const bool witnessEnabled)
->>>>>>> b6548420
 {
     if (tx.nVersion > CTransaction::MAX_STANDARD_VERSION || tx.nVersion < 1) {
         reason = "version";
@@ -84,8 +73,8 @@
     // almost as much to process as they cost the sender in fees, because
     // computing signature hashes is O(ninputs*txsize). Limiting transactions
     // to MAX_STANDARD_TX_SIZE mitigates CPU exhaustion attacks.
-    unsigned int sz = GetTransactionWeight(tx);
-    if (sz >= MAX_STANDARD_TX_WEIGHT) {
+    unsigned int sz = tx.GetSerializeSize(SER_NETWORK, CTransaction::CURRENT_VERSION);
+    if (sz >= MAX_STANDARD_TX_SIZE) {
         reason = "tx-size";
         return false;
     }
@@ -112,7 +101,7 @@
     unsigned int nDataOut = 0;
     txnouttype whichType;
     BOOST_FOREACH(const CTxOut& txout, tx.vout) {
-        if (!::IsStandard(txout.scriptPubKey, whichType, witnessEnabled)) {
+        if (!::IsStandard(txout.scriptPubKey, whichType)) {
             reason = "scriptpubkey";
             return false;
         }
@@ -166,11 +155,7 @@
         {
             std::vector<std::vector<unsigned char> > stack;
             // convert the scriptSig into a stack, so we can inspect the redeemScript
-<<<<<<< HEAD
             if (!EvalScript(stack, tx.vin[i].scriptSig, SCRIPT_VERIFY_NONE, BaseSignatureChecker(), 0))
-=======
-            if (!EvalScript(stack, tx.vin[i].scriptSig, SCRIPT_VERIFY_NONE, BaseSignatureChecker(), SIGVERSION_BASE))
->>>>>>> b6548420
                 return false;
             if (stack.empty())
                 return false;
@@ -180,77 +165,8 @@
             }
         }
     }
-<<<<<<< HEAD
-=======
 
     return true;
 }
 
-bool IsWitnessStandard(const CTransaction& tx, const CCoinsViewCache& mapInputs)
-{
-    if (tx.IsCoinBase())
-        return true; // Coinbases are skipped
-
-    for (unsigned int i = 0; i < tx.vin.size(); i++)
-    {
-        // We don't care if witness for this input is empty, since it must not be bloated.
-        // If the script is invalid without witness, it would be caught sooner or later during validation.
-        if (tx.wit.vtxinwit[i].IsNull())
-            continue;
-
-        const CTxOut &prev = mapInputs.GetOutputFor(tx.vin[i]);
-
-        // get the scriptPubKey corresponding to this input:
-        CScript prevScript = prev.scriptPubKey;
-
-        if (prevScript.IsPayToScriptHash()) {
-            std::vector <std::vector<unsigned char> > stack;
-            // If the scriptPubKey is P2SH, we try to extract the redeemScript casually by converting the scriptSig
-            // into a stack. We do not check IsPushOnly nor compare the hash as these will be done later anyway.
-            // If the check fails at this stage, we know that this txid must be a bad one.
-            if (!EvalScript(stack, tx.vin[i].scriptSig, SCRIPT_VERIFY_NONE, BaseSignatureChecker(), SIGVERSION_BASE))
-                return false;
-            if (stack.empty())
-                return false;
-            prevScript = CScript(stack.back().begin(), stack.back().end());
-        }
-
-        int witnessversion = 0;
-        std::vector<unsigned char> witnessprogram;
-
-        // Non-witness program must not be associated with any witness
-        if (!prevScript.IsWitnessProgram(witnessversion, witnessprogram))
-            return false;
->>>>>>> b6548420
-
-        // Check P2WSH standard limits
-        if (witnessversion == 0 && witnessprogram.size() == 32) {
-            if (tx.wit.vtxinwit[i].scriptWitness.stack.back().size() > MAX_STANDARD_P2WSH_SCRIPT_SIZE)
-                return false;
-            size_t sizeWitnessStack = tx.wit.vtxinwit[i].scriptWitness.stack.size() - 1;
-            if (sizeWitnessStack > MAX_STANDARD_P2WSH_STACK_ITEMS)
-                return false;
-            for (unsigned int j = 0; j < sizeWitnessStack; j++) {
-                if (tx.wit.vtxinwit[i].scriptWitness.stack[j].size() > MAX_STANDARD_P2WSH_STACK_ITEM_SIZE)
-                    return false;
-            }
-        }
-    }
-    return true;
-}
-
-<<<<<<< HEAD
-unsigned int nBytesPerSigOp = DEFAULT_BYTES_PER_SIGOP;
-=======
-unsigned int nBytesPerSigOp = DEFAULT_BYTES_PER_SIGOP;
-
-int64_t GetVirtualTransactionSize(int64_t nWeight, int64_t nSigOpCost)
-{
-    return (std::max(nWeight, nSigOpCost * nBytesPerSigOp) + WITNESS_SCALE_FACTOR - 1) / WITNESS_SCALE_FACTOR;
-}
-
-int64_t GetVirtualTransactionSize(const CTransaction& tx, int64_t nSigOpCost)
-{
-    return GetVirtualTransactionSize(GetTransactionWeight(tx), nSigOpCost);
-}
->>>>>>> b6548420
+unsigned int nBytesPerSigOp = DEFAULT_BYTES_PER_SIGOP;