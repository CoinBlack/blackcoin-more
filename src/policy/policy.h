// Copyright (c) 2009-2010 Satoshi Nakamoto
// Copyright (c) 2009-2022 The Bitcoin Core developers
// Distributed under the MIT software license, see the accompanying
// file COPYING or http://www.opensource.org/licenses/mit-license.php.

#ifndef BITCOIN_POLICY_POLICY_H
#define BITCOIN_POLICY_POLICY_H

#include <consensus/amount.h>
#include <consensus/consensus.h>
#include <primitives/transaction.h>
#include <script/interpreter.h>
#include <script/standard.h>

#include <cstdint>
#include <string>

class CCoinsViewCache;
class CFeeRate;
class CScript;

/** Default for -blockmaxweight, which controls the range of block weights the mining code will create **/
static constexpr unsigned int DEFAULT_BLOCK_MAX_WEIGHT{MAX_BLOCK_WEIGHT - 4000};
/** Default for -blockmintxfee, which sets the minimum feerate for a transaction in blocks created by mining code **/
<<<<<<< HEAD
static const unsigned int DEFAULT_BLOCK_MIN_TX_FEE = 10000;
=======
static constexpr unsigned int DEFAULT_BLOCK_MIN_TX_FEE{1000};
>>>>>>> 88259837
/** The maximum weight for transactions we're willing to relay/mine */
static constexpr unsigned int MAX_STANDARD_TX_WEIGHT{400000};
/** The minimum non-witness size for transactions we're willing to relay/mine: one larger than 64  */
static constexpr unsigned int MIN_STANDARD_TX_NONWITNESS_SIZE{65};
/** Maximum number of signature check operations in an IsStandard() P2SH script */
static constexpr unsigned int MAX_P2SH_SIGOPS{15};
/** The maximum number of sigops we're willing to relay/mine in a single tx */
<<<<<<< HEAD
static const unsigned int MAX_STANDARD_TX_SIGOPS_COST = MAX_BLOCK_SIGOPS_COST/5;
/** Default for -maxmempool, maximum megabytes of mempool memory usage */
static const unsigned int DEFAULT_MAX_MEMPOOL_SIZE = 300;
=======
static constexpr unsigned int MAX_STANDARD_TX_SIGOPS_COST{MAX_BLOCK_SIGOPS_COST/5};
/** Default for -incrementalrelayfee, which sets the minimum feerate increase for mempool limiting or replacement **/
static constexpr unsigned int DEFAULT_INCREMENTAL_RELAY_FEE{1000};
>>>>>>> 88259837
/** Default for -bytespersigop */
static constexpr unsigned int DEFAULT_BYTES_PER_SIGOP{20};
/** Default for -permitbaremultisig */
static constexpr bool DEFAULT_PERMIT_BAREMULTISIG{true};
/** The maximum number of witness stack items in a standard P2WSH script */
static constexpr unsigned int MAX_STANDARD_P2WSH_STACK_ITEMS{100};
/** The maximum size in bytes of each witness stack item in a standard P2WSH script */
static constexpr unsigned int MAX_STANDARD_P2WSH_STACK_ITEM_SIZE{80};
/** The maximum size in bytes of each witness stack item in a standard BIP 342 script (Taproot, leaf version 0xc0) */
static constexpr unsigned int MAX_STANDARD_TAPSCRIPT_STACK_ITEM_SIZE{80};
/** The maximum size in bytes of a standard witnessScript */
static constexpr unsigned int MAX_STANDARD_P2WSH_SCRIPT_SIZE{3600};
/** The maximum size of a standard ScriptSig */
static constexpr unsigned int MAX_STANDARD_SCRIPTSIG_SIZE{1650};
/** Min feerate for defining dust.
 * Changing the dust limit changes which transactions are
 * standard and should be done with care and ideally rarely. It makes sense to
 * only increase the dust limit after prior releases were already not creating
 * outputs below the new threshold */
<<<<<<< HEAD
static const unsigned int DUST_RELAY_TX_FEE = 10000;
=======
static constexpr unsigned int DUST_RELAY_TX_FEE{3000};
/** Default for -minrelaytxfee, minimum relay fee for transactions */
static constexpr unsigned int DEFAULT_MIN_RELAY_TX_FEE{1000};
/** Default for -limitancestorcount, max number of in-mempool ancestors */
static constexpr unsigned int DEFAULT_ANCESTOR_LIMIT{25};
/** Default for -limitancestorsize, maximum kilobytes of tx + all in-mempool ancestors */
static constexpr unsigned int DEFAULT_ANCESTOR_SIZE_LIMIT_KVB{101};
/** Default for -limitdescendantcount, max number of in-mempool descendants */
static constexpr unsigned int DEFAULT_DESCENDANT_LIMIT{25};
/** Default for -limitdescendantsize, maximum kilobytes of in-mempool descendants */
static constexpr unsigned int DEFAULT_DESCENDANT_SIZE_LIMIT_KVB{101};
/**
 * An extra transaction can be added to a package, as long as it only has one
 * ancestor and is no larger than this. Not really any reason to make this
 * configurable as it doesn't materially change DoS parameters.
 */
static constexpr unsigned int EXTRA_DESCENDANT_TX_SIZE_LIMIT{10000};
>>>>>>> 88259837
/**
 * Standard script verification flags that standard transactions will comply
 * with. However scripts violating these flags may still be present in valid
 * blocks and we must accept those blocks.
 */
<<<<<<< HEAD
static constexpr unsigned int STANDARD_SCRIPT_VERIFY_FLAGS = MANDATORY_SCRIPT_VERIFY_FLAGS |
=======
static constexpr unsigned int STANDARD_SCRIPT_VERIFY_FLAGS{MANDATORY_SCRIPT_VERIFY_FLAGS |
                                                             SCRIPT_VERIFY_DERSIG |
>>>>>>> 88259837
                                                             SCRIPT_VERIFY_STRICTENC |
                                                             SCRIPT_VERIFY_MINIMALDATA |
                                                             SCRIPT_VERIFY_DISCOURAGE_UPGRADABLE_NOPS |
                                                             SCRIPT_VERIFY_CLEANSTACK |
                                                             SCRIPT_VERIFY_MINIMALIF |
                                                             SCRIPT_VERIFY_NULLFAIL |
                                                             SCRIPT_VERIFY_CHECKSEQUENCEVERIFY |
                                                             SCRIPT_VERIFY_WITNESS |
                                                             SCRIPT_VERIFY_DISCOURAGE_UPGRADABLE_WITNESS_PROGRAM |
                                                             SCRIPT_VERIFY_WITNESS_PUBKEYTYPE |
                                                             SCRIPT_VERIFY_CONST_SCRIPTCODE |
                                                             SCRIPT_VERIFY_TAPROOT |
                                                             SCRIPT_VERIFY_DISCOURAGE_UPGRADABLE_TAPROOT_VERSION |
                                                             SCRIPT_VERIFY_DISCOURAGE_OP_SUCCESS |
                                                             SCRIPT_VERIFY_DISCOURAGE_UPGRADABLE_PUBKEYTYPE};

/** For convenience, standard but not mandatory verify flags. */
static constexpr unsigned int STANDARD_NOT_MANDATORY_VERIFY_FLAGS{STANDARD_SCRIPT_VERIFY_FLAGS & ~MANDATORY_SCRIPT_VERIFY_FLAGS};

/** Used as the flags parameter to sequence and nLocktime checks in non-consensus code. */
static constexpr unsigned int STANDARD_LOCKTIME_VERIFY_FLAGS{LOCKTIME_VERIFY_SEQUENCE};

CAmount GetDustThreshold(const CTxOut& txout, const CFeeRate& dustRelayFee);

bool IsDust(const CTxOut& txout, const CFeeRate& dustRelayFee);

bool IsStandard(const CScript& scriptPubKey, const std::optional<unsigned>& max_datacarrier_bytes, TxoutType& whichType);


// Changing the default transaction version requires a two step process: first
// adapting relay policy by bumping TX_MAX_STANDARD_VERSION, and then later
// allowing the new transaction version in the wallet/RPC.
static constexpr decltype(CTransaction::nVersion) TX_MAX_STANDARD_VERSION{2};

/**
* Check for standard transaction types
* @return True if all outputs (scriptPubKeys) use only standard transaction forms
*/
bool IsStandardTx(const CTransaction& tx, const std::optional<unsigned>& max_datacarrier_bytes, bool permit_bare_multisig, const CFeeRate& dust_relay_fee, std::string& reason);
/**
* Check for standard transaction types
* @param[in] mapInputs       Map of previous transactions that have outputs we're spending
* @return True if all inputs (scriptSigs) use only standard transaction forms
*/
bool AreInputsStandard(const CTransaction& tx, const CCoinsViewCache& mapInputs);
/**
* Check if the transaction is over standard P2WSH resources limit:
* 3600bytes witnessScript size, 80bytes per witness stack element, 100 witness stack elements
* These limits are adequate for multisignatures up to n-of-100 using OP_CHECKSIG, OP_ADD, and OP_EQUAL.
*
* Also enforce a maximum stack item size limit and no annexes for tapscript spends.
*/
bool IsWitnessStandard(const CTransaction& tx, const CCoinsViewCache& mapInputs);

/** Compute the virtual transaction size (weight reinterpreted as bytes). */
int64_t GetVirtualTransactionSize(int64_t nWeight, int64_t nSigOpCost, unsigned int bytes_per_sigop);
int64_t GetVirtualTransactionSize(const CTransaction& tx, int64_t nSigOpCost, unsigned int bytes_per_sigop);
int64_t GetVirtualTransactionInputSize(const CTxIn& tx, int64_t nSigOpCost, unsigned int bytes_per_sigop);

static inline int64_t GetVirtualTransactionSize(const CTransaction& tx)
{
    return GetVirtualTransactionSize(tx, 0, 0);
}

static inline int64_t GetVirtualTransactionInputSize(const CTxIn& tx)
{
    return GetVirtualTransactionInputSize(tx, 0, 0);
}

#endif // BITCOIN_POLICY_POLICY_H<|MERGE_RESOLUTION|>--- conflicted
+++ resolved
@@ -22,11 +22,7 @@
 /** Default for -blockmaxweight, which controls the range of block weights the mining code will create **/
 static constexpr unsigned int DEFAULT_BLOCK_MAX_WEIGHT{MAX_BLOCK_WEIGHT - 4000};
 /** Default for -blockmintxfee, which sets the minimum feerate for a transaction in blocks created by mining code **/
-<<<<<<< HEAD
-static const unsigned int DEFAULT_BLOCK_MIN_TX_FEE = 10000;
-=======
-static constexpr unsigned int DEFAULT_BLOCK_MIN_TX_FEE{1000};
->>>>>>> 88259837
+static constexpr unsigned int DEFAULT_BLOCK_MIN_TX_FEE{10000};
 /** The maximum weight for transactions we're willing to relay/mine */
 static constexpr unsigned int MAX_STANDARD_TX_WEIGHT{400000};
 /** The minimum non-witness size for transactions we're willing to relay/mine: one larger than 64  */
@@ -34,15 +30,7 @@
 /** Maximum number of signature check operations in an IsStandard() P2SH script */
 static constexpr unsigned int MAX_P2SH_SIGOPS{15};
 /** The maximum number of sigops we're willing to relay/mine in a single tx */
-<<<<<<< HEAD
-static const unsigned int MAX_STANDARD_TX_SIGOPS_COST = MAX_BLOCK_SIGOPS_COST/5;
-/** Default for -maxmempool, maximum megabytes of mempool memory usage */
-static const unsigned int DEFAULT_MAX_MEMPOOL_SIZE = 300;
-=======
 static constexpr unsigned int MAX_STANDARD_TX_SIGOPS_COST{MAX_BLOCK_SIGOPS_COST/5};
-/** Default for -incrementalrelayfee, which sets the minimum feerate increase for mempool limiting or replacement **/
-static constexpr unsigned int DEFAULT_INCREMENTAL_RELAY_FEE{1000};
->>>>>>> 88259837
 /** Default for -bytespersigop */
 static constexpr unsigned int DEFAULT_BYTES_PER_SIGOP{20};
 /** Default for -permitbaremultisig */
@@ -62,12 +50,9 @@
  * standard and should be done with care and ideally rarely. It makes sense to
  * only increase the dust limit after prior releases were already not creating
  * outputs below the new threshold */
-<<<<<<< HEAD
-static const unsigned int DUST_RELAY_TX_FEE = 10000;
-=======
-static constexpr unsigned int DUST_RELAY_TX_FEE{3000};
+static constexpr unsigned int DUST_RELAY_TX_FEE{10000};
 /** Default for -minrelaytxfee, minimum relay fee for transactions */
-static constexpr unsigned int DEFAULT_MIN_RELAY_TX_FEE{1000};
+static constexpr unsigned int DEFAULT_MIN_RELAY_TX_FEE{10000};
 /** Default for -limitancestorcount, max number of in-mempool ancestors */
 static constexpr unsigned int DEFAULT_ANCESTOR_LIMIT{25};
 /** Default for -limitancestorsize, maximum kilobytes of tx + all in-mempool ancestors */
@@ -82,18 +67,13 @@
  * configurable as it doesn't materially change DoS parameters.
  */
 static constexpr unsigned int EXTRA_DESCENDANT_TX_SIZE_LIMIT{10000};
->>>>>>> 88259837
 /**
  * Standard script verification flags that standard transactions will comply
  * with. However scripts violating these flags may still be present in valid
  * blocks and we must accept those blocks.
  */
-<<<<<<< HEAD
-static constexpr unsigned int STANDARD_SCRIPT_VERIFY_FLAGS = MANDATORY_SCRIPT_VERIFY_FLAGS |
-=======
 static constexpr unsigned int STANDARD_SCRIPT_VERIFY_FLAGS{MANDATORY_SCRIPT_VERIFY_FLAGS |
                                                              SCRIPT_VERIFY_DERSIG |
->>>>>>> 88259837
                                                              SCRIPT_VERIFY_STRICTENC |
                                                              SCRIPT_VERIFY_MINIMALDATA |
                                                              SCRIPT_VERIFY_DISCOURAGE_UPGRADABLE_NOPS |
