// Copyright (c) 2009-2010 Satoshi Nakamoto
// Copyright (c) 2009-2022 The Bitcoin Core developers
// Distributed under the MIT software license, see the accompanying
// file COPYING or http://www.opensource.org/licenses/mit-license.php.

#ifndef BITCOIN_POLICY_SETTINGS_H
#define BITCOIN_POLICY_SETTINGS_H

<<<<<<< HEAD
#include <policy/policy.h>

class CFeeRate;
class CTransaction;

// Policy settings which are configurable at runtime.
extern CFeeRate dustRelayFee;
=======
>>>>>>> 88259837
extern unsigned int nBytesPerSigOp;

#endif // BITCOIN_POLICY_SETTINGS_H<|MERGE_RESOLUTION|>--- conflicted
+++ resolved
@@ -6,16 +6,6 @@
 #ifndef BITCOIN_POLICY_SETTINGS_H
 #define BITCOIN_POLICY_SETTINGS_H
 
-<<<<<<< HEAD
-#include <policy/policy.h>
-
-class CFeeRate;
-class CTransaction;
-
-// Policy settings which are configurable at runtime.
-extern CFeeRate dustRelayFee;
-=======
->>>>>>> 88259837
 extern unsigned int nBytesPerSigOp;
 
 #endif // BITCOIN_POLICY_SETTINGS_H