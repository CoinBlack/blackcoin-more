--- conflicted
+++ resolved
@@ -292,6 +292,18 @@
         coins_cache.Uncache(removed);
 }
 
+static bool IsCurrentForFeeEstimation(Chainstate& active_chainstate) EXCLUSIVE_LOCKS_REQUIRED(cs_main)
+{
+    AssertLockHeld(cs_main);
+    if (active_chainstate.m_chainman.IsInitialBlockDownload()) {
+        return false;
+    }
+    if (active_chainstate.m_chain.Height() < active_chainstate.m_chainman.m_best_header->nHeight - 1) {
+        return false;
+    }
+    return true;
+}
+
 void Chainstate::MaybeUpdateMempoolForReorg(
     DisconnectedBlockTransactions& disconnectpool,
     bool fAddToMempool)
@@ -962,7 +974,10 @@
     }
 
     ws.m_ancestors = *ancestors;
-    if (const auto err_string{SingleV3Checks(ws.m_ptx, ws.m_ancestors, ws.m_conflicts, ws.m_vsize)}) {
+
+    // Blackcoin
+    std::set<Txid> dummy_conflicts;
+    if (const auto err_string{SingleV3Checks(ws.m_ptx, ws.m_ancestors, dummy_conflicts, ws.m_vsize)}) {
         return state.Invalid(TxValidationResult::TX_MEMPOOL_POLICY, "v3-rule-violation", *err_string);
     }
 
@@ -2460,7 +2475,7 @@
              Ticks<MillisecondsDouble>(time_verify) / num_blocks_total);
 
     // Set proof-of-stake hash modifier
-    pindex->nStakeModifier = ComputeStakeModifier(pindex->pprev, block.IsProofOfStake() ? block.vtx[1]->vin[0].prevout.hash : block.GetHash());
+    pindex->nStakeModifier = ComputeStakeModifier(pindex->pprev, block.IsProofOfStake() ? block.vtx[1]->vin[0].prevout.hash.ToUint256() : block.GetHash());
 
     if (fJustCheck)
         return true;
@@ -3871,11 +3886,7 @@
 {
     BlockValidationState state;
     if (!CheckMerkleRoot(block, state)) {
-<<<<<<< HEAD
         LogDebug(BCLog::VALIDATION, "Block mutated: %s\n", state.ToString());
-=======
-        LogPrint(BCLog::VALIDATION, "Block mutated: %s\n", state.ToString());
->>>>>>> 353efd3f
         return true;
     }
 
@@ -3895,11 +3906,7 @@
     }
 
     if (!CheckWitnessMalleation(block, check_witness_root, state)) {
-<<<<<<< HEAD
         LogDebug(BCLog::VALIDATION, "Block mutated: %s\n", state.ToString());
-=======
-        LogPrint(BCLog::VALIDATION, "Block mutated: %s\n", state.ToString());
->>>>>>> 353efd3f
         return true;
     }
 
@@ -4839,7 +4846,7 @@
 }
 
 void ChainstateManager::LoadExternalBlockFile(
-    AutoFile& file_in,
+    CAutoFile& file_in,
     FlatFilePos* dbp,
     std::multimap<uint256, FlatFilePos>* blocks_with_unknown_parent)
 {
@@ -5064,19 +5071,6 @@
     CBlockIndex* pindexFirstAssumeValid = nullptr; // Oldest ancestor of pindex which has BLOCK_ASSUMED_VALID
     while (pindex != nullptr) {
         nNodes++;
-<<<<<<< HEAD
-=======
-        // Make sure nChainTx sum is correctly computed.
-        unsigned int prev_chain_tx = pindex->pprev ? pindex->pprev->nChainTx : 0;
-        assert((pindex->nChainTx == pindex->nTx + prev_chain_tx)
-               // For testing, allow transaction counts to be completely unset.
-               || (pindex->nChainTx == 0 && pindex->nTx == 0)
-               // For testing, allow this nChainTx to be unset if previous is also unset.
-               || (pindex->nChainTx == 0 && prev_chain_tx == 0 && pindex->pprev)
-               // Transaction counts prior to snapshot are unknown.
-               || pindex->IsAssumedValid());
-
->>>>>>> 353efd3f
         if (pindexFirstAssumeValid == nullptr && pindex->nStatus & BLOCK_ASSUMED_VALID) pindexFirstAssumeValid = pindex;
         if (pindexFirstInvalid == nullptr && pindex->nStatus & BLOCK_FAILED_VALID) pindexFirstInvalid = pindex;
         if (pindexFirstMissing == nullptr && !(pindex->nStatus & BLOCK_HAVE_DATA)) {
