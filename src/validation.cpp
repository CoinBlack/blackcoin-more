// Copyright (c) 2009-2010 Satoshi Nakamoto
// Copyright (c) 2009-2022 The Bitcoin Core developers
// Distributed under the MIT software license, see the accompanying
// file COPYING or http://www.opensource.org/licenses/mit-license.php.

// Rolling checkpoint check by Qtum
// Copyright (c) 2016-2018 The Qtum developers

#include <validation.h>

#include <kernel/chain.h>
#include <kernel/coinstats.h>
#include <kernel/mempool_persist.h>

#include <arith_uint256.h>
#include <chain.h>
#include <checkqueue.h>
#include <clientversion.h>
#include <consensus/amount.h>
#include <common/args.h> // for GetBoolArg
#include <consensus/consensus.h>
#include <consensus/merkle.h>
#include <consensus/tx_check.h>
#include <consensus/tx_verify.h>
#include <consensus/validation.h>
#include <cuckoocache.h>
#include <flatfile.h>
#include <hash.h>
#include <kernel/chainparams.h>
#include <kernel/disconnected_transactions.h>
#include <kernel/mempool_entry.h>
#include <kernel/messagestartchars.h>
#include <kernel/notifications_interface.h>
#include <logging.h>
#include <logging/timer.h>
#include <node/blockstorage.h>
#include <node/utxo_snapshot.h>
#include <policy/policy.h>
#include <policy/settings.h>
#include <pos.h>
#include <pow.h>
#include <primitives/block.h>
#include <primitives/transaction.h>
#include <random.h>
#include <reverse_iterator.h>
#include <script/script.h>
#include <script/sigcache.h>
#include <signet.h>
#include <tinyformat.h>
#include <txdb.h>
#include <txmempool.h>
#include <uint256.h>
#include <undo.h>
#include <util/check.h> // For NDEBUG compile time check
#include <util/fs.h>
#include <util/fs_helpers.h>
#include <util/hasher.h>
#include <util/moneystr.h>
#include <util/signalinterrupt.h>
#include <util/strencodings.h>
#include <util/time.h>
#include <util/trace.h>
#include <util/translation.h>
#include <validationinterface.h>
#include <warnings.h>
#include <wallet/wallet.h>

#include <algorithm>
#include <cassert>
#include <chrono>
#include <deque>
#include <numeric>
#include <optional>
#include <string>
#include <tuple>
#include <utility>

using kernel::CCoinsStats;
using kernel::CoinStatsHashType;
using kernel::ComputeUTXOStats;
using kernel::Notifications;

using fsbridge::FopenFn;
using node::BlockManager;
using node::BlockMap;
using node::CBlockIndexHeightOnlyComparator;
using node::CBlockIndexWorkComparator;
using node::fReindex;
using node::SnapshotMetadata;

/** Time to wait between writing blocks/block index to disk. */
static constexpr std::chrono::hours DATABASE_WRITE_INTERVAL{1};
/** Time to wait between flushing chainstate to disk. */
static constexpr std::chrono::hours DATABASE_FLUSH_INTERVAL{24};
const std::vector<std::string> CHECKLEVEL_DOC {
    "level 0 reads the blocks from disk",
    "level 1 verifies block validity",
    "level 2 verifies undo data",
    "level 3 checks disconnection of tip blocks",
    "level 4 tries to reconnect the blocks",
    "each level includes the checks of the previous levels",
};
/** The number of blocks to keep below the deepest prune lock.
 *  There is nothing special about this number. It is higher than what we
 *  expect to see in regular mainnet reorgs, but not so high that it would
 *  noticeably interfere with the pruning mechanism.
 * */
static constexpr int PRUNE_LOCK_BUFFER{10};

GlobalMutex g_best_block_mutex;
std::condition_variable g_best_block_cv;
uint256 g_best_block;

const CBlockIndex* Chainstate::FindForkInGlobalIndex(const CBlockLocator& locator) const
{
    AssertLockHeld(cs_main);

    // Find the latest block common to locator and chain - we expect that
    // locator.vHave is sorted descending by height.
    for (const uint256& hash : locator.vHave) {
        const CBlockIndex* pindex{m_blockman.LookupBlockIndex(hash)};
        if (pindex) {
            if (m_chain.Contains(pindex)) {
                return pindex;
            }
            if (pindex->GetAncestor(m_chain.Height()) == m_chain.Tip()) {
                return m_chain.Tip();
            }
        }
    }
    return m_chain.Genesis();
}

bool CheckInputScripts(const CTransaction& tx, TxValidationState& state,
                       const CCoinsViewCache& inputs, unsigned int flags, bool cacheSigStore,
                       bool cacheFullScriptStore, PrecomputedTransactionData& txdata,
                       std::vector<CScriptCheck>* pvChecks = nullptr)
                       EXCLUSIVE_LOCKS_REQUIRED(cs_main);

int64_t FutureDrift(Chainstate& active_chainstate, int64_t nTime)
{
    // loose policy for FutureDrift in regtest mode
    if (Params().GetConsensus().fPowNoRetargeting && active_chainstate.m_chain.Height() <= Params().GetConsensus().nLastPOWBlock) {
        return nTime + 24 * 60 * 60;
    }
    return Params().GetConsensus().IsProtocolV2(nTime) ? nTime + 15 : nTime + 10 * 60;
}

bool CheckFinalTxAtTip(const CBlockIndex& active_chain_tip, const CTransaction& tx)
{
    AssertLockHeld(cs_main);

    // CheckFinalTxAtTip() uses active_chain_tip.Height()+1 to evaluate
    // nLockTime because when IsFinalTx() is called within
    // AcceptBlock(), the height of the block *being*
    // evaluated is what is used. Thus if we want to know if a
    // transaction can be part of the *next* block, we need to call
    // IsFinalTx() with one more than active_chain_tip.Height().
    const int nBlockHeight = active_chain_tip.nHeight + 1;

    // BIP113 requires that time-locked transactions have nLockTime set to
    // less than the median time of the previous block they're contained in.
    // When the next block is created its previous block will be the current
    // chain tip, so we use that to calculate the median time passed to
    // IsFinalTx().
    const int64_t nBlockTime{active_chain_tip.GetMedianTimePast()};

    return IsFinalTx(tx, nBlockHeight, nBlockTime);
}

namespace {
/**
 * A helper which calculates heights of inputs of a given transaction.
 *
 * @param[in] tip    The current chain tip. If an input belongs to a mempool
 *                   transaction, we assume it will be confirmed in the next block.
 * @param[in] coins  Any CCoinsView that provides access to the relevant coins.
 * @param[in] tx     The transaction being evaluated.
 *
 * @returns A vector of input heights or nullopt, in case of an error.
 */
std::optional<std::vector<int>> CalculatePrevHeights(
    const CBlockIndex& tip,
    const CCoinsView& coins,
    const CTransaction& tx)
{
    std::vector<int> prev_heights;
    prev_heights.resize(tx.vin.size());
    for (size_t i = 0; i < tx.vin.size(); ++i) {
        const CTxIn& txin = tx.vin[i];
        Coin coin;
        if (!coins.GetCoin(txin.prevout, coin)) {
            LogPrintf("ERROR: %s: Missing input %d in transaction \'%s\'\n", __func__, i, tx.GetHash().GetHex());
            return std::nullopt;
        }
        if (coin.nHeight == MEMPOOL_HEIGHT) {
            // Assume all mempool transaction confirm in the next block.
            prev_heights[i] = tip.nHeight + 1;
        } else {
            prev_heights[i] = coin.nHeight;
        }
    }
    return prev_heights;
}
} // namespace

std::optional<LockPoints> CalculateLockPointsAtTip(
    CBlockIndex* tip,
    const CCoinsView& coins_view,
    const CTransaction& tx)
{
    assert(tip);

    auto prev_heights{CalculatePrevHeights(*tip, coins_view, tx)};
    if (!prev_heights.has_value()) return std::nullopt;

    CBlockIndex next_tip;
    next_tip.pprev = tip;
    // When SequenceLocks() is called within ConnectBlock(), the height
    // of the block *being* evaluated is what is used.
    // Thus if we want to know if a transaction can be part of the
    // *next* block, we need to use one more than active_chainstate.m_chain.Height()
    next_tip.nHeight = tip->nHeight + 1;
    const auto [min_height, min_time] = CalculateSequenceLocks(tx, STANDARD_LOCKTIME_VERIFY_FLAGS, prev_heights.value(), next_tip);

    // Also store the hash of the block with the highest height of
    // all the blocks which have sequence locked prevouts.
    // This hash needs to still be on the chain
    // for these LockPoint calculations to be valid
    // Note: It is impossible to correctly calculate a maxInputBlock
    // if any of the sequence locked inputs depend on unconfirmed txs,
    // except in the special case where the relative lock time/height
    // is 0, which is equivalent to no sequence lock. Since we assume
    // input height of tip+1 for mempool txs and test the resulting
    // min_height and min_time from CalculateSequenceLocks against tip+1.
    int max_input_height{0};
    for (const int height : prev_heights.value()) {
        // Can ignore mempool inputs since we'll fail if they had non-zero locks
        if (height != next_tip.nHeight) {
            max_input_height = std::max(max_input_height, height);
        }
    }

    // tip->GetAncestor(max_input_height) should never return a nullptr
    // because max_input_height is always less than the tip height.
    // It would, however, be a bad bug to continue execution, since a
    // LockPoints object with the maxInputBlock member set to nullptr
    // signifies no relative lock time.
    return LockPoints{min_height, min_time, Assert(tip->GetAncestor(max_input_height))};
}

bool CheckSequenceLocksAtTip(CBlockIndex* tip,
                             const LockPoints& lock_points)
{
    assert(tip != nullptr);

    CBlockIndex index;
    index.pprev = tip;
    // CheckSequenceLocksAtTip() uses active_chainstate.m_chain.Height()+1 to evaluate
    // height based locks because when SequenceLocks() is called within
    // ConnectBlock(), the height of the block *being*
    // evaluated is what is used.
    // Thus if we want to know if a transaction can be part of the
    // *next* block, we need to use one more than active_chainstate.m_chain.Height()
    index.nHeight = tip->nHeight + 1;

    return EvaluateSequenceLocks(index, {lock_points.height, lock_points.time});
}

// Returns the script flags which should be checked for a given block
static unsigned int GetBlockScriptFlags(const CBlockIndex& block_index, const ChainstateManager& chainman);

static void LimitMempoolSize(CTxMemPool& pool, CCoinsViewCache& coins_cache)
    EXCLUSIVE_LOCKS_REQUIRED(::cs_main, pool.cs)
{
    AssertLockHeld(::cs_main);
    AssertLockHeld(pool.cs);
    int expired = pool.Expire(GetTime<std::chrono::seconds>() - pool.m_expiry);
    if (expired != 0) {
        LogPrint(BCLog::MEMPOOL, "Expired %i transactions from the memory pool\n", expired);
    }

    std::vector<COutPoint> vNoSpendsRemaining;
    pool.TrimToSize(pool.m_max_size_bytes, &vNoSpendsRemaining);
    for (const COutPoint& removed : vNoSpendsRemaining)
        coins_cache.Uncache(removed);
}

void Chainstate::MaybeUpdateMempoolForReorg(
    DisconnectedBlockTransactions& disconnectpool,
    bool fAddToMempool)
{
    if (!m_mempool) return;

    AssertLockHeld(cs_main);
    AssertLockHeld(m_mempool->cs);
    std::vector<uint256> vHashUpdate;
    {
        // disconnectpool is ordered so that the front is the most recently-confirmed
        // transaction (the last tx of the block at the tip) in the disconnected chain.
        // Iterate disconnectpool in reverse, so that we add transactions
        // back to the mempool starting with the earliest transaction that had
        // been previously seen in a block.
        const auto queuedTx = disconnectpool.take();
        auto it = queuedTx.rbegin();
        while (it != queuedTx.rend()) {
            // ignore validation errors in resurrected transactions
            if (!fAddToMempool || (*it)->IsCoinBase() || (*it)->IsCoinStake() ||
                AcceptToMemoryPool(*this, *it, GetTime(),
                    /*bypass_limits=*/true, /*test_accept=*/false).m_result_type !=
                        MempoolAcceptResult::ResultType::VALID) {
                // If the transaction doesn't make it in to the mempool, remove any
                // transactions that depend on it (which would now be orphans).
                m_mempool->removeRecursive(**it, MemPoolRemovalReason::REORG);
            } else if (m_mempool->exists(GenTxid::Txid((*it)->GetHash()))) {
                vHashUpdate.push_back((*it)->GetHash());
            }
            ++it;
        }
    }

    // AcceptToMemoryPool/addUnchecked all assume that new mempool entries have
    // no in-mempool children, which is generally not true when adding
    // previously-confirmed transactions back to the mempool.
    // UpdateTransactionsFromBlock finds descendants of any transactions in
    // the disconnectpool that were added back and cleans up the mempool state.
    m_mempool->UpdateTransactionsFromBlock(vHashUpdate);

    // Predicate to use for filtering transactions in removeForReorg.
    // Checks whether the transaction is still final and, if it spends a coinbase output, mature.
    // Also updates valid entries' cached LockPoints if needed.
    // If false, the tx is still valid and its lockpoints are updated.
    // If true, the tx would be invalid in the next block; remove this entry and all of its descendants.
    const auto filter_final_and_mature = [this](CTxMemPool::txiter it)
        EXCLUSIVE_LOCKS_REQUIRED(m_mempool->cs, ::cs_main) {
        AssertLockHeld(m_mempool->cs);
        AssertLockHeld(::cs_main);
        const CTransaction& tx = it->GetTx();

        // The transaction must be final.
        if (!CheckFinalTxAtTip(*Assert(m_chain.Tip()), tx)) return true;

        const LockPoints& lp = it->GetLockPoints();
        // CheckSequenceLocksAtTip checks if the transaction will be final in the next block to be
        // created on top of the new chain.
        if (TestLockPointValidity(m_chain, lp)) {
            if (!CheckSequenceLocksAtTip(m_chain.Tip(), lp)) {
                return true;
            }
        } else {
            const CCoinsViewMemPool view_mempool{&CoinsTip(), *m_mempool};
            const std::optional<LockPoints> new_lock_points{CalculateLockPointsAtTip(m_chain.Tip(), view_mempool, tx)};
            if (new_lock_points.has_value() && CheckSequenceLocksAtTip(m_chain.Tip(), *new_lock_points)) {
                // Now update the mempool entry lockpoints as well.
                m_mempool->mapTx.modify(it, [&new_lock_points](CTxMemPoolEntry& e) { e.UpdateLockPoints(*new_lock_points); });
            } else {
                return true;
            }
        }

        // If the transaction spends any coinbase outputs, it must be mature.
        if (it->GetSpendsCoinbase()) {
            for (const CTxIn& txin : tx.vin) {
                auto it2 = m_mempool->mapTx.find(txin.prevout.hash);
                if (it2 != m_mempool->mapTx.end())
                    continue;
                const Coin& coin{CoinsTip().AccessCoin(txin.prevout)};
                assert(!coin.IsSpent());
                const auto mempool_spend_height{m_chain.Tip()->nHeight + 1};
                if (coin.IsCoinBase() && mempool_spend_height - coin.nHeight < Params().GetConsensus().nCoinbaseMaturity) {
                    return true;
                }
            }
        }
        // Transaction is still valid and cached LockPoints are updated.
        return false;
    };

    // We also need to remove any now-immature transactions
    m_mempool->removeForReorg(m_chain, filter_final_and_mature);
    // Re-limit mempool size, in case we added any transactions
    LimitMempoolSize(*m_mempool, this->CoinsTip());
}

/**
* Checks to avoid mempool polluting consensus critical paths since cached
* signature and script validity results will be reused if we validate this
* transaction again during block validation.
* */
static bool CheckInputsFromMempoolAndCache(const CTransaction& tx, TxValidationState& state,
                const CCoinsViewCache& view, const CTxMemPool& pool,
                unsigned int flags, PrecomputedTransactionData& txdata, CCoinsViewCache& coins_tip)
                EXCLUSIVE_LOCKS_REQUIRED(cs_main, pool.cs)
{
    AssertLockHeld(cs_main);
    AssertLockHeld(pool.cs);

    assert(!tx.IsCoinBase());
    for (const CTxIn& txin : tx.vin) {
        const Coin& coin = view.AccessCoin(txin.prevout);

        // This coin was checked in PreChecks and MemPoolAccept
        // has been holding cs_main since then.
        Assume(!coin.IsSpent());
        if (coin.IsSpent()) return false;

        // If the Coin is available, there are 2 possibilities:
        // it is available in our current ChainstateActive UTXO set,
        // or it's a UTXO provided by a transaction in our mempool.
        // Ensure the scriptPubKeys in Coins from CoinsView are correct.
        const CTransactionRef& txFrom = pool.get(txin.prevout.hash);
        if (txFrom) {
            assert(txFrom->GetHash() == txin.prevout.hash);
            assert(txFrom->vout.size() > txin.prevout.n);
            assert(txFrom->vout[txin.prevout.n] == coin.out);
        } else {
            const Coin& coinFromUTXOSet = coins_tip.AccessCoin(txin.prevout);
            assert(!coinFromUTXOSet.IsSpent());
            assert(coinFromUTXOSet.out == coin.out);
        }
    }

    // Call CheckInputScripts() to cache signature and script validity against current tip consensus rules.
    return CheckInputScripts(tx, state, view, flags, /* cacheSigStore= */ true, /* cacheFullScriptStore= */ true, txdata);
}

namespace {

class MemPoolAccept
{
public:
    explicit MemPoolAccept(CTxMemPool& mempool, Chainstate& active_chainstate) :
        m_pool(mempool),
        m_view(&m_dummy),
        m_viewmempool(&active_chainstate.CoinsTip(), m_pool),
        m_active_chainstate(active_chainstate)
    {
    }

    // We put the arguments we're handed into a struct, so we can pass them
    // around easier.
    struct ATMPArgs {
        const CChainParams& m_chainparams;
        const int64_t m_accept_time;
        const bool m_bypass_limits;
        /*
         * Return any outpoints which were not previously present in the coins
         * cache, but were added as a result of validating the tx for mempool
         * acceptance. This allows the caller to optionally remove the cache
         * additions if the associated transaction ends up being rejected by
         * the mempool.
         */
        std::vector<COutPoint>& m_coins_to_uncache;
        const bool m_test_accept;
        /** Whether we allow transactions to replace mempool transactions by BIP125 rules. If false,
         * any transaction spending the same inputs as a transaction in the mempool is considered
         * a conflict. */
        const bool m_allow_replacement;
        /** When true, the mempool will not be trimmed when any transactions are submitted in
         * Finalize(). Instead, limits should be enforced at the end to ensure the package is not
         * partially submitted.
         */
        const bool m_package_submission;
        /** When true, use package feerates instead of individual transaction feerates for fee-based
         * policies such as mempool min fee and min relay fee.
         */
        const bool m_package_feerates;

        /** Parameters for single transaction mempool validation. */
        static ATMPArgs SingleAccept(const CChainParams& chainparams, int64_t accept_time,
                                     bool bypass_limits, std::vector<COutPoint>& coins_to_uncache,
                                     bool test_accept) {
            return ATMPArgs{/* m_chainparams */ chainparams,
                            /* m_accept_time */ accept_time,
                            /* m_bypass_limits */ bypass_limits,
                            /* m_coins_to_uncache */ coins_to_uncache,
                            /* m_test_accept */ test_accept,
                            /* m_allow_replacement */ true,
                            /* m_package_submission */ false,
                            /* m_package_feerates */ false,
            };
        }

        /** Parameters for test package mempool validation through testmempoolaccept. */
        static ATMPArgs PackageTestAccept(const CChainParams& chainparams, int64_t accept_time,
                                          std::vector<COutPoint>& coins_to_uncache) {
            return ATMPArgs{/* m_chainparams */ chainparams,
                            /* m_accept_time */ accept_time,
                            /* m_bypass_limits */ false,
                            /* m_coins_to_uncache */ coins_to_uncache,
                            /* m_test_accept */ true,
                            /* m_allow_replacement */ false,
                            /* m_package_submission */ false, // not submitting to mempool
                            /* m_package_feerates */ false,
            };
        }

        /** Parameters for child-with-unconfirmed-parents package validation. */
        static ATMPArgs PackageChildWithParents(const CChainParams& chainparams, int64_t accept_time,
                                                std::vector<COutPoint>& coins_to_uncache) {
            return ATMPArgs{/* m_chainparams */ chainparams,
                            /* m_accept_time */ accept_time,
                            /* m_bypass_limits */ false,
                            /* m_coins_to_uncache */ coins_to_uncache,
                            /* m_test_accept */ false,
                            /* m_allow_replacement */ false,
                            /* m_package_submission */ true,
                            /* m_package_feerates */ true,
            };
        }

        /** Parameters for a single transaction within a package. */
        static ATMPArgs SingleInPackageAccept(const ATMPArgs& package_args) {
            return ATMPArgs{/* m_chainparams */ package_args.m_chainparams,
                            /* m_accept_time */ package_args.m_accept_time,
                            /* m_bypass_limits */ false,
                            /* m_coins_to_uncache */ package_args.m_coins_to_uncache,
                            /* m_test_accept */ package_args.m_test_accept,
                            /* m_allow_replacement */ true,
                            /* m_package_submission */ true, // do not LimitMempoolSize in Finalize()
                            /* m_package_feerates */ false, // only 1 transaction
            };
        }

    private:
        // Private ctor to avoid exposing details to clients and allowing the possibility of
        // mixing up the order of the arguments. Use static functions above instead.
        ATMPArgs(const CChainParams& chainparams,
                 int64_t accept_time,
                 bool bypass_limits,
                 std::vector<COutPoint>& coins_to_uncache,
                 bool test_accept,
                 bool allow_replacement,
                 bool package_submission,
                 bool package_feerates)
            : m_chainparams{chainparams},
              m_accept_time{accept_time},
              m_bypass_limits{bypass_limits},
              m_coins_to_uncache{coins_to_uncache},
              m_test_accept{test_accept},
              m_allow_replacement{allow_replacement},
              m_package_submission{package_submission},
              m_package_feerates{package_feerates}
        {
        }
    };

    // Single transaction acceptance
    MempoolAcceptResult AcceptSingleTransaction(const CTransactionRef& ptx, ATMPArgs& args) EXCLUSIVE_LOCKS_REQUIRED(cs_main);

    /**
    * Multiple transaction acceptance. Transactions may or may not be interdependent, but must not
    * conflict with each other, and the transactions cannot already be in the mempool. Parents must
    * come before children if any dependencies exist.
    */
    PackageMempoolAcceptResult AcceptMultipleTransactions(const std::vector<CTransactionRef>& txns, ATMPArgs& args) EXCLUSIVE_LOCKS_REQUIRED(cs_main);

    /**
     * Submission of a subpackage.
     * If subpackage size == 1, calls AcceptSingleTransaction() with adjusted ATMPArgs to avoid
     * package policy restrictions like no CPFP carve out (PackageMempoolChecks) and disabled RBF
     * (m_allow_replacement), and creates a PackageMempoolAcceptResult wrapping the result.
     *
     * If subpackage size > 1, calls AcceptMultipleTransactions() with the provided ATMPArgs.
     *
     * Also cleans up all non-chainstate coins from m_view at the end.
    */
    PackageMempoolAcceptResult AcceptSubPackage(const std::vector<CTransactionRef>& subpackage, ATMPArgs& args)
        EXCLUSIVE_LOCKS_REQUIRED(cs_main, m_pool.cs);

    /**
     * Package (more specific than just multiple transactions) acceptance. Package must be a child
     * with all of its unconfirmed parents, and topologically sorted.
     */
    PackageMempoolAcceptResult AcceptPackage(const Package& package, ATMPArgs& args) EXCLUSIVE_LOCKS_REQUIRED(cs_main);

private:
    // All the intermediate state that gets passed between the various levels
    // of checking a given transaction.
    struct Workspace {
        explicit Workspace(const CTransactionRef& ptx) : m_ptx(ptx), m_hash(ptx->GetHash()) {}
        /** Iterators to mempool entries that this transaction directly conflicts with. */
        CTxMemPool::setEntries m_iters_conflicting;
        /** Iterators to all mempool entries that would be replaced by this transaction, including
         * those it directly conflicts with and their descendants. */
        CTxMemPool::setEntries m_all_conflicting;
        /** All mempool ancestors of this transaction. */
        CTxMemPool::setEntries m_ancestors;
        /** Mempool entry constructed for this transaction. Constructed in PreChecks() but not
         * inserted into the mempool until Finalize(). */
        std::unique_ptr<CTxMemPoolEntry> m_entry;
        /** Pointers to the transactions that have been removed from the mempool and replaced by
         * this transaction, used to return to the MemPoolAccept caller. Only populated if
         * validation is successful and the original transactions are removed. */
        std::list<CTransactionRef> m_replaced_transactions;

        /** Virtual size of the transaction as used by the mempool, calculated using serialized size
         * of the transaction and sigops. */
        int64_t m_vsize;
        /** Fees paid by this transaction: total input amounts subtracted by total output amounts. */
        CAmount m_base_fees;
        /** Base fees + any fee delta set by the user with prioritisetransaction. */
        CAmount m_modified_fees;

        /** If we're doing package validation (i.e. m_package_feerates=true), the "effective"
         * package feerate of this transaction is the total fees divided by the total size of
         * transactions (which may include its ancestors and/or descendants). */
        CFeeRate m_package_feerate{0};

        const CTransactionRef& m_ptx;
        /** Txid. */
        const uint256& m_hash;
        TxValidationState m_state;
        /** A temporary cache containing serialized transaction data for signature verification.
         * Reused across PolicyScriptChecks and ConsensusScriptChecks. */
        PrecomputedTransactionData m_precomputed_txdata;
    };

    // Run the policy checks on a given transaction, excluding any script checks.
    // Looks up inputs, calculates feerate, considers replacement, evaluates
    // package limits, etc. As this function can be invoked for "free" by a peer,
    // only tests that are fast should be done here (to avoid CPU DoS).
    bool PreChecks(ATMPArgs& args, Workspace& ws) EXCLUSIVE_LOCKS_REQUIRED(cs_main, m_pool.cs);

    /*
    // Blackcoin
    // Run checks for mempool replace-by-fee.
    bool ReplacementChecks(Workspace& ws) EXCLUSIVE_LOCKS_REQUIRED(cs_main, m_pool.cs);
    */

    // Enforce package mempool ancestor/descendant limits (distinct from individual
    // ancestor/descendant limits done in PreChecks).
    bool PackageMempoolChecks(const std::vector<CTransactionRef>& txns,
                              int64_t total_vsize,
                              PackageValidationState& package_state) EXCLUSIVE_LOCKS_REQUIRED(cs_main, m_pool.cs);

    // Run the script checks using our policy flags. As this can be slow, we should
    // only invoke this on transactions that have otherwise passed policy checks.
    bool PolicyScriptChecks(const ATMPArgs& args, Workspace& ws) EXCLUSIVE_LOCKS_REQUIRED(cs_main, m_pool.cs);

    // Re-run the script checks, using consensus flags, and try to cache the
    // result in the scriptcache. This should be done after
    // PolicyScriptChecks(). This requires that all inputs either be in our
    // utxo set or in the mempool.
    bool ConsensusScriptChecks(const ATMPArgs& args, Workspace& ws) EXCLUSIVE_LOCKS_REQUIRED(cs_main, m_pool.cs);

    // Try to add the transaction to the mempool, removing any conflicts first.
    // Returns true if the transaction is in the mempool after any size
    // limiting is performed, false otherwise.
    bool Finalize(const ATMPArgs& args, Workspace& ws) EXCLUSIVE_LOCKS_REQUIRED(cs_main, m_pool.cs);

    // Submit all transactions to the mempool and call ConsensusScriptChecks to add to the script
    // cache - should only be called after successful validation of all transactions in the package.
    // Does not call LimitMempoolSize(), so mempool max_size_bytes may be temporarily exceeded.
    bool SubmitPackage(const ATMPArgs& args, std::vector<Workspace>& workspaces, PackageValidationState& package_state,
                       std::map<uint256, MempoolAcceptResult>& results)
         EXCLUSIVE_LOCKS_REQUIRED(cs_main, m_pool.cs);

    // Compare a package's feerate against minimum allowed.
    bool CheckFeeRate(size_t package_size, CAmount package_fee, TxValidationState& state) EXCLUSIVE_LOCKS_REQUIRED(::cs_main, m_pool.cs)
    {
        AssertLockHeld(::cs_main);
        AssertLockHeld(m_pool.cs);
        CAmount minFee = GetMinFee(package_size, GetAdjustedTimeSeconds());
        if (minFee > 0 && package_fee < minFee) {
            return state.Invalid(TxValidationResult::TX_MEMPOOL_POLICY, "min fee not met", strprintf("%d < %d", package_fee, minFee));
        }

        if (package_fee < m_pool.m_min_relay_feerate.GetFee(package_size)) {
            return state.Invalid(TxValidationResult::TX_MEMPOOL_POLICY, "min relay fee not met",
                                 strprintf("%d < %d", package_fee, m_pool.m_min_relay_feerate.GetFee(package_size)));
        }
        return true;
    }

private:
    CTxMemPool& m_pool;
    CCoinsViewCache m_view;
    CCoinsViewMemPool m_viewmempool;
    CCoinsView m_dummy;

    Chainstate& m_active_chainstate;

    /** Whether the transaction(s) would replace any mempool transactions. If so, RBF rules apply. */
    /*
    bool m_rbf{false};
    */
};

bool MemPoolAccept::PreChecks(ATMPArgs& args, Workspace& ws)
{
    AssertLockHeld(cs_main);
    AssertLockHeld(m_pool.cs);
    const CTransactionRef& ptx = ws.m_ptx;
    const CTransaction& tx = *ws.m_ptx;
    const uint256& hash = ws.m_hash;

    // Copy/alias what we need out of args
    const int64_t nAcceptTime = args.m_accept_time;
    const bool bypass_limits = args.m_bypass_limits;
    std::vector<COutPoint>& coins_to_uncache = args.m_coins_to_uncache;

    // Alias what we need out of ws
    TxValidationState& state = ws.m_state;
    std::unique_ptr<CTxMemPoolEntry>& entry = ws.m_entry;

    // Blackcoin: in v2 transactions use GetAdjustedTime() as TxTime
    int64_t nTimeTx = (int64_t)tx.nTime;
    if (!nTimeTx && tx.nVersion >= TX_MAX_STANDARD_VERSION)
        nTimeTx = GetAdjustedTimeSeconds();

    if (!CheckTransaction(tx, state)) {
        return false; // state filled in by CheckTransaction
    }

    // Coinbase is only valid in a block, not as a loose transaction
    if (tx.IsCoinBase())
        return state.Invalid(TxValidationResult::TX_CONSENSUS, "coinbase");

    // ppcoin: coinstake is also only valid in a block, not as a loose transaction
    if (tx.IsCoinStake())
        return state.Invalid(TxValidationResult::TX_CONSENSUS, "coinstake");

    // Don't relay version 2 transactions until CSV is active, and we can be
    // sure that such transactions will be mined (unless we're on
    // -testnet/-regtest).
    if (m_pool.m_require_standard && tx.nVersion >= TX_MAX_STANDARD_VERSION && !Params().GetConsensus().IsProtocolV3_1(nTimeTx))
		return state.Invalid(TxValidationResult::TX_NOT_STANDARD, "premature-version2-tx");

    // Reject transactions with witness before segregated witness activates (override with -prematurewitness)
    bool witnessEnabled = DeploymentActiveAfter(m_active_chainstate.m_chain.Tip(), m_active_chainstate.m_chainman, Consensus::DEPLOYMENT_SEGWIT);
    if (!gArgs.GetBoolArg("-prematurewitness", false) && tx.HasWitness() && !witnessEnabled) {
        return state.Invalid(TxValidationResult::TX_NOT_STANDARD, "no-witness-yet");
    }

    // Rather not work on nonstandard transactions (unless -testnet/-regtest)
    std::string reason;
    if (m_pool.m_require_standard && !IsStandardTx(tx, m_pool.m_max_datacarrier_bytes, m_pool.m_permit_bare_multisig, m_pool.m_dust_relay_feerate, reason, witnessEnabled)) {
        return state.Invalid(TxValidationResult::TX_NOT_STANDARD, reason);
    }

    // Transactions smaller than 65 non-witness bytes are not relayed to mitigate CVE-2017-12842.
    if (::GetSerializeSize(tx, PROTOCOL_VERSION | SERIALIZE_TRANSACTION_NO_WITNESS) < MIN_STANDARD_TX_NONWITNESS_SIZE)
        return state.Invalid(TxValidationResult::TX_NOT_STANDARD, "tx-size-small");

    // Only accept nLockTime-using transactions that can be mined in the next
    // block; we don't want our mempool filled up with transactions that can't
    // be mined yet.
    if (!CheckFinalTxAtTip(*Assert(m_active_chainstate.m_chain.Tip()), tx)) {
        return state.Invalid(TxValidationResult::TX_PREMATURE_SPEND, "non-final");
    }

    // For the same reasons as in the case with non-final transactions
    if (nTimeTx > FutureDrift(m_active_chainstate, GetAdjustedTimeSeconds())) {
        return state.Invalid(TxValidationResult::TX_PREMATURE_SPEND, "time-too-new");
    }

    // is it already in the memory pool?
    if (m_pool.exists(GenTxid::Wtxid(tx.GetWitnessHash()))) {
        return state.Invalid(TxValidationResult::TX_CONFLICT, "txn-already-in-mempool");
    } else if (m_pool.exists(GenTxid::Txid(tx.GetHash()))) {
        // Transaction with the same non-witness data but different witness (same txid, different
        // wtxid) already exists in the mempool.
        return state.Invalid(TxValidationResult::TX_CONFLICT, "txn-same-nonwitness-data-in-mempool");
    }

    // Check for conflicts with in-memory transactions
    for (const CTxIn &txin : tx.vin)
    {
        const CTransaction* ptxConflicting = m_pool.GetConflictTx(txin.prevout);
        if (ptxConflicting) {
            // Disable replacement feature for now
            return state.Invalid(TxValidationResult::TX_MEMPOOL_POLICY, "txn-mempool-conflict");
        }
    }

    m_view.SetBackend(m_viewmempool);

    const CCoinsViewCache& coins_cache = m_active_chainstate.CoinsTip();
    // do all inputs exist?
    for (const CTxIn& txin : tx.vin) {
        if (!coins_cache.HaveCoinInCache(txin.prevout)) {
            coins_to_uncache.push_back(txin.prevout);
        }

        // Note: this call may add txin.prevout to the coins cache
        // (coins_cache.cacheCoins) by way of FetchCoin(). It should be removed
        // later (via coins_to_uncache) if this tx turns out to be invalid.
        if (!m_view.HaveCoin(txin.prevout)) {
            // Are inputs missing because we already have the tx?
            for (size_t out = 0; out < tx.vout.size(); out++) {
                // Optimistically just do efficient check of cache for outputs
                if (coins_cache.HaveCoinInCache(COutPoint(hash, out))) {
                    return state.Invalid(TxValidationResult::TX_CONFLICT, "txn-already-known");
                }
            }
            // Otherwise assume this might be an orphan tx for which we just haven't seen parents yet
            return state.Invalid(TxValidationResult::TX_MISSING_INPUTS, "bad-txns-inputs-missingorspent");
        }
    }

    // This is const, but calls into the back end CoinsViews. The CCoinsViewDB at the bottom of the
    // hierarchy brings the best block into scope. See CCoinsViewDB::GetBestBlock().
    m_view.GetBestBlock();

    // we have all inputs cached now, so switch back to dummy (to protect
    // against bugs where we pull more inputs from disk that miss being added
    // to coins_to_uncache)
    m_view.SetBackend(m_dummy);

    assert(m_active_chainstate.m_blockman.LookupBlockIndex(m_view.GetBestBlock()) == m_active_chainstate.m_chain.Tip());

    // Only accept BIP68 sequence locked transactions that can be mined in the next
    // block; we don't want our mempool filled up with transactions that can't
    // be mined yet.
    // Pass in m_view which has all of the relevant inputs cached. Note that, since m_view's
    // backend was removed, it no longer pulls coins from the mempool.
    const std::optional<LockPoints> lock_points{CalculateLockPointsAtTip(m_active_chainstate.m_chain.Tip(), m_view, tx)};
    if (!lock_points.has_value() || !CheckSequenceLocksAtTip(m_active_chainstate.m_chain.Tip(), *lock_points)) {
        return state.Invalid(TxValidationResult::TX_PREMATURE_SPEND, "non-BIP68-final");
    }

    // The mempool holds txs for the next block, so pass height+1 to CheckTxInputs
    if (!Consensus::CheckTxInputs(tx, state, m_view, m_active_chainstate.m_chain.Height() + 1, ws.m_base_fees)) {
        return false; // state filled in by CheckTxInputs
    }

    // Blackcoin: Minimum fee check
    if (Params().GetConsensus().IsProtocolV3_1(nTimeTx) && ws.m_base_fees < GetMinFee(tx, nTimeTx))
        return state.Invalid(TxValidationResult::TX_CONSENSUS, "bad-txns-fee-not-enough");

    if (m_pool.m_require_standard && !AreInputsStandard(tx, m_view)) {
        return state.Invalid(TxValidationResult::TX_INPUTS_NOT_STANDARD, "bad-txns-nonstandard-inputs");
    }

    // Check for non-standard witnesses.
    if (tx.HasWitness() && m_pool.m_require_standard && !IsWitnessStandard(tx, m_view)) {
        return state.Invalid(TxValidationResult::TX_WITNESS_MUTATED, "bad-witness-nonstandard");
    }

    int64_t nSigOpsCost = GetTransactionSigOpCost(tx, m_view, STANDARD_SCRIPT_VERIFY_FLAGS);

    // ws.m_modified_fees includes any fee deltas from PrioritiseTransaction
    ws.m_modified_fees = ws.m_base_fees;
    m_pool.ApplyDelta(hash, ws.m_modified_fees);

    // Keep track of transactions that spend a coinbase, which we re-scan
    // during reorgs to ensure coinbase maturity is still met.
    bool fSpendsCoinbase = false;
    for (const CTxIn &txin : tx.vin) {
        const Coin &coin = m_view.AccessCoin(txin.prevout);
        if (coin.IsCoinBase() || coin.IsCoinStake()) {
            fSpendsCoinbase = true;
            break;
        }
    }

    // Set entry_sequence to 0 when bypass_limits is used; this allows txs from a block
    // reorg to be marked earlier than any child txs that were already in the mempool.
    const uint64_t entry_sequence = bypass_limits ? 0 : m_pool.GetSequence();
    entry.reset(new CTxMemPoolEntry(ptx, ws.m_base_fees, nAcceptTime, m_active_chainstate.m_chain.Height(), entry_sequence,
                                    fSpendsCoinbase, nSigOpsCost, lock_points.value()));
    ws.m_vsize = entry->GetTxSize();

    if (nSigOpsCost > MAX_STANDARD_TX_SIGOPS_COST)
        return state.Invalid(TxValidationResult::TX_NOT_STANDARD, "bad-txns-too-many-sigops",
                strprintf("%d", nSigOpsCost));

    // No individual transactions are allowed below the min relay feerate and min feerate except from
    // disconnected blocks and transactions in a package. Package transactions will be checked using
    // package feerate later.
    if (!bypass_limits && !args.m_package_feerates && !CheckFeeRate(ws.m_vsize, ws.m_modified_fees, state)) return false;

    /*
    // Blackcoin
    ws.m_iters_conflicting = m_pool.GetIterSet(ws.m_conflicts);

    // Note that these modifications are only applicable to single transaction scenarios;
    // carve-outs and package RBF are disabled for multi-transaction evaluations.
    CTxMemPool::Limits maybe_rbf_limits = m_pool.m_limits;

    // Calculate in-mempool ancestors, up to a limit.
    if (ws.m_conflicts.size() == 1) {
        // In general, when we receive an RBF transaction with mempool conflicts, we want to know whether we
        // would meet the chain limits after the conflicts have been removed. However, there isn't a practical
        // way to do this short of calculating the ancestor and descendant sets with an overlay cache of
        // changed mempool entries. Due to both implementation and runtime complexity concerns, this isn't
        // very realistic, thus we only ensure a limited set of transactions are RBF'able despite mempool
        // conflicts here. Importantly, we need to ensure that some transactions which were accepted using
        // the below carve-out are able to be RBF'ed, without impacting the security the carve-out provides
        // for off-chain contract systems (see link in the comment below).
        //
        // Specifically, the subset of RBF transactions which we allow despite chain limits are those which
        // conflict directly with exactly one other transaction (but may evict children of said transaction),
        // and which are not adding any new mempool dependencies. Note that the "no new mempool dependencies"
        // check is accomplished later, so we don't bother doing anything about it here, but if our
        // policy changes, we may need to move that check to here instead of removing it wholesale.
        //
        // Such transactions are clearly not merging any existing packages, so we are only concerned with
        // ensuring that (a) no package is growing past the package size (not count) limits and (b) we are
        // not allowing something to effectively use the (below) carve-out spot when it shouldn't be allowed
        // to.
        //
        // To check these we first check if we meet the RBF criteria, above, and increment the descendant
        // limits by the direct conflict and its descendants (as these are recalculated in
        // CalculateMempoolAncestors by assuming the new transaction being added is a new descendant, with no
        // removals, of each parent's existing dependent set). The ancestor count limits are unmodified (as
        // the ancestor limits should be the same for both our new transaction and any conflicts).
        // We don't bother incrementing m_limit_descendants by the full removal count as that limit never comes
        // into force here (as we're only adding a single transaction).
        assert(ws.m_iters_conflicting.size() == 1);
        CTxMemPool::txiter conflict = *ws.m_iters_conflicting.begin();

        maybe_rbf_limits.descendant_count += 1;
        maybe_rbf_limits.descendant_size_vbytes += conflict->GetSizeWithDescendants();
    }
    */

    auto ancestors{m_pool.CalculateMemPoolAncestors(*entry, m_pool.m_limits)};
    if (!ancestors) {
        // If CalculateMemPoolAncestors fails second time, we want the original error string.
        // Contracting/payment channels CPFP carve-out:
        // If the new transaction is relatively small (up to 40k weight)
        // and has at most one ancestor (ie ancestor limit of 2, including
        // the new transaction), allow it if its parent has exactly the
        // descendant limit descendants.
        //
        // This allows protocols which rely on distrusting counterparties
        // being able to broadcast descendants of an unconfirmed transaction
        // to be secure by simply only having two immediately-spendable
        // outputs - one for each counterparty. For more info on the uses for
        // this, see https://lists.linuxfoundation.org/pipermail/bitcoin-dev/2018-November/016518.html
        /*
        CTxMemPool::Limits cpfp_carve_out_limits{
            .ancestor_count = 2,
            .ancestor_size_vbytes = maybe_rbf_limits.ancestor_size_vbytes,
            .descendant_count = maybe_rbf_limits.descendant_count + 1,
            .descendant_size_vbytes = maybe_rbf_limits.descendant_size_vbytes + EXTRA_DESCENDANT_TX_SIZE_LIMIT,
        };
        */
        const auto error_message{util::ErrorString(ancestors).original};
        if (ws.m_vsize > EXTRA_DESCENDANT_TX_SIZE_LIMIT) {
            return state.Invalid(TxValidationResult::TX_MEMPOOL_POLICY, "too-long-mempool-chain", error_message);
        }
        ancestors = m_pool.CalculateMemPoolAncestors(*entry, CTxMemPool::Limits::NoLimits());
        if (!ancestors) return state.Invalid(TxValidationResult::TX_MEMPOOL_POLICY, "too-long-mempool-chain", error_message);
    }

    ws.m_ancestors = *ancestors;

    // Blackcoin
    /*
    // A transaction that spends outputs that would be replaced by it is invalid. Now
    // that we have the set of all ancestors we can detect this
    // pathological case by making sure ws.m_conflicts and ws.m_ancestors don't
    // intersect.
    if (const auto err_string{EntriesAndTxidsDisjoint(ws.m_ancestors, ws.m_conflicts, hash)}) {
        // We classify this as a consensus error because a transaction depending on something it
        // conflicts with would be inconsistent.
        return state.Invalid(TxValidationResult::TX_CONSENSUS, "bad-txns-spends-conflicting-tx", *err_string);
    }

    m_rbf = !ws.m_conflicts.empty();
    */

    return true;
}

/*
// Blackcoin
bool MemPoolAccept::ReplacementChecks(Workspace& ws)
{
    AssertLockHeld(cs_main);
    AssertLockHeld(m_pool.cs);

    const CTransaction& tx = *ws.m_ptx;
    const uint256& hash = ws.m_hash;
    TxValidationState& state = ws.m_state;

    CFeeRate newFeeRate(ws.m_modified_fees, ws.m_vsize);
    // Enforce Rule #6. The replacement transaction must have a higher feerate than its direct conflicts.
    // - The motivation for this check is to ensure that the replacement transaction is preferable for
    //   block-inclusion, compared to what would be removed from the mempool.
    // - This logic predates ancestor feerate-based transaction selection, which is why it doesn't
    //   consider feerates of descendants.
    // - Note: Ancestor feerate-based transaction selection has made this comparison insufficient to
    //   guarantee that this is incentive-compatible for miners, because it is possible for a
    //   descendant transaction of a direct conflict to pay a higher feerate than the transaction that
    //   might replace them, under these rules.
    if (const auto err_string{PaysMoreThanConflicts(ws.m_iters_conflicting, newFeeRate, hash)}) {
        return state.Invalid(TxValidationResult::TX_MEMPOOL_POLICY, "insufficient fee", *err_string);
    }

    // Calculate all conflicting entries and enforce Rule #5.
    if (const auto err_string{GetEntriesForConflicts(tx, m_pool, ws.m_iters_conflicting, ws.m_all_conflicting)}) {
        return state.Invalid(TxValidationResult::TX_MEMPOOL_POLICY,
                             "too many potential replacements", *err_string);
    }
    // Enforce Rule #2.
    if (const auto err_string{HasNoNewUnconfirmed(tx, m_pool, ws.m_iters_conflicting)}) {
        return state.Invalid(TxValidationResult::TX_MEMPOOL_POLICY,
                             "replacement-adds-unconfirmed", *err_string);
    }
    // Check if it's economically rational to mine this transaction rather than the ones it
    // replaces and pays for its own relay fees. Enforce Rules #3 and #4.
    for (CTxMemPool::txiter it : ws.m_all_conflicting) {
        ws.m_conflicting_fees += it->GetModifiedFee();
        ws.m_conflicting_size += it->GetTxSize();
    }
    if (const auto err_string{PaysForRBF(ws.m_conflicting_fees, ws.m_modified_fees, ws.m_vsize,
                                         m_pool.m_incremental_relay_feerate, hash)}) {
        return state.Invalid(TxValidationResult::TX_MEMPOOL_POLICY, "insufficient fee", *err_string);
    }
}
*/

bool MemPoolAccept::PackageMempoolChecks(const std::vector<CTransactionRef>& txns,
                                         const int64_t total_vsize,
                                         PackageValidationState& package_state)
{
    AssertLockHeld(cs_main);
    AssertLockHeld(m_pool.cs);

    // CheckPackageLimits expects the package transactions to not already be in the mempool.
    assert(std::all_of(txns.cbegin(), txns.cend(), [this](const auto& tx)
                       { return !m_pool.exists(GenTxid::Txid(tx->GetHash()));}));

    std::string err_string;
    if (!m_pool.CheckPackageLimits(txns, total_vsize, err_string)) {
        // This is a package-wide error, separate from an individual transaction error.
        return package_state.Invalid(PackageValidationResult::PCKG_POLICY, "package-mempool-limits", err_string);
    }
   return true;
}

bool MemPoolAccept::PolicyScriptChecks(const ATMPArgs& args, Workspace& ws)
{
    AssertLockHeld(cs_main);
    AssertLockHeld(m_pool.cs);
    const CTransaction& tx = *ws.m_ptx;
    TxValidationState& state = ws.m_state;

    constexpr unsigned int scriptVerifyFlags = STANDARD_SCRIPT_VERIFY_FLAGS;

    // Check input scripts and signatures.
    // This is done last to help prevent CPU exhaustion denial-of-service attacks.
    if (!CheckInputScripts(tx, state, m_view, scriptVerifyFlags, true, false, ws.m_precomputed_txdata)) {
        // SCRIPT_VERIFY_CLEANSTACK requires SCRIPT_VERIFY_WITNESS, so we
        // need to turn both off, and compare against just turning off CLEANSTACK
        // to see if the failure is specifically due to witness validation.
        TxValidationState state_dummy; // Want reported failures to be from first CheckInputScripts
        if (!tx.HasWitness() && CheckInputScripts(tx, state_dummy, m_view, scriptVerifyFlags & ~(SCRIPT_VERIFY_WITNESS | SCRIPT_VERIFY_CLEANSTACK), true, false, ws.m_precomputed_txdata) &&
                !CheckInputScripts(tx, state_dummy, m_view, scriptVerifyFlags & ~SCRIPT_VERIFY_CLEANSTACK, true, false, ws.m_precomputed_txdata)) {
            // Only the witness is missing, so the transaction itself may be fine.
            state.Invalid(TxValidationResult::TX_WITNESS_STRIPPED,
                    state.GetRejectReason(), state.GetDebugMessage());
        }
        return false; // state filled in by CheckInputScripts
    }

    return true;
}

bool MemPoolAccept::ConsensusScriptChecks(const ATMPArgs& args, Workspace& ws)
{
    AssertLockHeld(cs_main);
    AssertLockHeld(m_pool.cs);
    const CTransaction& tx = *ws.m_ptx;
    const uint256& hash = ws.m_hash;
    TxValidationState& state = ws.m_state;

    // Check again against the current block tip's script verification
    // flags to cache our script execution flags. This is, of course,
    // useless if the next block has different script flags from the
    // previous one, but because the cache tracks script flags for us it
    // will auto-invalidate and we'll just have a few blocks of extra
    // misses on soft-fork activation.
    //
    // This is also useful in case of bugs in the standard flags that cause
    // transactions to pass as valid when they're actually invalid. For
    // instance the STRICTENC flag was incorrectly allowing certain
    // CHECKSIG NOT scripts to pass, even though they were invalid.
    //
    // There is a similar check in CreateNewBlock() to prevent creating
    // invalid blocks (using TestBlockValidity), however allowing such
    // transactions into the mempool can be exploited as a DoS attack.
    unsigned int currentBlockScriptVerifyFlags{GetBlockScriptFlags(*m_active_chainstate.m_chain.Tip(), m_active_chainstate.m_chainman)};
    if (!CheckInputsFromMempoolAndCache(tx, state, m_view, m_pool, currentBlockScriptVerifyFlags,
                                        ws.m_precomputed_txdata, m_active_chainstate.CoinsTip())) {
        LogPrintf("BUG! PLEASE REPORT THIS! CheckInputScripts failed against latest-block but not STANDARD flags %s, %s\n", hash.ToString(), state.ToString());
        return Assume(false);
    }

    return true;
}

bool MemPoolAccept::Finalize(const ATMPArgs& args, Workspace& ws)
{
    AssertLockHeld(cs_main);
    AssertLockHeld(m_pool.cs);
    /*
    // Blackcoin
    const CTransaction& tx = *ws.m_ptx;
    */
    const uint256& hash = ws.m_hash;
    TxValidationState& state = ws.m_state;
    const bool bypass_limits = args.m_bypass_limits;

    std::unique_ptr<CTxMemPoolEntry>& entry = ws.m_entry;

    /*
    // Blackcoin
    // Remove conflicting transactions from the mempool
    for (CTxMemPool::txiter it : ws.m_all_conflicting)
    {
        LogPrint(BCLog::MEMPOOL, "replacing tx %s (wtxid=%s) with %s (wtxid=%s) for %s additional fees, %d delta bytes\n",
                it->GetTx().GetHash().ToString(),
                it->GetTx().GetWitnessHash().ToString(),
                hash.ToString(),
                tx.GetWitnessHash().ToString(),
                FormatMoney(ws.m_modified_fees - ws.m_conflicting_fees),
                (int)entry->GetTxSize() - (int)ws.m_conflicting_size);
        TRACE7(mempool, replaced,
                it->GetTx().GetHash().data(),
                it->GetTxSize(),
                it->GetFee(),
                std::chrono::duration_cast<std::chrono::duration<std::uint64_t>>(it->GetTime()).count(),
                hash.data(),
                entry->GetTxSize(),
                entry->GetFee()
        );
        ws.m_replaced_transactions.push_back(it->GetSharedTx());
    }
    m_pool.RemoveStaged(ws.m_all_conflicting, false, MemPoolRemovalReason::REPLACED);

    // This transaction should only count for fee estimation if:
    // - it's not being re-added during a reorg which bypasses typical mempool fee limits
    // - the node is not behind
    // - the transaction is not dependent on any other transactions in the mempool
    // - it's not part of a package. Since package relay is not currently supported, this
    // transaction has not necessarily been accepted to miners' mempools.
    bool validForFeeEstimation = !bypass_limits && !args.m_package_submission && IsCurrentForFeeEstimation(m_active_chainstate) && m_pool.HasNoInputsOf(tx);

    // Store transaction in memory
    m_pool.addUnchecked(*entry, ws.m_ancestors, validForFeeEstimation);
    */

    m_pool.addUnchecked(*entry, ws.m_ancestors);

    // trim mempool and check if tx was trimmed
    // If we are validating a package, don't trim here because we could evict a previous transaction
    // in the package. LimitMempoolSize() should be called at the very end to make sure the mempool
    // is still within limits and package submission happens atomically.
    if (!args.m_package_submission && !bypass_limits) {
        LimitMempoolSize(m_pool, m_active_chainstate.CoinsTip());
        if (!m_pool.exists(GenTxid::Txid(hash)))
            return state.Invalid(TxValidationResult::TX_MEMPOOL_POLICY, "mempool full");
    }
    return true;
}

bool MemPoolAccept::SubmitPackage(const ATMPArgs& args, std::vector<Workspace>& workspaces,
                                  PackageValidationState& package_state,
                                  std::map<uint256, MempoolAcceptResult>& results)
{
    AssertLockHeld(cs_main);
    AssertLockHeld(m_pool.cs);
    // Sanity check: none of the transactions should be in the mempool, and none of the transactions
    // should have a same-txid-different-witness equivalent in the mempool.
    assert(std::all_of(workspaces.cbegin(), workspaces.cend(), [this](const auto& ws){
        return !m_pool.exists(GenTxid::Txid(ws.m_ptx->GetHash())); }));

    bool all_submitted = true;
    // ConsensusScriptChecks adds to the script cache and is therefore consensus-critical;
    // CheckInputsFromMempoolAndCache asserts that transactions only spend coins available from the
    // mempool or UTXO set. Submit each transaction to the mempool immediately after calling
    // ConsensusScriptChecks to make the outputs available for subsequent transactions.
    for (Workspace& ws : workspaces) {
        if (!ConsensusScriptChecks(args, ws)) {
            results.emplace(ws.m_ptx->GetWitnessHash(), MempoolAcceptResult::Failure(ws.m_state));
            // Since PolicyScriptChecks() passed, this should never fail.
            Assume(false);
            all_submitted = false;
            package_state.Invalid(PackageValidationResult::PCKG_MEMPOOL_ERROR,
                                  strprintf("BUG! PolicyScriptChecks succeeded but ConsensusScriptChecks failed: %s",
                                            ws.m_ptx->GetHash().ToString()));
        }

        // Re-calculate mempool ancestors to call addUnchecked(). They may have changed since the
        // last calculation done in PreChecks, since package ancestors have already been submitted.
        {
            auto ancestors{m_pool.CalculateMemPoolAncestors(*ws.m_entry, m_pool.m_limits)};
            if(!ancestors) {
                results.emplace(ws.m_ptx->GetWitnessHash(), MempoolAcceptResult::Failure(ws.m_state));
                // Since PreChecks() and PackageMempoolChecks() both enforce limits, this should never fail.
                Assume(false);
                all_submitted = false;
                package_state.Invalid(PackageValidationResult::PCKG_MEMPOOL_ERROR,
                                    strprintf("BUG! Mempool ancestors or descendants were underestimated: %s",
                                                ws.m_ptx->GetHash().ToString()));
            }
            ws.m_ancestors = std::move(ancestors).value_or(ws.m_ancestors);
        }
        // If we call LimitMempoolSize() for each individual Finalize(), the mempool will not take
        // the transaction's descendant feerate into account because it hasn't seen them yet. Also,
        // we risk evicting a transaction that a subsequent package transaction depends on. Instead,
        // allow the mempool to temporarily bypass limits, the maximum package size) while
        // submitting transactions individually and then trim at the very end.
        if (!Finalize(args, ws)) {
            results.emplace(ws.m_ptx->GetWitnessHash(), MempoolAcceptResult::Failure(ws.m_state));
            // Since LimitMempoolSize() won't be called, this should never fail.
            Assume(false);
            all_submitted = false;
            package_state.Invalid(PackageValidationResult::PCKG_MEMPOOL_ERROR,
                                  strprintf("BUG! Adding to mempool failed: %s", ws.m_ptx->GetHash().ToString()));
        }
    }

    std::vector<uint256> all_package_wtxids;
    all_package_wtxids.reserve(workspaces.size());
    std::transform(workspaces.cbegin(), workspaces.cend(), std::back_inserter(all_package_wtxids),
                   [](const auto& ws) { return ws.m_ptx->GetWitnessHash(); });

    // Add successful results. The returned results may change later if LimitMempoolSize() evicts them.
    for (Workspace& ws : workspaces) {
        const auto effective_feerate = args.m_package_feerates ? ws.m_package_feerate :
            CFeeRate{ws.m_modified_fees, static_cast<uint32_t>(ws.m_vsize)};
        const auto effective_feerate_wtxids = args.m_package_feerates ? all_package_wtxids :
            std::vector<uint256>({ws.m_ptx->GetWitnessHash()});
        results.emplace(ws.m_ptx->GetWitnessHash(),
                        MempoolAcceptResult::Success(std::move(ws.m_replaced_transactions), ws.m_vsize,
                                         ws.m_base_fees, effective_feerate, effective_feerate_wtxids));
        GetMainSignals().TransactionAddedToMempool(ws.m_ptx, m_pool.GetAndIncrementSequence());
    }
    return all_submitted;
}

MempoolAcceptResult MemPoolAccept::AcceptSingleTransaction(const CTransactionRef& ptx, ATMPArgs& args)
{
    AssertLockHeld(cs_main);
    LOCK(m_pool.cs); // mempool "read lock" (held through GetMainSignals().TransactionAddedToMempool())

    Workspace ws(ptx);

    if (!PreChecks(args, ws)) return MempoolAcceptResult::Failure(ws.m_state);

    // Perform the inexpensive checks first and avoid hashing and signature verification unless
    // those checks pass, to mitigate CPU exhaustion denial-of-service attacks.
    if (!PolicyScriptChecks(args, ws)) return MempoolAcceptResult::Failure(ws.m_state);

    if (!ConsensusScriptChecks(args, ws)) return MempoolAcceptResult::Failure(ws.m_state);

    const CFeeRate effective_feerate{ws.m_modified_fees, static_cast<uint32_t>(ws.m_vsize)};
    const std::vector<uint256> single_wtxid{ws.m_ptx->GetWitnessHash()};
    // Tx was accepted, but not added
    if (args.m_test_accept) {
        return MempoolAcceptResult::Success(std::move(ws.m_replaced_transactions), ws.m_vsize,
                                            ws.m_base_fees, effective_feerate, single_wtxid);
    }

    if (!Finalize(args, ws)) return MempoolAcceptResult::Failure(ws.m_state);

    GetMainSignals().TransactionAddedToMempool(ptx, m_pool.GetAndIncrementSequence());

    return MempoolAcceptResult::Success(std::move(ws.m_replaced_transactions), ws.m_vsize, ws.m_base_fees,
                                        effective_feerate, single_wtxid);
}

PackageMempoolAcceptResult MemPoolAccept::AcceptMultipleTransactions(const std::vector<CTransactionRef>& txns, ATMPArgs& args)
{
    AssertLockHeld(cs_main);

    // These context-free package limits can be done before taking the mempool lock.
    PackageValidationState package_state;
    if (!CheckPackage(txns, package_state)) return PackageMempoolAcceptResult(package_state, {});

    std::vector<Workspace> workspaces{};
    workspaces.reserve(txns.size());
    std::transform(txns.cbegin(), txns.cend(), std::back_inserter(workspaces),
                   [](const auto& tx) { return Workspace(tx); });
    std::map<uint256, MempoolAcceptResult> results;

    LOCK(m_pool.cs);

    // Do all PreChecks first and fail fast to avoid running expensive script checks when unnecessary.
    for (Workspace& ws : workspaces) {
        if (!PreChecks(args, ws)) {
            package_state.Invalid(PackageValidationResult::PCKG_TX, "transaction failed");
            // Exit early to avoid doing pointless work. Update the failed tx result; the rest are unfinished.
            results.emplace(ws.m_ptx->GetWitnessHash(), MempoolAcceptResult::Failure(ws.m_state));
            return PackageMempoolAcceptResult(package_state, std::move(results));
        }
        // Make the coins created by this transaction available for subsequent transactions in the
        // package to spend. Since we already checked conflicts in the package and we don't allow
        // replacements, we don't need to track the coins spent. Note that this logic will need to be
        // updated if package replace-by-fee is allowed in the future.
        assert(!args.m_allow_replacement);
        m_viewmempool.PackageAddTransaction(ws.m_ptx);
    }

    // Transactions must meet two minimum feerates: the mempool minimum fee and min relay fee.
    // For transactions consisting of exactly one child and its parents, it suffices to use the
    // package feerate (total modified fees / total virtual size) to check this requirement.
    // Note that this is an aggregate feerate; this function has not checked that there are transactions
    // too low feerate to pay for themselves, or that the child transactions are higher feerate than
    // their parents. Using aggregate feerate may allow "parents pay for child" behavior and permit
    // a child that is below mempool minimum feerate. To avoid these behaviors, callers of
    // AcceptMultipleTransactions need to restrict txns topology (e.g. to ancestor sets) and check
    // the feerates of individuals and subsets.
    const auto m_total_vsize = std::accumulate(workspaces.cbegin(), workspaces.cend(), int64_t{0},
        [](int64_t sum, auto& ws) { return sum + ws.m_vsize; });
    const auto m_total_modified_fees = std::accumulate(workspaces.cbegin(), workspaces.cend(), CAmount{0},
        [](CAmount sum, auto& ws) { return sum + ws.m_modified_fees; });
    const CFeeRate package_feerate(m_total_modified_fees, m_total_vsize);
    TxValidationState placeholder_state;
    if (args.m_package_feerates &&
        !CheckFeeRate(m_total_vsize, m_total_modified_fees, placeholder_state)) {
        package_state.Invalid(PackageValidationResult::PCKG_POLICY, "package-fee-too-low");
        return PackageMempoolAcceptResult(package_state, {});
    }

    // Apply package mempool ancestor/descendant limits. Skip if there is only one transaction,
    // because it's unnecessary. Also, CPFP carve out can increase the limit for individual
    // transactions, but this exemption is not extended to packages in CheckPackageLimits().
    std::string err_string;
    if (txns.size() > 1 && !PackageMempoolChecks(txns, m_total_vsize, package_state)) {
        return PackageMempoolAcceptResult(package_state, std::move(results));
    }

    std::vector<uint256> all_package_wtxids;
    all_package_wtxids.reserve(workspaces.size());
    std::transform(workspaces.cbegin(), workspaces.cend(), std::back_inserter(all_package_wtxids),
                   [](const auto& ws) { return ws.m_ptx->GetWitnessHash(); });
    for (Workspace& ws : workspaces) {
        ws.m_package_feerate = package_feerate;
        if (!PolicyScriptChecks(args, ws)) {
            // Exit early to avoid doing pointless work. Update the failed tx result; the rest are unfinished.
            package_state.Invalid(PackageValidationResult::PCKG_TX, "transaction failed");
            results.emplace(ws.m_ptx->GetWitnessHash(), MempoolAcceptResult::Failure(ws.m_state));
            return PackageMempoolAcceptResult(package_state, std::move(results));
        }
        if (args.m_test_accept) {
            const auto effective_feerate = args.m_package_feerates ? ws.m_package_feerate :
                CFeeRate{ws.m_modified_fees, static_cast<uint32_t>(ws.m_vsize)};
            const auto effective_feerate_wtxids = args.m_package_feerates ? all_package_wtxids :
                std::vector<uint256>{ws.m_ptx->GetWitnessHash()};
            results.emplace(ws.m_ptx->GetWitnessHash(),
                            MempoolAcceptResult::Success(std::move(ws.m_replaced_transactions),
                                                         ws.m_vsize, ws.m_base_fees, effective_feerate,
                                                         effective_feerate_wtxids));
        }
    }

    if (args.m_test_accept) return PackageMempoolAcceptResult(package_state, std::move(results));

    if (!SubmitPackage(args, workspaces, package_state, results)) {
        // PackageValidationState filled in by SubmitPackage().
        return PackageMempoolAcceptResult(package_state, std::move(results));
    }

    return PackageMempoolAcceptResult(package_state, std::move(results));
}

PackageMempoolAcceptResult MemPoolAccept::AcceptSubPackage(const std::vector<CTransactionRef>& subpackage, ATMPArgs& args)
{
    AssertLockHeld(::cs_main);
    AssertLockHeld(m_pool.cs);
    auto result = [&]() EXCLUSIVE_LOCKS_REQUIRED(::cs_main, m_pool.cs) {
        if (subpackage.size() > 1) {
            return AcceptMultipleTransactions(subpackage, args);
        }
        const auto& tx = subpackage.front();
        ATMPArgs single_args = ATMPArgs::SingleInPackageAccept(args);
        const auto single_res = AcceptSingleTransaction(tx, single_args);
        PackageValidationState package_state_wrapped;
        if (single_res.m_result_type != MempoolAcceptResult::ResultType::VALID) {
            package_state_wrapped.Invalid(PackageValidationResult::PCKG_TX, "transaction failed");
        }
        return PackageMempoolAcceptResult(package_state_wrapped, {{tx->GetWitnessHash(), single_res}});
    }();
    // Clean up m_view and m_viewmempool so that other subpackage evaluations don't have access to
    // coins they shouldn't. Keep some coins in order to minimize re-fetching coins from the UTXO set.
    //
    // There are 3 kinds of coins in m_view:
    // (1) Temporary coins from the transactions in subpackage, constructed by m_viewmempool.
    // (2) Mempool coins from transactions in the mempool, constructed by m_viewmempool.
    // (3) Confirmed coins fetched from our current UTXO set.
    //
    // (1) Temporary coins need to be removed, regardless of whether the transaction was submitted.
    // If the transaction was submitted to the mempool, m_viewmempool will be able to fetch them from
    // there. If it wasn't submitted to mempool, it is incorrect to keep them - future calls may try
    // to spend those coins that don't actually exist.
    // (2) Mempool coins also need to be removed. If the mempool contents have changed as a result
    // of submitting or replacing transactions, coins previously fetched from mempool may now be
    // spent or nonexistent. Those coins need to be deleted from m_view.
    // (3) Confirmed coins don't need to be removed. The chainstate has not changed (we are
    // holding cs_main and no blocks have been processed) so the confirmed tx cannot disappear like
    // a mempool tx can. The coin may now be spent after we submitted a tx to mempool, but
    // we have already checked that the package does not have 2 transactions spending the same coin.
    // Keeping them in m_view is an optimization to not re-fetch confirmed coins if we later look up
    // inputs for this transaction again.
    for (const auto& outpoint : m_viewmempool.GetNonBaseCoins()) {
        // In addition to resetting m_viewmempool, we also need to manually delete these coins from
        // m_view because it caches copies of the coins it fetched from m_viewmempool previously.
        m_view.Uncache(outpoint);
    }
    // This deletes the temporary and mempool coins.
    m_viewmempool.Reset();
    return result;
}

PackageMempoolAcceptResult MemPoolAccept::AcceptPackage(const Package& package, ATMPArgs& args)
{
    AssertLockHeld(cs_main);
    // Used if returning a PackageMempoolAcceptResult directly from this function.
    PackageValidationState package_state_quit_early;

    // Check that the package is well-formed. If it isn't, we won't try to validate any of the
    // transactions and thus won't return any MempoolAcceptResults, just a package-wide error.

    // Context-free package checks.
    if (!CheckPackage(package, package_state_quit_early)) return PackageMempoolAcceptResult(package_state_quit_early, {});

    // All transactions in the package must be a parent of the last transaction. This is just an
    // opportunity for us to fail fast on a context-free check without taking the mempool lock.
    if (!IsChildWithParents(package)) {
        package_state_quit_early.Invalid(PackageValidationResult::PCKG_POLICY, "package-not-child-with-parents");
        return PackageMempoolAcceptResult(package_state_quit_early, {});
    }

    // IsChildWithParents() guarantees the package is > 1 transactions.
    assert(package.size() > 1);
    // The package must be 1 child with all of its unconfirmed parents. The package is expected to
    // be sorted, so the last transaction is the child.
    const auto& child = package.back();
    std::unordered_set<uint256, SaltedTxidHasher> unconfirmed_parent_txids;
    std::transform(package.cbegin(), package.cend() - 1,
                   std::inserter(unconfirmed_parent_txids, unconfirmed_parent_txids.end()),
                   [](const auto& tx) { return tx->GetHash(); });

    // All child inputs must refer to a preceding package transaction or a confirmed UTXO. The only
    // way to verify this is to look up the child's inputs in our current coins view (not including
    // mempool), and enforce that all parents not present in the package be available at chain tip.
    // Since this check can bring new coins into the coins cache, keep track of these coins and
    // uncache them if we don't end up submitting this package to the mempool.
    const CCoinsViewCache& coins_tip_cache = m_active_chainstate.CoinsTip();
    for (const auto& input : child->vin) {
        if (!coins_tip_cache.HaveCoinInCache(input.prevout)) {
            args.m_coins_to_uncache.push_back(input.prevout);
        }
    }
    // Using the MemPoolAccept m_view cache allows us to look up these same coins faster later.
    // This should be connecting directly to CoinsTip, not to m_viewmempool, because we specifically
    // require inputs to be confirmed if they aren't in the package.
    m_view.SetBackend(m_active_chainstate.CoinsTip());
    const auto package_or_confirmed = [this, &unconfirmed_parent_txids](const auto& input) {
         return unconfirmed_parent_txids.count(input.prevout.hash) > 0 || m_view.HaveCoin(input.prevout);
    };
    if (!std::all_of(child->vin.cbegin(), child->vin.cend(), package_or_confirmed)) {
        package_state_quit_early.Invalid(PackageValidationResult::PCKG_POLICY, "package-not-child-with-unconfirmed-parents");
        return PackageMempoolAcceptResult(package_state_quit_early, {});
    }
    // Protect against bugs where we pull more inputs from disk that miss being added to
    // coins_to_uncache. The backend will be connected again when needed in PreChecks.
    m_view.SetBackend(m_dummy);

    LOCK(m_pool.cs);
    // Stores results from which we will create the returned PackageMempoolAcceptResult.
    // A result may be changed if a mempool transaction is evicted later due to LimitMempoolSize().
    std::map<uint256, MempoolAcceptResult> results_final;
    // Results from individual validation which will be returned if no other result is available for
    // this transaction. "Nonfinal" because if a transaction fails by itself but succeeds later
    // (i.e. when evaluated with a fee-bumping child), the result in this map may be discarded.
    std::map<uint256, MempoolAcceptResult> individual_results_nonfinal;
    bool quit_early{false};
    std::vector<CTransactionRef> txns_package_eval;
    for (const auto& tx : package) {
        const auto& wtxid = tx->GetWitnessHash();
        const auto& txid = tx->GetHash();
        // There are 3 possibilities: already in mempool, same-txid-diff-wtxid already in mempool,
        // or not in mempool. An already confirmed tx is treated as one not in mempool, because all
        // we know is that the inputs aren't available.
        if (m_pool.exists(GenTxid::Wtxid(wtxid))) {
            // Exact transaction already exists in the mempool.
            // Node operators are free to set their mempool policies however they please, nodes may receive
            // transactions in different orders, and malicious counterparties may try to take advantage of
            // policy differences to pin or delay propagation of transactions. As such, it's possible for
            // some package transaction(s) to already be in the mempool, and we don't want to reject the
            // entire package in that case (as that could be a censorship vector). De-duplicate the
            // transactions that are already in the mempool, and only call AcceptMultipleTransactions() with
            // the new transactions. This ensures we don't double-count transaction counts and sizes when
            // checking ancestor/descendant limits, or double-count transaction fees for fee-related policy.
            auto iter = m_pool.GetIter(txid);
            assert(iter != std::nullopt);
            results_final.emplace(wtxid, MempoolAcceptResult::MempoolTx(iter.value()->GetTxSize(), iter.value()->GetFee()));
        } else if (m_pool.exists(GenTxid::Txid(txid))) {
            // Transaction with the same non-witness data but different witness (same txid,
            // different wtxid) already exists in the mempool.
            //
            // We don't allow replacement transactions right now, so just swap the package
            // transaction for the mempool one. Note that we are ignoring the validity of the
            // package transaction passed in.
            // TODO: allow witness replacement in packages.
            auto iter = m_pool.GetIter(txid);
            assert(iter != std::nullopt);
            // Provide the wtxid of the mempool tx so that the caller can look it up in the mempool.
            results_final.emplace(wtxid, MempoolAcceptResult::MempoolTxDifferentWitness(iter.value()->GetTx().GetWitnessHash()));
        } else {
            // Transaction does not already exist in the mempool.
            // Try submitting the transaction on its own.
            const auto single_package_res = AcceptSubPackage({tx}, args);
            const auto& single_res = single_package_res.m_tx_results.at(wtxid);
            if (single_res.m_result_type == MempoolAcceptResult::ResultType::VALID) {
                // The transaction succeeded on its own and is now in the mempool. Don't include it
                // in package validation, because its fees should only be "used" once.
                assert(m_pool.exists(GenTxid::Wtxid(wtxid)));
                results_final.emplace(wtxid, single_res);
            } else if (single_res.m_state.GetResult() != TxValidationResult::TX_MEMPOOL_POLICY &&
                       single_res.m_state.GetResult() != TxValidationResult::TX_MISSING_INPUTS) {
                // Package validation policy only differs from individual policy in its evaluation
                // of feerate. For example, if a transaction fails here due to violation of a
                // consensus rule, the result will not change when it is submitted as part of a
                // package. To minimize the amount of repeated work, unless the transaction fails
                // due to feerate or missing inputs (its parent is a previous transaction in the
                // package that failed due to feerate), don't run package validation. Note that this
                // decision might not make sense if different types of packages are allowed in the
                // future.  Continue individually validating the rest of the transactions, because
                // some of them may still be valid.
                quit_early = true;
                package_state_quit_early.Invalid(PackageValidationResult::PCKG_TX, "transaction failed");
                individual_results_nonfinal.emplace(wtxid, single_res);
            } else {
                individual_results_nonfinal.emplace(wtxid, single_res);
                txns_package_eval.push_back(tx);
            }
        }
    }

    auto multi_submission_result = quit_early || txns_package_eval.empty() ? PackageMempoolAcceptResult(package_state_quit_early, {}) :
        AcceptSubPackage(txns_package_eval, args);
    PackageValidationState& package_state_final = multi_submission_result.m_state;

    // Make sure we haven't exceeded max mempool size.
    // Package transactions that were submitted to mempool or already in mempool may be evicted.
    LimitMempoolSize(m_pool, m_active_chainstate.CoinsTip());

    for (const auto& tx : package) {
        const auto& wtxid = tx->GetWitnessHash();
        if (multi_submission_result.m_tx_results.count(wtxid) > 0) {
            // We shouldn't have re-submitted if the tx result was already in results_final.
            Assume(results_final.count(wtxid) == 0);
            // If it was submitted, check to see if the tx is still in the mempool. It could have
            // been evicted due to LimitMempoolSize() above.
            const auto& txresult = multi_submission_result.m_tx_results.at(wtxid);
            if (txresult.m_result_type == MempoolAcceptResult::ResultType::VALID && !m_pool.exists(GenTxid::Wtxid(wtxid))) {
                package_state_final.Invalid(PackageValidationResult::PCKG_TX, "transaction failed");
                TxValidationState mempool_full_state;
                mempool_full_state.Invalid(TxValidationResult::TX_MEMPOOL_POLICY, "mempool full");
                results_final.emplace(wtxid, MempoolAcceptResult::Failure(mempool_full_state));
            } else {
                results_final.emplace(wtxid, txresult);
            }
        } else if (const auto it{results_final.find(wtxid)}; it != results_final.end()) {
            // Already-in-mempool transaction. Check to see if it's still there, as it could have
            // been evicted when LimitMempoolSize() was called.
            Assume(it->second.m_result_type != MempoolAcceptResult::ResultType::INVALID);
            Assume(individual_results_nonfinal.count(wtxid) == 0);
            // Query by txid to include the same-txid-different-witness ones.
            if (!m_pool.exists(GenTxid::Txid(tx->GetHash()))) {
                package_state_final.Invalid(PackageValidationResult::PCKG_TX, "transaction failed");
                TxValidationState mempool_full_state;
                mempool_full_state.Invalid(TxValidationResult::TX_MEMPOOL_POLICY, "mempool full");
                // Replace the previous result.
                results_final.erase(wtxid);
                results_final.emplace(wtxid, MempoolAcceptResult::Failure(mempool_full_state));
            }
        } else if (const auto it{individual_results_nonfinal.find(wtxid)}; it != individual_results_nonfinal.end()) {
            Assume(it->second.m_result_type == MempoolAcceptResult::ResultType::INVALID);
            // Interesting result from previous processing.
            results_final.emplace(wtxid, it->second);
        }
    }
    Assume(results_final.size() == package.size());
    return PackageMempoolAcceptResult(package_state_final, std::move(results_final));
}

} // anon namespace

MempoolAcceptResult AcceptToMemoryPool(Chainstate& active_chainstate, const CTransactionRef& tx,
                                       int64_t accept_time, bool bypass_limits, bool test_accept)
    EXCLUSIVE_LOCKS_REQUIRED(::cs_main)
{
    AssertLockHeld(::cs_main);
    const CChainParams& chainparams{active_chainstate.m_chainman.GetParams()};
    assert(active_chainstate.GetMempool() != nullptr);
    CTxMemPool& pool{*active_chainstate.GetMempool()};

    std::vector<COutPoint> coins_to_uncache;
    auto args = MemPoolAccept::ATMPArgs::SingleAccept(chainparams, accept_time, bypass_limits, coins_to_uncache, test_accept);
    MempoolAcceptResult result = MemPoolAccept(pool, active_chainstate).AcceptSingleTransaction(tx, args);
    if (result.m_result_type != MempoolAcceptResult::ResultType::VALID) {
        // Remove coins that were not present in the coins cache before calling
        // AcceptSingleTransaction(); this is to prevent memory DoS in case we receive a large
        // number of invalid transactions that attempt to overrun the in-memory coins cache
        // (`CCoinsViewCache::cacheCoins`).

        for (const COutPoint& hashTx : coins_to_uncache)
            active_chainstate.CoinsTip().Uncache(hashTx);
        TRACE2(mempool, rejected,
                tx->GetHash().data(),
                result.m_state.GetRejectReason().c_str()
        );
    }
    // After we've (potentially) uncached entries, ensure our coins cache is still within its size limits
    BlockValidationState state_dummy;
    active_chainstate.FlushStateToDisk(state_dummy, FlushStateMode::PERIODIC);
    return result;
}

PackageMempoolAcceptResult ProcessNewPackage(Chainstate& active_chainstate, CTxMemPool& pool,
                                                   const Package& package, bool test_accept)
{
    AssertLockHeld(cs_main);
    assert(!package.empty());
    assert(std::all_of(package.cbegin(), package.cend(), [](const auto& tx){return tx != nullptr;}));

    std::vector<COutPoint> coins_to_uncache;
    const CChainParams& chainparams = active_chainstate.m_chainman.GetParams();
    auto result = [&]() EXCLUSIVE_LOCKS_REQUIRED(cs_main) {
        AssertLockHeld(cs_main);
        if (test_accept) {
            auto args = MemPoolAccept::ATMPArgs::PackageTestAccept(chainparams, GetTime(), coins_to_uncache);
            return MemPoolAccept(pool, active_chainstate).AcceptMultipleTransactions(package, args);
        } else {
            auto args = MemPoolAccept::ATMPArgs::PackageChildWithParents(chainparams, GetTime(), coins_to_uncache);
            return MemPoolAccept(pool, active_chainstate).AcceptPackage(package, args);
        }
    }();

    // Uncache coins pertaining to transactions that were not submitted to the mempool.
    if (test_accept || result.m_state.IsInvalid()) {
        for (const COutPoint& hashTx : coins_to_uncache) {
            active_chainstate.CoinsTip().Uncache(hashTx);
        }
    }
    // Ensure the coins cache is still within limits.
    BlockValidationState state_dummy;
    active_chainstate.FlushStateToDisk(state_dummy, FlushStateMode::PERIODIC);
    return result;
}

CAmount GetBlockSubsidy(int nHeight, const Consensus::Params& consensusParams, bool fProofOfStake)
{
    if (fProofOfStake)
        return GetProofOfStakeSubsidy();

    return GetProofOfWorkSubsidy();
}

// Blackcoin
CAmount GetProofOfWorkSubsidy()
{
    return 10000 * COIN;
}

CAmount GetProofOfStakeSubsidy()
{
    return COIN * 3 / 2;
}

CoinsViews::CoinsViews(DBParams db_params, CoinsViewOptions options)
    : m_dbview{std::move(db_params), std::move(options)},
      m_catcherview(&m_dbview) {}

void CoinsViews::InitCache()
{
    AssertLockHeld(::cs_main);
    m_cacheview = std::make_unique<CCoinsViewCache>(&m_catcherview);
}

Chainstate::Chainstate(
    CTxMemPool* mempool,
    BlockManager& blockman,
    ChainstateManager& chainman,
    std::optional<uint256> from_snapshot_blockhash)
    : m_mempool(mempool),
      m_blockman(blockman),
      m_chainman(chainman),
      m_from_snapshot_blockhash(from_snapshot_blockhash) {}

const CBlockIndex* Chainstate::SnapshotBase()
{
    if (!m_from_snapshot_blockhash) return nullptr;
    if (!m_cached_snapshot_base) m_cached_snapshot_base = Assert(m_chainman.m_blockman.LookupBlockIndex(*m_from_snapshot_blockhash));
    return m_cached_snapshot_base;
}

void Chainstate::InitCoinsDB(
    size_t cache_size_bytes,
    bool in_memory,
    bool should_wipe,
    fs::path leveldb_name)
{
    if (m_from_snapshot_blockhash) {
        leveldb_name += node::SNAPSHOT_CHAINSTATE_SUFFIX;
    }

    m_coins_views = std::make_unique<CoinsViews>(
        DBParams{
            .path = m_chainman.m_options.datadir / leveldb_name,
            .cache_bytes = cache_size_bytes,
            .memory_only = in_memory,
            .wipe_data = should_wipe,
            .obfuscate = true,
            .options = m_chainman.m_options.coins_db},
        m_chainman.m_options.coins_view);
}

void Chainstate::InitCoinsCache(size_t cache_size_bytes)
{
    AssertLockHeld(::cs_main);
    assert(m_coins_views != nullptr);
    m_coinstip_cache_size_bytes = cache_size_bytes;
    m_coins_views->InitCache();
}

// Note that though this is marked const, we may end up modifying `m_cached_finished_ibd`, which
// is a performance-related implementation detail. This function must be marked
// `const` so that `CValidationInterface` clients (which are given a `const Chainstate*`)
// can call it.
//
bool ChainstateManager::IsInitialBlockDownload() const
{
    // Optimization: pre-test latch before taking the lock.
    if (m_cached_finished_ibd.load(std::memory_order_relaxed))
        return false;

    LOCK(cs_main);
    if (m_cached_finished_ibd.load(std::memory_order_relaxed))
        return false;
    if (m_blockman.LoadingBlocks()) {
        return true;
    }
    CChain& chain{ActiveChain()};
    if (chain.Tip() == nullptr) {
        return true;
    }
    if (chain.Tip()->nChainWork < MinimumChainWork()) {
        return true;
    }
    if (chain.Tip()->Time() < Now<NodeSeconds>() - m_options.max_tip_age) {
        return true;
    }
    LogPrintf("Leaving InitialBlockDownload (latching to false)\n");
    m_cached_finished_ibd.store(true, std::memory_order_relaxed);
    return false;
}

void Chainstate::CheckForkWarningConditions()
{
    AssertLockHeld(cs_main);

    // Before we get past initial download, we cannot reliably alert about forks
    // (we assume we don't get stuck on a fork before finishing our initial sync)
    if (m_chainman.IsInitialBlockDownload()) {
        return;
    }

    if (m_chainman.m_best_invalid && m_chainman.m_best_invalid->nChainWork > m_chain.Tip()->nChainWork + (GetBlockProof(*m_chain.Tip()) * 6)) {
        LogPrintf("%s: Warning: Found invalid chain at least ~6 blocks longer than our best chain.\nChain state database corruption likely.\n", __func__);
        SetfLargeWorkInvalidChainFound(true);
    } else {
        SetfLargeWorkInvalidChainFound(false);
    }
}

// Called both upon regular invalid block discovery *and* InvalidateBlock
void Chainstate::InvalidChainFound(CBlockIndex* pindexNew)
{
    AssertLockHeld(cs_main);
    if (!m_chainman.m_best_invalid || pindexNew->nChainWork > m_chainman.m_best_invalid->nChainWork) {
        m_chainman.m_best_invalid = pindexNew;
    }
    if (m_chainman.m_best_header != nullptr && m_chainman.m_best_header->GetAncestor(pindexNew->nHeight) == pindexNew) {
        m_chainman.m_best_header = m_chain.Tip();
    }

    LogPrintf("%s: invalid block=%s  height=%d  log2_work=%f  date=%s\n", __func__,
      pindexNew->GetBlockHash().ToString(), pindexNew->nHeight,
      log(pindexNew->nChainWork.getdouble())/log(2.0), FormatISO8601DateTime(pindexNew->GetBlockTime()));
    CBlockIndex *tip = m_chain.Tip();
    assert (tip);
    LogPrintf("%s:  current best=%s  height=%d  log2_work=%f  date=%s\n", __func__,
      tip->GetBlockHash().ToString(), m_chain.Height(), log(tip->nChainWork.getdouble())/log(2.0),
      FormatISO8601DateTime(tip->GetBlockTime()));
    CheckForkWarningConditions();
}

// Same as InvalidChainFound, above, except not called directly from InvalidateBlock,
// which does its own setBlockIndexCandidates management.
void Chainstate::InvalidBlockFound(CBlockIndex* pindex, const BlockValidationState& state)
{
    AssertLockHeld(cs_main);
    if (state.GetResult() != BlockValidationResult::BLOCK_MUTATED) {
        pindex->nStatus |= BLOCK_FAILED_VALID;
        m_chainman.m_failed_blocks.insert(pindex);
        m_blockman.m_dirty_blockindex.insert(pindex);
        setBlockIndexCandidates.erase(pindex);
        InvalidChainFound(pindex);
    }
}

void UpdateCoins(const CTransaction& tx, CCoinsViewCache& inputs, CTxUndo &txundo, int nHeight)
{
    // mark inputs spent
    if (!tx.IsCoinBase()) {
        txundo.vprevout.reserve(tx.vin.size());
        for (const CTxIn &txin : tx.vin) {
            txundo.vprevout.emplace_back();
            bool is_spent = inputs.SpendCoin(txin.prevout, &txundo.vprevout.back());
            assert(is_spent);
        }
    }
    // add outputs
    AddCoins(inputs, tx, nHeight);
}

bool CScriptCheck::operator()() {
    const CScript &scriptSig = ptxTo->vin[nIn].scriptSig;
    const CScriptWitness *witness = &ptxTo->vin[nIn].scriptWitness;
    return VerifyScript(scriptSig, m_tx_out.scriptPubKey, witness, nFlags, CachingTransactionSignatureChecker(ptxTo, nIn, m_tx_out.nValue, cacheStore, *txdata), &error);
}

static CuckooCache::cache<uint256, SignatureCacheHasher> g_scriptExecutionCache;
static CSHA256 g_scriptExecutionCacheHasher;

bool InitScriptExecutionCache(size_t max_size_bytes)
{
    // Setup the salted hasher
    uint256 nonce = GetRandHash();
    // We want the nonce to be 64 bytes long to force the hasher to process
    // this chunk, which makes later hash computations more efficient. We
    // just write our 32-byte entropy twice to fill the 64 bytes.
    g_scriptExecutionCacheHasher.Write(nonce.begin(), 32);
    g_scriptExecutionCacheHasher.Write(nonce.begin(), 32);

    auto setup_results = g_scriptExecutionCache.setup_bytes(max_size_bytes);
    if (!setup_results) return false;

    const auto [num_elems, approx_size_bytes] = *setup_results;
    LogPrintf("Using %zu MiB out of %zu MiB requested for script execution cache, able to store %zu elements\n",
              approx_size_bytes >> 20, max_size_bytes >> 20, num_elems);
    return true;
}

/**
 * Check whether all of this transaction's input scripts succeed.
 *
 * This involves ECDSA signature checks so can be computationally intensive. This function should
 * only be called after the cheap sanity checks in CheckTxInputs passed.
 *
 * If pvChecks is not nullptr, script checks are pushed onto it instead of being performed inline. Any
 * script checks which are not necessary (eg due to script execution cache hits) are, obviously,
 * not pushed onto pvChecks/run.
 *
 * Setting cacheSigStore/cacheFullScriptStore to false will remove elements from the corresponding cache
 * which are matched. This is useful for checking blocks where we will likely never need the cache
 * entry again.
 *
 * Note that we may set state.reason to NOT_STANDARD for extra soft-fork flags in flags, block-checking
 * callers should probably reset it to CONSENSUS in such cases.
 *
 * Non-static (and re-declared) in src/test/txvalidationcache_tests.cpp
 */
bool CheckInputScripts(const CTransaction& tx, TxValidationState& state,
                       const CCoinsViewCache& inputs, unsigned int flags, bool cacheSigStore,
                       bool cacheFullScriptStore, PrecomputedTransactionData& txdata,
                       std::vector<CScriptCheck>* pvChecks)
{
    if (tx.IsCoinBase()) return true;

    if (pvChecks) {
        pvChecks->reserve(tx.vin.size());
    }

    // First check if script executions have been cached with the same
    // flags. Note that this assumes that the inputs provided are
    // correct (ie that the transaction hash which is in tx's prevouts
    // properly commits to the scriptPubKey in the inputs view of that
    // transaction).
    uint256 hashCacheEntry;
    CSHA256 hasher = g_scriptExecutionCacheHasher;
    hasher.Write(tx.GetWitnessHash().begin(), 32).Write((unsigned char*)&flags, sizeof(flags)).Finalize(hashCacheEntry.begin());
    AssertLockHeld(cs_main); //TODO: Remove this requirement by making CuckooCache not require external locks
    if (g_scriptExecutionCache.contains(hashCacheEntry, !cacheFullScriptStore)) {
        return true;
    }

    if (!txdata.m_spent_outputs_ready) {
        std::vector<CTxOut> spent_outputs;
        spent_outputs.reserve(tx.vin.size());

        for (const auto& txin : tx.vin) {
            const COutPoint& prevout = txin.prevout;
            const Coin& coin = inputs.AccessCoin(prevout);
            assert(!coin.IsSpent());
            spent_outputs.emplace_back(coin.out);
        }
        txdata.Init(tx, std::move(spent_outputs));
    }
    assert(txdata.m_spent_outputs.size() == tx.vin.size());

    for (unsigned int i = 0; i < tx.vin.size(); i++) {

        // We very carefully only pass in things to CScriptCheck which
        // are clearly committed to by tx' hash. This provides
        // a sanity check that our caching is not introducing consensus
        // failures through additional data in, eg, the coins being
        // spent being checked as a part of CScriptCheck.

        // Verify signature
        CScriptCheck check(txdata.m_spent_outputs[i], tx, i, flags, cacheSigStore, &txdata);
        if (pvChecks) {
            pvChecks->emplace_back(std::move(check));
        } else if (!check()) {
            if (flags & STANDARD_NOT_MANDATORY_VERIFY_FLAGS) {
                // Check whether the failure was caused by a
                // non-mandatory script verification check, such as
                // non-standard DER encodings or non-null dummy
                // arguments; if so, ensure we return NOT_STANDARD
                // instead of CONSENSUS to avoid downstream users
                // splitting the network between upgraded and
                // non-upgraded nodes by banning CONSENSUS-failing
                // data providers.
                CScriptCheck check2(txdata.m_spent_outputs[i], tx, i,
                        flags & ~STANDARD_NOT_MANDATORY_VERIFY_FLAGS, cacheSigStore, &txdata);
                if (check2())
                    return state.Invalid(TxValidationResult::TX_NOT_STANDARD, strprintf("non-mandatory-script-verify-flag (%s)", ScriptErrorString(check.GetScriptError())));
            }
            // MANDATORY flag failures correspond to
            // TxValidationResult::TX_CONSENSUS. Because CONSENSUS
            // failures are the most serious case of validation
            // failures, we may need to consider using
            // RECENT_CONSENSUS_CHANGE for any script failure that
            // could be due to non-upgraded nodes which we may want to
            // support, to avoid splitting the network (but this
            // depends on the details of how net_processing handles
            // such errors).
            return state.Invalid(TxValidationResult::TX_CONSENSUS, strprintf("mandatory-script-verify-flag-failed (%s)", ScriptErrorString(check.GetScriptError())));
        }
    }

    if (cacheFullScriptStore && !pvChecks) {
        // We executed all of the provided scripts, and were told to
        // cache the result. Do so now.
        g_scriptExecutionCache.insert(hashCacheEntry);
    }

    return true;
}

bool FatalError(Notifications& notifications, BlockValidationState& state, const std::string& strMessage, const bilingual_str& userMessage)
{
    notifications.fatalError(strMessage, userMessage);
    return state.Error(strMessage);
}

/**
 * Restore the UTXO in a Coin at a given COutPoint
 * @param undo The Coin to be restored.
 * @param view The coins view to which to apply the changes.
 * @param out The out point that corresponds to the tx input.
 * @return A DisconnectResult as an int
 */
int ApplyTxInUndo(Coin&& undo, CCoinsViewCache& view, const COutPoint& out)
{
    bool fClean = true;

    if (view.HaveCoin(out)) fClean = false; // overwriting transaction output

    if (undo.nHeight == 0) {
        // Missing undo metadata (height and coinbase). Older versions included this
        // information only in undo records for the last spend of a transactions'
        // outputs. This implies that it must be present for some other output of the same tx.
        const Coin& alternate = AccessByTxid(view, out.hash);
        if (!alternate.IsSpent()) {
            undo.nHeight = alternate.nHeight;
            undo.fCoinBase = alternate.fCoinBase;
            undo.fCoinStake = alternate.fCoinStake;
            undo.nTime = alternate.nTime;
        } else {
            return DISCONNECT_FAILED; // adding output for transaction without known metadata
        }
    }
    // If the coin already exists as an unspent coin in the cache, then the
    // possible_overwrite parameter to AddCoin must be set to true. We have
    // already checked whether an unspent coin exists above using HaveCoin, so
    // we don't need to guess. When fClean is false, an unspent coin already
    // existed and it is an overwrite.
    view.AddCoin(out, std::move(undo), !fClean);

    return fClean ? DISCONNECT_OK : DISCONNECT_UNCLEAN;
}

/** Undo the effects of this block (with given index) on the UTXO set represented by coins.
 *  When FAILED is returned, view is left in an indeterminate state. */
DisconnectResult Chainstate::DisconnectBlock(const CBlock& block, const CBlockIndex* pindex, CCoinsViewCache& view)
{
    AssertLockHeld(::cs_main);
    bool fClean = true;

    CBlockUndo blockUndo;
    if (!m_blockman.UndoReadFromDisk(blockUndo, *pindex)) {
        error("DisconnectBlock(): failure reading undo data");
        return DISCONNECT_FAILED;
    }

    if (blockUndo.vtxundo.size() + 1 != block.vtx.size()) {
        error("DisconnectBlock(): block and undo data inconsistent");
        return DISCONNECT_FAILED;
    }

    // undo transactions in reverse order
    for (int i = block.vtx.size() - 1; i >= 0; i--) {
        const CTransaction &tx = *(block.vtx[i]);
        uint256 hash = tx.GetHash();
        bool is_coinbase = tx.IsCoinBase();
        bool is_coinstake = tx.IsCoinStake();

        // Check that all outputs are available and match the outputs in the block itself
        // exactly.
        for (size_t o = 0; o < tx.vout.size(); o++) {
            if (!tx.vout[o].scriptPubKey.IsUnspendable()) {
                COutPoint out(hash, o);
                Coin coin;
                bool is_spent = view.SpendCoin(out, &coin);
                if (!is_spent || tx.vout[o] != coin.out || pindex->nHeight != coin.nHeight || is_coinbase != coin.fCoinBase || is_coinstake != coin.fCoinStake) {
<<<<<<< HEAD
                    fClean = false; // transaction output mismatch
=======
                        fClean = false; // transaction output mismatch
>>>>>>> 5b0bd4dd
                }
            }
        }

        // restore inputs
        if (i > 0) { // not coinbases
            CTxUndo &txundo = blockUndo.vtxundo[i-1];
            if (txundo.vprevout.size() != tx.vin.size()) {
                error("DisconnectBlock(): transaction and undo data inconsistent");
                return DISCONNECT_FAILED;
            }
            for (unsigned int j = tx.vin.size(); j > 0;) {
                --j;
                const COutPoint& out = tx.vin[j].prevout;
                int res = ApplyTxInUndo(std::move(txundo.vprevout[j]), view, out);
                if (res == DISCONNECT_FAILED) return DISCONNECT_FAILED;
                fClean = fClean && res != DISCONNECT_UNCLEAN;
            }
            // At this point, all of txundo.vprevout should have been moved out.
        }
    }

    // move best block pointer to prevout block
    view.SetBestBlock(pindex->pprev->GetBlockHash());

    return fClean ? DISCONNECT_OK : DISCONNECT_UNCLEAN;
}

static CCheckQueue<CScriptCheck> scriptcheckqueue(128);

void StartScriptCheckWorkerThreads(int threads_num)
{
    scriptcheckqueue.StartWorkerThreads(threads_num);
}

void StopScriptCheckWorkerThreads()
{
    scriptcheckqueue.StopWorkerThreads();
}

/**
 * Threshold condition checker that triggers when unknown versionbits are seen on the network.
 */
class WarningBitsConditionChecker : public AbstractThresholdConditionChecker
{
private:
    const ChainstateManager& m_chainman;
    int m_bit;

public:
    explicit WarningBitsConditionChecker(const ChainstateManager& chainman, int bit) : m_chainman{chainman}, m_bit(bit) {}

    int64_t BeginTime(const Consensus::Params& params) const override { return 0; }
    int64_t EndTime(const Consensus::Params& params) const override { return std::numeric_limits<int64_t>::max(); }
    int Period(const Consensus::Params& params) const override { return params.nMinerConfirmationWindow; }
    int Threshold(const Consensus::Params& params) const override { return params.nRuleChangeActivationThreshold; }

    bool Condition(const CBlockIndex* pindex, const Consensus::Params& params) const override
    {
        return pindex->nHeight >= params.MinBIP9WarningHeight &&
               ((pindex->nVersion & VERSIONBITS_TOP_MASK) == VERSIONBITS_TOP_BITS) &&
               ((pindex->nVersion >> m_bit) & 1) != 0 &&
               ((m_chainman.m_versionbitscache.ComputeBlockVersion(pindex->pprev, params) >> m_bit) & 1) == 0;
    }
};

static unsigned int GetBlockScriptFlags(const CBlockIndex& block_index, const ChainstateManager& chainman)
{
    const Consensus::Params& consensusparams = chainman.GetConsensus();

    /*
    // BIP16 didn't become active until Apr 1 2012 (on mainnet, and
    // retroactively applied to testnet)
    // However, only one historical block violated the P2SH rules (on both
    // mainnet and testnet).
    // Similarly, only one historical block violated the TAPROOT rules on
    // mainnet.
    // For simplicity, always leave P2SH+WITNESS+TAPROOT on except for the two
    // violating blocks.
    uint32_t flags{SCRIPT_VERIFY_P2SH | SCRIPT_VERIFY_WITNESS | SCRIPT_VERIFY_TAPROOT};
    */
    // Blackcoin
    // BIP16 and DERSIG (BIP66) is always active
    // Blackcoin also requires DER encoding of pubkeys and low S in sigs
    uint32_t flags{SCRIPT_VERIFY_P2SH | SCRIPT_VERIFY_DERSIG | SCRIPT_VERIFY_DERKEY | SCRIPT_VERIFY_LOW_S};
    const auto it{consensusparams.script_flag_exceptions.find(*Assert(block_index.phashBlock))};
    if (it != consensusparams.script_flag_exceptions.end()) {
        flags = it->second;
    }

    // Enforce WITNESS rules whenever P2SH is in effect (and the segwit
    // deployment is defined).
    if (flags & SCRIPT_VERIFY_P2SH && DeploymentEnabled(consensusparams, Consensus::DEPLOYMENT_SEGWIT)) {
        flags |= SCRIPT_VERIFY_WITNESS;
    }

    // Enforce CHECKLOCKTIMEVERIFY (BIP65)
    if (consensusparams.IsProtocolV3(block_index.GetBlockTime())) {
        flags |= SCRIPT_VERIFY_CHECKLOCKTIMEVERIFY;
    }

    // Enforce CHECKSEQUENCEVERIFY (BIP112)
    if (consensusparams.IsProtocolV3_1(block_index.GetBlockTime())) {
        flags |= SCRIPT_VERIFY_CHECKSEQUENCEVERIFY;
    }

    // Enforce Taproot (BIP340-BIP342)
    if (DeploymentActiveAt(block_index, chainman, Consensus::DEPLOYMENT_TAPROOT)) {
        flags |= SCRIPT_VERIFY_TAPROOT;
    }

    // Enforce BIP147 NULLDUMMY (activated simultaneously with CLTV)
    if (consensusparams.IsProtocolV3(block_index.GetBlockTime())) {
        flags |= SCRIPT_VERIFY_NULLDUMMY;
    }

    return flags;
}


static SteadyClock::duration time_check{};
static SteadyClock::duration time_forks{};
static SteadyClock::duration time_connect{};
static SteadyClock::duration time_verify{};
static SteadyClock::duration time_undo{};
static SteadyClock::duration time_index{};
static SteadyClock::duration time_total{};
static int64_t num_blocks_total = 0;

/** Apply the effects of this block (with given index) on the UTXO set represented by coins.
 *  Validity checks that depend on the UTXO set are also done; ConnectBlock()
 *  can fail if those validity checks fail (among other reasons). */
bool Chainstate::ConnectBlock(const CBlock& block, BlockValidationState& state, CBlockIndex* pindex,
                               CCoinsViewCache& view, bool fJustCheck)
{
    AssertLockHeld(cs_main);
    assert(pindex);

    uint256 block_hash{block.GetHash()};
    assert(*pindex->phashBlock == block_hash);
    const bool parallel_script_checks{scriptcheckqueue.HasThreads()};

    const auto time_start{SteadyClock::now()};
    const CChainParams& params{m_chainman.GetParams()};

    // We recheck the hardened checkpoints here since ContextualCheckBlock(Header) is not called in ConnectBlock.
    if (m_chainman.m_options.checkpoints_enabled && !m_blockman.CheckHardened(pindex->nHeight, block.GetHash(), params.Checkpoints())) {
        return state.Invalid(BlockValidationResult::BLOCK_CHECKPOINT, "bad-fork-hardened-checkpoint", strprintf("%s: expected hardened checkpoint at height %d", __func__, pindex->nHeight));
    }

    // Check it again in case a previous version let a bad block in
    // NOTE: We don't currently (re-)invoke ContextualCheckBlock() or
    // ContextualCheckBlockHeader() here. This means that if we add a new
    // consensus rule that is enforced in one of those two functions, then we
    // may have let in a block that violates the rule prior to updating the
    // software, and we would NOT be enforcing the rule here. Fully solving
    // upgrade from one software version to the next after a consensus rule
    // change is potentially tricky and issue-specific (see NeedsRedownload()
    // for one approach that was used for BIP 141 deployment).
    // Also, currently the rule against blocks more than 2 hours in the future
    // is enforced in ContextualCheckBlockHeader(); we wouldn't want to
    // re-enforce that rule here (at least until we make it impossible for
    // m_adjusted_time_callback() to go backward).
    if (!CheckBlock(block, state, params.GetConsensus(), *this, !fJustCheck, !fJustCheck)) {
        if (state.GetResult() == BlockValidationResult::BLOCK_MUTATED) {
            // We don't write down blocks to disk if they may have been
            // corrupted, so this should be impossible unless we're having hardware
            // problems.
            return FatalError(m_chainman.GetNotifications(), state, "Corrupt block found indicating potential hardware failure; shutting down");
        }
        return error("%s: Consensus::CheckBlock: %s", __func__, state.ToString());
    }

    // verify that the view's current state corresponds to the previous block
    uint256 hashPrevBlock = pindex->pprev == nullptr ? uint256() : pindex->pprev->GetBlockHash();
    assert(hashPrevBlock == view.GetBestBlock());

    // Check proof-of-stake
    if (block.IsProofOfStake() && params.GetConsensus().IsProtocolV3(block.GetBlockTime()) && !CheckProofOfStake(pindex->pprev, *block.vtx[1], block.nBits, state, view, block.vtx[1]->nTime ? block.vtx[1]->nTime : block.nTime)) {
        LogPrintf("WARNING: %s: check proof-of-stake failed for block %s\n", __func__, block.GetHash().ToString());
        return false; // do not error here as we expect this during initial block download
    }

    num_blocks_total++;

    // Special case for the genesis block, skipping connection of its transactions
    // (its coinbase is unspendable)
    if (block_hash == params.GetConsensus().hashGenesisBlock) {
        if (!fJustCheck)
            view.SetBestBlock(pindex->GetBlockHash());
        return true;
    }

    bool fScriptChecks = true;
    if (!m_chainman.AssumedValidBlock().IsNull()) {
        // We've been configured with the hash of a block which has been externally verified to have a valid history.
        // A suitable default value is included with the software and updated from time to time.  Because validity
        //  relative to a piece of software is an objective fact these defaults can be easily reviewed.
        // This setting doesn't force the selection of any particular chain but makes validating some faster by
        //  effectively caching the result of part of the verification.
        BlockMap::const_iterator it{m_blockman.m_block_index.find(m_chainman.AssumedValidBlock())};
        if (it != m_blockman.m_block_index.end()) {
            if (it->second.GetAncestor(pindex->nHeight) == pindex &&
                m_chainman.m_best_header->GetAncestor(pindex->nHeight) == pindex &&
                m_chainman.m_best_header->nChainWork >= m_chainman.MinimumChainWork()) {
                // This block is a member of the assumed verified chain and an ancestor of the best header.
                // Script verification is skipped when connecting blocks under the
                // assumevalid block. Assuming the assumevalid block is valid this
                // is safe because block merkle hashes are still computed and checked,
                // Of course, if an assumed valid block is invalid due to false scriptSigs
                // this optimization would allow an invalid chain to be accepted.
                // The equivalent time check discourages hash power from extorting the network via DOS attack
                //  into accepting an invalid block through telling users they must manually set assumevalid.
                //  Requiring a software change or burying the invalid block, regardless of the setting, makes
                //  it hard to hide the implication of the demand.  This also avoids having release candidates
                //  that are hardly doing any signature verification at all in testing without having to
                //  artificially set the default assumed verified block further back.
                // The test against the minimum chain work prevents the skipping when denied access to any chain at
                //  least as good as the expected chain.
                fScriptChecks = (GetBlockProofEquivalentTime(*m_chainman.m_best_header, *pindex, *m_chainman.m_best_header, params.GetConsensus()) <= 60 * 60 * 24 * 7 * 2);
            }
        }
    }

    const auto time_1{SteadyClock::now()};
    time_check += time_1 - time_start;
    LogPrint(BCLog::BENCH, "    - Sanity checks: %.2fms [%.2fs (%.2fms/blk)]\n",
             Ticks<MillisecondsDouble>(time_1 - time_start),
             Ticks<SecondsDouble>(time_check),
             Ticks<MillisecondsDouble>(time_check) / num_blocks_total);

    // BIP30 and BIP34 are always active
    for (const auto& tx : block.vtx) {
        for (size_t o = 0; o < tx->vout.size(); o++) {
            if (view.HaveCoin(COutPoint(tx->GetHash(), o))) {
                LogPrintf("ERROR: ConnectBlock(): tried to overwrite transaction\n");
                return state.Invalid(BlockValidationResult::BLOCK_CONSENSUS, "bad-txns-BIP30");
            }
        }
    }

    // Enforce BIP68 (sequence locks) and BIP112 (CHECKSEQUENCEVERIFY)
    int nLockTimeFlags = 0;
    // if (DeploymentActiveAt(*pindex, m_chainman, Consensus::DEPLOYMENT_CSV)) {
    if (params.GetConsensus().IsProtocolV3_1(pindex->GetBlockTime())) {
        nLockTimeFlags |= LOCKTIME_VERIFY_SEQUENCE;
    }

    // Get the script flags for this block
    unsigned int flags{GetBlockScriptFlags(*pindex, m_chainman)};

    const auto time_2{SteadyClock::now()};
    time_forks += time_2 - time_1;
    LogPrint(BCLog::BENCH, "    - Fork checks: %.2fms [%.2fs (%.2fms/blk)]\n",
             Ticks<MillisecondsDouble>(time_2 - time_1),
             Ticks<SecondsDouble>(time_forks),
             Ticks<MillisecondsDouble>(time_forks) / num_blocks_total);

    CBlockUndo blockundo;

    // Precomputed transaction data pointers must not be invalidated
    // until after `control` has run the script checks (potentially
    // in multiple threads). Preallocate the vector size so a new allocation
    // doesn't invalidate pointers into the vector, and keep txsdata in scope
    // for as long as `control`.
    CCheckQueueControl<CScriptCheck> control(fScriptChecks && parallel_script_checks ? &scriptcheckqueue : nullptr);
    std::vector<PrecomputedTransactionData> txsdata(block.vtx.size());

    std::vector<int> prevheights;
    CAmount nFees = 0;
    CAmount nActualStakeReward = 0;
    int nInputs = 0;
    int64_t nSigOpsCost = 0;
    blockundo.vtxundo.reserve(block.vtx.size() - 1);
    for (unsigned int i = 0; i < block.vtx.size(); i++)
    {
        const CTransaction &tx = *(block.vtx[i]);

        nInputs += tx.vin.size();

        if (!tx.IsCoinBase())
        {
            CAmount txfee = 0;
            TxValidationState tx_state;
            if (!Consensus::CheckTxInputs(tx, tx_state, view, pindex->nHeight, txfee)) {
                // Any transaction validation failure in ConnectBlock is a block consensus failure
                state.Invalid(BlockValidationResult::BLOCK_CONSENSUS,
                            tx_state.GetRejectReason(), tx_state.GetDebugMessage());
                return error("%s: Consensus::CheckTxInputs: %s, %s", __func__, tx.GetHash().ToString(), state.ToString());
            }
            nFees += txfee;
            if (!MoneyRange(nFees)) {
                LogPrintf("ERROR: %s: accumulated fee in the block out of range.\n", __func__);
                return state.Invalid(BlockValidationResult::BLOCK_CONSENSUS, "bad-txns-accumulated-fee-outofrange");
            }

            // Check that transaction is BIP68 final
            // BIP68 lock checks (as opposed to nLockTime checks) must
            // be in ConnectBlock because they require the UTXO set
            prevheights.resize(tx.vin.size());
            for (size_t j = 0; j < tx.vin.size(); j++) {
                prevheights[j] = view.AccessCoin(tx.vin[j].prevout).nHeight;
            }

            if (!SequenceLocks(tx, nLockTimeFlags, prevheights, *pindex)) {
                LogPrintf("ERROR: %s: contains a non-BIP68-final transaction\n", __func__);
                return state.Invalid(BlockValidationResult::BLOCK_CONSENSUS, "bad-txns-nonfinal");
            }
        }

        // GetTransactionSigOpCost counts 3 types of sigops:
        // * legacy (always)
        // * p2sh (when P2SH enabled in flags and excludes coinbase)
        // * witness (when witness enabled in flags and excludes coinbase)
        nSigOpsCost += GetTransactionSigOpCost(tx, view, flags);
        if (nSigOpsCost > MAX_BLOCK_SIGOPS_COST) {
            LogPrintf("ERROR: ConnectBlock(): too many sigops\n");
            return state.Invalid(BlockValidationResult::BLOCK_CONSENSUS, "bad-blk-sigops");
        }

        if (!tx.IsCoinBase())
        {
            if (tx.IsCoinStake())
                nActualStakeReward = tx.GetValueOut()-view.GetValueIn(tx);
            else
                nFees += view.GetValueIn(tx)-tx.GetValueOut();

            std::vector<CScriptCheck> vChecks;
            bool fCacheResults = fJustCheck; /* Don't cache results if we're actually connecting blocks (still consult the cache, though) */
            TxValidationState tx_state;
            if (fScriptChecks && !CheckInputScripts(tx, tx_state, view, flags, fCacheResults, fCacheResults, txsdata[i], parallel_script_checks ? &vChecks : nullptr)) {
                // Any transaction validation failure in ConnectBlock is a block consensus failure
                state.Invalid(BlockValidationResult::BLOCK_CONSENSUS,
                              tx_state.GetRejectReason(), tx_state.GetDebugMessage());
                return error("ConnectBlock(): CheckInputScripts on %s failed with %s",
                    tx.GetHash().ToString(), state.ToString());
            }
            control.Add(std::move(vChecks));
        }

        CTxUndo undoDummy;
        if (i > 0) {
            blockundo.vtxundo.emplace_back();
        }
        UpdateCoins(tx, view, i == 0 ? undoDummy : blockundo.vtxundo.back(), pindex->nHeight);
    }
    const auto time_3{SteadyClock::now()};
    time_connect += time_3 - time_2;
    LogPrint(BCLog::BENCH, "      - Connect %u transactions: %.2fms (%.3fms/tx, %.3fms/txin) [%.2fs (%.2fms/blk)]\n", (unsigned)block.vtx.size(),
             Ticks<MillisecondsDouble>(time_3 - time_2), Ticks<MillisecondsDouble>(time_3 - time_2) / block.vtx.size(),
             nInputs <= 1 ? 0 : Ticks<MillisecondsDouble>(time_3 - time_2) / (nInputs - 1),
             Ticks<SecondsDouble>(time_connect),
             Ticks<MillisecondsDouble>(time_connect) / num_blocks_total);

    if (block.IsProofOfWork()) {
        CAmount blockReward = nFees + GetBlockSubsidy(pindex->nHeight, params.GetConsensus(), false);
        if (block.vtx[0]->GetValueOut() > blockReward) {
            LogPrintf("ERROR: ConnectBlock(): coinbase pays too much (actual=%d vs limit=%d)\n", block.vtx[0]->GetValueOut(), blockReward);
            return state.Invalid(BlockValidationResult::BLOCK_CONSENSUS, "bad-cb-amount");
        }
    }

    if (block.IsProofOfStake() && params.GetConsensus().IsProtocolV3(block.GetBlockTime())) {
        CAmount blockReward = nFees + GetBlockSubsidy(pindex->nHeight, params.GetConsensus(), true);
        if (nActualStakeReward > blockReward) {
            LogPrintf("ERROR: ConnectBlock(): coinstake pays too much (actual=%d vs limit=%d)\n", nActualStakeReward, blockReward);
            return state.Invalid(BlockValidationResult::BLOCK_CONSENSUS, "bad-cs-amount");
        }
    }

    if (!control.Wait()) {
        LogPrintf("ERROR: %s: CheckQueue failed\n", __func__);
        return state.Invalid(BlockValidationResult::BLOCK_CONSENSUS, "block-validation-failed");
    }
    const auto time_4{SteadyClock::now()};
    time_verify += time_4 - time_2;
    LogPrint(BCLog::BENCH, "    - Verify %u txins: %.2fms (%.3fms/txin) [%.2fs (%.2fms/blk)]\n", nInputs - 1,
             Ticks<MillisecondsDouble>(time_4 - time_2),
             nInputs <= 1 ? 0 : Ticks<MillisecondsDouble>(time_4 - time_2) / (nInputs - 1),
             Ticks<SecondsDouble>(time_verify),
             Ticks<MillisecondsDouble>(time_verify) / num_blocks_total);

    // Set proof-of-stake hash modifier
    pindex->nStakeModifier = ComputeStakeModifier(pindex->pprev, block.IsProofOfStake() ? block.vtx[1]->vin[0].prevout.hash : block.GetHash());

    if (fJustCheck)
        return true;

    if (!m_blockman.WriteUndoDataForBlock(blockundo, state, *pindex)) {
        return false;
    }

    const auto time_5{SteadyClock::now()};
    time_undo += time_5 - time_4;
    LogPrint(BCLog::BENCH, "    - Write undo data: %.2fms [%.2fs (%.2fms/blk)]\n",
             Ticks<MillisecondsDouble>(time_5 - time_4),
             Ticks<SecondsDouble>(time_undo),
             Ticks<MillisecondsDouble>(time_undo) / num_blocks_total);

    if (!pindex->IsValid(BLOCK_VALID_SCRIPTS)) {
        pindex->RaiseValidity(BLOCK_VALID_SCRIPTS);
        m_blockman.m_dirty_blockindex.insert(pindex);
    }

    // add this block to the view's block chain
    view.SetBestBlock(pindex->GetBlockHash());

    const auto time_6{SteadyClock::now()};
    time_index += time_6 - time_5;
    LogPrint(BCLog::BENCH, "    - Index writing: %.2fms [%.2fs (%.2fms/blk)]\n",
             Ticks<MillisecondsDouble>(time_6 - time_5),
             Ticks<SecondsDouble>(time_index),
             Ticks<MillisecondsDouble>(time_index) / num_blocks_total);

    TRACE6(validation, block_connected,
        block_hash.data(),
        pindex->nHeight,
        block.vtx.size(),
        nInputs,
        nSigOpsCost,
        time_5 - time_start // in microseconds (µs)
    );

    return true;
}

CoinsCacheSizeState Chainstate::GetCoinsCacheSizeState()
{
    AssertLockHeld(::cs_main);
    return this->GetCoinsCacheSizeState(
        m_coinstip_cache_size_bytes,
        m_mempool ? m_mempool->m_max_size_bytes : 0);
}

CoinsCacheSizeState Chainstate::GetCoinsCacheSizeState(
    size_t max_coins_cache_size_bytes,
    size_t max_mempool_size_bytes)
{
    AssertLockHeld(::cs_main);
    const int64_t nMempoolUsage = m_mempool ? m_mempool->DynamicMemoryUsage() : 0;
    int64_t cacheSize = CoinsTip().DynamicMemoryUsage();
    int64_t nTotalSpace =
        max_coins_cache_size_bytes + std::max<int64_t>(int64_t(max_mempool_size_bytes) - nMempoolUsage, 0);

    //! No need to periodic flush if at least this much space still available.
    static constexpr int64_t MAX_BLOCK_COINSDB_USAGE_BYTES = 10 * 1024 * 1024;  // 10MB
    int64_t large_threshold =
        std::max((9 * nTotalSpace) / 10, nTotalSpace - MAX_BLOCK_COINSDB_USAGE_BYTES);

    if (cacheSize > nTotalSpace) {
        LogPrintf("Cache size (%s) exceeds total space (%s)\n", cacheSize, nTotalSpace);
        return CoinsCacheSizeState::CRITICAL;
    } else if (cacheSize > large_threshold) {
        return CoinsCacheSizeState::LARGE;
    }
    return CoinsCacheSizeState::OK;
}

bool Chainstate::FlushStateToDisk(
    BlockValidationState &state,
    FlushStateMode mode,
    int nManualPruneHeight)
{
    LOCK(cs_main);
    assert(this->CanFlushToDisk());
    std::set<int> setFilesToPrune;
    bool full_flush_completed = false;

    const size_t coins_count = CoinsTip().GetCacheSize();
    const size_t coins_mem_usage = CoinsTip().DynamicMemoryUsage();

    try {
    {
        bool fDoFullFlush = false;

        CoinsCacheSizeState cache_state = GetCoinsCacheSizeState();
        LOCK(m_blockman.cs_LastBlockFile);
        const auto nNow{SteadyClock::now()};
        // Avoid writing/flushing immediately after startup.
        if (m_last_write == decltype(m_last_write){}) {
            m_last_write = nNow;
        }
        if (m_last_flush == decltype(m_last_flush){}) {
            m_last_flush = nNow;
        }
        // The cache is large and we're within 10% and 10 MiB of the limit, but we have time now (not in the middle of a block processing).
        bool fCacheLarge = mode == FlushStateMode::PERIODIC && cache_state >= CoinsCacheSizeState::LARGE;
        // The cache is over the limit, we have to write now.
        bool fCacheCritical = mode == FlushStateMode::IF_NEEDED && cache_state >= CoinsCacheSizeState::CRITICAL;
        // It's been a while since we wrote the block index to disk. Do this frequently, so we don't need to redownload after a crash.
        bool fPeriodicWrite = mode == FlushStateMode::PERIODIC && nNow > m_last_write + DATABASE_WRITE_INTERVAL;
        // It's been very long since we flushed the cache. Do this infrequently, to optimize cache usage.
        bool fPeriodicFlush = mode == FlushStateMode::PERIODIC && nNow > m_last_flush + DATABASE_FLUSH_INTERVAL;
        // Combine all conditions that result in a full cache flush.
        fDoFullFlush = (mode == FlushStateMode::ALWAYS) || fCacheLarge || fCacheCritical || fPeriodicFlush;
        // Write blocks and block index to disk.
        if (fDoFullFlush || fPeriodicWrite) {
            // Ensure we can write block index
            if (!CheckDiskSpace(m_blockman.m_opts.blocks_dir)) {
                return FatalError(m_chainman.GetNotifications(), state, "Disk space is too low!", _("Disk space is too low!"));
            }
            {
                LOG_TIME_MILLIS_WITH_CATEGORY("write block and undo data to disk", BCLog::BENCH);

                // First make sure all block and undo data is flushed to disk.
                // TODO: Handle return error, or add detailed comment why it is
                // safe to not return an error upon failure.
                if (!m_blockman.FlushChainstateBlockFile(m_chain.Height())) {
                    LogPrintLevel(BCLog::VALIDATION, BCLog::Level::Warning, "%s: Failed to flush block file.\n", __func__);
                }
            }

            // Then update all block file information (which may refer to block and undo files).
            {
                LOG_TIME_MILLIS_WITH_CATEGORY("write block index to disk", BCLog::BENCH);

                if (!m_blockman.WriteBlockIndexDB()) {
                    return FatalError(m_chainman.GetNotifications(), state, "Failed to write to block index database");
                }
            }
            m_last_write = nNow;
        }
        // Flush best chain related state. This can only be done if the blocks / block index write was also done.
        if (fDoFullFlush && !CoinsTip().GetBestBlock().IsNull()) {
            LOG_TIME_MILLIS_WITH_CATEGORY(strprintf("write coins cache to disk (%d coins, %.2fkB)",
                coins_count, coins_mem_usage / 1000), BCLog::BENCH);

            // Typical Coin structures on disk are around 48 bytes in size.
            // Pushing a new one to the database can cause it to be written
            // twice (once in the log, and once in the tables). This is already
            // an overestimation, as most will delete an existing entry or
            // overwrite one. Still, use a conservative safety factor of 2.
            if (!CheckDiskSpace(m_chainman.m_options.datadir, 48 * 2 * 2 * CoinsTip().GetCacheSize())) {
                return FatalError(m_chainman.GetNotifications(), state, "Disk space is too low!", _("Disk space is too low!"));
            }
            // Flush the chainstate (which may refer to block index entries).
            if (!CoinsTip().Flush())
                return FatalError(m_chainman.GetNotifications(), state, "Failed to write to coin database");
            m_last_flush = nNow;
            full_flush_completed = true;
            TRACE4(utxocache, flush,
                   int64_t{Ticks<std::chrono::microseconds>(SteadyClock::now() - nNow)},
                   (uint32_t)mode,
                   (uint64_t)coins_count,
                   (uint64_t)coins_mem_usage);
        }
    }
    if (full_flush_completed) {
        // Update best block in wallet (so we can detect restored wallets).
        GetMainSignals().ChainStateFlushed(this->GetRole(), m_chain.GetLocator());
    }
    } catch (const std::runtime_error& e) {
        return FatalError(m_chainman.GetNotifications(), state, std::string("System error while flushing: ") + e.what());
    }
    return true;
}

void Chainstate::ForceFlushStateToDisk()
{
    BlockValidationState state;
    if (!this->FlushStateToDisk(state, FlushStateMode::ALWAYS)) {
        LogPrintf("%s: failed to flush state (%s)\n", __func__, state.ToString());
    }
}

/** Private helper function that concatenates warning messages. */
static void AppendWarning(bilingual_str& res, const bilingual_str& warn)
{
    if (!res.empty()) res += Untranslated(", ");
    res += warn;
}

static void UpdateTipLog(
    const CCoinsViewCache& coins_tip,
    const CBlockIndex* tip,
    const CChainParams& params,
    const std::string& func_name,
    const std::string& prefix,
    const std::string& warning_messages) EXCLUSIVE_LOCKS_REQUIRED(::cs_main)
{

    AssertLockHeld(::cs_main);
    LogPrintf("%s%s: new best=%s height=%d version=0x%08x log2_work=%f tx=%lu date='%s' progress=%f cache=%.1fMiB(%utxo)%s\n",
        prefix, func_name,
        tip->GetBlockHash().ToString(), tip->nHeight, tip->nVersion,
        log(tip->nChainWork.getdouble()) / log(2.0), (unsigned long)tip->nChainTx,
        FormatISO8601DateTime(tip->GetBlockTime()),
        GuessVerificationProgress(params.TxData(), tip),
        coins_tip.DynamicMemoryUsage() * (1.0 / (1 << 20)),
        coins_tip.GetCacheSize(),
        !warning_messages.empty() ? strprintf(" warning='%s'", warning_messages) : "");
}

void Chainstate::UpdateTip(const CBlockIndex* pindexNew)
{
    AssertLockHeld(::cs_main);
    const auto& coins_tip = this->CoinsTip();

    const CChainParams& params{m_chainman.GetParams()};

    // The remainder of the function isn't relevant if we are not acting on
    // the active chainstate, so return if need be.
    if (this != &m_chainman.ActiveChainstate()) {
        // Only log every so often so that we don't bury log messages at the tip.
        constexpr int BACKGROUND_LOG_INTERVAL = 2000;
        if (pindexNew->nHeight % BACKGROUND_LOG_INTERVAL == 0) {
            UpdateTipLog(coins_tip, pindexNew, params, __func__, "[background validation] ", "");
        }
        return;
    }

    // New best block
    if (m_mempool) {
        m_mempool->AddTransactionsUpdated(1);
    }

    {
        LOCK(g_best_block_mutex);
        g_best_block = pindexNew->GetBlockHash();
        g_best_block_cv.notify_all();
    }

    bilingual_str warning_messages;
    if (!m_chainman.IsInitialBlockDownload()) {
        const CBlockIndex* pindex = pindexNew;
        for (int bit = 0; bit < VERSIONBITS_NUM_BITS; bit++) {
            WarningBitsConditionChecker checker(m_chainman, bit);
            ThresholdState state = checker.GetStateFor(pindex, params.GetConsensus(), m_chainman.m_warningcache.at(bit));
            if (state == ThresholdState::ACTIVE || state == ThresholdState::LOCKED_IN) {
                const bilingual_str warning = strprintf(_("Unknown new rules activated (versionbit %i)"), bit);
                if (state == ThresholdState::ACTIVE) {
                    m_chainman.GetNotifications().warning(warning);
                } else {
                    AppendWarning(warning_messages, warning);
                }
            }
        }
    }
    UpdateTipLog(coins_tip, pindexNew, params, __func__, "", warning_messages.original);
}

/** Disconnect m_chain's tip.
  * After calling, the mempool will be in an inconsistent state, with
  * transactions from disconnected blocks being added to disconnectpool.  You
  * should make the mempool consistent again by calling MaybeUpdateMempoolForReorg.
  * with cs_main held.
  *
  * If disconnectpool is nullptr, then no disconnected transactions are added to
  * disconnectpool (note that the caller is responsible for mempool consistency
  * in any case).
  */
bool Chainstate::DisconnectTip(BlockValidationState& state, DisconnectedBlockTransactions* disconnectpool)
{
    AssertLockHeld(cs_main);
    if (m_mempool) AssertLockHeld(m_mempool->cs);

    CBlockIndex *pindexDelete = m_chain.Tip();
    assert(pindexDelete);
    assert(pindexDelete->pprev);
    // Read block from disk.
    std::shared_ptr<CBlock> pblock = std::make_shared<CBlock>();
    CBlock& block = *pblock;
    if (!m_blockman.ReadBlockFromDisk(block, *pindexDelete)) {
        return error("DisconnectTip(): Failed to read block");
    }
    // Apply the block atomically to the chain state.
    const auto time_start{SteadyClock::now()};
    {
        CCoinsViewCache view(&CoinsTip());
        assert(view.GetBestBlock() == pindexDelete->GetBlockHash());
        if (DisconnectBlock(block, pindexDelete, view) != DISCONNECT_OK)
            return error("DisconnectTip(): DisconnectBlock %s failed", pindexDelete->GetBlockHash().ToString());
        bool flushed = view.Flush();
        assert(flushed);
    }
    LogPrint(BCLog::BENCH, "- Disconnect block: %.2fms\n",
             Ticks<MillisecondsDouble>(SteadyClock::now() - time_start));

    /*
    // Blackcoin
    {
        // Prune locks that began at or after the tip should be moved backward so they get a chance to reorg
        const int max_height_first{pindexDelete->nHeight - 1};
        for (auto& prune_lock : m_blockman.m_prune_locks) {
            if (prune_lock.second.height_first <= max_height_first) continue;

            prune_lock.second.height_first = max_height_first;
            LogPrint(BCLog::PRUNE, "%s prune lock moved back to %d\n", prune_lock.first, max_height_first);
        }
    }
    */

    // Write the chain state to disk, if necessary.
    if (!FlushStateToDisk(state, FlushStateMode::IF_NEEDED)) {
        return false;
    }

    if (disconnectpool && m_mempool) {
        // Save transactions to re-add to mempool at end of reorg. If any entries are evicted for
        // exceeding memory limits, remove them and their descendants from the mempool.
        for (auto&& evicted_tx : disconnectpool->AddTransactionsFromBlock(block.vtx)) {
            m_mempool->removeRecursive(*evicted_tx, MemPoolRemovalReason::REORG);
        }
    }

    m_chain.SetTip(*pindexDelete->pprev);

    UpdateTip(pindexDelete->pprev);
    // Let wallets know transactions went from 1-confirmed to
    // 0-confirmed or conflicted:
    GetMainSignals().BlockDisconnected(pblock, pindexDelete);
    return true;
}

static SteadyClock::duration time_connect_total{};
static SteadyClock::duration time_flush{};
static SteadyClock::duration time_chainstate{};
static SteadyClock::duration time_post_connect{};

struct PerBlockConnectTrace {
    CBlockIndex* pindex = nullptr;
    std::shared_ptr<const CBlock> pblock;
    PerBlockConnectTrace() = default;
};
/**
 * Used to track blocks whose transactions were applied to the UTXO state as a
 * part of a single ActivateBestChainStep call.
 *
 * This class is single-use, once you call GetBlocksConnected() you have to throw
 * it away and make a new one.
 */
class ConnectTrace {
private:
    std::vector<PerBlockConnectTrace> blocksConnected;

public:
    explicit ConnectTrace() : blocksConnected(1) {}

    void BlockConnected(CBlockIndex* pindex, std::shared_ptr<const CBlock> pblock) {
        assert(!blocksConnected.back().pindex);
        assert(pindex);
        assert(pblock);
        blocksConnected.back().pindex = pindex;
        blocksConnected.back().pblock = std::move(pblock);
        blocksConnected.emplace_back();
    }

    std::vector<PerBlockConnectTrace>& GetBlocksConnected() {
        // We always keep one extra block at the end of our list because
        // blocks are added after all the conflicted transactions have
        // been filled in. Thus, the last entry should always be an empty
        // one waiting for the transactions from the next block. We pop
        // the last entry here to make sure the list we return is sane.
        assert(!blocksConnected.back().pindex);
        blocksConnected.pop_back();
        return blocksConnected;
    }
};

/**
 * Connect a new block to m_chain. pblock is either nullptr or a pointer to a CBlock
 * corresponding to pindexNew, to bypass loading it again from disk.
 *
 * The block is added to connectTrace if connection succeeds.
 */
bool Chainstate::ConnectTip(BlockValidationState& state, CBlockIndex* pindexNew, const std::shared_ptr<const CBlock>& pblock, ConnectTrace& connectTrace, DisconnectedBlockTransactions& disconnectpool)
{
    AssertLockHeld(cs_main);
    if (m_mempool) AssertLockHeld(m_mempool->cs);

    assert(pindexNew->pprev == m_chain.Tip());
    // Read block from disk.
    const auto time_1{SteadyClock::now()};
    std::shared_ptr<const CBlock> pthisBlock;
    if (!pblock) {
        std::shared_ptr<CBlock> pblockNew = std::make_shared<CBlock>();
        if (!m_blockman.ReadBlockFromDisk(*pblockNew, *pindexNew)) {
            return FatalError(m_chainman.GetNotifications(), state, "Failed to read block");
        }
        pthisBlock = pblockNew;
    } else {
        LogPrint(BCLog::BENCH, "  - Using cached block\n");
        pthisBlock = pblock;
    }
    const CBlock& blockConnecting = *pthisBlock;
    // Apply the block atomically to the chain state.
    const auto time_2{SteadyClock::now()};
    SteadyClock::time_point time_3;
    // When adding aggregate statistics in the future, keep in mind that
    // num_blocks_total may be zero until the ConnectBlock() call below.
    LogPrint(BCLog::BENCH, "  - Load block from disk: %.2fms\n",
             Ticks<MillisecondsDouble>(time_2 - time_1));
    {
        CCoinsViewCache view(&CoinsTip());
        bool rv = ConnectBlock(blockConnecting, state, pindexNew, view);
        GetMainSignals().BlockChecked(blockConnecting, state);
        if (!rv) {
            if (state.IsInvalid())
                InvalidBlockFound(pindexNew, state);
            return error("%s: ConnectBlock %s failed, %s", __func__, pindexNew->GetBlockHash().ToString(), state.ToString());
        }
        time_3 = SteadyClock::now();
        time_connect_total += time_3 - time_2;
        assert(num_blocks_total > 0);
        LogPrint(BCLog::BENCH, "  - Connect total: %.2fms [%.2fs (%.2fms/blk)]\n",
                 Ticks<MillisecondsDouble>(time_3 - time_2),
                 Ticks<SecondsDouble>(time_connect_total),
                 Ticks<MillisecondsDouble>(time_connect_total) / num_blocks_total);
        bool flushed = view.Flush();
        assert(flushed);
    }
    const auto time_4{SteadyClock::now()};
    time_flush += time_4 - time_3;
    LogPrint(BCLog::BENCH, "  - Flush: %.2fms [%.2fs (%.2fms/blk)]\n",
             Ticks<MillisecondsDouble>(time_4 - time_3),
             Ticks<SecondsDouble>(time_flush),
             Ticks<MillisecondsDouble>(time_flush) / num_blocks_total);
    // Write the chain state to disk, if necessary.
    if (!FlushStateToDisk(state, FlushStateMode::IF_NEEDED)) {
        return false;
    }
    const auto time_5{SteadyClock::now()};
    time_chainstate += time_5 - time_4;
    LogPrint(BCLog::BENCH, "  - Writing chainstate: %.2fms [%.2fs (%.2fms/blk)]\n",
             Ticks<MillisecondsDouble>(time_5 - time_4),
             Ticks<SecondsDouble>(time_chainstate),
             Ticks<MillisecondsDouble>(time_chainstate) / num_blocks_total);
    // Remove conflicting transactions from the mempool.;
    if (m_mempool) {
        m_mempool->removeForBlock(blockConnecting.vtx, pindexNew->nHeight);
        disconnectpool.removeForBlock(blockConnecting.vtx);
    }
    // Update m_chain & related variables.
    m_chain.SetTip(*pindexNew);
    UpdateTip(pindexNew);

    const auto time_6{SteadyClock::now()};
    time_post_connect += time_6 - time_5;
    time_total += time_6 - time_1;
    LogPrint(BCLog::BENCH, "  - Connect postprocess: %.2fms [%.2fs (%.2fms/blk)]\n",
             Ticks<MillisecondsDouble>(time_6 - time_5),
             Ticks<SecondsDouble>(time_post_connect),
             Ticks<MillisecondsDouble>(time_post_connect) / num_blocks_total);
    LogPrint(BCLog::BENCH, "- Connect block: %.2fms [%.2fs (%.2fms/blk)]\n",
             Ticks<MillisecondsDouble>(time_6 - time_1),
             Ticks<SecondsDouble>(time_total),
             Ticks<MillisecondsDouble>(time_total) / num_blocks_total);

    // If we are the background validation chainstate, check to see if we are done
    // validating the snapshot (i.e. our tip has reached the snapshot's base block).
    if (this != &m_chainman.ActiveChainstate()) {
        // This call may set `m_disabled`, which is referenced immediately afterwards in
        // ActivateBestChain, so that we stop connecting blocks past the snapshot base.
        m_chainman.MaybeCompleteSnapshotValidation();
    }

    connectTrace.BlockConnected(pindexNew, std::move(pthisBlock));
    return true;
}

/**
 * Return the tip of the chain with the most work in it, that isn't
 * known to be invalid (it's however far from certain to be valid).
 */
CBlockIndex* Chainstate::FindMostWorkChain()
{
    AssertLockHeld(::cs_main);
    do {
        CBlockIndex *pindexNew = nullptr;

        // Find the best candidate header.
        {
            std::set<CBlockIndex*, CBlockIndexWorkComparator>::reverse_iterator it = setBlockIndexCandidates.rbegin();
            if (it == setBlockIndexCandidates.rend())
                return nullptr;
            pindexNew = *it;
        }

        // Check whether all blocks on the path between the currently active chain and the candidate are valid.
        // Just going until the active chain is an optimization, as we know all blocks in it are valid already.
        CBlockIndex *pindexTest = pindexNew;
        bool fInvalidAncestor = false;
        while (pindexTest && !m_chain.Contains(pindexTest)) {
            assert(pindexTest->HaveNumChainTxs() || pindexTest->nHeight == 0);

            // Pruned nodes may have entries in setBlockIndexCandidates for
            // which block files have been deleted.  Remove those as candidates
            // for the most work chain if we come across them; we can't switch
            // to a chain unless we have all the non-active-chain parent blocks.
            bool fFailedChain = pindexTest->nStatus & BLOCK_FAILED_MASK;
            bool fMissingData = !(pindexTest->nStatus & BLOCK_HAVE_DATA);
            if (fFailedChain || fMissingData) {
                // Candidate chain is not usable (either invalid or missing data)
                if (fFailedChain && (m_chainman.m_best_invalid == nullptr || pindexNew->nChainWork > m_chainman.m_best_invalid->nChainWork)) {
                    m_chainman.m_best_invalid = pindexNew;
                }
                CBlockIndex *pindexFailed = pindexNew;
                // Remove the entire chain from the set.
                while (pindexTest != pindexFailed) {
                    if (fFailedChain) {
                        pindexFailed->nStatus |= BLOCK_FAILED_CHILD;
                        m_blockman.m_dirty_blockindex.insert(pindexFailed);
                    } else if (fMissingData) {
                        // If we're missing data, then add back to m_blocks_unlinked,
                        // so that if the block arrives in the future we can try adding
                        // to setBlockIndexCandidates again.
                        m_blockman.m_blocks_unlinked.insert(
                            std::make_pair(pindexFailed->pprev, pindexFailed));
                    }
                    setBlockIndexCandidates.erase(pindexFailed);
                    pindexFailed = pindexFailed->pprev;
                }
                setBlockIndexCandidates.erase(pindexTest);
                fInvalidAncestor = true;
                break;
            }
            pindexTest = pindexTest->pprev;
        }
        if (!fInvalidAncestor)
            return pindexNew;
    } while(true);
}

/** Delete all entries in setBlockIndexCandidates that are worse than the current tip. */
void Chainstate::PruneBlockIndexCandidates() {
    // Note that we can't delete the current block itself, as we may need to return to it later in case a
    // reorganization to a better block fails.
    std::set<CBlockIndex*, CBlockIndexWorkComparator>::iterator it = setBlockIndexCandidates.begin();
    while (it != setBlockIndexCandidates.end() && setBlockIndexCandidates.value_comp()(*it, m_chain.Tip())) {
        setBlockIndexCandidates.erase(it++);
    }
    // Either the current tip or a successor of it we're working towards is left in setBlockIndexCandidates.
    assert(!setBlockIndexCandidates.empty());
}

/**
 * Try to make some progress towards making pindexMostWork the active block.
 * pblock is either nullptr or a pointer to a CBlock corresponding to pindexMostWork.
 *
 * @returns true unless a system error occurred
 */
bool Chainstate::ActivateBestChainStep(BlockValidationState& state, CBlockIndex* pindexMostWork, const std::shared_ptr<const CBlock>& pblock, bool& fInvalidFound, ConnectTrace& connectTrace)
{
    AssertLockHeld(cs_main);
    if (m_mempool) AssertLockHeld(m_mempool->cs);

    const CBlockIndex* pindexOldTip = m_chain.Tip();
    const CBlockIndex* pindexFork = m_chain.FindFork(pindexMostWork);

    // Disconnect active blocks which are no longer in the best chain.
    bool fBlocksDisconnected = false;
    DisconnectedBlockTransactions disconnectpool{MAX_DISCONNECTED_TX_POOL_SIZE * 1000};
    while (m_chain.Tip() && m_chain.Tip() != pindexFork) {
        if (!DisconnectTip(state, &disconnectpool)) {
            // This is likely a fatal error, but keep the mempool consistent,
            // just in case. Only remove from the mempool in this case.
            MaybeUpdateMempoolForReorg(disconnectpool, false);

            // If we're unable to disconnect a block during normal operation,
            // then that is a failure of our local system -- we should abort
            // rather than stay on a less work chain.
            FatalError(m_chainman.GetNotifications(), state, "Failed to disconnect block; see debug.log for details");
            return false;
        }
        fBlocksDisconnected = true;
    }

    // Build list of new blocks to connect (in descending height order).
    std::vector<CBlockIndex*> vpindexToConnect;
    bool fContinue = true;
    int nHeight = pindexFork ? pindexFork->nHeight : -1;
    while (fContinue && nHeight != pindexMostWork->nHeight) {
        // Don't iterate the entire list of potential improvements toward the best tip, as we likely only need
        // a few blocks along the way.
        int nTargetHeight = std::min(nHeight + 32, pindexMostWork->nHeight);
        vpindexToConnect.clear();
        vpindexToConnect.reserve(nTargetHeight - nHeight);
        CBlockIndex* pindexIter = pindexMostWork->GetAncestor(nTargetHeight);
        while (pindexIter && pindexIter->nHeight != nHeight) {
            vpindexToConnect.push_back(pindexIter);
            pindexIter = pindexIter->pprev;
        }
        nHeight = nTargetHeight;

        // Connect new blocks.
        for (CBlockIndex* pindexConnect : reverse_iterate(vpindexToConnect)) {
            if (!ConnectTip(state, pindexConnect, pindexConnect == pindexMostWork ? pblock : std::shared_ptr<const CBlock>(), connectTrace, disconnectpool)) {
                if (state.IsInvalid()) {
                    // The block violates a consensus rule.
                    if (state.GetResult() != BlockValidationResult::BLOCK_MUTATED) {
                        InvalidChainFound(vpindexToConnect.front());
                    }
                    state = BlockValidationState();
                    fInvalidFound = true;
                    fContinue = false;
                    break;
                } else {
                    // A system error occurred (disk space, database error, ...).
                    // Make the mempool consistent with the current tip, just in case
                    // any observers try to use it before shutdown.
                    MaybeUpdateMempoolForReorg(disconnectpool, false);
                    return false;
                }
            } else {
                PruneBlockIndexCandidates();
                if (!pindexOldTip || m_chain.Tip()->nChainWork > pindexOldTip->nChainWork) {
                    // We're in a better position than we were. Return temporarily to release the lock.
                    fContinue = false;
                    break;
                }
            }
        }
    }

    if (fBlocksDisconnected) {
        // If any blocks were disconnected, disconnectpool may be non empty.  Add
        // any disconnected transactions back to the mempool.
        MaybeUpdateMempoolForReorg(disconnectpool, true);
    }
    if (m_mempool) m_mempool->check(this->CoinsTip(), this->m_chain.Height() + 1);

    CheckForkWarningConditions();

    return true;
}

static SynchronizationState GetSynchronizationState(bool init)
{
    if (!init) return SynchronizationState::POST_INIT;
    if (::fReindex) return SynchronizationState::INIT_REINDEX;
    return SynchronizationState::INIT_DOWNLOAD;
}

static bool NotifyHeaderTip(ChainstateManager& chainman) LOCKS_EXCLUDED(cs_main)
{
    bool fNotify = false;
    bool fInitialBlockDownload = false;
    static CBlockIndex* pindexHeaderOld = nullptr;
    CBlockIndex* pindexHeader = nullptr;
    {
        LOCK(cs_main);
        pindexHeader = chainman.m_best_header;

        if (pindexHeader != pindexHeaderOld) {
            fNotify = true;
            fInitialBlockDownload = chainman.IsInitialBlockDownload();
            pindexHeaderOld = pindexHeader;
        }
    }
    // Send block tip changed notifications without cs_main
    if (fNotify) {
        chainman.GetNotifications().headerTip(GetSynchronizationState(fInitialBlockDownload), pindexHeader->nHeight, pindexHeader->nTime, false);
    }
    return fNotify;
}

static void LimitValidationInterfaceQueue() LOCKS_EXCLUDED(cs_main) {
    AssertLockNotHeld(cs_main);

    if (GetMainSignals().CallbacksPending() > 10) {
        SyncWithValidationInterfaceQueue();
    }
}

bool Chainstate::ActivateBestChain(BlockValidationState& state, std::shared_ptr<const CBlock> pblock)
{
    AssertLockNotHeld(m_chainstate_mutex);

    // Note that while we're often called here from ProcessNewBlock, this is
    // far from a guarantee. Things in the P2P/RPC will often end up calling
    // us in the middle of ProcessNewBlock - do not assume pblock is set
    // sanely for performance or correctness!
    AssertLockNotHeld(::cs_main);

    // ABC maintains a fair degree of expensive-to-calculate internal state
    // because this function periodically releases cs_main so that it does not lock up other threads for too long
    // during large connects - and to allow for e.g. the callback queue to drain
    // we use m_chainstate_mutex to enforce mutual exclusion so that only one caller may execute this function at a time
    LOCK(m_chainstate_mutex);

    // Belt-and-suspenders check that we aren't attempting to advance the background
    // chainstate past the snapshot base block.
    if (WITH_LOCK(::cs_main, return m_disabled)) {
        LogPrintf("m_disabled is set - this chainstate should not be in operation. "
            "Please report this as a bug. %s\n", PACKAGE_BUGREPORT);
        return false;
    }

    CBlockIndex *pindexMostWork = nullptr;
    CBlockIndex *pindexNewTip = nullptr;
    bool exited_ibd{false};
    do {
        // Block until the validation queue drains. This should largely
        // never happen in normal operation, however may happen during
        // reindex, causing memory blowup if we run too far ahead.
        // Note that if a validationinterface callback ends up calling
        // ActivateBestChain this may lead to a deadlock! We should
        // probably have a DEBUG_LOCKORDER test for this in the future.
        LimitValidationInterfaceQueue();

        {
            LOCK(cs_main);
            // Lock transaction pool for at least as long as it takes for connectTrace to be consumed
            LOCK(MempoolMutex());
            const bool was_in_ibd = m_chainman.IsInitialBlockDownload();
            CBlockIndex* starting_tip = m_chain.Tip();
            bool blocks_connected = false;
            do {
                // We absolutely may not unlock cs_main until we've made forward progress
                // (with the exception of shutdown due to hardware issues, low disk space, etc).
                ConnectTrace connectTrace; // Destructed before cs_main is unlocked

                if (pindexMostWork == nullptr) {
                    pindexMostWork = FindMostWorkChain();
                }

                // Whether we have anything to do at all.
                if (pindexMostWork == nullptr || pindexMostWork == m_chain.Tip()) {
                    break;
                }

                bool fInvalidFound = false;
                std::shared_ptr<const CBlock> nullBlockPtr;
                if (!ActivateBestChainStep(state, pindexMostWork, pblock && pblock->GetHash() == pindexMostWork->GetBlockHash() ? pblock : nullBlockPtr, fInvalidFound, connectTrace)) {
                    // A system error occurred
                    return false;
                }
                blocks_connected = true;

                if (fInvalidFound) {
                    // Wipe cache, we may need another branch now.
                    pindexMostWork = nullptr;
                }
                pindexNewTip = m_chain.Tip();

                for (const PerBlockConnectTrace& trace : connectTrace.GetBlocksConnected()) {
                    assert(trace.pblock && trace.pindex);
                    GetMainSignals().BlockConnected(this->GetRole(), trace.pblock, trace.pindex);
                }

                // This will have been toggled in
                // ActivateBestChainStep -> ConnectTip -> MaybeCompleteSnapshotValidation,
                // if at all, so we should catch it here.
                //
                // Break this do-while to ensure we don't advance past the base snapshot.
                if (m_disabled) {
                    break;
                }
            } while (!m_chain.Tip() || (starting_tip && CBlockIndexWorkComparator()(m_chain.Tip(), starting_tip)));
            if (!blocks_connected) return true;

            const CBlockIndex* pindexFork = m_chain.FindFork(starting_tip);
            bool still_in_ibd = m_chainman.IsInitialBlockDownload();

            if (was_in_ibd && !still_in_ibd) {
                // Active chainstate has exited IBD.
                exited_ibd = true;
            }

            // Notify external listeners about the new tip.
            // Enqueue while holding cs_main to ensure that UpdatedBlockTip is called in the order in which blocks are connected
            if (this == &m_chainman.ActiveChainstate() && pindexFork != pindexNewTip) {
                // Notify ValidationInterface subscribers
                GetMainSignals().UpdatedBlockTip(pindexNewTip, pindexFork, still_in_ibd);

                // Always notify the UI if a new block tip was connected
                if (kernel::IsInterrupted(m_chainman.GetNotifications().blockTip(GetSynchronizationState(still_in_ibd), *pindexNewTip))) {
                    // Just breaking and returning success for now. This could
                    // be changed to bubble up the kernel::Interrupted value to
                    // the caller so the caller could distinguish between
                    // completed and interrupted operations.
                    break;
                }
            }
        }
        // When we reach this point, we switched to a new tip (stored in pindexNewTip).

        if (exited_ibd) {
            // If a background chainstate is in use, we may need to rebalance our
            // allocation of caches once a chainstate exits initial block download.
            LOCK(::cs_main);
            m_chainman.MaybeRebalanceCaches();
        }

        if (WITH_LOCK(::cs_main, return m_disabled)) {
            // Background chainstate has reached the snapshot base block, so exit.

            // Restart indexes to resume indexing for all blocks unique to the snapshot
            // chain. This resumes indexing "in order" from where the indexing on the
            // background validation chain left off.
            //
            // This cannot be done while holding cs_main (within
            // MaybeCompleteSnapshotValidation) or a cs_main deadlock will occur.
            if (m_chainman.restart_indexes) {
                m_chainman.restart_indexes();
            }
            break;
        }

        // We check interrupt only after giving ActivateBestChainStep a chance to run once so that we
        // never interrupt before connecting the genesis block during LoadChainTip(). Previously this
        // caused an assert() failure during interrupt in such cases as the UTXO DB flushing checks
        // that the best block hash is non-null.
        if (m_chainman.m_interrupt) break;
    } while (pindexNewTip != pindexMostWork);

    m_chainman.CheckBlockIndex();

    // Write changes periodically to disk, after relay.
    if (!FlushStateToDisk(state, FlushStateMode::PERIODIC)) {
        return false;
    }

    return true;
}

bool Chainstate::PreciousBlock(BlockValidationState& state, CBlockIndex* pindex)
{
    AssertLockNotHeld(m_chainstate_mutex);
    AssertLockNotHeld(::cs_main);
    {
        LOCK(cs_main);
        if (pindex->nChainWork < m_chain.Tip()->nChainWork) {
            // Nothing to do, this block is not at the tip.
            return true;
        }
        if (m_chain.Tip()->nChainWork > m_chainman.nLastPreciousChainwork) {
            // The chain has been extended since the last call, reset the counter.
            m_chainman.nBlockReverseSequenceId = -1;
        }
        m_chainman.nLastPreciousChainwork = m_chain.Tip()->nChainWork;
        setBlockIndexCandidates.erase(pindex);
        pindex->nSequenceId = m_chainman.nBlockReverseSequenceId;
        if (m_chainman.nBlockReverseSequenceId > std::numeric_limits<int32_t>::min()) {
            // We can't keep reducing the counter if somebody really wants to
            // call preciousblock 2**31-1 times on the same set of tips...
            m_chainman.nBlockReverseSequenceId--;
        }
        if (pindex->IsValid(BLOCK_VALID_TRANSACTIONS) && pindex->HaveNumChainTxs()) {
            setBlockIndexCandidates.insert(pindex);
            PruneBlockIndexCandidates();
        }
    }

    return ActivateBestChain(state, std::shared_ptr<const CBlock>());
}

bool Chainstate::InvalidateBlock(BlockValidationState& state, CBlockIndex* pindex)
{
    AssertLockNotHeld(m_chainstate_mutex);
    AssertLockNotHeld(::cs_main);

    // Genesis block can't be invalidated
    assert(pindex);
    if (pindex->nHeight == 0) return false;

    CBlockIndex* to_mark_failed = pindex;
    bool pindex_was_in_chain = false;
    int disconnected = 0;

    // We do not allow ActivateBestChain() to run while InvalidateBlock() is
    // running, as that could cause the tip to change while we disconnect
    // blocks.
    LOCK(m_chainstate_mutex);

    // We'll be acquiring and releasing cs_main below, to allow the validation
    // callbacks to run. However, we should keep the block index in a
    // consistent state as we disconnect blocks -- in particular we need to
    // add equal-work blocks to setBlockIndexCandidates as we disconnect.
    // To avoid walking the block index repeatedly in search of candidates,
    // build a map once so that we can look up candidate blocks by chain
    // work as we go.
    std::multimap<const arith_uint256, CBlockIndex *> candidate_blocks_by_work;

    {
        LOCK(cs_main);
        for (auto& entry : m_blockman.m_block_index) {
            CBlockIndex* candidate = &entry.second;
            // We don't need to put anything in our active chain into the
            // multimap, because those candidates will be found and considered
            // as we disconnect.
            // Instead, consider only non-active-chain blocks that have at
            // least as much work as where we expect the new tip to end up.
            if (!m_chain.Contains(candidate) &&
                    !CBlockIndexWorkComparator()(candidate, pindex->pprev) &&
                    candidate->IsValid(BLOCK_VALID_TRANSACTIONS) &&
                    candidate->HaveNumChainTxs()) {
                candidate_blocks_by_work.insert(std::make_pair(candidate->nChainWork, candidate));
            }
        }
    }

    // Disconnect (descendants of) pindex, and mark them invalid.
    while (true) {
        if (m_chainman.m_interrupt) break;

        // Make sure the queue of validation callbacks doesn't grow unboundedly.
        LimitValidationInterfaceQueue();

        LOCK(cs_main);
        // Lock for as long as disconnectpool is in scope to make sure MaybeUpdateMempoolForReorg is
        // called after DisconnectTip without unlocking in between
        LOCK(MempoolMutex());
        if (!m_chain.Contains(pindex)) break;
        pindex_was_in_chain = true;
        CBlockIndex *invalid_walk_tip = m_chain.Tip();

        // ActivateBestChain considers blocks already in m_chain
        // unconditionally valid already, so force disconnect away from it.
        DisconnectedBlockTransactions disconnectpool{MAX_DISCONNECTED_TX_POOL_SIZE * 1000};
        bool ret = DisconnectTip(state, &disconnectpool);
        // DisconnectTip will add transactions to disconnectpool.
        // Adjust the mempool to be consistent with the new tip, adding
        // transactions back to the mempool if disconnecting was successful,
        // and we're not doing a very deep invalidation (in which case
        // keeping the mempool up to date is probably futile anyway).
        MaybeUpdateMempoolForReorg(disconnectpool, /* fAddToMempool = */ (++disconnected <= 10) && ret);
        if (!ret) return false;
        assert(invalid_walk_tip->pprev == m_chain.Tip());

        // We immediately mark the disconnected blocks as invalid.
        // This prevents a case where pruned nodes may fail to invalidateblock
        // and be left unable to start as they have no tip candidates (as there
        // are no blocks that meet the "have data and are not invalid per
        // nStatus" criteria for inclusion in setBlockIndexCandidates).
        invalid_walk_tip->nStatus |= BLOCK_FAILED_VALID;
        m_blockman.m_dirty_blockindex.insert(invalid_walk_tip);
        setBlockIndexCandidates.erase(invalid_walk_tip);
        setBlockIndexCandidates.insert(invalid_walk_tip->pprev);
        if (invalid_walk_tip->pprev == to_mark_failed && (to_mark_failed->nStatus & BLOCK_FAILED_VALID)) {
            // We only want to mark the last disconnected block as BLOCK_FAILED_VALID; its children
            // need to be BLOCK_FAILED_CHILD instead.
            to_mark_failed->nStatus = (to_mark_failed->nStatus ^ BLOCK_FAILED_VALID) | BLOCK_FAILED_CHILD;
            m_blockman.m_dirty_blockindex.insert(to_mark_failed);
        }

        // Add any equal or more work headers to setBlockIndexCandidates
        auto candidate_it = candidate_blocks_by_work.lower_bound(invalid_walk_tip->pprev->nChainWork);
        while (candidate_it != candidate_blocks_by_work.end()) {
            if (!CBlockIndexWorkComparator()(candidate_it->second, invalid_walk_tip->pprev)) {
                setBlockIndexCandidates.insert(candidate_it->second);
                candidate_it = candidate_blocks_by_work.erase(candidate_it);
            } else {
                ++candidate_it;
            }
        }

        // Track the last disconnected block, so we can correct its BLOCK_FAILED_CHILD status in future
        // iterations, or, if it's the last one, call InvalidChainFound on it.
        to_mark_failed = invalid_walk_tip;
    }

    m_chainman.CheckBlockIndex();

    {
        LOCK(cs_main);
        if (m_chain.Contains(to_mark_failed)) {
            // If the to-be-marked invalid block is in the active chain, something is interfering and we can't proceed.
            return false;
        }

        // Mark pindex (or the last disconnected block) as invalid, even when it never was in the main chain
        to_mark_failed->nStatus |= BLOCK_FAILED_VALID;
        m_blockman.m_dirty_blockindex.insert(to_mark_failed);
        setBlockIndexCandidates.erase(to_mark_failed);
        m_chainman.m_failed_blocks.insert(to_mark_failed);

        // If any new blocks somehow arrived while we were disconnecting
        // (above), then the pre-calculation of what should go into
        // setBlockIndexCandidates may have missed entries. This would
        // technically be an inconsistency in the block index, but if we clean
        // it up here, this should be an essentially unobservable error.
        // Loop back over all block index entries and add any missing entries
        // to setBlockIndexCandidates.
        for (auto& [_, block_index] : m_blockman.m_block_index) {
            if (block_index.IsValid(BLOCK_VALID_TRANSACTIONS) && block_index.HaveNumChainTxs() && !setBlockIndexCandidates.value_comp()(&block_index, m_chain.Tip())) {
                setBlockIndexCandidates.insert(&block_index);
            }
        }

        InvalidChainFound(to_mark_failed);
    }

    // Only notify about a new block tip if the active chain was modified.
    if (pindex_was_in_chain) {
        // Ignoring return value for now, this could be changed to bubble up
        // kernel::Interrupted value to the caller so the caller could
        // distinguish between completed and interrupted operations. It might
        // also make sense for the blockTip notification to have an enum
        // parameter indicating the source of the tip change so hooks can
        // distinguish user-initiated invalidateblock changes from other
        // changes.
        (void)m_chainman.GetNotifications().blockTip(GetSynchronizationState(m_chainman.IsInitialBlockDownload()), *to_mark_failed->pprev);
    }
    return true;
}

void Chainstate::ResetBlockFailureFlags(CBlockIndex *pindex) {
    AssertLockHeld(cs_main);

    int nHeight = pindex->nHeight;

    // Remove the invalidity flag from this block and all its descendants.
    for (auto& [_, block_index] : m_blockman.m_block_index) {
        if (!block_index.IsValid() && block_index.GetAncestor(nHeight) == pindex) {
            block_index.nStatus &= ~BLOCK_FAILED_MASK;
            m_blockman.m_dirty_blockindex.insert(&block_index);
            if (block_index.IsValid(BLOCK_VALID_TRANSACTIONS) && block_index.HaveNumChainTxs() && setBlockIndexCandidates.value_comp()(m_chain.Tip(), &block_index)) {
                setBlockIndexCandidates.insert(&block_index);
            }
            if (&block_index == m_chainman.m_best_invalid) {
                // Reset invalid block marker if it was pointing to one of those.
                m_chainman.m_best_invalid = nullptr;
            }
            m_chainman.m_failed_blocks.erase(&block_index);
        }
    }

    // Remove the invalidity flag from all ancestors too.
    while (pindex != nullptr) {
        if (pindex->nStatus & BLOCK_FAILED_MASK) {
            pindex->nStatus &= ~BLOCK_FAILED_MASK;
            m_blockman.m_dirty_blockindex.insert(pindex);
            m_chainman.m_failed_blocks.erase(pindex);
        }
        pindex = pindex->pprev;
    }
}

void Chainstate::TryAddBlockIndexCandidate(CBlockIndex* pindex)
{
    AssertLockHeld(cs_main);
    // The block only is a candidate for the most-work-chain if it has the same
    // or more work than our current tip.
    if (m_chain.Tip() != nullptr && setBlockIndexCandidates.value_comp()(pindex, m_chain.Tip())) {
        return;
    }

    bool is_active_chainstate = this == &m_chainman.ActiveChainstate();
    if (is_active_chainstate) {
        // The active chainstate should always add entries that have more
        // work than the tip.
        setBlockIndexCandidates.insert(pindex);
    } else if (!m_disabled) {
        // For the background chainstate, we only consider connecting blocks
        // towards the snapshot base (which can't be nullptr or else we'll
        // never make progress).
        const CBlockIndex* snapshot_base{Assert(m_chainman.GetSnapshotBaseBlock())};
        if (snapshot_base->GetAncestor(pindex->nHeight) == pindex) {
            setBlockIndexCandidates.insert(pindex);
        }
    }
}

/** Mark a block as having its data received and checked (up to BLOCK_VALID_TRANSACTIONS). */
void ChainstateManager::ReceivedBlockTransactions(const CBlock& block, CBlockIndex* pindexNew, const FlatFilePos& pos)
{
    AssertLockHeld(cs_main);
    pindexNew->nTx = block.vtx.size();
    pindexNew->nChainTx = 0;
    pindexNew->nFile = pos.nFile;
    pindexNew->nDataPos = pos.nPos;
    pindexNew->nUndoPos = 0;
    pindexNew->nStatus |= BLOCK_HAVE_DATA;
    if (DeploymentActiveAt(*pindexNew, *this, Consensus::DEPLOYMENT_SEGWIT)) {
        pindexNew->nStatus |= BLOCK_OPT_WITNESS;
    }
    pindexNew->RaiseValidity(BLOCK_VALID_TRANSACTIONS);
    m_blockman.m_dirty_blockindex.insert(pindexNew);

    if (pindexNew->pprev == nullptr || pindexNew->pprev->HaveNumChainTxs()) {
        // If pindexNew is the genesis block or all parents are BLOCK_VALID_TRANSACTIONS.
        std::deque<CBlockIndex*> queue;
        queue.push_back(pindexNew);

        // Recursively process any descendant blocks that now may be eligible to be connected.
        while (!queue.empty()) {
            CBlockIndex *pindex = queue.front();
            queue.pop_front();
            pindex->nChainTx = (pindex->pprev ? pindex->pprev->nChainTx : 0) + pindex->nTx;
            pindex->nSequenceId = nBlockSequenceId++;
            for (Chainstate *c : GetAll()) {
                c->TryAddBlockIndexCandidate(pindex);
            }
            std::pair<std::multimap<CBlockIndex*, CBlockIndex*>::iterator, std::multimap<CBlockIndex*, CBlockIndex*>::iterator> range = m_blockman.m_blocks_unlinked.equal_range(pindex);
            while (range.first != range.second) {
                std::multimap<CBlockIndex*, CBlockIndex*>::iterator it = range.first;
                queue.push_back(it->second);
                range.first++;
                m_blockman.m_blocks_unlinked.erase(it);
            }
        }
    } else {
        if (pindexNew->pprev && pindexNew->pprev->IsValid(BLOCK_VALID_TREE)) {
            m_blockman.m_blocks_unlinked.insert(std::make_pair(pindexNew->pprev, pindexNew));
        }
    }
}

static bool CheckBlockSignature(const CBlock& block)
{
    if (block.IsProofOfWork())
        return block.vchBlockSig.empty();

    if (block.vchBlockSig.empty())
        return false;

    std::vector<valtype> vSolutions;
    const CTxOut& txout = block.vtx[1]->vout[1];
    TxoutType whichType = Solver(txout.scriptPubKey, vSolutions);

    if (whichType == TxoutType::PUBKEY) {
        std::vector<unsigned char>& vchPubKey = vSolutions[0];
        return CPubKey(vchPubKey).Verify(block.GetHash(), block.vchBlockSig);
    }
    else {
        // Block signing key also can be encoded in the nonspendable output
        // This allows to not pollute UTXO set with useless outputs e.g. in case of multisig staking
        const CScript& script = txout.scriptPubKey;
        CScript::const_iterator pc = script.begin();
        opcodetype opcode;
        std::vector<unsigned char> vchPushValue;

        uint256 hash = block.GetHash();

        if (!script.GetOp(pc, opcode, vchPushValue))
            return false;
        if (opcode != OP_RETURN)
            return false;
        if (!script.GetOp(pc, opcode, vchPushValue))
            return false;
        if (!IsCompressedOrUncompressedPubKey(vchPushValue))
            return false;
        return CPubKey(vchPushValue).Verify(hash, block.vchBlockSig);
    }

    return false;
}

static bool CheckBlockHeader(const CBlockHeader& block, BlockValidationState& state, const Consensus::Params& consensusParams, Chainstate& chainstate, bool fCheckPOW = true, bool fOldClient = false)
{
    // Check block version
    if (block.nVersion < 7 && consensusParams.IsProtocolV2(block.GetBlockTime()))
        return state.Invalid(BlockValidationResult::BLOCK_INVALID_HEADER, "bad-version", "bad block version");

    // Check proof of work hash
    if (fCheckPOW && !CheckProofOfWork(block.GetPoWHash(), block.nBits, consensusParams)) {
        if (fOldClient)
            return false;
        else
            return state.Invalid(BlockValidationResult::BLOCK_INVALID_HEADER, "high-hash", "proof of work failed");
    }

    // Check timestamp
    if (block.GetBlockTime() > FutureDrift(chainstate, GetAdjustedTimeSeconds()))
        return state.Invalid(BlockValidationResult::BLOCK_INVALID_HEADER, "time-too-new", "block timestamp too far in the future");

    return true;
}

bool CheckBlock(const CBlock& block, BlockValidationState& state, const Consensus::Params& consensusParams, Chainstate& chainstate, bool fCheckPOW, bool fCheckMerkleRoot, bool fCheckSig)
{
    // These are checks that are independent of context.

    if (block.fChecked)
        return true;

    // Check that the header is valid (particularly PoW).  This is mostly
    // redundant with the call in AcceptBlockHeader.
    if (!CheckBlockHeader(block, state, consensusParams, chainstate, fCheckPOW && block.IsProofOfWork()))
        return false;

    // Signet only: check block solution
    if (consensusParams.signet_blocks && fCheckPOW && !CheckSignetBlockSolution(block, consensusParams)) {
        return state.Invalid(BlockValidationResult::BLOCK_CONSENSUS, "bad-signet-blksig", "signet block signature validation failure");
    }

    // Check the merkle root.
    if (fCheckMerkleRoot) {
        bool mutated;
        uint256 hashMerkleRoot2 = BlockMerkleRoot(block, &mutated);
        if (block.hashMerkleRoot != hashMerkleRoot2)
            return state.Invalid(BlockValidationResult::BLOCK_MUTATED, "bad-txnmrklroot", "hashMerkleRoot mismatch");

        // Check for merkle tree malleability (CVE-2012-2459): repeating sequences
        // of transactions in a block without affecting the merkle root of a block,
        // while still invalidating it.
        if (mutated)
            return state.Invalid(BlockValidationResult::BLOCK_MUTATED, "bad-txns-duplicate", "duplicate transaction");
    }

    // All potential-corruption validation must be done before we do any
    // transaction validation, as otherwise we may mark the header as invalid
    // because we receive the wrong transactions for it.

    // Size limits
    if (block.vtx.empty() || block.vtx.size() * WITNESS_SCALE_FACTOR > MAX_BLOCK_WEIGHT || ::GetSerializeSize(block, PROTOCOL_VERSION | SERIALIZE_TRANSACTION_NO_WITNESS) * WITNESS_SCALE_FACTOR > MAX_BLOCK_WEIGHT)
        return state.Invalid(BlockValidationResult::BLOCK_CONSENSUS, "bad-blk-length", "size limits failed");

    // First transaction must be coinbase, the rest must not be
    if (block.vtx.empty() || !block.vtx[0]->IsCoinBase())
        return state.Invalid(BlockValidationResult::BLOCK_CONSENSUS, "bad-cb-missing", "first tx is not coinbase");
    for (unsigned int i = 1; i < block.vtx.size(); i++)
        if (block.vtx[i]->IsCoinBase())
            return state.Invalid(BlockValidationResult::BLOCK_CONSENSUS, "bad-cb-multiple", "more than one coinbase");

    // Check coinbase timestamp
    if (block.GetBlockTime() > FutureDrift(chainstate, block.vtx[0]->nTime ? (int64_t)block.vtx[0]->nTime : block.GetBlockTime()))
        return state.Invalid(BlockValidationResult::BLOCK_CONSENSUS, "bad-cb-time", "coinbase timestamp is too early");

    // Check coinstake timestamp
    if (block.IsProofOfStake() && !CheckCoinStakeTimestamp(block.GetBlockTime(), block.vtx[1]->nTime ? (int64_t)block.vtx[1]->nTime : block.GetBlockTime()))
        return state.Invalid(BlockValidationResult::BLOCK_CONSENSUS, "bad-cs-time", "coinstake timestamp violation");

    if (block.IsProofOfStake()) {
        // Coinbase output must be empty if proof-of-stake block
        int commitpos = GetWitnessCommitmentIndex(block);
        if (commitpos == NO_WITNESS_COMMITMENT) {
            if (block.vtx[0]->vout.size() != 1 || !block.vtx[0]->vout[0].IsEmpty())
                return state.Invalid(BlockValidationResult::BLOCK_CONSENSUS, "bad-cb-not-empty", "coinbase output not empty for proof-of-stake block");
        } else {
            if (block.vtx[0]->vout.size() != 2 || !block.vtx[0]->vout[0].IsEmpty() || block.vtx[0]->vout[1].nValue)
                return state.Invalid(BlockValidationResult::BLOCK_CONSENSUS, "bad-cb-not-empty", "coinbase output not empty for proof-of-stake block");
        }

        // Second transaction must be coinstake, the rest must not be
        if (block.vtx.size() < 2 || !block.vtx[1]->IsCoinStake())
            return state.Invalid(BlockValidationResult::BLOCK_CONSENSUS, "bad-cs-missing", "second tx is not coinstake");
        for (unsigned int i = 2; i < block.vtx.size(); i++)
            if (block.vtx[i]->IsCoinStake())
                return state.Invalid(BlockValidationResult::BLOCK_CONSENSUS, "bad-cs-multiple", "more than one coinstake");
    }

    // Check proof-of-stake block signature
    if (fCheckSig && !CheckBlockSignature(block))
        return state.Invalid(BlockValidationResult::BLOCK_CONSENSUS, "bad-blk-signature", "bad proof-of-stake block signature");

    // Check transactions
    // Must check for duplicate inputs (see CVE-2018-17144)
    for (const auto& tx : block.vtx) {
        TxValidationState tx_state;
        if (!CheckTransaction(*tx, tx_state)) {
            // CheckBlock() does context-free validation checks. The only
            // possible failures are consensus failures.
            assert(tx_state.GetResult() == TxValidationResult::TX_CONSENSUS);
            return state.Invalid(BlockValidationResult::BLOCK_CONSENSUS, tx_state.GetRejectReason(),
                                 strprintf("Transaction check failed (tx hash %s) %s", tx->GetHash().ToString(), tx_state.GetDebugMessage()));

            // Check transaction timestamp
            if (block.GetBlockTime() < (tx->nTime ? (int64_t)tx->nTime : block.GetBlockTime()))
                return state.Invalid(BlockValidationResult::BLOCK_CONSENSUS, "bad-tx-time", strprintf("%s : block timestamp earlier than transaction timestamp", __func__));
        }
    }
    unsigned int nSigOps = 0;
    for (const auto& tx : block.vtx)
    {
        nSigOps += GetLegacySigOpCount(*tx);
    }
    if (nSigOps * WITNESS_SCALE_FACTOR > MAX_BLOCK_SIGOPS_COST)
        return state.Invalid(BlockValidationResult::BLOCK_CONSENSUS, "bad-blk-sigops", "out-of-bounds SigOpCount");

    if (fCheckPOW && fCheckMerkleRoot)
        block.fChecked = true;

    return true;
}

void ChainstateManager::UpdateUncommittedBlockStructures(CBlock& block, const CBlockIndex* pindexPrev) const
{
    int commitpos = GetWitnessCommitmentIndex(block);
    static const std::vector<unsigned char> nonce(32, 0x00);
    if (commitpos != NO_WITNESS_COMMITMENT && DeploymentActiveAfter(pindexPrev, *this, Consensus::DEPLOYMENT_SEGWIT) && !block.vtx[0]->HasWitness()) {
        CMutableTransaction tx(*block.vtx[0]);
        tx.vin[0].scriptWitness.stack.resize(1);
        tx.vin[0].scriptWitness.stack[0] = nonce;
        block.vtx[0] = MakeTransactionRef(std::move(tx));
    }
}

std::vector<unsigned char> ChainstateManager::GenerateCoinbaseCommitment(CBlock& block, const CBlockIndex* pindexPrev) const
{
    std::vector<unsigned char> commitment;
    int commitpos = GetWitnessCommitmentIndex(block);
    std::vector<unsigned char> ret(32, 0x00);
    if (commitpos == NO_WITNESS_COMMITMENT) {
        uint256 witnessroot = BlockWitnessMerkleRoot(block, nullptr);
        CHash256().Write(witnessroot).Write(ret).Finalize(witnessroot);
        CTxOut out;
        out.nValue = 0;
        out.scriptPubKey.resize(MINIMUM_WITNESS_COMMITMENT);
        out.scriptPubKey[0] = OP_RETURN;
        out.scriptPubKey[1] = 0x24;
        out.scriptPubKey[2] = 0xaa;
        out.scriptPubKey[3] = 0x21;
        out.scriptPubKey[4] = 0xa9;
        out.scriptPubKey[5] = 0xed;
        memcpy(&out.scriptPubKey[6], witnessroot.begin(), 32);
        commitment = std::vector<unsigned char>(out.scriptPubKey.begin(), out.scriptPubKey.end());
        CMutableTransaction tx(*block.vtx[0]);
        tx.vout.push_back(out);
        block.vtx[0] = MakeTransactionRef(std::move(tx));
    }
    UpdateUncommittedBlockStructures(block, pindexPrev);
    return commitment;
}

bool HasValidProofOfWork(const std::vector<CBlockHeader>& headers, const Consensus::Params& consensusParams)
{
    // Blackcoin ToDo: enable the check for PoW headers
    /*
    return std::all_of(headers.cbegin(), headers.cend(),
            [&](const auto& header) { return CheckProofOfWork(header.GetHash(), header.nBits, consensusParams);});
    */
    return std::all_of(headers.cbegin(), headers.cend(),
            [&](const auto& header) { return true; });

}

arith_uint256 CalculateHeadersWork(const std::vector<CBlockHeader>& headers)
{
    arith_uint256 total_work{0};
    for (const CBlockHeader& header : headers) {
        CBlockIndex dummy(header);
        total_work += GetBlockProof(dummy);
    }
    return total_work;
}

/** Context-dependent validity checks.
 *  By "context", we mean only the previous block headers, but not the UTXO
 *  set; UTXO-related validity checks are done in ConnectBlock().
 *  NOTE: This function is not currently invoked by ConnectBlock(), so we
 *  should consider upgrade issues if we change which consensus rules are
 *  enforced in this function (eg by adding a new consensus rule). See comment
 *  in ConnectBlock().
 *  Note that -reindex-chainstate skips the validation that happens here!
 */
static bool ContextualCheckBlockHeader(const CBlockHeader& block, BlockValidationState& state, BlockManager& blockman, const ChainstateManager& chainman, const CBlockIndex* pindexPrev, NodeClock::time_point now, CChain& chain, bool fProofOfStake) EXCLUSIVE_LOCKS_REQUIRED(::cs_main)
{
    AssertLockHeld(::cs_main);
    assert(pindexPrev != nullptr);
    const int nHeight = pindexPrev->nHeight + 1;

    const Consensus::Params& consensusParams = chainman.GetConsensus();
    
    // Check difficulty 
    if (block.nBits != GetNextTargetRequired(pindexPrev, consensusParams, fProofOfStake))
        return state.Invalid(BlockValidationResult::BLOCK_INVALID_HEADER, "bad-diffbits", strprintf("%s: incorrect %s", __func__, !fProofOfStake ? "proof-of-work" : "proof-of-stake"));

    // Check maximum reorg depth
    if (chain.Height() - nHeight >= consensusParams.nMaxReorganizationDepth) {
        LogPrintf("ERROR: %s: forked chain older than max reorganization depth (height %d)\n", __func__, nHeight);
        return state.Invalid(BlockValidationResult::BLOCK_INVALID_HEADER, "older-than-maxreorg-depth");
    }

    // Check for the last proof of work block
    if (nHeight > consensusParams.nLastPOWBlock && !fProofOfStake)
        return state.Invalid(BlockValidationResult::BLOCK_INVALID_HEADER, "reject-pow", strprintf("%s: reject proof-of-work at height %d", __func__, nHeight));

    // Preliminary check of pos timestamp
    if (nHeight > consensusParams.nLastPOWBlock && !CheckStakeBlockTimestamp(block.GetBlockTime()))
        return state.Invalid(BlockValidationResult::BLOCK_INVALID_HEADER, "bad-pos-time", "incorrect pos block timestamp");

    // Check against checkpoints
    if (chainman.m_options.checkpoints_enabled) {
        // Don't accept any forks from the main chain prior to last checkpoint.
        // GetLastCheckpoint finds the last checkpoint in MapCheckpoints that's in our
        // BlockIndex().
        const CBlockIndex* pcheckpoint = blockman.GetLastCheckpoint(chainman.GetParams().Checkpoints());
        if (pcheckpoint && nHeight < pcheckpoint->nHeight) {
            LogPrintf("ERROR: %s: forked chain older than last checkpoint (height %d)\n", __func__, nHeight);
            return state.Invalid(BlockValidationResult::BLOCK_CHECKPOINT, "bad-fork-prior-to-checkpoint");
        }
        if (!blockman.CheckHardened(nHeight, block.GetHash(), chainman.GetParams().Checkpoints())) {
            return state.Invalid(BlockValidationResult::BLOCK_CHECKPOINT, "bad-fork-hardened-checkpoint", strprintf("%s: expected hardened checkpoint at height %d", __func__, nHeight));
        }
    }

    // Qtum
    // Check that the block satisfies synchronized checkpoint
    if (!blockman.CheckSyncCheckpoint(nHeight, chain.Tip()))
        return state.Invalid(BlockValidationResult::BLOCK_INVALID_HEADER, "bad-fork-prior-to-synch-checkpoint", strprintf("%s: forked chain older than synchronized checkpoint (height %d)", __func__, nHeight));

    // Check timestamp against prev
    if (block.GetBlockTime() <= pindexPrev->GetMedianTimePast())
        return state.Invalid(BlockValidationResult::BLOCK_INVALID_HEADER, "time-too-old", "block's timestamp is too early");

    // Check timestamp
    if (block.Time() > now + std::chrono::seconds{MAX_FUTURE_BLOCK_TIME}) {
        return state.Invalid(BlockValidationResult::BLOCK_TIME_FUTURE, "time-too-new", "block timestamp too far in the future");
    }

    return true;
}

/** NOTE: This function is not currently invoked by ConnectBlock(), so we
 *  should consider upgrade issues if we change which consensus rules are
 *  enforced in this function (eg by adding a new consensus rule). See comment
 *  in ConnectBlock().
 *  Note that -reindex-chainstate skips the validation that happens here!
 */
static bool ContextualCheckBlock(const CBlock& block, BlockValidationState& state, const ChainstateManager& chainman, const CBlockIndex* pindexPrev)
{
    const int nHeight = pindexPrev == nullptr ? 0 : pindexPrev->nHeight + 1;
    const Consensus::Params& consensusParams = chainman.GetConsensus();

    // Enforce BIP113 (Median Time Past).
    bool enforce_locktime_median_time_past{false};
    if (consensusParams.IsProtocolV3_1(block.nTime)) {
        assert(pindexPrev != nullptr);
        enforce_locktime_median_time_past = true;
    }

    const int64_t nLockTimeCutoff{enforce_locktime_median_time_past ?
                                      pindexPrev->GetMedianTimePast() :
                                      block.GetBlockTime()};

    // Check that all transactions are finalized
    for (const auto& tx : block.vtx) {
        if (!IsFinalTx(*tx, nHeight, nLockTimeCutoff)) {
            return state.Invalid(BlockValidationResult::BLOCK_CONSENSUS, "bad-txns-nonfinal", "non-final transaction");
        }
    }

    // Enforce rule that the coinbase starts with serialized block height
    // BIP34 is always active
    {
        CScript expect = CScript() << nHeight;
        if (block.vtx[0]->vin[0].scriptSig.size() < expect.size() ||
            !std::equal(expect.begin(), expect.end(), block.vtx[0]->vin[0].scriptSig.begin())) {
            return state.Invalid(BlockValidationResult::BLOCK_CONSENSUS, "bad-cb-height", "block height mismatch in coinbase");
        }
    }

    // Validation for witness commitments.
    // * We compute the witness hash (which is the hash including witnesses) of all the block's transactions, except the
    //   coinbase (where 0x0000....0000 is used instead).
    // * The coinbase scriptWitness is a stack of a single 32-byte vector, containing a witness reserved value (unconstrained).
    // * We build a merkle tree with all those witness hashes as leaves (similar to the hashMerkleRoot in the block header).
    // * There must be at least one output whose scriptPubKey is a single 36-byte push, the first 4 bytes of which are
    //   {0xaa, 0x21, 0xa9, 0xed}, and the following 32 bytes are SHA256^2(witness root, witness reserved value). In case there are
    //   multiple, the last one is used.
    bool fHaveWitness = false;
    if (DeploymentActiveAfter(pindexPrev, chainman, Consensus::DEPLOYMENT_SEGWIT)) {
        int commitpos = GetWitnessCommitmentIndex(block);
        if (commitpos != NO_WITNESS_COMMITMENT) {
            bool malleated = false;
            uint256 hashWitness = BlockWitnessMerkleRoot(block, &malleated);
            // The malleation check is ignored; as the transaction tree itself
            // already does not permit it, it is impossible to trigger in the
            // witness tree.
            if (block.vtx[0]->vin[0].scriptWitness.stack.size() != 1 || block.vtx[0]->vin[0].scriptWitness.stack[0].size() != 32) {
                return state.Invalid(BlockValidationResult::BLOCK_MUTATED, "bad-witness-nonce-size", strprintf("%s : invalid witness reserved value size", __func__));
            }
            CHash256().Write(hashWitness).Write(block.vtx[0]->vin[0].scriptWitness.stack[0]).Finalize(hashWitness);
            if (memcmp(hashWitness.begin(), &block.vtx[0]->vout[commitpos].scriptPubKey[6], 32)) {
                return state.Invalid(BlockValidationResult::BLOCK_MUTATED, "bad-witness-merkle-match", strprintf("%s : witness merkle commitment mismatch", __func__));
            }
            fHaveWitness = true;
        }
    }

    // No witness data is allowed in blocks that don't commit to witness data, as this would otherwise leave room for spam
    if (!fHaveWitness) {
      for (const auto& tx : block.vtx) {
            if (tx->HasWitness()) {
                return state.Invalid(BlockValidationResult::BLOCK_MUTATED, "unexpected-witness", strprintf("%s : unexpected witness data found", __func__));
            }
        }
    }

    // After the coinbase witness reserved value and commitment are verified,
    // we can check if the block weight passes (before we've checked the
    // coinbase witness, it would be possible for the weight to be too
    // large by filling up the coinbase witness, which doesn't change
    // the block hash, so we couldn't mark the block as permanently
    // failed).
    if (GetBlockWeight(block) > MAX_BLOCK_WEIGHT) {
        return state.Invalid(BlockValidationResult::BLOCK_CONSENSUS, "bad-blk-weight", strprintf("%s : weight limit failed", __func__));
    }

    return true;
}

bool ChainstateManager::AcceptBlockHeader(const CBlockHeader& block, BlockValidationState& state, CBlockIndex** ppindex, bool min_pow_checked, bool fOldClient)
{
    AssertLockHeld(cs_main);

    // Check for duplicate
    Chainstate& chainstate = ActiveChainstate();
    uint256 hash = block.GetHash();
    BlockMap::iterator miSelf{m_blockman.m_block_index.find(hash)};
    bool fProofOfStake = block.nFlags & CBlockIndex::BLOCK_PROOF_OF_STAKE;
    bool fSetAsProofOfStake = fProofOfStake;
    if (hash != GetConsensus().hashGenesisBlock) {
        if (miSelf != m_blockman.m_block_index.end()) {
            // Block header is already known.
            CBlockIndex* pindex = &(miSelf->second);
            if (ppindex)
                *ppindex = pindex;
            if (pindex->nStatus & BLOCK_FAILED_MASK) {
                LogPrint(BCLog::VALIDATION, "%s: block %s is marked invalid\n", __func__, hash.ToString());
                return state.Invalid(BlockValidationResult::BLOCK_CACHED_INVALID, "duplicate");
            }
            return true;
        }

        // Qtum
        // Check for the checkpoint
        if (chainstate.m_chain.Tip() && block.hashPrevBlock != chainstate.m_chain.Tip()->GetBlockHash())
        {
            // Extra checks to prevent "fill up memory by spamming with bogus blocks"
            const CBlockIndex* pcheckpoint = m_blockman.AutoSelectSyncCheckpoint(chainstate.m_chain.Tip());
            int64_t deltaTime = block.GetBlockTime() - pcheckpoint->nTime;
            if (deltaTime < 0)
                return state.Invalid(BlockValidationResult::BLOCK_HEADER_SYNC, "older-than-checkpoint");
        }

        // peercoin: Don't reject in case of old clients. Change our assumption instead.
        // ppcTODO: Maybe add restrictions until when this is allowed? We don't want new clients to pretend to be old clients and try to abuse this.
        // Blackcoin ToDo: remove fOldClient after the nodes got updated
        if (!CheckBlockHeader(block, state, GetConsensus(), chainstate, !fProofOfStake, fOldClient))
        {
            if (fOldClient)
                fSetAsProofOfStake = !fProofOfStake; // our guess was wrong - correct it
            else {
                LogPrint(BCLog::VALIDATION, "%s: Consensus::CheckBlockHeader: %s, %s\n", __func__, hash.ToString(), state.ToString());
                return false;
            }
        }

        // Get prev block index
        CBlockIndex* pindexPrev = nullptr;
        BlockMap::iterator mi{m_blockman.m_block_index.find(block.hashPrevBlock)};
        if (mi == m_blockman.m_block_index.end()) {
            LogPrint(BCLog::VALIDATION, "header %s has prev block not found: %s\n", hash.ToString(), block.hashPrevBlock.ToString());
            return state.Invalid(BlockValidationResult::BLOCK_MISSING_PREV, "prev-blk-not-found");
        }
        pindexPrev = &((*mi).second);
        if (pindexPrev->nStatus & BLOCK_FAILED_MASK) {
            LogPrint(BCLog::VALIDATION, "header %s has prev block invalid: %s\n", hash.ToString(), block.hashPrevBlock.ToString());
            return state.Invalid(BlockValidationResult::BLOCK_INVALID_PREV, "bad-prevblk");
        }
        if (!ContextualCheckBlockHeader(block, state, m_blockman, *this, pindexPrev, m_options.adjusted_time_callback(), chainstate.m_chain, fSetAsProofOfStake)) {
            LogPrint(BCLog::VALIDATION, "%s: Consensus::ContextualCheckBlockHeader: %s, %s\n", __func__, hash.ToString(), state.ToString());
            return false;
        }

        /* Determine if this block descends from any block which has been found
         * invalid (m_failed_blocks), then mark pindexPrev and any blocks between
         * them as failed. For example:
         *
         *                D3
         *              /
         *      B2 - C2
         *    /         \
         *  A             D2 - E2 - F2
         *    \
         *      B1 - C1 - D1 - E1
         *
         * In the case that we attempted to reorg from E1 to F2, only to find
         * C2 to be invalid, we would mark D2, E2, and F2 as BLOCK_FAILED_CHILD
         * but NOT D3 (it was not in any of our candidate sets at the time).
         *
         * In any case D3 will also be marked as BLOCK_FAILED_CHILD at restart
         * in LoadBlockIndex.
         */
        if (!pindexPrev->IsValid(BLOCK_VALID_SCRIPTS)) {
            // The above does not mean "invalid": it checks if the previous block
            // hasn't been validated up to BLOCK_VALID_SCRIPTS. This is a performance
            // optimization, in the common case of adding a new block to the tip,
            // we don't need to iterate over the failed blocks list.
            for (const CBlockIndex* failedit : m_failed_blocks) {
                if (pindexPrev->GetAncestor(failedit->nHeight) == failedit) {
                    assert(failedit->nStatus & BLOCK_FAILED_VALID);
                    CBlockIndex* invalid_walk = pindexPrev;
                    while (invalid_walk != failedit) {
                        invalid_walk->nStatus |= BLOCK_FAILED_CHILD;
                        m_blockman.m_dirty_blockindex.insert(invalid_walk);
                        invalid_walk = invalid_walk->pprev;
                    }
                    LogPrint(BCLog::VALIDATION, "header %s has prev block invalid: %s\n", hash.ToString(), block.hashPrevBlock.ToString());
                    return state.Invalid(BlockValidationResult::BLOCK_INVALID_PREV, "bad-prevblk");
                }
            }
        }
    }
    if (!min_pow_checked) {
        LogPrint(BCLog::VALIDATION, "%s: not adding new block header %s, missing anti-dos proof-of-work validation\n", __func__, hash.ToString());
        return state.Invalid(BlockValidationResult::BLOCK_HEADER_LOW_WORK, "too-little-chainwork");
    }
    CBlockIndex* pindex{m_blockman.AddToBlockIndex(block, m_best_header, fSetAsProofOfStake)};

    if (ppindex)
        *ppindex = pindex;

    // Since this is the earliest point at which we have determined that a
    // header is both new and valid, log here.
    //
    // These messages are valuable for detecting potential selfish mining behavior;
    // if multiple displacing headers are seen near simultaneously across many
    // nodes in the network, this might be an indication of selfish mining. Having
    // this log by default when not in IBD ensures broad availability of this data
    // in case investigation is merited.
    const auto msg = strprintf(
        "Saw new header hash=%s height=%d", hash.ToString(), pindex->nHeight);

    if (IsInitialBlockDownload()) {
        LogPrintLevel(BCLog::VALIDATION, BCLog::Level::Debug, "%s\n", msg);
    } else {
        LogPrintf("%s\n", msg);
    }

    return true;
}

// Exposed wrapper for AcceptBlockHeader
bool ChainstateManager::ProcessNewBlockHeaders(const std::vector<CBlockHeader>& headers, bool min_pow_checked, BlockValidationState& state, bool old_client, const CBlockIndex** ppindex,  const CBlockIndex** pindexFirst)
{
    AssertLockNotHeld(cs_main);
    {
        LOCK(cs_main);
        bool bFirst = true;
        bool fInstantBan = false;
        for (size_t i = 0; i < headers.size(); ++i) {
            const CBlockHeader& header = headers[i];

            CBlockIndex *pindex = nullptr; // Use a temp pindex instead of ppindex to avoid a const_cast
            bool accepted{AcceptBlockHeader(header, state, &pindex, min_pow_checked, old_client)};
            CheckBlockIndex();

            if (!accepted) {
                // if we have seen a duplicate stake in this header list previously, then ban immediately
                if (fInstantBan) {
                    state.Invalid(BlockValidationResult::BLOCK_INVALID_HEADER, state.GetRejectReason(), "instant ban, due to duplicate header in the chain");
                }
                return false;
            }
            if (ppindex) {
                *ppindex = pindex;
                if (bFirst && pindexFirst)
                {
                    *pindexFirst = pindex;
                    bFirst = false;
                }
            }
        }
    }
    if (NotifyHeaderTip(*this)) {
        if (IsInitialBlockDownload() && ppindex && *ppindex) {
            const CBlockIndex& last_accepted{**ppindex};
            const int64_t blocks_left{(GetTime() - last_accepted.GetBlockTime()) / GetConsensus().nTargetSpacing};
            const double progress{100.0 * last_accepted.nHeight / (last_accepted.nHeight + blocks_left)};
            LogPrintf("Synchronizing blockheaders, height: %d (~%.2f%%)\n", last_accepted.nHeight, progress);
        }
    }
    return true;
}

void ChainstateManager::ReportHeadersPresync(const arith_uint256& work, int64_t height, int64_t timestamp)
{
    AssertLockNotHeld(cs_main);
    {
        LOCK(cs_main);
        // Don't report headers presync progress if we already have a post-minchainwork header chain.
        // This means we lose reporting for potentially legitimate, but unlikely, deep reorgs, but
        // prevent attackers that spam low-work headers from filling our logs.
        if (m_best_header->nChainWork >= UintToArith256(GetConsensus().nMinimumChainWork)) return;
        // Rate limit headers presync updates to 4 per second, as these are not subject to DoS
        // protection.
        auto now = std::chrono::steady_clock::now();
        if (now < m_last_presync_update + std::chrono::milliseconds{250}) return;
        m_last_presync_update = now;
    }
    bool initial_download = IsInitialBlockDownload();
    GetNotifications().headerTip(GetSynchronizationState(initial_download), height, timestamp, /*presync=*/true);
    if (initial_download) {
        const int64_t blocks_left{(GetTime() - timestamp) / GetConsensus().nTargetSpacing};
        const double progress{100.0 * height / (height + blocks_left)};
        LogPrintf("Pre-synchronizing blockheaders, height: %d (~%.2f%%)\n", height, progress);
    }
}

/** Store block on disk. If dbp is non-nullptr, the file is known to already reside on disk */
bool ChainstateManager::AcceptBlock(const std::shared_ptr<const CBlock>& pblock, BlockValidationState& state, CBlockIndex** ppindex, bool fRequested, const FlatFilePos* dbp, bool* fNewBlock, bool min_pow_checked)
{
    const CBlock& block = *pblock;

    if (fNewBlock) *fNewBlock = false;
    AssertLockHeld(cs_main);

    CBlockIndex *pindexDummy = nullptr;
    CBlockIndex *&pindex = ppindex ? *ppindex : pindexDummy;

    bool accepted_header{AcceptBlockHeader(block, state, &pindex, min_pow_checked, block.IsProofOfStake())};
    CheckBlockIndex();

    if (!accepted_header)
        return false;

    // Check all requested blocks that we do not already have for validity and
    // save them to disk. Skip processing of unrequested blocks as an anti-DoS
    // measure, unless the blocks have more work than the active chain tip, and
    // aren't too far ahead of it, so are likely to be attached soon.
    bool fAlreadyHave = pindex->nStatus & BLOCK_HAVE_DATA;
    bool fHasMoreOrSameWork = (ActiveTip() ? pindex->nChainWork >= ActiveTip()->nChainWork : true);
    // Blocks that are too out-of-order needlessly limit the effectiveness of
    // pruning, because pruning will not delete block files that contain any
    // blocks which are too close in height to the tip.  Apply this test
    // regardless of whether pruning is enabled; it should generally be safe to
    // not process unrequested blocks.
    bool fTooFarAhead{pindex->nHeight > ActiveHeight() + int(MIN_BLOCKS_TO_KEEP)};

    // TODO: Decouple this function from the block download logic by removing fRequested
    // This requires some new chain data structure to efficiently look up if a
    // block is in a chain leading to a candidate for best tip, despite not
    // being such a candidate itself.
    // Note that this would break the getblockfrompeer RPC

    // TODO: deal better with return value and error conditions for duplicate
    // and unrequested blocks.
    if (fAlreadyHave) return true;
    if (!fRequested) {  // If we didn't ask for it:
        if (pindex->nTx != 0) return true;    // This is a previously-processed block that was pruned
        if (!fHasMoreOrSameWork) return true; // Don't process less-work chains
        if (fTooFarAhead) return true;        // Block height is too high

        // Protect against DoS attacks from low-work chains.
        // If our tip is behind, a peer could try to send us
        // low-work blocks on a fake chain that we would never
        // request; don't process these.
        if (pindex->nChainWork < MinimumChainWork()) return true;
    }

    const CChainParams& params{GetParams()};

    if (!CheckBlock(block, state, params.GetConsensus(), ActiveChainstate()) ||
        !ContextualCheckBlock(block, state, *this, pindex->pprev)) {
        if (state.IsInvalid() && state.GetResult() != BlockValidationResult::BLOCK_MUTATED) {
            pindex->nStatus |= BLOCK_FAILED_VALID;
            m_blockman.m_dirty_blockindex.insert(pindex);
        }
        return error("%s: %s", __func__, state.ToString());
    }

    // Header is valid/has work, merkle tree and segwit merkle tree are good...RELAY NOW
    // (but if it does not build on our best tip, let the SendMessages loop relay it)
    if (!IsInitialBlockDownload() && ActiveTip() == pindex->pprev)
        GetMainSignals().NewPoWValidBlock(pindex, pblock);

    // Write block to history file
    if (fNewBlock) *fNewBlock = true;
    try {
        FlatFilePos blockPos{m_blockman.SaveBlockToDisk(block, pindex->nHeight, dbp)};
        if (blockPos.IsNull()) {
            state.Error(strprintf("%s: Failed to find position to write new block to disk", __func__));
            return false;
        }
        ReceivedBlockTransactions(block, pindex, blockPos);
    } catch (const std::runtime_error& e) {
        return FatalError(GetNotifications(), state, std::string("System error: ") + e.what());
    }

    // TODO: FlushStateToDisk() handles flushing of both block and chainstate
    // data, so we should move this to ChainstateManager so that we can be more
    // intelligent about how we flush.
    // For now, since FlushStateMode::NONE is used, all that can happen is that
    // the block files may be pruned, so we can just call this on one
    // chainstate (particularly if we haven't implemented pruning with
    // background validation yet).
    ActiveChainstate().FlushStateToDisk(state, FlushStateMode::NONE);

    CheckBlockIndex();

    return true;
}

bool ChainstateManager::ProcessNewBlock(const std::shared_ptr<const CBlock>& block, bool force_processing, bool min_pow_checked, bool* new_block)
{
    AssertLockNotHeld(cs_main);

    {
        CBlockIndex *pindex = nullptr;
        if (new_block) *new_block = false;
        BlockValidationState state;

        // CheckBlock() does not support multi-threaded block validation because CBlock::fChecked can cause data race.
        // Therefore, the following critical section must include the CheckBlock() call as well.
        LOCK(cs_main);

        // Skipping AcceptBlock() for CheckBlock() failures means that we will never mark a block as invalid if
        // CheckBlock() fails.  This is protective against consensus failure if there are any unknown forms of block
        // malleability that cause CheckBlock() to fail; see e.g. CVE-2012-2459 and
        // https://lists.linuxfoundation.org/pipermail/bitcoin-dev/2019-February/016697.html.  Because CheckBlock() is
        // not very expensive, the anti-DoS benefits of caching failure (of a definitely-invalid block) are not substantial.
        // Blackcoin: also check for the signature encoding
        if (!CheckCanonicalBlockSignature(block)) {
            return error("%s: AcceptBlock FAILED (%s)", __func__, "bad block signature encoding");
        }
        bool ret = CheckBlock(*block, state, GetConsensus(), ActiveChainstate());
        if (ret) {
            // Store to disk
            ret = AcceptBlock(block, state, &pindex, force_processing, nullptr, new_block, min_pow_checked);
        }
        if (!ret) {
            GetMainSignals().BlockChecked(*block, state);
            return error("%s: AcceptBlock FAILED (%s)", __func__, state.ToString());
        }
    }

    NotifyHeaderTip(*this);

    BlockValidationState state; // Only used to report errors, not invalidity - ignore it
    if (!ActiveChainstate().ActivateBestChain(state, block)) {
        return error("%s: ActivateBestChain failed (%s)", __func__, state.ToString());
    }

    Chainstate* bg_chain{WITH_LOCK(cs_main, return BackgroundSyncInProgress() ? m_ibd_chainstate.get() : nullptr)};
    BlockValidationState bg_state;
    if (bg_chain && !bg_chain->ActivateBestChain(bg_state, block)) {
        return error("%s: [background] ActivateBestChain failed (%s)", __func__, bg_state.ToString());
     }

    return true;
}

MempoolAcceptResult ChainstateManager::ProcessTransaction(const CTransactionRef& tx, bool test_accept)
{
    AssertLockHeld(cs_main);
    Chainstate& active_chainstate = ActiveChainstate();
    if (!active_chainstate.GetMempool()) {
        TxValidationState state;
        state.Invalid(TxValidationResult::TX_NO_MEMPOOL, "no-mempool");
        return MempoolAcceptResult::Failure(state);
    }
    auto result = AcceptToMemoryPool(active_chainstate, tx, GetTime(), /*bypass_limits=*/ false, test_accept);
    active_chainstate.GetMempool()->check(active_chainstate.CoinsTip(), active_chainstate.m_chain.Height() + 1);
    return result;
}

bool TestBlockValidity(BlockValidationState& state,
                       const CChainParams& chainparams,
                       Chainstate& chainstate,
                       const CBlock& block,
                       CBlockIndex* pindexPrev,
                       const std::function<NodeClock::time_point()>& adjusted_time_callback,
                       bool fCheckPOW,
                       bool fCheckMerkleRoot)
{
    AssertLockHeld(cs_main);
    assert(pindexPrev && pindexPrev == chainstate.m_chain.Tip());
    CCoinsViewCache viewNew(&chainstate.CoinsTip());
    uint256 block_hash(block.GetHash());
    CBlockIndex indexDummy(block);
    indexDummy.pprev = pindexPrev;
    indexDummy.nHeight = pindexPrev->nHeight + 1;
    indexDummy.phashBlock = &block_hash;

    // NOTE: CheckBlockHeader is called by CheckBlock
    if (!ContextualCheckBlockHeader(block, state, chainstate.m_blockman, chainstate.m_chainman, pindexPrev, adjusted_time_callback(), chainstate.m_chain, block.IsProofOfStake()))
        return error("%s: Consensus::ContextualCheckBlockHeader: %s", __func__, state.ToString());
    if (!CheckBlock(block, state, chainparams.GetConsensus(), chainstate, fCheckPOW, fCheckMerkleRoot))
        return error("%s: Consensus::CheckBlock: %s", __func__, state.ToString());
    if (!ContextualCheckBlock(block, state, chainstate.m_chainman, pindexPrev))
        return error("%s: Consensus::ContextualCheckBlock: %s", __func__, state.ToString());
    if (!chainstate.ConnectBlock(block, state, &indexDummy, viewNew, true)) {
        return false;
    }
    assert(state.IsValid());

    return true;
}

bool IsCanonicalBlockSignature(const std::shared_ptr<const CBlock>& pblock, bool checkLowS)
{
    if (pblock->IsProofOfWork()) {
        return pblock->vchBlockSig.empty();
    }

    return checkLowS ? IsLowDERSignature(pblock->vchBlockSig, nullptr, false) : IsDERSignature(pblock->vchBlockSig, nullptr, false);
}

bool CheckCanonicalBlockSignature(const std::shared_ptr<const CBlock>& pblock)
{
    // Check block signature encoding
    bool ret = IsCanonicalBlockSignature(pblock, false);

    // Check block signature encoding (low-s)
    if (ret) ret = IsCanonicalBlockSignature(pblock, true);

    return ret;
}

// Blackcoin
/* This function is called from the RPC code for pruneblockchain */
/*
void PruneBlockFilesManual(Chainstate& active_chainstate, int nManualPruneHeight)
{
    BlockValidationState state;
    if (!active_chainstate.FlushStateToDisk(
            state, FlushStateMode::NONE, nManualPruneHeight)) {
        LogPrintf("%s: failed to flush state (%s)\n", __func__, state.ToString());
    }
}
*/

bool Chainstate::LoadChainTip()
{
    AssertLockHeld(cs_main);
    const CCoinsViewCache& coins_cache = CoinsTip();
    assert(!coins_cache.GetBestBlock().IsNull()); // Never called when the coins view is empty
    const CBlockIndex* tip = m_chain.Tip();

    if (tip && tip->GetBlockHash() == coins_cache.GetBestBlock()) {
        return true;
    }

    // Load pointer to end of best chain
    CBlockIndex* pindex = m_blockman.LookupBlockIndex(coins_cache.GetBestBlock());
    if (!pindex) {
        return false;
    }
    m_chain.SetTip(*pindex);
    PruneBlockIndexCandidates();

    tip = m_chain.Tip();
    LogPrintf("Loaded best chain: hashBestChain=%s height=%d date=%s progress=%f\n",
              tip->GetBlockHash().ToString(),
              m_chain.Height(),
              FormatISO8601DateTime(tip->GetBlockTime()),
              GuessVerificationProgress(m_chainman.GetParams().TxData(), tip));
    return true;
}

CVerifyDB::CVerifyDB(Notifications& notifications)
    : m_notifications{notifications}
{
    m_notifications.progress(_("Verifying blocks…"), 0, false);
}

CVerifyDB::~CVerifyDB()
{
    m_notifications.progress(bilingual_str{}, 100, false);
}

VerifyDBResult CVerifyDB::VerifyDB(
    Chainstate& chainstate,
    const Consensus::Params& consensus_params,
    CCoinsView& coinsview,
    int nCheckLevel, int nCheckDepth)
{
    AssertLockHeld(cs_main);

    if (chainstate.m_chain.Tip() == nullptr || chainstate.m_chain.Tip()->pprev == nullptr) {
        return VerifyDBResult::SUCCESS;
    }

    // Verify blocks in the best chain
    if (nCheckDepth <= 0 || nCheckDepth > chainstate.m_chain.Height()) {
        nCheckDepth = chainstate.m_chain.Height();
    }
    nCheckLevel = std::max(0, std::min(4, nCheckLevel));
    LogPrintf("Verifying last %i blocks at level %i\n", nCheckDepth, nCheckLevel);
    CCoinsViewCache coins(&coinsview);
    CBlockIndex* pindex;
    CBlockIndex* pindexFailure = nullptr;
    int nGoodTransactions = 0;
    BlockValidationState state;
    int reportDone = 0;
    bool skipped_no_block_data{false};
    bool skipped_l3_checks{false};
    LogPrintf("Verification progress: 0%%\n");

    const bool is_snapshot_cs{chainstate.m_from_snapshot_blockhash};

    for (pindex = chainstate.m_chain.Tip(); pindex && pindex->pprev; pindex = pindex->pprev) {
        const int percentageDone = std::max(1, std::min(99, (int)(((double)(chainstate.m_chain.Height() - pindex->nHeight)) / (double)nCheckDepth * (nCheckLevel >= 4 ? 50 : 100))));
        if (reportDone < percentageDone / 10) {
            // report every 10% step
            LogPrintf("Verification progress: %d%%\n", percentageDone);
            reportDone = percentageDone / 10;
        }
        m_notifications.progress(_("Verifying blocks…"), percentageDone, false);
        if (pindex->nHeight <= chainstate.m_chain.Height() - nCheckDepth) {
            break;
        }
        if ((is_snapshot_cs) && !(pindex->nStatus & BLOCK_HAVE_DATA)) {
            // If running under an assumeutxo snapshot, only go
            // back as far as we have data.
            LogPrintf("VerifyDB(): block verification stopping at height %d (no data). This could be due to use of an assumeutxo snapshot.\n", pindex->nHeight);
            skipped_no_block_data = true;
            break;
        }
        CBlock block;
        // check level 0: read from disk
        if (!chainstate.m_blockman.ReadBlockFromDisk(block, *pindex)) {
            LogPrintf("Verification error: ReadBlockFromDisk failed at %d, hash=%s\n", pindex->nHeight, pindex->GetBlockHash().ToString());
            return VerifyDBResult::CORRUPTED_BLOCK_DB;
        }
        // check level 1: verify block validity
        if (nCheckLevel >= 1 && !CheckBlock(block, state, consensus_params, chainstate, false)) {
            LogPrintf("Verification error: found bad block at %d, hash=%s (%s)\n",
                      pindex->nHeight, pindex->GetBlockHash().ToString(), state.ToString());
            return VerifyDBResult::CORRUPTED_BLOCK_DB;
        }
        // check level 2: verify undo validity
        if (nCheckLevel >= 2 && pindex) {
            CBlockUndo undo;
            if (!pindex->GetUndoPos().IsNull()) {
                if (!chainstate.m_blockman.UndoReadFromDisk(undo, *pindex)) {
                    LogPrintf("Verification error: found bad undo data at %d, hash=%s\n", pindex->nHeight, pindex->GetBlockHash().ToString());
                    return VerifyDBResult::CORRUPTED_BLOCK_DB;
                }
            }
        }
        // check level 3: check for inconsistencies during memory-only disconnect of tip blocks
        size_t curr_coins_usage = coins.DynamicMemoryUsage() + chainstate.CoinsTip().DynamicMemoryUsage();

        if (nCheckLevel >= 3) {
            if (curr_coins_usage <= chainstate.m_coinstip_cache_size_bytes) {
                assert(coins.GetBestBlock() == pindex->GetBlockHash());
                DisconnectResult res = chainstate.DisconnectBlock(block, pindex, coins);
                if (res == DISCONNECT_FAILED) {
                    LogPrintf("Verification error: irrecoverable inconsistency in block data at %d, hash=%s\n", pindex->nHeight, pindex->GetBlockHash().ToString());
                    return VerifyDBResult::CORRUPTED_BLOCK_DB;
                }
                if (res == DISCONNECT_UNCLEAN) {
                    nGoodTransactions = 0;
                    pindexFailure = pindex;
                } else {
                    nGoodTransactions += block.vtx.size();
                }
            } else {
                skipped_l3_checks = true;
            }
        }
        if (chainstate.m_chainman.m_interrupt) return VerifyDBResult::INTERRUPTED;
    }
    if (pindexFailure) {
        LogPrintf("Verification error: coin database inconsistencies found (last %i blocks, %i good transactions before that)\n", chainstate.m_chain.Height() - pindexFailure->nHeight + 1, nGoodTransactions);
        return VerifyDBResult::CORRUPTED_BLOCK_DB;
    }
    if (skipped_l3_checks) {
        LogPrintf("Skipped verification of level >=3 (insufficient database cache size). Consider increasing -dbcache.\n");
    }

    // store block count as we move pindex at check level >= 4
    int block_count = chainstate.m_chain.Height() - pindex->nHeight;

    // check level 4: try reconnecting blocks
    if (nCheckLevel >= 4 && !skipped_l3_checks) {
        while (pindex != chainstate.m_chain.Tip()) {
            const int percentageDone = std::max(1, std::min(99, 100 - (int)(((double)(chainstate.m_chain.Height() - pindex->nHeight)) / (double)nCheckDepth * 50)));
            if (reportDone < percentageDone / 10) {
                // report every 10% step
                LogPrintf("Verification progress: %d%%\n", percentageDone);
                reportDone = percentageDone / 10;
            }
            m_notifications.progress(_("Verifying blocks…"), percentageDone, false);
            pindex = chainstate.m_chain.Next(pindex);
            CBlock block;
            if (!chainstate.m_blockman.ReadBlockFromDisk(block, *pindex)) {
                LogPrintf("Verification error: ReadBlockFromDisk failed at %d, hash=%s\n", pindex->nHeight, pindex->GetBlockHash().ToString());
                return VerifyDBResult::CORRUPTED_BLOCK_DB;
            }
            if (!chainstate.ConnectBlock(block, state, pindex, coins)) {
                LogPrintf("Verification error: found unconnectable block at %d, hash=%s (%s)\n", pindex->nHeight, pindex->GetBlockHash().ToString(), state.ToString());
                return VerifyDBResult::CORRUPTED_BLOCK_DB;
            }
            if (chainstate.m_chainman.m_interrupt) return VerifyDBResult::INTERRUPTED;
        }
    }

    LogPrintf("Verification: No coin database inconsistencies in last %i blocks (%i transactions)\n", block_count, nGoodTransactions);

    if (skipped_l3_checks) {
        return VerifyDBResult::SKIPPED_L3_CHECKS;
    }
    if (skipped_no_block_data) {
        return VerifyDBResult::SKIPPED_MISSING_BLOCKS;
    }
    return VerifyDBResult::SUCCESS;
}

/** Apply the effects of a block on the utxo cache, ignoring that it may already have been applied. */
bool Chainstate::RollforwardBlock(const CBlockIndex* pindex, CCoinsViewCache& inputs)
{
    AssertLockHeld(cs_main);
    // TODO: merge with ConnectBlock
    CBlock block;
    if (!m_blockman.ReadBlockFromDisk(block, *pindex)) {
        return error("ReplayBlock(): ReadBlockFromDisk failed at %d, hash=%s", pindex->nHeight, pindex->GetBlockHash().ToString());
    }

    for (const CTransactionRef& tx : block.vtx) {
        if (!tx->IsCoinBase()) {
            for (const CTxIn &txin : tx->vin) {
                inputs.SpendCoin(txin.prevout);
            }
        }
        // Pass check = true as every addition may be an overwrite.
        AddCoins(inputs, *tx, pindex->nHeight, true);
    }
    return true;
}

bool Chainstate::ReplayBlocks()
{
    LOCK(cs_main);

    CCoinsView& db = this->CoinsDB();
    CCoinsViewCache cache(&db);

    std::vector<uint256> hashHeads = db.GetHeadBlocks();
    if (hashHeads.empty()) return true; // We're already in a consistent state.
    if (hashHeads.size() != 2) return error("ReplayBlocks(): unknown inconsistent state");

    m_chainman.GetNotifications().progress(_("Replaying blocks…"), 0, false);
    LogPrintf("Replaying blocks\n");

    const CBlockIndex* pindexOld = nullptr;  // Old tip during the interrupted flush.
    const CBlockIndex* pindexNew;            // New tip during the interrupted flush.
    const CBlockIndex* pindexFork = nullptr; // Latest block common to both the old and the new tip.

    if (m_blockman.m_block_index.count(hashHeads[0]) == 0) {
        return error("ReplayBlocks(): reorganization to unknown block requested");
    }
    pindexNew = &(m_blockman.m_block_index[hashHeads[0]]);

    if (!hashHeads[1].IsNull()) { // The old tip is allowed to be 0, indicating it's the first flush.
        if (m_blockman.m_block_index.count(hashHeads[1]) == 0) {
            return error("ReplayBlocks(): reorganization from unknown block requested");
        }
        pindexOld = &(m_blockman.m_block_index[hashHeads[1]]);
        pindexFork = LastCommonAncestor(pindexOld, pindexNew);
        assert(pindexFork != nullptr);
    }

    // Rollback along the old branch.
    while (pindexOld != pindexFork) {
        if (pindexOld->nHeight > 0) { // Never disconnect the genesis block.
            CBlock block;
            if (!m_blockman.ReadBlockFromDisk(block, *pindexOld)) {
                return error("RollbackBlock(): ReadBlockFromDisk() failed at %d, hash=%s", pindexOld->nHeight, pindexOld->GetBlockHash().ToString());
            }
            LogPrintf("Rolling back %s (%i)\n", pindexOld->GetBlockHash().ToString(), pindexOld->nHeight);
            DisconnectResult res = DisconnectBlock(block, pindexOld, cache);
            if (res == DISCONNECT_FAILED) {
                return error("RollbackBlock(): DisconnectBlock failed at %d, hash=%s", pindexOld->nHeight, pindexOld->GetBlockHash().ToString());
            }
            // If DISCONNECT_UNCLEAN is returned, it means a non-existing UTXO was deleted, or an existing UTXO was
            // overwritten. It corresponds to cases where the block-to-be-disconnect never had all its operations
            // applied to the UTXO set. However, as both writing a UTXO and deleting a UTXO are idempotent operations,
            // the result is still a version of the UTXO set with the effects of that block undone.
        }
        pindexOld = pindexOld->pprev;
    }

    // Roll forward from the forking point to the new tip.
    int nForkHeight = pindexFork ? pindexFork->nHeight : 0;
    for (int nHeight = nForkHeight + 1; nHeight <= pindexNew->nHeight; ++nHeight) {
        const CBlockIndex& pindex{*Assert(pindexNew->GetAncestor(nHeight))};

        LogPrintf("Rolling forward %s (%i)\n", pindex.GetBlockHash().ToString(), nHeight);
        m_chainman.GetNotifications().progress(_("Replaying blocks…"), (int)((nHeight - nForkHeight) * 100.0 / (pindexNew->nHeight - nForkHeight)), false);
        if (!RollforwardBlock(&pindex, cache)) return false;
    }

    cache.SetBestBlock(pindexNew->GetBlockHash());
    cache.Flush();
    m_chainman.GetNotifications().progress(bilingual_str{}, 100, false);
    return true;
}

bool Chainstate::NeedsRedownload() const
{
    AssertLockHeld(cs_main);

    // At and above m_params.SegwitHeight, segwit consensus rules must be validated
    CBlockIndex* block{m_chain.Tip()};

    while (block != nullptr && DeploymentActiveAt(*block, m_chainman, Consensus::DEPLOYMENT_SEGWIT)) {
        if (!(block->nStatus & BLOCK_OPT_WITNESS)) {
            // block is insufficiently validated for a segwit client
            return true;
        }
        block = block->pprev;
    }

    return false;
}

void Chainstate::ClearBlockIndexCandidates()
{
    AssertLockHeld(::cs_main);
    setBlockIndexCandidates.clear();
}

bool ChainstateManager::LoadBlockIndex()
{
    AssertLockHeld(cs_main);
    // Load block index from databases
    bool needs_init = fReindex;
    if (!fReindex) {
        bool ret{m_blockman.LoadBlockIndexDB(SnapshotBlockhash())};
        if (!ret) return false;

        std::vector<CBlockIndex*> vSortedByHeight{m_blockman.GetAllBlockIndices()};
        std::sort(vSortedByHeight.begin(), vSortedByHeight.end(),
                  CBlockIndexHeightOnlyComparator());

        for (CBlockIndex* pindex : vSortedByHeight) {
            if (m_interrupt) return false;
            // If we have an assumeutxo-based chainstate, then the snapshot
            // block will be a candidate for the tip, but it may not be
            // VALID_TRANSACTIONS (eg if we haven't yet downloaded the block),
            // so we special-case the snapshot block as a potential candidate
            // here.
            if (pindex == GetSnapshotBaseBlock() ||
                    (pindex->IsValid(BLOCK_VALID_TRANSACTIONS) &&
                     (pindex->HaveNumChainTxs() || pindex->pprev == nullptr))) {

                for (Chainstate* chainstate : GetAll()) {
                    chainstate->TryAddBlockIndexCandidate(pindex);
                }
            }
            if (pindex->nStatus & BLOCK_FAILED_MASK && (!m_best_invalid || pindex->nChainWork > m_best_invalid->nChainWork)) {
                m_best_invalid = pindex;
            }
            if (pindex->IsValid(BLOCK_VALID_TREE) && (m_best_header == nullptr || CBlockIndexWorkComparator()(m_best_header, pindex)))
                m_best_header = pindex;
        }

        needs_init = m_blockman.m_block_index.empty();
    }

    if (needs_init) {
        // Everything here is for *new* reindex/DBs. Thus, though
        // LoadBlockIndexDB may have set fReindex if we shut down
        // mid-reindex previously, we don't check fReindex and
        // instead only check it prior to LoadBlockIndexDB to set
        // needs_init.

        LogPrintf("Initializing databases...\n");
    }
    return true;
}

bool Chainstate::LoadGenesisBlock()
{
    LOCK(cs_main);

    const CChainParams& params{m_chainman.GetParams()};

    // Check whether we're already initialized by checking for genesis in
    // m_blockman.m_block_index. Note that we can't use m_chain here, since it is
    // set based on the coins db, not the block index db, which is the only
    // thing loaded at this point.
    if (m_blockman.m_block_index.count(params.GenesisBlock().GetHash()))
        return true;

    try {
        const CBlock& block = params.GenesisBlock();
        FlatFilePos blockPos{m_blockman.SaveBlockToDisk(block, 0, nullptr)};
        if (blockPos.IsNull()) {
            return error("%s: writing genesis block to disk failed", __func__);
        }
        CBlockIndex* pindex = m_blockman.AddToBlockIndex(block, m_chainman.m_best_header, false);
        m_chainman.ReceivedBlockTransactions(block, pindex, blockPos);
    } catch (const std::runtime_error& e) {
        return error("%s: failed to write genesis block: %s", __func__, e.what());
    }

    return true;
}

void ChainstateManager::LoadExternalBlockFile(
    CAutoFile& file_in,
    FlatFilePos* dbp,
    std::multimap<uint256, FlatFilePos>* blocks_with_unknown_parent)
{
    // Either both should be specified (-reindex), or neither (-loadblock).
    assert(!dbp == !blocks_with_unknown_parent);

    const auto start{SteadyClock::now()};
    const CChainParams& params{GetParams()};

    int nLoaded = 0;
    try {
        BufferedFile blkdat{file_in, 2 * MAX_BLOCK_SERIALIZED_SIZE, MAX_BLOCK_SERIALIZED_SIZE + 8, SER_NETWORK};
        // nRewind indicates where to resume scanning in case something goes wrong,
        // such as a block fails to deserialize.
        uint64_t nRewind = blkdat.GetPos();
        while (!blkdat.eof()) {
            if (m_interrupt) return;

            blkdat.SetPos(nRewind);
            nRewind++; // start one byte further next time, in case of failure
            blkdat.SetLimit(); // remove former limit
            unsigned int nSize = 0;
            try {
                // locate a header
                MessageStartChars buf;
                blkdat.FindByte(std::byte(params.MessageStart()[0]));
                nRewind = blkdat.GetPos() + 1;
                blkdat >> buf;
                if (buf != params.MessageStart()) {
                    continue;
                }
                // read size
                blkdat >> nSize;
                if (nSize < 80 || nSize > MAX_BLOCK_SERIALIZED_SIZE)
                    continue;
            } catch (const std::exception&) {
                // no valid block header found; don't complain
                // (this happens at the end of every blk.dat file)
                break;
            }
            try {
                // read block header
                const uint64_t nBlockPos{blkdat.GetPos()};
                if (dbp)
                    dbp->nPos = nBlockPos;
                blkdat.SetLimit(nBlockPos + nSize);
                CBlockHeader header;
                blkdat >> header;
                const uint256 hash{header.GetHash()};
                // Skip the rest of this block (this may read from disk into memory); position to the marker before the
                // next block, but it's still possible to rewind to the start of the current block (without a disk read).
                nRewind = nBlockPos + nSize;
                blkdat.SkipTo(nRewind);

                std::shared_ptr<CBlock> pblock{}; // needs to remain available after the cs_main lock is released to avoid duplicate reads from disk

                {
                    LOCK(cs_main);
                    // detect out of order blocks, and store them for later
                    if (hash != params.GetConsensus().hashGenesisBlock && !m_blockman.LookupBlockIndex(header.hashPrevBlock)) {
                        LogPrint(BCLog::REINDEX, "%s: Out of order block %s, parent %s not known\n", __func__, hash.ToString(),
                                 header.hashPrevBlock.ToString());
                        if (dbp && blocks_with_unknown_parent) {
                            blocks_with_unknown_parent->emplace(header.hashPrevBlock, *dbp);
                        }
                        continue;
                    }

                    // process in case the block isn't known yet
                    const CBlockIndex* pindex = m_blockman.LookupBlockIndex(hash);
                    if (!pindex || (pindex->nStatus & BLOCK_HAVE_DATA) == 0) {
                        // This block can be processed immediately; rewind to its start, read and deserialize it.
                        blkdat.SetPos(nBlockPos);
                        pblock = std::make_shared<CBlock>();
                        blkdat >> *pblock;
                        nRewind = blkdat.GetPos();

                        // Set nFlags in case of proof of stake block
                        if (pblock->IsProofOfStake())
                            pblock->nFlags |= CBlockIndex::BLOCK_PROOF_OF_STAKE;

                        BlockValidationState state;
                        if (AcceptBlock(pblock, state, nullptr, true, dbp, nullptr, true)) {
                            nLoaded++;
                        }
                        if (state.IsError()) {
                            break;
                        }
                    } else if (hash != params.GetConsensus().hashGenesisBlock && pindex->nHeight % 1000 == 0) {
                        LogPrint(BCLog::REINDEX, "Block Import: already had block %s at height %d\n", hash.ToString(), pindex->nHeight);
                    }
                }

                // Activate the genesis block so normal node progress can continue
                if (hash == params.GetConsensus().hashGenesisBlock) {
                    bool genesis_activation_failure = false;
                    for (auto c : GetAll()) {
                        BlockValidationState state;
                        if (!c->ActivateBestChain(state, nullptr)) {
                            genesis_activation_failure = true;
                            break;
                        }
                    }
                    if (genesis_activation_failure) {
                        break;
                    }
                }

                if (m_blockman.IsPruneMode() && !fReindex && pblock) {
                    // must update the tip for pruning to work while importing with -loadblock.
                    // this is a tradeoff to conserve disk space at the expense of time
                    // spent updating the tip to be able to prune.
                    // otherwise, ActivateBestChain won't be called by the import process
                    // until after all of the block files are loaded. ActivateBestChain can be
                    // called by concurrent network message processing. but, that is not
                    // reliable for the purpose of pruning while importing.
                    bool activation_failure = false;
                    for (auto c : GetAll()) {
                        BlockValidationState state;
                        if (!c->ActivateBestChain(state, pblock)) {
                            LogPrint(BCLog::REINDEX, "failed to activate chain (%s)\n", state.ToString());
                            activation_failure = true;
                            break;
                        }
                    }
                    if (activation_failure) {
                        break;
                    }
                }

                NotifyHeaderTip(*this);

                if (!blocks_with_unknown_parent) continue;

                // Recursively process earlier encountered successors of this block
                std::deque<uint256> queue;
                queue.push_back(hash);
                while (!queue.empty()) {
                    uint256 head = queue.front();
                    queue.pop_front();
                    auto range = blocks_with_unknown_parent->equal_range(head);
                    while (range.first != range.second) {
                        std::multimap<uint256, FlatFilePos>::iterator it = range.first;
                        std::shared_ptr<CBlock> pblockrecursive = std::make_shared<CBlock>();
                        if (m_blockman.ReadBlockFromDisk(*pblockrecursive, it->second)) {
                            LogPrint(BCLog::REINDEX, "%s: Processing out of order child %s of %s\n", __func__, pblockrecursive->GetHash().ToString(),
                                    head.ToString());
                            LOCK(cs_main);
                            BlockValidationState dummy;
                            if (AcceptBlock(pblockrecursive, dummy, nullptr, true, &it->second, nullptr, true)) {
                                nLoaded++;
                                queue.push_back(pblockrecursive->GetHash());
                            }
                        }
                        range.first++;
                        blocks_with_unknown_parent->erase(it);
                        NotifyHeaderTip(*this);
                    }
                }
            } catch (const std::exception& e) {
                // historical bugs added extra data to the block files that does not deserialize cleanly.
                // commonly this data is between readable blocks, but it does not really matter. such data is not fatal to the import process.
                // the code that reads the block files deals with invalid data by simply ignoring it.
                // it continues to search for the next {4 byte magic message start bytes + 4 byte length + block} that does deserialize cleanly
                // and passes all of the other block validation checks dealing with POW and the merkle root, etc...
                // we merely note with this informational log message when unexpected data is encountered.
                // we could also be experiencing a storage system read error, or a read of a previous bad write. these are possible, but
                // less likely scenarios. we don't have enough information to tell a difference here.
                // the reindex process is not the place to attempt to clean and/or compact the block files. if so desired, a studious node operator
                // may use knowledge of the fact that the block files are not entirely pristine in order to prepare a set of pristine, and
                // perhaps ordered, block files for later reindexing.
                LogPrint(BCLog::REINDEX, "%s: unexpected data at file offset 0x%x - %s. continuing\n", __func__, (nRewind - 1), e.what());
            }
        }
    } catch (const std::runtime_error& e) {
        GetNotifications().fatalError(std::string("System error: ") + e.what());
    }
    LogPrintf("Loaded %i blocks from external file in %dms\n", nLoaded, Ticks<std::chrono::milliseconds>(SteadyClock::now() - start));
}

void ChainstateManager::CheckBlockIndex()
{
    if (!ShouldCheckBlockIndex()) {
        return;
    }

    LOCK(cs_main);

    // During a reindex, we read the genesis block and call CheckBlockIndex before ActivateBestChain,
    // so we have the genesis block in m_blockman.m_block_index but no active chain. (A few of the
    // tests when iterating the block tree require that m_chain has been initialized.)
    if (ActiveChain().Height() < 0) {
        assert(m_blockman.m_block_index.size() <= 1);
        return;
    }

    // Build forward-pointing map of the entire block tree.
    std::multimap<CBlockIndex*,CBlockIndex*> forward;
    for (auto& [_, block_index] : m_blockman.m_block_index) {
        forward.emplace(block_index.pprev, &block_index);
    }

    assert(forward.size() == m_blockman.m_block_index.size());

    std::pair<std::multimap<CBlockIndex*,CBlockIndex*>::iterator,std::multimap<CBlockIndex*,CBlockIndex*>::iterator> rangeGenesis = forward.equal_range(nullptr);
    CBlockIndex *pindex = rangeGenesis.first->second;
    rangeGenesis.first++;
    assert(rangeGenesis.first == rangeGenesis.second); // There is only one index entry with parent nullptr.

    // Iterate over the entire block tree, using depth-first search.
    // Along the way, remember whether there are blocks on the path from genesis
    // block being explored which are the first to have certain properties.
    size_t nNodes = 0;
    int nHeight = 0;
    CBlockIndex* pindexFirstInvalid = nullptr; // Oldest ancestor of pindex which is invalid.
    CBlockIndex* pindexFirstMissing = nullptr; // Oldest ancestor of pindex which does not have BLOCK_HAVE_DATA.
    CBlockIndex* pindexFirstNeverProcessed = nullptr; // Oldest ancestor of pindex for which nTx == 0.
    CBlockIndex* pindexFirstNotTreeValid = nullptr; // Oldest ancestor of pindex which does not have BLOCK_VALID_TREE (regardless of being valid or not).
    CBlockIndex* pindexFirstNotTransactionsValid = nullptr; // Oldest ancestor of pindex which does not have BLOCK_VALID_TRANSACTIONS (regardless of being valid or not).
    CBlockIndex* pindexFirstNotChainValid = nullptr; // Oldest ancestor of pindex which does not have BLOCK_VALID_CHAIN (regardless of being valid or not).
    CBlockIndex* pindexFirstNotScriptsValid = nullptr; // Oldest ancestor of pindex which does not have BLOCK_VALID_SCRIPTS (regardless of being valid or not).
    CBlockIndex* pindexFirstAssumeValid = nullptr; // Oldest ancestor of pindex which has BLOCK_ASSUMED_VALID
    while (pindex != nullptr) {
        nNodes++;
        // Make sure nChainTx sum is correctly computed.
        unsigned int prev_chain_tx = pindex->pprev ? pindex->pprev->nChainTx : 0;
        assert((pindex->nChainTx == pindex->nTx + prev_chain_tx)
               // For testing, allow transaction counts to be completely unset.
               || (pindex->nChainTx == 0 && pindex->nTx == 0)
               // For testing, allow this nChainTx to be unset if previous is also unset.
               || (pindex->nChainTx == 0 && prev_chain_tx == 0 && pindex->pprev));

        if (pindexFirstAssumeValid == nullptr && pindex->nStatus & BLOCK_ASSUMED_VALID) pindexFirstAssumeValid = pindex;
        if (pindexFirstInvalid == nullptr && pindex->nStatus & BLOCK_FAILED_VALID) pindexFirstInvalid = pindex;
        if (pindexFirstMissing == nullptr && !(pindex->nStatus & BLOCK_HAVE_DATA)) {
            pindexFirstMissing = pindex;
        }
        if (pindexFirstNeverProcessed == nullptr && pindex->nTx == 0) pindexFirstNeverProcessed = pindex;
        if (pindex->pprev != nullptr && pindexFirstNotTreeValid == nullptr && (pindex->nStatus & BLOCK_VALID_MASK) < BLOCK_VALID_TREE) pindexFirstNotTreeValid = pindex;

        if (pindex->pprev != nullptr && !pindex->IsAssumedValid()) {
            // Skip validity flag checks for BLOCK_ASSUMED_VALID index entries, since these
            // *_VALID_MASK flags will not be present for index entries we are temporarily assuming
            // valid.
            if (pindexFirstNotTransactionsValid == nullptr &&
                    (pindex->nStatus & BLOCK_VALID_MASK) < BLOCK_VALID_TRANSACTIONS) {
                pindexFirstNotTransactionsValid = pindex;
            }

            if (pindexFirstNotChainValid == nullptr &&
                    (pindex->nStatus & BLOCK_VALID_MASK) < BLOCK_VALID_CHAIN) {
                pindexFirstNotChainValid = pindex;
            }

            if (pindexFirstNotScriptsValid == nullptr &&
                    (pindex->nStatus & BLOCK_VALID_MASK) < BLOCK_VALID_SCRIPTS) {
                pindexFirstNotScriptsValid = pindex;
            }
        }

        // Begin: actual consistency checks.
        if (pindex->pprev == nullptr) {
            // Genesis block checks.
            assert(pindex->GetBlockHash() == GetConsensus().hashGenesisBlock); // Genesis block's hash must match.
            for (auto c : GetAll()) {
                if (c->m_chain.Genesis() != nullptr) {
                    assert(pindex == c->m_chain.Genesis()); // The chain's genesis block must be this block.
                }
            }
        }
        if (!pindex->HaveNumChainTxs()) assert(pindex->nSequenceId <= 0); // nSequenceId can't be set positive for blocks that aren't linked (negative is used for preciousblock)
        // VALID_TRANSACTIONS is equivalent to nTx > 0 for all nodes (whether or not pruning has occurred).
        // HAVE_DATA is only equivalent to nTx > 0 (or VALID_TRANSACTIONS) if no pruning has occurred.
        // As we've never pruned, then HAVE_DATA should be equivalent to nTx > 0
        assert(!(pindex->nStatus & BLOCK_HAVE_DATA) == (pindex->nTx == 0));
        if (pindexFirstAssumeValid == nullptr) {
            // If we've got some assume valid blocks, then we might have
            // missing blocks (not HAVE_DATA) but still treat them as
            // having been processed (with a fake nTx value). Otherwise, we
            // can assert that these are the same.
            assert(pindexFirstMissing == pindexFirstNeverProcessed);
        }
        if (pindex->nStatus & BLOCK_HAVE_UNDO) assert(pindex->nStatus & BLOCK_HAVE_DATA);
        if (pindex->IsAssumedValid()) {
            // Assumed-valid blocks should have some nTx value.
            assert(pindex->nTx > 0);
            // Assumed-valid blocks should connect to the main chain.
            assert((pindex->nStatus & BLOCK_VALID_MASK) >= BLOCK_VALID_TREE);
        } else {
            // Otherwise there should only be an nTx value if we have
            // actually seen a block's transactions.
            assert(((pindex->nStatus & BLOCK_VALID_MASK) >= BLOCK_VALID_TRANSACTIONS) == (pindex->nTx > 0)); // This is pruning-independent.
        }
        // All parents having had data (at some point) is equivalent to all parents being VALID_TRANSACTIONS, which is equivalent to HaveNumChainTxs().
        assert((pindexFirstNeverProcessed == nullptr) == pindex->HaveNumChainTxs());
        assert((pindexFirstNotTransactionsValid == nullptr) == pindex->HaveNumChainTxs());
        assert(pindex->nHeight == nHeight); // nHeight must be consistent.
        assert(pindex->pprev == nullptr || pindex->nChainWork >= pindex->pprev->nChainWork); // For every block except the genesis block, the chainwork must be larger than the parent's.
        assert(nHeight < 2 || (pindex->pskip && (pindex->pskip->nHeight < nHeight))); // The pskip pointer must point back for all but the first 2 blocks.
        assert(pindexFirstNotTreeValid == nullptr); // All m_blockman.m_block_index entries must at least be TREE valid
        if ((pindex->nStatus & BLOCK_VALID_MASK) >= BLOCK_VALID_TREE) assert(pindexFirstNotTreeValid == nullptr); // TREE valid implies all parents are TREE valid
        if ((pindex->nStatus & BLOCK_VALID_MASK) >= BLOCK_VALID_CHAIN) assert(pindexFirstNotChainValid == nullptr); // CHAIN valid implies all parents are CHAIN valid
        if ((pindex->nStatus & BLOCK_VALID_MASK) >= BLOCK_VALID_SCRIPTS) assert(pindexFirstNotScriptsValid == nullptr); // SCRIPTS valid implies all parents are SCRIPTS valid
        if (pindexFirstInvalid == nullptr) {
            // Checks for not-invalid blocks.
            assert((pindex->nStatus & BLOCK_FAILED_MASK) == 0); // The failed mask cannot be set for blocks without invalid parents.
        }
        // Chainstate-specific checks on setBlockIndexCandidates
        for (auto c : GetAll()) {
            if (c->m_chain.Tip() == nullptr) continue;
            if (!CBlockIndexWorkComparator()(pindex, c->m_chain.Tip()) && pindexFirstNeverProcessed == nullptr) {
                if (pindexFirstInvalid == nullptr) {
                    const bool is_active = c == &ActiveChainstate();
                    // If this block sorts at least as good as the current tip and
                    // is valid and we have all data for its parents, it must be in
                    // setBlockIndexCandidates.  m_chain.Tip() must also be there
                    // even if some data has been pruned.
                    //
                    if ((pindexFirstMissing == nullptr || pindex == c->m_chain.Tip())) {
                        // The active chainstate should always have this block
                        // as a candidate, but a background chainstate should
                        // only have it if it is an ancestor of the snapshot base.
                        if (is_active || GetSnapshotBaseBlock()->GetAncestor(pindex->nHeight) == pindex) {
                            assert(c->setBlockIndexCandidates.count(pindex));
                        }
                    }
                    // If some parent is missing, then it could be that this block was in
                    // setBlockIndexCandidates but had to be removed because of the missing data.
                    // In this case it must be in m_blocks_unlinked -- see test below.
                }
            } else { // If this block sorts worse than the current tip or some ancestor's block has never been seen, it cannot be in setBlockIndexCandidates.
                assert(c->setBlockIndexCandidates.count(pindex) == 0);
            }
        }
        // Check whether this block is in m_blocks_unlinked.
        std::pair<std::multimap<CBlockIndex*,CBlockIndex*>::iterator,std::multimap<CBlockIndex*,CBlockIndex*>::iterator> rangeUnlinked = m_blockman.m_blocks_unlinked.equal_range(pindex->pprev);
        bool foundInUnlinked = false;
        while (rangeUnlinked.first != rangeUnlinked.second) {
            assert(rangeUnlinked.first->first == pindex->pprev);
            if (rangeUnlinked.first->second == pindex) {
                foundInUnlinked = true;
                break;
            }
            rangeUnlinked.first++;
        }
        if (pindex->pprev && (pindex->nStatus & BLOCK_HAVE_DATA) && pindexFirstNeverProcessed != nullptr && pindexFirstInvalid == nullptr) {
            // If this block has block data available, some parent was never received, and has no invalid parents, it must be in m_blocks_unlinked.
            assert(foundInUnlinked);
        }
        if (!(pindex->nStatus & BLOCK_HAVE_DATA)) assert(!foundInUnlinked); // Can't be in m_blocks_unlinked if we don't HAVE_DATA
        if (pindexFirstMissing == nullptr) assert(!foundInUnlinked); // We aren't missing data for any parent -- cannot be in m_blocks_unlinked.
        if (pindex->pprev && (pindex->nStatus & BLOCK_HAVE_DATA) && pindexFirstNeverProcessed == nullptr && pindexFirstMissing != nullptr) {
            // We HAVE_DATA for this block, have received data for all parents at some point, but we're currently missing data for some parent.
            // This block may have entered m_blocks_unlinked if:
            //  - it has a descendant that at some point had more work than the
            //    tip, and
            //  - we tried switching to that descendant but were missing
            //    data for some intermediate block between m_chain and the
            //    tip.
            // So if this block is itself better than any m_chain.Tip() and it wasn't in
            // setBlockIndexCandidates, then it must be in m_blocks_unlinked.
            for (auto c : GetAll()) {
                const bool is_active = c == &ActiveChainstate();
                if (!CBlockIndexWorkComparator()(pindex, c->m_chain.Tip()) && c->setBlockIndexCandidates.count(pindex) == 0) {
                    if (pindexFirstInvalid == nullptr) {
                        if (is_active || GetSnapshotBaseBlock()->GetAncestor(pindex->nHeight) == pindex) {
                            assert(foundInUnlinked);
                        }
                    }
                }
            }
        }
        // assert(pindex->GetBlockHash() == pindex->GetBlockHeader().GetHash()); // Perhaps too slow
        // End: actual consistency checks.

        // Try descending into the first subnode.
        std::pair<std::multimap<CBlockIndex*,CBlockIndex*>::iterator,std::multimap<CBlockIndex*,CBlockIndex*>::iterator> range = forward.equal_range(pindex);
        if (range.first != range.second) {
            // A subnode was found.
            pindex = range.first->second;
            nHeight++;
            continue;
        }
        // This is a leaf node.
        // Move upwards until we reach a node of which we have not yet visited the last child.
        while (pindex) {
            // We are going to either move to a parent or a sibling of pindex.
            // If pindex was the first with a certain property, unset the corresponding variable.
            if (pindex == pindexFirstInvalid) pindexFirstInvalid = nullptr;
            if (pindex == pindexFirstMissing) pindexFirstMissing = nullptr;
            if (pindex == pindexFirstNeverProcessed) pindexFirstNeverProcessed = nullptr;
            if (pindex == pindexFirstNotTreeValid) pindexFirstNotTreeValid = nullptr;
            if (pindex == pindexFirstNotTransactionsValid) pindexFirstNotTransactionsValid = nullptr;
            if (pindex == pindexFirstNotChainValid) pindexFirstNotChainValid = nullptr;
            if (pindex == pindexFirstNotScriptsValid) pindexFirstNotScriptsValid = nullptr;
            if (pindex == pindexFirstAssumeValid) pindexFirstAssumeValid = nullptr;
            // Find our parent.
            CBlockIndex* pindexPar = pindex->pprev;
            // Find which child we just visited.
            std::pair<std::multimap<CBlockIndex*,CBlockIndex*>::iterator,std::multimap<CBlockIndex*,CBlockIndex*>::iterator> rangePar = forward.equal_range(pindexPar);
            while (rangePar.first->second != pindex) {
                assert(rangePar.first != rangePar.second); // Our parent must have at least the node we're coming from as child.
                rangePar.first++;
            }
            // Proceed to the next one.
            rangePar.first++;
            if (rangePar.first != rangePar.second) {
                // Move to the sibling.
                pindex = rangePar.first->second;
                break;
            } else {
                // Move up further.
                pindex = pindexPar;
                nHeight--;
                continue;
            }
        }
    }

    // Check that we actually traversed the entire map.
    assert(nNodes == forward.size());
}

std::string Chainstate::ToString()
{
    AssertLockHeld(::cs_main);
    CBlockIndex* tip = m_chain.Tip();
    return strprintf("Chainstate [%s] @ height %d (%s)",
                     m_from_snapshot_blockhash ? "snapshot" : "ibd",
                     tip ? tip->nHeight : -1, tip ? tip->GetBlockHash().ToString() : "null");
}

bool Chainstate::ResizeCoinsCaches(size_t coinstip_size, size_t coinsdb_size)
{
    AssertLockHeld(::cs_main);
    if (coinstip_size == m_coinstip_cache_size_bytes &&
            coinsdb_size == m_coinsdb_cache_size_bytes) {
        // Cache sizes are unchanged, no need to continue.
        return true;
    }
    size_t old_coinstip_size = m_coinstip_cache_size_bytes;
    m_coinstip_cache_size_bytes = coinstip_size;
    m_coinsdb_cache_size_bytes = coinsdb_size;
    CoinsDB().ResizeCache(coinsdb_size);

    LogPrintf("[%s] resized coinsdb cache to %.1f MiB\n",
        this->ToString(), coinsdb_size * (1.0 / 1024 / 1024));
    LogPrintf("[%s] resized coinstip cache to %.1f MiB\n",
        this->ToString(), coinstip_size * (1.0 / 1024 / 1024));

    BlockValidationState state;
    bool ret;

    if (coinstip_size > old_coinstip_size) {
        // Likely no need to flush if cache sizes have grown.
        ret = FlushStateToDisk(state, FlushStateMode::IF_NEEDED);
    } else {
        // Otherwise, flush state to disk and deallocate the in-memory coins map.
        ret = FlushStateToDisk(state, FlushStateMode::ALWAYS);
    }
    return ret;
}

//! Guess how far we are in the verification process at the given block index
//! require cs_main if pindex has not been validated yet (because nChainTx might be unset)
double GuessVerificationProgress(const ChainTxData& data, const CBlockIndex *pindex) {
    if (pindex == nullptr)
        return 0.0;

    int64_t nNow = time(nullptr);

    double fTxTotal;

    if (pindex->nChainTx <= data.nTxCount) {
        fTxTotal = data.nTxCount + (nNow - data.nTime) * data.dTxRate;
    } else {
        fTxTotal = pindex->nChainTx + (nNow - pindex->GetBlockTime()) * data.dTxRate;
    }

    return std::min<double>(pindex->nChainTx / fTxTotal, 1.0);
}

std::optional<uint256> ChainstateManager::SnapshotBlockhash() const
{
    LOCK(::cs_main);
    if (m_active_chainstate && m_active_chainstate->m_from_snapshot_blockhash) {
        // If a snapshot chainstate exists, it will always be our active.
        return m_active_chainstate->m_from_snapshot_blockhash;
    }
    return std::nullopt;
}

std::vector<Chainstate*> ChainstateManager::GetAll()
{
    LOCK(::cs_main);
    std::vector<Chainstate*> out;

    for (Chainstate* cs : {m_ibd_chainstate.get(), m_snapshot_chainstate.get()}) {
        if (this->IsUsable(cs)) out.push_back(cs);
    }

    return out;
}

Chainstate& ChainstateManager::InitializeChainstate(CTxMemPool* mempool)
{
    AssertLockHeld(::cs_main);
    assert(!m_ibd_chainstate);
    assert(!m_active_chainstate);

    m_ibd_chainstate = std::make_unique<Chainstate>(mempool, m_blockman, *this);
    m_active_chainstate = m_ibd_chainstate.get();
    return *m_active_chainstate;
}

[[nodiscard]] static bool DeleteCoinsDBFromDisk(const fs::path db_path, bool is_snapshot)
    EXCLUSIVE_LOCKS_REQUIRED(::cs_main)
{
    AssertLockHeld(::cs_main);

    if (is_snapshot) {
        fs::path base_blockhash_path = db_path / node::SNAPSHOT_BLOCKHASH_FILENAME;

        try {
            bool existed = fs::remove(base_blockhash_path);
            if (!existed) {
                LogPrintf("[snapshot] snapshot chainstate dir being removed lacks %s file\n",
                          fs::PathToString(node::SNAPSHOT_BLOCKHASH_FILENAME));
            }
        } catch (const fs::filesystem_error& e) {
            LogPrintf("[snapshot] failed to remove file %s: %s\n",
                    fs::PathToString(base_blockhash_path), fsbridge::get_filesystem_error_message(e));
        }
    }

    std::string path_str = fs::PathToString(db_path);
    LogPrintf("Removing leveldb dir at %s\n", path_str);

    // We have to destruct before this call leveldb::DB in order to release the db
    // lock, otherwise `DestroyDB` will fail. See `leveldb::~DBImpl()`.
    const bool destroyed = DestroyDB(path_str);

    if (!destroyed) {
        LogPrintf("error: leveldb DestroyDB call failed on %s\n", path_str);
    }

    // Datadir should be removed from filesystem; otherwise initialization may detect
    // it on subsequent statups and get confused.
    //
    // If the base_blockhash_path removal above fails in the case of snapshot
    // chainstates, this will return false since leveldb won't remove a non-empty
    // directory.
    return destroyed && !fs::exists(db_path);
}

bool ChainstateManager::ActivateSnapshot(
        AutoFile& coins_file,
        const SnapshotMetadata& metadata,
        bool in_memory)
{
    uint256 base_blockhash = metadata.m_base_blockhash;

    if (this->SnapshotBlockhash()) {
        LogPrintf("[snapshot] can't activate a snapshot-based chainstate more than once\n");
        return false;
    }

    {
        LOCK(::cs_main);
        if (Assert(m_active_chainstate->GetMempool())->size() > 0) {
            LogPrintf("[snapshot] can't activate a snapshot when mempool not empty\n");
            return false;
        }
    }

    int64_t current_coinsdb_cache_size{0};
    int64_t current_coinstip_cache_size{0};

    // Cache percentages to allocate to each chainstate.
    //
    // These particular percentages don't matter so much since they will only be
    // relevant during snapshot activation; caches are rebalanced at the conclusion of
    // this function. We want to give (essentially) all available cache capacity to the
    // snapshot to aid the bulk load later in this function.
    static constexpr double IBD_CACHE_PERC = 0.01;
    static constexpr double SNAPSHOT_CACHE_PERC = 0.99;

    {
        LOCK(::cs_main);
        // Resize the coins caches to ensure we're not exceeding memory limits.
        //
        // Allocate the majority of the cache to the incoming snapshot chainstate, since
        // (optimistically) getting to its tip will be the top priority. We'll need to call
        // `MaybeRebalanceCaches()` once we're done with this function to ensure
        // the right allocation (including the possibility that no snapshot was activated
        // and that we should restore the active chainstate caches to their original size).
        //
        current_coinsdb_cache_size = this->ActiveChainstate().m_coinsdb_cache_size_bytes;
        current_coinstip_cache_size = this->ActiveChainstate().m_coinstip_cache_size_bytes;

        // Temporarily resize the active coins cache to make room for the newly-created
        // snapshot chain.
        this->ActiveChainstate().ResizeCoinsCaches(
            static_cast<size_t>(current_coinstip_cache_size * IBD_CACHE_PERC),
            static_cast<size_t>(current_coinsdb_cache_size * IBD_CACHE_PERC));
    }

    auto snapshot_chainstate = WITH_LOCK(::cs_main,
        return std::make_unique<Chainstate>(
            /*mempool=*/nullptr, m_blockman, *this, base_blockhash));

    {
        LOCK(::cs_main);
        snapshot_chainstate->InitCoinsDB(
            static_cast<size_t>(current_coinsdb_cache_size * SNAPSHOT_CACHE_PERC),
            in_memory, false, "chainstate");
        snapshot_chainstate->InitCoinsCache(
            static_cast<size_t>(current_coinstip_cache_size * SNAPSHOT_CACHE_PERC));
    }

    auto cleanup_bad_snapshot = [&](const char* reason) EXCLUSIVE_LOCKS_REQUIRED(::cs_main) {
        LogPrintf("[snapshot] activation failed - %s\n", reason);
        this->MaybeRebalanceCaches();

        // PopulateAndValidateSnapshot can return (in error) before the leveldb datadir
        // has been created, so only attempt removal if we got that far.
        if (auto snapshot_datadir = node::FindSnapshotChainstateDir(m_options.datadir)) {
            // We have to destruct leveldb::DB in order to release the db lock, otherwise
            // DestroyDB() (in DeleteCoinsDBFromDisk()) will fail. See `leveldb::~DBImpl()`.
            // Destructing the chainstate (and so resetting the coinsviews object) does this.
            snapshot_chainstate.reset();
            bool removed = DeleteCoinsDBFromDisk(*snapshot_datadir, /*is_snapshot=*/true);
            if (!removed) {
                GetNotifications().fatalError(strprintf("Failed to remove snapshot chainstate dir (%s). "
                    "Manually remove it before restarting.\n", fs::PathToString(*snapshot_datadir)));
            }
        }
        return false;
    };

    if (!this->PopulateAndValidateSnapshot(*snapshot_chainstate, coins_file, metadata)) {
        LOCK(::cs_main);
        return cleanup_bad_snapshot("population failed");
    }

    LOCK(::cs_main);  // cs_main required for rest of snapshot activation.

    // Do a final check to ensure that the snapshot chainstate is actually a more
    // work chain than the active chainstate; a user could have loaded a snapshot
    // very late in the IBD process, and we wouldn't want to load a useless chainstate.
    if (!CBlockIndexWorkComparator()(ActiveTip(), snapshot_chainstate->m_chain.Tip())) {
        return cleanup_bad_snapshot("work does not exceed active chainstate");
    }
    // If not in-memory, persist the base blockhash for use during subsequent
    // initialization.
    if (!in_memory) {
        if (!node::WriteSnapshotBaseBlockhash(*snapshot_chainstate)) {
            return cleanup_bad_snapshot("could not write base blockhash");
        }
    }

    assert(!m_snapshot_chainstate);
    m_snapshot_chainstate.swap(snapshot_chainstate);
    const bool chaintip_loaded = m_snapshot_chainstate->LoadChainTip();
    assert(chaintip_loaded);

    // Transfer possession of the mempool to the snapshot chainstate.
    // Mempool is empty at this point because we're still in IBD.
    Assert(m_active_chainstate->m_mempool->size() == 0);
    Assert(!m_snapshot_chainstate->m_mempool);
    m_snapshot_chainstate->m_mempool = m_active_chainstate->m_mempool;
    m_active_chainstate->m_mempool = nullptr;
    m_active_chainstate = m_snapshot_chainstate.get();
    m_blockman.m_snapshot_height = this->GetSnapshotBaseHeight();

    LogPrintf("[snapshot] successfully activated snapshot %s\n", base_blockhash.ToString());
    LogPrintf("[snapshot] (%.2f MB)\n",
        m_snapshot_chainstate->CoinsTip().DynamicMemoryUsage() / (1000 * 1000));

    this->MaybeRebalanceCaches();
    return true;
}

static void FlushSnapshotToDisk(CCoinsViewCache& coins_cache, bool snapshot_loaded)
{
    LOG_TIME_MILLIS_WITH_CATEGORY_MSG_ONCE(
        strprintf("%s (%.2f MB)",
                  snapshot_loaded ? "saving snapshot chainstate" : "flushing coins cache",
                  coins_cache.DynamicMemoryUsage() / (1000 * 1000)),
        BCLog::LogFlags::ALL);

    coins_cache.Flush();
}

struct StopHashingException : public std::exception
{
    const char* what() const noexcept override
    {
        return "ComputeUTXOStats interrupted.";
    }
};

static void SnapshotUTXOHashBreakpoint(const util::SignalInterrupt& interrupt)
{
    if (interrupt) throw StopHashingException();
}

bool ChainstateManager::PopulateAndValidateSnapshot(
    Chainstate& snapshot_chainstate,
    AutoFile& coins_file,
    const SnapshotMetadata& metadata)
{
    // It's okay to release cs_main before we're done using `coins_cache` because we know
    // that nothing else will be referencing the newly created snapshot_chainstate yet.
    CCoinsViewCache& coins_cache = *WITH_LOCK(::cs_main, return &snapshot_chainstate.CoinsTip());

    uint256 base_blockhash = metadata.m_base_blockhash;

    CBlockIndex* snapshot_start_block = WITH_LOCK(::cs_main, return m_blockman.LookupBlockIndex(base_blockhash));

    if (!snapshot_start_block) {
        // Needed for ComputeUTXOStats to determine the
        // height and to avoid a crash when base_blockhash.IsNull()
        LogPrintf("[snapshot] Did not find snapshot start blockheader %s\n",
                  base_blockhash.ToString());
        return false;
    }

    int base_height = snapshot_start_block->nHeight;
    const auto& maybe_au_data = GetParams().AssumeutxoForHeight(base_height);

    if (!maybe_au_data) {
        LogPrintf("[snapshot] assumeutxo height in snapshot metadata not recognized "
                  "(%d) - refusing to load snapshot\n", base_height);
        return false;
    }

    const AssumeutxoData& au_data = *maybe_au_data;

    // This work comparison is a duplicate check with the one performed later in
    // ActivateSnapshot(), but is done so that we avoid doing the long work of staging
    // a snapshot that isn't actually usable.
    if (WITH_LOCK(::cs_main, return !CBlockIndexWorkComparator()(ActiveTip(), snapshot_start_block))) {
        LogPrintf("[snapshot] activation failed - work does not exceed active chainstate\n");
        return false;
    }

    COutPoint outpoint;
    Coin coin;
    const uint64_t coins_count = metadata.m_coins_count;
    uint64_t coins_left = metadata.m_coins_count;

    LogPrintf("[snapshot] loading coins from snapshot %s\n", base_blockhash.ToString());
    int64_t coins_processed{0};

    while (coins_left > 0) {
        try {
            coins_file >> outpoint;
            coins_file >> coin;
        } catch (const std::ios_base::failure&) {
            LogPrintf("[snapshot] bad snapshot format or truncated snapshot after deserializing %d coins\n",
                      coins_count - coins_left);
            return false;
        }
        if (coin.nHeight > base_height ||
            outpoint.n >= std::numeric_limits<decltype(outpoint.n)>::max() // Avoid integer wrap-around in coinstats.cpp:ApplyHash
        ) {
            LogPrintf("[snapshot] bad snapshot data after deserializing %d coins\n",
                      coins_count - coins_left);
            return false;
        }
        if (!MoneyRange(coin.out.nValue)) {
            LogPrintf("[snapshot] bad snapshot data after deserializing %d coins - bad tx out value\n",
                      coins_count - coins_left);
            return false;
        }

        coins_cache.EmplaceCoinInternalDANGER(std::move(outpoint), std::move(coin));

        --coins_left;
        ++coins_processed;

        if (coins_processed % 1000000 == 0) {
            LogPrintf("[snapshot] %d coins loaded (%.2f%%, %.2f MB)\n",
                coins_processed,
                static_cast<float>(coins_processed) * 100 / static_cast<float>(coins_count),
                coins_cache.DynamicMemoryUsage() / (1000 * 1000));
        }

        // Batch write and flush (if we need to) every so often.
        //
        // If our average Coin size is roughly 41 bytes, checking every 120,000 coins
        // means <5MB of memory imprecision.
        if (coins_processed % 120000 == 0) {
            if (m_interrupt) {
                return false;
            }

            const auto snapshot_cache_state = WITH_LOCK(::cs_main,
                return snapshot_chainstate.GetCoinsCacheSizeState());

            if (snapshot_cache_state >= CoinsCacheSizeState::CRITICAL) {
                // This is a hack - we don't know what the actual best block is, but that
                // doesn't matter for the purposes of flushing the cache here. We'll set this
                // to its correct value (`base_blockhash`) below after the coins are loaded.
                coins_cache.SetBestBlock(GetRandHash());

                // No need to acquire cs_main since this chainstate isn't being used yet.
                FlushSnapshotToDisk(coins_cache, /*snapshot_loaded=*/false);
            }
        }
    }

    // Important that we set this. This and the coins_cache accesses above are
    // sort of a layer violation, but either we reach into the innards of
    // CCoinsViewCache here or we have to invert some of the Chainstate to
    // embed them in a snapshot-activation-specific CCoinsViewCache bulk load
    // method.
    coins_cache.SetBestBlock(base_blockhash);

    bool out_of_coins{false};
    try {
        coins_file >> outpoint;
    } catch (const std::ios_base::failure&) {
        // We expect an exception since we should be out of coins.
        out_of_coins = true;
    }
    if (!out_of_coins) {
        LogPrintf("[snapshot] bad snapshot - coins left over after deserializing %d coins\n",
            coins_count);
        return false;
    }

    LogPrintf("[snapshot] loaded %d (%.2f MB) coins from snapshot %s\n",
        coins_count,
        coins_cache.DynamicMemoryUsage() / (1000 * 1000),
        base_blockhash.ToString());

    // No need to acquire cs_main since this chainstate isn't being used yet.
    FlushSnapshotToDisk(coins_cache, /*snapshot_loaded=*/true);

    assert(coins_cache.GetBestBlock() == base_blockhash);

    // As above, okay to immediately release cs_main here since no other context knows
    // about the snapshot_chainstate.
    CCoinsViewDB* snapshot_coinsdb = WITH_LOCK(::cs_main, return &snapshot_chainstate.CoinsDB());

    std::optional<CCoinsStats> maybe_stats;

    try {
        maybe_stats = ComputeUTXOStats(
            CoinStatsHashType::HASH_SERIALIZED, snapshot_coinsdb, m_blockman, [&interrupt = m_interrupt] { SnapshotUTXOHashBreakpoint(interrupt); });
    } catch (StopHashingException const&) {
        return false;
    }
    if (!maybe_stats.has_value()) {
        LogPrintf("[snapshot] failed to generate coins stats\n");
        return false;
    }

    // Assert that the deserialized chainstate contents match the expected assumeutxo value.
    if (AssumeutxoHash{maybe_stats->hashSerialized} != au_data.hash_serialized) {
        LogPrintf("[snapshot] bad snapshot content hash: expected %s, got %s\n",
            au_data.hash_serialized.ToString(), maybe_stats->hashSerialized.ToString());
        return false;
    }

    snapshot_chainstate.m_chain.SetTip(*snapshot_start_block);

    // The remainder of this function requires modifying data protected by cs_main.
    LOCK(::cs_main);

    // Fake various pieces of CBlockIndex state:
    CBlockIndex* index = nullptr;

    // Don't make any modifications to the genesis block.
    // This is especially important because we don't want to erroneously
    // apply BLOCK_ASSUMED_VALID to genesis, which would happen if we didn't skip
    // it here (since it apparently isn't BLOCK_VALID_SCRIPTS).
    constexpr int AFTER_GENESIS_START{1};

    for (int i = AFTER_GENESIS_START; i <= snapshot_chainstate.m_chain.Height(); ++i) {
        index = snapshot_chainstate.m_chain[i];

        // Fake nTx so that LoadBlockIndex() loads assumed-valid CBlockIndex
        // entries (among other things)
        if (!index->nTx) {
            index->nTx = 1;
        }
        // Fake nChainTx so that GuessVerificationProgress reports accurately
        index->nChainTx = index->pprev->nChainTx + index->nTx;

        // Mark unvalidated block index entries beneath the snapshot base block as assumed-valid.
        if (!index->IsValid(BLOCK_VALID_SCRIPTS)) {
            // This flag will be removed once the block is fully validated by a
            // background chainstate.
            index->nStatus |= BLOCK_ASSUMED_VALID;
        }

        // Fake BLOCK_OPT_WITNESS so that Chainstate::NeedsRedownload()
        // won't ask to rewind the entire assumed-valid chain on startup.
        if (DeploymentActiveAt(*index, *this, Consensus::DEPLOYMENT_SEGWIT)) {
            index->nStatus |= BLOCK_OPT_WITNESS;
        }

        m_blockman.m_dirty_blockindex.insert(index);
        // Changes to the block index will be flushed to disk after this call
        // returns in `ActivateSnapshot()`, when `MaybeRebalanceCaches()` is
        // called, since we've added a snapshot chainstate and therefore will
        // have to downsize the IBD chainstate, which will result in a call to
        // `FlushStateToDisk(ALWAYS)`.
    }

    assert(index);
    index->nChainTx = au_data.nChainTx;
    snapshot_chainstate.setBlockIndexCandidates.insert(snapshot_start_block);

    LogPrintf("[snapshot] validated snapshot (%.2f MB)\n",
        coins_cache.DynamicMemoryUsage() / (1000 * 1000));
    return true;
}

// Currently, this function holds cs_main for its duration, which could be for
// multiple minutes due to the ComputeUTXOStats call. This hold is necessary
// because we need to avoid advancing the background validation chainstate
// farther than the snapshot base block - and this function is also invoked
// from within ConnectTip, i.e. from within ActivateBestChain, so cs_main is
// held anyway.
//
// Eventually (TODO), we could somehow separate this function's runtime from
// maintenance of the active chain, but that will either require
//
//  (i) setting `m_disabled` immediately and ensuring all chainstate accesses go
//      through IsUsable() checks, or
//
//  (ii) giving each chainstate its own lock instead of using cs_main for everything.
SnapshotCompletionResult ChainstateManager::MaybeCompleteSnapshotValidation()
{
    AssertLockHeld(cs_main);
    if (m_ibd_chainstate.get() == &this->ActiveChainstate() ||
            !this->IsUsable(m_snapshot_chainstate.get()) ||
            !this->IsUsable(m_ibd_chainstate.get()) ||
            !m_ibd_chainstate->m_chain.Tip()) {
       // Nothing to do - this function only applies to the background
       // validation chainstate.
       return SnapshotCompletionResult::SKIPPED;
    }
    const int snapshot_tip_height = this->ActiveHeight();
    const int snapshot_base_height = *Assert(this->GetSnapshotBaseHeight());
    const CBlockIndex& index_new = *Assert(m_ibd_chainstate->m_chain.Tip());

    if (index_new.nHeight < snapshot_base_height) {
        // Background IBD not complete yet.
        return SnapshotCompletionResult::SKIPPED;
    }

    assert(SnapshotBlockhash());
    uint256 snapshot_blockhash = *Assert(SnapshotBlockhash());

    auto handle_invalid_snapshot = [&]() EXCLUSIVE_LOCKS_REQUIRED(::cs_main) {
        bilingual_str user_error = strprintf(_(
            "%s failed to validate the -assumeutxo snapshot state. "
            "This indicates a hardware problem, or a bug in the software, or a "
            "bad software modification that allowed an invalid snapshot to be "
            "loaded. As a result of this, the node will shut down and stop using any "
            "state that was built on the snapshot, resetting the chain height "
            "from %d to %d. On the next "
            "restart, the node will resume syncing from %d "
            "without using any snapshot data. "
            "Please report this incident to %s, including how you obtained the snapshot. "
            "The invalid snapshot chainstate will be left on disk in case it is "
            "helpful in diagnosing the issue that caused this error."),
            PACKAGE_NAME, snapshot_tip_height, snapshot_base_height, snapshot_base_height, PACKAGE_BUGREPORT
        );

        LogPrintf("[snapshot] !!! %s\n", user_error.original);
        LogPrintf("[snapshot] deleting snapshot, reverting to validated chain, and stopping node\n");

        m_active_chainstate = m_ibd_chainstate.get();
        m_snapshot_chainstate->m_disabled = true;
        assert(!this->IsUsable(m_snapshot_chainstate.get()));
        assert(this->IsUsable(m_ibd_chainstate.get()));

        auto rename_result = m_snapshot_chainstate->InvalidateCoinsDBOnDisk();
        if (!rename_result) {
            user_error = strprintf(Untranslated("%s\n%s"), user_error, util::ErrorString(rename_result));
        }

        GetNotifications().fatalError(user_error.original, user_error);
    };

    if (index_new.GetBlockHash() != snapshot_blockhash) {
        LogPrintf("[snapshot] supposed base block %s does not match the "
          "snapshot base block %s (height %d). Snapshot is not valid.\n",
          index_new.ToString(), snapshot_blockhash.ToString(), snapshot_base_height);
        handle_invalid_snapshot();
        return SnapshotCompletionResult::BASE_BLOCKHASH_MISMATCH;
    }

    assert(index_new.nHeight == snapshot_base_height);

    int curr_height = m_ibd_chainstate->m_chain.Height();

    assert(snapshot_base_height == curr_height);
    assert(snapshot_base_height == index_new.nHeight);
    assert(this->IsUsable(m_snapshot_chainstate.get()));
    assert(this->GetAll().size() == 2);

    CCoinsViewDB& ibd_coins_db = m_ibd_chainstate->CoinsDB();
    m_ibd_chainstate->ForceFlushStateToDisk();

    const auto& maybe_au_data = m_options.chainparams.AssumeutxoForHeight(curr_height);
    if (!maybe_au_data) {
        LogPrintf("[snapshot] assumeutxo data not found for height "
            "(%d) - refusing to validate snapshot\n", curr_height);
        handle_invalid_snapshot();
        return SnapshotCompletionResult::MISSING_CHAINPARAMS;
    }

    const AssumeutxoData& au_data = *maybe_au_data;
    std::optional<CCoinsStats> maybe_ibd_stats;
    LogPrintf("[snapshot] computing UTXO stats for background chainstate to validate "
        "snapshot - this could take a few minutes\n");
    try {
        maybe_ibd_stats = ComputeUTXOStats(
            CoinStatsHashType::HASH_SERIALIZED,
            &ibd_coins_db,
            m_blockman,
            [&interrupt = m_interrupt] { SnapshotUTXOHashBreakpoint(interrupt); });
    } catch (StopHashingException const&) {
        return SnapshotCompletionResult::STATS_FAILED;
    }

    // XXX note that this function is slow and will hold cs_main for potentially minutes.
    if (!maybe_ibd_stats) {
        LogPrintf("[snapshot] failed to generate stats for validation coins db\n");
        // While this isn't a problem with the snapshot per se, this condition
        // prevents us from validating the snapshot, so we should shut down and let the
        // user handle the issue manually.
        handle_invalid_snapshot();
        return SnapshotCompletionResult::STATS_FAILED;
    }
    const auto& ibd_stats = *maybe_ibd_stats;

    // Compare the background validation chainstate's UTXO set hash against the hard-coded
    // assumeutxo hash we expect.
    //
    // TODO: For belt-and-suspenders, we could cache the UTXO set
    // hash for the snapshot when it's loaded in its chainstate's leveldb. We could then
    // reference that here for an additional check.
    if (AssumeutxoHash{ibd_stats.hashSerialized} != au_data.hash_serialized) {
        LogPrintf("[snapshot] hash mismatch: actual=%s, expected=%s\n",
            ibd_stats.hashSerialized.ToString(),
            au_data.hash_serialized.ToString());
        handle_invalid_snapshot();
        return SnapshotCompletionResult::HASH_MISMATCH;
    }

    LogPrintf("[snapshot] snapshot beginning at %s has been fully validated\n",
        snapshot_blockhash.ToString());

    m_ibd_chainstate->m_disabled = true;
    this->MaybeRebalanceCaches();

    return SnapshotCompletionResult::SUCCESS;
}

Chainstate& ChainstateManager::ActiveChainstate() const
{
    LOCK(::cs_main);
    assert(m_active_chainstate);
    return *m_active_chainstate;
}

bool ChainstateManager::IsSnapshotActive() const
{
    LOCK(::cs_main);
    return m_snapshot_chainstate && m_active_chainstate == m_snapshot_chainstate.get();
}

void ChainstateManager::MaybeRebalanceCaches()
{
    AssertLockHeld(::cs_main);
    bool ibd_usable = this->IsUsable(m_ibd_chainstate.get());
    bool snapshot_usable = this->IsUsable(m_snapshot_chainstate.get());
    assert(ibd_usable || snapshot_usable);

    if (ibd_usable && !snapshot_usable) {
        // Allocate everything to the IBD chainstate. This will always happen
        // when we are not using a snapshot.
        m_ibd_chainstate->ResizeCoinsCaches(m_total_coinstip_cache, m_total_coinsdb_cache);
    }
    else if (snapshot_usable && !ibd_usable) {
        // If background validation has completed and snapshot is our active chain...
        LogPrintf("[snapshot] allocating all cache to the snapshot chainstate\n");
        // Allocate everything to the snapshot chainstate.
        m_snapshot_chainstate->ResizeCoinsCaches(m_total_coinstip_cache, m_total_coinsdb_cache);
    }
    else if (ibd_usable && snapshot_usable) {
        // If both chainstates exist, determine who needs more cache based on IBD status.
        //
        // Note: shrink caches first so that we don't inadvertently overwhelm available memory.
        if (IsInitialBlockDownload()) {
            m_ibd_chainstate->ResizeCoinsCaches(
                m_total_coinstip_cache * 0.05, m_total_coinsdb_cache * 0.05);
            m_snapshot_chainstate->ResizeCoinsCaches(
                m_total_coinstip_cache * 0.95, m_total_coinsdb_cache * 0.95);
        } else {
            m_snapshot_chainstate->ResizeCoinsCaches(
                m_total_coinstip_cache * 0.05, m_total_coinsdb_cache * 0.05);
            m_ibd_chainstate->ResizeCoinsCaches(
                m_total_coinstip_cache * 0.95, m_total_coinsdb_cache * 0.95);
        }
    }
}

void ChainstateManager::ResetChainstates()
{
    m_ibd_chainstate.reset();
    m_snapshot_chainstate.reset();
    m_active_chainstate = nullptr;
}

/**
 * Apply default chain params to nullopt members.
 * This helps to avoid coding errors around the accidental use of the compare
 * operators that accept nullopt, thus ignoring the intended default value.
 */
static ChainstateManager::Options&& Flatten(ChainstateManager::Options&& opts)
{
    if (!opts.check_block_index.has_value()) opts.check_block_index = opts.chainparams.DefaultConsistencyChecks();
    if (!opts.minimum_chain_work.has_value()) opts.minimum_chain_work = UintToArith256(opts.chainparams.GetConsensus().nMinimumChainWork);
    if (!opts.assumed_valid_block.has_value()) opts.assumed_valid_block = opts.chainparams.GetConsensus().defaultAssumeValid;
    Assert(opts.adjusted_time_callback);
    return std::move(opts);
}

ChainstateManager::ChainstateManager(const util::SignalInterrupt& interrupt, Options options, node::BlockManager::Options blockman_options)
    : m_interrupt{interrupt},
      m_options{Flatten(std::move(options))},
      m_blockman{interrupt, std::move(blockman_options)} {}

ChainstateManager::~ChainstateManager()
{
    LOCK(::cs_main);

    m_versionbitscache.Clear();
}

bool ChainstateManager::DetectSnapshotChainstate()
{
    assert(!m_snapshot_chainstate);
    std::optional<fs::path> path = node::FindSnapshotChainstateDir(m_options.datadir);
    if (!path) {
        return false;
    }
    std::optional<uint256> base_blockhash = node::ReadSnapshotBaseBlockhash(*path);
    if (!base_blockhash) {
        return false;
    }
    LogPrintf("[snapshot] detected active snapshot chainstate (%s) - loading\n",
        fs::PathToString(*path));

    this->ActivateExistingSnapshot(*base_blockhash);
    return true;
}

Chainstate& ChainstateManager::ActivateExistingSnapshot(uint256 base_blockhash)
{
    assert(!m_snapshot_chainstate);
    m_snapshot_chainstate =
        std::make_unique<Chainstate>(nullptr, m_blockman, *this, base_blockhash);
    LogPrintf("[snapshot] switching active chainstate to %s\n", m_snapshot_chainstate->ToString());

    // Mempool is empty at this point because we're still in IBD.
    Assert(m_active_chainstate->m_mempool->size() == 0);
    Assert(!m_snapshot_chainstate->m_mempool);
    m_snapshot_chainstate->m_mempool = m_active_chainstate->m_mempool;
    m_active_chainstate->m_mempool = nullptr;
    m_active_chainstate = m_snapshot_chainstate.get();
    return *m_snapshot_chainstate;
}

<<<<<<< HEAD
bool IsBIP30Repeat(const CBlockIndex& block_index)
{
    return (block_index.nHeight==91842 && block_index.GetBlockHash() == uint256S("0x00000000000a4d0a398161ffc163c503763b1f4360639393e0e4c8e300e0caec")) ||
           (block_index.nHeight==91880 && block_index.GetBlockHash() == uint256S("0x00000000000743f190a18c5577a3c2d2a1f610ae9601ac046a38084ccb7cd721"));
}

bool IsBIP30Unspendable(const CBlockIndex& block_index)
{
    return (block_index.nHeight==91722 && block_index.GetBlockHash() == uint256S("0x00000000000271a2dc26e7667f8419f2e15416dc6955e5a6c6cdf3f2574dd08e")) ||
           (block_index.nHeight==91812 && block_index.GetBlockHash() == uint256S("0x00000000000af0aed4792b1acee3d966af36cf5def14935db8de83d6f9306f2f"));
}

static fs::path GetSnapshotCoinsDBPath(Chainstate& cs) EXCLUSIVE_LOCKS_REQUIRED(::cs_main)
=======
void Chainstate::InvalidateCoinsDBOnDisk()
>>>>>>> 5b0bd4dd
{
    AssertLockHeld(::cs_main);
    // Should never be called on a non-snapshot chainstate.
    assert(cs.m_from_snapshot_blockhash);
    auto storage_path_maybe = cs.CoinsDB().StoragePath();
    // Should never be called with a non-existent storage path.
    assert(storage_path_maybe);
    return *storage_path_maybe;
}

util::Result<void> Chainstate::InvalidateCoinsDBOnDisk()
{
    fs::path snapshot_datadir = GetSnapshotCoinsDBPath(*this);

    // Coins views no longer usable.
    m_coins_views.reset();

    auto invalid_path = snapshot_datadir + "_INVALID";
    std::string dbpath = fs::PathToString(snapshot_datadir);
    std::string target = fs::PathToString(invalid_path);
    LogPrintf("[snapshot] renaming snapshot datadir %s to %s\n", dbpath, target);

    // The invalid snapshot datadir is simply moved and not deleted because we may
    // want to do forensics later during issue investigation. The user is instructed
    // accordingly in MaybeCompleteSnapshotValidation().
    try {
        fs::rename(snapshot_datadir, invalid_path);
    } catch (const fs::filesystem_error& e) {
        auto src_str = fs::PathToString(snapshot_datadir);
        auto dest_str = fs::PathToString(invalid_path);

        LogPrintf("%s: error renaming file '%s' -> '%s': %s\n",
                __func__, src_str, dest_str, e.what());
        return util::Error{strprintf(_(
            "Rename of '%s' -> '%s' failed. "
            "You should resolve this by manually moving or deleting the invalid "
            "snapshot directory %s, otherwise you will encounter the same error again "
            "on the next startup."),
            src_str, dest_str, src_str)};
    }
    return {};
}

bool ChainstateManager::DeleteSnapshotChainstate()
{
    AssertLockHeld(::cs_main);
    Assert(m_snapshot_chainstate);
    Assert(m_ibd_chainstate);

    fs::path snapshot_datadir = GetSnapshotCoinsDBPath(*m_snapshot_chainstate);
    if (!DeleteCoinsDBFromDisk(snapshot_datadir, /*is_snapshot=*/ true)) {
        LogPrintf("Deletion of %s failed. Please remove it manually to continue reindexing.\n",
                  fs::PathToString(snapshot_datadir));
        return false;
    }
    m_active_chainstate = m_ibd_chainstate.get();
    m_snapshot_chainstate.reset();
    return true;
}

ChainstateRole Chainstate::GetRole() const
{
    if (m_chainman.GetAll().size() <= 1) {
        return ChainstateRole::NORMAL;
    }
    return (this != &m_chainman.ActiveChainstate()) ?
               ChainstateRole::BACKGROUND :
               ChainstateRole::ASSUMEDVALID;
}

const CBlockIndex* ChainstateManager::GetSnapshotBaseBlock() const
{
    return m_active_chainstate ? m_active_chainstate->SnapshotBase() : nullptr;
}

std::optional<int> ChainstateManager::GetSnapshotBaseHeight() const
{
    const CBlockIndex* base = this->GetSnapshotBaseBlock();
    return base ? std::make_optional(base->nHeight) : std::nullopt;
}

bool ChainstateManager::ValidatedSnapshotCleanup()
{
    AssertLockHeld(::cs_main);
    auto get_storage_path = [](auto& chainstate) EXCLUSIVE_LOCKS_REQUIRED(::cs_main) -> std::optional<fs::path> {
        if (!(chainstate && chainstate->HasCoinsViews())) {
            return {};
        }
        return chainstate->CoinsDB().StoragePath();
    };
    std::optional<fs::path> ibd_chainstate_path_maybe = get_storage_path(m_ibd_chainstate);
    std::optional<fs::path> snapshot_chainstate_path_maybe = get_storage_path(m_snapshot_chainstate);

    if (!this->IsSnapshotValidated()) {
        // No need to clean up.
        return false;
    }
    // If either path doesn't exist, that means at least one of the chainstates
    // is in-memory, in which case we can't do on-disk cleanup. You'd better be
    // in a unittest!
    if (!ibd_chainstate_path_maybe || !snapshot_chainstate_path_maybe) {
        LogPrintf("[snapshot] snapshot chainstate cleanup cannot happen with "
                  "in-memory chainstates. You are testing, right?\n");
        return false;
    }

    const auto& snapshot_chainstate_path = *snapshot_chainstate_path_maybe;
    const auto& ibd_chainstate_path = *ibd_chainstate_path_maybe;

    // Since we're going to be moving around the underlying leveldb filesystem content
    // for each chainstate, make sure that the chainstates (and their constituent
    // CoinsViews members) have been destructed first.
    //
    // The caller of this method will be responsible for reinitializing chainstates
    // if they want to continue operation.
    this->ResetChainstates();

    // No chainstates should be considered usable.
    assert(this->GetAll().size() == 0);

    LogPrintf("[snapshot] deleting background chainstate directory (now unnecessary) (%s)\n",
              fs::PathToString(ibd_chainstate_path));

    fs::path tmp_old{ibd_chainstate_path + "_todelete"};

    auto rename_failed_abort = [this](
                                   fs::path p_old,
                                   fs::path p_new,
                                   const fs::filesystem_error& err) {
        LogPrintf("%s: error renaming file (%s): %s\n",
                __func__, fs::PathToString(p_old), err.what());
        GetNotifications().fatalError(strprintf(
            "Rename of '%s' -> '%s' failed. "
            "Cannot clean up the background chainstate leveldb directory.",
            fs::PathToString(p_old), fs::PathToString(p_new)));
    };

    try {
        fs::rename(ibd_chainstate_path, tmp_old);
    } catch (const fs::filesystem_error& e) {
        rename_failed_abort(ibd_chainstate_path, tmp_old, e);
        throw;
    }

    LogPrintf("[snapshot] moving snapshot chainstate (%s) to "
              "default chainstate directory (%s)\n",
              fs::PathToString(snapshot_chainstate_path), fs::PathToString(ibd_chainstate_path));

    try {
        fs::rename(snapshot_chainstate_path, ibd_chainstate_path);
    } catch (const fs::filesystem_error& e) {
        rename_failed_abort(snapshot_chainstate_path, ibd_chainstate_path, e);
        throw;
    }

    if (!DeleteCoinsDBFromDisk(tmp_old, /*is_snapshot=*/false)) {
        // No need to FatalError because once the unneeded bg chainstate data is
        // moved, it will not interfere with subsequent initialization.
        LogPrintf("Deletion of %s failed. Please remove it manually, as the "
                  "directory is now unnecessary.\n",
                  fs::PathToString(tmp_old));
    } else {
        LogPrintf("[snapshot] deleted background chainstate directory (%s)\n",
                  fs::PathToString(ibd_chainstate_path));
    }
    return true;
}

Chainstate& ChainstateManager::GetChainstateForIndexing()
{
    // We can't always return `m_ibd_chainstate` because after background validation
    // has completed, `m_snapshot_chainstate == m_active_chainstate`, but it can be
    // indexed.
    return (this->GetAll().size() > 1) ? *m_ibd_chainstate : *m_active_chainstate;
}

std::pair<int, int> ChainstateManager::GetPruneRange(const Chainstate& chainstate, int last_height_can_prune)
{
    if (chainstate.m_chain.Height() <= 0) {
        return {0, 0};
    }
    int prune_start{0};

    if (this->GetAll().size() > 1 && m_snapshot_chainstate.get() == &chainstate) {
        // Leave the blocks in the background IBD chain alone if we're pruning
        // the snapshot chain.
        prune_start = *Assert(GetSnapshotBaseHeight()) + 1;
    }

    int max_prune = std::max<int>(
        0, chainstate.m_chain.Height() - static_cast<int>(MIN_BLOCKS_TO_KEEP));

    // last block to prune is the lesser of (caller-specified height, MIN_BLOCKS_TO_KEEP from the tip)
    //
    // While you might be tempted to prune the background chainstate more
    // aggressively (i.e. fewer MIN_BLOCKS_TO_KEEP), this won't work with index
    // building - specifically blockfilterindex requires undo data, and if
    // we don't maintain this trailing window, we hit indexing failures.
    int prune_end = std::min(last_height_can_prune, max_prune);

    return {prune_start, prune_end};
}<|MERGE_RESOLUTION|>--- conflicted
+++ resolved
@@ -2035,11 +2035,7 @@
                 Coin coin;
                 bool is_spent = view.SpendCoin(out, &coin);
                 if (!is_spent || tx.vout[o] != coin.out || pindex->nHeight != coin.nHeight || is_coinbase != coin.fCoinBase || is_coinstake != coin.fCoinStake) {
-<<<<<<< HEAD
                     fClean = false; // transaction output mismatch
-=======
-                        fClean = false; // transaction output mismatch
->>>>>>> 5b0bd4dd
                 }
             }
         }
@@ -5901,23 +5897,7 @@
     return *m_snapshot_chainstate;
 }
 
-<<<<<<< HEAD
-bool IsBIP30Repeat(const CBlockIndex& block_index)
-{
-    return (block_index.nHeight==91842 && block_index.GetBlockHash() == uint256S("0x00000000000a4d0a398161ffc163c503763b1f4360639393e0e4c8e300e0caec")) ||
-           (block_index.nHeight==91880 && block_index.GetBlockHash() == uint256S("0x00000000000743f190a18c5577a3c2d2a1f610ae9601ac046a38084ccb7cd721"));
-}
-
-bool IsBIP30Unspendable(const CBlockIndex& block_index)
-{
-    return (block_index.nHeight==91722 && block_index.GetBlockHash() == uint256S("0x00000000000271a2dc26e7667f8419f2e15416dc6955e5a6c6cdf3f2574dd08e")) ||
-           (block_index.nHeight==91812 && block_index.GetBlockHash() == uint256S("0x00000000000af0aed4792b1acee3d966af36cf5def14935db8de83d6f9306f2f"));
-}
-
 static fs::path GetSnapshotCoinsDBPath(Chainstate& cs) EXCLUSIVE_LOCKS_REQUIRED(::cs_main)
-=======
-void Chainstate::InvalidateCoinsDBOnDisk()
->>>>>>> 5b0bd4dd
 {
     AssertLockHeld(::cs_main);
     // Should never be called on a non-snapshot chainstate.
