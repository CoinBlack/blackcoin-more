// Copyright (c) 2015-2020 The Bitcoin Core developers
// Distributed under the MIT software license, see the accompanying
// file COPYING or http://www.opensource.org/licenses/mit-license.php.

#ifndef BITCOIN_HTTPSERVER_H
#define BITCOIN_HTTPSERVER_H

#include <string>
<<<<<<< HEAD
#include <stdint.h>
=======
>>>>>>> 61646189
#include <functional>

static const int DEFAULT_HTTP_THREADS=4;
static const int DEFAULT_HTTP_WORKQUEUE=16;
static const int DEFAULT_HTTP_SERVER_TIMEOUT=30;

struct evhttp_request;
struct event_base;
class CService;
class HTTPRequest;

/** Initialize HTTP server.
 * Call this before RegisterHTTPHandler or EventBase().
 */
bool InitHTTPServer();
/** Start HTTP server.
 * This is separate from InitHTTPServer to give users race-condition-free time
 * to register their handlers between InitHTTPServer and StartHTTPServer.
 */
void StartHTTPServer();
/** Interrupt HTTP server threads */
void InterruptHTTPServer();
/** Stop HTTP server */
void StopHTTPServer();

/** Change logging level for libevent. Removes BCLog::LIBEVENT from log categories if
 * libevent doesn't support debug logging.*/
bool UpdateHTTPServerLogging(bool enable);

/** Handler for requests to a certain HTTP path */
typedef std::function<bool(HTTPRequest* req, const std::string &)> HTTPRequestHandler;
/** Register handler for prefix.
 * If multiple handlers match a prefix, the first-registered one will
 * be invoked.
 */
void RegisterHTTPHandler(const std::string &prefix, bool exactMatch, const HTTPRequestHandler &handler);
/** Unregister handler for prefix */
void UnregisterHTTPHandler(const std::string &prefix, bool exactMatch);

/** Return evhttp event base. This can be used by submodules to
 * queue timers or custom events.
 */
struct event_base* EventBase();

/** In-flight HTTP request.
 * Thin C++ wrapper around evhttp_request.
 */
class HTTPRequest
{
private:
    struct evhttp_request* req;
    bool replySent;

public:
    explicit HTTPRequest(struct evhttp_request* req, bool replySent = false);
    ~HTTPRequest();

    enum RequestMethod {
        UNKNOWN,
        GET,
        POST,
        HEAD,
        PUT
    };

    /** Get requested URI.
     */
    std::string GetURI() const;

    /** Get CService (address:ip) for the origin of the http request.
     */
    CService GetPeer() const;

    /** Get request method.
     */
    RequestMethod GetRequestMethod() const;

    /**
     * Get the request header specified by hdr, or an empty string.
     * Return a pair (isPresent,string).
     */
    std::pair<bool, std::string> GetHeader(const std::string& hdr) const;

    /**
     * Read request body.
     *
     * @note As this consumes the underlying buffer, call this only once.
     * Repeated calls will return an empty string.
     */
    std::string ReadBody();

    /**
     * Write output header.
     *
     * @note call this before calling WriteErrorReply or Reply.
     */
    void WriteHeader(const std::string& hdr, const std::string& value);

    /**
     * Write HTTP reply.
     * nStatus is the HTTP status code to send.
     * strReply is the body of the reply. Keep it empty to send a standard message.
     *
     * @note Can be called only once. As this will give the request back to the
     * main thread, do not call any other HTTPRequest methods after calling this.
     */
    void WriteReply(int nStatus, const std::string& strReply = "");
};

/** Event handler closure.
 */
class HTTPClosure
{
public:
    virtual void operator()() = 0;
    virtual ~HTTPClosure() {}
};

/** Event class. This can be used either as a cross-thread trigger or as a timer.
 */
class HTTPEvent
{
public:
    /** Create a new event.
     * deleteWhenTriggered deletes this event object after the event is triggered (and the handler called)
     * handler is the handler to call when the event is triggered.
     */
<<<<<<< HEAD
    HTTPEvent(struct event_base* base, bool deleteWhenTriggered, const std::function<void(void)>& handler);
=======
    HTTPEvent(struct event_base* base, bool deleteWhenTriggered, const std::function<void()>& handler);
>>>>>>> 61646189
    ~HTTPEvent();

    /** Trigger the event. If tv is 0, trigger it immediately. Otherwise trigger it after
     * the given time has elapsed.
     */
    void trigger(struct timeval* tv);

    bool deleteWhenTriggered;
<<<<<<< HEAD
    std::function<void(void)> handler;
=======
    std::function<void()> handler;
>>>>>>> 61646189
private:
    struct event* ev;
};

#endif // BITCOIN_HTTPSERVER_H<|MERGE_RESOLUTION|>--- conflicted
+++ resolved
@@ -6,10 +6,6 @@
 #define BITCOIN_HTTPSERVER_H
 
 #include <string>
-<<<<<<< HEAD
-#include <stdint.h>
-=======
->>>>>>> 61646189
 #include <functional>
 
 static const int DEFAULT_HTTP_THREADS=4;
@@ -137,11 +133,7 @@
      * deleteWhenTriggered deletes this event object after the event is triggered (and the handler called)
      * handler is the handler to call when the event is triggered.
      */
-<<<<<<< HEAD
-    HTTPEvent(struct event_base* base, bool deleteWhenTriggered, const std::function<void(void)>& handler);
-=======
     HTTPEvent(struct event_base* base, bool deleteWhenTriggered, const std::function<void()>& handler);
->>>>>>> 61646189
     ~HTTPEvent();
 
     /** Trigger the event. If tv is 0, trigger it immediately. Otherwise trigger it after
@@ -150,11 +142,7 @@
     void trigger(struct timeval* tv);
 
     bool deleteWhenTriggered;
-<<<<<<< HEAD
-    std::function<void(void)> handler;
-=======
     std::function<void()> handler;
->>>>>>> 61646189
 private:
     struct event* ev;
 };
