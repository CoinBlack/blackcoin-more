// Copyright (c) 2012-2022 The Bitcoin Core developers
// Distributed under the MIT software license, see the accompanying
// file COPYING or http://www.opensource.org/licenses/mit-license.php.

#include <coins.h>

#include <consensus/consensus.h>
#include <logging.h>
#include <random.h>
#include <util/trace.h>

bool CCoinsView::GetCoin(const COutPoint &outpoint, Coin &coin) const { return false; }
uint256 CCoinsView::GetBestBlock() const { return uint256(); }
std::vector<uint256> CCoinsView::GetHeadBlocks() const { return std::vector<uint256>(); }
bool CCoinsView::BatchWrite(CCoinsMap &mapCoins, const uint256 &hashBlock, bool erase) { return false; }
std::unique_ptr<CCoinsViewCursor> CCoinsView::Cursor() const { return nullptr; }

bool CCoinsView::HaveCoin(const COutPoint &outpoint) const
{
    Coin coin;
    return GetCoin(outpoint, coin);
}

CCoinsViewBacked::CCoinsViewBacked(CCoinsView *viewIn) : base(viewIn) { }
bool CCoinsViewBacked::GetCoin(const COutPoint &outpoint, Coin &coin) const { return base->GetCoin(outpoint, coin); }
bool CCoinsViewBacked::HaveCoin(const COutPoint &outpoint) const { return base->HaveCoin(outpoint); }
uint256 CCoinsViewBacked::GetBestBlock() const { return base->GetBestBlock(); }
std::vector<uint256> CCoinsViewBacked::GetHeadBlocks() const { return base->GetHeadBlocks(); }
void CCoinsViewBacked::SetBackend(CCoinsView &viewIn) { base = &viewIn; }
bool CCoinsViewBacked::BatchWrite(CCoinsMap &mapCoins, const uint256 &hashBlock, bool erase) { return base->BatchWrite(mapCoins, hashBlock, erase); }
std::unique_ptr<CCoinsViewCursor> CCoinsViewBacked::Cursor() const { return base->Cursor(); }
size_t CCoinsViewBacked::EstimateSize() const { return base->EstimateSize(); }

CCoinsViewCache::CCoinsViewCache(CCoinsView* baseIn, bool deterministic) :
    CCoinsViewBacked(baseIn), m_deterministic(deterministic),
    cacheCoins(0, SaltedOutpointHasher(/*deterministic=*/deterministic), CCoinsMap::key_equal{}, &m_cache_coins_memory_resource)
{}

size_t CCoinsViewCache::DynamicMemoryUsage() const {
    return memusage::DynamicUsage(cacheCoins) + cachedCoinsUsage;
}

CCoinsMap::iterator CCoinsViewCache::FetchCoin(const COutPoint &outpoint) const {
    CCoinsMap::iterator it = cacheCoins.find(outpoint);
    if (it != cacheCoins.end())
        return it;
    Coin tmp;
    if (!base->GetCoin(outpoint, tmp))
        return cacheCoins.end();
    CCoinsMap::iterator ret = cacheCoins.emplace(std::piecewise_construct, std::forward_as_tuple(outpoint), std::forward_as_tuple(std::move(tmp))).first;
    if (ret->second.coin.IsSpent()) {
        // The parent only has an empty entry for this outpoint; we can consider our
        // version as fresh.
        ret->second.flags = CCoinsCacheEntry::FRESH;
    }
    cachedCoinsUsage += ret->second.coin.DynamicMemoryUsage();
    return ret;
}

bool CCoinsViewCache::GetCoin(const COutPoint &outpoint, Coin &coin) const {
    CCoinsMap::const_iterator it = FetchCoin(outpoint);
    if (it != cacheCoins.end()) {
        coin = it->second.coin;
        return !coin.IsSpent();
    }
    return false;
}

void CCoinsViewCache::AddCoin(const COutPoint &outpoint, Coin&& coin, bool possible_overwrite) {
    assert(!coin.IsSpent());
    if (coin.out.scriptPubKey.IsUnspendable()) return;
    CCoinsMap::iterator it;
    bool inserted;
    std::tie(it, inserted) = cacheCoins.emplace(std::piecewise_construct, std::forward_as_tuple(outpoint), std::tuple<>());
    bool fresh = false;
    if (!inserted) {
        cachedCoinsUsage -= it->second.coin.DynamicMemoryUsage();
    }
    if (!possible_overwrite) {
        if (!it->second.coin.IsSpent()) {
            throw std::logic_error("Attempted to overwrite an unspent coin (when possible_overwrite is false)");
        }
        // If the coin exists in this cache as a spent coin and is DIRTY, then
        // its spentness hasn't been flushed to the parent cache. We're
        // re-adding the coin to this cache now but we can't mark it as FRESH.
        // If we mark it FRESH and then spend it before the cache is flushed
        // we would remove it from this cache and would never flush spentness
        // to the parent cache.
        //
        // Re-adding a spent coin can happen in the case of a re-org (the coin
        // is 'spent' when the block adding it is disconnected and then
        // re-added when it is also added in a newly connected block).
        //
        // If the coin doesn't exist in the current cache, or is spent but not
        // DIRTY, then it can be marked FRESH.
        fresh = !(it->second.flags & CCoinsCacheEntry::DIRTY);
    }
    it->second.coin = std::move(coin);
    it->second.flags |= CCoinsCacheEntry::DIRTY | (fresh ? CCoinsCacheEntry::FRESH : 0);
    cachedCoinsUsage += it->second.coin.DynamicMemoryUsage();
    TRACE6(utxocache, add,
           outpoint.hash.data(),
           (uint32_t)outpoint.n,
           (uint32_t)it->second.coin.nHeight,
           (int64_t)it->second.coin.out.nValue,
           (bool)it->second.coin.IsCoinBase(),
           (bool)it->second.coin.IsCoinStake());
}

void CCoinsViewCache::EmplaceCoinInternalDANGER(COutPoint&& outpoint, Coin&& coin) {
    cachedCoinsUsage += coin.DynamicMemoryUsage();
    cacheCoins.emplace(
        std::piecewise_construct,
        std::forward_as_tuple(std::move(outpoint)),
        std::forward_as_tuple(std::move(coin), CCoinsCacheEntry::DIRTY));
}

void AddCoins(CCoinsViewCache& cache, const CTransaction &tx, int nHeight, bool check_for_overwrite) {
    bool fCoinbase = tx.IsCoinBase();
<<<<<<< HEAD
    bool fCoinstake = tx.IsCoinStake();
    const uint256& txid = tx.GetHash();
=======
    const Txid& txid = tx.GetHash();
>>>>>>> c7885ecd
    for (size_t i = 0; i < tx.vout.size(); ++i) {
        bool overwrite = check_for_overwrite ? cache.HaveCoin(COutPoint(txid, i)) : fCoinbase;
        // Coinbase transactions can always be overwritten, in order to correctly
        // deal with the pre-BIP30 occurrences of duplicate coinbase transactions.
        cache.AddCoin(COutPoint(txid, i), Coin(tx.vout[i], nHeight, fCoinbase, fCoinstake, tx.nTime), overwrite);
    }
}

bool CCoinsViewCache::SpendCoin(const COutPoint &outpoint, Coin* moveout) {
    CCoinsMap::iterator it = FetchCoin(outpoint);
    if (it == cacheCoins.end()) return false;
    cachedCoinsUsage -= it->second.coin.DynamicMemoryUsage();
    TRACE6(utxocache, spent,
           outpoint.hash.data(),
           (uint32_t)outpoint.n,
           (uint32_t)it->second.coin.nHeight,
           (int64_t)it->second.coin.out.nValue,
           (bool)it->second.coin.IsCoinBase(),
           (bool)it->second.coin.IsCoinStake());
    if (moveout) {
        *moveout = std::move(it->second.coin);
    }
    if (it->second.flags & CCoinsCacheEntry::FRESH) {
        cacheCoins.erase(it);
    } else {
        it->second.flags |= CCoinsCacheEntry::DIRTY;
        it->second.coin.Clear();
    }
    return true;
}

static const Coin coinEmpty;

const Coin& CCoinsViewCache::AccessCoin(const COutPoint &outpoint) const {
    CCoinsMap::const_iterator it = FetchCoin(outpoint);
    if (it == cacheCoins.end()) {
        return coinEmpty;
    } else {
        return it->second.coin;
    }
}

bool CCoinsViewCache::HaveCoin(const COutPoint &outpoint) const {
    CCoinsMap::const_iterator it = FetchCoin(outpoint);
    return (it != cacheCoins.end() && !it->second.coin.IsSpent());
}

bool CCoinsViewCache::HaveCoinInCache(const COutPoint &outpoint) const {
    CCoinsMap::const_iterator it = cacheCoins.find(outpoint);
    return (it != cacheCoins.end() && !it->second.coin.IsSpent());
}

uint256 CCoinsViewCache::GetBestBlock() const {
    if (hashBlock.IsNull())
        hashBlock = base->GetBestBlock();
    return hashBlock;
}

void CCoinsViewCache::SetBestBlock(const uint256 &hashBlockIn) {
    hashBlock = hashBlockIn;
}

bool CCoinsViewCache::BatchWrite(CCoinsMap &mapCoins, const uint256 &hashBlockIn, bool erase) {
    for (CCoinsMap::iterator it = mapCoins.begin();
            it != mapCoins.end();
            it = erase ? mapCoins.erase(it) : std::next(it)) {
        // Ignore non-dirty entries (optimization).
        if (!(it->second.flags & CCoinsCacheEntry::DIRTY)) {
            continue;
        }
        CCoinsMap::iterator itUs = cacheCoins.find(it->first);
        if (itUs == cacheCoins.end()) {
            // The parent cache does not have an entry, while the child cache does.
            // We can ignore it if it's both spent and FRESH in the child
            if (!(it->second.flags & CCoinsCacheEntry::FRESH && it->second.coin.IsSpent())) {
                // Create the coin in the parent cache, move the data up
                // and mark it as dirty.
                CCoinsCacheEntry& entry = cacheCoins[it->first];
                if (erase) {
                    // The `move` call here is purely an optimization; we rely on the
                    // `mapCoins.erase` call in the `for` expression to actually remove
                    // the entry from the child map.
                    entry.coin = std::move(it->second.coin);
                } else {
                    entry.coin = it->second.coin;
                }
                cachedCoinsUsage += entry.coin.DynamicMemoryUsage();
                entry.flags = CCoinsCacheEntry::DIRTY;
                // We can mark it FRESH in the parent if it was FRESH in the child
                // Otherwise it might have just been flushed from the parent's cache
                // and already exist in the grandparent
                if (it->second.flags & CCoinsCacheEntry::FRESH) {
                    entry.flags |= CCoinsCacheEntry::FRESH;
                }
            }
        } else {
            // Found the entry in the parent cache
            if ((it->second.flags & CCoinsCacheEntry::FRESH) && !itUs->second.coin.IsSpent()) {
                // The coin was marked FRESH in the child cache, but the coin
                // exists in the parent cache. If this ever happens, it means
                // the FRESH flag was misapplied and there is a logic error in
                // the calling code.
                throw std::logic_error("FRESH flag misapplied to coin that exists in parent cache");
            }

            if ((itUs->second.flags & CCoinsCacheEntry::FRESH) && it->second.coin.IsSpent()) {
                // The grandparent cache does not have an entry, and the coin
                // has been spent. We can just delete it from the parent cache.
                cachedCoinsUsage -= itUs->second.coin.DynamicMemoryUsage();
                cacheCoins.erase(itUs);
            } else {
                // A normal modification.
                cachedCoinsUsage -= itUs->second.coin.DynamicMemoryUsage();
                if (erase) {
                    // The `move` call here is purely an optimization; we rely on the
                    // `mapCoins.erase` call in the `for` expression to actually remove
                    // the entry from the child map.
                    itUs->second.coin = std::move(it->second.coin);
                } else {
                    itUs->second.coin = it->second.coin;
                }
                cachedCoinsUsage += itUs->second.coin.DynamicMemoryUsage();
                itUs->second.flags |= CCoinsCacheEntry::DIRTY;
                // NOTE: It isn't safe to mark the coin as FRESH in the parent
                // cache. If it already existed and was spent in the parent
                // cache then marking it FRESH would prevent that spentness
                // from being flushed to the grandparent.
            }
        }
    }
    hashBlock = hashBlockIn;
    return true;
}

bool CCoinsViewCache::Flush() {
    bool fOk = base->BatchWrite(cacheCoins, hashBlock, /*erase=*/true);
    if (fOk) {
        if (!cacheCoins.empty()) {
            /* BatchWrite must erase all cacheCoins elements when erase=true. */
            throw std::logic_error("Not all cached coins were erased");
        }
        ReallocateCache();
    }
    cachedCoinsUsage = 0;
    return fOk;
}

bool CCoinsViewCache::Sync()
{
    bool fOk = base->BatchWrite(cacheCoins, hashBlock, /*erase=*/false);
    // Instead of clearing `cacheCoins` as we would in Flush(), just clear the
    // FRESH/DIRTY flags of any coin that isn't spent.
    for (auto it = cacheCoins.begin(); it != cacheCoins.end(); ) {
        if (it->second.coin.IsSpent()) {
            cachedCoinsUsage -= it->second.coin.DynamicMemoryUsage();
            it = cacheCoins.erase(it);
        } else {
            it->second.flags = 0;
            ++it;
        }
    }
    return fOk;
}

void CCoinsViewCache::Uncache(const COutPoint& hash)
{
    CCoinsMap::iterator it = cacheCoins.find(hash);
    if (it != cacheCoins.end() && it->second.flags == 0) {
        cachedCoinsUsage -= it->second.coin.DynamicMemoryUsage();
        TRACE6(utxocache, uncache,
               hash.hash.data(),
               (uint32_t)hash.n,
               (uint32_t)it->second.coin.nHeight,
               (int64_t)it->second.coin.out.nValue,
               (bool)it->second.coin.IsCoinBase(),
               (bool)it->second.coin.IsCoinStake());
        cacheCoins.erase(it);
    }
}

unsigned int CCoinsViewCache::GetCacheSize() const {
    return cacheCoins.size();
}

CAmount CCoinsViewCache::GetValueIn(const CTransaction& tx) const
{
    if (tx.IsCoinBase())
        return 0;

    CAmount nResult = 0;
    for (unsigned int i = 0; i < tx.vin.size(); i++)
        nResult += AccessCoin(tx.vin[i].prevout).out.nValue;

    return nResult;
}

bool CCoinsViewCache::HaveInputs(const CTransaction& tx) const
{
    if (!tx.IsCoinBase()) {
        for (unsigned int i = 0; i < tx.vin.size(); i++) {
            if (!HaveCoin(tx.vin[i].prevout)) {
                return false;
            }
        }
    }
    return true;
}

void CCoinsViewCache::ReallocateCache()
{
    // Cache should be empty when we're calling this.
    assert(cacheCoins.size() == 0);
    cacheCoins.~CCoinsMap();
    m_cache_coins_memory_resource.~CCoinsMapMemoryResource();
    ::new (&m_cache_coins_memory_resource) CCoinsMapMemoryResource{};
    ::new (&cacheCoins) CCoinsMap{0, SaltedOutpointHasher{/*deterministic=*/m_deterministic}, CCoinsMap::key_equal{}, &m_cache_coins_memory_resource};
}

void CCoinsViewCache::SanityCheck() const
{
    size_t recomputed_usage = 0;
    for (const auto& [_, entry] : cacheCoins) {
        unsigned attr = 0;
        if (entry.flags & CCoinsCacheEntry::DIRTY) attr |= 1;
        if (entry.flags & CCoinsCacheEntry::FRESH) attr |= 2;
        if (entry.coin.IsSpent()) attr |= 4;
        // Only 5 combinations are possible.
        assert(attr != 2 && attr != 4 && attr != 7);

        // Recompute cachedCoinsUsage.
        recomputed_usage += entry.coin.DynamicMemoryUsage();
    }
    assert(recomputed_usage == cachedCoinsUsage);
}

static const size_t MIN_TRANSACTION_OUTPUT_WEIGHT = WITNESS_SCALE_FACTOR * ::GetSerializeSize(CTxOut());
static const size_t MAX_OUTPUTS_PER_BLOCK = MAX_BLOCK_WEIGHT / MIN_TRANSACTION_OUTPUT_WEIGHT;

const Coin& AccessByTxid(const CCoinsViewCache& view, const Txid& txid)
{
    COutPoint iter(txid, 0);
    while (iter.n < MAX_OUTPUTS_PER_BLOCK) {
        const Coin& alternate = view.AccessCoin(iter);
        if (!alternate.IsSpent()) return alternate;
        ++iter.n;
    }
    return coinEmpty;
}

template <typename Func>
static bool ExecuteBackedWrapper(Func func, const std::vector<std::function<void()>>& err_callbacks)
{
    try {
        return func();
    } catch(const std::runtime_error& e) {
        for (const auto& f : err_callbacks) {
            f();
        }
        LogPrintf("Error reading from database: %s\n", e.what());
        // Starting the shutdown sequence and returning false to the caller would be
        // interpreted as 'entry not found' (as opposed to unable to read data), and
        // could lead to invalid interpretation. Just exit immediately, as we can't
        // continue anyway, and all writes should be atomic.
        std::abort();
    }
}

bool CCoinsViewErrorCatcher::GetCoin(const COutPoint &outpoint, Coin &coin) const {
    return ExecuteBackedWrapper([&]() { return CCoinsViewBacked::GetCoin(outpoint, coin); }, m_err_callbacks);
}

bool CCoinsViewErrorCatcher::HaveCoin(const COutPoint &outpoint) const {
    return ExecuteBackedWrapper([&]() { return CCoinsViewBacked::HaveCoin(outpoint); }, m_err_callbacks);
}<|MERGE_RESOLUTION|>--- conflicted
+++ resolved
@@ -117,12 +117,8 @@
 
 void AddCoins(CCoinsViewCache& cache, const CTransaction &tx, int nHeight, bool check_for_overwrite) {
     bool fCoinbase = tx.IsCoinBase();
-<<<<<<< HEAD
     bool fCoinstake = tx.IsCoinStake();
-    const uint256& txid = tx.GetHash();
-=======
     const Txid& txid = tx.GetHash();
->>>>>>> c7885ecd
     for (size_t i = 0; i < tx.vout.size(); ++i) {
         bool overwrite = check_for_overwrite ? cache.HaveCoin(COutPoint(txid, i)) : fCoinbase;
         // Coinbase transactions can always be overwritten, in order to correctly
