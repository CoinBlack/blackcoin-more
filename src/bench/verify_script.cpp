// Copyright (c) 2016-2022 The Bitcoin Core developers
// Distributed under the MIT software license, see the accompanying
// file COPYING or http://www.opensource.org/licenses/mit-license.php.

#if defined(HAVE_CONFIG_H)
#include <config/bitcoin-config.h>
#endif

#include <bench/bench.h>
#include <key.h>
#if defined(HAVE_CONSENSUS_LIB)
#include <script/bitcoinconsensus.h>
#endif
#include <script/script.h>
#include <script/interpreter.h>
#include <streams.h>
#include <test/util/transaction_utils.h>

#include <array>

// Microbenchmark for verification of a basic P2WPKH script. Can be easily
// modified to measure performance of other types of scripts.
static void VerifyScriptBench(benchmark::Bench& bench)
{
    ECC_Start();

    const uint32_t flags{SCRIPT_VERIFY_WITNESS | SCRIPT_VERIFY_P2SH};
    const int witnessversion = 0;

    // Key pair.
    CKey key;
    static const std::array<unsigned char, 32> vchKey = {
        {
            0, 0, 0, 0, 0, 0, 0, 0, 0, 0, 0, 0, 0, 0, 0, 0, 0, 0, 0, 0, 0, 0, 0, 0, 0, 0, 0, 0, 0, 0, 0, 1
        }
    };
    key.Set(vchKey.begin(), vchKey.end(), false);
    CPubKey pubkey = key.GetPubKey();
    uint160 pubkeyHash;
    CHash160().Write(pubkey).Finalize(pubkeyHash);

    // Script.
    CScript scriptPubKey = CScript() << witnessversion << ToByteVector(pubkeyHash);
    CScript scriptSig;
    CScript witScriptPubkey = CScript() << OP_DUP << OP_HASH160 << ToByteVector(pubkeyHash) << OP_EQUALVERIFY << OP_CHECKSIG;
    const CMutableTransaction& txCredit = BuildCreditingTransaction(scriptPubKey, 1);
    CMutableTransaction txSpend = BuildSpendingTransaction(scriptSig, CScriptWitness(), CTransaction(txCredit));
    CScriptWitness& witness = txSpend.vin[0].scriptWitness;
    witness.stack.emplace_back();
    key.Sign(SignatureHash(witScriptPubkey, txSpend, 0, SIGHASH_ALL, txCredit.vout[0].nValue, SigVersion::WITNESS_V0), witness.stack.back());
    witness.stack.back().push_back(static_cast<unsigned char>(SIGHASH_ALL));
    witness.stack.push_back(ToByteVector(pubkey));

    // Benchmark.
    bench.run([&] {
        ScriptError err;
        bool success = VerifyScript(
            txSpend.vin[0].scriptSig,
            txCredit.vout[0].scriptPubKey,
            &txSpend.vin[0].scriptWitness,
            flags,
            MutableTransactionSignatureChecker(&txSpend, 0, txCredit.vout[0].nValue, MissingDataBehavior::ASSERT_FAIL),
            &err);
        assert(err == SCRIPT_ERR_OK);
        assert(success);

#if defined(HAVE_CONSENSUS_LIB)
<<<<<<< HEAD
        DataStream stream;
=======
        CDataStream stream(SER_NETWORK);
>>>>>>> 353efd3f
        stream << TX_WITH_WITNESS(txSpend);
        int csuccess = bitcoinconsensus_verify_script_with_amount(
            txCredit.vout[0].scriptPubKey.data(),
            txCredit.vout[0].scriptPubKey.size(),
            txCredit.vout[0].nValue,
            (const unsigned char*)stream.data(), stream.size(), 0, flags, nullptr);
        assert(csuccess == 1);
#endif
    });
    ECC_Stop();
}

static void VerifyNestedIfScript(benchmark::Bench& bench)
{
    std::vector<std::vector<unsigned char>> stack;
    CScript script;
    for (int i = 0; i < 100; ++i) {
        script << OP_1 << OP_IF;
    }
    for (int i = 0; i < 1000; ++i) {
        script << OP_1;
    }
    for (int i = 0; i < 100; ++i) {
        script << OP_ENDIF;
    }
    bench.run([&] {
        auto stack_copy = stack;
        ScriptError error;
        bool ret = EvalScript(stack_copy, script, 0, BaseSignatureChecker(), SigVersion::BASE, &error);
        assert(ret);
    });
}

BENCHMARK(VerifyScriptBench, benchmark::PriorityLevel::HIGH);
BENCHMARK(VerifyNestedIfScript, benchmark::PriorityLevel::HIGH);<|MERGE_RESOLUTION|>--- conflicted
+++ resolved
@@ -65,11 +65,7 @@
         assert(success);
 
 #if defined(HAVE_CONSENSUS_LIB)
-<<<<<<< HEAD
-        DataStream stream;
-=======
         CDataStream stream(SER_NETWORK);
->>>>>>> 353efd3f
         stream << TX_WITH_WITNESS(txSpend);
         int csuccess = bitcoinconsensus_verify_script_with_amount(
             txCredit.vout[0].scriptPubKey.data(),
