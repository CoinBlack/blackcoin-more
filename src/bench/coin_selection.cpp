--- conflicted
+++ resolved
@@ -63,25 +63,15 @@
     }
 
     const CoinEligibilityFilter filter_standard(1, 6, 0);
-<<<<<<< HEAD
-    const CoinSelectionParams coin_selection_params(/* change_output_size= */ 34,
-                                                    /* change_spend_size= */ 148,
-                                                    /* tx_noinputs_size= */ 0, /* avoid_partial= */ false);
-=======
     FastRandomContext rand{};
     const CoinSelectionParams coin_selection_params{
         rand,
         /*change_output_size=*/ 34,
         /*change_spend_size=*/ 148,
-        /*min_change_target=*/ CHANGE_LOWER,
-        /*effective_feerate=*/ CFeeRate(0),
-        /*long_term_feerate=*/ CFeeRate(0),
-        /*discard_feerate=*/ CFeeRate(0),
         /*tx_noinputs_size=*/ 0,
         /*avoid_partial=*/ false,
     };
     auto group = wallet::GroupOutputs(wallet, available_coins, coin_selection_params, {{filter_standard}})[filter_standard];
->>>>>>> 88259837
     bench.run([&] {
         auto result = AttemptSelection(1003 * COIN, group, coin_selection_params, /*allow_mixed_output_types=*/true);
         assert(result);
