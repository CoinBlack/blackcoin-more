// Copyright (c) 2022 The Bitcoin Core developers
// Distributed under the MIT software license, see the accompanying
// file COPYING or https://www.opensource.org/licenses/mit-license.php.

#include <bench/bench.h>
#include <bench/data.h>
#include <chainparams.h>
#include <clientversion.h>
#include <test/util/setup_common.h>
#include <util/chaintype.h>
#include <validation.h>

/**
 * The LoadExternalBlockFile() function is used during -reindex and -loadblock.
 *
 * Create a test file that's similar to a datadir/blocks/blk?????.dat file,
 * It contains around 134 copies of the same block (typical size of real block files).
 * For each block in the file, LoadExternalBlockFile() won't find its parent,
 * and so will skip the block. (In the real system, it will re-read the block
 * from disk later when it encounters its parent.)
 *
 * This benchmark measures the performance of deserializing the block (or just
 * its header, beginning with PR 16981).
 */
static void LoadExternalBlockFile(benchmark::Bench& bench)
{
    const auto testing_setup{MakeNoLogFileContext<const TestingSetup>(ChainType::MAIN)};

    // Create a single block as in the blocks files (magic bytes, block size,
    // block data) as a stream object.
    const fs::path blkfile{testing_setup.get()->m_path_root / "blk.dat"};
    DataStream ss{};
    auto params{testing_setup->m_node.chainman->GetParams()};
    ss << params.MessageStart();
    ss << static_cast<uint32_t>(benchmark::data::block413567.size());
    // We can't use the streaming serialization (ss << benchmark::data::block413567)
    // because that first writes a compact size.
    ss << Span{benchmark::data::block413567};

    // Create the test file.
    {
        // "wb+" is "binary, O_RDWR | O_CREAT | O_TRUNC".
        FILE* file{fsbridge::fopen(blkfile, "wb+")};
        // Make the test block file about 128 MB in length.
        for (size_t i = 0; i < node::MAX_BLOCKFILE_SIZE / ss.size(); ++i) {
            if (fwrite(ss.data(), 1, ss.size(), file) != ss.size()) {
                throw std::runtime_error("write to test file failed\n");
            }
        }
        fclose(file);
    }

    std::multimap<uint256, FlatFilePos> blocks_with_unknown_parent;
    FlatFilePos pos;
    bench.run([&] {
        // "rb" is "binary, O_RDONLY", positioned to the start of the file.
        // The file will be closed by LoadExternalBlockFile().
<<<<<<< HEAD
        AutoFile file{fsbridge::fopen(blkfile, "rb")};
=======
        CAutoFile file{fsbridge::fopen(blkfile, "rb")};
>>>>>>> 353efd3f
        testing_setup->m_node.chainman->LoadExternalBlockFile(file, &pos, &blocks_with_unknown_parent);
    });
    fs::remove(blkfile);
}

BENCHMARK(LoadExternalBlockFile, benchmark::PriorityLevel::HIGH);<|MERGE_RESOLUTION|>--- conflicted
+++ resolved
@@ -55,11 +55,7 @@
     bench.run([&] {
         // "rb" is "binary, O_RDONLY", positioned to the start of the file.
         // The file will be closed by LoadExternalBlockFile().
-<<<<<<< HEAD
-        AutoFile file{fsbridge::fopen(blkfile, "rb")};
-=======
         CAutoFile file{fsbridge::fopen(blkfile, "rb")};
->>>>>>> 353efd3f
         testing_setup->m_node.chainman->LoadExternalBlockFile(file, &pos, &blocks_with_unknown_parent);
     });
     fs::remove(blkfile);
