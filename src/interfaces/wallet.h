--- conflicted
+++ resolved
@@ -222,6 +222,11 @@
     //! Return wallet transaction output information.
     virtual std::vector<WalletTxOut> getCoins(const std::vector<COutPoint>& outputs) = 0;
 
+    //! Get minimum fee.
+    virtual CAmount getMinimumFee(unsigned int tx_bytes,
+        const wallet::CCoinControl& coin_control,
+        int64_t current_time) = 0;
+
     // Return whether HD enabled.
     virtual bool hdEnabled() = 0;
 
@@ -384,13 +389,10 @@
     int64_t time;
     std::map<std::string, std::string> value_map;
     bool is_coinbase;
-<<<<<<< HEAD
     bool is_coinstake;
     bool is_in_main_chain;
-=======
 
     bool operator<(const WalletTx& a) const { return tx->GetHash() < a.tx->GetHash(); }
->>>>>>> 88259837
 };
 
 //! Updated transaction status.
