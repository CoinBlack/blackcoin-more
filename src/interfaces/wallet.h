--- conflicted
+++ resolved
@@ -156,29 +156,6 @@
     //! Abandon transaction.
     virtual bool abandonTransaction(const uint256& txid) = 0;
 
-<<<<<<< HEAD
-=======
-    //! Return whether transaction can be bumped.
-    virtual bool transactionCanBeBumped(const uint256& txid) = 0;
-
-    //! Create bump transaction.
-    virtual bool createBumpTransaction(const uint256& txid,
-        const wallet::CCoinControl& coin_control,
-        std::vector<bilingual_str>& errors,
-        CAmount& old_fee,
-        CAmount& new_fee,
-        CMutableTransaction& mtx) = 0;
-
-    //! Sign bump transaction.
-    virtual bool signBumpTransaction(CMutableTransaction& mtx) = 0;
-
-    //! Commit bump transaction.
-    virtual bool commitBumpTransaction(const uint256& txid,
-        CMutableTransaction&& mtx,
-        std::vector<bilingual_str>& errors,
-        uint256& bumped_txid) = 0;
-
->>>>>>> dd04f2dd
     //! Get a transaction.
     virtual CTransactionRef getTx(const uint256& txid) = 0;
 
@@ -241,21 +218,6 @@
     //! Return wallet transaction output information.
     virtual std::vector<WalletTxOut> getCoins(const std::vector<COutPoint>& outputs) = 0;
 
-<<<<<<< HEAD
-=======
-    //! Get required fee.
-    virtual CAmount getRequiredFee(unsigned int tx_bytes) = 0;
-
-    //! Get minimum fee.
-    virtual CAmount getMinimumFee(unsigned int tx_bytes,
-        const wallet::CCoinControl& coin_control,
-        int* returned_target,
-        FeeReason* reason) = 0;
-
-    //! Get tx confirm target.
-    virtual unsigned int getConfirmTarget() = 0;
-
->>>>>>> dd04f2dd
     // Return whether HD enabled.
     virtual bool hdEnabled() = 0;
 
