--- conflicted
+++ resolved
@@ -173,6 +173,12 @@
     //! Get dust relay fee.
     virtual CFeeRate getDustRelayFee() = 0;
 
+    //! Get node synchronization information.
+    virtual void getSyncInfo(int& numBlocks, bool& isSyncing) = 0;
+
+    //! Try get node synchronization information.
+    virtual bool tryGetSyncInfo(int& numBlocks, bool& isSyncing) = 0;
+
     //! Execute rpc command.
     virtual UniValue executeRpc(const std::string& command, const UniValue& params, const std::string& uri) = 0;
 
@@ -188,22 +194,11 @@
     //! Get unspent outputs associated with a transaction.
     virtual bool getUnspentOutput(const COutPoint& output, Coin& coin) = 0;
 
-<<<<<<< HEAD
-    //! Get node synchronization information.
-    virtual void getSyncInfo(int& numBlocks, bool& isSyncing) = 0;
-
-    //! Try to get node synchronization information.
-    virtual bool tryGetSyncInfo(int& numBlocks, bool& isSyncing) = 0;
-
-    //! Get wallet client.
-    virtual WalletClient& walletClient() = 0;
-=======
     //! Broadcast transaction.
     virtual TransactionError broadcastTransaction(CTransactionRef tx, CAmount max_tx_fee, std::string& err_string) = 0;
 
     //! Get wallet loader.
     virtual WalletLoader& walletLoader() = 0;
->>>>>>> dd04f2dd
 
     //! Register handler for init messages.
     using InitMessageFn = std::function<void(const std::string& message)>;
