// Copyright (c) 2018-2022 The Bitcoin Core developers
// Distributed under the MIT software license, see the accompanying
// file COPYING or http://www.opensource.org/licenses/mit-license.php.

#ifndef BITCOIN_INTERFACES_CHAIN_H
#define BITCOIN_INTERFACES_CHAIN_H

#include <blockfilter.h>
#include <primitives/transaction.h> // For CTransactionRef
#include <util/settings.h>          // For util::SettingsValue

#include <functional>
#include <memory>
#include <optional>
#include <stddef.h>
#include <stdint.h>
#include <string>
#include <vector>

class ArgsManager;
class CBlock;
class CBlockUndo;
class CFeeRate;
class CRPCCommand;
class CScheduler;
class Coin;
class uint256;
enum class MemPoolRemovalReason;
struct bilingual_str;
struct CBlockLocator;
namespace node {
struct NodeContext;
} // namespace node

class ChainstateManager;
class CTxMemPool;
class CBlockIndex;
class CCoinsViewCache;
namespace interfaces {

class Handler;
class Wallet;

//! Hash/height pair to help track and identify blocks.
struct BlockKey {
    uint256 hash;
    int height = -1;
};

//! Helper for findBlock to selectively return pieces of block data. If block is
//! found, data will be returned by setting specified output variables. If block
//! is not found, output variables will keep their previous values.
class FoundBlock
{
public:
    FoundBlock& hash(uint256& hash) { m_hash = &hash; return *this; }
    FoundBlock& height(int& height) { m_height = &height; return *this; }
    FoundBlock& time(int64_t& time) { m_time = &time; return *this; }
    FoundBlock& maxTime(int64_t& max_time) { m_max_time = &max_time; return *this; }
    FoundBlock& mtpTime(int64_t& mtp_time) { m_mtp_time = &mtp_time; return *this; }
    //! Return whether block is in the active (most-work) chain.
    FoundBlock& inActiveChain(bool& in_active_chain) { m_in_active_chain = &in_active_chain; return *this; }
    //! Return locator if block is in the active chain.
    FoundBlock& locator(CBlockLocator& locator) { m_locator = &locator; return *this; }
    //! Return next block in the active chain if current block is in the active chain.
    FoundBlock& nextBlock(const FoundBlock& next_block) { m_next_block = &next_block; return *this; }
    //! Read block data from disk. If the block exists but doesn't have data
    //! (for example due to pruning), the CBlock variable will be set to null.
    FoundBlock& data(CBlock& data) { m_data = &data; return *this; }

    uint256* m_hash = nullptr;
    int* m_height = nullptr;
    int64_t* m_time = nullptr;
    int64_t* m_max_time = nullptr;
    int64_t* m_mtp_time = nullptr;
    bool* m_in_active_chain = nullptr;
    CBlockLocator* m_locator = nullptr;
    const FoundBlock* m_next_block = nullptr;
    CBlock* m_data = nullptr;
    mutable bool found = false;
};

//! Block data sent with blockConnected, blockDisconnected notifications.
struct BlockInfo {
    const uint256& hash;
    const uint256* prev_hash = nullptr;
    int height = -1;
    int file_number = -1;
    unsigned data_pos = 0;
    const CBlock* data = nullptr;
    const CBlockUndo* undo_data = nullptr;

    BlockInfo(const uint256& hash LIFETIMEBOUND) : hash(hash) {}
};

//! Interface giving clients (wallet processes, maybe other analysis tools in
//! the future) ability to access to the chain state, receive notifications,
//! estimate fees, and submit transactions.
//!
//! TODO: Current chain methods are too low level, exposing too much of the
//! internal workings of the bitcoin node, and not being very convenient to use.
//! Chain methods should be cleaned up and simplified over time. Examples:
//!
//! * The initMessages() and showProgress() methods which the wallet uses to send
//!   notifications to the GUI should go away when GUI and wallet can directly
//!   communicate with each other without going through the node
//!   (https://github.com/bitcoin/bitcoin/pull/15288#discussion_r253321096).
//!
//! * The handleRpc, registerRpcs, rpcEnableDeprecated methods and other RPC
//!   methods can go away if wallets listen for HTTP requests on their own
//!   ports instead of registering to handle requests on the node HTTP port.
//!
//! * Move fee estimation queries to an asynchronous interface and let the
//!   wallet cache it, fee estimation being driven by node mempool, wallet
//!   should be the consumer.
//!
//! * `guessVerificationProgress` and similar methods can go away if rescan
//!   logic moves out of the wallet, and the wallet just requests scans from the
//!   node (https://github.com/bitcoin/bitcoin/issues/11756)
class Chain
{
public:
    virtual ~Chain() {}

    //! Get chain state manager
    virtual ChainstateManager& chainman() = 0;

    //! Get mempool
    virtual const CTxMemPool& mempool() = 0;

    //! Get current chain height, not including genesis block (returns 0 if
    //! chain only contains genesis block, nullopt if chain does not contain
    //! any blocks)
    virtual std::optional<int> getHeight() = 0;

    //! Get block hash. Height must be valid or this function will abort.
    virtual uint256 getBlockHash(int height) = 0;

    //! Check that the block is available on disk, and contains transactions.
    virtual bool haveBlockOnDisk(int height) = 0;

    //! Get locator for the current chain tip.
    virtual CBlockLocator getTipLocator() = 0;

    //! Return a locator that refers to a block in the active chain.
    //! If specified block is not in the active chain, return locator for the latest ancestor that is in the chain.
    virtual CBlockLocator getActiveChainLocator(const uint256& block_hash) = 0;

    //! Return height of the highest block on chain in common with the locator,
    //! which will either be the original block used to create the locator,
    //! or one of its ancestors.
    virtual std::optional<int> findLocatorFork(const CBlockLocator& locator) = 0;

    //! Returns whether a block filter index is available.
    virtual bool hasBlockFilterIndex(BlockFilterType filter_type) = 0;

    //! Returns whether any of the elements match the block via a BIP 157 block filter
    //! or std::nullopt if the block filter for this block couldn't be found.
    virtual std::optional<bool> blockFilterMatchesAny(BlockFilterType filter_type, const uint256& block_hash, const GCSFilter::ElementSet& filter_set) = 0;

    //! Return whether node has the block and optionally return block metadata
    //! or contents.
    virtual bool findBlock(const uint256& hash, const FoundBlock& block={}) = 0;

    //! Find first block in the chain with timestamp >= the given time
    //! and height >= than the given height, return false if there is no block
    //! with a high enough timestamp and height. Optionally return block
    //! information.
    virtual bool findFirstBlockWithTimeAndHeight(int64_t min_time, int min_height, const FoundBlock& block={}) = 0;

    //! Find ancestor of block at specified height and optionally return
    //! ancestor information.
    virtual bool findAncestorByHeight(const uint256& block_hash, int ancestor_height, const FoundBlock& ancestor_out={}) = 0;

    //! Return whether block descends from a specified ancestor, and
    //! optionally return ancestor information.
    virtual bool findAncestorByHash(const uint256& block_hash,
        const uint256& ancestor_hash,
        const FoundBlock& ancestor_out={}) = 0;

    //! Find most recent common ancestor between two blocks and optionally
    //! return block information.
    virtual bool findCommonAncestor(const uint256& block_hash1,
        const uint256& block_hash2,
        const FoundBlock& ancestor_out={},
        const FoundBlock& block1_out={},
        const FoundBlock& block2_out={}) = 0;

    //! Look up unspent output information. Returns coins in the mempool and in
    //! the current chain UTXO set. Iterates through all the keys in the map and
    //! populates the values.
    virtual void findCoins(std::map<COutPoint, Coin>& coins) = 0;

    //! Estimate fraction of total transactions verified if blocks up to
    //! the specified block hash are verified.
    virtual double guessVerificationProgress(const uint256& block_hash) = 0;

    //! Return true if data is available for all blocks in the specified range
    //! of blocks. This checks all blocks that are ancestors of block_hash in
    //! the height range from min_height to max_height, inclusive.
    virtual bool hasBlocks(const uint256& block_hash, int min_height = 0, std::optional<int> max_height = {}) = 0;

    //! Check if transaction is in mempool.
    virtual bool isInMempool(const uint256& txid) = 0;

    //! Check if transaction has descendants in mempool.
    virtual bool hasDescendantsInMempool(const uint256& txid) = 0;

    //! Transaction is added to memory pool, if the transaction fee is below the
    //! amount specified by max_tx_fee, and broadcast to all peers if relay is set to true.
    //! Return false if the transaction could not be added due to the fee or for another reason.
    virtual bool broadcastTransaction(const CTransactionRef& tx,
        const CAmount& max_tx_fee,
        bool relay,
        std::string& err_string) = 0;

    //! Calculate mempool ancestor and descendant counts for the given transaction.
    virtual void getTransactionAncestry(const uint256& txid, size_t& ancestors, size_t& descendants, size_t* ancestorsize = nullptr, CAmount* ancestorfees = nullptr) = 0;

    //! Get the node's package limits.
    //! Currently only returns the ancestor and descendant count limits, but could be enhanced to
    //! return more policy settings.
    virtual void getPackageLimits(unsigned int& limit_ancestor_count, unsigned int& limit_descendant_count) = 0;

    //! Check if transaction will pass the mempool's chain limits.
    virtual bool checkChainLimits(const CTransactionRef& tx) = 0;

    //! Relay current minimum fee (from -minrelaytxfee settings).
    virtual CFeeRate relayMinFee() = 0;

    //! Relay dust fee setting (-dustrelayfee), reflecting lowest rate it's economical to spend.
    virtual CFeeRate relayDustFee() = 0;

    //! Check if the node is ready to broadcast transactions.
    virtual bool isReadyToBroadcast() = 0;

    //! Check if in IBD.
    virtual bool isInitialBlockDownload() = 0;

    //! Check if shutdown requested.
    virtual bool shutdownRequested() = 0;

    //! Send init message.
    virtual void initMessage(const std::string& message) = 0;

    //! Send init warning.
    virtual void initWarning(const bilingual_str& message) = 0;

    //! Send init error.
    virtual void initError(const bilingual_str& message) = 0;

    //! Send progress indicator.
    virtual void showProgress(const std::string& title, int progress, bool resume_possible) = 0;

    //! Chain notifications.
    class Notifications
    {
    public:
        virtual ~Notifications() {}
        virtual void transactionAddedToMempool(const CTransactionRef& tx) {}
        virtual void transactionRemovedFromMempool(const CTransactionRef& tx, MemPoolRemovalReason reason) {}
        virtual void blockConnected(const BlockInfo& block) {}
        virtual void blockDisconnected(const BlockInfo& block) {}
        virtual void updatedBlockTip() {}
        virtual void chainStateFlushed(const CBlockLocator& locator) {}
    };

    //! Register handler for notifications.
    virtual std::unique_ptr<Handler> handleNotifications(std::shared_ptr<Notifications> notifications) = 0;

    //! Wait for pending notifications to be processed unless block hash points to the current
    //! chain tip.
    virtual void waitForNotificationsIfTipChanged(const uint256& old_tip) = 0;

    //! Register handler for RPC. Command is not copied, so reference
    //! needs to remain valid until Handler is disconnected.
    virtual std::unique_ptr<Handler> handleRpc(const CRPCCommand& command) = 0;

    //! Check if deprecated RPC is enabled.
    virtual bool rpcEnableDeprecated(const std::string& method) = 0;

    //! Run function after given number of seconds. Cancel any previous calls with same name.
    virtual void rpcRunLater(const std::string& name, std::function<void()> fn, int64_t seconds) = 0;

    //! Current RPC serialization flags.
    virtual int rpcSerializationFlags() = 0;

    //! Get settings value.
    virtual util::SettingsValue getSetting(const std::string& arg) = 0;

    //! Get list of settings values.
    virtual std::vector<util::SettingsValue> getSettingsList(const std::string& arg) = 0;

    //! Return <datadir>/settings.json setting value.
    virtual util::SettingsValue getRwSetting(const std::string& name) = 0;

    //! Write a setting to <datadir>/settings.json. Optionally just update the
    //! setting in memory and do not write the file.
    virtual bool updateRwSetting(const std::string& name, const util::SettingsValue& value, bool write=true) = 0;

    //! Synchronously send transactionAddedToMempool notifications about all
    //! current mempool transactions to the specified handler and return after
    //! the last one is sent. These notifications aren't coordinated with async
    //! notifications sent by handleNotifications, so out of date async
    //! notifications from handleNotifications can arrive during and after
    //! synchronous notifications from requestMempoolTransactions. Clients need
    //! to be prepared to handle this by ignoring notifications about unknown
    //! removed transactions and already added new transactions.
    virtual void requestMempoolTransactions(Notifications& notifications) = 0;

<<<<<<< HEAD
    //! Check if Taproot has activated
    virtual bool isTaprootActive() const = 0;

#ifdef ENABLE_WALLET
    //! Get staking RPC commands.
    virtual Span<const CRPCCommand> getStakingRPCCommands() = 0;
#endif

=======
    //! Return true if an assumed-valid chain is in use.
    virtual bool hasAssumedValidChain() = 0;

    //! Get internal node context. Useful for testing, but not
    //! accessible across processes.
    virtual node::NodeContext* context() { return nullptr; }
>>>>>>> 88259837
};

//! Interface to let node manage chain clients (wallets, or maybe tools for
//! monitoring and analysis in the future).
class ChainClient
{
public:
    virtual ~ChainClient() {}

    //! Register rpcs.
    virtual void registerRpcs() = 0;

    //! Check for errors before loading.
    virtual bool verify() = 0;

    //! Load saved state.
    virtual bool load() = 0;

    //! Start client execution and provide a scheduler.
    virtual void start(CScheduler& scheduler) = 0;

    //! Save state to disk.
    virtual void flush() = 0;

    //! Shut down client.
    virtual void stop() = 0;

    //! Set mock time.
    virtual void setMockTime(int64_t time) = 0;
};

//! Return implementation of Chain interface.
std::unique_ptr<Chain> MakeChain(node::NodeContext& node);

} // namespace interfaces

#endif // BITCOIN_INTERFACES_CHAIN_H<|MERGE_RESOLUTION|>--- conflicted
+++ resolved
@@ -31,11 +31,9 @@
 namespace node {
 struct NodeContext;
 } // namespace node
-
 class ChainstateManager;
 class CTxMemPool;
-class CBlockIndex;
-class CCoinsViewCache;
+
 namespace interfaces {
 
 class Handler;
@@ -89,6 +87,7 @@
     unsigned data_pos = 0;
     const CBlock* data = nullptr;
     const CBlockUndo* undo_data = nullptr;
+    bool is_pos = false;
 
     BlockInfo(const uint256& hash LIFETIMEBOUND) : hash(hash) {}
 };
@@ -308,7 +307,6 @@
     //! removed transactions and already added new transactions.
     virtual void requestMempoolTransactions(Notifications& notifications) = 0;
 
-<<<<<<< HEAD
     //! Check if Taproot has activated
     virtual bool isTaprootActive() const = 0;
 
@@ -317,14 +315,12 @@
     virtual Span<const CRPCCommand> getStakingRPCCommands() = 0;
 #endif
 
-=======
     //! Return true if an assumed-valid chain is in use.
     virtual bool hasAssumedValidChain() = 0;
 
     //! Get internal node context. Useful for testing, but not
     //! accessible across processes.
     virtual node::NodeContext* context() { return nullptr; }
->>>>>>> 88259837
 };
 
 //! Interface to let node manage chain clients (wallets, or maybe tools for
