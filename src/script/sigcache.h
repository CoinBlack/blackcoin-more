// Copyright (c) 2009-2010 Satoshi Nakamoto
// Copyright (c) 2009-2020 The Bitcoin Core developers
// Distributed under the MIT software license, see the accompanying
// file COPYING or http://www.opensource.org/licenses/mit-license.php.

#ifndef BITCOIN_SCRIPT_SIGCACHE_H
#define BITCOIN_SCRIPT_SIGCACHE_H

#include <script/interpreter.h>
#include <span.h>
#include <util/hasher.h>

#include <vector>

// DoS prevention: limit cache size to 32MB (over 1000000 entries on 64-bit
// systems). Due to how we count cache size, actual memory usage is slightly
// more (~32.25 MB)
static const unsigned int DEFAULT_MAX_SIG_CACHE_SIZE = 32;
// Maximum sig cache size allowed
static const int64_t MAX_MAX_SIG_CACHE_SIZE = 16384;

class CPubKey;

class CachingTransactionSignatureChecker : public TransactionSignatureChecker
{
private:
    bool store;

public:
<<<<<<< HEAD
    CachingTransactionSignatureChecker(const CTransaction* txToIn, unsigned int nInIn, const CAmount& amount, bool storeIn, PrecomputedTransactionData& txdataIn) : TransactionSignatureChecker(txToIn, nInIn, amount, txdataIn), store(storeIn) {}
=======
    CachingTransactionSignatureChecker(const CTransaction* txToIn, unsigned int nInIn, const CAmount& amountIn, bool storeIn, PrecomputedTransactionData& txdataIn) : TransactionSignatureChecker(txToIn, nInIn, amountIn, txdataIn, MissingDataBehavior::ASSERT_FAIL), store(storeIn) {}
>>>>>>> 61646189

    bool VerifyECDSASignature(const std::vector<unsigned char>& vchSig, const CPubKey& vchPubKey, const uint256& sighash) const override;
    bool VerifySchnorrSignature(Span<const unsigned char> sig, const XOnlyPubKey& pubkey, const uint256& sighash) const override;
};

void InitSignatureCache();

#endif // BITCOIN_SCRIPT_SIGCACHE_H<|MERGE_RESOLUTION|>--- conflicted
+++ resolved
@@ -27,11 +27,7 @@
     bool store;
 
 public:
-<<<<<<< HEAD
-    CachingTransactionSignatureChecker(const CTransaction* txToIn, unsigned int nInIn, const CAmount& amount, bool storeIn, PrecomputedTransactionData& txdataIn) : TransactionSignatureChecker(txToIn, nInIn, amount, txdataIn), store(storeIn) {}
-=======
     CachingTransactionSignatureChecker(const CTransaction* txToIn, unsigned int nInIn, const CAmount& amountIn, bool storeIn, PrecomputedTransactionData& txdataIn) : TransactionSignatureChecker(txToIn, nInIn, amountIn, txdataIn, MissingDataBehavior::ASSERT_FAIL), store(storeIn) {}
->>>>>>> 61646189
 
     bool VerifyECDSASignature(const std::vector<unsigned char>& vchSig, const CPubKey& vchPubKey, const uint256& sighash) const override;
     bool VerifySchnorrSignature(Span<const unsigned char> sig, const XOnlyPubKey& pubkey, const uint256& sighash) const override;
