// Copyright (c) 2009-2010 Satoshi Nakamoto
<<<<<<< HEAD
// Copyright (c) 2009-2015 The Bitcoin Core developers
=======
// Copyright (c) 2009-2016 The Bitcoin Core developers
>>>>>>> b6548420
// Distributed under the MIT software license, see the accompanying
// file COPYING or http://www.opensource.org/licenses/mit-license.php.

#ifndef BITCOIN_BITCOINCONSENSUS_H
#define BITCOIN_BITCOINCONSENSUS_H

#include <stdint.h>

#if defined(BUILD_BITCOIN_INTERNAL) && defined(HAVE_CONFIG_H)
#include "config/bitcoin-config.h"
  #if defined(_WIN32)
    #if defined(DLL_EXPORT)
      #if defined(HAVE_FUNC_ATTRIBUTE_DLLEXPORT)
        #define EXPORT_SYMBOL __declspec(dllexport)
      #else
        #define EXPORT_SYMBOL
      #endif
    #endif
  #elif defined(HAVE_FUNC_ATTRIBUTE_VISIBILITY)
    #define EXPORT_SYMBOL __attribute__ ((visibility ("default")))
  #endif
#elif defined(MSC_VER) && !defined(STATIC_LIBBITCOINCONSENSUS)
  #define EXPORT_SYMBOL __declspec(dllimport)
#endif

#ifndef EXPORT_SYMBOL
  #define EXPORT_SYMBOL
#endif

#ifdef __cplusplus
extern "C" {
#endif

#define BITCOINCONSENSUS_API_VER 1

typedef enum bitcoinconsensus_error_t
{
    bitcoinconsensus_ERR_OK = 0,
    bitcoinconsensus_ERR_TX_INDEX,
    bitcoinconsensus_ERR_TX_SIZE_MISMATCH,
    bitcoinconsensus_ERR_TX_DESERIALIZE,
    bitcoinconsensus_ERR_AMOUNT_REQUIRED,
} bitcoinconsensus_error;

/** Script verification flags */
enum
{
    bitcoinconsensus_SCRIPT_FLAGS_VERIFY_NONE                = 0,
    bitcoinconsensus_SCRIPT_FLAGS_VERIFY_P2SH                = (1U << 0), // evaluate P2SH (BIP16) subscripts
    bitcoinconsensus_SCRIPT_FLAGS_VERIFY_DERSIG              = (1U << 2), // enforce strict DER (BIP66) compliance
    bitcoinconsensus_SCRIPT_FLAGS_VERIFY_NULLDUMMY           = (1U << 4), // enforce NULLDUMMY (BIP147)
    bitcoinconsensus_SCRIPT_FLAGS_VERIFY_CHECKLOCKTIMEVERIFY = (1U << 9), // enable CHECKLOCKTIMEVERIFY (BIP65)
<<<<<<< HEAD
    bitcoinconsensus_SCRIPT_FLAGS_VERIFY_ALL =
        bitcoinconsensus_SCRIPT_FLAGS_VERIFY_P2SH |
        bitcoinconsensus_SCRIPT_FLAGS_VERIFY_DERSIG |
        bitcoinconsensus_SCRIPT_FLAGS_VERIFY_CHECKLOCKTIMEVERIFY,
=======
    bitcoinconsensus_SCRIPT_FLAGS_VERIFY_CHECKSEQUENCEVERIFY = (1U << 10), // enable CHECKSEQUENCEVERIFY (BIP112)
    bitcoinconsensus_SCRIPT_FLAGS_VERIFY_WITNESS             = (1U << 11), // enable WITNESS (BIP141)
>>>>>>> b6548420
};

/// Returns 1 if the input nIn of the serialized transaction pointed to by
/// txTo correctly spends the scriptPubKey pointed to by scriptPubKey under
/// the additional constraints specified by flags.
/// If not NULL, err will contain an error/success code for the operation
EXPORT_SYMBOL int bitcoinconsensus_verify_script(const unsigned char *scriptPubKey, unsigned int scriptPubKeyLen,
                                                 const unsigned char *txTo        , unsigned int txToLen,
                                                 unsigned int nIn, unsigned int flags, bitcoinconsensus_error* err);

EXPORT_SYMBOL int bitcoinconsensus_verify_script_with_amount(const unsigned char *scriptPubKey, unsigned int scriptPubKeyLen, int64_t amount,
                                    const unsigned char *txTo        , unsigned int txToLen,
                                    unsigned int nIn, unsigned int flags, bitcoinconsensus_error* err);

EXPORT_SYMBOL unsigned int bitcoinconsensus_version();

#ifdef __cplusplus
} // extern "C"
#endif

#undef EXPORT_SYMBOL

#endif // BITCOIN_BITCOINCONSENSUS_H<|MERGE_RESOLUTION|>--- conflicted
+++ resolved
@@ -1,9 +1,5 @@
 // Copyright (c) 2009-2010 Satoshi Nakamoto
-<<<<<<< HEAD
-// Copyright (c) 2009-2015 The Bitcoin Core developers
-=======
 // Copyright (c) 2009-2016 The Bitcoin Core developers
->>>>>>> b6548420
 // Distributed under the MIT software license, see the accompanying
 // file COPYING or http://www.opensource.org/licenses/mit-license.php.
 
@@ -54,17 +50,11 @@
     bitcoinconsensus_SCRIPT_FLAGS_VERIFY_NONE                = 0,
     bitcoinconsensus_SCRIPT_FLAGS_VERIFY_P2SH                = (1U << 0), // evaluate P2SH (BIP16) subscripts
     bitcoinconsensus_SCRIPT_FLAGS_VERIFY_DERSIG              = (1U << 2), // enforce strict DER (BIP66) compliance
-    bitcoinconsensus_SCRIPT_FLAGS_VERIFY_NULLDUMMY           = (1U << 4), // enforce NULLDUMMY (BIP147)
     bitcoinconsensus_SCRIPT_FLAGS_VERIFY_CHECKLOCKTIMEVERIFY = (1U << 9), // enable CHECKLOCKTIMEVERIFY (BIP65)
-<<<<<<< HEAD
     bitcoinconsensus_SCRIPT_FLAGS_VERIFY_ALL =
         bitcoinconsensus_SCRIPT_FLAGS_VERIFY_P2SH |
         bitcoinconsensus_SCRIPT_FLAGS_VERIFY_DERSIG |
         bitcoinconsensus_SCRIPT_FLAGS_VERIFY_CHECKLOCKTIMEVERIFY,
-=======
-    bitcoinconsensus_SCRIPT_FLAGS_VERIFY_CHECKSEQUENCEVERIFY = (1U << 10), // enable CHECKSEQUENCEVERIFY (BIP112)
-    bitcoinconsensus_SCRIPT_FLAGS_VERIFY_WITNESS             = (1U << 11), // enable WITNESS (BIP141)
->>>>>>> b6548420
 };
 
 /// Returns 1 if the input nIn of the serialized transaction pointed to by
