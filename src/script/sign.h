// Copyright (c) 2009-2010 Satoshi Nakamoto
// Copyright (c) 2009-2015 The Bitcoin Core developers
// Distributed under the MIT software license, see the accompanying
// file COPYING or http://www.opensource.org/licenses/mit-license.php.

#ifndef BITCOIN_SCRIPT_SIGN_H
#define BITCOIN_SCRIPT_SIGN_H

#include "script/interpreter.h"

class CKeyID;
class CKeyStore;
class CScript;
class CTransaction;

struct CMutableTransaction;

/** Virtual base class for signature creators. */
class BaseSignatureCreator {
protected:
    const CKeyStore* keystore;

public:
    BaseSignatureCreator(const CKeyStore* keystoreIn) : keystore(keystoreIn) {}
    const CKeyStore& KeyStore() const { return *keystore; };
    virtual ~BaseSignatureCreator() {}
    virtual const BaseSignatureChecker& Checker() const =0;

    /** Create a singular (non-script) signature. */
    virtual bool CreateSig(std::vector<unsigned char>& vchSig, const CKeyID& keyid, const CScript& scriptCode, SigVersion sigversion) const =0;
};

/** A signature creator for transactions. */
class TransactionSignatureCreator : public BaseSignatureCreator {
    const CTransaction* txTo;
    unsigned int nIn;
    int nHashType;
    CAmount amount;
    const TransactionSignatureChecker checker;

public:
    TransactionSignatureCreator(const CKeyStore* keystoreIn, const CTransaction* txToIn, unsigned int nInIn, const CAmount& amountIn, int nHashTypeIn=SIGHASH_ALL);
    const BaseSignatureChecker& Checker() const { return checker; }
    bool CreateSig(std::vector<unsigned char>& vchSig, const CKeyID& keyid, const CScript& scriptCode, SigVersion sigversion) const;
};

<<<<<<< HEAD
=======
class MutableTransactionSignatureCreator : public TransactionSignatureCreator {
    CTransaction tx;

public:
    MutableTransactionSignatureCreator(const CKeyStore* keystoreIn, const CMutableTransaction* txToIn, unsigned int nInIn, const CAmount& amount, int nHashTypeIn) : TransactionSignatureCreator(keystoreIn, &tx, nInIn, amount, nHashTypeIn), tx(*txToIn) {}
};

>>>>>>> b6548420
/** A signature creator that just produces 72-byte empty signatures. */
class DummySignatureCreator : public BaseSignatureCreator {
public:
    DummySignatureCreator(const CKeyStore* keystoreIn) : BaseSignatureCreator(keystoreIn) {}
    const BaseSignatureChecker& Checker() const;
    bool CreateSig(std::vector<unsigned char>& vchSig, const CKeyID& keyid, const CScript& scriptCode, SigVersion sigversion) const;
};

struct SignatureData {
    CScript scriptSig;
    CScriptWitness scriptWitness;

    SignatureData() {}
    explicit SignatureData(const CScript& script) : scriptSig(script) {}
};

/** Produce a script signature using a generic signature creator. */
bool ProduceSignature(const BaseSignatureCreator& creator, const CScript& scriptPubKey, SignatureData& sigdata);

/** Produce a script signature for a transaction. */
bool SignSignature(const CKeyStore &keystore, const CScript& fromPubKey, CMutableTransaction& txTo, unsigned int nIn, const CAmount& amount, int nHashType);
bool SignSignature(const CKeyStore& keystore, const CTransaction& txFrom, CMutableTransaction& txTo, unsigned int nIn, int nHashType);

/** Combine two script signatures using a generic signature checker, intelligently, possibly with OP_0 placeholders. */
SignatureData CombineSignatures(const CScript& scriptPubKey, const BaseSignatureChecker& checker, const SignatureData& scriptSig1, const SignatureData& scriptSig2);

/** Extract signature data from a transaction, and insert it. */
SignatureData DataFromTransaction(const CMutableTransaction& tx, unsigned int nIn);
void UpdateTransaction(CMutableTransaction& tx, unsigned int nIn, const SignatureData& data);

#endif // BITCOIN_SCRIPT_SIGN_H<|MERGE_RESOLUTION|>--- conflicted
+++ resolved
@@ -27,7 +27,7 @@
     virtual const BaseSignatureChecker& Checker() const =0;
 
     /** Create a singular (non-script) signature. */
-    virtual bool CreateSig(std::vector<unsigned char>& vchSig, const CKeyID& keyid, const CScript& scriptCode, SigVersion sigversion) const =0;
+    virtual bool CreateSig(std::vector<unsigned char>& vchSig, const CKeyID& keyid, const CScript& scriptCode) const =0;
 };
 
 /** A signature creator for transactions. */
@@ -41,30 +41,26 @@
 public:
     TransactionSignatureCreator(const CKeyStore* keystoreIn, const CTransaction* txToIn, unsigned int nInIn, const CAmount& amountIn, int nHashTypeIn=SIGHASH_ALL);
     const BaseSignatureChecker& Checker() const { return checker; }
-    bool CreateSig(std::vector<unsigned char>& vchSig, const CKeyID& keyid, const CScript& scriptCode, SigVersion sigversion) const;
+    bool CreateSig(std::vector<unsigned char>& vchSig, const CKeyID& keyid, const CScript& scriptCode) const;
 };
 
-<<<<<<< HEAD
-=======
 class MutableTransactionSignatureCreator : public TransactionSignatureCreator {
     CTransaction tx;
 
 public:
-    MutableTransactionSignatureCreator(const CKeyStore* keystoreIn, const CMutableTransaction* txToIn, unsigned int nInIn, const CAmount& amount, int nHashTypeIn) : TransactionSignatureCreator(keystoreIn, &tx, nInIn, amount, nHashTypeIn), tx(*txToIn) {}
+    MutableTransactionSignatureCreator(const CKeyStore* keystoreIn, const CMutableTransaction* txToIn, unsigned int nInIn, const CAmount& amount, int nHashTypeIn=SIGHASH_ALL) : TransactionSignatureCreator(keystoreIn, &tx, nInIn, amount, nHashTypeIn), tx(*txToIn) {}
 };
 
->>>>>>> b6548420
 /** A signature creator that just produces 72-byte empty signatures. */
 class DummySignatureCreator : public BaseSignatureCreator {
 public:
     DummySignatureCreator(const CKeyStore* keystoreIn) : BaseSignatureCreator(keystoreIn) {}
     const BaseSignatureChecker& Checker() const;
-    bool CreateSig(std::vector<unsigned char>& vchSig, const CKeyID& keyid, const CScript& scriptCode, SigVersion sigversion) const;
+    bool CreateSig(std::vector<unsigned char>& vchSig, const CKeyID& keyid, const CScript& scriptCode) const;
 };
 
 struct SignatureData {
     CScript scriptSig;
-    CScriptWitness scriptWitness;
 
     SignatureData() {}
     explicit SignatureData(const CScript& script) : scriptSig(script) {}
@@ -74,8 +70,8 @@
 bool ProduceSignature(const BaseSignatureCreator& creator, const CScript& scriptPubKey, SignatureData& sigdata);
 
 /** Produce a script signature for a transaction. */
-bool SignSignature(const CKeyStore &keystore, const CScript& fromPubKey, CMutableTransaction& txTo, unsigned int nIn, const CAmount& amount, int nHashType);
-bool SignSignature(const CKeyStore& keystore, const CTransaction& txFrom, CMutableTransaction& txTo, unsigned int nIn, int nHashType);
+bool SignSignature(const CKeyStore &keystore, const CScript& fromPubKey, CMutableTransaction& txTo, unsigned int nIn, const CAmount& amount, int nHashType=SIGHASH_ALL);
+bool SignSignature(const CKeyStore& keystore, const CTransaction& txFrom, CMutableTransaction& txTo, unsigned int nIn, int nHashType=SIGHASH_ALL);
 
 /** Combine two script signatures using a generic signature checker, intelligently, possibly with OP_0 placeholders. */
 SignatureData CombineSignatures(const CScript& scriptPubKey, const BaseSignatureChecker& checker, const SignatureData& scriptSig1, const SignatureData& scriptSig2);
