// Copyright (c) 2009-2010 Satoshi Nakamoto
// Copyright (c) 2009-2015 The Bitcoin Core developers
// Distributed under the MIT software license, see the accompanying
// file COPYING or http://www.opensource.org/licenses/mit-license.php.

#include "interpreter.h"

#include "primitives/transaction.h"
#include "crypto/ripemd160.h"
#include "crypto/sha1.h"
#include "crypto/sha256.h"
#include "pubkey.h"
#include "script/script.h"
#include "uint256.h"

using namespace std;

typedef vector<unsigned char> valtype;

namespace {

inline bool set_success(ScriptError* ret)
{
    if (ret)
        *ret = SCRIPT_ERR_OK;
    return true;
}

inline bool set_error(ScriptError* ret, const ScriptError serror)
{
    if (ret)
        *ret = serror;
    return false;
}

} // anon namespace

bool CastToBool(const valtype& vch)
{
    for (unsigned int i = 0; i < vch.size(); i++)
    {
        if (vch[i] != 0)
        {
            // Can be negative zero
            if (i == vch.size()-1 && vch[i] == 0x80)
                return false;
            return true;
        }
    }
    return false;
}

/**
 * Script is a stack machine (like Forth) that evaluates a predicate
 * returning a bool indicating valid or not.  There are no loops.
 */
#define stacktop(i)  (stack.at(stack.size()+(i)))
#define altstacktop(i)  (altstack.at(altstack.size()+(i)))
static inline void popstack(vector<valtype>& stack)
{
    if (stack.empty())
        throw runtime_error("popstack(): stack empty");
    stack.pop_back();
}

bool IsCompressedOrUncompressedPubKey(const vector<unsigned char> &vchPubKey) {
    if (vchPubKey.size() < 33) {
        //  Non-canonical public key: too short
        return false;
    }
    if (vchPubKey[0] == 0x04) {
        if (vchPubKey.size() != 65) {
            //  Non-canonical public key: invalid length for uncompressed key
            return false;
        }
    } else if (vchPubKey[0] == 0x02 || vchPubKey[0] == 0x03) {
        if (vchPubKey.size() != 33) {
            //  Non-canonical public key: invalid length for compressed key
            return false;
        }
    } else {
        //  Non-canonical public key: neither compressed nor uncompressed
        return false;
    }
    return true;
}

bool static IsCompressedPubKey(const valtype &vchPubKey) {
    if (vchPubKey.size() != 33) {
        //  Non-canonical public key: invalid length for compressed key
        return false;
    }
    if (vchPubKey[0] != 0x02 && vchPubKey[0] != 0x03) {
        //  Non-canonical public key: invalid prefix for compressed key
        return false;
    }
    return true;
}

/**
 * A canonical signature exists of: <30> <total len> <02> <len R> <R> <02> <len S> <S> <hashtype>
 * Where R and S are not negative (their first byte has its highest bit not set), and not
 * excessively padded (do not start with a 0 byte, unless an otherwise negative number follows,
 * in which case a single 0 byte is necessary and even required).
 * 
 * See https://bitcointalk.org/index.php?topic=8392.msg127623#msg127623
 *
 * This function is consensus-critical since BIP66.
 */
bool static IsValidSignatureEncoding(const std::vector<unsigned char> &sig, bool haveHashType = true) {
    // Format: 0x30 [total-length] 0x02 [R-length] [R] 0x02 [S-length] [S] [sighash]
    // * total-length: 1-byte length descriptor of everything that follows,
    //   excluding the sighash byte.
    // * R-length: 1-byte length descriptor of the R value that follows.
    // * R: arbitrary-length big-endian encoded R value. It must use the shortest
    //   possible encoding for a positive integers (which means no null bytes at
    //   the start, except a single one when the next byte has its highest bit set).
    // * S-length: 1-byte length descriptor of the S value that follows.
    // * S: arbitrary-length big-endian encoded S value. The same rules apply.
    // * sighash: 1-byte value indicating what data is hashed (not part of the DER
    //   signature)

    // Minimum and maximum size constraints.
    if (sig.size() < 9) return false;
    if (sig.size() > 73) return false;

    // A signature is of type 0x30 (compound).
    if (sig[0] != 0x30) return false;

    // Make sure the length covers the entire signature.
    if (sig[1] != sig.size() - (haveHashType ? 3 : 2)) return false;

    // Extract the length of the R element.
    unsigned int lenR = sig[3];

    // Make sure the length of the S element is still inside the signature.
    if (5 + lenR >= sig.size()) return false;

    // Extract the length of the S element.
    unsigned int lenS = sig[5 + lenR];

    // Verify that the length of the signature matches the sum of the length
    // of the elements.
    if ((size_t)(lenR + lenS + (haveHashType ? 7 : 6)) != sig.size()) return false;
 
    // Check whether the R element is an integer.
    if (sig[2] != 0x02) return false;

    // Zero-length integers are not allowed for R.
    if (lenR == 0) return false;

    // Negative numbers are not allowed for R.
    if (sig[4] & 0x80) return false;

    // Null bytes at the start of R are not allowed, unless R would
    // otherwise be interpreted as a negative number.
    if (lenR > 1 && (sig[4] == 0x00) && !(sig[5] & 0x80)) return false;

    // Check whether the S element is an integer.
    if (sig[lenR + 4] != 0x02) return false;

    // Zero-length integers are not allowed for S.
    if (lenS == 0) return false;

    // Negative numbers are not allowed for S.
    if (sig[lenR + 6] & 0x80) return false;

    // Null bytes at the start of S are not allowed, unless S would otherwise be
    // interpreted as a negative number.
    if (lenS > 1 && (sig[lenR + 6] == 0x00) && !(sig[lenR + 7] & 0x80)) return false;

    return true;
}

bool IsLowDERSignature(const valtype &vchSig, ScriptError* serror, bool haveHashType) {
    if (!IsValidSignatureEncoding(vchSig, haveHashType)) {
        return set_error(serror, SCRIPT_ERR_SIG_DER);
    }
<<<<<<< HEAD
    unsigned int nLenR = vchSig[3];
    unsigned int nLenS = vchSig[5+nLenR];
    const unsigned char *S = &vchSig[6+nLenR];
    // If the S value is above the order of the curve divided by two, its
    // complement modulo the order could have been used instead, which is
    // one byte shorter when encoded correctly.
    if (!CPubKey::CheckSignatureElement(S, nLenS, true))
        return set_error(serror, SCRIPT_ERR_SIG_HIGH_S);

=======
    std::vector<unsigned char> vchSigCopy(vchSig.begin(), vchSig.begin() + vchSig.size() - 1);
    if (!CPubKey::CheckLowS(vchSigCopy)) {
        return set_error(serror, SCRIPT_ERR_SIG_HIGH_S);
    }
>>>>>>> b6548420
    return true;
}

//bool IsLowDERSignature(const valtype &vchSig, ScriptError* serror) {
//    if (!IsValidSignatureEncoding(vchSig)) {
//        return set_error(serror, SCRIPT_ERR_SIG_DER);
//    }
//    std::vector<unsigned char> vchSigCopy(vchSig.begin(), vchSig.begin() + vchSig.size() - 1);
//    if (!CPubKey::CheckLowS(vchSigCopy)) {
//        return set_error(serror, SCRIPT_ERR_SIG_HIGH_S);
//    }
//    return true;
//}

bool static IsDefinedHashtypeSignature(const valtype &vchSig) {
    if (vchSig.size() == 0) {
        return false;
    }
    unsigned char nHashType = vchSig[vchSig.size() - 1] & (~(SIGHASH_ANYONECANPAY));
    if (nHashType < SIGHASH_ALL || nHashType > SIGHASH_SINGLE)
        return false;

    return true;
}

bool CheckSignatureEncoding(const vector<unsigned char> &vchSig, unsigned int flags, ScriptError* serror) {
    // Empty signature. Not strictly DER encoded, but allowed to provide a
    // compact way to provide an invalid signature for use with CHECK(MULTI)SIG
    if (vchSig.size() == 0) {
        return true;
    }
    if ((flags & (SCRIPT_VERIFY_DERSIG | SCRIPT_VERIFY_LOW_S | SCRIPT_VERIFY_STRICTENC)) != 0 && !IsValidSignatureEncoding(vchSig)) {
        return set_error(serror, SCRIPT_ERR_SIG_DER);
    } else if ((flags & SCRIPT_VERIFY_LOW_S) != 0 && !IsLowDERSignature(vchSig, serror)) {
        // serror is set
        return false;
    } else if ((flags & SCRIPT_VERIFY_STRICTENC) != 0 && !IsDefinedHashtypeSignature(vchSig)) {
        return set_error(serror, SCRIPT_ERR_SIG_HASHTYPE);
    }
    return true;
}

<<<<<<< HEAD
bool static CheckPubKeyEncoding(const valtype &vchSig, unsigned int flags, ScriptError* serror) {
    if ((flags & (SCRIPT_VERIFY_DERKEY | SCRIPT_VERIFY_STRICTENC)) != 0 && !IsCompressedOrUncompressedPubKey(vchSig)) {
=======
bool static CheckPubKeyEncoding(const valtype &vchPubKey, unsigned int flags, const SigVersion &sigversion, ScriptError* serror) {
    if ((flags & SCRIPT_VERIFY_STRICTENC) != 0 && !IsCompressedOrUncompressedPubKey(vchPubKey)) {
>>>>>>> b6548420
        return set_error(serror, SCRIPT_ERR_PUBKEYTYPE);
    }
    // Only compressed keys are accepted in segwit
    if ((flags & SCRIPT_VERIFY_WITNESS_PUBKEYTYPE) != 0 && sigversion == SIGVERSION_WITNESS_V0 && !IsCompressedPubKey(vchPubKey)) {
        return set_error(serror, SCRIPT_ERR_WITNESS_PUBKEYTYPE);
    }
    return true;
}

bool static CheckMinimalPush(const valtype& data, opcodetype opcode) {
    if (data.size() == 0) {
        // Could have used OP_0.
        return opcode == OP_0;
    } else if (data.size() == 1 && data[0] >= 1 && data[0] <= 16) {
        // Could have used OP_1 .. OP_16.
        return opcode == OP_1 + (data[0] - 1);
    } else if (data.size() == 1 && data[0] == 0x81) {
        // Could have used OP_1NEGATE.
        return opcode == OP_1NEGATE;
    } else if (data.size() <= 75) {
        // Could have used a direct push (opcode indicating number of bytes pushed + those bytes).
        return opcode == data.size();
    } else if (data.size() <= 255) {
        // Could have used OP_PUSHDATA.
        return opcode == OP_PUSHDATA1;
    } else if (data.size() <= 65535) {
        // Could have used OP_PUSHDATA2.
        return opcode == OP_PUSHDATA2;
    }
    return true;
}

bool EvalScript(vector<vector<unsigned char> >& stack, const CScript& script, unsigned int flags, const BaseSignatureChecker& checker, SigVersion sigversion, ScriptError* serror)
{
    static const CScriptNum bnZero(0);
    static const CScriptNum bnOne(1);
    static const CScriptNum bnFalse(0);
    static const CScriptNum bnTrue(1);
    static const valtype vchFalse(0);
    static const valtype vchZero(0);
    static const valtype vchTrue(1, 1);

    CScript::const_iterator pc = script.begin();
    CScript::const_iterator pend = script.end();
    CScript::const_iterator pbegincodehash = script.begin();
    opcodetype opcode;
    valtype vchPushValue;
    vector<bool> vfExec;
    vector<valtype> altstack;
    set_error(serror, SCRIPT_ERR_UNKNOWN_ERROR);
    if (script.size() > MAX_SCRIPT_SIZE)
        return set_error(serror, SCRIPT_ERR_SCRIPT_SIZE);
    int nOpCount = 0;
    bool fRequireMinimal = (flags & SCRIPT_VERIFY_MINIMALDATA) != 0;

    try
    {
        while (pc < pend)
        {
            bool fExec = !count(vfExec.begin(), vfExec.end(), false);

            //
            // Read instruction
            //
            if (!script.GetOp(pc, opcode, vchPushValue))
                return set_error(serror, SCRIPT_ERR_BAD_OPCODE);
            if (vchPushValue.size() > MAX_SCRIPT_ELEMENT_SIZE)
                return set_error(serror, SCRIPT_ERR_PUSH_SIZE);

            // Note how OP_RESERVED does not count towards the opcode limit.
            if (opcode > OP_16 && ++nOpCount > MAX_OPS_PER_SCRIPT)
                return set_error(serror, SCRIPT_ERR_OP_COUNT);

            if (opcode == OP_CAT ||
                opcode == OP_SUBSTR ||
                opcode == OP_LEFT ||
                opcode == OP_RIGHT ||
                opcode == OP_INVERT ||
                opcode == OP_AND ||
                opcode == OP_OR ||
                opcode == OP_XOR ||
                opcode == OP_2MUL ||
                opcode == OP_2DIV ||
                opcode == OP_MUL ||
                opcode == OP_DIV ||
                opcode == OP_MOD ||
                opcode == OP_LSHIFT ||
                opcode == OP_RSHIFT)
                return set_error(serror, SCRIPT_ERR_DISABLED_OPCODE); // Disabled opcodes.

            if (fExec && 0 <= opcode && opcode <= OP_PUSHDATA4) {
                if (fRequireMinimal && !CheckMinimalPush(vchPushValue, opcode)) {
                    return set_error(serror, SCRIPT_ERR_MINIMALDATA);
                }
                stack.push_back(vchPushValue);
            } else if (fExec || (OP_IF <= opcode && opcode <= OP_ENDIF))
            switch (opcode)
            {
                //
                // Push value
                //
                case OP_1NEGATE:
                case OP_1:
                case OP_2:
                case OP_3:
                case OP_4:
                case OP_5:
                case OP_6:
                case OP_7:
                case OP_8:
                case OP_9:
                case OP_10:
                case OP_11:
                case OP_12:
                case OP_13:
                case OP_14:
                case OP_15:
                case OP_16:
                {
                    // ( -- value)
                    CScriptNum bn((int)opcode - (int)(OP_1 - 1));
                    stack.push_back(bn.getvch());
                    // The result of these opcodes should always be the minimal way to push the data
                    // they push, so no need for a CheckMinimalPush here.
                }
                break;


                //
                // Control
                //
                case OP_NOP:
                    break;

                case OP_CHECKLOCKTIMEVERIFY:
                {
                    if (!(flags & SCRIPT_VERIFY_CHECKLOCKTIMEVERIFY)) {
                        // not enabled; treat as a NOP2
                        if (flags & SCRIPT_VERIFY_DISCOURAGE_UPGRADABLE_NOPS) {
                            return set_error(serror, SCRIPT_ERR_DISCOURAGE_UPGRADABLE_NOPS);
                        }
                        break;
                    }

                    if (stack.size() < 1)
                        return set_error(serror, SCRIPT_ERR_INVALID_STACK_OPERATION);

                    // Note that elsewhere numeric opcodes are limited to
                    // operands in the range -2**31+1 to 2**31-1, however it is
                    // legal for opcodes to produce results exceeding that
                    // range. This limitation is implemented by CScriptNum's
                    // default 4-byte limit.
                    //
                    // If we kept to that limit we'd have a year 2038 problem,
                    // even though the nLockTime field in transactions
                    // themselves is uint32 which only becomes meaningless
                    // after the year 2106.
                    //
                    // Thus as a special case we tell CScriptNum to accept up
                    // to 5-byte bignums, which are good until 2**39-1, well
                    // beyond the 2**32-1 limit of the nLockTime field itself.
                    const CScriptNum nLockTime(stacktop(-1), fRequireMinimal, 5);

                    // In the rare event that the argument may be < 0 due to
                    // some arithmetic being done first, you can always use
                    // 0 MAX CHECKLOCKTIMEVERIFY.
                    if (nLockTime < 0)
                        return set_error(serror, SCRIPT_ERR_NEGATIVE_LOCKTIME);

                    // Actually compare the specified lock time with the transaction.
                    if (!checker.CheckLockTime(nLockTime))
                        return set_error(serror, SCRIPT_ERR_UNSATISFIED_LOCKTIME);

                    break;
                }

                case OP_CHECKSEQUENCEVERIFY:
                {
                    if (!(flags & SCRIPT_VERIFY_CHECKSEQUENCEVERIFY)) {
                        // not enabled; treat as a NOP3
                        if (flags & SCRIPT_VERIFY_DISCOURAGE_UPGRADABLE_NOPS) {
                            return set_error(serror, SCRIPT_ERR_DISCOURAGE_UPGRADABLE_NOPS);
                        }
                        break;
                    }

                    if (stack.size() < 1)
                        return set_error(serror, SCRIPT_ERR_INVALID_STACK_OPERATION);

                    // nSequence, like nLockTime, is a 32-bit unsigned integer
                    // field. See the comment in CHECKLOCKTIMEVERIFY regarding
                    // 5-byte numeric operands.
                    const CScriptNum nSequence(stacktop(-1), fRequireMinimal, 5);

                    // In the rare event that the argument may be < 0 due to
                    // some arithmetic being done first, you can always use
                    // 0 MAX CHECKSEQUENCEVERIFY.
                    if (nSequence < 0)
                        return set_error(serror, SCRIPT_ERR_NEGATIVE_LOCKTIME);

                    // To provide for future soft-fork extensibility, if the
                    // operand has the disabled lock-time flag set,
                    // CHECKSEQUENCEVERIFY behaves as a NOP.
                    if ((nSequence & CTxIn::SEQUENCE_LOCKTIME_DISABLE_FLAG) != 0)
                        break;

                    // Compare the specified sequence number with the input.
                    if (!checker.CheckSequence(nSequence))
                        return set_error(serror, SCRIPT_ERR_UNSATISFIED_LOCKTIME);

                    break;
                }

                case OP_NOP1: case OP_NOP4: case OP_NOP5:
                case OP_NOP6: case OP_NOP7: case OP_NOP8: case OP_NOP9: case OP_NOP10:
                {
                    if (flags & SCRIPT_VERIFY_DISCOURAGE_UPGRADABLE_NOPS)
                        return set_error(serror, SCRIPT_ERR_DISCOURAGE_UPGRADABLE_NOPS);
                }
                break;

                case OP_IF:
                case OP_NOTIF:
                {
                    // <expression> if [statements] [else [statements]] endif
                    bool fValue = false;
                    if (fExec)
                    {
                        if (stack.size() < 1)
                            return set_error(serror, SCRIPT_ERR_UNBALANCED_CONDITIONAL);
                        valtype& vch = stacktop(-1);
<<<<<<< HEAD
                        if (flags & SCRIPT_VERIFY_MINIMALIF) {
=======
                        if (sigversion == SIGVERSION_WITNESS_V0 && (flags & SCRIPT_VERIFY_MINIMALIF)) {
>>>>>>> b6548420
                            if (vch.size() > 1)
                                return set_error(serror, SCRIPT_ERR_MINIMALIF);
                            if (vch.size() == 1 && vch[0] != 1)
                                return set_error(serror, SCRIPT_ERR_MINIMALIF);
                        }
                        fValue = CastToBool(vch);
                        if (opcode == OP_NOTIF)
                            fValue = !fValue;
                        popstack(stack);
                    }
                    vfExec.push_back(fValue);
                }
                break;

                case OP_ELSE:
                {
                    if (vfExec.empty())
                        return set_error(serror, SCRIPT_ERR_UNBALANCED_CONDITIONAL);
                    vfExec.back() = !vfExec.back();
                }
                break;

                case OP_ENDIF:
                {
                    if (vfExec.empty())
                        return set_error(serror, SCRIPT_ERR_UNBALANCED_CONDITIONAL);
                    vfExec.pop_back();
                }
                break;

                case OP_VERIFY:
                {
                    // (true -- ) or
                    // (false -- false) and return
                    if (stack.size() < 1)
                        return set_error(serror, SCRIPT_ERR_INVALID_STACK_OPERATION);
                    bool fValue = CastToBool(stacktop(-1));
                    if (fValue)
                        popstack(stack);
                    else
                        return set_error(serror, SCRIPT_ERR_VERIFY);
                }
                break;

                case OP_RETURN:
                {
                    return set_error(serror, SCRIPT_ERR_OP_RETURN);
                }
                break;


                //
                // Stack ops
                //
                case OP_TOALTSTACK:
                {
                    if (stack.size() < 1)
                        return set_error(serror, SCRIPT_ERR_INVALID_STACK_OPERATION);
                    altstack.push_back(stacktop(-1));
                    popstack(stack);
                }
                break;

                case OP_FROMALTSTACK:
                {
                    if (altstack.size() < 1)
                        return set_error(serror, SCRIPT_ERR_INVALID_ALTSTACK_OPERATION);
                    stack.push_back(altstacktop(-1));
                    popstack(altstack);
                }
                break;

                case OP_2DROP:
                {
                    // (x1 x2 -- )
                    if (stack.size() < 2)
                        return set_error(serror, SCRIPT_ERR_INVALID_STACK_OPERATION);
                    popstack(stack);
                    popstack(stack);
                }
                break;

                case OP_2DUP:
                {
                    // (x1 x2 -- x1 x2 x1 x2)
                    if (stack.size() < 2)
                        return set_error(serror, SCRIPT_ERR_INVALID_STACK_OPERATION);
                    valtype vch1 = stacktop(-2);
                    valtype vch2 = stacktop(-1);
                    stack.push_back(vch1);
                    stack.push_back(vch2);
                }
                break;

                case OP_3DUP:
                {
                    // (x1 x2 x3 -- x1 x2 x3 x1 x2 x3)
                    if (stack.size() < 3)
                        return set_error(serror, SCRIPT_ERR_INVALID_STACK_OPERATION);
                    valtype vch1 = stacktop(-3);
                    valtype vch2 = stacktop(-2);
                    valtype vch3 = stacktop(-1);
                    stack.push_back(vch1);
                    stack.push_back(vch2);
                    stack.push_back(vch3);
                }
                break;

                case OP_2OVER:
                {
                    // (x1 x2 x3 x4 -- x1 x2 x3 x4 x1 x2)
                    if (stack.size() < 4)
                        return set_error(serror, SCRIPT_ERR_INVALID_STACK_OPERATION);
                    valtype vch1 = stacktop(-4);
                    valtype vch2 = stacktop(-3);
                    stack.push_back(vch1);
                    stack.push_back(vch2);
                }
                break;

                case OP_2ROT:
                {
                    // (x1 x2 x3 x4 x5 x6 -- x3 x4 x5 x6 x1 x2)
                    if (stack.size() < 6)
                        return set_error(serror, SCRIPT_ERR_INVALID_STACK_OPERATION);
                    valtype vch1 = stacktop(-6);
                    valtype vch2 = stacktop(-5);
                    stack.erase(stack.end()-6, stack.end()-4);
                    stack.push_back(vch1);
                    stack.push_back(vch2);
                }
                break;

                case OP_2SWAP:
                {
                    // (x1 x2 x3 x4 -- x3 x4 x1 x2)
                    if (stack.size() < 4)
                        return set_error(serror, SCRIPT_ERR_INVALID_STACK_OPERATION);
                    swap(stacktop(-4), stacktop(-2));
                    swap(stacktop(-3), stacktop(-1));
                }
                break;

                case OP_IFDUP:
                {
                    // (x - 0 | x x)
                    if (stack.size() < 1)
                        return set_error(serror, SCRIPT_ERR_INVALID_STACK_OPERATION);
                    valtype vch = stacktop(-1);
                    if (CastToBool(vch))
                        stack.push_back(vch);
                }
                break;

                case OP_DEPTH:
                {
                    // -- stacksize
                    CScriptNum bn(stack.size());
                    stack.push_back(bn.getvch());
                }
                break;

                case OP_DROP:
                {
                    // (x -- )
                    if (stack.size() < 1)
                        return set_error(serror, SCRIPT_ERR_INVALID_STACK_OPERATION);
                    popstack(stack);
                }
                break;

                case OP_DUP:
                {
                    // (x -- x x)
                    if (stack.size() < 1)
                        return set_error(serror, SCRIPT_ERR_INVALID_STACK_OPERATION);
                    valtype vch = stacktop(-1);
                    stack.push_back(vch);
                }
                break;

                case OP_NIP:
                {
                    // (x1 x2 -- x2)
                    if (stack.size() < 2)
                        return set_error(serror, SCRIPT_ERR_INVALID_STACK_OPERATION);
                    stack.erase(stack.end() - 2);
                }
                break;

                case OP_OVER:
                {
                    // (x1 x2 -- x1 x2 x1)
                    if (stack.size() < 2)
                        return set_error(serror, SCRIPT_ERR_INVALID_STACK_OPERATION);
                    valtype vch = stacktop(-2);
                    stack.push_back(vch);
                }
                break;

                case OP_PICK:
                case OP_ROLL:
                {
                    // (xn ... x2 x1 x0 n - xn ... x2 x1 x0 xn)
                    // (xn ... x2 x1 x0 n - ... x2 x1 x0 xn)
                    if (stack.size() < 2)
                        return set_error(serror, SCRIPT_ERR_INVALID_STACK_OPERATION);
                    int n = CScriptNum(stacktop(-1), fRequireMinimal).getint();
                    popstack(stack);
                    if (n < 0 || n >= (int)stack.size())
                        return set_error(serror, SCRIPT_ERR_INVALID_STACK_OPERATION);
                    valtype vch = stacktop(-n-1);
                    if (opcode == OP_ROLL)
                        stack.erase(stack.end()-n-1);
                    stack.push_back(vch);
                }
                break;

                case OP_ROT:
                {
                    // (x1 x2 x3 -- x2 x3 x1)
                    //  x2 x1 x3  after first swap
                    //  x2 x3 x1  after second swap
                    if (stack.size() < 3)
                        return set_error(serror, SCRIPT_ERR_INVALID_STACK_OPERATION);
                    swap(stacktop(-3), stacktop(-2));
                    swap(stacktop(-2), stacktop(-1));
                }
                break;

                case OP_SWAP:
                {
                    // (x1 x2 -- x2 x1)
                    if (stack.size() < 2)
                        return set_error(serror, SCRIPT_ERR_INVALID_STACK_OPERATION);
                    swap(stacktop(-2), stacktop(-1));
                }
                break;

                case OP_TUCK:
                {
                    // (x1 x2 -- x2 x1 x2)
                    if (stack.size() < 2)
                        return set_error(serror, SCRIPT_ERR_INVALID_STACK_OPERATION);
                    valtype vch = stacktop(-1);
                    stack.insert(stack.end()-2, vch);
                }
                break;


                case OP_SIZE:
                {
                    // (in -- in size)
                    if (stack.size() < 1)
                        return set_error(serror, SCRIPT_ERR_INVALID_STACK_OPERATION);
                    CScriptNum bn(stacktop(-1).size());
                    stack.push_back(bn.getvch());
                }
                break;


                //
                // Bitwise logic
                //
                case OP_EQUAL:
                case OP_EQUALVERIFY:
                //case OP_NOTEQUAL: // use OP_NUMNOTEQUAL
                {
                    // (x1 x2 - bool)
                    if (stack.size() < 2)
                        return set_error(serror, SCRIPT_ERR_INVALID_STACK_OPERATION);
                    valtype& vch1 = stacktop(-2);
                    valtype& vch2 = stacktop(-1);
                    bool fEqual = (vch1 == vch2);
                    // OP_NOTEQUAL is disabled because it would be too easy to say
                    // something like n != 1 and have some wiseguy pass in 1 with extra
                    // zero bytes after it (numerically, 0x01 == 0x0001 == 0x000001)
                    //if (opcode == OP_NOTEQUAL)
                    //    fEqual = !fEqual;
                    popstack(stack);
                    popstack(stack);
                    stack.push_back(fEqual ? vchTrue : vchFalse);
                    if (opcode == OP_EQUALVERIFY)
                    {
                        if (fEqual)
                            popstack(stack);
                        else
                            return set_error(serror, SCRIPT_ERR_EQUALVERIFY);
                    }
                }
                break;


                //
                // Numeric
                //
                case OP_1ADD:
                case OP_1SUB:
                case OP_NEGATE:
                case OP_ABS:
                case OP_NOT:
                case OP_0NOTEQUAL:
                {
                    // (in -- out)
                    if (stack.size() < 1)
                        return set_error(serror, SCRIPT_ERR_INVALID_STACK_OPERATION);
                    CScriptNum bn(stacktop(-1), fRequireMinimal);
                    switch (opcode)
                    {
                    case OP_1ADD:       bn += bnOne; break;
                    case OP_1SUB:       bn -= bnOne; break;
                    case OP_NEGATE:     bn = -bn; break;
                    case OP_ABS:        if (bn < bnZero) bn = -bn; break;
                    case OP_NOT:        bn = (bn == bnZero); break;
                    case OP_0NOTEQUAL:  bn = (bn != bnZero); break;
                    default:            assert(!"invalid opcode"); break;
                    }
                    popstack(stack);
                    stack.push_back(bn.getvch());
                }
                break;

                case OP_ADD:
                case OP_SUB:
                case OP_BOOLAND:
                case OP_BOOLOR:
                case OP_NUMEQUAL:
                case OP_NUMEQUALVERIFY:
                case OP_NUMNOTEQUAL:
                case OP_LESSTHAN:
                case OP_GREATERTHAN:
                case OP_LESSTHANOREQUAL:
                case OP_GREATERTHANOREQUAL:
                case OP_MIN:
                case OP_MAX:
                {
                    // (x1 x2 -- out)
                    if (stack.size() < 2)
                        return set_error(serror, SCRIPT_ERR_INVALID_STACK_OPERATION);
                    CScriptNum bn1(stacktop(-2), fRequireMinimal);
                    CScriptNum bn2(stacktop(-1), fRequireMinimal);
                    CScriptNum bn(0);
                    switch (opcode)
                    {
                    case OP_ADD:
                        bn = bn1 + bn2;
                        break;

                    case OP_SUB:
                        bn = bn1 - bn2;
                        break;

                    case OP_BOOLAND:             bn = (bn1 != bnZero && bn2 != bnZero); break;
                    case OP_BOOLOR:              bn = (bn1 != bnZero || bn2 != bnZero); break;
                    case OP_NUMEQUAL:            bn = (bn1 == bn2); break;
                    case OP_NUMEQUALVERIFY:      bn = (bn1 == bn2); break;
                    case OP_NUMNOTEQUAL:         bn = (bn1 != bn2); break;
                    case OP_LESSTHAN:            bn = (bn1 < bn2); break;
                    case OP_GREATERTHAN:         bn = (bn1 > bn2); break;
                    case OP_LESSTHANOREQUAL:     bn = (bn1 <= bn2); break;
                    case OP_GREATERTHANOREQUAL:  bn = (bn1 >= bn2); break;
                    case OP_MIN:                 bn = (bn1 < bn2 ? bn1 : bn2); break;
                    case OP_MAX:                 bn = (bn1 > bn2 ? bn1 : bn2); break;
                    default:                     assert(!"invalid opcode"); break;
                    }
                    popstack(stack);
                    popstack(stack);
                    stack.push_back(bn.getvch());

                    if (opcode == OP_NUMEQUALVERIFY)
                    {
                        if (CastToBool(stacktop(-1)))
                            popstack(stack);
                        else
                            return set_error(serror, SCRIPT_ERR_NUMEQUALVERIFY);
                    }
                }
                break;

                case OP_WITHIN:
                {
                    // (x min max -- out)
                    if (stack.size() < 3)
                        return set_error(serror, SCRIPT_ERR_INVALID_STACK_OPERATION);
                    CScriptNum bn1(stacktop(-3), fRequireMinimal);
                    CScriptNum bn2(stacktop(-2), fRequireMinimal);
                    CScriptNum bn3(stacktop(-1), fRequireMinimal);
                    bool fValue = (bn2 <= bn1 && bn1 < bn3);
                    popstack(stack);
                    popstack(stack);
                    popstack(stack);
                    stack.push_back(fValue ? vchTrue : vchFalse);
                }
                break;


                //
                // Crypto
                //
                case OP_RIPEMD160:
                case OP_SHA1:
                case OP_SHA256:
                case OP_HASH160:
                case OP_HASH256:
                {
                    // (in -- hash)
                    if (stack.size() < 1)
                        return set_error(serror, SCRIPT_ERR_INVALID_STACK_OPERATION);
                    valtype& vch = stacktop(-1);
                    valtype vchHash((opcode == OP_RIPEMD160 || opcode == OP_SHA1 || opcode == OP_HASH160) ? 20 : 32);
                    if (opcode == OP_RIPEMD160)
                        CRIPEMD160().Write(begin_ptr(vch), vch.size()).Finalize(begin_ptr(vchHash));
                    else if (opcode == OP_SHA1)
                        CSHA1().Write(begin_ptr(vch), vch.size()).Finalize(begin_ptr(vchHash));
                    else if (opcode == OP_SHA256)
                        CSHA256().Write(begin_ptr(vch), vch.size()).Finalize(begin_ptr(vchHash));
                    else if (opcode == OP_HASH160)
                        CHash160().Write(begin_ptr(vch), vch.size()).Finalize(begin_ptr(vchHash));
                    else if (opcode == OP_HASH256)
                        CHash256().Write(begin_ptr(vch), vch.size()).Finalize(begin_ptr(vchHash));
                    popstack(stack);
                    stack.push_back(vchHash);
                }
                break;                                   

                case OP_CODESEPARATOR:
                {
                    // Hash starts after the code separator
                    pbegincodehash = pc;
                }
                break;

                case OP_CHECKSIG:
                case OP_CHECKSIGVERIFY:
                {
                    // (sig pubkey -- bool)
                    if (stack.size() < 2)
                        return set_error(serror, SCRIPT_ERR_INVALID_STACK_OPERATION);

                    valtype& vchSig    = stacktop(-2);
                    valtype& vchPubKey = stacktop(-1);

                    // Subset of script starting at the most recent codeseparator
                    CScript scriptCode(pbegincodehash, pend);

                    // Drop the signature in pre-segwit scripts but not segwit scripts
                    if (sigversion == SIGVERSION_BASE) {
                        scriptCode.FindAndDelete(CScript(vchSig));
                    }

                    if (!CheckSignatureEncoding(vchSig, flags, serror) || !CheckPubKeyEncoding(vchPubKey, flags, sigversion, serror)) {
                        //serror is set
                        return false;
                    }
                    bool fSuccess = checker.CheckSig(vchSig, vchPubKey, scriptCode, sigversion);

                    if (!fSuccess && (flags & SCRIPT_VERIFY_NULLFAIL) && vchSig.size())
                        return set_error(serror, SCRIPT_ERR_SIG_NULLFAIL);

                    if (!fSuccess && (flags & SCRIPT_VERIFY_NULLFAIL) && vchSig.size())
                        return set_error(serror, SCRIPT_ERR_SIG_NULLFAIL);

                    popstack(stack);
                    popstack(stack);
                    stack.push_back(fSuccess ? vchTrue : vchFalse);
                    if (opcode == OP_CHECKSIGVERIFY)
                    {
                        if (fSuccess)
                            popstack(stack);
                        else
                            return set_error(serror, SCRIPT_ERR_CHECKSIGVERIFY);
                    }
                }
                break;

                case OP_CHECKMULTISIG:
                case OP_CHECKMULTISIGVERIFY:
                {
                    // ([sig ...] num_of_signatures [pubkey ...] num_of_pubkeys -- bool)

                    int i = 1;
                    if ((int)stack.size() < i)
                        return set_error(serror, SCRIPT_ERR_INVALID_STACK_OPERATION);

                    int nKeysCount = CScriptNum(stacktop(-i), fRequireMinimal).getint();
                    if (nKeysCount < 0 || nKeysCount > MAX_PUBKEYS_PER_MULTISIG)
                        return set_error(serror, SCRIPT_ERR_PUBKEY_COUNT);
                    nOpCount += nKeysCount;
                    if (nOpCount > MAX_OPS_PER_SCRIPT)
                        return set_error(serror, SCRIPT_ERR_OP_COUNT);
                    int ikey = ++i;
                    // ikey2 is the position of last non-signature item in the stack. Top stack item = 1.
                    // With SCRIPT_VERIFY_NULLFAIL, this is used for cleanup if operation fails.
                    int ikey2 = nKeysCount + 2;
                    i += nKeysCount;
                    if ((int)stack.size() < i)
                        return set_error(serror, SCRIPT_ERR_INVALID_STACK_OPERATION);

                    int nSigsCount = CScriptNum(stacktop(-i), fRequireMinimal).getint();
                    if (nSigsCount < 0 || nSigsCount > nKeysCount)
                        return set_error(serror, SCRIPT_ERR_SIG_COUNT);
                    int isig = ++i;
                    i += nSigsCount;
                    if ((int)stack.size() < i)
                        return set_error(serror, SCRIPT_ERR_INVALID_STACK_OPERATION);

                    // Subset of script starting at the most recent codeseparator
                    CScript scriptCode(pbegincodehash, pend);

                    // Drop the signature in pre-segwit scripts but not segwit scripts
                    for (int k = 0; k < nSigsCount; k++)
                    {
                        valtype& vchSig = stacktop(-isig-k);
                        if (sigversion == SIGVERSION_BASE) {
                            scriptCode.FindAndDelete(CScript(vchSig));
                        }
                    }

                    bool fSuccess = true;
                    while (fSuccess && nSigsCount > 0)
                    {
                        valtype& vchSig    = stacktop(-isig);
                        valtype& vchPubKey = stacktop(-ikey);

                        // Note how this makes the exact order of pubkey/signature evaluation
                        // distinguishable by CHECKMULTISIG NOT if the STRICTENC flag is set.
                        // See the script_(in)valid tests for details.
                        if (!CheckSignatureEncoding(vchSig, flags, serror) || !CheckPubKeyEncoding(vchPubKey, flags, sigversion, serror)) {
                            // serror is set
                            return false;
                        }

                        // Check signature
                        bool fOk = checker.CheckSig(vchSig, vchPubKey, scriptCode, sigversion);

                        if (fOk) {
                            isig++;
                            nSigsCount--;
                        }
                        ikey++;
                        nKeysCount--;

                        // If there are more signatures left than keys left,
                        // then too many signatures have failed. Exit early,
                        // without checking any further signatures.
                        if (nSigsCount > nKeysCount)
                            fSuccess = false;
                    }

                    // Clean up stack of actual arguments
                    while (i-- > 1) {
                        // If the operation failed, we require that all signatures must be empty vector
                        if (!fSuccess && (flags & SCRIPT_VERIFY_NULLFAIL) && !ikey2 && stacktop(-1).size())
                            return set_error(serror, SCRIPT_ERR_SIG_NULLFAIL);
                        if (ikey2 > 0)
                            ikey2--;
                        popstack(stack);
                    }

                    // A bug causes CHECKMULTISIG to consume one extra argument
                    // whose contents were not checked in any way.
                    //
                    // Unfortunately this is a potential source of mutability,
                    // so optionally verify it is exactly equal to zero prior
                    // to removing it from the stack.
                    if (stack.size() < 1)
                        return set_error(serror, SCRIPT_ERR_INVALID_STACK_OPERATION);
                    if ((flags & SCRIPT_VERIFY_NULLDUMMY) && stacktop(-1).size())
                        return set_error(serror, SCRIPT_ERR_SIG_NULLDUMMY);
                    popstack(stack);

                    stack.push_back(fSuccess ? vchTrue : vchFalse);

                    if (opcode == OP_CHECKMULTISIGVERIFY)
                    {
                        if (fSuccess)
                            popstack(stack);
                        else
                            return set_error(serror, SCRIPT_ERR_CHECKMULTISIGVERIFY);
                    }
                }
                break;

                default:
                    return set_error(serror, SCRIPT_ERR_BAD_OPCODE);
            }

            // Size limits
            if (stack.size() + altstack.size() > 1000)
                return set_error(serror, SCRIPT_ERR_STACK_SIZE);
        }
    }
    catch (...)
    {
        return set_error(serror, SCRIPT_ERR_UNKNOWN_ERROR);
    }

    if (!vfExec.empty())
        return set_error(serror, SCRIPT_ERR_UNBALANCED_CONDITIONAL);

    return set_success(serror);
}

namespace {

/**
 * Wrapper that serializes like CTransaction, but with the modifications
 *  required for the signature hash done in-place
 */
class CTransactionSignatureSerializer {
private:
    const CTransaction& txTo;  //!< reference to the spending transaction (the one being serialized)
    const CScript& scriptCode; //!< output script being consumed
    const unsigned int nIn;    //!< input index of txTo being signed
    const bool fAnyoneCanPay;  //!< whether the hashtype has the SIGHASH_ANYONECANPAY flag set
    const bool fHashSingle;    //!< whether the hashtype is SIGHASH_SINGLE
    const bool fHashNone;      //!< whether the hashtype is SIGHASH_NONE

public:
    CTransactionSignatureSerializer(const CTransaction &txToIn, const CScript &scriptCodeIn, unsigned int nInIn, int nHashTypeIn) :
        txTo(txToIn), scriptCode(scriptCodeIn), nIn(nInIn),
        fAnyoneCanPay(!!(nHashTypeIn & SIGHASH_ANYONECANPAY)),
        fHashSingle((nHashTypeIn & 0x1f) == SIGHASH_SINGLE),
        fHashNone((nHashTypeIn & 0x1f) == SIGHASH_NONE) {}

    /** Serialize the passed scriptCode, skipping OP_CODESEPARATORs */
    template<typename S>
    void SerializeScriptCode(S &s, int nType, int nVersion) const {
        CScript::const_iterator it = scriptCode.begin();
        CScript::const_iterator itBegin = it;
        opcodetype opcode;
        unsigned int nCodeSeparators = 0;
        while (scriptCode.GetOp(it, opcode)) {
            if (opcode == OP_CODESEPARATOR)
                nCodeSeparators++;
        }
        ::WriteCompactSize(s, scriptCode.size() - nCodeSeparators);
        it = itBegin;
        while (scriptCode.GetOp(it, opcode)) {
            if (opcode == OP_CODESEPARATOR) {
                s.write((char*)&itBegin[0], it-itBegin-1);
                itBegin = it;
            }
        }
        if (itBegin != scriptCode.end())
            s.write((char*)&itBegin[0], it-itBegin);
    }

    /** Serialize an input of txTo */
    template<typename S>
    void SerializeInput(S &s, unsigned int nInput, int nType, int nVersion) const {
        // In case of SIGHASH_ANYONECANPAY, only the input being signed is serialized
        if (fAnyoneCanPay)
            nInput = nIn;
        // Serialize the prevout
        ::Serialize(s, txTo.vin[nInput].prevout, nType, nVersion);
        // Serialize the script
        if (nInput != nIn)
            // Blank out other inputs' signatures
            ::Serialize(s, CScriptBase(), nType, nVersion);
        else
            SerializeScriptCode(s, nType, nVersion);
        // Serialize the nSequence
        if (nInput != nIn && (fHashSingle || fHashNone))
            // let the others update at will
            ::Serialize(s, (int)0, nType, nVersion);
        else
            ::Serialize(s, txTo.vin[nInput].nSequence, nType, nVersion);
    }

    /** Serialize an output of txTo */
    template<typename S>
    void SerializeOutput(S &s, unsigned int nOutput, int nType, int nVersion) const {
        if (fHashSingle && nOutput != nIn)
            // Do not lock-in the txout payee at other indices as txin
            ::Serialize(s, CTxOut(), nType, nVersion);
        else
            ::Serialize(s, txTo.vout[nOutput], nType, nVersion);
    }

    /** Serialize txTo */
    template<typename S>
    void Serialize(S &s, int nType, int nVersion) const {
        // Serialize nVersion
        ::Serialize(s, txTo.nVersion, nType, nVersion);
        // Serialize nTime
        ::Serialize(s, txTo.nTime, nType, nVersion);
        // Serialize vin
        unsigned int nInputs = fAnyoneCanPay ? 1 : txTo.vin.size();
        ::WriteCompactSize(s, nInputs);
        for (unsigned int nInput = 0; nInput < nInputs; nInput++)
             SerializeInput(s, nInput, nType, nVersion);
        // Serialize vout
        unsigned int nOutputs = fHashNone ? 0 : (fHashSingle ? nIn+1 : txTo.vout.size());
        ::WriteCompactSize(s, nOutputs);
        for (unsigned int nOutput = 0; nOutput < nOutputs; nOutput++)
             SerializeOutput(s, nOutput, nType, nVersion);
        // Serialize nLockTime
        ::Serialize(s, txTo.nLockTime, nType, nVersion);
    }
};

uint256 GetPrevoutHash(const CTransaction& txTo) {
    CHashWriter ss(SER_GETHASH, 0);
    for (unsigned int n = 0; n < txTo.vin.size(); n++) {
        ss << txTo.vin[n].prevout;
    }
    return ss.GetHash();
}

uint256 GetSequenceHash(const CTransaction& txTo) {
    CHashWriter ss(SER_GETHASH, 0);
    for (unsigned int n = 0; n < txTo.vin.size(); n++) {
        ss << txTo.vin[n].nSequence;
    }
    return ss.GetHash();
}

uint256 GetOutputsHash(const CTransaction& txTo) {
    CHashWriter ss(SER_GETHASH, 0);
    for (unsigned int n = 0; n < txTo.vout.size(); n++) {
        ss << txTo.vout[n];
    }
    return ss.GetHash();
}

} // anon namespace

PrecomputedTransactionData::PrecomputedTransactionData(const CTransaction& txTo)
<<<<<<< HEAD
{
    hashPrevouts = GetPrevoutHash(txTo);
    hashSequence = GetSequenceHash(txTo);
    hashOutputs = GetOutputsHash(txTo);
}

uint256 SignatureHash(const CScript& scriptCode, const CTransaction& txTo, unsigned int nIn, int nHashType, const CAmount& amount, const PrecomputedTransactionData* cache)
=======
>>>>>>> b6548420
{
    hashPrevouts = GetPrevoutHash(txTo);
    hashSequence = GetSequenceHash(txTo);
    hashOutputs = GetOutputsHash(txTo);
}

uint256 SignatureHash(const CScript& scriptCode, const CTransaction& txTo, unsigned int nIn, int nHashType, const CAmount& amount, SigVersion sigversion, const PrecomputedTransactionData* cache)
{
    if (sigversion == SIGVERSION_WITNESS_V0) {
        uint256 hashPrevouts;
        uint256 hashSequence;
        uint256 hashOutputs;

        if (!(nHashType & SIGHASH_ANYONECANPAY)) {
            hashPrevouts = cache ? cache->hashPrevouts : GetPrevoutHash(txTo);
        }

        if (!(nHashType & SIGHASH_ANYONECANPAY) && (nHashType & 0x1f) != SIGHASH_SINGLE && (nHashType & 0x1f) != SIGHASH_NONE) {
            hashSequence = cache ? cache->hashSequence : GetSequenceHash(txTo);
        }


        if ((nHashType & 0x1f) != SIGHASH_SINGLE && (nHashType & 0x1f) != SIGHASH_NONE) {
            hashOutputs = cache ? cache->hashOutputs : GetOutputsHash(txTo);
        } else if ((nHashType & 0x1f) == SIGHASH_SINGLE && nIn < txTo.vout.size()) {
            CHashWriter ss(SER_GETHASH, 0);
            ss << txTo.vout[nIn];
            hashOutputs = ss.GetHash();
        }

        CHashWriter ss(SER_GETHASH, 0);
        // Version
        ss << txTo.nVersion;
        // Input prevouts/nSequence (none/all, depending on flags)
        ss << hashPrevouts;
        ss << hashSequence;
        // The input being signed (replacing the scriptSig with scriptCode + amount)
        // The prevout may already be contained in hashPrevout, and the nSequence
        // may already be contain in hashSequence.
        ss << txTo.vin[nIn].prevout;
        ss << static_cast<const CScriptBase&>(scriptCode);
        ss << amount;
        ss << txTo.vin[nIn].nSequence;
        // Outputs (none/one/all, depending on flags)
        ss << hashOutputs;
        // Locktime
        ss << txTo.nLockTime;
        // Sighash type
        ss << nHashType;

        return ss.GetHash();
    }

    static const uint256 one(uint256S("0000000000000000000000000000000000000000000000000000000000000001"));
    if (nIn >= txTo.vin.size()) {
        //  nIn out of range
        return one;
    }

    // Check for invalid use of SIGHASH_SINGLE
    if ((nHashType & 0x1f) == SIGHASH_SINGLE) {
        if (nIn >= txTo.vout.size()) {
            //  nOut out of range
            return one;
        }
    }

    // Wrapper to serialize only the necessary parts of the transaction being signed
    CTransactionSignatureSerializer txTmp(txTo, scriptCode, nIn, nHashType);

    // Serialize and hash
    CHashWriter ss(SER_GETHASH, 0);
    ss << txTmp << nHashType;
    return ss.GetHash();
}

bool TransactionSignatureChecker::VerifySignature(const std::vector<unsigned char>& vchSig, const CPubKey& pubkey, const uint256& sighash) const
{
    return pubkey.Verify(sighash, vchSig);
}

bool TransactionSignatureChecker::CheckSig(const vector<unsigned char>& vchSigIn, const vector<unsigned char>& vchPubKey, const CScript& scriptCode, SigVersion sigversion) const
{
    CPubKey pubkey(vchPubKey);
    if (!pubkey.IsValid())
        return false;

    // Hash type is one byte tacked on to the end of the signature
    vector<unsigned char> vchSig(vchSigIn);
    if (vchSig.empty())
        return false;
    int nHashType = vchSig.back();
    vchSig.pop_back();

<<<<<<< HEAD
    uint256 sighash = SignatureHash(scriptCode, *txTo, nIn, nHashType, amount, this->txdata);
=======
    uint256 sighash = SignatureHash(scriptCode, *txTo, nIn, nHashType, amount, sigversion, this->txdata);
>>>>>>> b6548420

    if (!VerifySignature(vchSig, pubkey, sighash))
        return false;

    return true;
}

bool TransactionSignatureChecker::CheckLockTime(const CScriptNum& nLockTime) const
{
    // There are two kinds of nLockTime: lock-by-blockheight
    // and lock-by-blocktime, distinguished by whether
    // nLockTime < LOCKTIME_THRESHOLD.
    //
    // We want to compare apples to apples, so fail the script
    // unless the type of nLockTime being tested is the same as
    // the nLockTime in the transaction.
    if (!(
        (txTo->nLockTime <  LOCKTIME_THRESHOLD && nLockTime <  LOCKTIME_THRESHOLD) ||
        (txTo->nLockTime >= LOCKTIME_THRESHOLD && nLockTime >= LOCKTIME_THRESHOLD)
    ))
        return false;

    // Now that we know we're comparing apples-to-apples, the
    // comparison is a simple numeric one.
    if (nLockTime > (int64_t)txTo->nLockTime)
        return false;

    // Finally the nLockTime feature can be disabled and thus
    // CHECKLOCKTIMEVERIFY bypassed if every txin has been
    // finalized by setting nSequence to maxint. The
    // transaction would be allowed into the blockchain, making
    // the opcode ineffective.
    //
    // Testing if this vin is not final is sufficient to
    // prevent this condition. Alternatively we could test all
    // inputs, but testing just this input minimizes the data
    // required to prove correct CHECKLOCKTIMEVERIFY execution.
    if (CTxIn::SEQUENCE_FINAL == txTo->vin[nIn].nSequence)
<<<<<<< HEAD
=======
        return false;

    return true;
}

bool TransactionSignatureChecker::CheckSequence(const CScriptNum& nSequence) const
{
    // Relative lock times are supported by comparing the passed
    // in operand to the sequence number of the input.
    const int64_t txToSequence = (int64_t)txTo->vin[nIn].nSequence;

    // Fail if the transaction's version number is not set high
    // enough to trigger BIP 68 rules.
    if (static_cast<uint32_t>(txTo->nVersion) < 2)
        return false;

    // Sequence numbers with their most significant bit set are not
    // consensus constrained. Testing that the transaction's sequence
    // number do not have this bit set prevents using this property
    // to get around a CHECKSEQUENCEVERIFY check.
    if (txToSequence & CTxIn::SEQUENCE_LOCKTIME_DISABLE_FLAG)
        return false;

    // Mask off any bits that do not have consensus-enforced meaning
    // before doing the integer comparisons
    const uint32_t nLockTimeMask = CTxIn::SEQUENCE_LOCKTIME_TYPE_FLAG | CTxIn::SEQUENCE_LOCKTIME_MASK;
    const int64_t txToSequenceMasked = txToSequence & nLockTimeMask;
    const CScriptNum nSequenceMasked = nSequence & nLockTimeMask;

    // There are two kinds of nSequence: lock-by-blockheight
    // and lock-by-blocktime, distinguished by whether
    // nSequenceMasked < CTxIn::SEQUENCE_LOCKTIME_TYPE_FLAG.
    //
    // We want to compare apples to apples, so fail the script
    // unless the type of nSequenceMasked being tested is the same as
    // the nSequenceMasked in the transaction.
    if (!(
        (txToSequenceMasked <  CTxIn::SEQUENCE_LOCKTIME_TYPE_FLAG && nSequenceMasked <  CTxIn::SEQUENCE_LOCKTIME_TYPE_FLAG) ||
        (txToSequenceMasked >= CTxIn::SEQUENCE_LOCKTIME_TYPE_FLAG && nSequenceMasked >= CTxIn::SEQUENCE_LOCKTIME_TYPE_FLAG)
    )) {
        return false;
    }

    // Now that we know we're comparing apples-to-apples, the
    // comparison is a simple numeric one.
    if (nSequenceMasked > txToSequenceMasked)
>>>>>>> b6548420
        return false;

    return true;
}

<<<<<<< HEAD
bool TransactionSignatureChecker::CheckSequence(const CScriptNum& nSequence) const
{
    // Relative lock times are supported by comparing the passed
    // in operand to the sequence number of the input.
    const int64_t txToSequence = (int64_t)txTo->vin[nIn].nSequence;

    // Fail if the transaction's version number is not set high
    // enough to trigger BIP 68 rules.
    if (static_cast<uint32_t>(txTo->nVersion) < 2)
        return false;

    // Sequence numbers with their most significant bit set are not
    // consensus constrained. Testing that the transaction's sequence
    // number do not have this bit set prevents using this property
    // to get around a CHECKSEQUENCEVERIFY check.
    if (txToSequence & CTxIn::SEQUENCE_LOCKTIME_DISABLE_FLAG)
        return false;

    // Mask off any bits that do not have consensus-enforced meaning
    // before doing the integer comparisons
    const uint32_t nLockTimeMask = CTxIn::SEQUENCE_LOCKTIME_TYPE_FLAG | CTxIn::SEQUENCE_LOCKTIME_MASK;
    const int64_t txToSequenceMasked = txToSequence & nLockTimeMask;
    const CScriptNum nSequenceMasked = nSequence & nLockTimeMask;

    // There are two kinds of nSequence: lock-by-blockheight
    // and lock-by-blocktime, distinguished by whether
    // nSequenceMasked < CTxIn::SEQUENCE_LOCKTIME_TYPE_FLAG.
    //
    // We want to compare apples to apples, so fail the script
    // unless the type of nSequenceMasked being tested is the same as
    // the nSequenceMasked in the transaction.
    if (!(
        (txToSequenceMasked <  CTxIn::SEQUENCE_LOCKTIME_TYPE_FLAG && nSequenceMasked <  CTxIn::SEQUENCE_LOCKTIME_TYPE_FLAG) ||
        (txToSequenceMasked >= CTxIn::SEQUENCE_LOCKTIME_TYPE_FLAG && nSequenceMasked >= CTxIn::SEQUENCE_LOCKTIME_TYPE_FLAG)
    )) {
        return false;
    }

    // Now that we know we're comparing apples-to-apples, the
    // comparison is a simple numeric one.
    if (nSequenceMasked > txToSequenceMasked)
        return false;

    return true;
}
=======
static bool VerifyWitnessProgram(const CScriptWitness& witness, int witversion, const std::vector<unsigned char>& program, unsigned int flags, const BaseSignatureChecker& checker, ScriptError* serror)
{
    vector<vector<unsigned char> > stack;
    CScript scriptPubKey;

    if (witversion == 0) {
        if (program.size() == 32) {
            // Version 0 segregated witness program: SHA256(CScript) inside the program, CScript + inputs in witness
            if (witness.stack.size() == 0) {
                return set_error(serror, SCRIPT_ERR_WITNESS_PROGRAM_WITNESS_EMPTY);
            }
            scriptPubKey = CScript(witness.stack.back().begin(), witness.stack.back().end());
            stack = std::vector<std::vector<unsigned char> >(witness.stack.begin(), witness.stack.end() - 1);
            uint256 hashScriptPubKey;
            CSHA256().Write(&scriptPubKey[0], scriptPubKey.size()).Finalize(hashScriptPubKey.begin());
            if (memcmp(hashScriptPubKey.begin(), &program[0], 32)) {
                return set_error(serror, SCRIPT_ERR_WITNESS_PROGRAM_MISMATCH);
            }
        } else if (program.size() == 20) {
            // Special case for pay-to-pubkeyhash; signature + pubkey in witness
            if (witness.stack.size() != 2) {
                return set_error(serror, SCRIPT_ERR_WITNESS_PROGRAM_MISMATCH); // 2 items in witness
            }
            scriptPubKey << OP_DUP << OP_HASH160 << program << OP_EQUALVERIFY << OP_CHECKSIG;
            stack = witness.stack;
        } else {
            return set_error(serror, SCRIPT_ERR_WITNESS_PROGRAM_WRONG_LENGTH);
        }
    } else if (flags & SCRIPT_VERIFY_DISCOURAGE_UPGRADABLE_WITNESS_PROGRAM) {
        return set_error(serror, SCRIPT_ERR_DISCOURAGE_UPGRADABLE_WITNESS_PROGRAM);
    } else {
        // Higher version witness scripts return true for future softfork compatibility
        return set_success(serror);
    }

    // Disallow stack item size > MAX_SCRIPT_ELEMENT_SIZE in witness stack
    for (unsigned int i = 0; i < stack.size(); i++) {
        if (stack.at(i).size() > MAX_SCRIPT_ELEMENT_SIZE)
            return set_error(serror, SCRIPT_ERR_PUSH_SIZE);
    }
>>>>>>> b6548420

    if (!EvalScript(stack, scriptPubKey, flags, checker, SIGVERSION_WITNESS_V0, serror)) {
        return false;
    }

    // Scripts inside witness implicitly require cleanstack behaviour
    if (stack.size() != 1)
        return set_error(serror, SCRIPT_ERR_EVAL_FALSE);
    if (!CastToBool(stack.back()))
        return set_error(serror, SCRIPT_ERR_EVAL_FALSE);
    return true;
}

bool VerifyScript(const CScript& scriptSig, const CScript& scriptPubKey, const CScriptWitness* witness, unsigned int flags, const BaseSignatureChecker& checker, ScriptError* serror)
{
    static const CScriptWitness emptyWitness;
    if (witness == NULL) {
        witness = &emptyWitness;
    }
    bool hadWitness = false;

    set_error(serror, SCRIPT_ERR_UNKNOWN_ERROR);

    if ((flags & SCRIPT_VERIFY_SIGPUSHONLY) != 0 && !scriptSig.IsPushOnly()) {
        return set_error(serror, SCRIPT_ERR_SIG_PUSHONLY);
    }

    vector<vector<unsigned char> > stack, stackCopy;
    if (!EvalScript(stack, scriptSig, flags, checker, SIGVERSION_BASE, serror))
        // serror is set
        return false;
    if (flags & SCRIPT_VERIFY_P2SH)
        stackCopy = stack;
    if (!EvalScript(stack, scriptPubKey, flags, checker, SIGVERSION_BASE, serror))
        // serror is set
        return false;
    if (stack.empty())
        return set_error(serror, SCRIPT_ERR_EVAL_FALSE);
    if (CastToBool(stack.back()) == false)
        return set_error(serror, SCRIPT_ERR_EVAL_FALSE);

    // Bare witness programs
    int witnessversion;
    std::vector<unsigned char> witnessprogram;
    if (flags & SCRIPT_VERIFY_WITNESS) {
        if (scriptPubKey.IsWitnessProgram(witnessversion, witnessprogram)) {
            hadWitness = true;
            if (scriptSig.size() != 0) {
                // The scriptSig must be _exactly_ CScript(), otherwise we reintroduce malleability.
                return set_error(serror, SCRIPT_ERR_WITNESS_MALLEATED);
            }
            if (!VerifyWitnessProgram(*witness, witnessversion, witnessprogram, flags, checker, serror)) {
                return false;
            }
            // Bypass the cleanstack check at the end. The actual stack is obviously not clean
            // for witness programs.
            stack.resize(1);
        }
    }

    // Additional validation for spend-to-script-hash transactions:
    if ((flags & SCRIPT_VERIFY_P2SH) && scriptPubKey.IsPayToScriptHash())
    {
        // scriptSig must be literals-only or validation fails
        if (!scriptSig.IsPushOnly())
            return set_error(serror, SCRIPT_ERR_SIG_PUSHONLY);

        // Restore stack.
        swap(stack, stackCopy);

        // stack cannot be empty here, because if it was the
        // P2SH  HASH <> EQUAL  scriptPubKey would be evaluated with
        // an empty stack and the EvalScript above would return false.
        assert(!stack.empty());

        const valtype& pubKeySerialized = stack.back();
        CScript pubKey2(pubKeySerialized.begin(), pubKeySerialized.end());
        popstack(stack);

        if (!EvalScript(stack, pubKey2, flags, checker, SIGVERSION_BASE, serror))
            // serror is set
            return false;
        if (stack.empty())
            return set_error(serror, SCRIPT_ERR_EVAL_FALSE);
        if (!CastToBool(stack.back()))
            return set_error(serror, SCRIPT_ERR_EVAL_FALSE);

        // P2SH witness program
        if (flags & SCRIPT_VERIFY_WITNESS) {
            if (pubKey2.IsWitnessProgram(witnessversion, witnessprogram)) {
                hadWitness = true;
                if (scriptSig != CScript() << std::vector<unsigned char>(pubKey2.begin(), pubKey2.end())) {
                    // The scriptSig must be _exactly_ a single push of the redeemScript. Otherwise we
                    // reintroduce malleability.
                    return set_error(serror, SCRIPT_ERR_WITNESS_MALLEATED_P2SH);
                }
                if (!VerifyWitnessProgram(*witness, witnessversion, witnessprogram, flags, checker, serror)) {
                    return false;
                }
                // Bypass the cleanstack check at the end. The actual stack is obviously not clean
                // for witness programs.
                stack.resize(1);
            }
        }
    }

    // The CLEANSTACK check is only performed after potential P2SH evaluation,
    // as the non-P2SH evaluation of a P2SH script will obviously not result in
    // a clean stack (the P2SH inputs remain). The same holds for witness evaluation.
    if ((flags & SCRIPT_VERIFY_CLEANSTACK) != 0) {
        // Disallow CLEANSTACK without P2SH, as otherwise a switch CLEANSTACK->P2SH+CLEANSTACK
        // would be possible, which is not a softfork (and P2SH should be one).
        assert((flags & SCRIPT_VERIFY_P2SH) != 0);
        assert((flags & SCRIPT_VERIFY_WITNESS) != 0);
        if (stack.size() != 1) {
            return set_error(serror, SCRIPT_ERR_CLEANSTACK);
        }
    }

    if (flags & SCRIPT_VERIFY_WITNESS) {
        // We can't check for correct unexpected witness data if P2SH was off, so require
        // that WITNESS implies P2SH. Otherwise, going from WITNESS->P2SH+WITNESS would be
        // possible, which is not a softfork.
        assert((flags & SCRIPT_VERIFY_P2SH) != 0);
        if (!hadWitness && !witness->IsNull()) {
            return set_error(serror, SCRIPT_ERR_WITNESS_UNEXPECTED);
        }
    }

    return set_success(serror);
}

size_t static WitnessSigOps(int witversion, const std::vector<unsigned char>& witprogram, const CScriptWitness& witness, int flags)
{
    if (witversion == 0) {
        if (witprogram.size() == 20)
            return 1;

        if (witprogram.size() == 32 && witness.stack.size() > 0) {
            CScript subscript(witness.stack.back().begin(), witness.stack.back().end());
            return subscript.GetSigOpCount(true);
        }
    }

    // Future flags may be implemented here.
    return 0;
}

size_t CountWitnessSigOps(const CScript& scriptSig, const CScript& scriptPubKey, const CScriptWitness* witness, unsigned int flags)
{
    static const CScriptWitness witnessEmpty;

    if ((flags & SCRIPT_VERIFY_WITNESS) == 0) {
        return 0;
    }
    assert((flags & SCRIPT_VERIFY_P2SH) != 0);

    int witnessversion;
    std::vector<unsigned char> witnessprogram;
    if (scriptPubKey.IsWitnessProgram(witnessversion, witnessprogram)) {
        return WitnessSigOps(witnessversion, witnessprogram, witness ? *witness : witnessEmpty, flags);
    }

    if (scriptPubKey.IsPayToScriptHash() && scriptSig.IsPushOnly()) {
        CScript::const_iterator pc = scriptSig.begin();
        vector<unsigned char> data;
        while (pc < scriptSig.end()) {
            opcodetype opcode;
            scriptSig.GetOp(pc, opcode, data);
        }
        CScript subscript(data.begin(), data.end());
        if (subscript.IsWitnessProgram(witnessversion, witnessprogram)) {
            return WitnessSigOps(witnessversion, witnessprogram, witness ? *witness : witnessEmpty, flags);
        }
    }

    return 0;
}<|MERGE_RESOLUTION|>--- conflicted
+++ resolved
@@ -176,7 +176,6 @@
     if (!IsValidSignatureEncoding(vchSig, haveHashType)) {
         return set_error(serror, SCRIPT_ERR_SIG_DER);
     }
-<<<<<<< HEAD
     unsigned int nLenR = vchSig[3];
     unsigned int nLenS = vchSig[5+nLenR];
     const unsigned char *S = &vchSig[6+nLenR];
@@ -186,25 +185,21 @@
     if (!CPubKey::CheckSignatureElement(S, nLenS, true))
         return set_error(serror, SCRIPT_ERR_SIG_HIGH_S);
 
-=======
+    return true;
+}
+
+/*
+bool IsLowDERSignature(const valtype &vchSig, ScriptError* serror) {
+    if (!IsValidSignatureEncoding(vchSig)) {
+        return set_error(serror, SCRIPT_ERR_SIG_DER);
+    }
     std::vector<unsigned char> vchSigCopy(vchSig.begin(), vchSig.begin() + vchSig.size() - 1);
     if (!CPubKey::CheckLowS(vchSigCopy)) {
         return set_error(serror, SCRIPT_ERR_SIG_HIGH_S);
     }
->>>>>>> b6548420
     return true;
 }
-
-//bool IsLowDERSignature(const valtype &vchSig, ScriptError* serror) {
-//    if (!IsValidSignatureEncoding(vchSig)) {
-//        return set_error(serror, SCRIPT_ERR_SIG_DER);
-//    }
-//    std::vector<unsigned char> vchSigCopy(vchSig.begin(), vchSig.begin() + vchSig.size() - 1);
-//    if (!CPubKey::CheckLowS(vchSigCopy)) {
-//        return set_error(serror, SCRIPT_ERR_SIG_HIGH_S);
-//    }
-//    return true;
-//}
+*/
 
 bool static IsDefinedHashtypeSignature(const valtype &vchSig) {
     if (vchSig.size() == 0) {
@@ -234,18 +229,9 @@
     return true;
 }
 
-<<<<<<< HEAD
 bool static CheckPubKeyEncoding(const valtype &vchSig, unsigned int flags, ScriptError* serror) {
     if ((flags & (SCRIPT_VERIFY_DERKEY | SCRIPT_VERIFY_STRICTENC)) != 0 && !IsCompressedOrUncompressedPubKey(vchSig)) {
-=======
-bool static CheckPubKeyEncoding(const valtype &vchPubKey, unsigned int flags, const SigVersion &sigversion, ScriptError* serror) {
-    if ((flags & SCRIPT_VERIFY_STRICTENC) != 0 && !IsCompressedOrUncompressedPubKey(vchPubKey)) {
->>>>>>> b6548420
         return set_error(serror, SCRIPT_ERR_PUBKEYTYPE);
-    }
-    // Only compressed keys are accepted in segwit
-    if ((flags & SCRIPT_VERIFY_WITNESS_PUBKEYTYPE) != 0 && sigversion == SIGVERSION_WITNESS_V0 && !IsCompressedPubKey(vchPubKey)) {
-        return set_error(serror, SCRIPT_ERR_WITNESS_PUBKEYTYPE);
     }
     return true;
 }
@@ -273,7 +259,7 @@
     return true;
 }
 
-bool EvalScript(vector<vector<unsigned char> >& stack, const CScript& script, unsigned int flags, const BaseSignatureChecker& checker, SigVersion sigversion, ScriptError* serror)
+bool EvalScript(vector<vector<unsigned char> >& stack, const CScript& script, unsigned int flags, const BaseSignatureChecker& checker, ScriptError* serror)
 {
     static const CScriptNum bnZero(0);
     static const CScriptNum bnOne(1);
@@ -472,11 +458,7 @@
                         if (stack.size() < 1)
                             return set_error(serror, SCRIPT_ERR_UNBALANCED_CONDITIONAL);
                         valtype& vch = stacktop(-1);
-<<<<<<< HEAD
                         if (flags & SCRIPT_VERIFY_MINIMALIF) {
-=======
-                        if (sigversion == SIGVERSION_WITNESS_V0 && (flags & SCRIPT_VERIFY_MINIMALIF)) {
->>>>>>> b6548420
                             if (vch.size() > 1)
                                 return set_error(serror, SCRIPT_ERR_MINIMALIF);
                             if (vch.size() == 1 && vch[0] != 1)
@@ -922,19 +904,14 @@
                     // Subset of script starting at the most recent codeseparator
                     CScript scriptCode(pbegincodehash, pend);
 
-                    // Drop the signature in pre-segwit scripts but not segwit scripts
-                    if (sigversion == SIGVERSION_BASE) {
-                        scriptCode.FindAndDelete(CScript(vchSig));
-                    }
-
-                    if (!CheckSignatureEncoding(vchSig, flags, serror) || !CheckPubKeyEncoding(vchPubKey, flags, sigversion, serror)) {
+                    // Drop the signature, since there's no way for a signature to sign itself
+                    scriptCode.FindAndDelete(CScript(vchSig));
+
+                    if (!CheckSignatureEncoding(vchSig, flags, serror) || !CheckPubKeyEncoding(vchPubKey, flags, serror)) {
                         //serror is set
                         return false;
                     }
-                    bool fSuccess = checker.CheckSig(vchSig, vchPubKey, scriptCode, sigversion);
-
-                    if (!fSuccess && (flags & SCRIPT_VERIFY_NULLFAIL) && vchSig.size())
-                        return set_error(serror, SCRIPT_ERR_SIG_NULLFAIL);
+                    bool fSuccess = checker.CheckSig(vchSig, vchPubKey, scriptCode);
 
                     if (!fSuccess && (flags & SCRIPT_VERIFY_NULLFAIL) && vchSig.size())
                         return set_error(serror, SCRIPT_ERR_SIG_NULLFAIL);
@@ -986,13 +963,11 @@
                     // Subset of script starting at the most recent codeseparator
                     CScript scriptCode(pbegincodehash, pend);
 
-                    // Drop the signature in pre-segwit scripts but not segwit scripts
+                    // Drop the signatures, since there's no way for a signature to sign itself
                     for (int k = 0; k < nSigsCount; k++)
                     {
                         valtype& vchSig = stacktop(-isig-k);
-                        if (sigversion == SIGVERSION_BASE) {
-                            scriptCode.FindAndDelete(CScript(vchSig));
-                        }
+                        scriptCode.FindAndDelete(CScript(vchSig));
                     }
 
                     bool fSuccess = true;
@@ -1004,13 +979,13 @@
                         // Note how this makes the exact order of pubkey/signature evaluation
                         // distinguishable by CHECKMULTISIG NOT if the STRICTENC flag is set.
                         // See the script_(in)valid tests for details.
-                        if (!CheckSignatureEncoding(vchSig, flags, serror) || !CheckPubKeyEncoding(vchPubKey, flags, sigversion, serror)) {
+                        if (!CheckSignatureEncoding(vchSig, flags, serror) || !CheckPubKeyEncoding(vchPubKey, flags, serror)) {
                             // serror is set
                             return false;
                         }
 
                         // Check signature
-                        bool fOk = checker.CheckSig(vchSig, vchPubKey, scriptCode, sigversion);
+                        bool fOk = checker.CheckSig(vchSig, vchPubKey, scriptCode);
 
                         if (fOk) {
                             isig++;
@@ -1206,7 +1181,6 @@
 } // anon namespace
 
 PrecomputedTransactionData::PrecomputedTransactionData(const CTransaction& txTo)
-<<<<<<< HEAD
 {
     hashPrevouts = GetPrevoutHash(txTo);
     hashSequence = GetSequenceHash(txTo);
@@ -1214,61 +1188,7 @@
 }
 
 uint256 SignatureHash(const CScript& scriptCode, const CTransaction& txTo, unsigned int nIn, int nHashType, const CAmount& amount, const PrecomputedTransactionData* cache)
-=======
->>>>>>> b6548420
 {
-    hashPrevouts = GetPrevoutHash(txTo);
-    hashSequence = GetSequenceHash(txTo);
-    hashOutputs = GetOutputsHash(txTo);
-}
-
-uint256 SignatureHash(const CScript& scriptCode, const CTransaction& txTo, unsigned int nIn, int nHashType, const CAmount& amount, SigVersion sigversion, const PrecomputedTransactionData* cache)
-{
-    if (sigversion == SIGVERSION_WITNESS_V0) {
-        uint256 hashPrevouts;
-        uint256 hashSequence;
-        uint256 hashOutputs;
-
-        if (!(nHashType & SIGHASH_ANYONECANPAY)) {
-            hashPrevouts = cache ? cache->hashPrevouts : GetPrevoutHash(txTo);
-        }
-
-        if (!(nHashType & SIGHASH_ANYONECANPAY) && (nHashType & 0x1f) != SIGHASH_SINGLE && (nHashType & 0x1f) != SIGHASH_NONE) {
-            hashSequence = cache ? cache->hashSequence : GetSequenceHash(txTo);
-        }
-
-
-        if ((nHashType & 0x1f) != SIGHASH_SINGLE && (nHashType & 0x1f) != SIGHASH_NONE) {
-            hashOutputs = cache ? cache->hashOutputs : GetOutputsHash(txTo);
-        } else if ((nHashType & 0x1f) == SIGHASH_SINGLE && nIn < txTo.vout.size()) {
-            CHashWriter ss(SER_GETHASH, 0);
-            ss << txTo.vout[nIn];
-            hashOutputs = ss.GetHash();
-        }
-
-        CHashWriter ss(SER_GETHASH, 0);
-        // Version
-        ss << txTo.nVersion;
-        // Input prevouts/nSequence (none/all, depending on flags)
-        ss << hashPrevouts;
-        ss << hashSequence;
-        // The input being signed (replacing the scriptSig with scriptCode + amount)
-        // The prevout may already be contained in hashPrevout, and the nSequence
-        // may already be contain in hashSequence.
-        ss << txTo.vin[nIn].prevout;
-        ss << static_cast<const CScriptBase&>(scriptCode);
-        ss << amount;
-        ss << txTo.vin[nIn].nSequence;
-        // Outputs (none/one/all, depending on flags)
-        ss << hashOutputs;
-        // Locktime
-        ss << txTo.nLockTime;
-        // Sighash type
-        ss << nHashType;
-
-        return ss.GetHash();
-    }
-
     static const uint256 one(uint256S("0000000000000000000000000000000000000000000000000000000000000001"));
     if (nIn >= txTo.vin.size()) {
         //  nIn out of range
@@ -1297,7 +1217,7 @@
     return pubkey.Verify(sighash, vchSig);
 }
 
-bool TransactionSignatureChecker::CheckSig(const vector<unsigned char>& vchSigIn, const vector<unsigned char>& vchPubKey, const CScript& scriptCode, SigVersion sigversion) const
+bool TransactionSignatureChecker::CheckSig(const vector<unsigned char>& vchSigIn, const vector<unsigned char>& vchPubKey, const CScript& scriptCode) const
 {
     CPubKey pubkey(vchPubKey);
     if (!pubkey.IsValid())
@@ -1310,11 +1230,7 @@
     int nHashType = vchSig.back();
     vchSig.pop_back();
 
-<<<<<<< HEAD
     uint256 sighash = SignatureHash(scriptCode, *txTo, nIn, nHashType, amount, this->txdata);
-=======
-    uint256 sighash = SignatureHash(scriptCode, *txTo, nIn, nHashType, amount, sigversion, this->txdata);
->>>>>>> b6548420
 
     if (!VerifySignature(vchSig, pubkey, sighash))
         return false;
@@ -1353,8 +1269,6 @@
     // inputs, but testing just this input minimizes the data
     // required to prove correct CHECKLOCKTIMEVERIFY execution.
     if (CTxIn::SEQUENCE_FINAL == txTo->vin[nIn].nSequence)
-<<<<<<< HEAD
-=======
         return false;
 
     return true;
@@ -1401,121 +1315,13 @@
     // Now that we know we're comparing apples-to-apples, the
     // comparison is a simple numeric one.
     if (nSequenceMasked > txToSequenceMasked)
->>>>>>> b6548420
         return false;
 
     return true;
 }
 
-<<<<<<< HEAD
-bool TransactionSignatureChecker::CheckSequence(const CScriptNum& nSequence) const
+bool VerifyScript(const CScript& scriptSig, const CScript& scriptPubKey, unsigned int flags, const BaseSignatureChecker& checker, ScriptError* serror)
 {
-    // Relative lock times are supported by comparing the passed
-    // in operand to the sequence number of the input.
-    const int64_t txToSequence = (int64_t)txTo->vin[nIn].nSequence;
-
-    // Fail if the transaction's version number is not set high
-    // enough to trigger BIP 68 rules.
-    if (static_cast<uint32_t>(txTo->nVersion) < 2)
-        return false;
-
-    // Sequence numbers with their most significant bit set are not
-    // consensus constrained. Testing that the transaction's sequence
-    // number do not have this bit set prevents using this property
-    // to get around a CHECKSEQUENCEVERIFY check.
-    if (txToSequence & CTxIn::SEQUENCE_LOCKTIME_DISABLE_FLAG)
-        return false;
-
-    // Mask off any bits that do not have consensus-enforced meaning
-    // before doing the integer comparisons
-    const uint32_t nLockTimeMask = CTxIn::SEQUENCE_LOCKTIME_TYPE_FLAG | CTxIn::SEQUENCE_LOCKTIME_MASK;
-    const int64_t txToSequenceMasked = txToSequence & nLockTimeMask;
-    const CScriptNum nSequenceMasked = nSequence & nLockTimeMask;
-
-    // There are two kinds of nSequence: lock-by-blockheight
-    // and lock-by-blocktime, distinguished by whether
-    // nSequenceMasked < CTxIn::SEQUENCE_LOCKTIME_TYPE_FLAG.
-    //
-    // We want to compare apples to apples, so fail the script
-    // unless the type of nSequenceMasked being tested is the same as
-    // the nSequenceMasked in the transaction.
-    if (!(
-        (txToSequenceMasked <  CTxIn::SEQUENCE_LOCKTIME_TYPE_FLAG && nSequenceMasked <  CTxIn::SEQUENCE_LOCKTIME_TYPE_FLAG) ||
-        (txToSequenceMasked >= CTxIn::SEQUENCE_LOCKTIME_TYPE_FLAG && nSequenceMasked >= CTxIn::SEQUENCE_LOCKTIME_TYPE_FLAG)
-    )) {
-        return false;
-    }
-
-    // Now that we know we're comparing apples-to-apples, the
-    // comparison is a simple numeric one.
-    if (nSequenceMasked > txToSequenceMasked)
-        return false;
-
-    return true;
-}
-=======
-static bool VerifyWitnessProgram(const CScriptWitness& witness, int witversion, const std::vector<unsigned char>& program, unsigned int flags, const BaseSignatureChecker& checker, ScriptError* serror)
-{
-    vector<vector<unsigned char> > stack;
-    CScript scriptPubKey;
-
-    if (witversion == 0) {
-        if (program.size() == 32) {
-            // Version 0 segregated witness program: SHA256(CScript) inside the program, CScript + inputs in witness
-            if (witness.stack.size() == 0) {
-                return set_error(serror, SCRIPT_ERR_WITNESS_PROGRAM_WITNESS_EMPTY);
-            }
-            scriptPubKey = CScript(witness.stack.back().begin(), witness.stack.back().end());
-            stack = std::vector<std::vector<unsigned char> >(witness.stack.begin(), witness.stack.end() - 1);
-            uint256 hashScriptPubKey;
-            CSHA256().Write(&scriptPubKey[0], scriptPubKey.size()).Finalize(hashScriptPubKey.begin());
-            if (memcmp(hashScriptPubKey.begin(), &program[0], 32)) {
-                return set_error(serror, SCRIPT_ERR_WITNESS_PROGRAM_MISMATCH);
-            }
-        } else if (program.size() == 20) {
-            // Special case for pay-to-pubkeyhash; signature + pubkey in witness
-            if (witness.stack.size() != 2) {
-                return set_error(serror, SCRIPT_ERR_WITNESS_PROGRAM_MISMATCH); // 2 items in witness
-            }
-            scriptPubKey << OP_DUP << OP_HASH160 << program << OP_EQUALVERIFY << OP_CHECKSIG;
-            stack = witness.stack;
-        } else {
-            return set_error(serror, SCRIPT_ERR_WITNESS_PROGRAM_WRONG_LENGTH);
-        }
-    } else if (flags & SCRIPT_VERIFY_DISCOURAGE_UPGRADABLE_WITNESS_PROGRAM) {
-        return set_error(serror, SCRIPT_ERR_DISCOURAGE_UPGRADABLE_WITNESS_PROGRAM);
-    } else {
-        // Higher version witness scripts return true for future softfork compatibility
-        return set_success(serror);
-    }
-
-    // Disallow stack item size > MAX_SCRIPT_ELEMENT_SIZE in witness stack
-    for (unsigned int i = 0; i < stack.size(); i++) {
-        if (stack.at(i).size() > MAX_SCRIPT_ELEMENT_SIZE)
-            return set_error(serror, SCRIPT_ERR_PUSH_SIZE);
-    }
->>>>>>> b6548420
-
-    if (!EvalScript(stack, scriptPubKey, flags, checker, SIGVERSION_WITNESS_V0, serror)) {
-        return false;
-    }
-
-    // Scripts inside witness implicitly require cleanstack behaviour
-    if (stack.size() != 1)
-        return set_error(serror, SCRIPT_ERR_EVAL_FALSE);
-    if (!CastToBool(stack.back()))
-        return set_error(serror, SCRIPT_ERR_EVAL_FALSE);
-    return true;
-}
-
-bool VerifyScript(const CScript& scriptSig, const CScript& scriptPubKey, const CScriptWitness* witness, unsigned int flags, const BaseSignatureChecker& checker, ScriptError* serror)
-{
-    static const CScriptWitness emptyWitness;
-    if (witness == NULL) {
-        witness = &emptyWitness;
-    }
-    bool hadWitness = false;
-
     set_error(serror, SCRIPT_ERR_UNKNOWN_ERROR);
 
     if ((flags & SCRIPT_VERIFY_SIGPUSHONLY) != 0 && !scriptSig.IsPushOnly()) {
@@ -1523,37 +1329,18 @@
     }
 
     vector<vector<unsigned char> > stack, stackCopy;
-    if (!EvalScript(stack, scriptSig, flags, checker, SIGVERSION_BASE, serror))
+    if (!EvalScript(stack, scriptSig, flags, checker, serror))
         // serror is set
         return false;
     if (flags & SCRIPT_VERIFY_P2SH)
         stackCopy = stack;
-    if (!EvalScript(stack, scriptPubKey, flags, checker, SIGVERSION_BASE, serror))
+    if (!EvalScript(stack, scriptPubKey, flags, checker, serror))
         // serror is set
         return false;
     if (stack.empty())
         return set_error(serror, SCRIPT_ERR_EVAL_FALSE);
     if (CastToBool(stack.back()) == false)
         return set_error(serror, SCRIPT_ERR_EVAL_FALSE);
-
-    // Bare witness programs
-    int witnessversion;
-    std::vector<unsigned char> witnessprogram;
-    if (flags & SCRIPT_VERIFY_WITNESS) {
-        if (scriptPubKey.IsWitnessProgram(witnessversion, witnessprogram)) {
-            hadWitness = true;
-            if (scriptSig.size() != 0) {
-                // The scriptSig must be _exactly_ CScript(), otherwise we reintroduce malleability.
-                return set_error(serror, SCRIPT_ERR_WITNESS_MALLEATED);
-            }
-            if (!VerifyWitnessProgram(*witness, witnessversion, witnessprogram, flags, checker, serror)) {
-                return false;
-            }
-            // Bypass the cleanstack check at the end. The actual stack is obviously not clean
-            // for witness programs.
-            stack.resize(1);
-        }
-    }
 
     // Additional validation for spend-to-script-hash transactions:
     if ((flags & SCRIPT_VERIFY_P2SH) && scriptPubKey.IsPayToScriptHash())
@@ -1574,102 +1361,26 @@
         CScript pubKey2(pubKeySerialized.begin(), pubKeySerialized.end());
         popstack(stack);
 
-        if (!EvalScript(stack, pubKey2, flags, checker, SIGVERSION_BASE, serror))
+        if (!EvalScript(stack, pubKey2, flags, checker, serror))
             // serror is set
             return false;
         if (stack.empty())
             return set_error(serror, SCRIPT_ERR_EVAL_FALSE);
         if (!CastToBool(stack.back()))
             return set_error(serror, SCRIPT_ERR_EVAL_FALSE);
-
-        // P2SH witness program
-        if (flags & SCRIPT_VERIFY_WITNESS) {
-            if (pubKey2.IsWitnessProgram(witnessversion, witnessprogram)) {
-                hadWitness = true;
-                if (scriptSig != CScript() << std::vector<unsigned char>(pubKey2.begin(), pubKey2.end())) {
-                    // The scriptSig must be _exactly_ a single push of the redeemScript. Otherwise we
-                    // reintroduce malleability.
-                    return set_error(serror, SCRIPT_ERR_WITNESS_MALLEATED_P2SH);
-                }
-                if (!VerifyWitnessProgram(*witness, witnessversion, witnessprogram, flags, checker, serror)) {
-                    return false;
-                }
-                // Bypass the cleanstack check at the end. The actual stack is obviously not clean
-                // for witness programs.
-                stack.resize(1);
-            }
-        }
     }
 
     // The CLEANSTACK check is only performed after potential P2SH evaluation,
     // as the non-P2SH evaluation of a P2SH script will obviously not result in
-    // a clean stack (the P2SH inputs remain). The same holds for witness evaluation.
+    // a clean stack (the P2SH inputs remain).
     if ((flags & SCRIPT_VERIFY_CLEANSTACK) != 0) {
         // Disallow CLEANSTACK without P2SH, as otherwise a switch CLEANSTACK->P2SH+CLEANSTACK
         // would be possible, which is not a softfork (and P2SH should be one).
         assert((flags & SCRIPT_VERIFY_P2SH) != 0);
-        assert((flags & SCRIPT_VERIFY_WITNESS) != 0);
         if (stack.size() != 1) {
             return set_error(serror, SCRIPT_ERR_CLEANSTACK);
         }
     }
 
-    if (flags & SCRIPT_VERIFY_WITNESS) {
-        // We can't check for correct unexpected witness data if P2SH was off, so require
-        // that WITNESS implies P2SH. Otherwise, going from WITNESS->P2SH+WITNESS would be
-        // possible, which is not a softfork.
-        assert((flags & SCRIPT_VERIFY_P2SH) != 0);
-        if (!hadWitness && !witness->IsNull()) {
-            return set_error(serror, SCRIPT_ERR_WITNESS_UNEXPECTED);
-        }
-    }
-
     return set_success(serror);
-}
-
-size_t static WitnessSigOps(int witversion, const std::vector<unsigned char>& witprogram, const CScriptWitness& witness, int flags)
-{
-    if (witversion == 0) {
-        if (witprogram.size() == 20)
-            return 1;
-
-        if (witprogram.size() == 32 && witness.stack.size() > 0) {
-            CScript subscript(witness.stack.back().begin(), witness.stack.back().end());
-            return subscript.GetSigOpCount(true);
-        }
-    }
-
-    // Future flags may be implemented here.
-    return 0;
-}
-
-size_t CountWitnessSigOps(const CScript& scriptSig, const CScript& scriptPubKey, const CScriptWitness* witness, unsigned int flags)
-{
-    static const CScriptWitness witnessEmpty;
-
-    if ((flags & SCRIPT_VERIFY_WITNESS) == 0) {
-        return 0;
-    }
-    assert((flags & SCRIPT_VERIFY_P2SH) != 0);
-
-    int witnessversion;
-    std::vector<unsigned char> witnessprogram;
-    if (scriptPubKey.IsWitnessProgram(witnessversion, witnessprogram)) {
-        return WitnessSigOps(witnessversion, witnessprogram, witness ? *witness : witnessEmpty, flags);
-    }
-
-    if (scriptPubKey.IsPayToScriptHash() && scriptSig.IsPushOnly()) {
-        CScript::const_iterator pc = scriptSig.begin();
-        vector<unsigned char> data;
-        while (pc < scriptSig.end()) {
-            opcodetype opcode;
-            scriptSig.GetOp(pc, opcode, data);
-        }
-        CScript subscript(data.begin(), data.end());
-        if (subscript.IsWitnessProgram(witnessversion, witnessprogram)) {
-            return WitnessSigOps(witnessversion, witnessprogram, witness ? *witness : witnessEmpty, flags);
-        }
-    }
-
-    return 0;
 }