// Copyright (c) 2009-2010 Satoshi Nakamoto
<<<<<<< HEAD
// Copyright (c) 2009-2016 The Bitcoin Core developers
=======
// Copyright (c) 2009-2020 The Bitcoin Core developers
>>>>>>> 61646189
// Distributed under the MIT software license, see the accompanying
// file COPYING or http://www.opensource.org/licenses/mit-license.php.

#include <script/sign.h>

#include <key.h>
#include <policy/policy.h>
#include <primitives/transaction.h>
#include <script/signingprovider.h>
#include <script/standard.h>
#include <uint256.h>
#include <util/vector.h>

typedef std::vector<unsigned char> valtype;

MutableTransactionSignatureCreator::MutableTransactionSignatureCreator(const CMutableTransaction* txToIn, unsigned int nInIn, const CAmount& amountIn, int nHashTypeIn)
    : txTo(txToIn), nIn(nInIn), nHashType(nHashTypeIn), amount(amountIn), checker(txTo, nIn, amountIn, MissingDataBehavior::FAIL),
      m_txdata(nullptr)
{
}

<<<<<<< HEAD
bool TransactionSignatureCreator::CreateSig(std::vector<unsigned char>& vchSig, const CKeyID& address, const CScript& scriptCode) const
=======
MutableTransactionSignatureCreator::MutableTransactionSignatureCreator(const CMutableTransaction* txToIn, unsigned int nInIn, const CAmount& amountIn, const PrecomputedTransactionData* txdata, int nHashTypeIn)
    : txTo(txToIn), nIn(nInIn), nHashType(nHashTypeIn), amount(amountIn),
      checker(txdata ? MutableTransactionSignatureChecker(txTo, nIn, amount, *txdata, MissingDataBehavior::FAIL) :
          MutableTransactionSignatureChecker(txTo, nIn, amount, MissingDataBehavior::FAIL)),
      m_txdata(txdata)
>>>>>>> 61646189
{
}

bool MutableTransactionSignatureCreator::CreateSig(const SigningProvider& provider, std::vector<unsigned char>& vchSig, const CKeyID& address, const CScript& scriptCode, SigVersion sigversion) const
{
    assert(sigversion == SigVersion::BASE || sigversion == SigVersion::WITNESS_V0);

    CKey key;
    if (!provider.GetKey(address, key))
        return false;

<<<<<<< HEAD
    uint256 hash = SignatureHash(scriptCode, *txTo, nIn, nHashType, amount);
=======
    // Signing with uncompressed keys is disabled in witness scripts
    if (sigversion == SigVersion::WITNESS_V0 && !key.IsCompressed())
        return false;

    // Signing without known amount does not work in witness scripts.
    if (sigversion == SigVersion::WITNESS_V0 && !MoneyRange(amount)) return false;

    // BASE/WITNESS_V0 signatures don't support explicit SIGHASH_DEFAULT, use SIGHASH_ALL instead.
    const int hashtype = nHashType == SIGHASH_DEFAULT ? SIGHASH_ALL : nHashType;

    uint256 hash = SignatureHash(scriptCode, *txTo, nIn, hashtype, amount, sigversion, m_txdata);
>>>>>>> 61646189
    if (!key.Sign(hash, vchSig))
        return false;
    vchSig.push_back((unsigned char)hashtype);
    return true;
}

<<<<<<< HEAD
static bool Sign1(const CKeyID& address, const BaseSignatureCreator& creator, const CScript& scriptCode, std::vector<valtype>& ret)
{
    vector<unsigned char> vchSig;
    if (!creator.CreateSig(vchSig, address, scriptCode))
        return false;
    ret.push_back(vchSig);
    return true;
}

static bool SignN(const vector<valtype>& multisigdata, const BaseSignatureCreator& creator, const CScript& scriptCode, std::vector<valtype>& ret)
=======
bool MutableTransactionSignatureCreator::CreateSchnorrSig(const SigningProvider& provider, std::vector<unsigned char>& sig, const XOnlyPubKey& pubkey, const uint256* leaf_hash, const uint256* merkle_root, SigVersion sigversion) const
{
    assert(sigversion == SigVersion::TAPROOT || sigversion == SigVersion::TAPSCRIPT);

    CKey key;
    {
        // For now, use the old full pubkey-based key derivation logic. As it indexed by
        // Hash160(full pubkey), we need to try both a version prefixed with 0x02, and one
        // with 0x03.
        unsigned char b[33] = {0x02};
        std::copy(pubkey.begin(), pubkey.end(), b + 1);
        CPubKey fullpubkey;
        fullpubkey.Set(b, b + 33);
        CKeyID keyid = fullpubkey.GetID();
        if (!provider.GetKey(keyid, key)) {
            b[0] = 0x03;
            fullpubkey.Set(b, b + 33);
            CKeyID keyid = fullpubkey.GetID();
            if (!provider.GetKey(keyid, key)) return false;
        }
    }

    // BIP341/BIP342 signing needs lots of precomputed transaction data. While some
    // (non-SIGHASH_DEFAULT) sighash modes exist that can work with just some subset
    // of data present, for now, only support signing when everything is provided.
    if (!m_txdata || !m_txdata->m_bip341_taproot_ready || !m_txdata->m_spent_outputs_ready) return false;

    ScriptExecutionData execdata;
    execdata.m_annex_init = true;
    execdata.m_annex_present = false; // Only support annex-less signing for now.
    if (sigversion == SigVersion::TAPSCRIPT) {
        execdata.m_codeseparator_pos_init = true;
        execdata.m_codeseparator_pos = 0xFFFFFFFF; // Only support non-OP_CODESEPARATOR BIP342 signing for now.
        if (!leaf_hash) return false; // BIP342 signing needs leaf hash.
        execdata.m_tapleaf_hash_init = true;
        execdata.m_tapleaf_hash = *leaf_hash;
    }
    uint256 hash;
    if (!SignatureHashSchnorr(hash, execdata, *txTo, nIn, nHashType, sigversion, *m_txdata, MissingDataBehavior::FAIL)) return false;
    sig.resize(64);
    if (!key.SignSchnorr(hash, sig, merkle_root, nullptr)) return false;
    if (nHashType) sig.push_back(nHashType);
    return true;
}

static bool GetCScript(const SigningProvider& provider, const SignatureData& sigdata, const CScriptID& scriptid, CScript& script)
{
    if (provider.GetCScript(scriptid, script)) {
        return true;
    }
    // Look for scripts in SignatureData
    if (CScriptID(sigdata.redeem_script) == scriptid) {
        script = sigdata.redeem_script;
        return true;
    } else if (CScriptID(sigdata.witness_script) == scriptid) {
        script = sigdata.witness_script;
        return true;
    }
    return false;
}

static bool GetPubKey(const SigningProvider& provider, const SignatureData& sigdata, const CKeyID& address, CPubKey& pubkey)
{
    // Look for pubkey in all partial sigs
    const auto it = sigdata.signatures.find(address);
    if (it != sigdata.signatures.end()) {
        pubkey = it->second.first;
        return true;
    }
    // Look for pubkey in pubkey list
    const auto& pk_it = sigdata.misc_pubkeys.find(address);
    if (pk_it != sigdata.misc_pubkeys.end()) {
        pubkey = pk_it->second.first;
        return true;
    }
    // Query the underlying provider
    return provider.GetPubKey(address, pubkey);
}

static bool CreateSig(const BaseSignatureCreator& creator, SignatureData& sigdata, const SigningProvider& provider, std::vector<unsigned char>& sig_out, const CPubKey& pubkey, const CScript& scriptcode, SigVersion sigversion)
{
    CKeyID keyid = pubkey.GetID();
    const auto it = sigdata.signatures.find(keyid);
    if (it != sigdata.signatures.end()) {
        sig_out = it->second.second;
        return true;
    }
    KeyOriginInfo info;
    if (provider.GetKeyOrigin(keyid, info)) {
        sigdata.misc_pubkeys.emplace(keyid, std::make_pair(pubkey, std::move(info)));
    }
    if (creator.CreateSig(provider, sig_out, keyid, scriptcode, sigversion)) {
        auto i = sigdata.signatures.emplace(keyid, SigPair(pubkey, sig_out));
        assert(i.second);
        return true;
    }
    // Could not make signature or signature not found, add keyid to missing
    sigdata.missing_sigs.push_back(keyid);
    return false;
}

static bool CreateTaprootScriptSig(const BaseSignatureCreator& creator, SignatureData& sigdata, const SigningProvider& provider, std::vector<unsigned char>& sig_out, const XOnlyPubKey& pubkey, const uint256& leaf_hash, SigVersion sigversion)
{
    auto lookup_key = std::make_pair(pubkey, leaf_hash);
    auto it = sigdata.taproot_script_sigs.find(lookup_key);
    if (it != sigdata.taproot_script_sigs.end()) {
        sig_out = it->second;
    }
    if (creator.CreateSchnorrSig(provider, sig_out, pubkey, &leaf_hash, nullptr, sigversion)) {
        sigdata.taproot_script_sigs[lookup_key] = sig_out;
        return true;
    }
    return false;
}

static bool SignTaprootScript(const SigningProvider& provider, const BaseSignatureCreator& creator, SignatureData& sigdata, int leaf_version, const CScript& script, std::vector<valtype>& result)
{
    // Only BIP342 tapscript signing is supported for now.
    if (leaf_version != TAPROOT_LEAF_TAPSCRIPT) return false;
    SigVersion sigversion = SigVersion::TAPSCRIPT;

    uint256 leaf_hash = (CHashWriter(HASHER_TAPLEAF) << uint8_t(leaf_version) << script).GetSHA256();

    // <xonly pubkey> OP_CHECKSIG
    if (script.size() == 34 && script[33] == OP_CHECKSIG && script[0] == 0x20) {
        XOnlyPubKey pubkey(MakeSpan(script).subspan(1, 32));
        std::vector<unsigned char> sig;
        if (CreateTaprootScriptSig(creator, sigdata, provider, sig, pubkey, leaf_hash, sigversion)) {
            result = Vector(std::move(sig));
            return true;
        }
    }

    return false;
}

static bool SignTaproot(const SigningProvider& provider, const BaseSignatureCreator& creator, const WitnessV1Taproot& output, SignatureData& sigdata, std::vector<valtype>& result)
>>>>>>> 61646189
{
    TaprootSpendData spenddata;

    // Gather information about this output.
    if (provider.GetTaprootSpendData(output, spenddata)) {
        sigdata.tr_spenddata.Merge(spenddata);
    }

    // Try key path spending.
    {
<<<<<<< HEAD
        const valtype& pubkey = multisigdata[i];
        CKeyID keyID = CPubKey(pubkey).GetID();
        if (Sign1(keyID, creator, scriptCode, ret))
            ++nSigned;
=======
        std::vector<unsigned char> sig;
        if (sigdata.taproot_key_path_sig.size() == 0) {
            if (creator.CreateSchnorrSig(provider, sig, spenddata.internal_key, nullptr, &spenddata.merkle_root, SigVersion::TAPROOT)) {
                sigdata.taproot_key_path_sig = sig;
            }
        }
        if (sigdata.taproot_key_path_sig.size()) {
            result = Vector(sigdata.taproot_key_path_sig);
            return true;
        }
    }

    // Try script path spending.
    std::vector<std::vector<unsigned char>> smallest_result_stack;
    for (const auto& [key, control_blocks] : sigdata.tr_spenddata.scripts) {
        const auto& [script, leaf_ver] = key;
        std::vector<std::vector<unsigned char>> result_stack;
        if (SignTaprootScript(provider, creator, sigdata, leaf_ver, script, result_stack)) {
            result_stack.emplace_back(std::begin(script), std::end(script)); // Push the script
            result_stack.push_back(*control_blocks.begin()); // Push the smallest control block
            if (smallest_result_stack.size() == 0 ||
                GetSerializeSize(result_stack, PROTOCOL_VERSION) < GetSerializeSize(smallest_result_stack, PROTOCOL_VERSION)) {
                smallest_result_stack = std::move(result_stack);
            }
        }
    }
    if (smallest_result_stack.size() != 0) {
        result = std::move(smallest_result_stack);
        return true;
>>>>>>> 61646189
    }

    return false;
}

/**
 * Sign scriptPubKey using signature made with creator.
 * Signatures are returned in scriptSigRet (or returns false if scriptPubKey can't be signed),
 * unless whichTypeRet is TxoutType::SCRIPTHASH, in which case scriptSigRet is the redemption script.
 * Returns false if scriptPubKey could not be completely satisfied.
 */
<<<<<<< HEAD
static bool SignStep(const BaseSignatureCreator& creator, const CScript& scriptPubKey,
                     std::vector<valtype>& ret, txnouttype& whichTypeRet)
=======
static bool SignStep(const SigningProvider& provider, const BaseSignatureCreator& creator, const CScript& scriptPubKey,
                     std::vector<valtype>& ret, TxoutType& whichTypeRet, SigVersion sigversion, SignatureData& sigdata)
>>>>>>> 61646189
{
    CScript scriptRet;
    uint160 h160;
    ret.clear();
    std::vector<unsigned char> sig;

    std::vector<valtype> vSolutions;
    whichTypeRet = Solver(scriptPubKey, vSolutions);

    switch (whichTypeRet) {
    case TxoutType::NONSTANDARD:
    case TxoutType::NULL_DATA:
    case TxoutType::WITNESS_UNKNOWN:
        return false;
<<<<<<< HEAD
    case TX_PUBKEY:
        keyID = CPubKey(vSolutions[0]).GetID();
        return Sign1(keyID, creator, scriptPubKey, ret);
    case TX_PUBKEYHASH:
        keyID = CKeyID(uint160(vSolutions[0]));
        if (!Sign1(keyID, creator, scriptPubKey, ret))
=======
    case TxoutType::PUBKEY:
        if (!CreateSig(creator, sigdata, provider, sig, CPubKey(vSolutions[0]), scriptPubKey, sigversion)) return false;
        ret.push_back(std::move(sig));
        return true;
    case TxoutType::PUBKEYHASH: {
        CKeyID keyID = CKeyID(uint160(vSolutions[0]));
        CPubKey pubkey;
        if (!GetPubKey(provider, sigdata, keyID, pubkey)) {
            // Pubkey could not be found, add to missing
            sigdata.missing_pubkeys.push_back(keyID);
>>>>>>> 61646189
            return false;
        }
        if (!CreateSig(creator, sigdata, provider, sig, pubkey, scriptPubKey, sigversion)) return false;
        ret.push_back(std::move(sig));
        ret.push_back(ToByteVector(pubkey));
        return true;
    }
    case TxoutType::SCRIPTHASH:
        h160 = uint160(vSolutions[0]);
        if (GetCScript(provider, sigdata, CScriptID{h160}, scriptRet)) {
            ret.push_back(std::vector<unsigned char>(scriptRet.begin(), scriptRet.end()));
            return true;
        }
        // Could not find redeemScript, add to missing
        sigdata.missing_redeem_script = h160;
        return false;

    case TxoutType::MULTISIG: {
        size_t required = vSolutions.front()[0];
        ret.push_back(valtype()); // workaround CHECKMULTISIG bug
<<<<<<< HEAD
        return (SignN(vSolutions, creator, scriptPubKey, ret));
=======
        for (size_t i = 1; i < vSolutions.size() - 1; ++i) {
            CPubKey pubkey = CPubKey(vSolutions[i]);
            // We need to always call CreateSig in order to fill sigdata with all
            // possible signatures that we can create. This will allow further PSBT
            // processing to work as it needs all possible signature and pubkey pairs
            if (CreateSig(creator, sigdata, provider, sig, pubkey, scriptPubKey, sigversion)) {
                if (ret.size() < required + 1) {
                    ret.push_back(std::move(sig));
                }
            }
        }
        bool ok = ret.size() == required + 1;
        for (size_t i = 0; i + ret.size() < required + 1; ++i) {
            ret.push_back(valtype());
        }
        return ok;
    }
    case TxoutType::WITNESS_V0_KEYHASH:
        ret.push_back(vSolutions[0]);
        return true;

    case TxoutType::WITNESS_V0_SCRIPTHASH:
        CRIPEMD160().Write(vSolutions[0].data(), vSolutions[0].size()).Finalize(h160.begin());
        if (GetCScript(provider, sigdata, CScriptID{h160}, scriptRet)) {
            ret.push_back(std::vector<unsigned char>(scriptRet.begin(), scriptRet.end()));
            return true;
        }
        // Could not find witnessScript, add to missing
        sigdata.missing_witness_script = uint256(vSolutions[0]);
        return false;
>>>>>>> 61646189

    case TxoutType::WITNESS_V1_TAPROOT:
        return SignTaproot(provider, creator, WitnessV1Taproot(XOnlyPubKey{vSolutions[0]}), sigdata, ret);
    } // no default case, so the compiler can warn about missing cases
    assert(false);
}

static CScript PushAll(const std::vector<valtype>& values)
{
    CScript result;
    for (const valtype& v : values) {
        if (v.size() == 0) {
            result << OP_0;
        } else if (v.size() == 1 && v[0] >= 1 && v[0] <= 16) {
            result << CScript::EncodeOP_N(v[0]);
        } else if (v.size() == 1 && v[0] == 0x81) {
            result << OP_1NEGATE;
        } else {
            result << v;
        }
    }
    return result;
}

bool ProduceSignature(const SigningProvider& provider, const BaseSignatureCreator& creator, const CScript& fromPubKey, SignatureData& sigdata)
{
    if (sigdata.complete) return true;

    std::vector<valtype> result;
<<<<<<< HEAD
    txnouttype whichType;
    solved = SignStep(creator, script, result, whichType);
=======
    TxoutType whichType;
    bool solved = SignStep(provider, creator, fromPubKey, result, whichType, SigVersion::BASE, sigdata);
    bool P2SH = false;
>>>>>>> 61646189
    CScript subscript;

    if (solved && whichType == TxoutType::SCRIPTHASH)
    {
        // Solver returns the subscript that needs to be evaluated;
        // the final scriptSig is the signatures from that
        // and then the serialized subscript:
<<<<<<< HEAD
        script = subscript = CScript(result[0].begin(), result[0].end());
        solved = solved && SignStep(creator, script, result, whichType) && whichType != TX_SCRIPTHASH;
=======
        subscript = CScript(result[0].begin(), result[0].end());
        sigdata.redeem_script = subscript;
        solved = solved && SignStep(provider, creator, subscript, result, whichType, SigVersion::BASE, sigdata) && whichType != TxoutType::SCRIPTHASH;
        P2SH = true;
    }

    if (solved && whichType == TxoutType::WITNESS_V0_KEYHASH)
    {
        CScript witnessscript;
        witnessscript << OP_DUP << OP_HASH160 << ToByteVector(result[0]) << OP_EQUALVERIFY << OP_CHECKSIG;
        TxoutType subType;
        solved = solved && SignStep(provider, creator, witnessscript, result, subType, SigVersion::WITNESS_V0, sigdata);
        sigdata.scriptWitness.stack = result;
        sigdata.witness = true;
        result.clear();
    }
    else if (solved && whichType == TxoutType::WITNESS_V0_SCRIPTHASH)
    {
        CScript witnessscript(result[0].begin(), result[0].end());
        sigdata.witness_script = witnessscript;
        TxoutType subType;
        solved = solved && SignStep(provider, creator, witnessscript, result, subType, SigVersion::WITNESS_V0, sigdata) && subType != TxoutType::SCRIPTHASH && subType != TxoutType::WITNESS_V0_SCRIPTHASH && subType != TxoutType::WITNESS_V0_KEYHASH;
        result.push_back(std::vector<unsigned char>(witnessscript.begin(), witnessscript.end()));
        sigdata.scriptWitness.stack = result;
        sigdata.witness = true;
        result.clear();
    } else if (whichType == TxoutType::WITNESS_V1_TAPROOT && !P2SH) {
        sigdata.witness = true;
        if (solved) {
            sigdata.scriptWitness.stack = std::move(result);
        }
        result.clear();
    } else if (solved && whichType == TxoutType::WITNESS_UNKNOWN) {
        sigdata.witness = true;
    }

    if (!sigdata.witness) sigdata.scriptWitness.stack.clear();
    if (P2SH) {
>>>>>>> 61646189
        result.push_back(std::vector<unsigned char>(subscript.begin(), subscript.end()));
    }

    sigdata.scriptSig = PushAll(result);

    // Test solution
<<<<<<< HEAD
    return solved && VerifyScript(sigdata.scriptSig, fromPubKey, STANDARD_SCRIPT_VERIFY_FLAGS, creator.Checker());
=======
    sigdata.complete = solved && VerifyScript(sigdata.scriptSig, fromPubKey, &sigdata.scriptWitness, STANDARD_SCRIPT_VERIFY_FLAGS, creator.Checker());
    return sigdata.complete;
}

namespace {
class SignatureExtractorChecker final : public DeferringSignatureChecker
{
private:
    SignatureData& sigdata;

public:
    SignatureExtractorChecker(SignatureData& sigdata, BaseSignatureChecker& checker) : DeferringSignatureChecker(checker), sigdata(sigdata) {}

    bool CheckECDSASignature(const std::vector<unsigned char>& scriptSig, const std::vector<unsigned char>& vchPubKey, const CScript& scriptCode, SigVersion sigversion) const override
    {
        if (m_checker.CheckECDSASignature(scriptSig, vchPubKey, scriptCode, sigversion)) {
            CPubKey pubkey(vchPubKey);
            sigdata.signatures.emplace(pubkey.GetID(), SigPair(pubkey, scriptSig));
            return true;
        }
        return false;
    }
};

struct Stacks
{
    std::vector<valtype> script;
    std::vector<valtype> witness;

    Stacks() = delete;
    Stacks(const Stacks&) = delete;
    explicit Stacks(const SignatureData& data) : witness(data.scriptWitness.stack) {
        EvalScript(script, data.scriptSig, SCRIPT_VERIFY_STRICTENC, BaseSignatureChecker(), SigVersion::BASE);
    }
};
>>>>>>> 61646189
}

// Extracts signatures and scripts from incomplete scriptSigs. Please do not extend this, use PSBT instead
SignatureData DataFromTransaction(const CMutableTransaction& tx, unsigned int nIn, const CTxOut& txout)
{
    SignatureData data;
    assert(tx.vin.size() > nIn);
    data.scriptSig = tx.vin[nIn].scriptSig;
<<<<<<< HEAD
=======
    data.scriptWitness = tx.vin[nIn].scriptWitness;
    Stacks stack(data);

    // Get signatures
    MutableTransactionSignatureChecker tx_checker(&tx, nIn, txout.nValue, MissingDataBehavior::FAIL);
    SignatureExtractorChecker extractor_checker(data, tx_checker);
    if (VerifyScript(data.scriptSig, txout.scriptPubKey, &data.scriptWitness, STANDARD_SCRIPT_VERIFY_FLAGS, extractor_checker)) {
        data.complete = true;
        return data;
    }

    // Get scripts
    std::vector<std::vector<unsigned char>> solutions;
    TxoutType script_type = Solver(txout.scriptPubKey, solutions);
    SigVersion sigversion = SigVersion::BASE;
    CScript next_script = txout.scriptPubKey;

    if (script_type == TxoutType::SCRIPTHASH && !stack.script.empty() && !stack.script.back().empty()) {
        // Get the redeemScript
        CScript redeem_script(stack.script.back().begin(), stack.script.back().end());
        data.redeem_script = redeem_script;
        next_script = std::move(redeem_script);

        // Get redeemScript type
        script_type = Solver(next_script, solutions);
        stack.script.pop_back();
    }
    if (script_type == TxoutType::WITNESS_V0_SCRIPTHASH && !stack.witness.empty() && !stack.witness.back().empty()) {
        // Get the witnessScript
        CScript witness_script(stack.witness.back().begin(), stack.witness.back().end());
        data.witness_script = witness_script;
        next_script = std::move(witness_script);

        // Get witnessScript type
        script_type = Solver(next_script, solutions);
        stack.witness.pop_back();
        stack.script = std::move(stack.witness);
        stack.witness.clear();
        sigversion = SigVersion::WITNESS_V0;
    }
    if (script_type == TxoutType::MULTISIG && !stack.script.empty()) {
        // Build a map of pubkey -> signature by matching sigs to pubkeys:
        assert(solutions.size() > 1);
        unsigned int num_pubkeys = solutions.size()-2;
        unsigned int last_success_key = 0;
        for (const valtype& sig : stack.script) {
            for (unsigned int i = last_success_key; i < num_pubkeys; ++i) {
                const valtype& pubkey = solutions[i+1];
                // We either have a signature for this pubkey, or we have found a signature and it is valid
                if (data.signatures.count(CPubKey(pubkey).GetID()) || extractor_checker.CheckECDSASignature(sig, pubkey, next_script, sigversion)) {
                    last_success_key = i + 1;
                    break;
                }
            }
        }
    }

>>>>>>> 61646189
    return data;
}

void UpdateInput(CTxIn& input, const SignatureData& data)
{
<<<<<<< HEAD
    assert(tx.vin.size() > nIn);
    tx.vin[nIn].scriptSig = data.scriptSig;
=======
    input.scriptSig = data.scriptSig;
    input.scriptWitness = data.scriptWitness;
}

void SignatureData::MergeSignatureData(SignatureData sigdata)
{
    if (complete) return;
    if (sigdata.complete) {
        *this = std::move(sigdata);
        return;
    }
    if (redeem_script.empty() && !sigdata.redeem_script.empty()) {
        redeem_script = sigdata.redeem_script;
    }
    if (witness_script.empty() && !sigdata.witness_script.empty()) {
        witness_script = sigdata.witness_script;
    }
    signatures.insert(std::make_move_iterator(sigdata.signatures.begin()), std::make_move_iterator(sigdata.signatures.end()));
>>>>>>> 61646189
}

bool SignSignature(const SigningProvider &provider, const CScript& fromPubKey, CMutableTransaction& txTo, unsigned int nIn, const CAmount& amount, int nHashType)
{
    assert(nIn < txTo.vin.size());

    MutableTransactionSignatureCreator creator(&txTo, nIn, amount, nHashType);

    SignatureData sigdata;
    bool ret = ProduceSignature(provider, creator, fromPubKey, sigdata);
    UpdateInput(txTo.vin.at(nIn), sigdata);
    return ret;
}

bool SignSignature(const SigningProvider &provider, const CTransaction& txFrom, CMutableTransaction& txTo, unsigned int nIn, int nHashType)
{
    assert(nIn < txTo.vin.size());
    const CTxIn& txin = txTo.vin[nIn];
    assert(txin.prevout.n < txFrom.vout.size());
    const CTxOut& txout = txFrom.vout[txin.prevout.n];

    return SignSignature(provider, txout.scriptPubKey, txTo, nIn, txout.nValue, nHashType);
}

<<<<<<< HEAD
static vector<valtype> CombineMultisig(const CScript& scriptPubKey, const BaseSignatureChecker& checker,
                               const vector<valtype>& vSolutions,
                               const vector<valtype>& sigs1, const vector<valtype>& sigs2)
=======
namespace {
/** Dummy signature checker which accepts all signatures. */
class DummySignatureChecker final : public BaseSignatureChecker
>>>>>>> 61646189
{
public:
    DummySignatureChecker() {}
    bool CheckECDSASignature(const std::vector<unsigned char>& scriptSig, const std::vector<unsigned char>& vchPubKey, const CScript& scriptCode, SigVersion sigversion) const override { return true; }
    bool CheckSchnorrSignature(Span<const unsigned char> sig, Span<const unsigned char> pubkey, SigVersion sigversion, const ScriptExecutionData& execdata, ScriptError* serror) const override { return true; }
};
const DummySignatureChecker DUMMY_CHECKER;

class DummySignatureCreator final : public BaseSignatureCreator {
private:
    char m_r_len = 32;
    char m_s_len = 32;
public:
    DummySignatureCreator(char r_len, char s_len) : m_r_len(r_len), m_s_len(s_len) {}
    const BaseSignatureChecker& Checker() const override { return DUMMY_CHECKER; }
    bool CreateSig(const SigningProvider& provider, std::vector<unsigned char>& vchSig, const CKeyID& keyid, const CScript& scriptCode, SigVersion sigversion) const override
    {
<<<<<<< HEAD
        for (unsigned int i = 0; i < nPubKeys; i++)
        {
            const valtype& pubkey = vSolutions[i+1];
            if (sigs.count(pubkey))
                continue; // Already got a sig for this pubkey

            if (checker.CheckSig(sig, pubkey, scriptPubKey))
            {
                sigs[pubkey] = sig;
                break;
            }
        }
=======
        // Create a dummy signature that is a valid DER-encoding
        vchSig.assign(m_r_len + m_s_len + 7, '\000');
        vchSig[0] = 0x30;
        vchSig[1] = m_r_len + m_s_len + 4;
        vchSig[2] = 0x02;
        vchSig[3] = m_r_len;
        vchSig[4] = 0x01;
        vchSig[4 + m_r_len] = 0x02;
        vchSig[5 + m_r_len] = m_s_len;
        vchSig[6 + m_r_len] = 0x01;
        vchSig[6 + m_r_len + m_s_len] = SIGHASH_ALL;
        return true;
>>>>>>> 61646189
    }
    bool CreateSchnorrSig(const SigningProvider& provider, std::vector<unsigned char>& sig, const XOnlyPubKey& pubkey, const uint256* leaf_hash, const uint256* tweak, SigVersion sigversion) const override
    {
        sig.assign(64, '\000');
        return true;
    }
};

}

<<<<<<< HEAD
namespace
{
struct Stacks
{
    std::vector<valtype> script;

    Stacks() {}
    explicit Stacks(const std::vector<valtype>& scriptSigStack_) : script(scriptSigStack_) {}
    explicit Stacks(const SignatureData& data)  {
        EvalScript(script, data.scriptSig, MANDATORY_SCRIPT_VERIFY_FLAGS, BaseSignatureChecker());
    }

    SignatureData Output() const {
        SignatureData result;
        result.scriptSig = PushAll(script);
        return result;
=======
const BaseSignatureCreator& DUMMY_SIGNATURE_CREATOR = DummySignatureCreator(32, 32);
const BaseSignatureCreator& DUMMY_MAXIMUM_SIGNATURE_CREATOR = DummySignatureCreator(33, 32);

bool IsSolvable(const SigningProvider& provider, const CScript& script)
{
    // This check is to make sure that the script we created can actually be solved for and signed by us
    // if we were to have the private keys. This is just to make sure that the script is valid and that,
    // if found in a transaction, we would still accept and relay that transaction. In particular,
    // it will reject witness outputs that require signing with an uncompressed public key.
    SignatureData sigs;
    // Make sure that STANDARD_SCRIPT_VERIFY_FLAGS includes SCRIPT_VERIFY_WITNESS_PUBKEYTYPE, the most
    // important property this function is designed to test for.
    static_assert(STANDARD_SCRIPT_VERIFY_FLAGS & SCRIPT_VERIFY_WITNESS_PUBKEYTYPE, "IsSolvable requires standard script flags to include WITNESS_PUBKEYTYPE");
    if (ProduceSignature(provider, DUMMY_SIGNATURE_CREATOR, script, sigs)) {
        // VerifyScript check is just defensive, and should never fail.
        bool verified = VerifyScript(sigs.scriptSig, script, &sigs.scriptWitness, STANDARD_SCRIPT_VERIFY_FLAGS, DUMMY_CHECKER);
        assert(verified);
        return true;
>>>>>>> 61646189
    }
    return false;
}

<<<<<<< HEAD
static Stacks CombineSignatures(const CScript& scriptPubKey, const BaseSignatureChecker& checker,
                                 const txnouttype txType, const vector<valtype>& vSolutions,
                                 Stacks sigs1, Stacks sigs2)
{
    switch (txType)
    {
    case TX_NONSTANDARD:
    case TX_NULL_DATA:
        // Don't know anything about this, assume bigger one is correct:
        if (sigs1.script.size() >= sigs2.script.size())
            return sigs1;
        return sigs2;
    case TX_PUBKEY:
    case TX_PUBKEYHASH:
        // Signatures are bigger than placeholders or empty scripts:
        if (sigs1.script.empty() || sigs1.script[0].empty())
            return sigs2;
        return sigs1;
    case TX_SCRIPTHASH:
        if (sigs1.script.empty() || sigs1.script.back().empty())
            return sigs2;
        else if (sigs2.script.empty() || sigs2.script.back().empty())
            return sigs1;
        else
        {
            // Recur to combine:
            valtype spk = sigs1.script.back();
            CScript pubKey2(spk.begin(), spk.end());

            txnouttype txType2;
            vector<vector<unsigned char> > vSolutions2;
            Solver(pubKey2, txType2, vSolutions2);
            sigs1.script.pop_back();
            sigs2.script.pop_back();
            Stacks result = CombineSignatures(pubKey2, checker, txType2, vSolutions2, sigs1, sigs2);
            result.script.push_back(spk);
            return result;
        }
    case TX_MULTISIG:
        return Stacks(CombineMultisig(scriptPubKey, checker, vSolutions, sigs1.script, sigs2.script));
    default:
        return Stacks();
=======
bool IsSegWitOutput(const SigningProvider& provider, const CScript& script)
{
    int version;
    valtype program;
    if (script.IsWitnessProgram(version, program)) return true;
    if (script.IsPayToScriptHash()) {
        std::vector<valtype> solutions;
        auto whichtype = Solver(script, solutions);
        if (whichtype == TxoutType::SCRIPTHASH) {
            auto h160 = uint160(solutions[0]);
            CScript subscript;
            if (provider.GetCScript(CScriptID{h160}, subscript)) {
                if (subscript.IsWitnessProgram(version, program)) return true;
            }
        }
>>>>>>> 61646189
    }
    return false;
}

bool SignTransaction(CMutableTransaction& mtx, const SigningProvider* keystore, const std::map<COutPoint, Coin>& coins, int nHashType, std::map<int, std::string>& input_errors)
{
    bool fHashSingle = ((nHashType & ~SIGHASH_ANYONECANPAY) == SIGHASH_SINGLE);

    // Use CTransaction for the constant parts of the
    // transaction to avoid rehashing.
    const CTransaction txConst(mtx);

    PrecomputedTransactionData txdata;
    std::vector<CTxOut> spent_outputs;
    spent_outputs.resize(mtx.vin.size());
    bool have_all_spent_outputs = true;
    for (unsigned int i = 0; i < mtx.vin.size(); i++) {
        CTxIn& txin = mtx.vin[i];
        auto coin = coins.find(txin.prevout);
        if (coin == coins.end() || coin->second.IsSpent()) {
            have_all_spent_outputs = false;
        } else {
            spent_outputs[i] = CTxOut(coin->second.out.nValue, coin->second.out.scriptPubKey);
        }
    }
    if (have_all_spent_outputs) {
        txdata.Init(txConst, std::move(spent_outputs), true);
    } else {
        txdata.Init(txConst, {}, true);
    }

<<<<<<< HEAD
    return CombineSignatures(scriptPubKey, checker, txType, vSolutions, Stacks(scriptSig1), Stacks(scriptSig2)).Output();
}
=======
    // Sign what we can:
    for (unsigned int i = 0; i < mtx.vin.size(); i++) {
        CTxIn& txin = mtx.vin[i];
        auto coin = coins.find(txin.prevout);
        if (coin == coins.end() || coin->second.IsSpent()) {
            input_errors[i] = "Input not found or already spent";
            continue;
        }
        const CScript& prevPubKey = coin->second.out.scriptPubKey;
        const CAmount& amount = coin->second.out.nValue;
>>>>>>> 61646189

        SignatureData sigdata = DataFromTransaction(mtx, i, coin->second.out);
        // Only sign SIGHASH_SINGLE if there's a corresponding output:
        if (!fHashSingle || (i < mtx.vout.size())) {
            ProduceSignature(*keystore, MutableTransactionSignatureCreator(&mtx, i, amount, &txdata, nHashType), prevPubKey, sigdata);
        }

<<<<<<< HEAD
    bool CheckSig(const std::vector<unsigned char>& scriptSig, const std::vector<unsigned char>& vchPubKey, const CScript& scriptCode) const
    {
        return true;
    }
};
const DummySignatureChecker dummyChecker;
}
=======
        UpdateInput(txin, sigdata);
>>>>>>> 61646189

        // amount must be specified for valid segwit signature
        if (amount == MAX_MONEY && !txin.scriptWitness.IsNull()) {
            input_errors[i] = "Missing amount";
            continue;
        }

<<<<<<< HEAD
bool DummySignatureCreator::CreateSig(std::vector<unsigned char>& vchSig, const CKeyID& keyid, const CScript& scriptCode) const
{
    // Create a dummy signature that is a valid DER-encoding
    vchSig.assign(72, '\000');
    vchSig[0] = 0x30;
    vchSig[1] = 69;
    vchSig[2] = 0x02;
    vchSig[3] = 33;
    vchSig[4] = 0x01;
    vchSig[4 + 33] = 0x02;
    vchSig[5 + 33] = 32;
    vchSig[6 + 33] = 0x01;
    vchSig[6 + 33 + 32] = SIGHASH_ALL;
    return true;
=======
        ScriptError serror = SCRIPT_ERR_OK;
        if (!VerifyScript(txin.scriptSig, prevPubKey, &txin.scriptWitness, STANDARD_SCRIPT_VERIFY_FLAGS, TransactionSignatureChecker(&txConst, i, amount, txdata, MissingDataBehavior::FAIL), &serror)) {
            if (serror == SCRIPT_ERR_INVALID_STACK_OPERATION) {
                // Unable to sign input and verification failed (possible attempt to partially sign).
                input_errors[i] = "Unable to sign input, invalid stack size (possibly missing key)";
            } else if (serror == SCRIPT_ERR_SIG_NULLFAIL) {
                // Verification failed (possibly due to insufficient signatures).
                input_errors[i] = "CHECK(MULTI)SIG failing with non-zero signature (possibly need more signatures)";
            } else {
                input_errors[i] = ScriptErrorString(serror);
            }
        } else {
            // If this input succeeds, make sure there is no error set for it
            input_errors.erase(i);
        }
    }
    return input_errors.empty();
>>>>>>> 61646189
}<|MERGE_RESOLUTION|>--- conflicted
+++ resolved
@@ -1,9 +1,5 @@
 // Copyright (c) 2009-2010 Satoshi Nakamoto
-<<<<<<< HEAD
-// Copyright (c) 2009-2016 The Bitcoin Core developers
-=======
 // Copyright (c) 2009-2020 The Bitcoin Core developers
->>>>>>> 61646189
 // Distributed under the MIT software license, see the accompanying
 // file COPYING or http://www.opensource.org/licenses/mit-license.php.
 
@@ -25,15 +21,11 @@
 {
 }
 
-<<<<<<< HEAD
-bool TransactionSignatureCreator::CreateSig(std::vector<unsigned char>& vchSig, const CKeyID& address, const CScript& scriptCode) const
-=======
 MutableTransactionSignatureCreator::MutableTransactionSignatureCreator(const CMutableTransaction* txToIn, unsigned int nInIn, const CAmount& amountIn, const PrecomputedTransactionData* txdata, int nHashTypeIn)
     : txTo(txToIn), nIn(nInIn), nHashType(nHashTypeIn), amount(amountIn),
       checker(txdata ? MutableTransactionSignatureChecker(txTo, nIn, amount, *txdata, MissingDataBehavior::FAIL) :
           MutableTransactionSignatureChecker(txTo, nIn, amount, MissingDataBehavior::FAIL)),
       m_txdata(txdata)
->>>>>>> 61646189
 {
 }
 
@@ -45,9 +37,6 @@
     if (!provider.GetKey(address, key))
         return false;
 
-<<<<<<< HEAD
-    uint256 hash = SignatureHash(scriptCode, *txTo, nIn, nHashType, amount);
-=======
     // Signing with uncompressed keys is disabled in witness scripts
     if (sigversion == SigVersion::WITNESS_V0 && !key.IsCompressed())
         return false;
@@ -59,25 +48,12 @@
     const int hashtype = nHashType == SIGHASH_DEFAULT ? SIGHASH_ALL : nHashType;
 
     uint256 hash = SignatureHash(scriptCode, *txTo, nIn, hashtype, amount, sigversion, m_txdata);
->>>>>>> 61646189
     if (!key.Sign(hash, vchSig))
         return false;
     vchSig.push_back((unsigned char)hashtype);
     return true;
 }
 
-<<<<<<< HEAD
-static bool Sign1(const CKeyID& address, const BaseSignatureCreator& creator, const CScript& scriptCode, std::vector<valtype>& ret)
-{
-    vector<unsigned char> vchSig;
-    if (!creator.CreateSig(vchSig, address, scriptCode))
-        return false;
-    ret.push_back(vchSig);
-    return true;
-}
-
-static bool SignN(const vector<valtype>& multisigdata, const BaseSignatureCreator& creator, const CScript& scriptCode, std::vector<valtype>& ret)
-=======
 bool MutableTransactionSignatureCreator::CreateSchnorrSig(const SigningProvider& provider, std::vector<unsigned char>& sig, const XOnlyPubKey& pubkey, const uint256* leaf_hash, const uint256* merkle_root, SigVersion sigversion) const
 {
     assert(sigversion == SigVersion::TAPROOT || sigversion == SigVersion::TAPSCRIPT);
@@ -215,7 +191,6 @@
 }
 
 static bool SignTaproot(const SigningProvider& provider, const BaseSignatureCreator& creator, const WitnessV1Taproot& output, SignatureData& sigdata, std::vector<valtype>& result)
->>>>>>> 61646189
 {
     TaprootSpendData spenddata;
 
@@ -226,12 +201,6 @@
 
     // Try key path spending.
     {
-<<<<<<< HEAD
-        const valtype& pubkey = multisigdata[i];
-        CKeyID keyID = CPubKey(pubkey).GetID();
-        if (Sign1(keyID, creator, scriptCode, ret))
-            ++nSigned;
-=======
         std::vector<unsigned char> sig;
         if (sigdata.taproot_key_path_sig.size() == 0) {
             if (creator.CreateSchnorrSig(provider, sig, spenddata.internal_key, nullptr, &spenddata.merkle_root, SigVersion::TAPROOT)) {
@@ -261,7 +230,6 @@
     if (smallest_result_stack.size() != 0) {
         result = std::move(smallest_result_stack);
         return true;
->>>>>>> 61646189
     }
 
     return false;
@@ -273,13 +241,8 @@
  * unless whichTypeRet is TxoutType::SCRIPTHASH, in which case scriptSigRet is the redemption script.
  * Returns false if scriptPubKey could not be completely satisfied.
  */
-<<<<<<< HEAD
-static bool SignStep(const BaseSignatureCreator& creator, const CScript& scriptPubKey,
-                     std::vector<valtype>& ret, txnouttype& whichTypeRet)
-=======
 static bool SignStep(const SigningProvider& provider, const BaseSignatureCreator& creator, const CScript& scriptPubKey,
                      std::vector<valtype>& ret, TxoutType& whichTypeRet, SigVersion sigversion, SignatureData& sigdata)
->>>>>>> 61646189
 {
     CScript scriptRet;
     uint160 h160;
@@ -294,14 +257,6 @@
     case TxoutType::NULL_DATA:
     case TxoutType::WITNESS_UNKNOWN:
         return false;
-<<<<<<< HEAD
-    case TX_PUBKEY:
-        keyID = CPubKey(vSolutions[0]).GetID();
-        return Sign1(keyID, creator, scriptPubKey, ret);
-    case TX_PUBKEYHASH:
-        keyID = CKeyID(uint160(vSolutions[0]));
-        if (!Sign1(keyID, creator, scriptPubKey, ret))
-=======
     case TxoutType::PUBKEY:
         if (!CreateSig(creator, sigdata, provider, sig, CPubKey(vSolutions[0]), scriptPubKey, sigversion)) return false;
         ret.push_back(std::move(sig));
@@ -312,7 +267,6 @@
         if (!GetPubKey(provider, sigdata, keyID, pubkey)) {
             // Pubkey could not be found, add to missing
             sigdata.missing_pubkeys.push_back(keyID);
->>>>>>> 61646189
             return false;
         }
         if (!CreateSig(creator, sigdata, provider, sig, pubkey, scriptPubKey, sigversion)) return false;
@@ -333,9 +287,6 @@
     case TxoutType::MULTISIG: {
         size_t required = vSolutions.front()[0];
         ret.push_back(valtype()); // workaround CHECKMULTISIG bug
-<<<<<<< HEAD
-        return (SignN(vSolutions, creator, scriptPubKey, ret));
-=======
         for (size_t i = 1; i < vSolutions.size() - 1; ++i) {
             CPubKey pubkey = CPubKey(vSolutions[i]);
             // We need to always call CreateSig in order to fill sigdata with all
@@ -366,7 +317,6 @@
         // Could not find witnessScript, add to missing
         sigdata.missing_witness_script = uint256(vSolutions[0]);
         return false;
->>>>>>> 61646189
 
     case TxoutType::WITNESS_V1_TAPROOT:
         return SignTaproot(provider, creator, WitnessV1Taproot(XOnlyPubKey{vSolutions[0]}), sigdata, ret);
@@ -396,14 +346,9 @@
     if (sigdata.complete) return true;
 
     std::vector<valtype> result;
-<<<<<<< HEAD
-    txnouttype whichType;
-    solved = SignStep(creator, script, result, whichType);
-=======
     TxoutType whichType;
     bool solved = SignStep(provider, creator, fromPubKey, result, whichType, SigVersion::BASE, sigdata);
     bool P2SH = false;
->>>>>>> 61646189
     CScript subscript;
 
     if (solved && whichType == TxoutType::SCRIPTHASH)
@@ -411,10 +356,6 @@
         // Solver returns the subscript that needs to be evaluated;
         // the final scriptSig is the signatures from that
         // and then the serialized subscript:
-<<<<<<< HEAD
-        script = subscript = CScript(result[0].begin(), result[0].end());
-        solved = solved && SignStep(creator, script, result, whichType) && whichType != TX_SCRIPTHASH;
-=======
         subscript = CScript(result[0].begin(), result[0].end());
         sigdata.redeem_script = subscript;
         solved = solved && SignStep(provider, creator, subscript, result, whichType, SigVersion::BASE, sigdata) && whichType != TxoutType::SCRIPTHASH;
@@ -453,16 +394,11 @@
 
     if (!sigdata.witness) sigdata.scriptWitness.stack.clear();
     if (P2SH) {
->>>>>>> 61646189
         result.push_back(std::vector<unsigned char>(subscript.begin(), subscript.end()));
     }
-
     sigdata.scriptSig = PushAll(result);
 
     // Test solution
-<<<<<<< HEAD
-    return solved && VerifyScript(sigdata.scriptSig, fromPubKey, STANDARD_SCRIPT_VERIFY_FLAGS, creator.Checker());
-=======
     sigdata.complete = solved && VerifyScript(sigdata.scriptSig, fromPubKey, &sigdata.scriptWitness, STANDARD_SCRIPT_VERIFY_FLAGS, creator.Checker());
     return sigdata.complete;
 }
@@ -498,7 +434,6 @@
         EvalScript(script, data.scriptSig, SCRIPT_VERIFY_STRICTENC, BaseSignatureChecker(), SigVersion::BASE);
     }
 };
->>>>>>> 61646189
 }
 
 // Extracts signatures and scripts from incomplete scriptSigs. Please do not extend this, use PSBT instead
@@ -507,8 +442,6 @@
     SignatureData data;
     assert(tx.vin.size() > nIn);
     data.scriptSig = tx.vin[nIn].scriptSig;
-<<<<<<< HEAD
-=======
     data.scriptWitness = tx.vin[nIn].scriptWitness;
     Stacks stack(data);
 
@@ -566,16 +499,11 @@
         }
     }
 
->>>>>>> 61646189
     return data;
 }
 
 void UpdateInput(CTxIn& input, const SignatureData& data)
 {
-<<<<<<< HEAD
-    assert(tx.vin.size() > nIn);
-    tx.vin[nIn].scriptSig = data.scriptSig;
-=======
     input.scriptSig = data.scriptSig;
     input.scriptWitness = data.scriptWitness;
 }
@@ -594,7 +522,6 @@
         witness_script = sigdata.witness_script;
     }
     signatures.insert(std::make_move_iterator(sigdata.signatures.begin()), std::make_move_iterator(sigdata.signatures.end()));
->>>>>>> 61646189
 }
 
 bool SignSignature(const SigningProvider &provider, const CScript& fromPubKey, CMutableTransaction& txTo, unsigned int nIn, const CAmount& amount, int nHashType)
@@ -619,15 +546,40 @@
     return SignSignature(provider, txout.scriptPubKey, txTo, nIn, txout.nValue, nHashType);
 }
 
-<<<<<<< HEAD
-static vector<valtype> CombineMultisig(const CScript& scriptPubKey, const BaseSignatureChecker& checker,
-                               const vector<valtype>& vSolutions,
-                               const vector<valtype>& sigs1, const vector<valtype>& sigs2)
-=======
+bool VerifySignature(const Coin& coin, const uint256 txFromHash, const CTransaction& txTo, unsigned int nIn, unsigned int flags)
+{
+    TransactionSignatureChecker checker(&txTo, nIn, 0, MissingDataBehavior::FAIL);
+	
+    const CTxIn& txin = txTo.vin[nIn];
+    /*
+    if (txin.prevout.n >= txFrom.vout.size())
+        return false;
+    const CTxOut& txout = txFrom.vout[txin.prevout.n];
+    */
+
+    const CTxOut& txout = coin.out;
+
+    if (txin.prevout.hash != txFromHash)
+        return false;
+		
+    return VerifyScript(txin.scriptSig, txout.scriptPubKey, NULL, flags, checker);
+}
+
+bool VerifySignature(const CScript& fromPubKey, const uint256 txFromHash, const CTransaction& txTo, unsigned int nIn, unsigned int flags)
+{
+    TransactionSignatureChecker checker(&txTo, nIn, 0, MissingDataBehavior::FAIL);
+	
+    const CTxIn& txin = txTo.vin[nIn];
+
+    if (txin.prevout.hash != txFromHash)
+        return false;
+		
+    return VerifyScript(txin.scriptSig, fromPubKey, NULL, flags, checker);
+}
+
 namespace {
 /** Dummy signature checker which accepts all signatures. */
 class DummySignatureChecker final : public BaseSignatureChecker
->>>>>>> 61646189
 {
 public:
     DummySignatureChecker() {}
@@ -645,20 +597,6 @@
     const BaseSignatureChecker& Checker() const override { return DUMMY_CHECKER; }
     bool CreateSig(const SigningProvider& provider, std::vector<unsigned char>& vchSig, const CKeyID& keyid, const CScript& scriptCode, SigVersion sigversion) const override
     {
-<<<<<<< HEAD
-        for (unsigned int i = 0; i < nPubKeys; i++)
-        {
-            const valtype& pubkey = vSolutions[i+1];
-            if (sigs.count(pubkey))
-                continue; // Already got a sig for this pubkey
-
-            if (checker.CheckSig(sig, pubkey, scriptPubKey))
-            {
-                sigs[pubkey] = sig;
-                break;
-            }
-        }
-=======
         // Create a dummy signature that is a valid DER-encoding
         vchSig.assign(m_r_len + m_s_len + 7, '\000');
         vchSig[0] = 0x30;
@@ -671,7 +609,6 @@
         vchSig[6 + m_r_len] = 0x01;
         vchSig[6 + m_r_len + m_s_len] = SIGHASH_ALL;
         return true;
->>>>>>> 61646189
     }
     bool CreateSchnorrSig(const SigningProvider& provider, std::vector<unsigned char>& sig, const XOnlyPubKey& pubkey, const uint256* leaf_hash, const uint256* tweak, SigVersion sigversion) const override
     {
@@ -682,24 +619,6 @@
 
 }
 
-<<<<<<< HEAD
-namespace
-{
-struct Stacks
-{
-    std::vector<valtype> script;
-
-    Stacks() {}
-    explicit Stacks(const std::vector<valtype>& scriptSigStack_) : script(scriptSigStack_) {}
-    explicit Stacks(const SignatureData& data)  {
-        EvalScript(script, data.scriptSig, MANDATORY_SCRIPT_VERIFY_FLAGS, BaseSignatureChecker());
-    }
-
-    SignatureData Output() const {
-        SignatureData result;
-        result.scriptSig = PushAll(script);
-        return result;
-=======
 const BaseSignatureCreator& DUMMY_SIGNATURE_CREATOR = DummySignatureCreator(32, 32);
 const BaseSignatureCreator& DUMMY_MAXIMUM_SIGNATURE_CREATOR = DummySignatureCreator(33, 32);
 
@@ -718,55 +637,10 @@
         bool verified = VerifyScript(sigs.scriptSig, script, &sigs.scriptWitness, STANDARD_SCRIPT_VERIFY_FLAGS, DUMMY_CHECKER);
         assert(verified);
         return true;
->>>>>>> 61646189
     }
     return false;
 }
 
-<<<<<<< HEAD
-static Stacks CombineSignatures(const CScript& scriptPubKey, const BaseSignatureChecker& checker,
-                                 const txnouttype txType, const vector<valtype>& vSolutions,
-                                 Stacks sigs1, Stacks sigs2)
-{
-    switch (txType)
-    {
-    case TX_NONSTANDARD:
-    case TX_NULL_DATA:
-        // Don't know anything about this, assume bigger one is correct:
-        if (sigs1.script.size() >= sigs2.script.size())
-            return sigs1;
-        return sigs2;
-    case TX_PUBKEY:
-    case TX_PUBKEYHASH:
-        // Signatures are bigger than placeholders or empty scripts:
-        if (sigs1.script.empty() || sigs1.script[0].empty())
-            return sigs2;
-        return sigs1;
-    case TX_SCRIPTHASH:
-        if (sigs1.script.empty() || sigs1.script.back().empty())
-            return sigs2;
-        else if (sigs2.script.empty() || sigs2.script.back().empty())
-            return sigs1;
-        else
-        {
-            // Recur to combine:
-            valtype spk = sigs1.script.back();
-            CScript pubKey2(spk.begin(), spk.end());
-
-            txnouttype txType2;
-            vector<vector<unsigned char> > vSolutions2;
-            Solver(pubKey2, txType2, vSolutions2);
-            sigs1.script.pop_back();
-            sigs2.script.pop_back();
-            Stacks result = CombineSignatures(pubKey2, checker, txType2, vSolutions2, sigs1, sigs2);
-            result.script.push_back(spk);
-            return result;
-        }
-    case TX_MULTISIG:
-        return Stacks(CombineMultisig(scriptPubKey, checker, vSolutions, sigs1.script, sigs2.script));
-    default:
-        return Stacks();
-=======
 bool IsSegWitOutput(const SigningProvider& provider, const CScript& script)
 {
     int version;
@@ -782,7 +656,6 @@
                 if (subscript.IsWitnessProgram(version, program)) return true;
             }
         }
->>>>>>> 61646189
     }
     return false;
 }
@@ -790,6 +663,10 @@
 bool SignTransaction(CMutableTransaction& mtx, const SigningProvider* keystore, const std::map<COutPoint, Coin>& coins, int nHashType, std::map<int, std::string>& input_errors)
 {
     bool fHashSingle = ((nHashType & ~SIGHASH_ANYONECANPAY) == SIGHASH_SINGLE);
+	
+	// we don't need nTime anymore
+    if (mtx.nVersion >= 2)
+        mtx.nTime = 0;
 
     // Use CTransaction for the constant parts of the
     // transaction to avoid rehashing.
@@ -814,10 +691,6 @@
         txdata.Init(txConst, {}, true);
     }
 
-<<<<<<< HEAD
-    return CombineSignatures(scriptPubKey, checker, txType, vSolutions, Stacks(scriptSig1), Stacks(scriptSig2)).Output();
-}
-=======
     // Sign what we can:
     for (unsigned int i = 0; i < mtx.vin.size(); i++) {
         CTxIn& txin = mtx.vin[i];
@@ -828,7 +701,6 @@
         }
         const CScript& prevPubKey = coin->second.out.scriptPubKey;
         const CAmount& amount = coin->second.out.nValue;
->>>>>>> 61646189
 
         SignatureData sigdata = DataFromTransaction(mtx, i, coin->second.out);
         // Only sign SIGHASH_SINGLE if there's a corresponding output:
@@ -836,17 +708,7 @@
             ProduceSignature(*keystore, MutableTransactionSignatureCreator(&mtx, i, amount, &txdata, nHashType), prevPubKey, sigdata);
         }
 
-<<<<<<< HEAD
-    bool CheckSig(const std::vector<unsigned char>& scriptSig, const std::vector<unsigned char>& vchPubKey, const CScript& scriptCode) const
-    {
-        return true;
-    }
-};
-const DummySignatureChecker dummyChecker;
-}
-=======
         UpdateInput(txin, sigdata);
->>>>>>> 61646189
 
         // amount must be specified for valid segwit signature
         if (amount == MAX_MONEY && !txin.scriptWitness.IsNull()) {
@@ -854,22 +716,6 @@
             continue;
         }
 
-<<<<<<< HEAD
-bool DummySignatureCreator::CreateSig(std::vector<unsigned char>& vchSig, const CKeyID& keyid, const CScript& scriptCode) const
-{
-    // Create a dummy signature that is a valid DER-encoding
-    vchSig.assign(72, '\000');
-    vchSig[0] = 0x30;
-    vchSig[1] = 69;
-    vchSig[2] = 0x02;
-    vchSig[3] = 33;
-    vchSig[4] = 0x01;
-    vchSig[4 + 33] = 0x02;
-    vchSig[5 + 33] = 32;
-    vchSig[6 + 33] = 0x01;
-    vchSig[6 + 33 + 32] = SIGHASH_ALL;
-    return true;
-=======
         ScriptError serror = SCRIPT_ERR_OK;
         if (!VerifyScript(txin.scriptSig, prevPubKey, &txin.scriptWitness, STANDARD_SCRIPT_VERIFY_FLAGS, TransactionSignatureChecker(&txConst, i, amount, txdata, MissingDataBehavior::FAIL), &serror)) {
             if (serror == SCRIPT_ERR_INVALID_STACK_OPERATION) {
@@ -887,5 +733,4 @@
         }
     }
     return input_errors.empty();
->>>>>>> 61646189
 }