// Copyright (c) 2009-2010 Satoshi Nakamoto
// Copyright (c) 2009-2020 The Bitcoin Core developers
// Distributed under the MIT software license, see the accompanying
// file COPYING or http://www.opensource.org/licenses/mit-license.php.

#include <script/script.h>

#include <util/strencodings.h>

#include <string>

std::string GetOpName(opcodetype opcode)
{
    switch (opcode)
    {
    // push value
    case OP_0                      : return "0";
    case OP_PUSHDATA1              : return "OP_PUSHDATA1";
    case OP_PUSHDATA2              : return "OP_PUSHDATA2";
    case OP_PUSHDATA4              : return "OP_PUSHDATA4";
    case OP_1NEGATE                : return "-1";
    case OP_RESERVED               : return "OP_RESERVED";
    case OP_1                      : return "1";
    case OP_2                      : return "2";
    case OP_3                      : return "3";
    case OP_4                      : return "4";
    case OP_5                      : return "5";
    case OP_6                      : return "6";
    case OP_7                      : return "7";
    case OP_8                      : return "8";
    case OP_9                      : return "9";
    case OP_10                     : return "10";
    case OP_11                     : return "11";
    case OP_12                     : return "12";
    case OP_13                     : return "13";
    case OP_14                     : return "14";
    case OP_15                     : return "15";
    case OP_16                     : return "16";

    // control
    case OP_NOP                    : return "OP_NOP";
    case OP_VER                    : return "OP_VER";
    case OP_IF                     : return "OP_IF";
    case OP_NOTIF                  : return "OP_NOTIF";
    case OP_VERIF                  : return "OP_VERIF";
    case OP_VERNOTIF               : return "OP_VERNOTIF";
    case OP_ELSE                   : return "OP_ELSE";
    case OP_ENDIF                  : return "OP_ENDIF";
    case OP_VERIFY                 : return "OP_VERIFY";
    case OP_RETURN                 : return "OP_RETURN";

    // stack ops
    case OP_TOALTSTACK             : return "OP_TOALTSTACK";
    case OP_FROMALTSTACK           : return "OP_FROMALTSTACK";
    case OP_2DROP                  : return "OP_2DROP";
    case OP_2DUP                   : return "OP_2DUP";
    case OP_3DUP                   : return "OP_3DUP";
    case OP_2OVER                  : return "OP_2OVER";
    case OP_2ROT                   : return "OP_2ROT";
    case OP_2SWAP                  : return "OP_2SWAP";
    case OP_IFDUP                  : return "OP_IFDUP";
    case OP_DEPTH                  : return "OP_DEPTH";
    case OP_DROP                   : return "OP_DROP";
    case OP_DUP                    : return "OP_DUP";
    case OP_NIP                    : return "OP_NIP";
    case OP_OVER                   : return "OP_OVER";
    case OP_PICK                   : return "OP_PICK";
    case OP_ROLL                   : return "OP_ROLL";
    case OP_ROT                    : return "OP_ROT";
    case OP_SWAP                   : return "OP_SWAP";
    case OP_TUCK                   : return "OP_TUCK";

    // splice ops
    case OP_CAT                    : return "OP_CAT";
    case OP_SUBSTR                 : return "OP_SUBSTR";
    case OP_LEFT                   : return "OP_LEFT";
    case OP_RIGHT                  : return "OP_RIGHT";
    case OP_SIZE                   : return "OP_SIZE";

    // bit logic
    case OP_INVERT                 : return "OP_INVERT";
    case OP_AND                    : return "OP_AND";
    case OP_OR                     : return "OP_OR";
    case OP_XOR                    : return "OP_XOR";
    case OP_EQUAL                  : return "OP_EQUAL";
    case OP_EQUALVERIFY            : return "OP_EQUALVERIFY";
    case OP_RESERVED1              : return "OP_RESERVED1";
    case OP_RESERVED2              : return "OP_RESERVED2";

    // numeric
    case OP_1ADD                   : return "OP_1ADD";
    case OP_1SUB                   : return "OP_1SUB";
    case OP_2MUL                   : return "OP_2MUL";
    case OP_2DIV                   : return "OP_2DIV";
    case OP_NEGATE                 : return "OP_NEGATE";
    case OP_ABS                    : return "OP_ABS";
    case OP_NOT                    : return "OP_NOT";
    case OP_0NOTEQUAL              : return "OP_0NOTEQUAL";
    case OP_ADD                    : return "OP_ADD";
    case OP_SUB                    : return "OP_SUB";
    case OP_MUL                    : return "OP_MUL";
    case OP_DIV                    : return "OP_DIV";
    case OP_MOD                    : return "OP_MOD";
    case OP_LSHIFT                 : return "OP_LSHIFT";
    case OP_RSHIFT                 : return "OP_RSHIFT";
    case OP_BOOLAND                : return "OP_BOOLAND";
    case OP_BOOLOR                 : return "OP_BOOLOR";
    case OP_NUMEQUAL               : return "OP_NUMEQUAL";
    case OP_NUMEQUALVERIFY         : return "OP_NUMEQUALVERIFY";
    case OP_NUMNOTEQUAL            : return "OP_NUMNOTEQUAL";
    case OP_LESSTHAN               : return "OP_LESSTHAN";
    case OP_GREATERTHAN            : return "OP_GREATERTHAN";
    case OP_LESSTHANOREQUAL        : return "OP_LESSTHANOREQUAL";
    case OP_GREATERTHANOREQUAL     : return "OP_GREATERTHANOREQUAL";
    case OP_MIN                    : return "OP_MIN";
    case OP_MAX                    : return "OP_MAX";
    case OP_WITHIN                 : return "OP_WITHIN";

    // crypto
    case OP_RIPEMD160              : return "OP_RIPEMD160";
    case OP_SHA1                   : return "OP_SHA1";
    case OP_SHA256                 : return "OP_SHA256";
    case OP_HASH160                : return "OP_HASH160";
    case OP_HASH256                : return "OP_HASH256";
    case OP_CODESEPARATOR          : return "OP_CODESEPARATOR";
    case OP_CHECKSIG               : return "OP_CHECKSIG";
    case OP_CHECKSIGVERIFY         : return "OP_CHECKSIGVERIFY";
    case OP_CHECKMULTISIG          : return "OP_CHECKMULTISIG";
    case OP_CHECKMULTISIGVERIFY    : return "OP_CHECKMULTISIGVERIFY";

    // expansion
    case OP_NOP1                   : return "OP_NOP1";
    case OP_CHECKLOCKTIMEVERIFY    : return "OP_CHECKLOCKTIMEVERIFY";
    case OP_CHECKSEQUENCEVERIFY    : return "OP_CHECKSEQUENCEVERIFY";
    case OP_NOP4                   : return "OP_NOP4";
    case OP_NOP5                   : return "OP_NOP5";
    case OP_NOP6                   : return "OP_NOP6";
    case OP_NOP7                   : return "OP_NOP7";
    case OP_NOP8                   : return "OP_NOP8";
    case OP_NOP9                   : return "OP_NOP9";
    case OP_NOP10                  : return "OP_NOP10";

    // Opcode added by BIP 342 (Tapscript)
    case OP_CHECKSIGADD            : return "OP_CHECKSIGADD";

    case OP_INVALIDOPCODE          : return "OP_INVALIDOPCODE";

    default:
        return "OP_UNKNOWN";
    }
}

unsigned int CScript::GetSigOpCount(bool fAccurate) const
{
    unsigned int n = 0;
    const_iterator pc = begin();
    opcodetype lastOpcode = OP_INVALIDOPCODE;
    while (pc < end())
    {
        opcodetype opcode;
        if (!GetOp(pc, opcode))
            break;
        if (opcode == OP_CHECKSIG || opcode == OP_CHECKSIGVERIFY)
            n++;
        else if (opcode == OP_CHECKMULTISIG || opcode == OP_CHECKMULTISIGVERIFY)
        {
            if (fAccurate && lastOpcode >= OP_1 && lastOpcode <= OP_16)
                n += DecodeOP_N(lastOpcode);
            else
                n += MAX_PUBKEYS_PER_MULTISIG;
        }
        lastOpcode = opcode;
    }
    return n;
}

unsigned int CScript::GetSigOpCount(const CScript& scriptSig) const
{
    if (!IsPayToScriptHash())
        return GetSigOpCount(true);

    // This is a pay-to-script-hash scriptPubKey;
    // get the last item that the scriptSig
    // pushes onto the stack:
    const_iterator pc = scriptSig.begin();
    std::vector<unsigned char> vData;
    while (pc < scriptSig.end())
    {
        opcodetype opcode;
        if (!scriptSig.GetOp(pc, opcode, vData))
            return 0;
        if (opcode > OP_16)
            return 0;
    }

    /// ... and return its opcount:
    CScript subscript(vData.begin(), vData.end());
    return subscript.GetSigOpCount(true);
}

bool CScript::IsPayToScriptHash() const
{
    // Extra-fast test for pay-to-script-hash CScripts:
    return (this->size() == 23 &&
            (*this)[0] == OP_HASH160 &&
            (*this)[1] == 0x14 &&
            (*this)[22] == OP_EQUAL);
}

bool CScript::IsPayToPublicKey() const
{
    // Extra-fast test for pay-to-pubkey CScripts:
    return (this->size() == 35 &&
            (*this)[0] == 0x21 &&
            (*this)[34] == OP_CHECKSIG);
}

bool CScript::IsPushOnly(const_iterator pc) const
{
    while (pc < end())
    {
        opcodetype opcode;
        if (!GetOp(pc, opcode))
            return false;
        // Note that IsPushOnly() *does* consider OP_RESERVED to be a
        // push-type opcode, however execution of OP_RESERVED fails, so
        // it's not relevant to P2SH/BIP62 as the scriptSig would fail prior to
        // the P2SH special validation code being executed.
        if (opcode > OP_16)
            return false;
    }
    return true;
}

bool CScript::IsPushOnly() const
{
    return this->IsPushOnly(begin());
}

bool CScript::HasCanonicalPushes() const
{
    const_iterator pc = begin();
    while (pc < end())
    {
        opcodetype opcode;
        std::vector<unsigned char> data;
        if (!GetOp(pc, opcode, data))
            return false;
        if (opcode > OP_16)
            continue;
        if (opcode < OP_PUSHDATA1 && opcode > OP_0 && (data.size() == 1 && data[0] <= 16))
            // Could have used an OP_n code, rather than a 1-byte push.
            return false;
        if (opcode == OP_PUSHDATA1 && data.size() < OP_PUSHDATA1)
            // Could have used a normal n-byte push, rather than OP_PUSHDATA1.
            return false;
        if (opcode == OP_PUSHDATA2 && data.size() <= 0xFF)
            // Could have used an OP_PUSHDATA1.
            return false;
        if (opcode == OP_PUSHDATA4 && data.size() <= 0xFFFF)
            // Could have used an OP_PUSHDATA2.
            return false;
    }
<<<<<<< HEAD
    return true;
=======
    return ret + ")";
}

bool CScript::HasValidOps() const
{
    CScript::const_iterator it = begin();
    while (it < end()) {
        opcodetype opcode;
        std::vector<unsigned char> item;
        if (!GetOp(it, opcode, item) || opcode > MAX_OPCODE || item.size() > MAX_SCRIPT_ELEMENT_SIZE) {
            return false;
        }
    }
    return true;
}

bool GetScriptOp(CScriptBase::const_iterator& pc, CScriptBase::const_iterator end, opcodetype& opcodeRet, std::vector<unsigned char>* pvchRet)
{
    opcodeRet = OP_INVALIDOPCODE;
    if (pvchRet)
        pvchRet->clear();
    if (pc >= end)
        return false;

    // Read instruction
    if (end - pc < 1)
        return false;
    unsigned int opcode = *pc++;

    // Immediate operand
    if (opcode <= OP_PUSHDATA4)
    {
        unsigned int nSize = 0;
        if (opcode < OP_PUSHDATA1)
        {
            nSize = opcode;
        }
        else if (opcode == OP_PUSHDATA1)
        {
            if (end - pc < 1)
                return false;
            nSize = *pc++;
        }
        else if (opcode == OP_PUSHDATA2)
        {
            if (end - pc < 2)
                return false;
            nSize = ReadLE16(&pc[0]);
            pc += 2;
        }
        else if (opcode == OP_PUSHDATA4)
        {
            if (end - pc < 4)
                return false;
            nSize = ReadLE32(&pc[0]);
            pc += 4;
        }
        if (end - pc < 0 || (unsigned int)(end - pc) < nSize)
            return false;
        if (pvchRet)
            pvchRet->assign(pc, pc + nSize);
        pc += nSize;
    }

    opcodeRet = static_cast<opcodetype>(opcode);
    return true;
}

bool IsOpSuccess(const opcodetype& opcode)
{
    return opcode == 80 || opcode == 98 || (opcode >= 126 && opcode <= 129) ||
           (opcode >= 131 && opcode <= 134) || (opcode >= 137 && opcode <= 138) ||
           (opcode >= 141 && opcode <= 142) || (opcode >= 149 && opcode <= 153) ||
           (opcode >= 187 && opcode <= 254);
>>>>>>> 61646189
}<|MERGE_RESOLUTION|>--- conflicted
+++ resolved
@@ -207,12 +207,30 @@
             (*this)[22] == OP_EQUAL);
 }
 
-bool CScript::IsPayToPublicKey() const
-{
-    // Extra-fast test for pay-to-pubkey CScripts:
-    return (this->size() == 35 &&
-            (*this)[0] == 0x21 &&
-            (*this)[34] == OP_CHECKSIG);
+bool CScript::IsPayToWitnessScriptHash() const
+{
+    // Extra-fast test for pay-to-witness-script-hash CScripts:
+    return (this->size() == 34 &&
+            (*this)[0] == OP_0 &&
+            (*this)[1] == 0x20);
+}
+
+// A witness program is any valid CScript that consists of a 1-byte push opcode
+// followed by a data push between 2 and 40 bytes.
+bool CScript::IsWitnessProgram(int& version, std::vector<unsigned char>& program) const
+{
+    if (this->size() < 4 || this->size() > 42) {
+        return false;
+    }
+    if ((*this)[0] != OP_0 && ((*this)[0] < OP_1 || (*this)[0] > OP_16)) {
+        return false;
+    }
+    if ((size_t)((*this)[1] + 2) == this->size()) {
+        version = DecodeOP_N((opcodetype)(*this)[0]);
+        program = std::vector<unsigned char>(this->begin() + 2, this->end());
+        return true;
+    }
+    return false;
 }
 
 bool CScript::IsPushOnly(const_iterator pc) const
@@ -237,33 +255,15 @@
     return this->IsPushOnly(begin());
 }
 
-bool CScript::HasCanonicalPushes() const
-{
-    const_iterator pc = begin();
-    while (pc < end())
-    {
-        opcodetype opcode;
-        std::vector<unsigned char> data;
-        if (!GetOp(pc, opcode, data))
-            return false;
-        if (opcode > OP_16)
-            continue;
-        if (opcode < OP_PUSHDATA1 && opcode > OP_0 && (data.size() == 1 && data[0] <= 16))
-            // Could have used an OP_n code, rather than a 1-byte push.
-            return false;
-        if (opcode == OP_PUSHDATA1 && data.size() < OP_PUSHDATA1)
-            // Could have used a normal n-byte push, rather than OP_PUSHDATA1.
-            return false;
-        if (opcode == OP_PUSHDATA2 && data.size() <= 0xFF)
-            // Could have used an OP_PUSHDATA1.
-            return false;
-        if (opcode == OP_PUSHDATA4 && data.size() <= 0xFFFF)
-            // Could have used an OP_PUSHDATA2.
-            return false;
-    }
-<<<<<<< HEAD
-    return true;
-=======
+std::string CScriptWitness::ToString() const
+{
+    std::string ret = "CScriptWitness(";
+    for (unsigned int i = 0; i < stack.size(); i++) {
+        if (i) {
+            ret += ", ";
+        }
+        ret += HexStr(stack[i]);
+    }
     return ret + ")";
 }
 
@@ -338,5 +338,4 @@
            (opcode >= 131 && opcode <= 134) || (opcode >= 137 && opcode <= 138) ||
            (opcode >= 141 && opcode <= 142) || (opcode >= 149 && opcode <= 153) ||
            (opcode >= 187 && opcode <= 254);
->>>>>>> 61646189
 }