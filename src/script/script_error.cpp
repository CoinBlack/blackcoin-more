--- conflicted
+++ resolved
@@ -71,10 +71,6 @@
             return "Signature must be zero for failed CHECK(MULTI)SIG operation";
         case SCRIPT_ERR_DISCOURAGE_UPGRADABLE_NOPS:
             return "NOPx reserved for soft-fork upgrades";
-<<<<<<< HEAD
-        case SCRIPT_ERR_PUBKEYTYPE:
-            return "Public key is neither compressed or uncompressed";
-=======
         case SCRIPT_ERR_DISCOURAGE_UPGRADABLE_WITNESS_PROGRAM:
             return "Witness version reserved for soft-fork upgrades";
         case SCRIPT_ERR_DISCOURAGE_UPGRADABLE_TAPROOT_VERSION:
@@ -119,7 +115,6 @@
             return "Using OP_CODESEPARATOR in non-witness script";
         case SCRIPT_ERR_SIG_FINDANDDELETE:
             return "Signature is found in scriptCode";
->>>>>>> 61646189
         case SCRIPT_ERR_UNKNOWN_ERROR:
         case SCRIPT_ERR_ERROR_COUNT:
         default: break;
