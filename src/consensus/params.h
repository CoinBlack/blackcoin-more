--- conflicted
+++ resolved
@@ -20,11 +20,7 @@
     // buried deployments get negative values to avoid overlap with DeploymentPos
     DEPLOYMENT_CSV = std::numeric_limits<int16_t>::min(),
 };
-<<<<<<< HEAD
 constexpr bool ValidDeployment(BuriedDeployment dep) { return dep <= DEPLOYMENT_CSV; }
-=======
-constexpr bool ValidDeployment(BuriedDeployment dep) { return dep <= DEPLOYMENT_SEGWIT; }
->>>>>>> dd04f2dd
 
 enum DeploymentPos : uint16_t {
     DEPLOYMENT_TESTDUMMY,
