--- conflicted
+++ resolved
@@ -71,10 +71,7 @@
  */
 struct Params {
     uint256 hashGenesisBlock;
-<<<<<<< HEAD
     int nMaxReorganizationDepth;
-=======
-    int nSubsidyHalvingInterval;
     /**
      * Hashes of blocks that
      * - are known to be consensus valid, and
@@ -89,7 +86,6 @@
     int BIP65Height;
     /** Block height at which BIP66 becomes active */
     int BIP66Height;
->>>>>>> 88259837
     /** Block height at which CSV (BIP68, BIP112 and BIP113) becomes active */
     int CSVHeight;
     /** Block height at which Segwit (BIP141, BIP143 and BIP147) becomes active.
@@ -114,10 +110,13 @@
     bool fPowAllowMinDifficultyBlocks;
     int64_t nTargetSpacingV1;
     bool fPowNoRetargeting;
-<<<<<<< HEAD
     bool fPoSNoRetargeting;
     int64_t nTargetSpacing;
     int64_t nTargetTimespan;
+    std::chrono::seconds TargetSpacing() const
+    {
+        return std::chrono::seconds{nTargetSpacing};
+    }
     int64_t DifficultyAdjustmentInterval() const { return nTargetTimespan / nTargetSpacing; }
     int64_t nProtocolV1RetargetingFixedTime;
     int64_t nProtocolV2Time;
@@ -130,15 +129,6 @@
     int nLastPOWBlock;
     int nStakeTimestampMask;
     int nCoinbaseMaturity;
-=======
-    int64_t nPowTargetSpacing;
-    int64_t nPowTargetTimespan;
-    std::chrono::seconds PowTargetSpacing() const
-    {
-        return std::chrono::seconds{nPowTargetSpacing};
-    }
-    int64_t DifficultyAdjustmentInterval() const { return nPowTargetTimespan / nPowTargetSpacing; }
->>>>>>> 88259837
     /** The best chain should have at least this much work */
     uint256 nMinimumChainWork;
     /** By default assume that the signatures in ancestors of this block are valid */
