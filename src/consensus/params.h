// Copyright (c) 2009-2010 Satoshi Nakamoto
// Copyright (c) 2009-2022 The Bitcoin Core developers
// Distributed under the MIT software license, see the accompanying
// file COPYING or http://www.opensource.org/licenses/mit-license.php.

#ifndef BITCOIN_CONSENSUS_PARAMS_H
#define BITCOIN_CONSENSUS_PARAMS_H

#include <consensus/consensus.h>
#include <uint256.h>

#include <chrono>
#include <limits>
#include <map>
#include <vector>

namespace Consensus {

/**
 * A buried deployment is one where the height of the activation has been hardcoded into
 * the client implementation long after the consensus change has activated. See BIP 90.
 */
enum BuriedDeployment : int16_t {
    // buried deployments get negative values to avoid overlap with DeploymentPos
    DEPLOYMENT_CSV = std::numeric_limits<int16_t>::min(),
};
constexpr bool ValidDeployment(BuriedDeployment dep) { return dep <= DEPLOYMENT_CSV; }

enum DeploymentPos : uint16_t {
    DEPLOYMENT_TESTDUMMY,
    DEPLOYMENT_SEGWIT, // Deployment of SegWit (BIP141, BIP143, and BIP147)
    DEPLOYMENT_TAPROOT, // Deployment of Schnorr/Taproot (BIPs 340-342)
    // NOTE: Also add new deployments to VersionBitsDeploymentInfo in deploymentinfo.cpp
    MAX_VERSION_BITS_DEPLOYMENTS
};
constexpr bool ValidDeployment(DeploymentPos dep) { return dep < MAX_VERSION_BITS_DEPLOYMENTS; }

/**
 * Struct for each individual consensus rule change using BIP9.
 */
struct BIP9Deployment {
    /** Bit position to select the particular bit in nVersion. */
    int bit{28};
    /** Start MedianTime for version bits miner confirmation. Can be a date in the past */
    int64_t nStartTime{NEVER_ACTIVE};
    /** Timeout/expiry MedianTime for the deployment attempt. */
    int64_t nTimeout{NEVER_ACTIVE};
    /** If lock in occurs, delay activation until at least this block
     *  height.  Note that activation will only occur on a retarget
     *  boundary.
     */
    int min_activation_height{0};

    /** Constant for nTimeout very far in the future. */
    static constexpr int64_t NO_TIMEOUT = std::numeric_limits<int64_t>::max();

    /** Special value for nStartTime indicating that the deployment is always active.
     *  This is useful for testing, as it means tests don't need to deal with the activation
     *  process (which takes at least 3 BIP9 intervals). Only tests that specifically test the
     *  behaviour during activation cannot use this. */
    static constexpr int64_t ALWAYS_ACTIVE = -1;

    /** Special value for nStartTime indicating that the deployment is never active.
     *  This is useful for integrating the code changes for a new feature
     *  prior to deploying it on some or all networks. */
    static constexpr int64_t NEVER_ACTIVE = -2;
};

/**
 * Parameters that influence chain consensus.
 */
struct Params {
    uint256 hashGenesisBlock;
    int nMaxReorganizationDepth;
    /**
     * Hashes of blocks that
     * - are known to be consensus valid, and
     * - buried in the chain, and
     * - fail if the default script verify flags are applied.
     */
    std::map<uint256, uint32_t> script_flag_exceptions;
    /** Block height at which CSV (BIP68, BIP112 and BIP113) becomes active */
    int CSVHeight;
    /** Block height at which Segwit (BIP141, BIP143 and BIP147) becomes active.
     * Note that segwit v0 script rules are enforced on all blocks except the
     * BIP 16 exception blocks. */
    int SegwitHeight;
    /** Don't warn about unknown BIP 9 activations below this height.
     * This prevents us from warning about the CSV activation. */
    int MinBIP9WarningHeight;
    /**
     * Minimum blocks including miner confirmation of the total of 2016 blocks in a retargeting period,
     * (nTargetTimespan / nTargetSpacing) which is also used for BIP9 deployments.
     * Examples: 1916 for 95%, 1512 for testchains.
     */
    uint32_t nRuleChangeActivationThreshold;
    uint32_t nMinerConfirmationWindow;
    BIP9Deployment vDeployments[MAX_VERSION_BITS_DEPLOYMENTS];
    /** Proof of work parameters */
    uint256 powLimit;
    uint256 posLimit;
    uint256 posLimitV2;
    bool fPowAllowMinDifficultyBlocks;
<<<<<<< HEAD
    int64_t nTargetSpacingV1;
=======
    /**
      * Enfore BIP94 timewarp attack mitigation. On testnet4 this also enforces
      * the block storm mitigation.
      */
    bool enforce_BIP94;
>>>>>>> 89522379
    bool fPowNoRetargeting;
    bool fPoSNoRetargeting;
    int64_t nTargetSpacing;
    int64_t nTargetTimespan;
    std::chrono::seconds TargetSpacing() const
    {
        return std::chrono::seconds{nTargetSpacing};
    }
    int64_t DifficultyAdjustmentInterval() const { return nTargetTimespan / nTargetSpacing; }
    int64_t nProtocolV1RetargetingFixedTime;
    int64_t nProtocolV2Time;
    int64_t nProtocolV3Time;
    int64_t nProtocolV3_1Time;
    bool IsProtocolV1RetargetingFixed(int64_t nTime) const { return nTime > nProtocolV1RetargetingFixedTime && nTime != 1395631999; }
    bool IsProtocolV2(int64_t nTime) const { return nTime > nProtocolV2Time && nTime != 1407053678; }
    bool IsProtocolV3(int64_t nTime) const { return nTime > nProtocolV3Time && nTime != 1444028400; }
    bool IsProtocolV3_1(int64_t nTime) const { return nTime > nProtocolV3_1Time && nTime != 1713938400; }
    int nLastPOWBlock;
    int nStakeTimestampMask;
    int nCoinbaseMaturity;
    /** The best chain should have at least this much work */
    uint256 nMinimumChainWork;
    /** By default assume that the signatures in ancestors of this block are valid */
    uint256 defaultAssumeValid;

    /**
     * If true, witness commitments contain a payload equal to a Bitcoin Script solution
     * to the signet challenge. See BIP325.
     */
    bool signet_blocks{false};
    std::vector<uint8_t> signet_challenge;

    int DeploymentHeight(BuriedDeployment dep) const
    {
        switch (dep) {
        case DEPLOYMENT_CSV:
            return CSVHeight;
        } // no default case, so the compiler can warn about missing cases
        return std::numeric_limits<int>::max();
    }
};

} // namespace Consensus

#endif // BITCOIN_CONSENSUS_PARAMS_H<|MERGE_RESOLUTION|>--- conflicted
+++ resolved
@@ -101,15 +101,12 @@
     uint256 posLimit;
     uint256 posLimitV2;
     bool fPowAllowMinDifficultyBlocks;
-<<<<<<< HEAD
     int64_t nTargetSpacingV1;
-=======
     /**
       * Enfore BIP94 timewarp attack mitigation. On testnet4 this also enforces
       * the block storm mitigation.
       */
     bool enforce_BIP94;
->>>>>>> 89522379
     bool fPowNoRetargeting;
     bool fPoSNoRetargeting;
     int64_t nTargetSpacing;
