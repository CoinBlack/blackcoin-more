// Copyright (c) 2009-2010 Satoshi Nakamoto
// Copyright (c) 2009-2021 The Bitcoin Core developers
// Distributed under the MIT software license, see the accompanying
// file COPYING or http://www.opensource.org/licenses/mit-license.php.

#ifndef BITCOIN_CONSENSUS_VALIDATION_H
#define BITCOIN_CONSENSUS_VALIDATION_H

#include <string>
#include <version.h>
#include <consensus/consensus.h>
#include <primitives/transaction.h>
#include <primitives/block.h>

/** Index marker for when no witness commitment is present in a coinbase transaction. */
static constexpr int NO_WITNESS_COMMITMENT{-1};

/** Minimum size of a witness commitment structure. Defined in BIP 141. **/
static constexpr size_t MINIMUM_WITNESS_COMMITMENT{38};

/** A "reason" why a transaction was invalid, suitable for determining whether the
  * provider of the transaction should be banned/ignored/disconnected/etc.
  */
enum class TxValidationResult {
    TX_RESULT_UNSET = 0,     //!< initial value. Tx has not yet been rejected
    TX_CONSENSUS,            //!< invalid by consensus rules
    /**
     * Invalid by a change to consensus rules more recent than SegWit.
     * Currently unused as there are no such consensus rule changes, and any download
     * sources realistically need to support SegWit in order to provide useful data,
     * so differentiating between always-invalid and invalid-by-pre-SegWit-soft-fork
     * is uninteresting.
     */
    TX_RECENT_CONSENSUS_CHANGE,
    TX_INPUTS_NOT_STANDARD,   //!< inputs (covered by txid) failed policy rules
    TX_NOT_STANDARD,          //!< otherwise didn't meet our local policy rules
    TX_MISSING_INPUTS,        //!< transaction was missing some of its inputs
    TX_PREMATURE_SPEND,       //!< transaction spends a coinbase too early, or violates locktime/sequence locks
    /**
     * Transaction might have a witness prior to SegWit
     * activation, or witness may have been malleated (which includes
     * non-standard witnesses).
     */
    TX_WITNESS_MUTATED,
    /**
     * Transaction is missing a witness.
     */
    TX_WITNESS_STRIPPED,
    /**
     * Tx already in mempool or conflicts with a tx in the chain
     * (if it conflicts with another tx in mempool, we use MEMPOOL_POLICY as it failed to reach the RBF threshold)
     * Currently this is only used if the transaction already exists in the mempool or on chain.
     */
    TX_CONFLICT,
<<<<<<< HEAD
    TX_MEMPOOL_POLICY,        //!< violated mempool's fee/size/descendant/etc limits
=======
    TX_MEMPOOL_POLICY,        //!< violated mempool's fee/size/descendant/RBF/etc limits
    TX_NO_MEMPOOL,            //!< this node does not have a mempool so can't validate the transaction
>>>>>>> dd04f2dd
};

/** A "reason" why a block was invalid, suitable for determining whether the
  * provider of the block should be banned/ignored/disconnected/etc.
  * These are much more granular than the rejection codes, which may be more
  * useful for some other use-cases.
  */
enum class BlockValidationResult {
    BLOCK_RESULT_UNSET = 0,  //!< initial value. Block has not yet been rejected
    BLOCK_CONSENSUS,         //!< invalid by consensus rules (excluding any below reasons)
    /**
     * Invalid by a change to consensus rules more recent than SegWit.
     * Currently unused as there are no such consensus rule changes, and any download
     * sources realistically need to support SegWit in order to provide useful data,
     * so differentiating between always-invalid and invalid-by-pre-SegWit-soft-fork
     * is uninteresting.
     */
    BLOCK_RECENT_CONSENSUS_CHANGE,
    BLOCK_CACHED_INVALID,    //!< this block was cached as being invalid and we didn't store the reason why
    BLOCK_INVALID_HEADER,    //!< invalid proof of work or time too old
    BLOCK_MUTATED,           //!< the block's data didn't match the data committed to by the PoW
    BLOCK_MISSING_PREV,      //!< We don't have the previous block the checked one is built on
    BLOCK_INVALID_PREV,      //!< A block this one builds on is invalid
    BLOCK_TIME_FUTURE,       //!< block timestamp was > 2 hours in the future (or our clock is bad)
    BLOCK_CHECKPOINT,        //!< the block failed to meet one of our checkpoints
	BLOCK_HEADER_SPAM,       //!< reject block header from the spam filter
    BLOCK_HEADER_REJECT,     //!< reject only the block header, but not ban the node
    BLOCK_HEADER_SYNC,       //!< reject the block header due to synchronization problems, used to punish the node less
};



/** Template for capturing information about block/transaction validation. This is instantiated
 *  by TxValidationState and BlockValidationState for validation information on transactions
 *  and blocks respectively. */
template <typename Result>
class ValidationState
{
private:
    enum class ModeState {
        M_VALID,   //!< everything ok
        M_INVALID, //!< network rule violation (DoS value may be set)
        M_ERROR,   //!< run-time error
    } m_mode{ModeState::M_VALID};
    Result m_result{};
    std::string m_reject_reason;
    std::string m_debug_message;

public:
    bool Invalid(Result result,
                 const std::string& reject_reason = "",
                 const std::string& debug_message = "")
    {
        m_result = result;
        m_reject_reason = reject_reason;
        m_debug_message = debug_message;
        if (m_mode != ModeState::M_ERROR) m_mode = ModeState::M_INVALID;
        return false;
    }
    bool Error(const std::string& reject_reason)
    {
        if (m_mode == ModeState::M_VALID)
            m_reject_reason = reject_reason;
        m_mode = ModeState::M_ERROR;
        return false;
    }
    bool IsValid() const { return m_mode == ModeState::M_VALID; }
    bool IsInvalid() const { return m_mode == ModeState::M_INVALID; }
    bool IsError() const { return m_mode == ModeState::M_ERROR; }
    Result GetResult() const { return m_result; }
    std::string GetRejectReason() const { return m_reject_reason; }
    std::string GetDebugMessage() const { return m_debug_message; }
    std::string ToString() const
    {
        if (IsValid()) {
            return "Valid";
        }

        if (!m_debug_message.empty()) {
            return m_reject_reason + ", " + m_debug_message;
        }

        return m_reject_reason;
    }
};

class TxValidationState : public ValidationState<TxValidationResult> {};
class BlockValidationState : public ValidationState<BlockValidationResult> {};

// These implement the weight = (stripped_size * 4) + witness_size formula,
// using only serialization with and without witness data. As witness_size
// is equal to total_size - stripped_size, this formula is identical to:
// weight = (stripped_size * 3) + total_size.
static inline int64_t GetTransactionWeight(const CTransaction& tx)
{
    return ::GetSerializeSize(tx, PROTOCOL_VERSION | SERIALIZE_TRANSACTION_NO_WITNESS) * (WITNESS_SCALE_FACTOR - 1) + ::GetSerializeSize(tx, PROTOCOL_VERSION);
}
static inline int64_t GetBlockWeight(const CBlock& block)
{
    return ::GetSerializeSize(block, PROTOCOL_VERSION | SERIALIZE_TRANSACTION_NO_WITNESS) * (WITNESS_SCALE_FACTOR - 1) + ::GetSerializeSize(block, PROTOCOL_VERSION);
}
static inline int64_t GetTransactionInputWeight(const CTxIn& txin)
{
    // scriptWitness size is added here because witnesses and txins are split up in segwit serialization.
    return ::GetSerializeSize(txin, PROTOCOL_VERSION | SERIALIZE_TRANSACTION_NO_WITNESS) * (WITNESS_SCALE_FACTOR - 1) + ::GetSerializeSize(txin, PROTOCOL_VERSION) + ::GetSerializeSize(txin.scriptWitness.stack, PROTOCOL_VERSION);
}

/** Compute at which vout of the block's coinbase transaction the witness commitment occurs, or -1 if not found */
inline int GetWitnessCommitmentIndex(const CBlock& block)
{
    int commitpos = NO_WITNESS_COMMITMENT;
    if (!block.vtx.empty()) {
        for (size_t o = 0; o < block.vtx[0]->vout.size(); o++) {
            const CTxOut& vout = block.vtx[0]->vout[o];
            if (vout.scriptPubKey.size() >= MINIMUM_WITNESS_COMMITMENT &&
                vout.scriptPubKey[0] == OP_RETURN &&
                vout.scriptPubKey[1] == 0x24 &&
                vout.scriptPubKey[2] == 0xaa &&
                vout.scriptPubKey[3] == 0x21 &&
                vout.scriptPubKey[4] == 0xa9 &&
                vout.scriptPubKey[5] == 0xed) {
                commitpos = o;
            }
        }
    }
    return commitpos;
}

#endif // BITCOIN_CONSENSUS_VALIDATION_H<|MERGE_RESOLUTION|>--- conflicted
+++ resolved
@@ -52,12 +52,8 @@
      * Currently this is only used if the transaction already exists in the mempool or on chain.
      */
     TX_CONFLICT,
-<<<<<<< HEAD
     TX_MEMPOOL_POLICY,        //!< violated mempool's fee/size/descendant/etc limits
-=======
-    TX_MEMPOOL_POLICY,        //!< violated mempool's fee/size/descendant/RBF/etc limits
     TX_NO_MEMPOOL,            //!< this node does not have a mempool so can't validate the transaction
->>>>>>> dd04f2dd
 };
 
 /** A "reason" why a block was invalid, suitable for determining whether the
@@ -83,7 +79,7 @@
     BLOCK_INVALID_PREV,      //!< A block this one builds on is invalid
     BLOCK_TIME_FUTURE,       //!< block timestamp was > 2 hours in the future (or our clock is bad)
     BLOCK_CHECKPOINT,        //!< the block failed to meet one of our checkpoints
-	BLOCK_HEADER_SPAM,       //!< reject block header from the spam filter
+    BLOCK_HEADER_SPAM,       //!< reject block header from the spam filter
     BLOCK_HEADER_REJECT,     //!< reject only the block header, but not ban the node
     BLOCK_HEADER_SYNC,       //!< reject the block header due to synchronization problems, used to punish the node less
 };
