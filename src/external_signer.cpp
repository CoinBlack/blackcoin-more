// Copyright (c) 2018-2022 The Bitcoin Core developers
// Distributed under the MIT software license, see the accompanying
// file COPYING or http://www.opensource.org/licenses/mit-license.php.

#include <external_signer.h>

#include <chainparams.h>
#include <common/run_command.h>
#include <core_io.h>
#include <psbt.h>
#include <util/strencodings.h>

#include <algorithm>
#include <stdexcept>
#include <string>
#include <vector>

ExternalSigner::ExternalSigner(const std::string& command, const std::string chain, const std::string& fingerprint, const std::string name): m_command(command), m_chain(chain), m_fingerprint(fingerprint), m_name(name) {}

std::string ExternalSigner::NetworkArg() const
{
    return " --chain " + m_chain;
}

bool ExternalSigner::Enumerate(const std::string& command, std::vector<ExternalSigner>& signers, const std::string chain)
{
    // Call <command> enumerate
    const UniValue result = RunCommandParseJSON(command + " enumerate");
    if (!result.isArray()) {
        throw std::runtime_error(strprintf("'%s' received invalid response, expected array of signers", command));
    }
    for (const UniValue& signer : result.getValues()) {
        // Check for error
        const UniValue& error = signer.find_value("error");
        if (!error.isNull()) {
            if (!error.isStr()) {
                throw std::runtime_error(strprintf("'%s' error", command));
            }
            throw std::runtime_error(strprintf("'%s' error: %s", command, error.getValStr()));
        }
        // Check if fingerprint is present
        const UniValue& fingerprint = signer.find_value("fingerprint");
        if (fingerprint.isNull()) {
            throw std::runtime_error(strprintf("'%s' received invalid response, missing signer fingerprint", command));
        }
        const std::string& fingerprintStr{fingerprint.get_str()};
        // Skip duplicate signer
        bool duplicate = false;
        for (const ExternalSigner& signer : signers) {
            if (signer.m_fingerprint.compare(fingerprintStr) == 0) duplicate = true;
        }
        if (duplicate) break;
        std::string name;
        const UniValue& model_field = signer.find_value("model");
        if (model_field.isStr() && model_field.getValStr() != "") {
            name += model_field.getValStr();
        }
        signers.emplace_back(command, chain, fingerprintStr, name);
    }
    return true;
}

UniValue ExternalSigner::DisplayAddress(const std::string& descriptor) const
{
    return RunCommandParseJSON(m_command + " --fingerprint \"" + m_fingerprint + "\"" + NetworkArg() + " displayaddress --desc \"" + descriptor + "\"");
}

UniValue ExternalSigner::GetDescriptors(const int account)
{
    return RunCommandParseJSON(m_command + " --fingerprint \"" + m_fingerprint + "\"" + NetworkArg() + " getdescriptors --account " + strprintf("%d", account));
}

bool ExternalSigner::SignTransaction(PartiallySignedTransaction& psbtx, std::string& error)
{
    // Serialize the PSBT
<<<<<<< HEAD
    DataStream ssTx{};
=======
    CDataStream ssTx(SER_NETWORK);
>>>>>>> 353efd3f
    ssTx << psbtx;
    // parse ExternalSigner master fingerprint
    std::vector<unsigned char> parsed_m_fingerprint = ParseHex(m_fingerprint);
    // Check if signer fingerprint matches any input master key fingerprint
    auto matches_signer_fingerprint = [&](const PSBTInput& input) {
        for (const auto& entry : input.hd_keypaths) {
            if (parsed_m_fingerprint == MakeUCharSpan(entry.second.fingerprint)) return true;
        }
        for (const auto& entry : input.m_tap_bip32_paths) {
            if (parsed_m_fingerprint == MakeUCharSpan(entry.second.second.fingerprint)) return true;
        }
        return false;
    };

    if (!std::any_of(psbtx.inputs.begin(), psbtx.inputs.end(), matches_signer_fingerprint)) {
        error = "Signer fingerprint " + m_fingerprint + " does not match any of the inputs:\n" + EncodeBase64(ssTx.str());
        return false;
    }

    const std::string command = m_command + " --stdin --fingerprint \"" + m_fingerprint + "\"" + NetworkArg();
    const std::string stdinStr = "signtx \"" + EncodeBase64(ssTx.str()) + "\"";

    const UniValue signer_result = RunCommandParseJSON(command, stdinStr);

    if (signer_result.find_value("error").isStr()) {
        error = signer_result.find_value("error").get_str();
        return false;
    }

    if (!signer_result.find_value("psbt").isStr()) {
        error = "Unexpected result from signer";
        return false;
    }

    PartiallySignedTransaction signer_psbtx;
    std::string signer_psbt_error;
    if (!DecodeBase64PSBT(signer_psbtx, signer_result.find_value("psbt").get_str(), signer_psbt_error)) {
        error = strprintf("TX decode failed %s", signer_psbt_error);
        return false;
    }

    psbtx = signer_psbtx;

    return true;
}<|MERGE_RESOLUTION|>--- conflicted
+++ resolved
@@ -73,11 +73,7 @@
 bool ExternalSigner::SignTransaction(PartiallySignedTransaction& psbtx, std::string& error)
 {
     // Serialize the PSBT
-<<<<<<< HEAD
-    DataStream ssTx{};
-=======
     CDataStream ssTx(SER_NETWORK);
->>>>>>> 353efd3f
     ssTx << psbtx;
     // parse ExternalSigner master fingerprint
     std::vector<unsigned char> parsed_m_fingerprint = ParseHex(m_fingerprint);
