// Copyright (c) 2009-2010 Satoshi Nakamoto
<<<<<<< HEAD
// Copyright (c) 2009-2016 The Bitcoin Core developers
// Distributed under the MIT software license, see the accompanying
// file COPYING or http://www.opensource.org/licenses/mit-license.php.

#ifdef HAVE_CONFIG_H
#include <config/bitcoin-config.h>
#endif

#include "netbase.h"
=======
// Copyright (c) 2009-2020 The Bitcoin Core developers
// Distributed under the MIT software license, see the accompanying
// file COPYING or http://www.opensource.org/licenses/mit-license.php.

#include <netbase.h>
>>>>>>> 61646189

#include <compat.h>
#include <sync.h>
#include <tinyformat.h>
#include <util/sock.h>
#include <util/strencodings.h>
#include <util/string.h>
#include <util/system.h>
#include <util/time.h>

#include <atomic>
<<<<<<< HEAD
=======
#include <chrono>
#include <cstdint>
#include <functional>
#include <limits>
#include <memory>
>>>>>>> 61646189

#ifndef WIN32
#include <fcntl.h>
#else
#include <codecvt>
#endif

<<<<<<< HEAD
#include <boost/algorithm/string/case_conv.hpp> // for to_lower()
#include <boost/algorithm/string/predicate.hpp> // for startswith() and endswith()

#if !defined(HAVE_MSG_NOSIGNAL) && !defined(MSG_NOSIGNAL)
#define MSG_NOSIGNAL 0
=======
#ifdef USE_POLL
#include <poll.h>
>>>>>>> 61646189
#endif

// Settings
static Mutex g_proxyinfo_mutex;
static proxyType proxyInfo[NET_MAX] GUARDED_BY(g_proxyinfo_mutex);
static proxyType nameProxy GUARDED_BY(g_proxyinfo_mutex);
int nConnectTimeout = DEFAULT_CONNECT_TIMEOUT;
bool fNameLookup = DEFAULT_NAME_LOOKUP;

// Need ample time for negotiation for very slow proxies such as Tor (milliseconds)
<<<<<<< HEAD
static const int SOCKS5_RECV_TIMEOUT = 20 * 1000;
static std::atomic<bool> interruptSocks5Recv(false);
=======
int g_socks5_recv_timeout = 20 * 1000;
static std::atomic<bool> interruptSocks5Recv(false);

std::vector<CNetAddr> WrappedGetAddrInfo(const std::string& name, bool allow_lookup)
{
    addrinfo ai_hint{};
    // We want a TCP port, which is a streaming socket type
    ai_hint.ai_socktype = SOCK_STREAM;
    ai_hint.ai_protocol = IPPROTO_TCP;
    // We don't care which address family (IPv4 or IPv6) is returned
    ai_hint.ai_family = AF_UNSPEC;
    // If we allow lookups of hostnames, use the AI_ADDRCONFIG flag to only
    // return addresses whose family we have an address configured for.
    //
    // If we don't allow lookups, then use the AI_NUMERICHOST flag for
    // getaddrinfo to only decode numerical network addresses and suppress
    // hostname lookups.
    ai_hint.ai_flags = allow_lookup ? AI_ADDRCONFIG : AI_NUMERICHOST;

    addrinfo* ai_res{nullptr};
    const int n_err{getaddrinfo(name.c_str(), nullptr, &ai_hint, &ai_res)};
    if (n_err != 0) {
        return {};
    }

    // Traverse the linked list starting with ai_trav.
    addrinfo* ai_trav{ai_res};
    std::vector<CNetAddr> resolved_addresses;
    while (ai_trav != nullptr) {
        if (ai_trav->ai_family == AF_INET) {
            assert(ai_trav->ai_addrlen >= sizeof(sockaddr_in));
            resolved_addresses.emplace_back(reinterpret_cast<sockaddr_in*>(ai_trav->ai_addr)->sin_addr);
        }
        if (ai_trav->ai_family == AF_INET6) {
            assert(ai_trav->ai_addrlen >= sizeof(sockaddr_in6));
            const sockaddr_in6* s6{reinterpret_cast<sockaddr_in6*>(ai_trav->ai_addr)};
            resolved_addresses.emplace_back(s6->sin6_addr, s6->sin6_scope_id);
        }
        ai_trav = ai_trav->ai_next;
    }
    freeaddrinfo(ai_res);

    return resolved_addresses;
}
>>>>>>> 61646189

DNSLookupFn g_dns_lookup{WrappedGetAddrInfo};

enum Network ParseNetwork(const std::string& net_in) {
    std::string net = ToLower(net_in);
    if (net == "ipv4") return NET_IPV4;
    if (net == "ipv6") return NET_IPV6;
    if (net == "onion") return NET_ONION;
    if (net == "tor") {
        LogPrintf("Warning: net name 'tor' is deprecated and will be removed in the future. You should use 'onion' instead.\n");
        return NET_ONION;
    }
    if (net == "i2p") {
        return NET_I2P;
    }
    return NET_UNROUTABLE;
}

std::string GetNetworkName(enum Network net)
{
    switch (net) {
    case NET_UNROUTABLE: return "not_publicly_routable";
    case NET_IPV4: return "ipv4";
    case NET_IPV6: return "ipv6";
    case NET_ONION: return "onion";
    case NET_I2P: return "i2p";
    case NET_CJDNS: return "cjdns";
    case NET_INTERNAL: return "internal";
    case NET_MAX: assert(false);
    } // no default case, so the compiler can warn about missing cases

    assert(false);
}

std::vector<std::string> GetNetworkNames(bool append_unroutable)
{
    std::vector<std::string> names;
    for (int n = 0; n < NET_MAX; ++n) {
        const enum Network network{static_cast<Network>(n)};
        if (network == NET_UNROUTABLE || network == NET_CJDNS || network == NET_INTERNAL) continue;
        names.emplace_back(GetNetworkName(network));
    }
    if (append_unroutable) {
        names.emplace_back(GetNetworkName(NET_UNROUTABLE));
    }
    return names;
}

static bool LookupIntern(const std::string& name, std::vector<CNetAddr>& vIP, unsigned int nMaxSolutions, bool fAllowLookup, DNSLookupFn dns_lookup_function)
{
    vIP.clear();

    if (!ValidAsCString(name)) {
        return false;
    }

    {
        CNetAddr addr;
        // From our perspective, onion addresses are not hostnames but rather
        // direct encodings of CNetAddr much like IPv4 dotted-decimal notation
        // or IPv6 colon-separated hextet notation. Since we can't use
        // getaddrinfo to decode them and it wouldn't make sense to resolve
        // them, we return a network address representing it instead. See
        // CNetAddr::SetSpecial(const std::string&) for more details.
        if (addr.SetSpecial(name)) {
            vIP.push_back(addr);
            return true;
        }
    }

<<<<<<< HEAD
    struct addrinfo aiHint;
    memset(&aiHint, 0, sizeof(struct addrinfo));

    aiHint.ai_socktype = SOCK_STREAM;
    aiHint.ai_protocol = IPPROTO_TCP;
    aiHint.ai_family = AF_UNSPEC;
#ifdef WIN32
    aiHint.ai_flags = fAllowLookup ? 0 : AI_NUMERICHOST;
#else
    aiHint.ai_flags = fAllowLookup ? AI_ADDRCONFIG : AI_NUMERICHOST;
#endif
    struct addrinfo *aiRes = NULL;
    int nErr = getaddrinfo(pszName, NULL, &aiHint, &aiRes);
    if (nErr)
        return false;

    struct addrinfo *aiTrav = aiRes;
    while (aiTrav != NULL && (nMaxSolutions == 0 || vIP.size() < nMaxSolutions))
    {
        if (aiTrav->ai_family == AF_INET)
        {
            assert(aiTrav->ai_addrlen >= sizeof(sockaddr_in));
            vIP.push_back(CNetAddr(((struct sockaddr_in*)(aiTrav->ai_addr))->sin_addr));
=======
    for (const CNetAddr& resolved : dns_lookup_function(name, fAllowLookup)) {
        if (nMaxSolutions > 0 && vIP.size() >= nMaxSolutions) {
            break;
>>>>>>> 61646189
        }
        /* Never allow resolving to an internal address. Consider any such result invalid */
        if (!resolved.IsInternal()) {
            vIP.push_back(resolved);
        }
    }

    return (vIP.size() > 0);
}

bool LookupHost(const std::string& name, std::vector<CNetAddr>& vIP, unsigned int nMaxSolutions, bool fAllowLookup, DNSLookupFn dns_lookup_function)
{
    if (!ValidAsCString(name)) {
        return false;
    }
    std::string strHost = name;
    if (strHost.empty())
        return false;
    if (strHost.front() == '[' && strHost.back() == ']') {
        strHost = strHost.substr(1, strHost.size() - 2);
    }

    return LookupIntern(strHost, vIP, nMaxSolutions, fAllowLookup, dns_lookup_function);
}

<<<<<<< HEAD
bool LookupHost(const char *pszName, CNetAddr& addr, bool fAllowLookup)
{
    std::vector<CNetAddr> vIP;
    LookupHost(pszName, vIP, 1, fAllowLookup);
    if(vIP.empty())
        return false;
    addr = vIP.front();
    return true;
}

bool Lookup(const char *pszName, std::vector<CService>& vAddr, int portDefault, bool fAllowLookup, unsigned int nMaxSolutions)
=======
bool LookupHost(const std::string& name, CNetAddr& addr, bool fAllowLookup, DNSLookupFn dns_lookup_function)
>>>>>>> 61646189
{
    if (!ValidAsCString(name)) {
        return false;
    }
    std::vector<CNetAddr> vIP;
    LookupHost(name, vIP, 1, fAllowLookup, dns_lookup_function);
    if(vIP.empty())
        return false;
    addr = vIP.front();
    return true;
}

bool Lookup(const std::string& name, std::vector<CService>& vAddr, uint16_t portDefault, bool fAllowLookup, unsigned int nMaxSolutions, DNSLookupFn dns_lookup_function)
{
    if (name.empty() || !ValidAsCString(name)) {
        return false;
    }
    uint16_t port{portDefault};
    std::string hostname;
    SplitHostPort(name, port, hostname);

    std::vector<CNetAddr> vIP;
    bool fRet = LookupIntern(hostname, vIP, nMaxSolutions, fAllowLookup, dns_lookup_function);
    if (!fRet)
        return false;
    vAddr.resize(vIP.size());
    for (unsigned int i = 0; i < vIP.size(); i++)
        vAddr[i] = CService(vIP[i], port);
    return true;
}

bool Lookup(const std::string& name, CService& addr, uint16_t portDefault, bool fAllowLookup, DNSLookupFn dns_lookup_function)
{
    if (!ValidAsCString(name)) {
        return false;
    }
    std::vector<CService> vService;
    bool fRet = Lookup(name, vService, portDefault, fAllowLookup, 1, dns_lookup_function);
    if (!fRet)
        return false;
    addr = vService[0];
    return true;
}

<<<<<<< HEAD
CService LookupNumeric(const char *pszName, int portDefault)
{
    CService addr;
    // "1.2:345" will fail to resolve the ip, but will still set the port.
    // If the ip fails to resolve, re-init the result.
    if(!Lookup(pszName, addr, portDefault, false))
=======
CService LookupNumeric(const std::string& name, uint16_t portDefault, DNSLookupFn dns_lookup_function)
{
    if (!ValidAsCString(name)) {
        return {};
    }
    CService addr;
    // "1.2:345" will fail to resolve the ip, but will still set the port.
    // If the ip fails to resolve, re-init the result.
    if(!Lookup(name, addr, portDefault, false, dns_lookup_function))
>>>>>>> 61646189
        addr = CService();
    return addr;
}

/** SOCKS version */
enum SOCKSVersion: uint8_t {
    SOCKS4 = 0x04,
    SOCKS5 = 0x05
};

/** Values defined for METHOD in RFC1928 */
enum SOCKS5Method: uint8_t {
    NOAUTH = 0x00,        //!< No authentication required
    GSSAPI = 0x01,        //!< GSSAPI
    USER_PASS = 0x02,     //!< Username/password
    NO_ACCEPTABLE = 0xff, //!< No acceptable methods
};

/** Values defined for CMD in RFC1928 */
enum SOCKS5Command: uint8_t {
    CONNECT = 0x01,
    BIND = 0x02,
    UDP_ASSOCIATE = 0x03
};

/** Values defined for REP in RFC1928 */
enum SOCKS5Reply: uint8_t {
    SUCCEEDED = 0x00,        //!< Succeeded
    GENFAILURE = 0x01,       //!< General failure
    NOTALLOWED = 0x02,       //!< Connection not allowed by ruleset
    NETUNREACHABLE = 0x03,   //!< Network unreachable
    HOSTUNREACHABLE = 0x04,  //!< Network unreachable
    CONNREFUSED = 0x05,      //!< Connection refused
    TTLEXPIRED = 0x06,       //!< TTL expired
    CMDUNSUPPORTED = 0x07,   //!< Command not supported
    ATYPEUNSUPPORTED = 0x08, //!< Address type not supported
};

/** Values defined for ATYPE in RFC1928 */
enum SOCKS5Atyp: uint8_t {
    IPV4 = 0x01,
    DOMAINNAME = 0x03,
    IPV6 = 0x04,
};

/** Status codes that can be returned by InterruptibleRecv */
enum class IntrRecvError {
    OK,
    Timeout,
    Disconnected,
    NetworkError,
    Interrupted
};

/**
<<<<<<< HEAD
 * Read bytes from socket. This will either read the full number of bytes requested
 * or return False on error or timeout.
 * This function can be interrupted by calling InterruptSocks5()
=======
 * Try to read a specified number of bytes from a socket. Please read the "see
 * also" section for more detail.
>>>>>>> 61646189
 *
 * @param data The buffer where the read bytes should be stored.
 * @param len The number of bytes to read into the specified buffer.
 * @param timeout The total timeout in milliseconds for this read.
 * @param sock The socket (has to be in non-blocking mode) from which to read bytes.
 *
 * @returns An IntrRecvError indicating the resulting status of this read.
 *          IntrRecvError::OK only if all of the specified number of bytes were
 *          read.
 *
 * @see This function can be interrupted by calling InterruptSocks5(bool).
 *      Sockets can be made non-blocking with SetSocketNonBlocking(const
 *      SOCKET&, bool).
 */
static IntrRecvError InterruptibleRecv(uint8_t* data, size_t len, int timeout, const Sock& sock)
{
    int64_t curTime = GetTimeMillis();
    int64_t endTime = curTime + timeout;
    while (len > 0 && curTime < endTime) {
        ssize_t ret = sock.Recv(data, len, 0); // Optimistically try the recv first
        if (ret > 0) {
            len -= ret;
            data += ret;
        } else if (ret == 0) { // Unexpected disconnection
            return IntrRecvError::Disconnected;
        } else { // Other error or blocking
            int nErr = WSAGetLastError();
            if (nErr == WSAEINPROGRESS || nErr == WSAEWOULDBLOCK || nErr == WSAEINVAL) {
                // Only wait at most MAX_WAIT_FOR_IO at a time, unless
                // we're approaching the end of the specified total timeout
                const auto remaining = std::chrono::milliseconds{endTime - curTime};
                const auto timeout = std::min(remaining, std::chrono::milliseconds{MAX_WAIT_FOR_IO});
                if (!sock.Wait(timeout, Sock::RECV)) {
                    return IntrRecvError::NetworkError;
                }
            } else {
                return IntrRecvError::NetworkError;
            }
        }
        if (interruptSocks5Recv)
<<<<<<< HEAD
            return false;
=======
            return IntrRecvError::Interrupted;
>>>>>>> 61646189
        curTime = GetTimeMillis();
    }
    return len == 0 ? IntrRecvError::OK : IntrRecvError::Timeout;
}

/** Convert SOCKS5 reply to an error message */
static std::string Socks5ErrorString(uint8_t err)
{
    switch(err) {
        case SOCKS5Reply::GENFAILURE:
            return "general failure";
        case SOCKS5Reply::NOTALLOWED:
            return "connection not allowed";
        case SOCKS5Reply::NETUNREACHABLE:
            return "network unreachable";
        case SOCKS5Reply::HOSTUNREACHABLE:
            return "host unreachable";
        case SOCKS5Reply::CONNREFUSED:
            return "connection refused";
        case SOCKS5Reply::TTLEXPIRED:
            return "TTL expired";
        case SOCKS5Reply::CMDUNSUPPORTED:
            return "protocol error";
        case SOCKS5Reply::ATYPEUNSUPPORTED:
            return "address type not supported";
        default:
            return "unknown";
    }
}

bool Socks5(const std::string& strDest, uint16_t port, const ProxyCredentials* auth, const Sock& sock)
{
    IntrRecvError recvr;
    LogPrint(BCLog::NET, "SOCKS5 connecting %s\n", strDest);
    if (strDest.size() > 255) {
        return error("Hostname too long");
    }
    // Construct the version identifier/method selection message
    std::vector<uint8_t> vSocks5Init;
    vSocks5Init.push_back(SOCKSVersion::SOCKS5); // We want the SOCK5 protocol
    if (auth) {
        vSocks5Init.push_back(0x02); // 2 method identifiers follow...
        vSocks5Init.push_back(SOCKS5Method::NOAUTH);
        vSocks5Init.push_back(SOCKS5Method::USER_PASS);
    } else {
        vSocks5Init.push_back(0x01); // 1 method identifier follows...
        vSocks5Init.push_back(SOCKS5Method::NOAUTH);
    }
<<<<<<< HEAD
    ssize_t ret = send(hSocket, (const char*)vSocks5Init.data(), vSocks5Init.size(), MSG_NOSIGNAL);
=======
    ssize_t ret = sock.Send(vSocks5Init.data(), vSocks5Init.size(), MSG_NOSIGNAL);
>>>>>>> 61646189
    if (ret != (ssize_t)vSocks5Init.size()) {
        return error("Error sending to proxy");
    }
    uint8_t pchRet1[2];
    if ((recvr = InterruptibleRecv(pchRet1, 2, g_socks5_recv_timeout, sock)) != IntrRecvError::OK) {
        LogPrintf("Socks5() connect to %s:%d failed: InterruptibleRecv() timeout or other failure\n", strDest, port);
        return false;
    }
    if (pchRet1[0] != SOCKSVersion::SOCKS5) {
        return error("Proxy failed to initialize");
    }
    if (pchRet1[1] == SOCKS5Method::USER_PASS && auth) {
        // Perform username/password authentication (as described in RFC1929)
        std::vector<uint8_t> vAuth;
        vAuth.push_back(0x01); // Current (and only) version of user/pass subnegotiation
        if (auth->username.size() > 255 || auth->password.size() > 255)
            return error("Proxy username or password too long");
        vAuth.push_back(auth->username.size());
        vAuth.insert(vAuth.end(), auth->username.begin(), auth->username.end());
        vAuth.push_back(auth->password.size());
        vAuth.insert(vAuth.end(), auth->password.begin(), auth->password.end());
<<<<<<< HEAD
        ret = send(hSocket, (const char*)vAuth.data(), vAuth.size(), MSG_NOSIGNAL);
=======
        ret = sock.Send(vAuth.data(), vAuth.size(), MSG_NOSIGNAL);
>>>>>>> 61646189
        if (ret != (ssize_t)vAuth.size()) {
            return error("Error sending authentication to proxy");
        }
        LogPrint(BCLog::PROXY, "SOCKS5 sending proxy authentication %s:%s\n", auth->username, auth->password);
        uint8_t pchRetA[2];
        if ((recvr = InterruptibleRecv(pchRetA, 2, g_socks5_recv_timeout, sock)) != IntrRecvError::OK) {
            return error("Error reading proxy authentication response");
        }
        if (pchRetA[0] != 0x01 || pchRetA[1] != 0x00) {
            return error("Proxy authentication unsuccessful");
        }
    } else if (pchRet1[1] == SOCKS5Method::NOAUTH) {
        // Perform no authentication
    } else {
        return error("Proxy requested wrong authentication method %02x", pchRet1[1]);
    }
    std::vector<uint8_t> vSocks5;
    vSocks5.push_back(SOCKSVersion::SOCKS5); // VER protocol version
    vSocks5.push_back(SOCKS5Command::CONNECT); // CMD CONNECT
    vSocks5.push_back(0x00); // RSV Reserved must be 0
    vSocks5.push_back(SOCKS5Atyp::DOMAINNAME); // ATYP DOMAINNAME
    vSocks5.push_back(strDest.size()); // Length<=255 is checked at beginning of function
    vSocks5.insert(vSocks5.end(), strDest.begin(), strDest.end());
    vSocks5.push_back((port >> 8) & 0xFF);
    vSocks5.push_back((port >> 0) & 0xFF);
<<<<<<< HEAD
    ret = send(hSocket, (const char*)vSocks5.data(), vSocks5.size(), MSG_NOSIGNAL);
=======
    ret = sock.Send(vSocks5.data(), vSocks5.size(), MSG_NOSIGNAL);
>>>>>>> 61646189
    if (ret != (ssize_t)vSocks5.size()) {
        return error("Error sending to proxy");
    }
    uint8_t pchRet2[4];
    if ((recvr = InterruptibleRecv(pchRet2, 4, g_socks5_recv_timeout, sock)) != IntrRecvError::OK) {
        if (recvr == IntrRecvError::Timeout) {
            /* If a timeout happens here, this effectively means we timed out while connecting
             * to the remote node. This is very common for Tor, so do not print an
             * error message. */
            return false;
        } else {
            return error("Error while reading proxy response");
        }
    }
    if (pchRet2[0] != SOCKSVersion::SOCKS5) {
        return error("Proxy failed to accept request");
    }
    if (pchRet2[1] != SOCKS5Reply::SUCCEEDED) {
        // Failures to connect to a peer that are not proxy errors
        LogPrintf("Socks5() connect to %s:%d failed: %s\n", strDest, port, Socks5ErrorString(pchRet2[1]));
        return false;
    }
    if (pchRet2[2] != 0x00) { // Reserved field must be 0
        return error("Error: malformed proxy response");
    }
    uint8_t pchRet3[256];
    switch (pchRet2[3])
    {
        case SOCKS5Atyp::IPV4: recvr = InterruptibleRecv(pchRet3, 4, g_socks5_recv_timeout, sock); break;
        case SOCKS5Atyp::IPV6: recvr = InterruptibleRecv(pchRet3, 16, g_socks5_recv_timeout, sock); break;
        case SOCKS5Atyp::DOMAINNAME:
        {
            recvr = InterruptibleRecv(pchRet3, 1, g_socks5_recv_timeout, sock);
            if (recvr != IntrRecvError::OK) {
                return error("Error reading from proxy");
            }
            int nRecv = pchRet3[0];
            recvr = InterruptibleRecv(pchRet3, nRecv, g_socks5_recv_timeout, sock);
            break;
        }
        default: return error("Error: malformed proxy response");
    }
    if (recvr != IntrRecvError::OK) {
        return error("Error reading from proxy");
    }
    if ((recvr = InterruptibleRecv(pchRet3, 2, g_socks5_recv_timeout, sock)) != IntrRecvError::OK) {
        return error("Error reading from proxy");
    }
    LogPrint(BCLog::NET, "SOCKS5 connected %s\n", strDest);
    return true;
}

std::unique_ptr<Sock> CreateSockTCP(const CService& address_family)
{
    // Create a sockaddr from the specified service.
    struct sockaddr_storage sockaddr;
    socklen_t len = sizeof(sockaddr);
    if (!address_family.GetSockAddr((struct sockaddr*)&sockaddr, &len)) {
        LogPrintf("Cannot create socket for %s: unsupported network\n", address_family.ToString());
        return nullptr;
    }

    // Create a TCP socket in the address family of the specified service.
    SOCKET hSocket = socket(((struct sockaddr*)&sockaddr)->sa_family, SOCK_STREAM, IPPROTO_TCP);
    if (hSocket == INVALID_SOCKET) {
        return nullptr;
    }

    // Ensure that waiting for I/O on this socket won't result in undefined
    // behavior.
    if (!IsSelectableSocket(hSocket)) {
        CloseSocket(hSocket);
        LogPrintf("Cannot create connection: non-selectable socket created (fd >= FD_SETSIZE ?)\n");
        return nullptr;
    }

#ifdef SO_NOSIGPIPE
    int set = 1;
    // Set the no-sigpipe option on the socket for BSD systems, other UNIXes
    // should use the MSG_NOSIGNAL flag for every send.
    setsockopt(hSocket, SOL_SOCKET, SO_NOSIGPIPE, (void*)&set, sizeof(int));
#endif

    // Set the no-delay option (disable Nagle's algorithm) on the TCP socket.
    SetSocketNoDelay(hSocket);

    // Set the non-blocking option on the socket.
    if (!SetSocketNonBlocking(hSocket, true)) {
        CloseSocket(hSocket);
        LogPrintf("Error setting socket to non-blocking: %s\n", NetworkErrorString(WSAGetLastError()));
        return nullptr;
    }
    return std::make_unique<Sock>(hSocket);
}

std::function<std::unique_ptr<Sock>(const CService&)> CreateSock = CreateSockTCP;

template<typename... Args>
static void LogConnectFailure(bool manual_connection, const char* fmt, const Args&... args) {
    std::string error_message = tfm::format(fmt, args...);
    if (manual_connection) {
        LogPrintf("%s\n", error_message);
    } else {
        LogPrint(BCLog::NET, "%s\n", error_message);
    }
}

bool ConnectSocketDirectly(const CService &addrConnect, const Sock& sock, int nTimeout, bool manual_connection)
{
    // Create a sockaddr from the specified service.
    struct sockaddr_storage sockaddr;
    socklen_t len = sizeof(sockaddr);
    if (sock.Get() == INVALID_SOCKET) {
        LogPrintf("Cannot connect to %s: invalid socket\n", addrConnect.ToString());
        return false;
    }
    if (!addrConnect.GetSockAddr((struct sockaddr*)&sockaddr, &len)) {
        LogPrintf("Cannot connect to %s: unsupported network\n", addrConnect.ToString());
        return false;
    }

    // Connect to the addrConnect service on the hSocket socket.
    if (sock.Connect(reinterpret_cast<struct sockaddr*>(&sockaddr), len) == SOCKET_ERROR) {
        int nErr = WSAGetLastError();
        // WSAEINVAL is here because some legacy version of winsock uses it
        if (nErr == WSAEINPROGRESS || nErr == WSAEWOULDBLOCK || nErr == WSAEINVAL)
        {
            // Connection didn't actually fail, but is being established
            // asynchronously. Thus, use async I/O api (select/poll)
            // synchronously to check for successful connection with a timeout.
            const Sock::Event requested = Sock::RECV | Sock::SEND;
            Sock::Event occurred;
            if (!sock.Wait(std::chrono::milliseconds{nTimeout}, requested, &occurred)) {
                LogPrintf("wait for connect to %s failed: %s\n",
                          addrConnect.ToString(),
                          NetworkErrorString(WSAGetLastError()));
                return false;
            } else if (occurred == 0) {
                LogPrint(BCLog::NET, "connection attempt to %s timed out\n", addrConnect.ToString());
                return false;
            }

            // Even if the wait was successful, the connect might not
            // have been successful. The reason for this failure is hidden away
            // in the SO_ERROR for the socket in modern systems. We read it into
            // sockerr here.
            int sockerr;
            socklen_t sockerr_len = sizeof(sockerr);
            if (sock.GetSockOpt(SOL_SOCKET, SO_ERROR, (sockopt_arg_type)&sockerr, &sockerr_len) ==
                SOCKET_ERROR) {
                LogPrintf("getsockopt() for %s failed: %s\n", addrConnect.ToString(), NetworkErrorString(WSAGetLastError()));
                return false;
            }
            if (sockerr != 0) {
                LogConnectFailure(manual_connection,
                                  "connect() to %s failed after wait: %s",
                                  addrConnect.ToString(),
                                  NetworkErrorString(sockerr));
                return false;
            }
        }
#ifdef WIN32
        else if (WSAGetLastError() != WSAEISCONN)
#else
        else
#endif
        {
            LogConnectFailure(manual_connection, "connect() to %s failed: %s", addrConnect.ToString(), NetworkErrorString(WSAGetLastError()));
            return false;
        }
    }
    return true;
}

bool SetProxy(enum Network net, const proxyType &addrProxy) {
    assert(net >= 0 && net < NET_MAX);
    if (!addrProxy.IsValid())
        return false;
    LOCK(g_proxyinfo_mutex);
    proxyInfo[net] = addrProxy;
    return true;
}

bool GetProxy(enum Network net, proxyType &proxyInfoOut) {
    assert(net >= 0 && net < NET_MAX);
    LOCK(g_proxyinfo_mutex);
    if (!proxyInfo[net].IsValid())
        return false;
    proxyInfoOut = proxyInfo[net];
    return true;
}

bool SetNameProxy(const proxyType &addrProxy) {
    if (!addrProxy.IsValid())
        return false;
    LOCK(g_proxyinfo_mutex);
    nameProxy = addrProxy;
    return true;
}

bool GetNameProxy(proxyType &nameProxyOut) {
    LOCK(g_proxyinfo_mutex);
    if(!nameProxy.IsValid())
        return false;
    nameProxyOut = nameProxy;
    return true;
}

bool HaveNameProxy() {
    LOCK(g_proxyinfo_mutex);
    return nameProxy.IsValid();
}

bool IsProxy(const CNetAddr &addr) {
    LOCK(g_proxyinfo_mutex);
    for (int i = 0; i < NET_MAX; i++) {
        if (addr == static_cast<CNetAddr>(proxyInfo[i].proxy))
            return true;
    }
    return false;
}

bool ConnectThroughProxy(const proxyType& proxy, const std::string& strDest, uint16_t port, const Sock& sock, int nTimeout, bool& outProxyConnectionFailed)
{
    // first connect to proxy server
    if (!ConnectSocketDirectly(proxy.proxy, sock, nTimeout, true)) {
        outProxyConnectionFailed = true;
        return false;
    }
    // do socks negotiation
    if (proxy.randomize_credentials) {
        ProxyCredentials random_auth;
<<<<<<< HEAD
        static std::atomic_int counter;
        random_auth.username = random_auth.password = strprintf("%i", counter++);
        if (!Socks5(strDest, (unsigned short)port, &random_auth, hSocket))
=======
        static std::atomic_int counter(0);
        random_auth.username = random_auth.password = strprintf("%i", counter++);
        if (!Socks5(strDest, port, &random_auth, sock)) {
>>>>>>> 61646189
            return false;
        }
    } else {
        if (!Socks5(strDest, port, 0, sock)) {
            return false;
<<<<<<< HEAD
    }

    hSocketRet = hSocket;
    return true;
}

bool ConnectSocket(const CService &addrDest, SOCKET& hSocketRet, int nTimeout, bool *outProxyConnectionFailed)
{
    proxyType proxy;
    if (outProxyConnectionFailed)
        *outProxyConnectionFailed = false;

    if (GetProxy(addrDest.GetNetwork(), proxy))
        return ConnectThroughProxy(proxy, addrDest.ToStringIP(), addrDest.GetPort(), hSocketRet, nTimeout, outProxyConnectionFailed);
    else // no proxy needed (none set for target network)
        return ConnectSocketDirectly(addrDest, hSocketRet, nTimeout);
}

bool ConnectSocketByName(CService &addr, SOCKET& hSocketRet, const char *pszDest, int portDefault, int nTimeout, bool *outProxyConnectionFailed)
{
    std::string strDest;
    int port = portDefault;

    if (outProxyConnectionFailed)
        *outProxyConnectionFailed = false;

    SplitHostPort(std::string(pszDest), port, strDest);

    proxyType proxy;
    GetNameProxy(proxy);

    std::vector<CService> addrResolved;
    if (Lookup(strDest.c_str(), addrResolved, port, fNameLookup && !HaveNameProxy(), 256)) {
        if (addrResolved.size() > 0) {
            addr = addrResolved[GetRand(addrResolved.size())];
            return ConnectSocket(addr, hSocketRet, nTimeout);
        }
    }

    addr = CService();

    if (!HaveNameProxy())
        return false;
    return ConnectThroughProxy(proxy, strDest, port, hSocketRet, nTimeout, outProxyConnectionFailed);
}

bool LookupSubNet(const char* pszName, CSubNet& ret)
{
    std::string strSubnet(pszName);
=======
        }
    }
    return true;
}

bool LookupSubNet(const std::string& strSubnet, CSubNet& ret, DNSLookupFn dns_lookup_function)
{
    if (!ValidAsCString(strSubnet)) {
        return false;
    }
>>>>>>> 61646189
    size_t slash = strSubnet.find_last_of('/');
    std::vector<CNetAddr> vIP;

    std::string strAddress = strSubnet.substr(0, slash);
    // TODO: Use LookupHost(const std::string&, CNetAddr&, bool) instead to just get
    //       one CNetAddr.
    if (LookupHost(strAddress, vIP, 1, false, dns_lookup_function))
    {
        CNetAddr network = vIP[0];
        if (slash != strSubnet.npos)
        {
            std::string strNetmask = strSubnet.substr(slash + 1);
<<<<<<< HEAD
            int32_t n;
            // IPv4 addresses start at offset 12, and first 12 bytes must match, so just offset n
            if (ParseInt32(strNetmask, &n)) { // If valid number, assume /24 syntax
=======
            uint8_t n;
            if (ParseUInt8(strNetmask, &n)) {
                // If valid number, assume CIDR variable-length subnet masking
>>>>>>> 61646189
                ret = CSubNet(network, n);
                return ret.IsValid();
            }
            else // If not a valid number, try full netmask syntax
            {
                // Never allow lookup for netmask
<<<<<<< HEAD
                if (LookupHost(strNetmask.c_str(), vIP, 1, false)) {
=======
                if (LookupHost(strNetmask, vIP, 1, false, dns_lookup_function)) {
>>>>>>> 61646189
                    ret = CSubNet(network, vIP[0]);
                    return ret.IsValid();
                }
            }
        }
        else
        {
            ret = CSubNet(network);
            return ret.IsValid();
        }
<<<<<<< HEAD
    }
    return false;
}

#ifdef WIN32
std::string NetworkErrorString(int err)
{
    char buf[256];
    buf[0] = 0;
    if(FormatMessageA(FORMAT_MESSAGE_FROM_SYSTEM | FORMAT_MESSAGE_IGNORE_INSERTS | FORMAT_MESSAGE_MAX_WIDTH_MASK,
            NULL, err, MAKELANGID(LANG_NEUTRAL, SUBLANG_DEFAULT),
            buf, sizeof(buf), NULL))
    {
        return strprintf("%s (%d)", buf, err);
    }
    else
    {
        return strprintf("Unknown error (%d)", err);
=======
>>>>>>> 61646189
    }
    return false;
}

bool SetSocketNonBlocking(const SOCKET& hSocket, bool fNonBlocking)
{
    if (fNonBlocking) {
#ifdef WIN32
        u_long nOne = 1;
        if (ioctlsocket(hSocket, FIONBIO, &nOne) == SOCKET_ERROR) {
#else
        int fFlags = fcntl(hSocket, F_GETFL, 0);
        if (fcntl(hSocket, F_SETFL, fFlags | O_NONBLOCK) == SOCKET_ERROR) {
#endif
            return false;
        }
    } else {
#ifdef WIN32
        u_long nZero = 0;
        if (ioctlsocket(hSocket, FIONBIO, &nZero) == SOCKET_ERROR) {
#else
        int fFlags = fcntl(hSocket, F_GETFL, 0);
        if (fcntl(hSocket, F_SETFL, fFlags & ~O_NONBLOCK) == SOCKET_ERROR) {
#endif
            return false;
        }
    }

    return true;
}

<<<<<<< HEAD
=======
bool SetSocketNoDelay(const SOCKET& hSocket)
{
    int set = 1;
    int rc = setsockopt(hSocket, IPPROTO_TCP, TCP_NODELAY, (const char*)&set, sizeof(int));
    return rc == 0;
}

>>>>>>> 61646189
void InterruptSocks5(bool interrupt)
{
    interruptSocks5Recv = interrupt;
}<|MERGE_RESOLUTION|>--- conflicted
+++ resolved
@@ -1,21 +1,9 @@
 // Copyright (c) 2009-2010 Satoshi Nakamoto
-<<<<<<< HEAD
-// Copyright (c) 2009-2016 The Bitcoin Core developers
-// Distributed under the MIT software license, see the accompanying
-// file COPYING or http://www.opensource.org/licenses/mit-license.php.
-
-#ifdef HAVE_CONFIG_H
-#include <config/bitcoin-config.h>
-#endif
-
-#include "netbase.h"
-=======
 // Copyright (c) 2009-2020 The Bitcoin Core developers
 // Distributed under the MIT software license, see the accompanying
 // file COPYING or http://www.opensource.org/licenses/mit-license.php.
 
 #include <netbase.h>
->>>>>>> 61646189
 
 #include <compat.h>
 #include <sync.h>
@@ -27,14 +15,11 @@
 #include <util/time.h>
 
 #include <atomic>
-<<<<<<< HEAD
-=======
 #include <chrono>
 #include <cstdint>
 #include <functional>
 #include <limits>
 #include <memory>
->>>>>>> 61646189
 
 #ifndef WIN32
 #include <fcntl.h>
@@ -42,16 +27,8 @@
 #include <codecvt>
 #endif
 
-<<<<<<< HEAD
-#include <boost/algorithm/string/case_conv.hpp> // for to_lower()
-#include <boost/algorithm/string/predicate.hpp> // for startswith() and endswith()
-
-#if !defined(HAVE_MSG_NOSIGNAL) && !defined(MSG_NOSIGNAL)
-#define MSG_NOSIGNAL 0
-=======
 #ifdef USE_POLL
 #include <poll.h>
->>>>>>> 61646189
 #endif
 
 // Settings
@@ -62,10 +39,6 @@
 bool fNameLookup = DEFAULT_NAME_LOOKUP;
 
 // Need ample time for negotiation for very slow proxies such as Tor (milliseconds)
-<<<<<<< HEAD
-static const int SOCKS5_RECV_TIMEOUT = 20 * 1000;
-static std::atomic<bool> interruptSocks5Recv(false);
-=======
 int g_socks5_recv_timeout = 20 * 1000;
 static std::atomic<bool> interruptSocks5Recv(false);
 
@@ -110,7 +83,6 @@
 
     return resolved_addresses;
 }
->>>>>>> 61646189
 
 DNSLookupFn g_dns_lookup{WrappedGetAddrInfo};
 
@@ -181,35 +153,9 @@
         }
     }
 
-<<<<<<< HEAD
-    struct addrinfo aiHint;
-    memset(&aiHint, 0, sizeof(struct addrinfo));
-
-    aiHint.ai_socktype = SOCK_STREAM;
-    aiHint.ai_protocol = IPPROTO_TCP;
-    aiHint.ai_family = AF_UNSPEC;
-#ifdef WIN32
-    aiHint.ai_flags = fAllowLookup ? 0 : AI_NUMERICHOST;
-#else
-    aiHint.ai_flags = fAllowLookup ? AI_ADDRCONFIG : AI_NUMERICHOST;
-#endif
-    struct addrinfo *aiRes = NULL;
-    int nErr = getaddrinfo(pszName, NULL, &aiHint, &aiRes);
-    if (nErr)
-        return false;
-
-    struct addrinfo *aiTrav = aiRes;
-    while (aiTrav != NULL && (nMaxSolutions == 0 || vIP.size() < nMaxSolutions))
-    {
-        if (aiTrav->ai_family == AF_INET)
-        {
-            assert(aiTrav->ai_addrlen >= sizeof(sockaddr_in));
-            vIP.push_back(CNetAddr(((struct sockaddr_in*)(aiTrav->ai_addr))->sin_addr));
-=======
     for (const CNetAddr& resolved : dns_lookup_function(name, fAllowLookup)) {
         if (nMaxSolutions > 0 && vIP.size() >= nMaxSolutions) {
             break;
->>>>>>> 61646189
         }
         /* Never allow resolving to an internal address. Consider any such result invalid */
         if (!resolved.IsInternal()) {
@@ -235,21 +181,7 @@
     return LookupIntern(strHost, vIP, nMaxSolutions, fAllowLookup, dns_lookup_function);
 }
 
-<<<<<<< HEAD
-bool LookupHost(const char *pszName, CNetAddr& addr, bool fAllowLookup)
-{
-    std::vector<CNetAddr> vIP;
-    LookupHost(pszName, vIP, 1, fAllowLookup);
-    if(vIP.empty())
-        return false;
-    addr = vIP.front();
-    return true;
-}
-
-bool Lookup(const char *pszName, std::vector<CService>& vAddr, int portDefault, bool fAllowLookup, unsigned int nMaxSolutions)
-=======
 bool LookupHost(const std::string& name, CNetAddr& addr, bool fAllowLookup, DNSLookupFn dns_lookup_function)
->>>>>>> 61646189
 {
     if (!ValidAsCString(name)) {
         return false;
@@ -294,14 +226,6 @@
     return true;
 }
 
-<<<<<<< HEAD
-CService LookupNumeric(const char *pszName, int portDefault)
-{
-    CService addr;
-    // "1.2:345" will fail to resolve the ip, but will still set the port.
-    // If the ip fails to resolve, re-init the result.
-    if(!Lookup(pszName, addr, portDefault, false))
-=======
 CService LookupNumeric(const std::string& name, uint16_t portDefault, DNSLookupFn dns_lookup_function)
 {
     if (!ValidAsCString(name)) {
@@ -311,7 +235,6 @@
     // "1.2:345" will fail to resolve the ip, but will still set the port.
     // If the ip fails to resolve, re-init the result.
     if(!Lookup(name, addr, portDefault, false, dns_lookup_function))
->>>>>>> 61646189
         addr = CService();
     return addr;
 }
@@ -367,14 +290,8 @@
 };
 
 /**
-<<<<<<< HEAD
- * Read bytes from socket. This will either read the full number of bytes requested
- * or return False on error or timeout.
- * This function can be interrupted by calling InterruptSocks5()
-=======
  * Try to read a specified number of bytes from a socket. Please read the "see
  * also" section for more detail.
->>>>>>> 61646189
  *
  * @param data The buffer where the read bytes should be stored.
  * @param len The number of bytes to read into the specified buffer.
@@ -415,11 +332,7 @@
             }
         }
         if (interruptSocks5Recv)
-<<<<<<< HEAD
-            return false;
-=======
             return IntrRecvError::Interrupted;
->>>>>>> 61646189
         curTime = GetTimeMillis();
     }
     return len == 0 ? IntrRecvError::OK : IntrRecvError::Timeout;
@@ -468,11 +381,7 @@
         vSocks5Init.push_back(0x01); // 1 method identifier follows...
         vSocks5Init.push_back(SOCKS5Method::NOAUTH);
     }
-<<<<<<< HEAD
-    ssize_t ret = send(hSocket, (const char*)vSocks5Init.data(), vSocks5Init.size(), MSG_NOSIGNAL);
-=======
     ssize_t ret = sock.Send(vSocks5Init.data(), vSocks5Init.size(), MSG_NOSIGNAL);
->>>>>>> 61646189
     if (ret != (ssize_t)vSocks5Init.size()) {
         return error("Error sending to proxy");
     }
@@ -494,11 +403,7 @@
         vAuth.insert(vAuth.end(), auth->username.begin(), auth->username.end());
         vAuth.push_back(auth->password.size());
         vAuth.insert(vAuth.end(), auth->password.begin(), auth->password.end());
-<<<<<<< HEAD
-        ret = send(hSocket, (const char*)vAuth.data(), vAuth.size(), MSG_NOSIGNAL);
-=======
         ret = sock.Send(vAuth.data(), vAuth.size(), MSG_NOSIGNAL);
->>>>>>> 61646189
         if (ret != (ssize_t)vAuth.size()) {
             return error("Error sending authentication to proxy");
         }
@@ -524,11 +429,7 @@
     vSocks5.insert(vSocks5.end(), strDest.begin(), strDest.end());
     vSocks5.push_back((port >> 8) & 0xFF);
     vSocks5.push_back((port >> 0) & 0xFF);
-<<<<<<< HEAD
-    ret = send(hSocket, (const char*)vSocks5.data(), vSocks5.size(), MSG_NOSIGNAL);
-=======
     ret = sock.Send(vSocks5.data(), vSocks5.size(), MSG_NOSIGNAL);
->>>>>>> 61646189
     if (ret != (ssize_t)vSocks5.size()) {
         return error("Error sending to proxy");
     }
@@ -761,71 +662,14 @@
     // do socks negotiation
     if (proxy.randomize_credentials) {
         ProxyCredentials random_auth;
-<<<<<<< HEAD
-        static std::atomic_int counter;
-        random_auth.username = random_auth.password = strprintf("%i", counter++);
-        if (!Socks5(strDest, (unsigned short)port, &random_auth, hSocket))
-=======
         static std::atomic_int counter(0);
         random_auth.username = random_auth.password = strprintf("%i", counter++);
         if (!Socks5(strDest, port, &random_auth, sock)) {
->>>>>>> 61646189
             return false;
         }
     } else {
         if (!Socks5(strDest, port, 0, sock)) {
             return false;
-<<<<<<< HEAD
-    }
-
-    hSocketRet = hSocket;
-    return true;
-}
-
-bool ConnectSocket(const CService &addrDest, SOCKET& hSocketRet, int nTimeout, bool *outProxyConnectionFailed)
-{
-    proxyType proxy;
-    if (outProxyConnectionFailed)
-        *outProxyConnectionFailed = false;
-
-    if (GetProxy(addrDest.GetNetwork(), proxy))
-        return ConnectThroughProxy(proxy, addrDest.ToStringIP(), addrDest.GetPort(), hSocketRet, nTimeout, outProxyConnectionFailed);
-    else // no proxy needed (none set for target network)
-        return ConnectSocketDirectly(addrDest, hSocketRet, nTimeout);
-}
-
-bool ConnectSocketByName(CService &addr, SOCKET& hSocketRet, const char *pszDest, int portDefault, int nTimeout, bool *outProxyConnectionFailed)
-{
-    std::string strDest;
-    int port = portDefault;
-
-    if (outProxyConnectionFailed)
-        *outProxyConnectionFailed = false;
-
-    SplitHostPort(std::string(pszDest), port, strDest);
-
-    proxyType proxy;
-    GetNameProxy(proxy);
-
-    std::vector<CService> addrResolved;
-    if (Lookup(strDest.c_str(), addrResolved, port, fNameLookup && !HaveNameProxy(), 256)) {
-        if (addrResolved.size() > 0) {
-            addr = addrResolved[GetRand(addrResolved.size())];
-            return ConnectSocket(addr, hSocketRet, nTimeout);
-        }
-    }
-
-    addr = CService();
-
-    if (!HaveNameProxy())
-        return false;
-    return ConnectThroughProxy(proxy, strDest, port, hSocketRet, nTimeout, outProxyConnectionFailed);
-}
-
-bool LookupSubNet(const char* pszName, CSubNet& ret)
-{
-    std::string strSubnet(pszName);
-=======
         }
     }
     return true;
@@ -836,7 +680,6 @@
     if (!ValidAsCString(strSubnet)) {
         return false;
     }
->>>>>>> 61646189
     size_t slash = strSubnet.find_last_of('/');
     std::vector<CNetAddr> vIP;
 
@@ -849,26 +692,16 @@
         if (slash != strSubnet.npos)
         {
             std::string strNetmask = strSubnet.substr(slash + 1);
-<<<<<<< HEAD
-            int32_t n;
-            // IPv4 addresses start at offset 12, and first 12 bytes must match, so just offset n
-            if (ParseInt32(strNetmask, &n)) { // If valid number, assume /24 syntax
-=======
             uint8_t n;
             if (ParseUInt8(strNetmask, &n)) {
                 // If valid number, assume CIDR variable-length subnet masking
->>>>>>> 61646189
                 ret = CSubNet(network, n);
                 return ret.IsValid();
             }
             else // If not a valid number, try full netmask syntax
             {
                 // Never allow lookup for netmask
-<<<<<<< HEAD
-                if (LookupHost(strNetmask.c_str(), vIP, 1, false)) {
-=======
                 if (LookupHost(strNetmask, vIP, 1, false, dns_lookup_function)) {
->>>>>>> 61646189
                     ret = CSubNet(network, vIP[0]);
                     return ret.IsValid();
                 }
@@ -879,27 +712,6 @@
             ret = CSubNet(network);
             return ret.IsValid();
         }
-<<<<<<< HEAD
-    }
-    return false;
-}
-
-#ifdef WIN32
-std::string NetworkErrorString(int err)
-{
-    char buf[256];
-    buf[0] = 0;
-    if(FormatMessageA(FORMAT_MESSAGE_FROM_SYSTEM | FORMAT_MESSAGE_IGNORE_INSERTS | FORMAT_MESSAGE_MAX_WIDTH_MASK,
-            NULL, err, MAKELANGID(LANG_NEUTRAL, SUBLANG_DEFAULT),
-            buf, sizeof(buf), NULL))
-    {
-        return strprintf("%s (%d)", buf, err);
-    }
-    else
-    {
-        return strprintf("Unknown error (%d)", err);
-=======
->>>>>>> 61646189
     }
     return false;
 }
@@ -931,8 +743,6 @@
     return true;
 }
 
-<<<<<<< HEAD
-=======
 bool SetSocketNoDelay(const SOCKET& hSocket)
 {
     int set = 1;
@@ -940,7 +750,6 @@
     return rc == 0;
 }
 
->>>>>>> 61646189
 void InterruptSocks5(bool interrupt)
 {
     interruptSocks5Recv = interrupt;
