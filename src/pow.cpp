--- conflicted
+++ resolved
@@ -5,23 +5,13 @@
 
 #include <pow.h>
 
-<<<<<<< HEAD
-#include "arith_uint256.h"
-#include "chain.h"
-#include "primitives/block.h"
-#include "uint256.h"
-#include "util.h"
-#include <stdio.h>
-=======
 #include <arith_uint256.h>
 #include <chain.h>
 #include <primitives/block.h>
 #include <uint256.h>
->>>>>>> 61646189
 
 static arith_uint256 GetTargetLimit(int64_t nTime, const Consensus::Params& params, bool fProofOfStake)
 {
-<<<<<<< HEAD
     uint256 nLimit;
 
     if (fProofOfStake) {
@@ -36,47 +26,27 @@
     return UintToArith256(nLimit);
 }
 
-unsigned int GetNextTargetRequired(const CBlockIndex* pindexLast, const CBlockHeader *pblock, const Consensus::Params& params, bool fProofOfStake)
+unsigned int GetNextTargetRequired(const CBlockIndex* pindexLast, const Consensus::Params& params, bool fProofOfStake)
 {
-    unsigned int nTargetLimit = GetTargetLimit(pindexLast->GetBlockTime(), params, fProofOfStake).GetCompact();
-
     // Genesis block
     if (pindexLast == NULL)
         return UintToArith256(params.powLimit).GetCompact();
 
     const CBlockIndex* pindexPrev = GetLastBlockIndex(pindexLast, fProofOfStake);
-=======
-    assert(pindexLast != nullptr);
-    unsigned int nProofOfWorkLimit = UintToArith256(params.powLimit).GetCompact();
-
-    // Only change once per difficulty adjustment interval
-    if ((pindexLast->nHeight+1) % params.DifficultyAdjustmentInterval() != 0)
-    {
-        if (params.fPowAllowMinDifficultyBlocks)
-        {
-            // Special difficulty rule for testnet:
-            // If the new block's timestamp is more than 2* 10 minutes
-            // then allow mining of a min-difficulty block.
-            if (pblock->GetBlockTime() > pindexLast->GetBlockTime() + params.nPowTargetSpacing*2)
-                return nProofOfWorkLimit;
-            else
-            {
-                // Return the last non-special-min-difficulty-rules-block
-                const CBlockIndex* pindex = pindexLast;
-                while (pindex->pprev && pindex->nHeight % params.DifficultyAdjustmentInterval() != 0 && pindex->nBits == nProofOfWorkLimit)
-                    pindex = pindex->pprev;
-                return pindex->nBits;
-            }
-        }
-        return pindexLast->nBits;
-    }
->>>>>>> 61646189
+    unsigned int nTargetLimit = GetTargetLimit(pindexLast->GetBlockTime(), params, fProofOfStake).GetCompact();
 
     if (pindexPrev->pprev == NULL)
         return nTargetLimit; // first block
     const CBlockIndex* pindexPrevPrev = GetLastBlockIndex(pindexPrev->pprev, fProofOfStake);
     if (pindexPrevPrev->pprev == NULL)
         return nTargetLimit; // second block
+
+    // Mindiff for regtest
+    if (Params().NetworkIDString() == CBaseChainParams::REGTEST) {
+        arith_uint256 lowDiff;
+        lowDiff.SetCompact(0x207fffff);
+        return lowDiff.GetCompact();
+    }
 
     return CalculateNextTargetRequired(pindexPrev, pindexPrevPrev->GetBlockTime(), params, fProofOfStake);
 }
