--- conflicted
+++ resolved
@@ -9,11 +9,8 @@
 #include "chain.h"
 #include "primitives/block.h"
 #include "uint256.h"
-<<<<<<< HEAD
 #include "util.h"
 #include <stdio.h>
-=======
->>>>>>> b6548420
 
 static arith_uint256 GetTargetLimit(int64_t nTime, const Consensus::Params& params, bool fProofOfStake)
 {
@@ -64,7 +61,6 @@
     int64_t nActualSpacing = pindexLast->GetBlockTime() - nFirstBlockTime;
 
     // Limit adjustment step
-<<<<<<< HEAD
     if (pindexLast->GetBlockTime() > params.nProtocolV1RetargetingFixedTime && nActualSpacing < 0)
         nActualSpacing = nTargetSpacing;
     if (pindexLast->GetBlockTime() > params.nProtocolV3Time && nActualSpacing > nTargetSpacing*10)
@@ -80,23 +76,6 @@
 
     if (bnNew <= 0 || bnNew > bnTargetLimit)
         bnNew = bnTargetLimit;
-=======
-    int64_t nActualTimespan = pindexLast->GetBlockTime() - nFirstBlockTime;
-    if (nActualTimespan < params.nPowTargetTimespan/4)
-        nActualTimespan = params.nPowTargetTimespan/4;
-    if (nActualTimespan > params.nPowTargetTimespan*4)
-        nActualTimespan = params.nPowTargetTimespan*4;
-
-    // Retarget
-    const arith_uint256 bnPowLimit = UintToArith256(params.powLimit);
-    arith_uint256 bnNew;
-    bnNew.SetCompact(pindexLast->nBits);
-    bnNew *= nActualTimespan;
-    bnNew /= params.nPowTargetTimespan;
-
-    if (bnNew > bnPowLimit)
-        bnNew = bnPowLimit;
->>>>>>> b6548420
 
     return bnNew.GetCompact();
 }
