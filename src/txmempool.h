// Copyright (c) 2009-2010 Satoshi Nakamoto
// Copyright (c) 2009-2020 The Bitcoin Core developers
// Distributed under the MIT software license, see the accompanying
// file COPYING or http://www.opensource.org/licenses/mit-license.php.

#ifndef BITCOIN_TXMEMPOOL_H
#define BITCOIN_TXMEMPOOL_H

#include <atomic>
#include <map>
#include <optional>
#include <set>
#include <string>
#include <utility>
#include <vector>

#include <amount.h>
#include <coins.h>
#include <indirectmap.h>
#include <policy/feerate.h>
#include <primitives/transaction.h>
#include <random.h>
#include <sync.h>
#include <util/epochguard.h>
#include <util/hasher.h>

#include <boost/multi_index_container.hpp>
#include <boost/multi_index/hashed_index.hpp>
#include <boost/multi_index/ordered_index.hpp>
#include <boost/multi_index/sequenced_index.hpp>

class CBlockIndex;
class CChainState;
extern RecursiveMutex cs_main;

/** Fake height value used in Coin to signify they are only in the memory pool (since 0.8) */
static const uint32_t MEMPOOL_HEIGHT = 0x7FFFFFFF;

struct LockPoints
{
    // Will be set to the blockchain height and median time past
    // values that would be necessary to satisfy all relative locktime
    // constraints (BIP68) of this tx given our view of block chain history
    int height;
    int64_t time;
    // As long as the current chain descends from the highest height block
    // containing one of the inputs used in the calculation, then the cached
    // values are still valid even after a reorg.
    CBlockIndex* maxInputBlock;

    LockPoints() : height(0), time(0), maxInputBlock(nullptr) { }
};

struct CompareIteratorByHash {
    // SFINAE for T where T is either a pointer type (e.g., a txiter) or a reference_wrapper<T>
    // (e.g. a wrapped CTxMemPoolEntry&)
    template <typename T>
    bool operator()(const std::reference_wrapper<T>& a, const std::reference_wrapper<T>& b) const
    {
        return a.get().GetTx().GetHash() < b.get().GetTx().GetHash();
    }
    template <typename T>
    bool operator()(const T& a, const T& b) const
    {
        return a->GetTx().GetHash() < b->GetTx().GetHash();
    }
};

/** \class CTxMemPoolEntry
 *
 * CTxMemPoolEntry stores data about the corresponding transaction, as well
 * as data about all in-mempool transactions that depend on the transaction
 * ("descendant" transactions).
 *
 * When a new entry is added to the mempool, we update the descendant state
 * (nCountWithDescendants, nSizeWithDescendants, and nModFeesWithDescendants) for
 * all ancestors of the newly added transaction.
 *
 */

class CTxMemPoolEntry
{
public:
    typedef std::reference_wrapper<const CTxMemPoolEntry> CTxMemPoolEntryRef;
    // two aliases, should the types ever diverge
    typedef std::set<CTxMemPoolEntryRef, CompareIteratorByHash> Parents;
    typedef std::set<CTxMemPoolEntryRef, CompareIteratorByHash> Children;

private:
<<<<<<< HEAD
    std::shared_ptr<const CTransaction> tx;
    CAmount nFee;              //!< Cached to avoid expensive parent-transaction lookups
    size_t nTxSize;            //!< ... and avoid recomputing tx size
    size_t nModSize;           //!< ... and modified size for priority
    size_t nUsageSize;         //!< ... and total memory usage
    int64_t nTime;             //!< Local time when entering the mempool
    double entryPriority;      //!< Priority when entering the mempool
    unsigned int entryHeight;  //!< Chain height when entering the mempool
    bool hadNoDependencies;    //!< Not dependent on any other txs when it entered the mempool
    CAmount inChainInputValue; //!< Sum of all txin values that are already in blockchain
    bool spendsCoinbase;       //!< keep track of transactions that spend a coinbase
    int64_t sigOpCount;        //!< Total sigop plus P2SH sigops count
=======
    const CTransactionRef tx;
    mutable Parents m_parents;
    mutable Children m_children;
    const CAmount nFee;             //!< Cached to avoid expensive parent-transaction lookups
    const size_t nTxWeight;         //!< ... and avoid recomputing tx weight (also used for GetTxSize())
    const size_t nUsageSize;        //!< ... and total memory usage
    const int64_t nTime;            //!< Local time when entering the mempool
    const unsigned int entryHeight; //!< Chain height when entering the mempool
    const bool spendsCoinbase;      //!< keep track of transactions that spend a coinbase
    const int64_t sigOpCost;        //!< Total sigop cost
>>>>>>> 61646189
    int64_t feeDelta;          //!< Used for determining the priority of the transaction for mining in a block
    LockPoints lockPoints;     //!< Track the height and time at which tx was final

    // Information about descendants of this transaction that are in the
    // mempool; if we remove this transaction we must remove all of these
    // descendants as well.
    uint64_t nCountWithDescendants;  //!< number of descendant transactions
    uint64_t nSizeWithDescendants;   //!< ... and size
    CAmount nModFeesWithDescendants; //!< ... and total fees (all including us)

    // Analogous statistics for ancestor transactions
    uint64_t nCountWithAncestors;
    uint64_t nSizeWithAncestors;
    CAmount nModFeesWithAncestors;
    int64_t nSigOpCountWithAncestors;

public:
    CTxMemPoolEntry(const CTransactionRef& _tx, const CAmount& _nFee,
                    int64_t _nTime, unsigned int _entryHeight,
                    bool spendsCoinbase,
                    int64_t nSigOpsCost, LockPoints lp);

    const CTransaction& GetTx() const { return *this->tx; }
    CTransactionRef GetSharedTx() const { return this->tx; }
    const CAmount& GetFee() const { return nFee; }
<<<<<<< HEAD
    size_t GetTxSize() const { return nTxSize; }
    int64_t GetTime() const { return nTime; }
    unsigned int GetHeight() const { return entryHeight; }
    bool WasClearAtEntry() const { return hadNoDependencies; }
    int64_t GetSigOpCount() const { return sigOpCount; }
=======
    size_t GetTxSize() const;
    size_t GetTxWeight() const { return nTxWeight; }
    std::chrono::seconds GetTime() const { return std::chrono::seconds{nTime}; }
    unsigned int GetHeight() const { return entryHeight; }
    int64_t GetSigOpCost() const { return sigOpCost; }
>>>>>>> 61646189
    int64_t GetModifiedFee() const { return nFee + feeDelta; }
    size_t DynamicMemoryUsage() const { return nUsageSize; }
    const LockPoints& GetLockPoints() const { return lockPoints; }

    // Adjusts the descendant state.
    void UpdateDescendantState(int64_t modifySize, CAmount modifyFee, int64_t modifyCount);
    // Adjusts the ancestor state
    void UpdateAncestorState(int64_t modifySize, CAmount modifyFee, int64_t modifyCount, int64_t modifySigOps);
    // Updates the fee delta used for mining priority score, and the
    // modified fees with descendants.
    void UpdateFeeDelta(int64_t feeDelta);
    // Update the LockPoints after a reorg
    void UpdateLockPoints(const LockPoints& lp);

    uint64_t GetCountWithDescendants() const { return nCountWithDescendants; }
    uint64_t GetSizeWithDescendants() const { return nSizeWithDescendants; }
    CAmount GetModFeesWithDescendants() const { return nModFeesWithDescendants; }

    bool GetSpendsCoinbase() const { return spendsCoinbase; }

    uint64_t GetCountWithAncestors() const { return nCountWithAncestors; }
    uint64_t GetSizeWithAncestors() const { return nSizeWithAncestors; }
    CAmount GetModFeesWithAncestors() const { return nModFeesWithAncestors; }
    int64_t GetSigOpCountWithAncestors() const { return nSigOpCountWithAncestors; }

    const Parents& GetMemPoolParentsConst() const { return m_parents; }
    const Children& GetMemPoolChildrenConst() const { return m_children; }
    Parents& GetMemPoolParents() const { return m_parents; }
    Children& GetMemPoolChildren() const { return m_children; }

    mutable size_t vTxHashesIdx; //!< Index in mempool's vTxHashes
    mutable Epoch::Marker m_epoch_marker; //!< epoch when last touched, useful for graph algorithms
};

// Helpers for modifying CTxMemPool::mapTx, which is a boost multi_index.
struct update_descendant_state
{
    update_descendant_state(int64_t _modifySize, CAmount _modifyFee, int64_t _modifyCount) :
        modifySize(_modifySize), modifyFee(_modifyFee), modifyCount(_modifyCount)
    {}

    void operator() (CTxMemPoolEntry &e)
        { e.UpdateDescendantState(modifySize, modifyFee, modifyCount); }

    private:
        int64_t modifySize;
        CAmount modifyFee;
        int64_t modifyCount;
};

struct update_ancestor_state
{
    update_ancestor_state(int64_t _modifySize, CAmount _modifyFee, int64_t _modifyCount, int64_t _modifySigOpsCost) :
        modifySize(_modifySize), modifyFee(_modifyFee), modifyCount(_modifyCount), modifySigOpsCost(_modifySigOpsCost)
    {}

    void operator() (CTxMemPoolEntry &e)
        { e.UpdateAncestorState(modifySize, modifyFee, modifyCount, modifySigOpsCost); }

    private:
        int64_t modifySize;
        CAmount modifyFee;
        int64_t modifyCount;
        int64_t modifySigOpsCost;
};

struct update_fee_delta
{
    explicit update_fee_delta(int64_t _feeDelta) : feeDelta(_feeDelta) { }

    void operator() (CTxMemPoolEntry &e) { e.UpdateFeeDelta(feeDelta); }

private:
    int64_t feeDelta;
};

struct update_lock_points
{
    explicit update_lock_points(const LockPoints& _lp) : lp(_lp) { }

    void operator() (CTxMemPoolEntry &e) { e.UpdateLockPoints(lp); }

private:
    const LockPoints& lp;
};

// extracts a transaction hash from CTxMemPoolEntry or CTransactionRef
struct mempoolentry_txid
{
    typedef uint256 result_type;
    result_type operator() (const CTxMemPoolEntry &entry) const
    {
        return entry.GetTx().GetHash();
    }

    result_type operator() (const CTransactionRef& tx) const
    {
        return tx->GetHash();
    }
};

// extracts a transaction witness-hash from CTxMemPoolEntry or CTransactionRef
struct mempoolentry_wtxid
{
    typedef uint256 result_type;
    result_type operator() (const CTxMemPoolEntry &entry) const
    {
        return entry.GetTx().GetWitnessHash();
    }

    result_type operator() (const CTransactionRef& tx) const
    {
        return tx->GetWitnessHash();
    }
};


/** \class CompareTxMemPoolEntryByDescendantScore
 *
 *  Sort an entry by max(score/size of entry's tx, score/size with all descendants).
 */
class CompareTxMemPoolEntryByDescendantScore
{
public:
    bool operator()(const CTxMemPoolEntry& a, const CTxMemPoolEntry& b) const
    {
        double a_mod_fee, a_size, b_mod_fee, b_size;

        GetModFeeAndSize(a, a_mod_fee, a_size);
        GetModFeeAndSize(b, b_mod_fee, b_size);

        // Avoid division by rewriting (a/b > c/d) as (a*d > c*b).
        double f1 = a_mod_fee * b_size;
        double f2 = a_size * b_mod_fee;

        if (f1 == f2) {
            return a.GetTime() >= b.GetTime();
        }
        return f1 < f2;
    }

<<<<<<< HEAD
    // Calculate which score to use for an entry (avoiding division).
    bool UseDescendantScore(const CTxMemPoolEntry &a) const
=======
    // Return the fee/size we're using for sorting this entry.
    void GetModFeeAndSize(const CTxMemPoolEntry &a, double &mod_fee, double &size) const
>>>>>>> 61646189
    {
        // Compare feerate with descendants to feerate of the transaction, and
        // return the fee/size for the max.
        double f1 = (double)a.GetModifiedFee() * a.GetSizeWithDescendants();
        double f2 = (double)a.GetModFeesWithDescendants() * a.GetTxSize();

        if (f2 > f1) {
            mod_fee = a.GetModFeesWithDescendants();
            size = a.GetSizeWithDescendants();
        } else {
            mod_fee = a.GetModifiedFee();
            size = a.GetTxSize();
        }
    }
};

/** \class CompareTxMemPoolEntryByScore
 *
 *  Sort by feerate of entry (fee/size) in descending order
 *  This is only used for transaction relay, so we use GetFee()
 *  instead of GetModifiedFee() to avoid leaking prioritization
 *  information via the sort order.
 */
class CompareTxMemPoolEntryByScore
{
public:
    bool operator()(const CTxMemPoolEntry& a, const CTxMemPoolEntry& b) const
    {
        double f1 = (double)a.GetFee() * b.GetTxSize();
        double f2 = (double)b.GetFee() * a.GetTxSize();
        if (f1 == f2) {
            return b.GetTx().GetHash() < a.GetTx().GetHash();
        }
        return f1 > f2;
    }
};

class CompareTxMemPoolEntryByEntryTime
{
public:
    bool operator()(const CTxMemPoolEntry& a, const CTxMemPoolEntry& b) const
    {
        return a.GetTime() < b.GetTime();
    }
};

/** \class CompareTxMemPoolEntryByAncestorScore
 *
 *  Sort an entry by min(score/size of entry's tx, score/size with all ancestors).
 */
class CompareTxMemPoolEntryByAncestorFee
{
public:
<<<<<<< HEAD
    bool operator()(const CTxMemPoolEntry& a, const CTxMemPoolEntry& b) const
=======
    template<typename T>
    bool operator()(const T& a, const T& b) const
>>>>>>> 61646189
    {
        double a_mod_fee, a_size, b_mod_fee, b_size;

        GetModFeeAndSize(a, a_mod_fee, a_size);
        GetModFeeAndSize(b, b_mod_fee, b_size);

        // Avoid division by rewriting (a/b > c/d) as (a*d > c*b).
        double f1 = a_mod_fee * b_size;
        double f2 = a_size * b_mod_fee;

        if (f1 == f2) {
            return a.GetTx().GetHash() < b.GetTx().GetHash();
        }
        return f1 > f2;
    }

    // Return the fee/size we're using for sorting this entry.
    template <typename T>
    void GetModFeeAndSize(const T &a, double &mod_fee, double &size) const
    {
        // Compare feerate with ancestors to feerate of the transaction, and
        // return the fee/size for the min.
        double f1 = (double)a.GetModifiedFee() * a.GetSizeWithAncestors();
        double f2 = (double)a.GetModFeesWithAncestors() * a.GetTxSize();

        if (f1 > f2) {
            mod_fee = a.GetModFeesWithAncestors();
            size = a.GetSizeWithAncestors();
        } else {
            mod_fee = a.GetModifiedFee();
            size = a.GetTxSize();
        }
    }
};

// Multi_index tag names
struct descendant_score {};
struct entry_time {};
struct ancestor_score {};
struct index_by_wtxid {};

class CBlockPolicyEstimator;

/**
 * Information about a mempool transaction.
 */
struct TxMempoolInfo
{
    /** The transaction itself */
    CTransactionRef tx;

    /** Time the transaction entered the mempool. */
    std::chrono::seconds m_time;

    /** Fee of the transaction. */
    CAmount fee;

    /** Virtual size of the transaction. */
    size_t vsize;

    /** The fee delta. */
    int64_t nFeeDelta;
};

/** Reason why a transaction was removed from the mempool,
 * this is passed to the notification signal.
 */
enum class MemPoolRemovalReason {
    EXPIRY,      //!< Expired from mempool
    SIZELIMIT,   //!< Removed in size limiting
    REORG,       //!< Removed for reorganization
    BLOCK,       //!< Removed for block
    CONFLICT,    //!< Removed for conflict with in-block transaction
    REPLACED,    //!< Removed for replacement
};

/**
 * CTxMemPool stores valid-according-to-the-current-best-chain transactions
 * that may be included in the next block.
 *
 * Transactions are added when they are seen on the network (or created by the
 * local node), but not all transactions seen are added to the pool. For
 * example, the following new transactions will not be added to the mempool:
 * - a transaction which doesn't meet the minimum fee requirements.
 * - a new transaction that double-spends an input of a transaction already in
 * the pool where the new transaction does not meet the Replace-By-Fee
 * requirements as defined in BIP 125.
 * - a non-standard transaction.
 *
 * CTxMemPool::mapTx, and CTxMemPoolEntry bookkeeping:
 *
 * mapTx is a boost::multi_index that sorts the mempool on 5 criteria:
 * - transaction hash (txid)
 * - witness-transaction hash (wtxid)
 * - descendant feerate [we use max(feerate of tx, feerate of tx with all descendants)]
 * - time in mempool
 * - ancestor feerate [we use min(feerate of tx, feerate of tx with all unconfirmed ancestors)]
 *
 * Note: the term "descendant" refers to in-mempool transactions that depend on
 * this one, while "ancestor" refers to in-mempool transactions that a given
 * transaction depends on.
 *
 * In order for the feerate sort to remain correct, we must update transactions
 * in the mempool when new descendants arrive.  To facilitate this, we track
 * the set of in-mempool direct parents and direct children in mapLinks.  Within
 * each CTxMemPoolEntry, we track the size and fees of all descendants.
 *
 * Usually when a new transaction is added to the mempool, it has no in-mempool
 * children (because any such children would be an orphan).  So in
 * addUnchecked(), we:
 * - update a new entry's setMemPoolParents to include all in-mempool parents
 * - update the new entry's direct parents to include the new tx as a child
 * - update all ancestors of the transaction to include the new tx's size/fee
 *
 * When a transaction is removed from the mempool, we must:
 * - update all in-mempool parents to not track the tx in setMemPoolChildren
 * - update all ancestors to not include the tx's size/fees in descendant state
 * - update all in-mempool children to not include it as a parent
 *
 * These happen in UpdateForRemoveFromMempool().  (Note that when removing a
 * transaction along with its descendants, we must calculate that set of
 * transactions to be removed before doing the removal, or else the mempool can
 * be in an inconsistent state where it's impossible to walk the ancestors of
 * a transaction.)
 *
 * In the event of a reorg, the assumption that a newly added tx has no
 * in-mempool children is false.  In particular, the mempool is in an
 * inconsistent state while new transactions are being added, because there may
 * be descendant transactions of a tx coming from a disconnected block that are
 * unreachable from just looking at transactions in the mempool (the linking
 * transactions may also be in the disconnected block, waiting to be added).
 * Because of this, there's not much benefit in trying to search for in-mempool
 * children in addUnchecked().  Instead, in the special case of transactions
 * being added from a disconnected block, we require the caller to clean up the
 * state, to account for in-mempool, out-of-block descendants for all the
 * in-block transactions by calling UpdateTransactionsFromBlock().  Note that
 * until this is called, the mempool state is not consistent, and in particular
 * mapLinks may not be correct (and therefore functions like
 * CalculateMemPoolAncestors() and CalculateDescendants() that rely
 * on them to walk the mempool are not generally safe to use).
 *
 * Computational limits:
 *
 * Updating all in-mempool ancestors of a newly added transaction can be slow,
 * if no bound exists on how many in-mempool ancestors there may be.
 * CalculateMemPoolAncestors() takes configurable limits that are designed to
 * prevent these calculations from being too CPU intensive.
 *
 */
class CTxMemPool
{
protected:
    const int m_check_ratio; //!< Value n means that 1 times in n we check.
    std::atomic<unsigned int> nTransactionsUpdated{0}; //!< Used by getblocktemplate to trigger CreateNewBlock() invocation
    CBlockPolicyEstimator* const minerPolicyEstimator;

    uint64_t totalTxSize GUARDED_BY(cs);      //!< sum of all mempool tx's virtual sizes. Differs from serialized tx size since witness data is discounted. Defined in BIP 141.
    CAmount m_total_fee GUARDED_BY(cs);       //!< sum of all mempool tx's fees (NOT modified fee)
    uint64_t cachedInnerUsage GUARDED_BY(cs); //!< sum of dynamic memory usage of all the map elements (NOT the maps themselves)

    mutable int64_t lastRollingFeeUpdate GUARDED_BY(cs);
    mutable bool blockSinceLastRollingFeeBump GUARDED_BY(cs);
    mutable double rollingMinimumFeeRate GUARDED_BY(cs); //!< minimum fee to get into the pool, decreases exponentially
    mutable Epoch m_epoch GUARDED_BY(cs);

    // In-memory counter for external mempool tracking purposes.
    // This number is incremented once every time a transaction
    // is added or removed from the mempool for any reason.
    mutable uint64_t m_sequence_number GUARDED_BY(cs){1};

    void trackPackageRemoved(const CFeeRate& rate) EXCLUSIVE_LOCKS_REQUIRED(cs);

    bool m_is_loaded GUARDED_BY(cs){false};

public:

    static const int ROLLING_FEE_HALFLIFE = 60 * 60 * 12; // public only for testing

    typedef boost::multi_index_container<
        CTxMemPoolEntry,
        boost::multi_index::indexed_by<
            // sorted by txid
            boost::multi_index::hashed_unique<mempoolentry_txid, SaltedTxidHasher>,
            // sorted by wtxid
            boost::multi_index::hashed_unique<
                boost::multi_index::tag<index_by_wtxid>,
                mempoolentry_wtxid,
                SaltedTxidHasher
            >,
            // sorted by fee rate
            boost::multi_index::ordered_non_unique<
                boost::multi_index::tag<descendant_score>,
                boost::multi_index::identity<CTxMemPoolEntry>,
                CompareTxMemPoolEntryByDescendantScore
            >,
            // sorted by entry time
            boost::multi_index::ordered_non_unique<
                boost::multi_index::tag<entry_time>,
                boost::multi_index::identity<CTxMemPoolEntry>,
                CompareTxMemPoolEntryByEntryTime
            >,
            // sorted by fee rate with ancestors
            boost::multi_index::ordered_non_unique<
                boost::multi_index::tag<ancestor_score>,
                boost::multi_index::identity<CTxMemPoolEntry>,
                CompareTxMemPoolEntryByAncestorFee
            >
        >
    > indexed_transaction_set;

    /**
     * This mutex needs to be locked when accessing `mapTx` or other members
     * that are guarded by it.
     *
     * @par Consistency guarantees
     *
     * By design, it is guaranteed that:
     *
     * 1. Locking both `cs_main` and `mempool.cs` will give a view of mempool
     *    that is consistent with current chain tip (`::ChainActive()` and
     *    `CoinsTip()`) and is fully populated. Fully populated means that if the
     *    current active chain is missing transactions that were present in a
     *    previously active chain, all the missing transactions will have been
     *    re-added to the mempool and should be present if they meet size and
     *    consistency constraints.
     *
     * 2. Locking `mempool.cs` without `cs_main` will give a view of a mempool
     *    consistent with some chain that was active since `cs_main` was last
     *    locked, and that is fully populated as described above. It is ok for
     *    code that only needs to query or remove transactions from the mempool
     *    to lock just `mempool.cs` without `cs_main`.
     *
     * To provide these guarantees, it is necessary to lock both `cs_main` and
     * `mempool.cs` whenever adding transactions to the mempool and whenever
     * changing the chain tip. It's necessary to keep both mutexes locked until
     * the mempool is consistent with the new chain tip and fully populated.
     */
    mutable RecursiveMutex cs;
    indexed_transaction_set mapTx GUARDED_BY(cs);

    using txiter = indexed_transaction_set::nth_index<0>::type::const_iterator;
    std::vector<std::pair<uint256, txiter>> vTxHashes GUARDED_BY(cs); //!< All tx witness hashes/entries in mapTx, in random order

    typedef std::set<txiter, CompareIteratorByHash> setEntries;

    uint64_t CalculateDescendantMaximum(txiter entry) const EXCLUSIVE_LOCKS_REQUIRED(cs);
private:
    typedef std::map<txiter, setEntries, CompareIteratorByHash> cacheMap;


    void UpdateParent(txiter entry, txiter parent, bool add) EXCLUSIVE_LOCKS_REQUIRED(cs);
    void UpdateChild(txiter entry, txiter child, bool add) EXCLUSIVE_LOCKS_REQUIRED(cs);

    std::vector<indexed_transaction_set::const_iterator> GetSortedDepthAndScore() const EXCLUSIVE_LOCKS_REQUIRED(cs);

    /**
     * Track locally submitted transactions to periodically retry initial broadcast.
     */
    std::set<uint256> m_unbroadcast_txids GUARDED_BY(cs);

public:
    indirectmap<COutPoint, const CTransaction*> mapNextTx GUARDED_BY(cs);
    std::map<uint256, CAmount> mapDeltas GUARDED_BY(cs);

    /** Create a new CTxMemPool.
     * Sanity checks will be off by default for performance, because otherwise
     * accepting transactions becomes O(N^2) where N is the number of transactions
     * in the pool.
     *
     * @param[in] estimator is used to estimate appropriate transaction fees.
     * @param[in] check_ratio is the ratio used to determine how often sanity checks will run.
     */
    explicit CTxMemPool(CBlockPolicyEstimator* estimator = nullptr, int check_ratio = 0);

    /**
     * If sanity-checking is turned on, check makes sure the pool is
     * consistent (does not contain two transactions that spend the same inputs,
     * all inputs are in the mapNextTx array). If sanity-checking is turned off,
     * check does nothing.
     */
    void check(CChainState& active_chainstate) const EXCLUSIVE_LOCKS_REQUIRED(::cs_main);

    // addUnchecked must updated state for all ancestors of a given transaction,
    // to track size/count of descendant transactions.  First version of
    // addUnchecked can be used to have it call CalculateMemPoolAncestors(), and
    // then invoke the second version.
    // Note that addUnchecked is ONLY called from ATMP outside of tests
    // and any other callers may break wallet's in-mempool tracking (due to
    // lack of CValidationInterface::TransactionAddedToMempool callbacks).
    void addUnchecked(const CTxMemPoolEntry& entry, bool validFeeEstimate = true) EXCLUSIVE_LOCKS_REQUIRED(cs, cs_main);
    void addUnchecked(const CTxMemPoolEntry& entry, setEntries& setAncestors, bool validFeeEstimate = true) EXCLUSIVE_LOCKS_REQUIRED(cs, cs_main);

    void removeRecursive(const CTransaction& tx, MemPoolRemovalReason reason) EXCLUSIVE_LOCKS_REQUIRED(cs);
    void removeForReorg(CChainState& active_chainstate, int flags) EXCLUSIVE_LOCKS_REQUIRED(cs, cs_main);
    void removeConflicts(const CTransaction& tx) EXCLUSIVE_LOCKS_REQUIRED(cs);
    void removeForBlock(const std::vector<CTransactionRef>& vtx, unsigned int nBlockHeight) EXCLUSIVE_LOCKS_REQUIRED(cs);

    void clear();
    void _clear() EXCLUSIVE_LOCKS_REQUIRED(cs); //lock free
    bool CompareDepthAndScore(const uint256& hasha, const uint256& hashb, bool wtxid=false);
    void queryHashes(std::vector<uint256>& vtxid) const;
    bool isSpent(const COutPoint& outpoint) const;
    unsigned int GetTransactionsUpdated() const;
    void AddTransactionsUpdated(unsigned int n);
    /**
     * Check that none of this transactions inputs are in the mempool, and thus
     * the tx is not dependent on other mempool transactions to be included in a block.
     */
    bool HasNoInputsOf(const CTransaction& tx) const EXCLUSIVE_LOCKS_REQUIRED(cs);

    /** Affect CreateNewBlock prioritisation of transactions */
    void PrioritiseTransaction(const uint256& hash, const CAmount& nFeeDelta);
    void ApplyDelta(const uint256& hash, CAmount &nFeeDelta) const EXCLUSIVE_LOCKS_REQUIRED(cs);
    void ClearPrioritisation(const uint256& hash) EXCLUSIVE_LOCKS_REQUIRED(cs);

    /** Get the transaction in the pool that spends the same prevout */
    const CTransaction* GetConflictTx(const COutPoint& prevout) const EXCLUSIVE_LOCKS_REQUIRED(cs);

    /** Returns an iterator to the given hash, if found */
    std::optional<txiter> GetIter(const uint256& txid) const EXCLUSIVE_LOCKS_REQUIRED(cs);

    /** Translate a set of hashes into a set of pool iterators to avoid repeated lookups */
    setEntries GetIterSet(const std::set<uint256>& hashes) const EXCLUSIVE_LOCKS_REQUIRED(cs);

    /** Remove a set of transactions from the mempool.
     *  If a transaction is in this set, then all in-mempool descendants must
     *  also be in the set, unless this transaction is being removed for being
     *  in a block.
     *  Set updateDescendants to true when removing a tx that was in a block, so
     *  that any in-mempool descendants have their ancestor state updated.
     */
    void RemoveStaged(setEntries& stage, bool updateDescendants, MemPoolRemovalReason reason) EXCLUSIVE_LOCKS_REQUIRED(cs);

    /** When adding transactions from a disconnected block back to the mempool,
     *  new mempool entries may have children in the mempool (which is generally
     *  not the case when otherwise adding transactions).
     *  UpdateTransactionsFromBlock() will find child transactions and update the
     *  descendant state for each transaction in vHashesToUpdate (excluding any
     *  child transactions present in vHashesToUpdate, which are already accounted
     *  for).  Note: vHashesToUpdate should be the set of transactions from the
     *  disconnected block that have been accepted back into the mempool.
     */
    void UpdateTransactionsFromBlock(const std::vector<uint256>& vHashesToUpdate) EXCLUSIVE_LOCKS_REQUIRED(cs, cs_main) LOCKS_EXCLUDED(m_epoch);

    /** Try to calculate all in-mempool ancestors of entry.
     *  (these are all calculated including the tx itself)
     *  limitAncestorCount = max number of ancestors
     *  limitAncestorSize = max size of ancestors
     *  limitDescendantCount = max number of descendants any ancestor can have
     *  limitDescendantSize = max size of descendants any ancestor can have
     *  errString = populated with error reason if any limits are hit
     *  fSearchForParents = whether to search a tx's vin for in-mempool parents, or
     *    look up parents from mapLinks. Must be true for entries not in the mempool
     */
    bool CalculateMemPoolAncestors(const CTxMemPoolEntry& entry, setEntries& setAncestors, uint64_t limitAncestorCount, uint64_t limitAncestorSize, uint64_t limitDescendantCount, uint64_t limitDescendantSize, std::string& errString, bool fSearchForParents = true) const EXCLUSIVE_LOCKS_REQUIRED(cs);

    /** Populate setDescendants with all in-mempool descendants of hash.
     *  Assumes that setDescendants includes all in-mempool descendants of anything
     *  already in it.  */
    void CalculateDescendants(txiter it, setEntries& setDescendants) const EXCLUSIVE_LOCKS_REQUIRED(cs);

    /** The minimum fee to get into the mempool, which may itself not be enough
      *  for larger-sized transactions.
      *  The incrementalRelayFee policy variable is used to bound the time it
      *  takes the fee rate to go back down all the way to 0. When the feerate
      *  would otherwise be half of this, it is set to 0 instead.
      */
    CFeeRate GetMinFee(size_t sizelimit) const;

    /** Remove transactions from the mempool until its dynamic size is <= sizelimit.
      *  pvNoSpendsRemaining, if set, will be populated with the list of outpoints
      *  which are not in mempool which no longer have any spends in this mempool.
      */
    void TrimToSize(size_t sizelimit, std::vector<COutPoint>* pvNoSpendsRemaining = nullptr) EXCLUSIVE_LOCKS_REQUIRED(cs);

    /** Expire all transaction (and their dependencies) in the mempool older than time. Return the number of removed transactions. */
    int Expire(std::chrono::seconds time) EXCLUSIVE_LOCKS_REQUIRED(cs);

    /**
     * Calculate the ancestor and descendant count for the given transaction.
     * The counts include the transaction itself.
     */
    void GetTransactionAncestry(const uint256& txid, size_t& ancestors, size_t& descendants) const;

    /** @returns true if the mempool is fully loaded */
    bool IsLoaded() const;

<<<<<<< HEAD
    /** Returns false if the transaction is in the mempool and not within the chain limit specified. */
    bool TransactionWithinChainLimit(const uint256& txid, size_t chainLimit) const;

    unsigned long size()
=======
    /** Sets the current loaded state */
    void SetIsLoaded(bool loaded);

    unsigned long size() const
>>>>>>> 61646189
    {
        LOCK(cs);
        return mapTx.size();
    }

    uint64_t GetTotalTxSize() const EXCLUSIVE_LOCKS_REQUIRED(cs)
    {
        AssertLockHeld(cs);
        return totalTxSize;
    }

    CAmount GetTotalFee() const EXCLUSIVE_LOCKS_REQUIRED(cs)
    {
        AssertLockHeld(cs);
        return m_total_fee;
    }

    bool exists(const GenTxid& gtxid) const
    {
        LOCK(cs);
        if (gtxid.IsWtxid()) {
            return (mapTx.get<index_by_wtxid>().count(gtxid.GetHash()) != 0);
        }
        return (mapTx.count(gtxid.GetHash()) != 0);
    }
    bool exists(const uint256& txid) const { return exists(GenTxid{false, txid}); }

    CTransactionRef get(const uint256& hash) const;
    txiter get_iter_from_wtxid(const uint256& wtxid) const EXCLUSIVE_LOCKS_REQUIRED(cs)
    {
        AssertLockHeld(cs);
        return mapTx.project<0>(mapTx.get<index_by_wtxid>().find(wtxid));
    }
    TxMempoolInfo info(const uint256& hash) const;
    TxMempoolInfo info(const GenTxid& gtxid) const;
    std::vector<TxMempoolInfo> infoAll() const;

    size_t DynamicMemoryUsage() const;

    /** Adds a transaction to the unbroadcast set */
    void AddUnbroadcastTx(const uint256& txid)
    {
        LOCK(cs);
        // Sanity check the transaction is in the mempool & insert into
        // unbroadcast set.
        if (exists(txid)) m_unbroadcast_txids.insert(txid);
    };

    /** Removes a transaction from the unbroadcast set */
    void RemoveUnbroadcastTx(const uint256& txid, const bool unchecked = false);

    /** Returns transactions in unbroadcast set */
    std::set<uint256> GetUnbroadcastTxs() const
    {
        LOCK(cs);
        return m_unbroadcast_txids;
    }

    /** Returns whether a txid is in the unbroadcast set */
    bool IsUnbroadcastTx(const uint256& txid) const EXCLUSIVE_LOCKS_REQUIRED(cs)
    {
        AssertLockHeld(cs);
        return m_unbroadcast_txids.count(txid) != 0;
    }

    /** Guards this internal counter for external reporting */
    uint64_t GetAndIncrementSequence() const EXCLUSIVE_LOCKS_REQUIRED(cs) {
        return m_sequence_number++;
    }

    uint64_t GetSequence() const EXCLUSIVE_LOCKS_REQUIRED(cs) {
        return m_sequence_number;
    }

private:
    /** UpdateForDescendants is used by UpdateTransactionsFromBlock to update
     *  the descendants for a single transaction that has been added to the
     *  mempool but may have child transactions in the mempool, eg during a
     *  chain reorg.  setExclude is the set of descendant transactions in the
     *  mempool that must not be accounted for (because any descendants in
     *  setExclude were added to the mempool after the transaction being
     *  updated and hence their state is already reflected in the parent
     *  state).
     *
     *  cachedDescendants will be updated with the descendants of the transaction
     *  being updated, so that future invocations don't need to walk the
     *  same transaction again, if encountered in another transaction chain.
     */
    void UpdateForDescendants(txiter updateIt,
            cacheMap &cachedDescendants,
            const std::set<uint256> &setExclude) EXCLUSIVE_LOCKS_REQUIRED(cs);
    /** Update ancestors of hash to add/remove it as a descendant transaction. */
    void UpdateAncestorsOf(bool add, txiter hash, setEntries &setAncestors) EXCLUSIVE_LOCKS_REQUIRED(cs);
    /** Set ancestor state for an entry */
    void UpdateEntryForAncestors(txiter it, const setEntries &setAncestors) EXCLUSIVE_LOCKS_REQUIRED(cs);
    /** For each transaction being removed, update ancestors and any direct children.
      * If updateDescendants is true, then also update in-mempool descendants'
      * ancestor state. */
    void UpdateForRemoveFromMempool(const setEntries &entriesToRemove, bool updateDescendants) EXCLUSIVE_LOCKS_REQUIRED(cs);
    /** Sever link between specified transaction and direct children. */
    void UpdateChildrenForRemoval(txiter entry) EXCLUSIVE_LOCKS_REQUIRED(cs);

    /** Before calling removeUnchecked for a given transaction,
     *  UpdateForRemoveFromMempool must be called on the entire (dependent) set
     *  of transactions being removed at the same time.  We use each
     *  CTxMemPoolEntry's setMemPoolParents in order to walk ancestors of a
     *  given transaction that is removed, so we can't remove intermediate
     *  transactions in a chain before we've updated all the state for the
     *  removal.
     */
    void removeUnchecked(txiter entry, MemPoolRemovalReason reason) EXCLUSIVE_LOCKS_REQUIRED(cs);
public:
    /** visited marks a CTxMemPoolEntry as having been traversed
     * during the lifetime of the most recently created Epoch::Guard
     * and returns false if we are the first visitor, true otherwise.
     *
     * An Epoch::Guard must be held when visited is called or an assert will be
     * triggered.
     *
     */
    bool visited(const txiter it) const EXCLUSIVE_LOCKS_REQUIRED(cs, m_epoch)
    {
        return m_epoch.visited(it->m_epoch_marker);
    }

    bool visited(std::optional<txiter> it) const EXCLUSIVE_LOCKS_REQUIRED(cs, m_epoch)
    {
        assert(m_epoch.guarded()); // verify guard even when it==nullopt
        return !it || visited(*it);
    }
};

/**
 * CCoinsView that brings transactions from a mempool into view.
 * It does not check for spendings by memory pool transactions.
 * Instead, it provides access to all Coins which are either unspent in the
 * base CCoinsView, are outputs from any mempool transaction, or are
 * tracked temporarily to allow transaction dependencies in package validation.
 * This allows transaction replacement to work as expected, as you want to
 * have all inputs "available" to check signatures, and any cycles in the
 * dependency graph are checked directly in AcceptToMemoryPool.
 * It also allows you to sign a double-spend directly in
 * signrawtransactionwithkey and signrawtransactionwithwallet,
 * as long as the conflicting transaction is not yet confirmed.
 */
class CCoinsViewMemPool : public CCoinsViewBacked
{
    /**
    * Coins made available by transactions being validated. Tracking these allows for package
    * validation, since we can access transaction outputs without submitting them to mempool.
    */
    std::unordered_map<COutPoint, Coin, SaltedOutpointHasher> m_temp_added;
protected:
    const CTxMemPool& mempool;

public:
    CCoinsViewMemPool(CCoinsView* baseIn, const CTxMemPool& mempoolIn);
    bool GetCoin(const COutPoint &outpoint, Coin &coin) const override;
    /** Add the coins created by this transaction. These coins are only temporarily stored in
     * m_temp_added and cannot be flushed to the back end. Only used for package validation. */
    void PackageAddTransaction(const CTransactionRef& tx);
};

/**
 * DisconnectedBlockTransactions

 * During the reorg, it's desirable to re-add previously confirmed transactions
 * to the mempool, so that anything not re-confirmed in the new chain is
 * available to be mined. However, it's more efficient to wait until the reorg
 * is complete and process all still-unconfirmed transactions at that time,
 * since we expect most confirmed transactions to (typically) still be
 * confirmed in the new chain, and re-accepting to the memory pool is expensive
 * (and therefore better to not do in the middle of reorg-processing).
 * Instead, store the disconnected transactions (in order!) as we go, remove any
 * that are included in blocks in the new chain, and then process the remaining
 * still-unconfirmed transactions at the end.
 */

// multi_index tag names
struct txid_index {};
struct insertion_order {};

struct DisconnectedBlockTransactions {
    typedef boost::multi_index_container<
        CTransactionRef,
        boost::multi_index::indexed_by<
            // sorted by txid
            boost::multi_index::hashed_unique<
                boost::multi_index::tag<txid_index>,
                mempoolentry_txid,
                SaltedTxidHasher
            >,
            // sorted by order in the blockchain
            boost::multi_index::sequenced<
                boost::multi_index::tag<insertion_order>
            >
        >
    > indexed_disconnected_transactions;

    // It's almost certainly a logic bug if we don't clear out queuedTx before
    // destruction, as we add to it while disconnecting blocks, and then we
    // need to re-process remaining transactions to ensure mempool consistency.
    // For now, assert() that we've emptied out this object on destruction.
    // This assert() can always be removed if the reorg-processing code were
    // to be refactored such that this assumption is no longer true (for
    // instance if there was some other way we cleaned up the mempool after a
    // reorg, besides draining this object).
    ~DisconnectedBlockTransactions() { assert(queuedTx.empty()); }

    indexed_disconnected_transactions queuedTx;
    uint64_t cachedInnerUsage = 0;

    // Estimate the overhead of queuedTx to be 6 pointers + an allocation, as
    // no exact formula for boost::multi_index_contained is implemented.
    size_t DynamicMemoryUsage() const {
        return memusage::MallocUsage(sizeof(CTransactionRef) + 6 * sizeof(void*)) * queuedTx.size() + cachedInnerUsage;
    }

    void addTransaction(const CTransactionRef& tx)
    {
        queuedTx.insert(tx);
        cachedInnerUsage += RecursiveDynamicUsage(tx);
    }

    // Remove entries based on txid_index, and update memory usage.
    void removeForBlock(const std::vector<CTransactionRef>& vtx)
    {
        // Short-circuit in the common case of a block being added to the tip
        if (queuedTx.empty()) {
            return;
        }
        for (auto const &tx : vtx) {
            auto it = queuedTx.find(tx->GetHash());
            if (it != queuedTx.end()) {
                cachedInnerUsage -= RecursiveDynamicUsage(*it);
                queuedTx.erase(it);
            }
        }
    }

    // Remove an entry by insertion_order index, and update memory usage.
    void removeEntry(indexed_disconnected_transactions::index<insertion_order>::type::iterator entry)
    {
        cachedInnerUsage -= RecursiveDynamicUsage(*entry);
        queuedTx.get<insertion_order>().erase(entry);
    }

    void clear()
    {
        cachedInnerUsage = 0;
        queuedTx.clear();
    }
};

#endif // BITCOIN_TXMEMPOOL_H<|MERGE_RESOLUTION|>--- conflicted
+++ resolved
@@ -87,20 +87,6 @@
     typedef std::set<CTxMemPoolEntryRef, CompareIteratorByHash> Children;
 
 private:
-<<<<<<< HEAD
-    std::shared_ptr<const CTransaction> tx;
-    CAmount nFee;              //!< Cached to avoid expensive parent-transaction lookups
-    size_t nTxSize;            //!< ... and avoid recomputing tx size
-    size_t nModSize;           //!< ... and modified size for priority
-    size_t nUsageSize;         //!< ... and total memory usage
-    int64_t nTime;             //!< Local time when entering the mempool
-    double entryPriority;      //!< Priority when entering the mempool
-    unsigned int entryHeight;  //!< Chain height when entering the mempool
-    bool hadNoDependencies;    //!< Not dependent on any other txs when it entered the mempool
-    CAmount inChainInputValue; //!< Sum of all txin values that are already in blockchain
-    bool spendsCoinbase;       //!< keep track of transactions that spend a coinbase
-    int64_t sigOpCount;        //!< Total sigop plus P2SH sigops count
-=======
     const CTransactionRef tx;
     mutable Parents m_parents;
     mutable Children m_children;
@@ -111,7 +97,6 @@
     const unsigned int entryHeight; //!< Chain height when entering the mempool
     const bool spendsCoinbase;      //!< keep track of transactions that spend a coinbase
     const int64_t sigOpCost;        //!< Total sigop cost
->>>>>>> 61646189
     int64_t feeDelta;          //!< Used for determining the priority of the transaction for mining in a block
     LockPoints lockPoints;     //!< Track the height and time at which tx was final
 
@@ -126,7 +111,7 @@
     uint64_t nCountWithAncestors;
     uint64_t nSizeWithAncestors;
     CAmount nModFeesWithAncestors;
-    int64_t nSigOpCountWithAncestors;
+    int64_t nSigOpCostWithAncestors;
 
 public:
     CTxMemPoolEntry(const CTransactionRef& _tx, const CAmount& _nFee,
@@ -137,19 +122,11 @@
     const CTransaction& GetTx() const { return *this->tx; }
     CTransactionRef GetSharedTx() const { return this->tx; }
     const CAmount& GetFee() const { return nFee; }
-<<<<<<< HEAD
-    size_t GetTxSize() const { return nTxSize; }
-    int64_t GetTime() const { return nTime; }
-    unsigned int GetHeight() const { return entryHeight; }
-    bool WasClearAtEntry() const { return hadNoDependencies; }
-    int64_t GetSigOpCount() const { return sigOpCount; }
-=======
     size_t GetTxSize() const;
     size_t GetTxWeight() const { return nTxWeight; }
     std::chrono::seconds GetTime() const { return std::chrono::seconds{nTime}; }
     unsigned int GetHeight() const { return entryHeight; }
     int64_t GetSigOpCost() const { return sigOpCost; }
->>>>>>> 61646189
     int64_t GetModifiedFee() const { return nFee + feeDelta; }
     size_t DynamicMemoryUsage() const { return nUsageSize; }
     const LockPoints& GetLockPoints() const { return lockPoints; }
@@ -173,7 +150,7 @@
     uint64_t GetCountWithAncestors() const { return nCountWithAncestors; }
     uint64_t GetSizeWithAncestors() const { return nSizeWithAncestors; }
     CAmount GetModFeesWithAncestors() const { return nModFeesWithAncestors; }
-    int64_t GetSigOpCountWithAncestors() const { return nSigOpCountWithAncestors; }
+    int64_t GetSigOpCostWithAncestors() const { return nSigOpCostWithAncestors; }
 
     const Parents& GetMemPoolParentsConst() const { return m_parents; }
     const Children& GetMemPoolChildrenConst() const { return m_children; }
@@ -291,13 +268,8 @@
         return f1 < f2;
     }
 
-<<<<<<< HEAD
-    // Calculate which score to use for an entry (avoiding division).
-    bool UseDescendantScore(const CTxMemPoolEntry &a) const
-=======
     // Return the fee/size we're using for sorting this entry.
     void GetModFeeAndSize(const CTxMemPoolEntry &a, double &mod_fee, double &size) const
->>>>>>> 61646189
     {
         // Compare feerate with descendants to feerate of the transaction, and
         // return the fee/size for the max.
@@ -351,12 +323,8 @@
 class CompareTxMemPoolEntryByAncestorFee
 {
 public:
-<<<<<<< HEAD
-    bool operator()(const CTxMemPoolEntry& a, const CTxMemPoolEntry& b) const
-=======
     template<typename T>
     bool operator()(const T& a, const T& b) const
->>>>>>> 61646189
     {
         double a_mod_fee, a_size, b_mod_fee, b_size;
 
@@ -397,8 +365,6 @@
 struct entry_time {};
 struct ancestor_score {};
 struct index_by_wtxid {};
-
-class CBlockPolicyEstimator;
 
 /**
  * Information about a mempool transaction.
@@ -441,9 +407,6 @@
  * local node), but not all transactions seen are added to the pool. For
  * example, the following new transactions will not be added to the mempool:
  * - a transaction which doesn't meet the minimum fee requirements.
- * - a new transaction that double-spends an input of a transaction already in
- * the pool where the new transaction does not meet the Replace-By-Fee
- * requirements as defined in BIP 125.
  * - a non-standard transaction.
  *
  * CTxMemPool::mapTx, and CTxMemPoolEntry bookkeeping:
@@ -511,7 +474,6 @@
 protected:
     const int m_check_ratio; //!< Value n means that 1 times in n we check.
     std::atomic<unsigned int> nTransactionsUpdated{0}; //!< Used by getblocktemplate to trigger CreateNewBlock() invocation
-    CBlockPolicyEstimator* const minerPolicyEstimator;
 
     uint64_t totalTxSize GUARDED_BY(cs);      //!< sum of all mempool tx's virtual sizes. Differs from serialized tx size since witness data is discounted. Defined in BIP 141.
     CAmount m_total_fee GUARDED_BY(cs);       //!< sum of all mempool tx's fees (NOT modified fee)
@@ -629,7 +591,7 @@
      * @param[in] estimator is used to estimate appropriate transaction fees.
      * @param[in] check_ratio is the ratio used to determine how often sanity checks will run.
      */
-    explicit CTxMemPool(CBlockPolicyEstimator* estimator = nullptr, int check_ratio = 0);
+    explicit CTxMemPool(int check_ratio = 0);
 
     /**
      * If sanity-checking is turned on, check makes sure the pool is
@@ -718,14 +680,6 @@
      *  already in it.  */
     void CalculateDescendants(txiter it, setEntries& setDescendants) const EXCLUSIVE_LOCKS_REQUIRED(cs);
 
-    /** The minimum fee to get into the mempool, which may itself not be enough
-      *  for larger-sized transactions.
-      *  The incrementalRelayFee policy variable is used to bound the time it
-      *  takes the fee rate to go back down all the way to 0. When the feerate
-      *  would otherwise be half of this, it is set to 0 instead.
-      */
-    CFeeRate GetMinFee(size_t sizelimit) const;
-
     /** Remove transactions from the mempool until its dynamic size is <= sizelimit.
       *  pvNoSpendsRemaining, if set, will be populated with the list of outpoints
       *  which are not in mempool which no longer have any spends in this mempool.
@@ -744,17 +698,10 @@
     /** @returns true if the mempool is fully loaded */
     bool IsLoaded() const;
 
-<<<<<<< HEAD
-    /** Returns false if the transaction is in the mempool and not within the chain limit specified. */
-    bool TransactionWithinChainLimit(const uint256& txid, size_t chainLimit) const;
-
-    unsigned long size()
-=======
     /** Sets the current loaded state */
     void SetIsLoaded(bool loaded);
 
     unsigned long size() const
->>>>>>> 61646189
     {
         LOCK(cs);
         return mapTx.size();
