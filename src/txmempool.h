// Copyright (c) 2009-2010 Satoshi Nakamoto
// Copyright (c) 2009-2022 The Bitcoin Core developers
// Distributed under the MIT software license, see the accompanying
// file COPYING or http://www.opensource.org/licenses/mit-license.php.

#ifndef BITCOIN_TXMEMPOOL_H
#define BITCOIN_TXMEMPOOL_H

#include <coins.h>
#include <consensus/amount.h>
#include <indirectmap.h>
#include <kernel/cs_main.h>
#include <kernel/mempool_entry.h>          // IWYU pragma: export
#include <kernel/mempool_limits.h>         // IWYU pragma: export
#include <kernel/mempool_options.h>        // IWYU pragma: export
#include <kernel/mempool_removal_reason.h> // IWYU pragma: export
#include <policy/feerate.h>
#include <policy/packages.h>
#include <primitives/transaction.h>
#include <sync.h>
#include <util/epochguard.h>
#include <util/hasher.h>
#include <util/result.h>
#include <util/feefrac.h>

#include <boost/multi_index/hashed_index.hpp>
#include <boost/multi_index/identity.hpp>
#include <boost/multi_index/indexed_by.hpp>
#include <boost/multi_index/ordered_index.hpp>
#include <boost/multi_index/sequenced_index.hpp>
#include <boost/multi_index/tag.hpp>
#include <boost/multi_index_container.hpp>

#include <atomic>
#include <map>
#include <optional>
#include <set>
#include <string>
#include <string_view>
#include <utility>
#include <vector>

class CChain;
class ValidationSignals;

struct bilingual_str;

/** Fake height value used in Coin to signify they are only in the memory pool (since 0.8) */
static const uint32_t MEMPOOL_HEIGHT = 0x7FFFFFFF;

/**
 * Test whether the LockPoints height and time are still valid on the current chain
 */
bool TestLockPointValidity(CChain& active_chain, const LockPoints& lp) EXCLUSIVE_LOCKS_REQUIRED(cs_main);

// extracts a transaction hash from CTxMemPoolEntry or CTransactionRef
struct mempoolentry_txid
{
    typedef uint256 result_type;
    result_type operator() (const CTxMemPoolEntry &entry) const
    {
        return entry.GetTx().GetHash();
    }

    result_type operator() (const CTransactionRef& tx) const
    {
        return tx->GetHash();
    }
};

// extracts a transaction witness-hash from CTxMemPoolEntry or CTransactionRef
struct mempoolentry_wtxid
{
    typedef uint256 result_type;
    result_type operator() (const CTxMemPoolEntry &entry) const
    {
        return entry.GetTx().GetWitnessHash();
    }

    result_type operator() (const CTransactionRef& tx) const
    {
        return tx->GetWitnessHash();
    }
};


/** \class CompareTxMemPoolEntryByDescendantScore
 *
 *  Sort an entry by max(score/size of entry's tx, score/size with all descendants).
 */
class CompareTxMemPoolEntryByDescendantScore
{
public:
    bool operator()(const CTxMemPoolEntry& a, const CTxMemPoolEntry& b) const
    {
        double a_mod_fee, a_size, b_mod_fee, b_size;

        GetModFeeAndSize(a, a_mod_fee, a_size);
        GetModFeeAndSize(b, b_mod_fee, b_size);

        // Avoid division by rewriting (a/b > c/d) as (a*d > c*b).
        double f1 = a_mod_fee * b_size;
        double f2 = a_size * b_mod_fee;

        if (f1 == f2) {
            return a.GetTime() >= b.GetTime();
        }
        return f1 < f2;
    }

    // Return the fee/size we're using for sorting this entry.
    void GetModFeeAndSize(const CTxMemPoolEntry &a, double &mod_fee, double &size) const
    {
        // Compare feerate with descendants to feerate of the transaction, and
        // return the fee/size for the max.
        double f1 = (double)a.GetModifiedFee() * a.GetSizeWithDescendants();
        double f2 = (double)a.GetModFeesWithDescendants() * a.GetTxSize();

        if (f2 > f1) {
            mod_fee = a.GetModFeesWithDescendants();
            size = a.GetSizeWithDescendants();
        } else {
            mod_fee = a.GetModifiedFee();
            size = a.GetTxSize();
        }
    }
};

/** \class CompareTxMemPoolEntryByScore
 *
 *  Sort by feerate of entry (fee/size) in descending order
 *  This is only used for transaction relay, so we use GetFee()
 *  instead of GetModifiedFee() to avoid leaking prioritization
 *  information via the sort order.
 */
class CompareTxMemPoolEntryByScore
{
public:
    bool operator()(const CTxMemPoolEntry& a, const CTxMemPoolEntry& b) const
    {
        double f1 = (double)a.GetFee() * b.GetTxSize();
        double f2 = (double)b.GetFee() * a.GetTxSize();
        if (f1 == f2) {
            return b.GetTx().GetHash() < a.GetTx().GetHash();
        }
        return f1 > f2;
    }
};

class CompareTxMemPoolEntryByEntryTime
{
public:
    bool operator()(const CTxMemPoolEntry& a, const CTxMemPoolEntry& b) const
    {
        return a.GetTime() < b.GetTime();
    }
};

/** \class CompareTxMemPoolEntryByAncestorScore
 *
 *  Sort an entry by min(score/size of entry's tx, score/size with all ancestors).
 */
class CompareTxMemPoolEntryByAncestorFee
{
public:
    template<typename T>
    bool operator()(const T& a, const T& b) const
    {
        double a_mod_fee, a_size, b_mod_fee, b_size;

        GetModFeeAndSize(a, a_mod_fee, a_size);
        GetModFeeAndSize(b, b_mod_fee, b_size);

        // Avoid division by rewriting (a/b > c/d) as (a*d > c*b).
        double f1 = a_mod_fee * b_size;
        double f2 = a_size * b_mod_fee;

        if (f1 == f2) {
            return a.GetTx().GetHash() < b.GetTx().GetHash();
        }
        return f1 > f2;
    }

    // Return the fee/size we're using for sorting this entry.
    template <typename T>
    void GetModFeeAndSize(const T &a, double &mod_fee, double &size) const
    {
        // Compare feerate with ancestors to feerate of the transaction, and
        // return the fee/size for the min.
        double f1 = (double)a.GetModifiedFee() * a.GetSizeWithAncestors();
        double f2 = (double)a.GetModFeesWithAncestors() * a.GetTxSize();

        if (f1 > f2) {
            mod_fee = a.GetModFeesWithAncestors();
            size = a.GetSizeWithAncestors();
        } else {
            mod_fee = a.GetModifiedFee();
            size = a.GetTxSize();
        }
    }
};

// Multi_index tag names
struct descendant_score {};
struct entry_time {};
struct ancestor_score {};
struct index_by_wtxid {};

/**
 * Information about a mempool transaction.
 */
struct TxMempoolInfo
{
    /** The transaction itself */
    CTransactionRef tx;

    /** Time the transaction entered the mempool. */
    std::chrono::seconds m_time;

    /** Fee of the transaction. */
    CAmount fee;

    /** Virtual size of the transaction. */
    int32_t vsize;

    /** The fee delta. */
    int64_t nFeeDelta;
};

/**
 * CTxMemPool stores valid-according-to-the-current-best-chain transactions
 * that may be included in the next block.
 *
 * Transactions are added when they are seen on the network (or created by the
 * local node), but not all transactions seen are added to the pool. For
 * example, the following new transactions will not be added to the mempool:
 * - a transaction which doesn't meet the minimum fee requirements.
 * - a non-standard transaction.
 *
 * CTxMemPool::mapTx, and CTxMemPoolEntry bookkeeping:
 *
 * mapTx is a boost::multi_index that sorts the mempool on 5 criteria:
 * - transaction hash (txid)
 * - witness-transaction hash (wtxid)
 * - descendant feerate [we use max(feerate of tx, feerate of tx with all descendants)]
 * - time in mempool
 * - ancestor feerate [we use min(feerate of tx, feerate of tx with all unconfirmed ancestors)]
 *
 * Note: the term "descendant" refers to in-mempool transactions that depend on
 * this one, while "ancestor" refers to in-mempool transactions that a given
 * transaction depends on.
 *
 * In order for the feerate sort to remain correct, we must update transactions
 * in the mempool when new descendants arrive.  To facilitate this, we track
 * the set of in-mempool direct parents and direct children in mapLinks.  Within
 * each CTxMemPoolEntry, we track the size and fees of all descendants.
 *
 * Usually when a new transaction is added to the mempool, it has no in-mempool
 * children (because any such children would be an orphan).  So in
 * addUnchecked(), we:
 * - update a new entry's setMemPoolParents to include all in-mempool parents
 * - update the new entry's direct parents to include the new tx as a child
 * - update all ancestors of the transaction to include the new tx's size/fee
 *
 * When a transaction is removed from the mempool, we must:
 * - update all in-mempool parents to not track the tx in setMemPoolChildren
 * - update all ancestors to not include the tx's size/fees in descendant state
 * - update all in-mempool children to not include it as a parent
 *
 * These happen in UpdateForRemoveFromMempool().  (Note that when removing a
 * transaction along with its descendants, we must calculate that set of
 * transactions to be removed before doing the removal, or else the mempool can
 * be in an inconsistent state where it's impossible to walk the ancestors of
 * a transaction.)
 *
 * In the event of a reorg, the assumption that a newly added tx has no
 * in-mempool children is false.  In particular, the mempool is in an
 * inconsistent state while new transactions are being added, because there may
 * be descendant transactions of a tx coming from a disconnected block that are
 * unreachable from just looking at transactions in the mempool (the linking
 * transactions may also be in the disconnected block, waiting to be added).
 * Because of this, there's not much benefit in trying to search for in-mempool
 * children in addUnchecked().  Instead, in the special case of transactions
 * being added from a disconnected block, we require the caller to clean up the
 * state, to account for in-mempool, out-of-block descendants for all the
 * in-block transactions by calling UpdateTransactionsFromBlock().  Note that
 * until this is called, the mempool state is not consistent, and in particular
 * mapLinks may not be correct (and therefore functions like
 * CalculateMemPoolAncestors() and CalculateDescendants() that rely
 * on them to walk the mempool are not generally safe to use).
 *
 * Computational limits:
 *
 * Updating all in-mempool ancestors of a newly added transaction can be slow,
 * if no bound exists on how many in-mempool ancestors there may be.
 * CalculateMemPoolAncestors() takes configurable limits that are designed to
 * prevent these calculations from being too CPU intensive.
 *
 */
class CTxMemPool
{
protected:
    std::atomic<unsigned int> nTransactionsUpdated{0}; //!< Used by getblocktemplate to trigger CreateNewBlock() invocation

    uint64_t totalTxSize GUARDED_BY(cs){0};      //!< sum of all mempool tx's virtual sizes. Differs from serialized tx size since witness data is discounted. Defined in BIP 141.
    CAmount m_total_fee GUARDED_BY(cs){0};       //!< sum of all mempool tx's fees (NOT modified fee)
    uint64_t cachedInnerUsage GUARDED_BY(cs){0}; //!< sum of dynamic memory usage of all the map elements (NOT the maps themselves)

    mutable int64_t lastRollingFeeUpdate GUARDED_BY(cs){GetTime()};
    mutable bool blockSinceLastRollingFeeBump GUARDED_BY(cs){false};
    // Blackcoin
    // mutable double rollingMinimumFeeRate GUARDED_BY(cs){0}; //!< minimum fee to get into the pool, decreases exponentially
    mutable Epoch m_epoch GUARDED_BY(cs){};

    // In-memory counter for external mempool tracking purposes.
    // This number is incremented once every time a transaction
    // is added or removed from the mempool for any reason.
    mutable uint64_t m_sequence_number GUARDED_BY(cs){1};

    void trackPackageRemoved(const CFeeRate& rate) EXCLUSIVE_LOCKS_REQUIRED(cs);

    bool m_load_tried GUARDED_BY(cs){false};

    /*
    // Blackcoin
    CFeeRate GetMinFee(size_t sizelimit) const;
    */

public:

    static const int ROLLING_FEE_HALFLIFE = 60 * 60 * 12; // public only for testing

    struct CTxMemPoolEntry_Indices final : boost::multi_index::indexed_by<
            // sorted by txid
            boost::multi_index::hashed_unique<mempoolentry_txid, SaltedTxidHasher>,
            // sorted by wtxid
            boost::multi_index::hashed_unique<
                boost::multi_index::tag<index_by_wtxid>,
                mempoolentry_wtxid,
                SaltedTxidHasher
            >,
            // sorted by fee rate
            boost::multi_index::ordered_non_unique<
                boost::multi_index::tag<descendant_score>,
                boost::multi_index::identity<CTxMemPoolEntry>,
                CompareTxMemPoolEntryByDescendantScore
            >,
            // sorted by entry time
            boost::multi_index::ordered_non_unique<
                boost::multi_index::tag<entry_time>,
                boost::multi_index::identity<CTxMemPoolEntry>,
                CompareTxMemPoolEntryByEntryTime
            >,
            // sorted by fee rate with ancestors
            boost::multi_index::ordered_non_unique<
                boost::multi_index::tag<ancestor_score>,
                boost::multi_index::identity<CTxMemPoolEntry>,
                CompareTxMemPoolEntryByAncestorFee
            >
        >
        {};
    typedef boost::multi_index_container<
        CTxMemPoolEntry,
        CTxMemPoolEntry_Indices
    > indexed_transaction_set;

    /**
     * This mutex needs to be locked when accessing `mapTx` or other members
     * that are guarded by it.
     *
     * @par Consistency guarantees
     * By design, it is guaranteed that:
     * 1. Locking both `cs_main` and `mempool.cs` will give a view of mempool
     *    that is consistent with current chain tip (`ActiveChain()` and
     *    `CoinsTip()`) and is fully populated. Fully populated means that if the
     *    current active chain is missing transactions that were present in a
     *    previously active chain, all the missing transactions will have been
     *    re-added to the mempool and should be present if they meet size and
     *    consistency constraints.
     * 2. Locking `mempool.cs` without `cs_main` will give a view of a mempool
     *    consistent with some chain that was active since `cs_main` was last
     *    locked, and that is fully populated as described above. It is ok for
     *    code that only needs to query or remove transactions from the mempool
     *    to lock just `mempool.cs` without `cs_main`.
     *
     * To provide these guarantees, it is necessary to lock both `cs_main` and
     * `mempool.cs` whenever adding transactions to the mempool and whenever
     * changing the chain tip. It's necessary to keep both mutexes locked until
     * the mempool is consistent with the new chain tip and fully populated.
     */
    mutable RecursiveMutex cs;
    indexed_transaction_set mapTx GUARDED_BY(cs);

    using txiter = indexed_transaction_set::nth_index<0>::type::const_iterator;
    std::vector<CTransactionRef> txns_randomized GUARDED_BY(cs); //!< All transactions in mapTx, in random order

    typedef std::set<txiter, CompareIteratorByHash> setEntries;

    using Limits = kernel::MemPoolLimits;

    uint64_t CalculateDescendantMaximum(txiter entry) const EXCLUSIVE_LOCKS_REQUIRED(cs);
private:
    typedef std::map<txiter, setEntries, CompareIteratorByHash> cacheMap;


    void UpdateParent(txiter entry, txiter parent, bool add) EXCLUSIVE_LOCKS_REQUIRED(cs);
    void UpdateChild(txiter entry, txiter child, bool add) EXCLUSIVE_LOCKS_REQUIRED(cs);

    std::vector<indexed_transaction_set::const_iterator> GetSortedDepthAndScore() const EXCLUSIVE_LOCKS_REQUIRED(cs);

    /**
     * Track locally submitted transactions to periodically retry initial broadcast.
     */
    std::set<uint256> m_unbroadcast_txids GUARDED_BY(cs);


    /**
     * Helper function to calculate all in-mempool ancestors of staged_ancestors and apply ancestor
     * and descendant limits (including staged_ancestors themselves, entry_size and entry_count).
     *
     * @param[in]   entry_size          Virtual size to include in the limits.
     * @param[in]   entry_count         How many entries to include in the limits.
     * @param[in]   staged_ancestors    Should contain entries in the mempool.
     * @param[in]   limits              Maximum number and size of ancestors and descendants
     *
     * @return all in-mempool ancestors, or an error if any ancestor or descendant limits were hit
     */
    util::Result<setEntries> CalculateAncestorsAndCheckLimits(int64_t entry_size,
                                                              size_t entry_count,
                                                              CTxMemPoolEntry::Parents &staged_ancestors,
                                                              const Limits& limits
                                                              ) const EXCLUSIVE_LOCKS_REQUIRED(cs);

public:
    indirectmap<COutPoint, const CTransaction*> mapNextTx GUARDED_BY(cs);
    std::map<uint256, CAmount> mapDeltas GUARDED_BY(cs);

    using Options = kernel::MemPoolOptions;

<<<<<<< HEAD
    const int64_t m_max_size_bytes;
    const std::chrono::seconds m_expiry;
    // Blackcoin
    // const CFeeRate m_incremental_relay_feerate;
    const CFeeRate m_min_relay_feerate;
    const CFeeRate m_dust_relay_feerate;
    const bool m_permit_bare_multisig;
    const std::optional<unsigned> m_max_datacarrier_bytes;
    const bool m_require_standard;
    const bool m_persist_v1_dat;

    const Limits m_limits;
=======
    const Options m_opts;
>>>>>>> 89522379

    /** Create a new CTxMemPool.
     * Sanity checks will be off by default for performance, because otherwise
     * accepting transactions becomes O(N^2) where N is the number of transactions
     * in the pool.
     */
    explicit CTxMemPool(Options opts, bilingual_str& error);

    /**
     * If sanity-checking is turned on, check makes sure the pool is
     * consistent (does not contain two transactions that spend the same inputs,
     * all inputs are in the mapNextTx array). If sanity-checking is turned off,
     * check does nothing.
     */
    void check(const CCoinsViewCache& active_coins_tip, int64_t spendheight) const EXCLUSIVE_LOCKS_REQUIRED(::cs_main);

    // addUnchecked must updated state for all ancestors of a given transaction,
    // to track size/count of descendant transactions.  First version of
    // addUnchecked can be used to have it call CalculateMemPoolAncestors(), and
    // then invoke the second version.
    // Note that addUnchecked is ONLY called from ATMP outside of tests
    // and any other callers may break wallet's in-mempool tracking (due to
    // lack of CValidationInterface::TransactionAddedToMempool callbacks).
    void addUnchecked(const CTxMemPoolEntry& entry) EXCLUSIVE_LOCKS_REQUIRED(cs, cs_main);
    void addUnchecked(const CTxMemPoolEntry& entry, setEntries& setAncestors) EXCLUSIVE_LOCKS_REQUIRED(cs, cs_main);

    void removeRecursive(const CTransaction& tx, MemPoolRemovalReason reason) EXCLUSIVE_LOCKS_REQUIRED(cs);
    /** After reorg, filter the entries that would no longer be valid in the next block, and update
     * the entries' cached LockPoints if needed.  The mempool does not have any knowledge of
     * consensus rules. It just applies the callable function and removes the ones for which it
     * returns true.
     * @param[in]   filter_final_and_mature   Predicate that checks the relevant validation rules
     *                                        and updates an entry's LockPoints.
     * */
    void removeForReorg(CChain& chain, std::function<bool(txiter)> filter_final_and_mature) EXCLUSIVE_LOCKS_REQUIRED(cs, cs_main);
    void removeConflicts(const CTransaction& tx) EXCLUSIVE_LOCKS_REQUIRED(cs);
    void removeForBlock(const std::vector<CTransactionRef>& vtx, unsigned int nBlockHeight) EXCLUSIVE_LOCKS_REQUIRED(cs);

    bool CompareDepthAndScore(const uint256& hasha, const uint256& hashb, bool wtxid=false);
    bool isSpent(const COutPoint& outpoint) const;
    unsigned int GetTransactionsUpdated() const;
    void AddTransactionsUpdated(unsigned int n);
    /**
     * Check that none of this transactions inputs are in the mempool, and thus
     * the tx is not dependent on other mempool transactions to be included in a block.
     */
    bool HasNoInputsOf(const CTransaction& tx) const EXCLUSIVE_LOCKS_REQUIRED(cs);

    /** Affect CreateNewBlock prioritisation of transactions */
    void PrioritiseTransaction(const uint256& hash, const CAmount& nFeeDelta);
    void ApplyDelta(const uint256& hash, CAmount &nFeeDelta) const EXCLUSIVE_LOCKS_REQUIRED(cs);
    void ClearPrioritisation(const uint256& hash) EXCLUSIVE_LOCKS_REQUIRED(cs);

    struct delta_info {
        /** Whether this transaction is in the mempool. */
        const bool in_mempool;
        /** The fee delta added using PrioritiseTransaction(). */
        const CAmount delta;
        /** The modified fee (base fee + delta) of this entry. Only present if in_mempool=true. */
        std::optional<CAmount> modified_fee;
        /** The prioritised transaction's txid. */
        const uint256 txid;
    };
    /** Return a vector of all entries in mapDeltas with their corresponding delta_info. */
    std::vector<delta_info> GetPrioritisedTransactions() const EXCLUSIVE_LOCKS_REQUIRED(!cs);

    /** Get the transaction in the pool that spends the same prevout */
    const CTransaction* GetConflictTx(const COutPoint& prevout) const EXCLUSIVE_LOCKS_REQUIRED(cs);

    /** Returns an iterator to the given hash, if found */
    std::optional<txiter> GetIter(const uint256& txid) const EXCLUSIVE_LOCKS_REQUIRED(cs);

    /** Translate a set of hashes into a set of pool iterators to avoid repeated lookups.
     * Does not require that all of the hashes correspond to actual transactions in the mempool,
     * only returns the ones that exist. */
    setEntries GetIterSet(const std::set<Txid>& hashes) const EXCLUSIVE_LOCKS_REQUIRED(cs);

    /** Translate a list of hashes into a list of mempool iterators to avoid repeated lookups.
     * The nth element in txids becomes the nth element in the returned vector. If any of the txids
     * don't actually exist in the mempool, returns an empty vector. */
    std::vector<txiter> GetIterVec(const std::vector<uint256>& txids) const EXCLUSIVE_LOCKS_REQUIRED(cs);

    /** Remove a set of transactions from the mempool.
     *  If a transaction is in this set, then all in-mempool descendants must
     *  also be in the set, unless this transaction is being removed for being
     *  in a block.
     *  Set updateDescendants to true when removing a tx that was in a block, so
     *  that any in-mempool descendants have their ancestor state updated.
     */
    void RemoveStaged(setEntries& stage, bool updateDescendants, MemPoolRemovalReason reason) EXCLUSIVE_LOCKS_REQUIRED(cs);

    /** UpdateTransactionsFromBlock is called when adding transactions from a
     * disconnected block back to the mempool, new mempool entries may have
     * children in the mempool (which is generally not the case when otherwise
     * adding transactions).
     *  @post updated descendant state for descendants of each transaction in
     *        vHashesToUpdate (excluding any child transactions present in
     *        vHashesToUpdate, which are already accounted for). Updated state
     *        includes add fee/size information for such descendants to the
     *        parent and updated ancestor state to include the parent.
     *
     * @param[in] vHashesToUpdate          The set of txids from the
     *     disconnected block that have been accepted back into the mempool.
     */
    void UpdateTransactionsFromBlock(const std::vector<uint256>& vHashesToUpdate) EXCLUSIVE_LOCKS_REQUIRED(cs, cs_main) LOCKS_EXCLUDED(m_epoch);

    /**
     * Try to calculate all in-mempool ancestors of entry.
     * (these are all calculated including the tx itself)
     *
     * @param[in]   entry               CTxMemPoolEntry of which all in-mempool ancestors are calculated
     * @param[in]   limits              Maximum number and size of ancestors and descendants
     * @param[in]   fSearchForParents   Whether to search a tx's vin for in-mempool parents, or look
     *                                  up parents from mapLinks. Must be true for entries not in
     *                                  the mempool
     *
     * @return all in-mempool ancestors, or an error if any ancestor or descendant limits were hit
     */
    util::Result<setEntries> CalculateMemPoolAncestors(const CTxMemPoolEntry& entry,
                                   const Limits& limits,
                                   bool fSearchForParents = true) const EXCLUSIVE_LOCKS_REQUIRED(cs);

    /**
     * Same as CalculateMemPoolAncestors, but always returns a (non-optional) setEntries.
     * Should only be used when it is assumed CalculateMemPoolAncestors would not fail. If
     * CalculateMemPoolAncestors does unexpectedly fail, an empty setEntries is returned and the
     * error is logged to BCLog::MEMPOOL with level BCLog::Level::Error. In debug builds, failure
     * of CalculateMemPoolAncestors will lead to shutdown due to assertion failure.
     *
     * @param[in]   calling_fn_name     Name of calling function so we can properly log the call site
     *
     * @return a setEntries corresponding to the result of CalculateMemPoolAncestors or an empty
     *         setEntries if it failed
     *
     * @see CTXMemPool::CalculateMemPoolAncestors()
     */
    setEntries AssumeCalculateMemPoolAncestors(
        std::string_view calling_fn_name,
        const CTxMemPoolEntry &entry,
        const Limits& limits,
        bool fSearchForParents = true) const EXCLUSIVE_LOCKS_REQUIRED(cs);

    /** Collect the entire cluster of connected transactions for each transaction in txids.
     * All txids must correspond to transaction entries in the mempool, otherwise this returns an
     * empty vector. This call will also exit early and return an empty vector if it collects 500 or
     * more transactions as a DoS protection. */
    std::vector<txiter> GatherClusters(const std::vector<uint256>& txids) const EXCLUSIVE_LOCKS_REQUIRED(cs);

    /** Calculate all in-mempool ancestors of a set of transactions not already in the mempool and
     * check ancestor and descendant limits. Heuristics are used to estimate the ancestor and
     * descendant count of all entries if the package were to be added to the mempool.  The limits
     * are applied to the union of all package transactions. For example, if the package has 3
     * transactions and limits.ancestor_count = 25, the union of all 3 sets of ancestors (including the
     * transactions themselves) must be <= 22.
     * @param[in]       package                 Transaction package being evaluated for acceptance
     *                                          to mempool. The transactions need not be direct
     *                                          ancestors/descendants of each other.
     * @param[in]       total_vsize             Sum of virtual sizes for all transactions in package.
     * @returns {} or the error reason if a limit is hit.
     */
    util::Result<void> CheckPackageLimits(const Package& package,
                                          int64_t total_vsize) const EXCLUSIVE_LOCKS_REQUIRED(cs);

    /** Populate setDescendants with all in-mempool descendants of hash.
     *  Assumes that setDescendants includes all in-mempool descendants of anything
     *  already in it.  */
    void CalculateDescendants(txiter it, setEntries& setDescendants) const EXCLUSIVE_LOCKS_REQUIRED(cs);

    /** The minimum fee to get into the mempool, which may itself not be enough
     *  for larger-sized transactions.
     *  The m_incremental_relay_feerate policy variable is used to bound the time it
     *  takes the fee rate to go back down all the way to 0. When the feerate
     *  would otherwise be half of this, it is set to 0 instead.
     */
    /*
    // Blackcoin
    CFeeRate GetMinFee() const {
        return GetMinFee(m_opts.max_size_bytes);
    }
    */

    /** Remove transactions from the mempool until its dynamic size is <= sizelimit.
      *  pvNoSpendsRemaining, if set, will be populated with the list of outpoints
      *  which are not in mempool which no longer have any spends in this mempool.
      */
    void TrimToSize(size_t sizelimit, std::vector<COutPoint>* pvNoSpendsRemaining = nullptr) EXCLUSIVE_LOCKS_REQUIRED(cs);

    /** Expire all transaction (and their dependencies) in the mempool older than time. Return the number of removed transactions. */
    int Expire(std::chrono::seconds time) EXCLUSIVE_LOCKS_REQUIRED(cs);

    /**
     * Calculate the ancestor and descendant count for the given transaction.
     * The counts include the transaction itself.
     * When ancestors is non-zero (ie, the transaction itself is in the mempool),
     * ancestorsize and ancestorfees will also be set to the appropriate values.
     */
    void GetTransactionAncestry(const uint256& txid, size_t& ancestors, size_t& descendants, size_t* ancestorsize = nullptr, CAmount* ancestorfees = nullptr) const;

    /**
     * @returns true if an initial attempt to load the persisted mempool was made, regardless of
     *          whether the attempt was successful or not
     */
    bool GetLoadTried() const;

    /**
     * Set whether or not an initial attempt to load the persisted mempool was made (regardless
     * of whether the attempt was successful or not)
     */
    void SetLoadTried(bool load_tried);

    unsigned long size() const
    {
        LOCK(cs);
        return mapTx.size();
    }

    uint64_t GetTotalTxSize() const EXCLUSIVE_LOCKS_REQUIRED(cs)
    {
        AssertLockHeld(cs);
        return totalTxSize;
    }

    CAmount GetTotalFee() const EXCLUSIVE_LOCKS_REQUIRED(cs)
    {
        AssertLockHeld(cs);
        return m_total_fee;
    }

    bool exists(const GenTxid& gtxid) const
    {
        LOCK(cs);
        if (gtxid.IsWtxid()) {
            return (mapTx.get<index_by_wtxid>().count(gtxid.GetHash()) != 0);
        }
        return (mapTx.count(gtxid.GetHash()) != 0);
    }

    const CTxMemPoolEntry* GetEntry(const Txid& txid) const LIFETIMEBOUND EXCLUSIVE_LOCKS_REQUIRED(cs);

    CTransactionRef get(const uint256& hash) const;
    txiter get_iter_from_wtxid(const uint256& wtxid) const EXCLUSIVE_LOCKS_REQUIRED(cs)
    {
        AssertLockHeld(cs);
        return mapTx.project<0>(mapTx.get<index_by_wtxid>().find(wtxid));
    }
    TxMempoolInfo info(const GenTxid& gtxid) const;

    /** Returns info for a transaction if its entry_sequence < last_sequence */
    TxMempoolInfo info_for_relay(const GenTxid& gtxid, uint64_t last_sequence) const;

    std::vector<CTxMemPoolEntryRef> entryAll() const EXCLUSIVE_LOCKS_REQUIRED(cs);
    std::vector<TxMempoolInfo> infoAll() const;

    size_t DynamicMemoryUsage() const;

    /** Adds a transaction to the unbroadcast set */
    void AddUnbroadcastTx(const uint256& txid)
    {
        LOCK(cs);
        // Sanity check the transaction is in the mempool & insert into
        // unbroadcast set.
        if (exists(GenTxid::Txid(txid))) m_unbroadcast_txids.insert(txid);
    };

    /** Removes a transaction from the unbroadcast set */
    void RemoveUnbroadcastTx(const uint256& txid, const bool unchecked = false);

    /** Returns transactions in unbroadcast set */
    std::set<uint256> GetUnbroadcastTxs() const
    {
        LOCK(cs);
        return m_unbroadcast_txids;
    }

    /** Returns whether a txid is in the unbroadcast set */
    bool IsUnbroadcastTx(const uint256& txid) const EXCLUSIVE_LOCKS_REQUIRED(cs)
    {
        AssertLockHeld(cs);
        return m_unbroadcast_txids.count(txid) != 0;
    }

    /** Guards this internal counter for external reporting */
    uint64_t GetAndIncrementSequence() const EXCLUSIVE_LOCKS_REQUIRED(cs) {
        return m_sequence_number++;
    }

    uint64_t GetSequence() const EXCLUSIVE_LOCKS_REQUIRED(cs) {
        return m_sequence_number;
    }

    /**
     * Calculate the sorted chunks for the old and new mempool relating to the
     * clusters that would be affected by a potential replacement transaction.
     * (replacement_fees, replacement_vsize) values are gathered from a
     * proposed set of replacement transactions that are considered as a single
     * chunk, and represent their complete cluster. In other words, they have no
     * in-mempool ancestors.
     *
     * @param[in] replacement_fees    Package fees
     * @param[in] replacement_vsize   Package size (must be greater than 0)
     * @param[in] direct_conflicts    All transactions that would be removed directly by
     *                                having a conflicting input with a proposed transaction
     * @param[in] all_conflicts       All transactions that would be removed
     * @return old and new diagram pair respectively, or an error string if the conflicts don't match a calculable topology
     */
    util::Result<std::pair<std::vector<FeeFrac>, std::vector<FeeFrac>>> CalculateChunksForRBF(CAmount replacement_fees, int64_t replacement_vsize, const setEntries& direct_conflicts, const setEntries& all_conflicts) EXCLUSIVE_LOCKS_REQUIRED(cs);

    /* Check that all direct conflicts are in a cluster size of two or less. Each
     * direct conflict may be in a separate cluster.
     */
    std::optional<std::string> CheckConflictTopology(const setEntries& direct_conflicts);

private:
    /** UpdateForDescendants is used by UpdateTransactionsFromBlock to update
     *  the descendants for a single transaction that has been added to the
     *  mempool but may have child transactions in the mempool, eg during a
     *  chain reorg.
     *
     * @pre CTxMemPoolEntry::m_children is correct for the given tx and all
     *      descendants.
     * @pre cachedDescendants is an accurate cache where each entry has all
     *      descendants of the corresponding key, including those that should
     *      be removed for violation of ancestor limits.
     * @post if updateIt has any non-excluded descendants, cachedDescendants has
     *       a new cache line for updateIt.
     * @post descendants_to_remove has a new entry for any descendant which exceeded
     *       ancestor limits relative to updateIt.
     *
     * @param[in] updateIt the entry to update for its descendants
     * @param[in,out] cachedDescendants a cache where each line corresponds to all
     *     descendants. It will be updated with the descendants of the transaction
     *     being updated, so that future invocations don't need to walk the same
     *     transaction again, if encountered in another transaction chain.
     * @param[in] setExclude the set of descendant transactions in the mempool
     *     that must not be accounted for (because any descendants in setExclude
     *     were added to the mempool after the transaction being updated and hence
     *     their state is already reflected in the parent state).
     * @param[out] descendants_to_remove Populated with the txids of entries that
     *     exceed ancestor limits. It's the responsibility of the caller to
     *     removeRecursive them.
     */
    void UpdateForDescendants(txiter updateIt, cacheMap& cachedDescendants,
                              const std::set<uint256>& setExclude, std::set<uint256>& descendants_to_remove) EXCLUSIVE_LOCKS_REQUIRED(cs);
    /** Update ancestors of hash to add/remove it as a descendant transaction. */
    void UpdateAncestorsOf(bool add, txiter hash, setEntries &setAncestors) EXCLUSIVE_LOCKS_REQUIRED(cs);
    /** Set ancestor state for an entry */
    void UpdateEntryForAncestors(txiter it, const setEntries &setAncestors) EXCLUSIVE_LOCKS_REQUIRED(cs);
    /** For each transaction being removed, update ancestors and any direct children.
      * If updateDescendants is true, then also update in-mempool descendants'
      * ancestor state. */
    void UpdateForRemoveFromMempool(const setEntries &entriesToRemove, bool updateDescendants) EXCLUSIVE_LOCKS_REQUIRED(cs);
    /** Sever link between specified transaction and direct children. */
    void UpdateChildrenForRemoval(txiter entry) EXCLUSIVE_LOCKS_REQUIRED(cs);

    /** Before calling removeUnchecked for a given transaction,
     *  UpdateForRemoveFromMempool must be called on the entire (dependent) set
     *  of transactions being removed at the same time.  We use each
     *  CTxMemPoolEntry's setMemPoolParents in order to walk ancestors of a
     *  given transaction that is removed, so we can't remove intermediate
     *  transactions in a chain before we've updated all the state for the
     *  removal.
     */
    void removeUnchecked(txiter entry, MemPoolRemovalReason reason) EXCLUSIVE_LOCKS_REQUIRED(cs);
public:
    /** visited marks a CTxMemPoolEntry as having been traversed
     * during the lifetime of the most recently created Epoch::Guard
     * and returns false if we are the first visitor, true otherwise.
     *
     * An Epoch::Guard must be held when visited is called or an assert will be
     * triggered.
     *
     */
    bool visited(const txiter it) const EXCLUSIVE_LOCKS_REQUIRED(cs, m_epoch)
    {
        return m_epoch.visited(it->m_epoch_marker);
    }

    bool visited(std::optional<txiter> it) const EXCLUSIVE_LOCKS_REQUIRED(cs, m_epoch)
    {
        assert(m_epoch.guarded()); // verify guard even when it==nullopt
        return !it || visited(*it);
    }
};

/**
 * CCoinsView that brings transactions from a mempool into view.
 * It does not check for spendings by memory pool transactions.
 * Instead, it provides access to all Coins which are either unspent in the
 * base CCoinsView, are outputs from any mempool transaction, or are
 * tracked temporarily to allow transaction dependencies in package validation.
 * This allows transaction replacement to work as expected, as you want to
 * have all inputs "available" to check signatures, and any cycles in the
 * dependency graph are checked directly in AcceptToMemoryPool.
 * It also allows you to sign a double-spend directly in
 * signrawtransactionwithkey and signrawtransactionwithwallet,
 * as long as the conflicting transaction is not yet confirmed.
 */
class CCoinsViewMemPool : public CCoinsViewBacked
{
    /**
    * Coins made available by transactions being validated. Tracking these allows for package
    * validation, since we can access transaction outputs without submitting them to mempool.
    */
    std::unordered_map<COutPoint, Coin, SaltedOutpointHasher> m_temp_added;

    /**
     * Set of all coins that have been fetched from mempool or created using PackageAddTransaction
     * (not base). Used to track the origin of a coin, see GetNonBaseCoins().
     */
    mutable std::unordered_set<COutPoint, SaltedOutpointHasher> m_non_base_coins;
protected:
    const CTxMemPool& mempool;

public:
    CCoinsViewMemPool(CCoinsView* baseIn, const CTxMemPool& mempoolIn);
    /** GetCoin, returning whether it exists and is not spent. Also updates m_non_base_coins if the
     * coin is not fetched from base. */
    bool GetCoin(const COutPoint &outpoint, Coin &coin) const override;
    /** Add the coins created by this transaction. These coins are only temporarily stored in
     * m_temp_added and cannot be flushed to the back end. Only used for package validation. */
    void PackageAddTransaction(const CTransactionRef& tx);
    /** Get all coins in m_non_base_coins. */
    std::unordered_set<COutPoint, SaltedOutpointHasher> GetNonBaseCoins() const { return m_non_base_coins; }
    /** Clear m_temp_added and m_non_base_coins. */
    void Reset();
};
#endif // BITCOIN_TXMEMPOOL_H<|MERGE_RESOLUTION|>--- conflicted
+++ resolved
@@ -437,22 +437,7 @@
 
     using Options = kernel::MemPoolOptions;
 
-<<<<<<< HEAD
-    const int64_t m_max_size_bytes;
-    const std::chrono::seconds m_expiry;
-    // Blackcoin
-    // const CFeeRate m_incremental_relay_feerate;
-    const CFeeRate m_min_relay_feerate;
-    const CFeeRate m_dust_relay_feerate;
-    const bool m_permit_bare_multisig;
-    const std::optional<unsigned> m_max_datacarrier_bytes;
-    const bool m_require_standard;
-    const bool m_persist_v1_dat;
-
-    const Limits m_limits;
-=======
     const Options m_opts;
->>>>>>> 89522379
 
     /** Create a new CTxMemPool.
      * Sanity checks will be off by default for performance, because otherwise
