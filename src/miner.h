--- conflicted
+++ resolved
@@ -11,21 +11,13 @@
 
 #include <stdint.h>
 #include <memory>
-<<<<<<< HEAD
-=======
-#include "boost/multi_index_container.hpp"
-#include "boost/multi_index/ordered_index.hpp"
->>>>>>> b6548420
 
 class CBlockIndex;
 class CChainParams;
 class CReserveKey;
 class CScript;
 class CWallet;
-<<<<<<< HEAD
 class CBlock;
-=======
->>>>>>> b6548420
 
 namespace Consensus { struct Params; };
 
@@ -38,10 +30,6 @@
     CBlock block;
     std::vector<CAmount> vTxFees;
     std::vector<int64_t> vTxSigOpsCost;
-<<<<<<< HEAD
-=======
-    std::vector<unsigned char> vchCoinbaseCommitment;
->>>>>>> b6548420
 };
 
 // Container for tracking updates to ancestor feerate as we include (parent)
@@ -52,13 +40,13 @@
         iter = entry;
         nSizeWithAncestors = entry->GetSizeWithAncestors();
         nModFeesWithAncestors = entry->GetModFeesWithAncestors();
-        nSigOpCostWithAncestors = entry->GetSigOpCostWithAncestors();
+        nSigOpCountWithAncestors = entry->GetSigOpCountWithAncestors();
     }
 
     CTxMemPool::txiter iter;
     uint64_t nSizeWithAncestors;
     CAmount nModFeesWithAncestors;
-    int64_t nSigOpCostWithAncestors;
+    int64_t nSigOpCountWithAncestors;
 };
 
 /** Comparator for CTxMemPool::txiter objects.
@@ -136,7 +124,7 @@
     {
         e.nModFeesWithAncestors -= iter->GetFee();
         e.nSizeWithAncestors -= iter->GetTxSize();
-        e.nSigOpCostWithAncestors -= iter->GetSigOpCost();
+        e.nSigOpCountWithAncestors -= iter->GetSigOpCount();
     }
 
     CTxMemPool::txiter iter;
@@ -152,21 +140,12 @@
     CBlock* pblock;
 
     // Configuration parameters for the block size
-<<<<<<< HEAD
     unsigned int nBlockMaxSize;
 
     // Information on the current status of the block
-=======
-    bool fIncludeWitness;
-    unsigned int nBlockMaxWeight, nBlockMaxSize;
-    bool fNeedSizeAccounting;
-
-    // Information on the current status of the block
-    uint64_t nBlockWeight;
->>>>>>> b6548420
     uint64_t nBlockSize;
     uint64_t nBlockTx;
-    uint64_t nBlockSigOpsCost;
+    uint64_t nBlockSigOps;
     CAmount nFees;
     CTxMemPool::setEntries inBlock;
 
@@ -182,11 +161,7 @@
 public:
     BlockAssembler(const CChainParams& chainparams);
     /** Construct a new block template with coinbase to scriptPubKeyIn */
-<<<<<<< HEAD
     CBlockTemplate* CreateNewBlock(const CScript& scriptPubKeyIn, int64_t* pFees = 0, bool fProofOfStake = false);
-=======
-    CBlockTemplate* CreateNewBlock(const CScript& scriptPubKeyIn);
->>>>>>> b6548420
 
 private:
     // utility functions
@@ -197,11 +172,7 @@
 
     // Methods for how to add transactions to a block.
     /** Add transactions based on tx "priority" */
-<<<<<<< HEAD
     void addPriorityTxs(int64_t nBlockTime, bool fProofOfStake);
-=======
-    void addPriorityTxs();
->>>>>>> b6548420
     /** Add transactions based on feerate including unconfirmed ancestors */
     void addPackageTxs();
 
@@ -215,7 +186,7 @@
     /** Remove confirmed (inBlock) entries from given set */
     void onlyUnconfirmed(CTxMemPool::setEntries& testSet);
     /** Test if a new package would "fit" in the block */
-    bool TestPackage(uint64_t packageSize, int64_t packageSigOpsCost);
+    bool TestPackage(uint64_t packageSize, int64_t packageSigOps);
     /** Perform checks on each transaction in a package:
       * locktime, premature-witness, serialized size (if necessary)
       * These checks should always succeed, and they're here
