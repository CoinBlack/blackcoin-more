// Copyright (c) 2009-2010 Satoshi Nakamoto
// Copyright (c) 2009-2020 The Bitcoin Core developers
// Distributed under the MIT software license, see the accompanying
// file COPYING or http://www.opensource.org/licenses/mit-license.php.

#ifndef BITCOIN_MINER_H
#define BITCOIN_MINER_H

#include <primitives/block.h>
#include <txmempool.h>
#include <validation.h>

#include <memory>
<<<<<<< HEAD
=======
#include <optional>
#include <stdint.h>

#include <boost/multi_index_container.hpp>
#include <boost/multi_index/ordered_index.hpp>
>>>>>>> 61646189

class CBlockIndex;
class CChainParams;
class CScript;
<<<<<<< HEAD
class CWallet;
class CBlock;
=======
>>>>>>> 61646189

namespace Consensus { struct Params; };

static const bool DEFAULT_PRINTPRIORITY = false;

struct CBlockTemplate
{
    CBlock block;
    std::vector<CAmount> vTxFees;
    std::vector<int64_t> vTxSigOpsCost;
};

// Container for tracking updates to ancestor feerate as we include (parent)
// transactions in a block
struct CTxMemPoolModifiedEntry {
    explicit CTxMemPoolModifiedEntry(CTxMemPool::txiter entry)
    {
        iter = entry;
        nSizeWithAncestors = entry->GetSizeWithAncestors();
        nModFeesWithAncestors = entry->GetModFeesWithAncestors();
        nSigOpCountWithAncestors = entry->GetSigOpCountWithAncestors();
    }

    int64_t GetModifiedFee() const { return iter->GetModifiedFee(); }
    uint64_t GetSizeWithAncestors() const { return nSizeWithAncestors; }
    CAmount GetModFeesWithAncestors() const { return nModFeesWithAncestors; }
    size_t GetTxSize() const { return iter->GetTxSize(); }
    const CTransaction& GetTx() const { return iter->GetTx(); }

    CTxMemPool::txiter iter;
    uint64_t nSizeWithAncestors;
    CAmount nModFeesWithAncestors;
    int64_t nSigOpCountWithAncestors;
};

/** Comparator for CTxMemPool::txiter objects.
 *  It simply compares the internal memory address of the CTxMemPoolEntry object
 *  pointed to. This means it has no meaning, and is only useful for using them
 *  as key in other indexes.
 */
struct CompareCTxMemPoolIter {
    bool operator()(const CTxMemPool::txiter& a, const CTxMemPool::txiter& b) const
    {
        return &(*a) < &(*b);
    }
};

struct modifiedentry_iter {
    typedef CTxMemPool::txiter result_type;
    result_type operator() (const CTxMemPoolModifiedEntry &entry) const
    {
        return entry.iter;
    }
};

<<<<<<< HEAD
// This matches the calculation in CompareTxMemPoolEntryByAncestorFee,
// except operating on CTxMemPoolModifiedEntry.
// TODO: refactor to avoid duplication of this logic.
struct CompareModifiedEntry {
    bool operator()(const CTxMemPoolModifiedEntry &a, const CTxMemPoolModifiedEntry &b) const
    {
        double f1 = (double)a.nModFeesWithAncestors * b.nSizeWithAncestors;
        double f2 = (double)b.nModFeesWithAncestors * a.nSizeWithAncestors;
        if (f1 == f2) {
            return CTxMemPool::CompareIteratorByHash()(a.iter, b.iter);
        }
        return f1 > f2;
    }
};

=======
>>>>>>> 61646189
// A comparator that sorts transactions based on number of ancestors.
// This is sufficient to sort an ancestor package in an order that is valid
// to appear in a block.
struct CompareTxIterByAncestorCount {
    bool operator()(const CTxMemPool::txiter &a, const CTxMemPool::txiter &b) const
    {
        if (a->GetCountWithAncestors() != b->GetCountWithAncestors())
            return a->GetCountWithAncestors() < b->GetCountWithAncestors();
        return CompareIteratorByHash()(a, b);
    }
};

typedef boost::multi_index_container<
    CTxMemPoolModifiedEntry,
    boost::multi_index::indexed_by<
        boost::multi_index::ordered_unique<
            modifiedentry_iter,
            CompareCTxMemPoolIter
        >,
        // sorted by modified ancestor fee rate
        boost::multi_index::ordered_non_unique<
            // Reuse same tag from CTxMemPool's similar index
            boost::multi_index::tag<ancestor_score>,
            boost::multi_index::identity<CTxMemPoolModifiedEntry>,
            CompareTxMemPoolEntryByAncestorFee
        >
    >
> indexed_modified_transaction_set;

typedef indexed_modified_transaction_set::nth_index<0>::type::iterator modtxiter;
typedef indexed_modified_transaction_set::index<ancestor_score>::type::iterator modtxscoreiter;

struct update_for_parent_inclusion
{
    explicit update_for_parent_inclusion(CTxMemPool::txiter it) : iter(it) {}

    void operator() (CTxMemPoolModifiedEntry &e)
    {
        e.nModFeesWithAncestors -= iter->GetFee();
        e.nSizeWithAncestors -= iter->GetTxSize();
        e.nSigOpCountWithAncestors -= iter->GetSigOpCount();
    }

    CTxMemPool::txiter iter;
};

/** Generate a new block, without valid proof-of-work */
class BlockAssembler
{
private:
    // The constructed block template
    std::unique_ptr<CBlockTemplate> pblocktemplate;

    // Configuration parameters for the block size
<<<<<<< HEAD
    unsigned int nBlockMaxSize;

    // Information on the current status of the block
    uint64_t nBlockSize;
=======
    bool fIncludeWitness;
    unsigned int nBlockMaxWeight;
    CFeeRate blockMinFeeRate;

    // Information on the current status of the block
    uint64_t nBlockWeight;
>>>>>>> 61646189
    uint64_t nBlockTx;
    uint64_t nBlockSigOps;
    CAmount nFees;
    CTxMemPool::setEntries inBlock;

    // Chain context for the block
    int nHeight;
    int64_t nLockTimeCutoff;
    const CChainParams& chainparams;
    const CTxMemPool& m_mempool;
    CChainState& m_chainstate;

public:
    struct Options {
        Options();
        size_t nBlockMaxWeight;
        CFeeRate blockMinFeeRate;
    };

    explicit BlockAssembler(CChainState& chainstate, const CTxMemPool& mempool, const CChainParams& params);
    explicit BlockAssembler(CChainState& chainstate, const CTxMemPool& mempool, const CChainParams& params, const Options& options);

    /** Construct a new block template with coinbase to scriptPubKeyIn */
<<<<<<< HEAD
    CBlockTemplate* CreateNewBlock(const CScript& scriptPubKeyIn, int64_t* pFees = 0, bool fProofOfStake = false);
=======
    std::unique_ptr<CBlockTemplate> CreateNewBlock(const CScript& scriptPubKeyIn);

    inline static std::optional<int64_t> m_last_block_num_txs{};
    inline static std::optional<int64_t> m_last_block_weight{};
>>>>>>> 61646189

private:
    // utility functions
    /** Clear the block's state and prepare for assembling a new block */
    void resetBlock();
    /** Add a tx to the block */
    void AddToBlock(CTxMemPool::txiter iter);

    // Methods for how to add transactions to a block.
<<<<<<< HEAD
    /** Add transactions based on tx "priority" */
    void addPriorityTxs(int64_t nBlockTime, bool fProofOfStake);
    /** Add transactions based on feerate including unconfirmed ancestors */
    void addPackageTxs();

    // helper function for addPriorityTxs
    /** Test if tx will still "fit" in the block */
    bool TestForBlock(CTxMemPool::txiter iter);
    /** Test if tx still has unconfirmed parents not yet in block */
    bool isStillDependent(CTxMemPool::txiter iter);
=======
    /** Add transactions based on feerate including unconfirmed ancestors
      * Increments nPackagesSelected / nDescendantsUpdated with corresponding
      * statistics from the package selection (for logging statistics). */
    void addPackageTxs(int& nPackagesSelected, int& nDescendantsUpdated) EXCLUSIVE_LOCKS_REQUIRED(m_mempool.cs);
>>>>>>> 61646189

    // helper functions for addPackageTxs()
    /** Remove confirmed (inBlock) entries from given set */
    void onlyUnconfirmed(CTxMemPool::setEntries& testSet);
    /** Test if a new package would "fit" in the block */
<<<<<<< HEAD
    bool TestPackage(uint64_t packageSize, int64_t packageSigOps);
=======
    bool TestPackage(uint64_t packageSize, int64_t packageSigOpsCost) const;
>>>>>>> 61646189
    /** Perform checks on each transaction in a package:
      * locktime, premature-witness, serialized size (if necessary)
      * These checks should always succeed, and they're here
      * only as an extra check in case of suboptimal node configuration */
    bool TestPackageTransactions(const CTxMemPool::setEntries& package) const;
    /** Return true if given transaction from mapTx has already been evaluated,
      * or if the transaction's cached data in mapTx is incorrect. */
    bool SkipMapTxEntry(CTxMemPool::txiter it, indexed_modified_transaction_set& mapModifiedTx, CTxMemPool::setEntries& failedTx) EXCLUSIVE_LOCKS_REQUIRED(m_mempool.cs);
    /** Sort the package in an order that is valid to appear in a block */
    void SortForBlock(const CTxMemPool::setEntries& package, std::vector<CTxMemPool::txiter>& sortedEntries);
    /** Add descendants of given transactions to mapModifiedTx with ancestor
      * state updated assuming given transactions are inBlock. Returns number
      * of updated descendants. */
    int UpdatePackagesForAdded(const CTxMemPool::setEntries& alreadyAdded, indexed_modified_transaction_set& mapModifiedTx) EXCLUSIVE_LOCKS_REQUIRED(m_mempool.cs);
};

/** Modify the extranonce in a block */
void IncrementExtraNonce(CBlock* pblock, const CBlockIndex* pindexPrev, unsigned int& nExtraNonce);
int64_t UpdateTime(CBlock* pblock, const Consensus::Params& consensusParams, const CBlockIndex* pindexPrev);
/** Run the miner threads */
void ThreadStakeMiner(CWallet *pwallet, const CChainParams& chainparams);

/** Update an old GenerateCoinbaseCommitment from CreateNewBlock after the block txs have changed */
void RegenerateCommitments(CBlock& block, ChainstateManager& chainman);

#endif // BITCOIN_MINER_H<|MERGE_RESOLUTION|>--- conflicted
+++ resolved
@@ -3,41 +3,49 @@
 // Distributed under the MIT software license, see the accompanying
 // file COPYING or http://www.opensource.org/licenses/mit-license.php.
 
+// PoSMiner by Peercoin
+// Copyright (c) 2020-2022 The Peercoin developers
+
 #ifndef BITCOIN_MINER_H
 #define BITCOIN_MINER_H
 
 #include <primitives/block.h>
 #include <txmempool.h>
 #include <validation.h>
+#include <wallet/coincontrol.h>
+#include <wallet/wallet.h>
 
 #include <memory>
-<<<<<<< HEAD
-=======
 #include <optional>
 #include <stdint.h>
 
 #include <boost/multi_index_container.hpp>
 #include <boost/multi_index/ordered_index.hpp>
->>>>>>> 61646189
+
+#include <boost/thread.hpp>
+
+#include <validation.h>
 
 class CBlockIndex;
 class CChainParams;
 class CScript;
-<<<<<<< HEAD
 class CWallet;
-class CBlock;
-=======
->>>>>>> 61646189
+
+extern int64_t nLastCoinStakeSearchInterval;
 
 namespace Consensus { struct Params; };
 
 static const bool DEFAULT_PRINTPRIORITY = false;
+
+static const bool DEFAULT_STAKE = true;
+static const bool DEFAULT_STAKE_CACHE = false;
 
 struct CBlockTemplate
 {
     CBlock block;
     std::vector<CAmount> vTxFees;
     std::vector<int64_t> vTxSigOpsCost;
+    std::vector<unsigned char> vchCoinbaseCommitment;
 };
 
 // Container for tracking updates to ancestor feerate as we include (parent)
@@ -48,7 +56,7 @@
         iter = entry;
         nSizeWithAncestors = entry->GetSizeWithAncestors();
         nModFeesWithAncestors = entry->GetModFeesWithAncestors();
-        nSigOpCountWithAncestors = entry->GetSigOpCountWithAncestors();
+        nSigOpCostWithAncestors = entry->GetSigOpCostWithAncestors();
     }
 
     int64_t GetModifiedFee() const { return iter->GetModifiedFee(); }
@@ -60,7 +68,7 @@
     CTxMemPool::txiter iter;
     uint64_t nSizeWithAncestors;
     CAmount nModFeesWithAncestors;
-    int64_t nSigOpCountWithAncestors;
+    int64_t nSigOpCostWithAncestors;
 };
 
 /** Comparator for CTxMemPool::txiter objects.
@@ -83,24 +91,6 @@
     }
 };
 
-<<<<<<< HEAD
-// This matches the calculation in CompareTxMemPoolEntryByAncestorFee,
-// except operating on CTxMemPoolModifiedEntry.
-// TODO: refactor to avoid duplication of this logic.
-struct CompareModifiedEntry {
-    bool operator()(const CTxMemPoolModifiedEntry &a, const CTxMemPoolModifiedEntry &b) const
-    {
-        double f1 = (double)a.nModFeesWithAncestors * b.nSizeWithAncestors;
-        double f2 = (double)b.nModFeesWithAncestors * a.nSizeWithAncestors;
-        if (f1 == f2) {
-            return CTxMemPool::CompareIteratorByHash()(a.iter, b.iter);
-        }
-        return f1 > f2;
-    }
-};
-
-=======
->>>>>>> 61646189
 // A comparator that sorts transactions based on number of ancestors.
 // This is sufficient to sort an ancestor package in an order that is valid
 // to appear in a block.
@@ -141,7 +131,7 @@
     {
         e.nModFeesWithAncestors -= iter->GetFee();
         e.nSizeWithAncestors -= iter->GetTxSize();
-        e.nSigOpCountWithAncestors -= iter->GetSigOpCount();
+        e.nSigOpCostWithAncestors -= iter->GetSigOpCost();
     }
 
     CTxMemPool::txiter iter;
@@ -155,21 +145,14 @@
     std::unique_ptr<CBlockTemplate> pblocktemplate;
 
     // Configuration parameters for the block size
-<<<<<<< HEAD
-    unsigned int nBlockMaxSize;
-
-    // Information on the current status of the block
-    uint64_t nBlockSize;
-=======
     bool fIncludeWitness;
     unsigned int nBlockMaxWeight;
     CFeeRate blockMinFeeRate;
 
     // Information on the current status of the block
     uint64_t nBlockWeight;
->>>>>>> 61646189
     uint64_t nBlockTx;
-    uint64_t nBlockSigOps;
+    uint64_t nBlockSigOpsCost;
     CAmount nFees;
     CTxMemPool::setEntries inBlock;
 
@@ -180,6 +163,10 @@
     const CTxMemPool& m_mempool;
     CChainState& m_chainstate;
 
+#ifdef ENABLE_WALLET
+    CWallet *pwallet = 0;
+#endif
+
 public:
     struct Options {
         Options();
@@ -191,14 +178,10 @@
     explicit BlockAssembler(CChainState& chainstate, const CTxMemPool& mempool, const CChainParams& params, const Options& options);
 
     /** Construct a new block template with coinbase to scriptPubKeyIn */
-<<<<<<< HEAD
-    CBlockTemplate* CreateNewBlock(const CScript& scriptPubKeyIn, int64_t* pFees = 0, bool fProofOfStake = false);
-=======
-    std::unique_ptr<CBlockTemplate> CreateNewBlock(const CScript& scriptPubKeyIn);
+    std::unique_ptr<CBlockTemplate> CreateNewBlock(const CScript& scriptPubKeyIn, CWallet* pwallet = nullptr, bool* pfPoSCancel = nullptr);
 
     inline static std::optional<int64_t> m_last_block_num_txs{};
     inline static std::optional<int64_t> m_last_block_weight{};
->>>>>>> 61646189
 
 private:
     // utility functions
@@ -208,33 +191,16 @@
     void AddToBlock(CTxMemPool::txiter iter);
 
     // Methods for how to add transactions to a block.
-<<<<<<< HEAD
-    /** Add transactions based on tx "priority" */
-    void addPriorityTxs(int64_t nBlockTime, bool fProofOfStake);
-    /** Add transactions based on feerate including unconfirmed ancestors */
-    void addPackageTxs();
-
-    // helper function for addPriorityTxs
-    /** Test if tx will still "fit" in the block */
-    bool TestForBlock(CTxMemPool::txiter iter);
-    /** Test if tx still has unconfirmed parents not yet in block */
-    bool isStillDependent(CTxMemPool::txiter iter);
-=======
     /** Add transactions based on feerate including unconfirmed ancestors
       * Increments nPackagesSelected / nDescendantsUpdated with corresponding
       * statistics from the package selection (for logging statistics). */
     void addPackageTxs(int& nPackagesSelected, int& nDescendantsUpdated) EXCLUSIVE_LOCKS_REQUIRED(m_mempool.cs);
->>>>>>> 61646189
 
     // helper functions for addPackageTxs()
     /** Remove confirmed (inBlock) entries from given set */
     void onlyUnconfirmed(CTxMemPool::setEntries& testSet);
     /** Test if a new package would "fit" in the block */
-<<<<<<< HEAD
-    bool TestPackage(uint64_t packageSize, int64_t packageSigOps);
-=======
     bool TestPackage(uint64_t packageSize, int64_t packageSigOpsCost) const;
->>>>>>> 61646189
     /** Perform checks on each transaction in a package:
       * locktime, premature-witness, serialized size (if necessary)
       * These checks should always succeed, and they're here
@@ -254,10 +220,14 @@
 /** Modify the extranonce in a block */
 void IncrementExtraNonce(CBlock* pblock, const CBlockIndex* pindexPrev, unsigned int& nExtraNonce);
 int64_t UpdateTime(CBlock* pblock, const Consensus::Params& consensusParams, const CBlockIndex* pindexPrev);
-/** Run the miner threads */
-void ThreadStakeMiner(CWallet *pwallet, const CChainParams& chainparams);
 
 /** Update an old GenerateCoinbaseCommitment from CreateNewBlock after the block txs have changed */
 void RegenerateCommitments(CBlock& block, ChainstateManager& chainman);
 
+/** Mine proof-of-stake blocks */
+void MinePoS(bool fGenerate, std::shared_ptr<CWallet> pwallet, ChainstateManager* chainman, CChainState* chainstate, CConnman* connman, CTxMemPool* mempool);
+bool EnableStaking();
+void InterruptStaking();
+void StopStaking();
+
 #endif // BITCOIN_MINER_H