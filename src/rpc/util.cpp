// Copyright (c) 2017-2022 The Bitcoin Core developers
// Distributed under the MIT software license, see the accompanying
// file COPYING or http://www.opensource.org/licenses/mit-license.php.

#include <clientversion.h>
#include <consensus/amount.h>
#include <key_io.h>
#include <outputtype.h>
#include <rpc/util.h>
#include <script/descriptor.h>
#include <script/signingprovider.h>
#include <tinyformat.h>
#include <util/check.h>
#include <util/strencodings.h>
#include <util/string.h>
#include <util/system.h>
#include <util/translation.h>

#include <tuple>

const std::string UNIX_EPOCH_TIME = "UNIX epoch time";
const std::string EXAMPLE_ADDRESS[2] = {"bc1q09vm5lfy0j5reeulh4x5752q25uqqvz34hufdl", "bc1q02ad21edsxd23d32dfgqqsz4vv4nmtfzuklhy3"};

std::string GetAllOutputTypes()
{
    std::vector<std::string> ret;
    using U = std::underlying_type<TxoutType>::type;
    for (U i = (U)TxoutType::NONSTANDARD; i <= (U)TxoutType::WITNESS_UNKNOWN; ++i) {
        ret.emplace_back(GetTxnOutputType(static_cast<TxoutType>(i)));
    }
    return Join(ret, ", ");
}

void RPCTypeCheckObj(const UniValue& o,
    const std::map<std::string, UniValueType>& typesExpected,
    bool fAllowNull,
    bool fStrict)
{
    for (const auto& t : typesExpected) {
        const UniValue& v = find_value(o, t.first);
        if (!fAllowNull && v.isNull())
            throw JSONRPCError(RPC_TYPE_ERROR, strprintf("Missing %s", t.first));

        if (!(t.second.typeAny || v.type() == t.second.type || (fAllowNull && v.isNull())))
            throw JSONRPCError(RPC_TYPE_ERROR, strprintf("JSON value of type %s for field %s is not of expected type %s", uvTypeName(v.type()),  t.first, uvTypeName(t.second.type)));
    }

    if (fStrict)
    {
        for (const std::string& k : o.getKeys())
        {
            if (typesExpected.count(k) == 0)
            {
                std::string err = strprintf("Unexpected key %s", k);
                throw JSONRPCError(RPC_TYPE_ERROR, err);
            }
        }
    }
}

CAmount AmountFromValue(const UniValue& value, int decimals)
{
    if (!value.isNum() && !value.isStr())
        throw JSONRPCError(RPC_TYPE_ERROR, "Amount is not a number or string");
    CAmount amount;
    if (!ParseFixedPoint(value.getValStr(), decimals, &amount))
        throw JSONRPCError(RPC_TYPE_ERROR, "Invalid amount");
    if (!MoneyRange(amount))
        throw JSONRPCError(RPC_TYPE_ERROR, "Amount out of range");
    return amount;
}

uint256 ParseHashV(const UniValue& v, std::string strName)
{
    const std::string& strHex(v.get_str());
    if (64 != strHex.length())
        throw JSONRPCError(RPC_INVALID_PARAMETER, strprintf("%s must be of length %d (not %d, for '%s')", strName, 64, strHex.length(), strHex));
    if (!IsHex(strHex)) // Note: IsHex("") is false
        throw JSONRPCError(RPC_INVALID_PARAMETER, strName+" must be hexadecimal string (not '"+strHex+"')");
    return uint256S(strHex);
}
uint256 ParseHashO(const UniValue& o, std::string strKey)
{
    return ParseHashV(find_value(o, strKey), strKey);
}
std::vector<unsigned char> ParseHexV(const UniValue& v, std::string strName)
{
    std::string strHex;
    if (v.isStr())
        strHex = v.get_str();
    if (!IsHex(strHex))
        throw JSONRPCError(RPC_INVALID_PARAMETER, strName+" must be hexadecimal string (not '"+strHex+"')");
    return ParseHex(strHex);
}
std::vector<unsigned char> ParseHexO(const UniValue& o, std::string strKey)
{
    return ParseHexV(find_value(o, strKey), strKey);
}

namespace {

/**
 * Quote an argument for shell.
 *
 * @note This is intended for help, not for security-sensitive purposes.
 */
std::string ShellQuote(const std::string& s)
{
    std::string result;
    result.reserve(s.size() * 2);
    for (const char ch: s) {
        if (ch == '\'') {
            result += "'\''";
        } else {
            result += ch;
        }
    }
    return "'" + result + "'";
}

/**
 * Shell-quotes the argument if it needs quoting, else returns it literally, to save typing.
 *
 * @note This is intended for help, not for security-sensitive purposes.
 */
std::string ShellQuoteIfNeeded(const std::string& s)
{
    for (const char ch: s) {
        if (ch == ' ' || ch == '\'' || ch == '"') {
            return ShellQuote(s);
        }
    }

    return s;
}

}

std::string HelpExampleCli(const std::string& methodname, const std::string& args)
{
    return "> blackmore-cli " + methodname + " " + args + "\n";
}

std::string HelpExampleCliNamed(const std::string& methodname, const RPCArgList& args)
{
    std::string result = "> blackmore-cli -named " + methodname;
    for (const auto& argpair: args) {
        const auto& value = argpair.second.isStr()
                ? argpair.second.get_str()
                : argpair.second.write();
        result += " " + argpair.first + "=" + ShellQuoteIfNeeded(value);
    }
    result += "\n";
    return result;
}

std::string HelpExampleRpc(const std::string& methodname, const std::string& args)
{
    return "> curl --user myusername --data-binary '{\"jsonrpc\": \"1.0\", \"id\": \"curltest\", "
        "\"method\": \"" + methodname + "\", \"params\": [" + args + "]}' -H 'content-type: text/plain;' http://127.0.0.1:15715/\n";
}

std::string HelpExampleRpcNamed(const std::string& methodname, const RPCArgList& args)
{
    UniValue params(UniValue::VOBJ);
    for (const auto& param: args) {
        params.pushKV(param.first, param.second);
    }

    return "> curl --user myusername --data-binary '{\"jsonrpc\": \"1.0\", \"id\": \"curltest\", "
           "\"method\": \"" + methodname + "\", \"params\": " + params.write() + "}' -H 'content-type: text/plain;' http://127.0.0.1:15715/\n";
}

// Converts a hex string to a public key if possible
CPubKey HexToPubKey(const std::string& hex_in)
{
    if (!IsHex(hex_in)) {
        throw JSONRPCError(RPC_INVALID_ADDRESS_OR_KEY, "Invalid public key: " + hex_in);
    }
    CPubKey vchPubKey(ParseHex(hex_in));
    if (!vchPubKey.IsFullyValid()) {
        throw JSONRPCError(RPC_INVALID_ADDRESS_OR_KEY, "Invalid public key: " + hex_in);
    }
    return vchPubKey;
}

// Retrieves a public key for an address from the given FillableSigningProvider
CPubKey AddrToPubKey(const FillableSigningProvider& keystore, const std::string& addr_in)
{
    CTxDestination dest = DecodeDestination(addr_in);
    if (!IsValidDestination(dest)) {
        throw JSONRPCError(RPC_INVALID_ADDRESS_OR_KEY, "Invalid address: " + addr_in);
    }
    CKeyID key = GetKeyForDestination(keystore, dest);
    if (key.IsNull()) {
        throw JSONRPCError(RPC_INVALID_ADDRESS_OR_KEY, strprintf("'%s' does not refer to a key", addr_in));
    }
    CPubKey vchPubKey;
    if (!keystore.GetPubKey(key, vchPubKey)) {
        throw JSONRPCError(RPC_INVALID_ADDRESS_OR_KEY, strprintf("no full public key for address %s", addr_in));
    }
    if (!vchPubKey.IsFullyValid()) {
       throw JSONRPCError(RPC_INTERNAL_ERROR, "Wallet contains an invalid public key");
    }
    return vchPubKey;
}

// Creates a multisig address from a given list of public keys, number of signatures required, and the address type
CTxDestination AddAndGetMultisigDestination(const int required, const std::vector<CPubKey>& pubkeys, OutputType type, FillableSigningProvider& keystore, CScript& script_out)
{
    // Gather public keys
    if (required < 1) {
        throw JSONRPCError(RPC_INVALID_PARAMETER, "a multisignature address must require at least one key to redeem");
    }
    if ((int)pubkeys.size() < required) {
        throw JSONRPCError(RPC_INVALID_PARAMETER, strprintf("not enough keys supplied (got %u keys, but need at least %d to redeem)", pubkeys.size(), required));
    }
    if (pubkeys.size() > MAX_PUBKEYS_PER_MULTISIG) {
        throw JSONRPCError(RPC_INVALID_PARAMETER, strprintf("Number of keys involved in the multisignature address creation > %d\nReduce the number", MAX_PUBKEYS_PER_MULTISIG));
    }

    script_out = GetScriptForMultisig(required, pubkeys);

    // Check if any keys are uncompressed. If so, the type is legacy
    for (const CPubKey& pk : pubkeys) {
        if (!pk.IsCompressed()) {
            type = OutputType::LEGACY;
            break;
        }
    }

    if (type == OutputType::LEGACY && script_out.size() > MAX_SCRIPT_ELEMENT_SIZE) {
        throw JSONRPCError(RPC_INVALID_PARAMETER, (strprintf("redeemScript exceeds size limit: %d > %d", script_out.size(), MAX_SCRIPT_ELEMENT_SIZE)));
    }

    // Make the address
    CTxDestination dest = AddAndGetDestinationForScript(keystore, script_out, type);

    return dest;
}

class DescribeAddressVisitor
{
public:
    explicit DescribeAddressVisitor() = default;

    UniValue operator()(const CNoDestination& dest) const
    {
        return UniValue(UniValue::VOBJ);
    }

    UniValue operator()(const PKHash& keyID) const
    {
        UniValue obj(UniValue::VOBJ);
        obj.pushKV("isscript", false);
        obj.pushKV("iswitness", false);
        return obj;
    }

    UniValue operator()(const ScriptHash& scriptID) const
    {
        UniValue obj(UniValue::VOBJ);
        obj.pushKV("isscript", true);
        obj.pushKV("iswitness", false);
        return obj;
    }

    UniValue operator()(const WitnessV0KeyHash& id) const
    {
        UniValue obj(UniValue::VOBJ);
        obj.pushKV("isscript", false);
        obj.pushKV("iswitness", true);
        obj.pushKV("witness_version", 0);
        obj.pushKV("witness_program", HexStr(id));
        return obj;
    }

    UniValue operator()(const WitnessV0ScriptHash& id) const
    {
        UniValue obj(UniValue::VOBJ);
        obj.pushKV("isscript", true);
        obj.pushKV("iswitness", true);
        obj.pushKV("witness_version", 0);
        obj.pushKV("witness_program", HexStr(id));
        return obj;
    }

    UniValue operator()(const WitnessV1Taproot& tap) const
    {
        UniValue obj(UniValue::VOBJ);
        obj.pushKV("isscript", true);
        obj.pushKV("iswitness", true);
        obj.pushKV("witness_version", 1);
        obj.pushKV("witness_program", HexStr(tap));
        return obj;
    }

    UniValue operator()(const WitnessUnknown& id) const
    {
        UniValue obj(UniValue::VOBJ);
        obj.pushKV("iswitness", true);
        obj.pushKV("witness_version", (int)id.version);
        obj.pushKV("witness_program", HexStr({id.program, id.length}));
        return obj;
    }
};

UniValue DescribeAddress(const CTxDestination& dest)
{
    return std::visit(DescribeAddressVisitor(), dest);
}

unsigned int ParseConfirmTarget(const UniValue& value, unsigned int max_target)
{
    const int target{value.getInt<int>()};
    const unsigned int unsigned_target{static_cast<unsigned int>(target)};
    if (target < 1 || unsigned_target > max_target) {
        throw JSONRPCError(RPC_INVALID_PARAMETER, strprintf("Invalid conf_target, must be between %u and %u", 1, max_target));
    }
    return unsigned_target;
}

RPCErrorCode RPCErrorFromTransactionError(TransactionError terr)
{
    switch (terr) {
        case TransactionError::MEMPOOL_REJECTED:
            return RPC_TRANSACTION_REJECTED;
        case TransactionError::ALREADY_IN_CHAIN:
            return RPC_TRANSACTION_ALREADY_IN_CHAIN;
        case TransactionError::P2P_DISABLED:
            return RPC_CLIENT_P2P_DISABLED;
        case TransactionError::INVALID_PSBT:
        case TransactionError::PSBT_MISMATCH:
            return RPC_INVALID_PARAMETER;
        case TransactionError::SIGHASH_MISMATCH:
            return RPC_DESERIALIZATION_ERROR;
        default: break;
    }
    return RPC_TRANSACTION_ERROR;
}

UniValue JSONRPCTransactionError(TransactionError terr, const std::string& err_string)
{
    if (err_string.length() > 0) {
        return JSONRPCError(RPCErrorFromTransactionError(terr), err_string);
    } else {
        return JSONRPCError(RPCErrorFromTransactionError(terr), TransactionErrorString(terr).original);
    }
}

/**
 * A pair of strings that can be aligned (through padding) with other Sections
 * later on
 */
struct Section {
    Section(const std::string& left, const std::string& right)
        : m_left{left}, m_right{right} {}
    std::string m_left;
    const std::string m_right;
};

/**
 * Keeps track of RPCArgs by transforming them into sections for the purpose
 * of serializing everything to a single string
 */
struct Sections {
    std::vector<Section> m_sections;
    size_t m_max_pad{0};

    void PushSection(const Section& s)
    {
        m_max_pad = std::max(m_max_pad, s.m_left.size());
        m_sections.push_back(s);
    }

    /**
     * Recursive helper to translate an RPCArg into sections
     */
    void Push(const RPCArg& arg, const size_t current_indent = 5, const OuterType outer_type = OuterType::NONE)
    {
        const auto indent = std::string(current_indent, ' ');
        const auto indent_next = std::string(current_indent + 2, ' ');
        const bool push_name{outer_type == OuterType::OBJ}; // Dictionary keys must have a name
        const bool is_top_level_arg{outer_type == OuterType::NONE}; // True on the first recursion

        switch (arg.m_type) {
        case RPCArg::Type::STR_HEX:
        case RPCArg::Type::STR:
        case RPCArg::Type::NUM:
        case RPCArg::Type::AMOUNT:
        case RPCArg::Type::RANGE:
        case RPCArg::Type::BOOL: {
            if (is_top_level_arg) return; // Nothing more to do for non-recursive types on first recursion
            auto left = indent;
            if (arg.m_opts.type_str.size() != 0 && push_name) {
                left += "\"" + arg.GetName() + "\": " + arg.m_opts.type_str.at(0);
            } else {
                left += push_name ? arg.ToStringObj(/*oneline=*/false) : arg.ToString(/*oneline=*/false);
            }
            left += ",";
            PushSection({left, arg.ToDescriptionString(/*is_named_arg=*/push_name)});
            break;
        }
        case RPCArg::Type::OBJ:
        case RPCArg::Type::OBJ_USER_KEYS: {
            const auto right = is_top_level_arg ? "" : arg.ToDescriptionString(/*is_named_arg=*/push_name);
            PushSection({indent + (push_name ? "\"" + arg.GetName() + "\": " : "") + "{", right});
            for (const auto& arg_inner : arg.m_inner) {
                Push(arg_inner, current_indent + 2, OuterType::OBJ);
            }
            if (arg.m_type != RPCArg::Type::OBJ) {
                PushSection({indent_next + "...", ""});
            }
            PushSection({indent + "}" + (is_top_level_arg ? "" : ","), ""});
            break;
        }
        case RPCArg::Type::ARR: {
            auto left = indent;
            left += push_name ? "\"" + arg.GetName() + "\": " : "";
            left += "[";
            const auto right = is_top_level_arg ? "" : arg.ToDescriptionString(/*is_named_arg=*/push_name);
            PushSection({left, right});
            for (const auto& arg_inner : arg.m_inner) {
                Push(arg_inner, current_indent + 2, OuterType::ARR);
            }
            PushSection({indent_next + "...", ""});
            PushSection({indent + "]" + (is_top_level_arg ? "" : ","), ""});
            break;
        }
        } // no default case, so the compiler can warn about missing cases
    }

    /**
     * Concatenate all sections with proper padding
     */
    std::string ToString() const
    {
        std::string ret;
        const size_t pad = m_max_pad + 4;
        for (const auto& s : m_sections) {
            // The left part of a section is assumed to be a single line, usually it is the name of the JSON struct or a
            // brace like {, }, [, or ]
            CHECK_NONFATAL(s.m_left.find('\n') == std::string::npos);
            if (s.m_right.empty()) {
                ret += s.m_left;
                ret += "\n";
                continue;
            }

            std::string left = s.m_left;
            left.resize(pad, ' ');
            ret += left;

            // Properly pad after newlines
            std::string right;
            size_t begin = 0;
            size_t new_line_pos = s.m_right.find_first_of('\n');
            while (true) {
                right += s.m_right.substr(begin, new_line_pos - begin);
                if (new_line_pos == std::string::npos) {
                    break; //No new line
                }
                right += "\n" + std::string(pad, ' ');
                begin = s.m_right.find_first_not_of(' ', new_line_pos + 1);
                if (begin == std::string::npos) {
                    break; // Empty line
                }
                new_line_pos = s.m_right.find_first_of('\n', begin + 1);
            }
            ret += right;
            ret += "\n";
        }
        return ret;
    }
};

RPCHelpMan::RPCHelpMan(std::string name, std::string description, std::vector<RPCArg> args, RPCResults results, RPCExamples examples)
    : RPCHelpMan{std::move(name), std::move(description), std::move(args), std::move(results), std::move(examples), nullptr} {}

RPCHelpMan::RPCHelpMan(std::string name, std::string description, std::vector<RPCArg> args, RPCResults results, RPCExamples examples, RPCMethodImpl fun)
    : m_name{std::move(name)},
      m_fun{std::move(fun)},
      m_description{std::move(description)},
      m_args{std::move(args)},
      m_results{std::move(results)},
      m_examples{std::move(examples)}
{
    std::set<std::string> named_args;
    for (const auto& arg : m_args) {
        std::vector<std::string> names = SplitString(arg.m_names, '|');
        // Should have unique named arguments
        for (const std::string& name : names) {
            CHECK_NONFATAL(named_args.insert(name).second);
        }
        // Default value type should match argument type only when defined
        if (arg.m_fallback.index() == 2) {
            const RPCArg::Type type = arg.m_type;
            switch (std::get<RPCArg::Default>(arg.m_fallback).getType()) {
            case UniValue::VOBJ:
                CHECK_NONFATAL(type == RPCArg::Type::OBJ);
                break;
            case UniValue::VARR:
                CHECK_NONFATAL(type == RPCArg::Type::ARR);
                break;
            case UniValue::VSTR:
                CHECK_NONFATAL(type == RPCArg::Type::STR || type == RPCArg::Type::STR_HEX || type == RPCArg::Type::AMOUNT);
                break;
            case UniValue::VNUM:
                CHECK_NONFATAL(type == RPCArg::Type::NUM || type == RPCArg::Type::AMOUNT || type == RPCArg::Type::RANGE);
                break;
            case UniValue::VBOOL:
                CHECK_NONFATAL(type == RPCArg::Type::BOOL);
                break;
            case UniValue::VNULL:
                // Null values are accepted in all arguments
                break;
            default:
                NONFATAL_UNREACHABLE();
                break;
            }
        }
    }
}

std::string RPCResults::ToDescriptionString() const
{
    std::string result;
    for (const auto& r : m_results) {
        if (r.m_type == RPCResult::Type::ANY) continue; // for testing only
        if (r.m_cond.empty()) {
            result += "\nResult:\n";
        } else {
            result += "\nResult (" + r.m_cond + "):\n";
        }
        Sections sections;
        r.ToSections(sections);
        result += sections.ToString();
    }
    return result;
}

std::string RPCExamples::ToDescriptionString() const
{
    return m_examples.empty() ? m_examples : "\nExamples:\n" + m_examples;
}

UniValue RPCHelpMan::HandleRequest(const JSONRPCRequest& request) const
{
    if (request.mode == JSONRPCRequest::GET_ARGS) {
        return GetArgMap();
    }
    /*
     * Check if the given request is valid according to this command or if
     * the user is asking for help information, and throw help when appropriate.
     */
    if (request.mode == JSONRPCRequest::GET_HELP || !IsValidNumArgs(request.params.size())) {
        throw std::runtime_error(ToString());
    }
<<<<<<< HEAD
    const UniValue ret = m_fun(*this, request);
    CHECK_NONFATAL(std::any_of(m_results.m_results.begin(), m_results.m_results.end(), [&ret](const RPCResult& res) { return res.MatchesType(ret); }));
=======
    UniValue arg_mismatch{UniValue::VOBJ};
    for (size_t i{0}; i < m_args.size(); ++i) {
        const auto& arg{m_args.at(i)};
        UniValue match{arg.MatchesType(request.params[i])};
        if (!match.isTrue()) {
            arg_mismatch.pushKV(strprintf("Position %s (%s)", i + 1, arg.m_names), std::move(match));
        }
    }
    if (!arg_mismatch.empty()) {
        throw JSONRPCError(RPC_TYPE_ERROR, strprintf("Wrong type passed:\n%s", arg_mismatch.write(4)));
    }
    UniValue ret = m_fun(*this, request);
    if (gArgs.GetBoolArg("-rpcdoccheck", DEFAULT_RPC_DOC_CHECK)) {
        UniValue mismatch{UniValue::VARR};
        for (const auto& res : m_results.m_results) {
            UniValue match{res.MatchesType(ret)};
            if (match.isTrue()) {
                mismatch.setNull();
                break;
            }
            mismatch.push_back(match);
        }
        if (!mismatch.isNull()) {
            std::string explain{
                mismatch.empty() ? "no possible results defined" :
                mismatch.size() == 1 ? mismatch[0].write(4) :
                mismatch.write(4)};
            throw std::runtime_error{
                strprintf("Internal bug detected: RPC call \"%s\" returned incorrect type:\n%s\n%s %s\nPlease report this issue here: %s\n",
                          m_name, explain,
                          PACKAGE_NAME, FormatFullVersion(),
                          PACKAGE_BUGREPORT)};
        }
    }
>>>>>>> 88259837
    return ret;
}

bool RPCHelpMan::IsValidNumArgs(size_t num_args) const
{
    size_t num_required_args = 0;
    for (size_t n = m_args.size(); n > 0; --n) {
        if (!m_args.at(n - 1).IsOptional()) {
            num_required_args = n;
            break;
        }
    }
    return num_required_args <= num_args && num_args <= m_args.size();
}

std::vector<std::string> RPCHelpMan::GetArgNames() const
{
    std::vector<std::string> ret;
    ret.reserve(m_args.size());
    for (const auto& arg : m_args) {
        ret.emplace_back(arg.m_names);
    }
    return ret;
}

std::string RPCHelpMan::ToString() const
{
    std::string ret;

    // Oneline summary
    ret += m_name;
    bool was_optional{false};
    for (const auto& arg : m_args) {
        if (arg.m_opts.hidden) break; // Any arg that follows is also hidden
        const bool optional = arg.IsOptional();
        ret += " ";
        if (optional) {
            if (!was_optional) ret += "( ";
            was_optional = true;
        } else {
            if (was_optional) ret += ") ";
            was_optional = false;
        }
        ret += arg.ToString(/*oneline=*/true);
    }
    if (was_optional) ret += " )";

    // Description
    ret += "\n\n" + TrimString(m_description) + "\n";

    // Arguments
    Sections sections;
    for (size_t i{0}; i < m_args.size(); ++i) {
        const auto& arg = m_args.at(i);
        if (arg.m_opts.hidden) break; // Any arg that follows is also hidden

        if (i == 0) ret += "\nArguments:\n";

        // Push named argument name and description
        sections.m_sections.emplace_back(::ToString(i + 1) + ". " + arg.GetFirstName(), arg.ToDescriptionString(/*is_named_arg=*/true));
        sections.m_max_pad = std::max(sections.m_max_pad, sections.m_sections.back().m_left.size());

        // Recursively push nested args
        sections.Push(arg);
    }
    ret += sections.ToString();

    // Result
    ret += m_results.ToDescriptionString();

    // Examples
    ret += m_examples.ToDescriptionString();

    return ret;
}

UniValue RPCHelpMan::GetArgMap() const
{
    UniValue arr{UniValue::VARR};
    for (int i{0}; i < int(m_args.size()); ++i) {
        const auto& arg = m_args.at(i);
        std::vector<std::string> arg_names = SplitString(arg.m_names, '|');
        for (const auto& arg_name : arg_names) {
            UniValue map{UniValue::VARR};
            map.push_back(m_name);
            map.push_back(i);
            map.push_back(arg_name);
            map.push_back(arg.m_type == RPCArg::Type::STR ||
                          arg.m_type == RPCArg::Type::STR_HEX);
            arr.push_back(map);
        }
    }
    return arr;
}

static std::optional<UniValue::VType> ExpectedType(RPCArg::Type type)
{
    using Type = RPCArg::Type;
    switch (type) {
    case Type::STR_HEX:
    case Type::STR: {
        return UniValue::VSTR;
    }
    case Type::NUM: {
        return UniValue::VNUM;
    }
    case Type::AMOUNT: {
        // VNUM or VSTR, checked inside AmountFromValue()
        return std::nullopt;
    }
    case Type::RANGE: {
        // VNUM or VARR, checked inside ParseRange()
        return std::nullopt;
    }
    case Type::BOOL: {
        return UniValue::VBOOL;
    }
    case Type::OBJ:
    case Type::OBJ_USER_KEYS: {
        return UniValue::VOBJ;
    }
    case Type::ARR: {
        return UniValue::VARR;
    }
    } // no default case, so the compiler can warn about missing cases
    NONFATAL_UNREACHABLE();
}

UniValue RPCArg::MatchesType(const UniValue& request) const
{
    if (m_opts.skip_type_check) return true;
    if (IsOptional() && request.isNull()) return true;
    const auto exp_type{ExpectedType(m_type)};
    if (!exp_type) return true; // nothing to check

    if (*exp_type != request.getType()) {
        return strprintf("JSON value of type %s is not of expected type %s", uvTypeName(request.getType()), uvTypeName(*exp_type));
    }
    return true;
}

std::string RPCArg::GetFirstName() const
{
    return m_names.substr(0, m_names.find('|'));
}

std::string RPCArg::GetName() const
{
    CHECK_NONFATAL(std::string::npos == m_names.find('|'));
    return m_names;
}

bool RPCArg::IsOptional() const
{
    if (m_fallback.index() != 0) {
        return true;
    } else {
        return RPCArg::Optional::NO != std::get<RPCArg::Optional>(m_fallback);
    }
}

std::string RPCArg::ToDescriptionString(bool is_named_arg) const
{
    std::string ret;
    ret += "(";
    if (m_opts.type_str.size() != 0) {
        ret += m_opts.type_str.at(1);
    } else {
        switch (m_type) {
        case Type::STR_HEX:
        case Type::STR: {
            ret += "string";
            break;
        }
        case Type::NUM: {
            ret += "numeric";
            break;
        }
        case Type::AMOUNT: {
            ret += "numeric or string";
            break;
        }
        case Type::RANGE: {
            ret += "numeric or array";
            break;
        }
        case Type::BOOL: {
            ret += "boolean";
            break;
        }
        case Type::OBJ:
        case Type::OBJ_USER_KEYS: {
            ret += "json object";
            break;
        }
        case Type::ARR: {
            ret += "json array";
            break;
        }
        } // no default case, so the compiler can warn about missing cases
    }
    if (m_fallback.index() == 1) {
        ret += ", optional, default=" + std::get<RPCArg::DefaultHint>(m_fallback);
    } else if (m_fallback.index() == 2) {
        ret += ", optional, default=" + std::get<RPCArg::Default>(m_fallback).write();
    } else {
        switch (std::get<RPCArg::Optional>(m_fallback)) {
        case RPCArg::Optional::OMITTED: {
            if (is_named_arg) ret += ", optional"; // Default value is "null" in dicts. Otherwise,
            // nothing to do. Element is treated as if not present and has no default value
            break;
        }
        case RPCArg::Optional::NO: {
            ret += ", required";
            break;
        }
        } // no default case, so the compiler can warn about missing cases
    }
    ret += ")";
    ret += m_description.empty() ? "" : " " + m_description;
    return ret;
}

void RPCResult::ToSections(Sections& sections, const OuterType outer_type, const int current_indent) const
{
    // Indentation
    const std::string indent(current_indent, ' ');
    const std::string indent_next(current_indent + 2, ' ');

    // Elements in a JSON structure (dictionary or array) are separated by a comma
    const std::string maybe_separator{outer_type != OuterType::NONE ? "," : ""};

    // The key name if recursed into a dictionary
    const std::string maybe_key{
        outer_type == OuterType::OBJ ?
            "\"" + this->m_key_name + "\" : " :
            ""};

    // Format description with type
    const auto Description = [&](const std::string& type) {
        return "(" + type + (this->m_optional ? ", optional" : "") + ")" +
               (this->m_description.empty() ? "" : " " + this->m_description);
    };

    switch (m_type) {
    case Type::ELISION: {
        // If the inner result is empty, use three dots for elision
        sections.PushSection({indent + "..." + maybe_separator, m_description});
        return;
    }
    case Type::ANY: {
        NONFATAL_UNREACHABLE(); // Only for testing
    }
    case Type::NONE: {
        sections.PushSection({indent + "null" + maybe_separator, Description("json null")});
        return;
    }
    case Type::STR: {
        sections.PushSection({indent + maybe_key + "\"str\"" + maybe_separator, Description("string")});
        return;
    }
    case Type::STR_AMOUNT: {
        sections.PushSection({indent + maybe_key + "n" + maybe_separator, Description("numeric")});
        return;
    }
    case Type::STR_HEX: {
        sections.PushSection({indent + maybe_key + "\"hex\"" + maybe_separator, Description("string")});
        return;
    }
    case Type::NUM: {
        sections.PushSection({indent + maybe_key + "n" + maybe_separator, Description("numeric")});
        return;
    }
    case Type::NUM_TIME: {
        sections.PushSection({indent + maybe_key + "xxx" + maybe_separator, Description("numeric")});
        return;
    }
    case Type::BOOL: {
        sections.PushSection({indent + maybe_key + "true|false" + maybe_separator, Description("boolean")});
        return;
    }
    case Type::ARR_FIXED:
    case Type::ARR: {
        sections.PushSection({indent + maybe_key + "[", Description("json array")});
        for (const auto& i : m_inner) {
            i.ToSections(sections, OuterType::ARR, current_indent + 2);
        }
        CHECK_NONFATAL(!m_inner.empty());
        if (m_type == Type::ARR && m_inner.back().m_type != Type::ELISION) {
            sections.PushSection({indent_next + "...", ""});
        } else {
            // Remove final comma, which would be invalid JSON
            sections.m_sections.back().m_left.pop_back();
        }
        sections.PushSection({indent + "]" + maybe_separator, ""});
        return;
    }
    case Type::OBJ_DYN:
    case Type::OBJ: {
        if (m_inner.empty()) {
            sections.PushSection({indent + maybe_key + "{}", Description("empty JSON object")});
            return;
        }
        sections.PushSection({indent + maybe_key + "{", Description("json object")});
        for (const auto& i : m_inner) {
            i.ToSections(sections, OuterType::OBJ, current_indent + 2);
        }
        if (m_type == Type::OBJ_DYN && m_inner.back().m_type != Type::ELISION) {
            // If the dictionary keys are dynamic, use three dots for continuation
            sections.PushSection({indent_next + "...", ""});
        } else {
            // Remove final comma, which would be invalid JSON
            sections.m_sections.back().m_left.pop_back();
        }
        sections.PushSection({indent + "}" + maybe_separator, ""});
        return;
    }
    } // no default case, so the compiler can warn about missing cases
    NONFATAL_UNREACHABLE();
}

static std::optional<UniValue::VType> ExpectedType(RPCResult::Type type)
{
    using Type = RPCResult::Type;
    switch (type) {
    case Type::ELISION:
    case Type::ANY: {
        return std::nullopt;
    }
    case Type::NONE: {
        return UniValue::VNULL;
    }
    case Type::STR:
    case Type::STR_HEX: {
        return UniValue::VSTR;
    }
    case Type::NUM:
    case Type::STR_AMOUNT:
    case Type::NUM_TIME: {
        return UniValue::VNUM;
    }
    case Type::BOOL: {
        return UniValue::VBOOL;
    }
    case Type::ARR_FIXED:
    case Type::ARR: {
        return UniValue::VARR;
    }
    case Type::OBJ_DYN:
    case Type::OBJ: {
        return UniValue::VOBJ;
    }
    } // no default case, so the compiler can warn about missing cases
    NONFATAL_UNREACHABLE();
}

UniValue RPCResult::MatchesType(const UniValue& result) const
{
    if (m_skip_type_check) {
        return true;
    }

    const auto exp_type = ExpectedType(m_type);
    if (!exp_type) return true; // can be any type, so nothing to check

    if (*exp_type != result.getType()) {
        return strprintf("returned type is %s, but declared as %s in doc", uvTypeName(result.getType()), uvTypeName(*exp_type));
    }

    if (UniValue::VARR == result.getType()) {
        UniValue errors(UniValue::VOBJ);
        for (size_t i{0}; i < result.get_array().size(); ++i) {
            // If there are more results than documented, re-use the last doc_inner.
            const RPCResult& doc_inner{m_inner.at(std::min(m_inner.size() - 1, i))};
            UniValue match{doc_inner.MatchesType(result.get_array()[i])};
            if (!match.isTrue()) errors.pushKV(strprintf("%d", i), match);
        }
        if (errors.empty()) return true; // empty result array is valid
        return errors;
    }

    if (UniValue::VOBJ == result.getType()) {
        if (!m_inner.empty() && m_inner.at(0).m_type == Type::ELISION) return true;
        UniValue errors(UniValue::VOBJ);
        if (m_type == Type::OBJ_DYN) {
            const RPCResult& doc_inner{m_inner.at(0)}; // Assume all types are the same, randomly pick the first
            for (size_t i{0}; i < result.get_obj().size(); ++i) {
                UniValue match{doc_inner.MatchesType(result.get_obj()[i])};
                if (!match.isTrue()) errors.pushKV(result.getKeys()[i], match);
            }
            if (errors.empty()) return true; // empty result obj is valid
            return errors;
        }
        std::set<std::string> doc_keys;
        for (const auto& doc_entry : m_inner) {
            doc_keys.insert(doc_entry.m_key_name);
        }
        std::map<std::string, UniValue> result_obj;
        result.getObjMap(result_obj);
        for (const auto& result_entry : result_obj) {
            if (doc_keys.find(result_entry.first) == doc_keys.end()) {
                errors.pushKV(result_entry.first, "key returned that was not in doc");
            }
        }

        for (const auto& doc_entry : m_inner) {
            const auto result_it{result_obj.find(doc_entry.m_key_name)};
            if (result_it == result_obj.end()) {
                if (!doc_entry.m_optional) {
                    errors.pushKV(doc_entry.m_key_name, "key missing, despite not being optional in doc");
                }
                continue;
            }
            UniValue match{doc_entry.MatchesType(result_it->second)};
            if (!match.isTrue()) errors.pushKV(doc_entry.m_key_name, match);
        }
        if (errors.empty()) return true;
        return errors;
    }

    return true;
}

void RPCResult::CheckInnerDoc() const
{
    if (m_type == Type::OBJ) {
        // May or may not be empty
        return;
    }
    // Everything else must either be empty or not
    const bool inner_needed{m_type == Type::ARR || m_type == Type::ARR_FIXED || m_type == Type::OBJ_DYN};
    CHECK_NONFATAL(inner_needed != m_inner.empty());
}

std::string RPCArg::ToStringObj(const bool oneline) const
{
    std::string res;
    res += "\"";
    res += GetFirstName();
    if (oneline) {
        res += "\":";
    } else {
        res += "\": ";
    }
    switch (m_type) {
    case Type::STR:
        return res + "\"str\"";
    case Type::STR_HEX:
        return res + "\"hex\"";
    case Type::NUM:
        return res + "n";
    case Type::RANGE:
        return res + "n or [n,n]";
    case Type::AMOUNT:
        return res + "amount";
    case Type::BOOL:
        return res + "bool";
    case Type::ARR:
        res += "[";
        for (const auto& i : m_inner) {
            res += i.ToString(oneline) + ",";
        }
        return res + "...]";
    case Type::OBJ:
    case Type::OBJ_USER_KEYS:
        // Currently unused, so avoid writing dead code
        NONFATAL_UNREACHABLE();
    } // no default case, so the compiler can warn about missing cases
    NONFATAL_UNREACHABLE();
}

std::string RPCArg::ToString(const bool oneline) const
{
    if (oneline && !m_opts.oneline_description.empty()) return m_opts.oneline_description;

    switch (m_type) {
    case Type::STR_HEX:
    case Type::STR: {
        return "\"" + GetFirstName() + "\"";
    }
    case Type::NUM:
    case Type::RANGE:
    case Type::AMOUNT:
    case Type::BOOL: {
        return GetFirstName();
    }
    case Type::OBJ:
    case Type::OBJ_USER_KEYS: {
        const std::string res = Join(m_inner, ",", [&](const RPCArg& i) { return i.ToStringObj(oneline); });
        if (m_type == Type::OBJ) {
            return "{" + res + "}";
        } else {
            return "{" + res + ",...}";
        }
    }
    case Type::ARR: {
        std::string res;
        for (const auto& i : m_inner) {
            res += i.ToString(oneline) + ",";
        }
        return "[" + res + "...]";
    }
    } // no default case, so the compiler can warn about missing cases
    NONFATAL_UNREACHABLE();
}

static std::pair<int64_t, int64_t> ParseRange(const UniValue& value)
{
    if (value.isNum()) {
        return {0, value.getInt<int64_t>()};
    }
    if (value.isArray() && value.size() == 2 && value[0].isNum() && value[1].isNum()) {
        int64_t low = value[0].getInt<int64_t>();
        int64_t high = value[1].getInt<int64_t>();
        if (low > high) throw JSONRPCError(RPC_INVALID_PARAMETER, "Range specified as [begin,end] must not have begin after end");
        return {low, high};
    }
    throw JSONRPCError(RPC_INVALID_PARAMETER, "Range must be specified as end or as [begin,end]");
}

std::pair<int64_t, int64_t> ParseDescriptorRange(const UniValue& value)
{
    int64_t low, high;
    std::tie(low, high) = ParseRange(value);
    if (low < 0) {
        throw JSONRPCError(RPC_INVALID_PARAMETER, "Range should be greater or equal than 0");
    }
    if ((high >> 31) != 0) {
        throw JSONRPCError(RPC_INVALID_PARAMETER, "End of range is too high");
    }
    if (high >= low + 1000000) {
        throw JSONRPCError(RPC_INVALID_PARAMETER, "Range is too large");
    }
    return {low, high};
}

std::vector<CScript> EvalDescriptorStringOrObject(const UniValue& scanobject, FlatSigningProvider& provider)
{
    std::string desc_str;
    std::pair<int64_t, int64_t> range = {0, 1000};
    if (scanobject.isStr()) {
        desc_str = scanobject.get_str();
    } else if (scanobject.isObject()) {
        UniValue desc_uni = find_value(scanobject, "desc");
        if (desc_uni.isNull()) throw JSONRPCError(RPC_INVALID_PARAMETER, "Descriptor needs to be provided in scan object");
        desc_str = desc_uni.get_str();
        UniValue range_uni = find_value(scanobject, "range");
        if (!range_uni.isNull()) {
            range = ParseDescriptorRange(range_uni);
        }
    } else {
        throw JSONRPCError(RPC_INVALID_PARAMETER, "Scan object needs to be either a string or an object");
    }

    std::string error;
    auto desc = Parse(desc_str, provider, error);
    if (!desc) {
        throw JSONRPCError(RPC_INVALID_ADDRESS_OR_KEY, error);
    }
    if (!desc->IsRange()) {
        range.first = 0;
        range.second = 0;
    }
    std::vector<CScript> ret;
    for (int i = range.first; i <= range.second; ++i) {
        std::vector<CScript> scripts;
        if (!desc->Expand(i, provider, scripts, provider)) {
            throw JSONRPCError(RPC_INVALID_ADDRESS_OR_KEY, strprintf("Cannot derive script without private keys: '%s'", desc_str));
        }
        std::move(scripts.begin(), scripts.end(), std::back_inserter(ret));
    }
    return ret;
}

UniValue GetServicesNames(ServiceFlags services)
{
    UniValue servicesNames(UniValue::VARR);

    for (const auto& flag : serviceFlagsToStr(services)) {
        servicesNames.push_back(flag);
    }

    return servicesNames;
}

/** Convert a vector of bilingual strings to a UniValue::VARR containing their original untranslated values. */
[[nodiscard]] static UniValue BilingualStringsToUniValue(const std::vector<bilingual_str>& bilingual_strings)
{
    CHECK_NONFATAL(!bilingual_strings.empty());
    UniValue result{UniValue::VARR};
    for (const auto& s : bilingual_strings) {
        result.push_back(s.original);
    }
    return result;
}

void PushWarnings(const UniValue& warnings, UniValue& obj)
{
    if (warnings.empty()) return;
    obj.pushKV("warnings", warnings);
}

void PushWarnings(const std::vector<bilingual_str>& warnings, UniValue& obj)
{
    if (warnings.empty()) return;
    obj.pushKV("warnings", BilingualStringsToUniValue(warnings));
}<|MERGE_RESOLUTION|>--- conflicted
+++ resolved
@@ -556,10 +556,6 @@
     if (request.mode == JSONRPCRequest::GET_HELP || !IsValidNumArgs(request.params.size())) {
         throw std::runtime_error(ToString());
     }
-<<<<<<< HEAD
-    const UniValue ret = m_fun(*this, request);
-    CHECK_NONFATAL(std::any_of(m_results.m_results.begin(), m_results.m_results.end(), [&ret](const RPCResult& res) { return res.MatchesType(ret); }));
-=======
     UniValue arg_mismatch{UniValue::VOBJ};
     for (size_t i{0}; i < m_args.size(); ++i) {
         const auto& arg{m_args.at(i)};
@@ -594,7 +590,6 @@
                           PACKAGE_BUGREPORT)};
         }
     }
->>>>>>> 88259837
     return ret;
 }
 
