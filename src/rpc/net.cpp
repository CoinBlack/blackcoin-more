// Copyright (c) 2009-2021 The Bitcoin Core developers
// Distributed under the MIT software license, see the accompanying
// file COPYING or http://www.opensource.org/licenses/mit-license.php.

#include <rpc/server.h>

#include <addrman.h>
#include <banman.h>
#include <chainparams.h>
#include <clientversion.h>
#include <core_io.h>
#include <net_permissions.h>
#include <net_processing.h>
#include <net_types.h> // For banmap_t
#include <netbase.h>
#include <node/context.h>
#include <policy/settings.h>
#include <rpc/blockchain.h>
#include <rpc/protocol.h>
#include <rpc/server_util.h>
#include <rpc/util.h>
#include <sync.h>
#include <timedata.h>
#include <util/strencodings.h>
#include <util/string.h>
#include <util/translation.h>
#include <validation.h>
#include <version.h>
#include <warnings.h>

#include <optional>

#include <univalue.h>

using node::NodeContext;

const std::vector<std::string> CONNECTION_TYPE_DOC{
        "outbound-full-relay (default automatic connections)",
        "block-relay-only (does not relay transactions or addresses)",
        "inbound (initiated by the peer)",
        "manual (added via addnode RPC or -addnode/-connect configuration options)",
        "addr-fetch (short-lived automatic connection for soliciting addresses)",
        "feeler (short-lived automatic connection for testing addresses)"
};

static RPCHelpMan getconnectioncount()
{
    return RPCHelpMan{"getconnectioncount",
                "\nReturns the number of connections to other nodes.\n",
                {},
                RPCResult{
                    RPCResult::Type::NUM, "", "The connection count"
                },
                RPCExamples{
                    HelpExampleCli("getconnectioncount", "")
            + HelpExampleRpc("getconnectioncount", "")
                },
        [&](const RPCHelpMan& self, const JSONRPCRequest& request) -> UniValue
{
    NodeContext& node = EnsureAnyNodeContext(request.context);
    const CConnman& connman = EnsureConnman(node);

    return (int)connman.GetNodeCount(ConnectionDirection::Both);
},
    };
}

static RPCHelpMan ping()
{
    return RPCHelpMan{"ping",
                "\nRequests that a ping be sent to all other nodes, to measure ping time.\n"
                "Results provided in getpeerinfo, pingtime and pingwait fields are decimal seconds.\n"
                "Ping command is handled in queue with all other commands, so it measures processing backlog, not just network ping.\n",
                {},
                RPCResult{RPCResult::Type::NONE, "", ""},
                RPCExamples{
                    HelpExampleCli("ping", "")
            + HelpExampleRpc("ping", "")
                },
        [&](const RPCHelpMan& self, const JSONRPCRequest& request) -> UniValue
{
    NodeContext& node = EnsureAnyNodeContext(request.context);
    PeerManager& peerman = EnsurePeerman(node);

    // Request that each node send a ping during next message processing pass
    peerman.SendPings();
    return NullUniValue;
},
    };
}

static RPCHelpMan getpeerinfo()
{
    return RPCHelpMan{
        "getpeerinfo",
        "\nReturns data about each connected network node as a json array of objects.\n",
        {},
        RPCResult{
            RPCResult::Type::ARR, "", "",
            {
                {RPCResult::Type::OBJ, "", "",
                {
                    {
                    {RPCResult::Type::NUM, "id", "Peer index"},
                    {RPCResult::Type::STR, "addr", "(host:port) The IP address and port of the peer"},
                    {RPCResult::Type::STR, "addrbind", /*optional=*/true, "(ip:port) Bind address of the connection to the peer"},
                    {RPCResult::Type::STR, "addrlocal", /*optional=*/true, "(ip:port) Local address as reported by the peer"},
                    {RPCResult::Type::STR, "network", "Network (" + Join(GetNetworkNames(/* append_unroutable */ true), ", ") + ")"},
                    {RPCResult::Type::NUM, "mapped_as", /*optional=*/true, "The AS in the BGP route to the peer used for diversifying\n"
                                                        "peer selection (only available if the asmap config flag is set)"},
                    {RPCResult::Type::STR_HEX, "services", "The services offered"},
                    {RPCResult::Type::ARR, "servicesnames", "the services offered, in human-readable form",
                    {
                        {RPCResult::Type::STR, "SERVICE_NAME", "the service name if it is recognised"}
                    }},
                    {RPCResult::Type::BOOL, "relaytxes", "Whether peer has asked us to relay transactions to it"},
                    {RPCResult::Type::NUM_TIME, "lastsend", "The " + UNIX_EPOCH_TIME + " of the last send"},
                    {RPCResult::Type::NUM_TIME, "lastrecv", "The " + UNIX_EPOCH_TIME + " of the last receive"},
                    {RPCResult::Type::NUM_TIME, "last_transaction", "The " + UNIX_EPOCH_TIME + " of the last valid transaction received from this peer"},
                    {RPCResult::Type::NUM_TIME, "last_block", "The " + UNIX_EPOCH_TIME + " of the last block received from this peer"},
                    {RPCResult::Type::NUM, "bytessent", "The total bytes sent"},
                    {RPCResult::Type::NUM, "bytesrecv", "The total bytes received"},
                    {RPCResult::Type::NUM_TIME, "conntime", "The " + UNIX_EPOCH_TIME + " of the connection"},
                    {RPCResult::Type::NUM, "timeoffset", "The time offset in seconds"},
                    {RPCResult::Type::NUM, "pingtime", /*optional=*/true, "ping time (if available)"},
                    {RPCResult::Type::NUM, "minping", /*optional=*/true, "minimum observed ping time (if any at all)"},
                    {RPCResult::Type::NUM, "pingwait", /*optional=*/true, "ping wait (if non-zero)"},
                    {RPCResult::Type::NUM, "version", "The peer version, such as 70001"},
                    {RPCResult::Type::STR, "subver", "The string version"},
                    {RPCResult::Type::BOOL, "inbound", "Inbound (true) or Outbound (false)"},
                    {RPCResult::Type::BOOL, "bip152_hb_to", "Whether we selected peer as (compact blocks) high-bandwidth peer"},
                    {RPCResult::Type::BOOL, "bip152_hb_from", "Whether peer selected us as (compact blocks) high-bandwidth peer"},
                    {RPCResult::Type::NUM, "startingheight", /*optional=*/true, "The starting height (block) of the peer"},
                    {RPCResult::Type::NUM, "synced_headers", /*optional=*/true, "The last header we have in common with this peer"},
                    {RPCResult::Type::NUM, "synced_blocks", /*optional=*/true, "The last block we have in common with this peer"},
                    {RPCResult::Type::ARR, "inflight", /*optional=*/true, "",
                    {
                        {RPCResult::Type::NUM, "n", "The heights of blocks we're currently asking from this peer"},
                    }},
                    {RPCResult::Type::BOOL, "addr_relay_enabled", /*optional=*/true, "Whether we participate in address relay with this peer"},
                    {RPCResult::Type::NUM, "addr_processed", /*optional=*/true, "The total number of addresses processed, excluding those dropped due to rate limiting"},
                    {RPCResult::Type::NUM, "addr_rate_limited", /*optional=*/true, "The total number of addresses dropped due to rate limiting"},
                    {RPCResult::Type::ARR, "permissions", "Any special permissions that have been granted to this peer",
                    {
                        {RPCResult::Type::STR, "permission_type", Join(NET_PERMISSIONS_DOC, ",\n") + ".\n"},
                    }},
                    {RPCResult::Type::NUM, "minfeefilter", "The minimum fee rate for transactions this peer accepts"},
                    {RPCResult::Type::OBJ_DYN, "bytessent_per_msg", "",
                    {
                        {RPCResult::Type::NUM, "msg", "The total bytes sent aggregated by message type\n"
                                                      "When a message type is not listed in this json object, the bytes sent are 0.\n"
                                                      "Only known message types can appear as keys in the object."}
                    }},
                    {RPCResult::Type::OBJ_DYN, "bytesrecv_per_msg", "",
                    {
                        {RPCResult::Type::NUM, "msg", "The total bytes received aggregated by message type\n"
                                                      "When a message type is not listed in this json object, the bytes received are 0.\n"
                                                      "Only known message types can appear as keys in the object and all bytes received\n"
                                                      "of unknown message types are listed under '"+NET_MESSAGE_COMMAND_OTHER+"'."}
                    }},
                    {RPCResult::Type::STR, "connection_type", "Type of connection: \n" + Join(CONNECTION_TYPE_DOC, ",\n") + ".\n"
                                                              "Please note this output is unlikely to be stable in upcoming releases as we iterate to\n"
                                                              "best capture connection behaviors."},
                }},
            }},
        },
        RPCExamples{
            HelpExampleCli("getpeerinfo", "")
            + HelpExampleRpc("getpeerinfo", "")
        },
        [&](const RPCHelpMan& self, const JSONRPCRequest& request) -> UniValue
{
    NodeContext& node = EnsureAnyNodeContext(request.context);
    const CConnman& connman = EnsureConnman(node);
    const PeerManager& peerman = EnsurePeerman(node);

    std::vector<CNodeStats> vstats;
    connman.GetNodeStats(vstats);

    UniValue ret(UniValue::VARR);

    for (const CNodeStats& stats : vstats) {
        UniValue obj(UniValue::VOBJ);
        CNodeStateStats statestats;
        bool fStateStats = peerman.GetNodeStateStats(stats.nodeid, statestats);
        obj.pushKV("id", stats.nodeid);
        obj.pushKV("addr", stats.m_addr_name);
        if (stats.addrBind.IsValid()) {
            obj.pushKV("addrbind", stats.addrBind.ToString());
        }
        if (!(stats.addrLocal.empty())) {
            obj.pushKV("addrlocal", stats.addrLocal);
        }
        obj.pushKV("network", GetNetworkName(stats.m_network));
        if (stats.m_mapped_as != 0) {
            obj.pushKV("mapped_as", uint64_t(stats.m_mapped_as));
        }
        obj.pushKV("services", strprintf("%016x", stats.nServices));
        obj.pushKV("servicesnames", GetServicesNames(stats.nServices));
        obj.pushKV("relaytxes", stats.fRelayTxes);
        obj.pushKV("lastsend", count_seconds(stats.m_last_send));
        obj.pushKV("lastrecv", count_seconds(stats.m_last_recv));
        obj.pushKV("last_transaction", count_seconds(stats.m_last_tx_time));
        obj.pushKV("last_block", count_seconds(stats.m_last_block_time));
        obj.pushKV("bytessent", stats.nSendBytes);
        obj.pushKV("bytesrecv", stats.nRecvBytes);
        obj.pushKV("conntime", count_seconds(stats.m_connected));
        obj.pushKV("timeoffset", stats.nTimeOffset);
        if (stats.m_last_ping_time > 0us) {
            obj.pushKV("pingtime", CountSecondsDouble(stats.m_last_ping_time));
        }
        if (stats.m_min_ping_time < std::chrono::microseconds::max()) {
            obj.pushKV("minping", CountSecondsDouble(stats.m_min_ping_time));
        }
        if (fStateStats && statestats.m_ping_wait > 0s) {
            obj.pushKV("pingwait", CountSecondsDouble(statestats.m_ping_wait));
        }
        obj.pushKV("version", stats.nVersion);
        // Use the sanitized form of subver here, to avoid tricksy remote peers from
        // corrupting or modifying the JSON output by putting special characters in
        // their ver message.
        obj.pushKV("subver", stats.cleanSubVer);
        obj.pushKV("inbound", stats.fInbound);
        obj.pushKV("bip152_hb_to", stats.m_bip152_highbandwidth_to);
        obj.pushKV("bip152_hb_from", stats.m_bip152_highbandwidth_from);
        if (fStateStats) {
            obj.pushKV("startingheight", statestats.m_starting_height);
            obj.pushKV("synced_headers", statestats.nSyncHeight);
            obj.pushKV("synced_blocks", statestats.nCommonHeight);
            UniValue heights(UniValue::VARR);
            for (const int height : statestats.vHeightInFlight) {
                heights.push_back(height);
            }
            obj.pushKV("inflight", heights);
            obj.pushKV("addr_relay_enabled", statestats.m_addr_relay_enabled);
            obj.pushKV("addr_processed", statestats.m_addr_processed);
            obj.pushKV("addr_rate_limited", statestats.m_addr_rate_limited);
        }
        UniValue permissions(UniValue::VARR);
        for (const auto& permission : NetPermissions::ToStrings(stats.m_permissionFlags)) {
            permissions.push_back(permission);
        }
        obj.pushKV("permissions", permissions);
        obj.pushKV("minfeefilter", ValueFromAmount(stats.minFeeFilter));

        UniValue sendPerMsgCmd(UniValue::VOBJ);
        for (const auto& i : stats.mapSendBytesPerMsgCmd) {
            if (i.second > 0)
                sendPerMsgCmd.pushKV(i.first, i.second);
        }
        obj.pushKV("bytessent_per_msg", sendPerMsgCmd);

        UniValue recvPerMsgCmd(UniValue::VOBJ);
        for (const auto& i : stats.mapRecvBytesPerMsgCmd) {
            if (i.second > 0)
                recvPerMsgCmd.pushKV(i.first, i.second);
        }
        obj.pushKV("bytesrecv_per_msg", recvPerMsgCmd);
        obj.pushKV("connection_type", ConnectionTypeAsString(stats.m_conn_type));

        ret.push_back(obj);
    }

    return ret;
},
    };
}

static RPCHelpMan addnode()
{
    return RPCHelpMan{"addnode",
                "\nAttempts to add or remove a node from the addnode list.\n"
                "Or try a connection to a node once.\n"
                "Nodes added using addnode (or -connect) are protected from DoS disconnection and are not required to be\n"
                "full nodes/support SegWit as other outbound peers are (though such peers will not be synced from).\n" +
                strprintf("Addnode connections are limited to %u at a time", MAX_ADDNODE_CONNECTIONS) +
                " and are counted separately from the -maxconnections limit.\n",
                {
                    {"node", RPCArg::Type::STR, RPCArg::Optional::NO, "The node (see getpeerinfo for nodes)"},
                    {"command", RPCArg::Type::STR, RPCArg::Optional::NO, "'add' to add a node to the list, 'remove' to remove a node from the list, 'onetry' to try a connection to the node once"},
                },
                RPCResult{RPCResult::Type::NONE, "", ""},
                RPCExamples{
                    HelpExampleCli("addnode", "\"192.168.0.6:15714\" \"onetry\"")
            + HelpExampleRpc("addnode", "\"192.168.0.6:15714\", \"onetry\"")
                },
        [&](const RPCHelpMan& self, const JSONRPCRequest& request) -> UniValue
{
    std::string strCommand;
    if (!request.params[1].isNull())
        strCommand = request.params[1].get_str();
    if (strCommand != "onetry" && strCommand != "add" && strCommand != "remove") {
        throw std::runtime_error(
            self.ToString());
    }

    NodeContext& node = EnsureAnyNodeContext(request.context);
    CConnman& connman = EnsureConnman(node);

    std::string strNode = request.params[0].get_str();

    if (strCommand == "onetry")
    {
        CAddress addr;
        connman.OpenNetworkConnection(addr, false, nullptr, strNode.c_str(), ConnectionType::MANUAL);
        return NullUniValue;
    }

    if (strCommand == "add")
    {
        if (!connman.AddNode(strNode)) {
            throw JSONRPCError(RPC_CLIENT_NODE_ALREADY_ADDED, "Error: Node already added");
        }
    }
    else if(strCommand == "remove")
    {
        if (!connman.RemoveAddedNode(strNode)) {
            throw JSONRPCError(RPC_CLIENT_NODE_NOT_ADDED, "Error: Node could not be removed. It has not been added previously.");
        }
    }

    return NullUniValue;
},
    };
}

static RPCHelpMan addconnection()
{
    return RPCHelpMan{"addconnection",
        "\nOpen an outbound connection to a specified node. This RPC is for testing only.\n",
        {
            {"address", RPCArg::Type::STR, RPCArg::Optional::NO, "The IP address and port to attempt connecting to."},
            {"connection_type", RPCArg::Type::STR, RPCArg::Optional::NO, "Type of connection to open (\"outbound-full-relay\", \"block-relay-only\", \"addr-fetch\" or \"feeler\")."},
        },
        RPCResult{
            RPCResult::Type::OBJ, "", "",
            {
                { RPCResult::Type::STR, "address", "Address of newly added connection." },
                { RPCResult::Type::STR, "connection_type", "Type of connection opened." },
            }},
        RPCExamples{
            HelpExampleCli("addconnection", "\"192.168.0.6:15714\" \"outbound-full-relay\"")
            + HelpExampleRpc("addconnection", "\"192.168.0.6:15714\" \"outbound-full-relay\"")
        },
        [&](const RPCHelpMan& self, const JSONRPCRequest& request) -> UniValue
{
    if (Params().NetworkIDString() != CBaseChainParams::REGTEST) {
        throw std::runtime_error("addconnection is for regression testing (-regtest mode) only.");
    }

    RPCTypeCheck(request.params, {UniValue::VSTR, UniValue::VSTR});
    const std::string address = request.params[0].get_str();
    const std::string conn_type_in{TrimString(request.params[1].get_str())};
    ConnectionType conn_type{};
    if (conn_type_in == "outbound-full-relay") {
        conn_type = ConnectionType::OUTBOUND_FULL_RELAY;
    } else if (conn_type_in == "block-relay-only") {
        conn_type = ConnectionType::BLOCK_RELAY;
    } else if (conn_type_in == "addr-fetch") {
        conn_type = ConnectionType::ADDR_FETCH;
    } else if (conn_type_in == "feeler") {
        conn_type = ConnectionType::FEELER;
    } else {
        throw JSONRPCError(RPC_INVALID_PARAMETER, self.ToString());
    }

    NodeContext& node = EnsureAnyNodeContext(request.context);
    CConnman& connman = EnsureConnman(node);

    const bool success = connman.AddConnection(address, conn_type);
    if (!success) {
        throw JSONRPCError(RPC_CLIENT_NODE_CAPACITY_REACHED, "Error: Already at capacity for specified connection type.");
    }

    UniValue info(UniValue::VOBJ);
    info.pushKV("address", address);
    info.pushKV("connection_type", conn_type_in);

    return info;
},
    };
}

static RPCHelpMan disconnectnode()
{
    return RPCHelpMan{"disconnectnode",
                "\nImmediately disconnects from the specified peer node.\n"
                "\nStrictly one out of 'address' and 'nodeid' can be provided to identify the node.\n"
                "\nTo disconnect by nodeid, either set 'address' to the empty string, or call using the named 'nodeid' argument only.\n",
                {
                    {"address", RPCArg::Type::STR, RPCArg::DefaultHint{"fallback to nodeid"}, "The IP address/port of the node"},
                    {"nodeid", RPCArg::Type::NUM, RPCArg::DefaultHint{"fallback to address"}, "The node ID (see getpeerinfo for node IDs)"},
                },
                RPCResult{RPCResult::Type::NONE, "", ""},
                RPCExamples{
                    HelpExampleCli("disconnectnode", "\"192.168.0.6:15714\"")
            + HelpExampleCli("disconnectnode", "\"\" 1")
            + HelpExampleRpc("disconnectnode", "\"192.168.0.6:15714\"")
            + HelpExampleRpc("disconnectnode", "\"\", 1")
                },
        [&](const RPCHelpMan& self, const JSONRPCRequest& request) -> UniValue
{
    NodeContext& node = EnsureAnyNodeContext(request.context);
    CConnman& connman = EnsureConnman(node);

    bool success;
    const UniValue &address_arg = request.params[0];
    const UniValue &id_arg = request.params[1];

    if (!address_arg.isNull() && id_arg.isNull()) {
        /* handle disconnect-by-address */
        success = connman.DisconnectNode(address_arg.get_str());
    } else if (!id_arg.isNull() && (address_arg.isNull() || (address_arg.isStr() && address_arg.get_str().empty()))) {
        /* handle disconnect-by-id */
        NodeId nodeid = (NodeId) id_arg.get_int64();
        success = connman.DisconnectNode(nodeid);
    } else {
        throw JSONRPCError(RPC_INVALID_PARAMS, "Only one of address and nodeid should be provided.");
    }

    if (!success) {
        throw JSONRPCError(RPC_CLIENT_NODE_NOT_CONNECTED, "Node not found in connected nodes");
    }

    return NullUniValue;
},
    };
}

static RPCHelpMan getaddednodeinfo()
{
    return RPCHelpMan{"getaddednodeinfo",
                "\nReturns information about the given added node, or all added nodes\n"
                "(note that onetry addnodes are not listed here)\n",
                {
                    {"node", RPCArg::Type::STR, RPCArg::DefaultHint{"all nodes"}, "If provided, return information about this specific node, otherwise all nodes are returned."},
                },
                RPCResult{
                    RPCResult::Type::ARR, "", "",
                    {
                        {RPCResult::Type::OBJ, "", "",
                        {
                            {RPCResult::Type::STR, "addednode", "The node IP address or name (as provided to addnode)"},
                            {RPCResult::Type::BOOL, "connected", "If connected"},
                            {RPCResult::Type::ARR, "addresses", "Only when connected = true",
                            {
                                {RPCResult::Type::OBJ, "", "",
                                {
                                    {RPCResult::Type::STR, "address", "The blackcoin server IP and port we're connected to"},
                                    {RPCResult::Type::STR, "connected", "connection, inbound or outbound"},
                                }},
                            }},
                        }},
                    }
                },
                RPCExamples{
                    HelpExampleCli("getaddednodeinfo", "\"192.168.0.201\"")
            + HelpExampleRpc("getaddednodeinfo", "\"192.168.0.201\"")
                },
        [&](const RPCHelpMan& self, const JSONRPCRequest& request) -> UniValue
{
    NodeContext& node = EnsureAnyNodeContext(request.context);
    const CConnman& connman = EnsureConnman(node);

    std::vector<AddedNodeInfo> vInfo = connman.GetAddedNodeInfo();

    if (!request.params[0].isNull()) {
        bool found = false;
        for (const AddedNodeInfo& info : vInfo) {
            if (info.strAddedNode == request.params[0].get_str()) {
                vInfo.assign(1, info);
                found = true;
                break;
            }
        }
        if (!found) {
            throw JSONRPCError(RPC_CLIENT_NODE_NOT_ADDED, "Error: Node has not been added.");
        }
    }

    UniValue ret(UniValue::VARR);

    for (const AddedNodeInfo& info : vInfo) {
        UniValue obj(UniValue::VOBJ);
        obj.pushKV("addednode", info.strAddedNode);
        obj.pushKV("connected", info.fConnected);
        UniValue addresses(UniValue::VARR);
        if (info.fConnected) {
            UniValue address(UniValue::VOBJ);
            address.pushKV("address", info.resolvedAddress.ToString());
            address.pushKV("connected", info.fInbound ? "inbound" : "outbound");
            addresses.push_back(address);
        }
        obj.pushKV("addresses", addresses);
        ret.push_back(obj);
    }

    return ret;
},
    };
}

static RPCHelpMan getnettotals()
{
    return RPCHelpMan{"getnettotals",
                "\nReturns information about network traffic, including bytes in, bytes out,\n"
                "and current time.\n",
                {},
                RPCResult{
                   RPCResult::Type::OBJ, "", "",
                   {
                       {RPCResult::Type::NUM, "totalbytesrecv", "Total bytes received"},
                       {RPCResult::Type::NUM, "totalbytessent", "Total bytes sent"},
                       {RPCResult::Type::NUM_TIME, "timemillis", "Current " + UNIX_EPOCH_TIME + " in milliseconds"},
                       {RPCResult::Type::OBJ, "uploadtarget", "",
                       {
                           {RPCResult::Type::NUM, "timeframe", "Length of the measuring timeframe in seconds"},
                           {RPCResult::Type::NUM, "target", "Target in bytes"},
                           {RPCResult::Type::BOOL, "target_reached", "True if target is reached"},
                           {RPCResult::Type::BOOL, "serve_historical_blocks", "True if serving historical blocks"},
                           {RPCResult::Type::NUM, "bytes_left_in_cycle", "Bytes left in current time cycle"},
                           {RPCResult::Type::NUM, "time_left_in_cycle", "Seconds left in current time cycle"},
                        }},
                    }
                },
                RPCExamples{
                    HelpExampleCli("getnettotals", "")
            + HelpExampleRpc("getnettotals", "")
                },
        [&](const RPCHelpMan& self, const JSONRPCRequest& request) -> UniValue
{
    NodeContext& node = EnsureAnyNodeContext(request.context);
    const CConnman& connman = EnsureConnman(node);

    UniValue obj(UniValue::VOBJ);
    obj.pushKV("totalbytesrecv", connman.GetTotalBytesRecv());
    obj.pushKV("totalbytessent", connman.GetTotalBytesSent());
    obj.pushKV("timemillis", GetTimeMillis());

    UniValue outboundLimit(UniValue::VOBJ);
    outboundLimit.pushKV("timeframe", count_seconds(connman.GetMaxOutboundTimeframe()));
    outboundLimit.pushKV("target", connman.GetMaxOutboundTarget());
    outboundLimit.pushKV("target_reached", connman.OutboundTargetReached(false));
    outboundLimit.pushKV("serve_historical_blocks", !connman.OutboundTargetReached(true));
    outboundLimit.pushKV("bytes_left_in_cycle", connman.GetOutboundTargetBytesLeft());
    outboundLimit.pushKV("time_left_in_cycle", count_seconds(connman.GetMaxOutboundTimeLeftInCycle()));
    obj.pushKV("uploadtarget", outboundLimit);
    return obj;
},
    };
}

static UniValue GetNetworksInfo()
{
    UniValue networks(UniValue::VARR);
    for (int n = 0; n < NET_MAX; ++n) {
        enum Network network = static_cast<enum Network>(n);
        if (network == NET_UNROUTABLE || network == NET_INTERNAL) continue;
        Proxy proxy;
        UniValue obj(UniValue::VOBJ);
        GetProxy(network, proxy);
        obj.pushKV("name", GetNetworkName(network));
        obj.pushKV("limited", !IsReachable(network));
        obj.pushKV("reachable", IsReachable(network));
        obj.pushKV("proxy", proxy.IsValid() ? proxy.proxy.ToStringIPPort() : std::string());
        obj.pushKV("proxy_randomize_credentials", proxy.randomize_credentials);
        networks.push_back(obj);
    }
    return networks;
}

static RPCHelpMan getnetworkinfo()
{
    return RPCHelpMan{"getnetworkinfo",
                "Returns an object containing various state info regarding P2P networking.\n",
                {},
                RPCResult{
                    RPCResult::Type::OBJ, "", "",
                    {
                        {RPCResult::Type::NUM, "version", "the server version"},
                        {RPCResult::Type::STR, "subversion", "the server subversion string"},
                        {RPCResult::Type::NUM, "protocolversion", "the protocol version"},
                        {RPCResult::Type::STR_HEX, "localservices", "the services we offer to the network"},
                        {RPCResult::Type::ARR, "localservicesnames", "the services we offer to the network, in human-readable form",
                        {
                            {RPCResult::Type::STR, "SERVICE_NAME", "the service name"},
                        }},
                        {RPCResult::Type::BOOL, "localrelay", "true if transaction relay is requested from peers"},
                        {RPCResult::Type::NUM, "timeoffset", "the time offset"},
                        {RPCResult::Type::NUM, "connections", "the total number of connections"},
                        {RPCResult::Type::NUM, "connections_in", "the number of inbound connections"},
                        {RPCResult::Type::NUM, "connections_out", "the number of outbound connections"},
                        {RPCResult::Type::BOOL, "networkactive", "whether p2p networking is enabled"},
                        {RPCResult::Type::ARR, "networks", "information per network",
                        {
                            {RPCResult::Type::OBJ, "", "",
                            {
                                {RPCResult::Type::STR, "name", "network (" + Join(GetNetworkNames(), ", ") + ")"},
                                {RPCResult::Type::BOOL, "limited", "is the network limited using -onlynet?"},
                                {RPCResult::Type::BOOL, "reachable", "is the network reachable?"},
                                {RPCResult::Type::STR, "proxy", "(\"host:port\") the proxy that is used for this network, or empty if none"},
                                {RPCResult::Type::BOOL, "proxy_randomize_credentials", "Whether randomized credentials are used"},
                            }},
                        }},
                        {RPCResult::Type::NUM, "relayfee", "minimum relay fee rate for transactions in " + CURRENCY_UNIT + "/kvB"},
                        {RPCResult::Type::ARR, "localaddresses", "list of local addresses",
                        {
                            {RPCResult::Type::OBJ, "", "",
                            {
                                {RPCResult::Type::STR, "address", "network address"},
                                {RPCResult::Type::NUM, "port", "network port"},
                                {RPCResult::Type::NUM, "score", "relative score"},
                            }},
                        }},
                        {RPCResult::Type::STR, "warnings", "any network and blockchain warnings"},
                    }
                },
                RPCExamples{
                    HelpExampleCli("getnetworkinfo", "")
            + HelpExampleRpc("getnetworkinfo", "")
                },
        [&](const RPCHelpMan& self, const JSONRPCRequest& request) -> UniValue
{
    LOCK(cs_main);
    UniValue obj(UniValue::VOBJ);
    obj.pushKV("version",       CLIENT_VERSION);
    obj.pushKV("subversion",    strSubVersion);
    obj.pushKV("protocolversion",PROTOCOL_VERSION);
    NodeContext& node = EnsureAnyNodeContext(request.context);
    if (node.connman) {
        ServiceFlags services = node.connman->GetLocalServices();
        obj.pushKV("localservices", strprintf("%016x", services));
        obj.pushKV("localservicesnames", GetServicesNames(services));
    }
    if (node.peerman) {
        obj.pushKV("localrelay", !node.peerman->IgnoresIncomingTxs());
    }
    obj.pushKV("timeoffset",    GetTimeOffset());
    if (node.connman) {
        obj.pushKV("networkactive", node.connman->GetNetworkActive());
        obj.pushKV("connections", (int)node.connman->GetNodeCount(ConnectionDirection::Both));
        obj.pushKV("connections_in", (int)node.connman->GetNodeCount(ConnectionDirection::In));
        obj.pushKV("connections_out", (int)node.connman->GetNodeCount(ConnectionDirection::Out));
    }
    obj.pushKV("networks",      GetNetworksInfo());
    obj.pushKV("relayfee",      ValueFromAmount(::minRelayTxFee.GetFeePerK()));
    UniValue localAddresses(UniValue::VARR);
    {
        LOCK(g_maplocalhost_mutex);
        for (const std::pair<const CNetAddr, LocalServiceInfo> &item : mapLocalHost)
        {
            UniValue rec(UniValue::VOBJ);
            rec.pushKV("address", item.first.ToString());
            rec.pushKV("port", item.second.nPort);
            rec.pushKV("score", item.second.nScore);
            localAddresses.push_back(rec);
        }
    }
    obj.pushKV("localaddresses", localAddresses);
    obj.pushKV("warnings",       GetWarnings(false).original);
    return obj;
},
    };
}

static RPCHelpMan setban()
{
    return RPCHelpMan{"setban",
                "\nAttempts to add or remove an IP/Subnet from the banned list.\n",
                {
                    {"subnet", RPCArg::Type::STR, RPCArg::Optional::NO, "The IP/Subnet (see getpeerinfo for nodes IP) with an optional netmask (default is /32 = single IP)"},
                    {"command", RPCArg::Type::STR, RPCArg::Optional::NO, "'add' to add an IP/Subnet to the list, 'remove' to remove an IP/Subnet from the list"},
                    {"bantime", RPCArg::Type::NUM, RPCArg::Default{0}, "time in seconds how long (or until when if [absolute] is set) the IP is banned (0 or empty means using the default time of 24h which can also be overwritten by the -bantime startup argument)"},
                    {"absolute", RPCArg::Type::BOOL, RPCArg::Default{false}, "If set, the bantime must be an absolute timestamp expressed in " + UNIX_EPOCH_TIME},
                },
                RPCResult{RPCResult::Type::NONE, "", ""},
                RPCExamples{
                    HelpExampleCli("setban", "\"192.168.0.6\" \"add\" 86400")
                            + HelpExampleCli("setban", "\"192.168.0.0/24\" \"add\"")
                            + HelpExampleRpc("setban", "\"192.168.0.6\", \"add\", 86400")
                },
        [&](const RPCHelpMan& help, const JSONRPCRequest& request) -> UniValue
{
    std::string strCommand;
    if (!request.params[1].isNull())
        strCommand = request.params[1].get_str();
    if (strCommand != "add" && strCommand != "remove") {
        throw std::runtime_error(help.ToString());
    }
    NodeContext& node = EnsureAnyNodeContext(request.context);
    if (!node.banman) {
        throw JSONRPCError(RPC_DATABASE_ERROR, "Error: Ban database not loaded");
    }

    CSubNet subNet;
    CNetAddr netAddr;
    bool isSubnet = false;

    if (request.params[0].get_str().find('/') != std::string::npos)
        isSubnet = true;

    if (!isSubnet) {
        CNetAddr resolved;
        LookupHost(request.params[0].get_str(), resolved, false);
        netAddr = resolved;
    }
    else
        LookupSubNet(request.params[0].get_str(), subNet);

    if (! (isSubnet ? subNet.IsValid() : netAddr.IsValid()) )
        throw JSONRPCError(RPC_CLIENT_INVALID_IP_OR_SUBNET, "Error: Invalid IP/Subnet");

    if (strCommand == "add")
    {
        if (isSubnet ? node.banman->IsBanned(subNet) : node.banman->IsBanned(netAddr)) {
            throw JSONRPCError(RPC_CLIENT_NODE_ALREADY_ADDED, "Error: IP/Subnet already banned");
        }

        int64_t banTime = 0; //use standard bantime if not specified
        if (!request.params[2].isNull())
            banTime = request.params[2].get_int64();

        bool absolute = false;
        if (request.params[3].isTrue())
            absolute = true;

        if (isSubnet) {
            node.banman->Ban(subNet, banTime, absolute);
            if (node.connman) {
                node.connman->DisconnectNode(subNet);
            }
        } else {
            node.banman->Ban(netAddr, banTime, absolute);
            if (node.connman) {
                node.connman->DisconnectNode(netAddr);
            }
        }
    }
    else if(strCommand == "remove")
    {
        if (!( isSubnet ? node.banman->Unban(subNet) : node.banman->Unban(netAddr) )) {
            throw JSONRPCError(RPC_CLIENT_INVALID_IP_OR_SUBNET, "Error: Unban failed. Requested address/subnet was not previously manually banned.");
        }
    }
    return NullUniValue;
},
    };
}

static RPCHelpMan listbanned()
{
    return RPCHelpMan{"listbanned",
                "\nList all manually banned IPs/Subnets.\n",
                {},
        RPCResult{RPCResult::Type::ARR, "", "",
            {
                {RPCResult::Type::OBJ, "", "",
                    {
                        {RPCResult::Type::STR, "address", "The IP/Subnet of the banned node"},
                        {RPCResult::Type::NUM_TIME, "ban_created", "The " + UNIX_EPOCH_TIME + " the ban was created"},
                        {RPCResult::Type::NUM_TIME, "banned_until", "The " + UNIX_EPOCH_TIME + " the ban expires"},
                        {RPCResult::Type::NUM_TIME, "ban_duration", "The ban duration, in seconds"},
                        {RPCResult::Type::NUM_TIME, "time_remaining", "The time remaining until the ban expires, in seconds"},
                    }},
            }},
                RPCExamples{
                    HelpExampleCli("listbanned", "")
                            + HelpExampleRpc("listbanned", "")
                },
        [&](const RPCHelpMan& self, const JSONRPCRequest& request) -> UniValue
{
    NodeContext& node = EnsureAnyNodeContext(request.context);
    if(!node.banman) {
        throw JSONRPCError(RPC_DATABASE_ERROR, "Error: Ban database not loaded");
    }

    banmap_t banMap;
    node.banman->GetBanned(banMap);
    const int64_t current_time{GetTime()};

    UniValue bannedAddresses(UniValue::VARR);
    for (const auto& entry : banMap)
    {
        const CBanEntry& banEntry = entry.second;
        UniValue rec(UniValue::VOBJ);
        rec.pushKV("address", entry.first.ToString());
        rec.pushKV("ban_created", banEntry.nCreateTime);
        rec.pushKV("banned_until", banEntry.nBanUntil);
        rec.pushKV("ban_duration", (banEntry.nBanUntil - banEntry.nCreateTime));
        rec.pushKV("time_remaining", (banEntry.nBanUntil - current_time));

        bannedAddresses.push_back(rec);
    }

    return bannedAddresses;
},
    };
}

static RPCHelpMan clearbanned()
{
    return RPCHelpMan{"clearbanned",
                "\nClear all banned IPs.\n",
                {},
                RPCResult{RPCResult::Type::NONE, "", ""},
                RPCExamples{
                    HelpExampleCli("clearbanned", "")
                            + HelpExampleRpc("clearbanned", "")
                },
        [&](const RPCHelpMan& self, const JSONRPCRequest& request) -> UniValue
{
    NodeContext& node = EnsureAnyNodeContext(request.context);
    if (!node.banman) {
        throw JSONRPCError(RPC_DATABASE_ERROR, "Error: Ban database not loaded");
    }

    node.banman->ClearBanned();

    return NullUniValue;
},
    };
}

static RPCHelpMan setnetworkactive()
{
    return RPCHelpMan{"setnetworkactive",
                "\nDisable/enable all p2p network activity.\n",
                {
                    {"state", RPCArg::Type::BOOL, RPCArg::Optional::NO, "true to enable networking, false to disable"},
                },
                RPCResult{RPCResult::Type::BOOL, "", "The value that was passed in"},
                RPCExamples{""},
        [&](const RPCHelpMan& self, const JSONRPCRequest& request) -> UniValue
{
    NodeContext& node = EnsureAnyNodeContext(request.context);
    CConnman& connman = EnsureConnman(node);

    connman.SetNetworkActive(request.params[0].get_bool());

    return connman.GetNetworkActive();
},
    };
}

static RPCHelpMan getnodeaddresses()
{
    return RPCHelpMan{"getnodeaddresses",
                "Return known addresses, after filtering for quality and recency.\n"
                "These can potentially be used to find new peers in the network.\n"
                "The total number of addresses known to the node may be higher.",
                {
                    {"count", RPCArg::Type::NUM, RPCArg::Default{1}, "The maximum number of addresses to return. Specify 0 to return all known addresses."},
                    {"network", RPCArg::Type::STR, RPCArg::DefaultHint{"all networks"}, "Return only addresses of the specified network. Can be one of: " + Join(GetNetworkNames(), ", ") + "."},
                },
                RPCResult{
                    RPCResult::Type::ARR, "", "",
                    {
                        {RPCResult::Type::OBJ, "", "",
                        {
                            {RPCResult::Type::NUM_TIME, "time", "The " + UNIX_EPOCH_TIME + " when the node was last seen"},
                            {RPCResult::Type::NUM, "services", "The services offered by the node"},
                            {RPCResult::Type::STR, "address", "The address of the node"},
                            {RPCResult::Type::NUM, "port", "The port number of the node"},
                            {RPCResult::Type::STR, "network", "The network (" + Join(GetNetworkNames(), ", ") + ") the node connected through"},
                        }},
                    }
                },
                RPCExamples{
                    HelpExampleCli("getnodeaddresses", "8")
                    + HelpExampleCli("getnodeaddresses", "4 \"i2p\"")
                    + HelpExampleCli("-named getnodeaddresses", "network=onion count=12")
                    + HelpExampleRpc("getnodeaddresses", "8")
                    + HelpExampleRpc("getnodeaddresses", "4, \"i2p\"")
                },
        [&](const RPCHelpMan& self, const JSONRPCRequest& request) -> UniValue
{
    NodeContext& node = EnsureAnyNodeContext(request.context);
    const CConnman& connman = EnsureConnman(node);

    const int count{request.params[0].isNull() ? 1 : request.params[0].get_int()};
    if (count < 0) throw JSONRPCError(RPC_INVALID_PARAMETER, "Address count out of range");

    const std::optional<Network> network{request.params[1].isNull() ? std::nullopt : std::optional<Network>{ParseNetwork(request.params[1].get_str())}};
    if (network == NET_UNROUTABLE) {
        throw JSONRPCError(RPC_INVALID_PARAMETER, strprintf("Network not recognized: %s", request.params[1].get_str()));
    }

    // returns a shuffled list of CAddress
    const std::vector<CAddress> vAddr{connman.GetAddresses(count, /* max_pct */ 0, network)};
    UniValue ret(UniValue::VARR);

    for (const CAddress& addr : vAddr) {
        UniValue obj(UniValue::VOBJ);
        obj.pushKV("time", (int)addr.nTime);
        obj.pushKV("services", (uint64_t)addr.nServices);
        obj.pushKV("address", addr.ToStringIP());
        obj.pushKV("port", addr.GetPort());
        obj.pushKV("network", GetNetworkName(addr.GetNetClass()));
        ret.push_back(obj);
    }
    return ret;
},
    };
}

static RPCHelpMan addpeeraddress()
{
    return RPCHelpMan{"addpeeraddress",
        "\nAdd the address of a potential peer to the address manager. This RPC is for testing only.\n",
        {
            {"address", RPCArg::Type::STR, RPCArg::Optional::NO, "The IP address of the peer"},
            {"port", RPCArg::Type::NUM, RPCArg::Optional::NO, "The port of the peer"},
            {"tried", RPCArg::Type::BOOL, RPCArg::Default{false}, "If true, attempt to add the peer to the tried addresses table"},
        },
        RPCResult{
            RPCResult::Type::OBJ, "", "",
            {
                {RPCResult::Type::BOOL, "success", "whether the peer address was successfully added to the address manager"},
            },
        },
        RPCExamples{
<<<<<<< HEAD
            HelpExampleCli("addpeeraddress", "\"1.2.3.4\" 15714")
    + HelpExampleRpc("addpeeraddress", "\"1.2.3.4\", 15714")
=======
            HelpExampleCli("addpeeraddress", "\"1.2.3.4\" 8333 true")
    + HelpExampleRpc("addpeeraddress", "\"1.2.3.4\", 8333, true")
>>>>>>> dd04f2dd
        },
        [&](const RPCHelpMan& self, const JSONRPCRequest& request) -> UniValue
{
    NodeContext& node = EnsureAnyNodeContext(request.context);
    if (!node.addrman) {
        throw JSONRPCError(RPC_CLIENT_P2P_DISABLED, "Error: Address manager functionality missing or disabled");
    }

    const std::string& addr_string{request.params[0].get_str()};
    const uint16_t port{static_cast<uint16_t>(request.params[1].get_int())};
    const bool tried{request.params[2].isTrue()};

    UniValue obj(UniValue::VOBJ);
    CNetAddr net_addr;
    bool success{false};

    if (LookupHost(addr_string, net_addr, false)) {
        CAddress address{{net_addr, port}, ServiceFlags{NODE_NETWORK | NODE_WITNESS}};
        address.nTime = GetAdjustedTime();
        // The source address is set equal to the address. This is equivalent to the peer
        // announcing itself.
        if (node.addrman->Add({address}, address)) {
            success = true;
            if (tried) {
                // Attempt to move the address to the tried addresses table.
                node.addrman->Good(address);
            }
        }
    }

    obj.pushKV("success", success);
    return obj;
},
    };
}

void RegisterNetRPCCommands(CRPCTable &t)
{
// clang-format off
static const CRPCCommand commands[] =
{ //  category              actor
  //  --------------------- -----------------------
    { "network",             &getconnectioncount,      },
    { "network",             &ping,                    },
    { "network",             &getpeerinfo,             },
    { "network",             &addnode,                 },
    { "network",             &disconnectnode,          },
    { "network",             &getaddednodeinfo,        },
    { "network",             &getnettotals,            },
    { "network",             &getnetworkinfo,          },
    { "network",             &setban,                  },
    { "network",             &listbanned,              },
    { "network",             &clearbanned,             },
    { "network",             &setnetworkactive,        },
    { "network",             &getnodeaddresses,        },

    { "hidden",              &addconnection,           },
    { "hidden",              &addpeeraddress,          },
};
// clang-format on
    for (const auto& c : commands) {
        t.appendCommand(c.name, &c);
    }
}<|MERGE_RESOLUTION|>--- conflicted
+++ resolved
@@ -919,13 +919,8 @@
             },
         },
         RPCExamples{
-<<<<<<< HEAD
-            HelpExampleCli("addpeeraddress", "\"1.2.3.4\" 15714")
-    + HelpExampleRpc("addpeeraddress", "\"1.2.3.4\", 15714")
-=======
-            HelpExampleCli("addpeeraddress", "\"1.2.3.4\" 8333 true")
-    + HelpExampleRpc("addpeeraddress", "\"1.2.3.4\", 8333, true")
->>>>>>> dd04f2dd
+            HelpExampleCli("addpeeraddress", "\"1.2.3.4\" 15714 true")
+    + HelpExampleRpc("addpeeraddress", "\"1.2.3.4\", 15714, true")
         },
         [&](const RPCHelpMan& self, const JSONRPCRequest& request) -> UniValue
 {
