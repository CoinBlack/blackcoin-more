// Copyright (c) 2009-2020 The Bitcoin Core developers
// Distributed under the MIT software license, see the accompanying
// file COPYING or http://www.opensource.org/licenses/mit-license.php.

#include <rpc/server.h>

#include <banman.h>
#include <chainparams.h>
#include <clientversion.h>
#include <core_io.h>
#include <net.h>
#include <net_permissions.h>
#include <net_processing.h>
#include <net_types.h> // For banmap_t
#include <netbase.h>
#include <node/context.h>
#include <policy/settings.h>
#include <rpc/blockchain.h>
#include <rpc/protocol.h>
#include <rpc/util.h>
#include <sync.h>
#include <timedata.h>
#include <util/strencodings.h>
#include <util/string.h>
#include <util/system.h>
#include <util/translation.h>
#include <validation.h>
#include <version.h>
#include <warnings.h>

#include <optional>

#include <univalue.h>

const std::vector<std::string> CONNECTION_TYPE_DOC{
        "outbound-full-relay (default automatic connections)",
        "block-relay-only (does not relay transactions or addresses)",
        "inbound (initiated by the peer)",
        "manual (added via addnode RPC or -addnode/-connect configuration options)",
        "addr-fetch (short-lived automatic connection for soliciting addresses)",
        "feeler (short-lived automatic connection for testing addresses)"
};

CConnman& EnsureConnman(const NodeContext& node)
{
    if (!node.connman) {
        throw JSONRPCError(RPC_CLIENT_P2P_DISABLED, "Error: Peer-to-peer functionality missing or disabled");
    }
    return *node.connman;
}

PeerManager& EnsurePeerman(const NodeContext& node)
{
    if (!node.peerman) {
        throw JSONRPCError(RPC_CLIENT_P2P_DISABLED, "Error: Peer-to-peer functionality missing or disabled");
    }
    return *node.peerman;
}

static RPCHelpMan getconnectioncount()
{
    return RPCHelpMan{"getconnectioncount",
                "\nReturns the number of connections to other nodes.\n",
                {},
                RPCResult{
                    RPCResult::Type::NUM, "", "The connection count"
                },
                RPCExamples{
                    HelpExampleCli("getconnectioncount", "")
            + HelpExampleRpc("getconnectioncount", "")
                },
        [&](const RPCHelpMan& self, const JSONRPCRequest& request) -> UniValue
{
    NodeContext& node = EnsureAnyNodeContext(request.context);
    const CConnman& connman = EnsureConnman(node);

    return (int)connman.GetNodeCount(ConnectionDirection::Both);
},
    };
}

static RPCHelpMan ping()
{
    return RPCHelpMan{"ping",
                "\nRequests that a ping be sent to all other nodes, to measure ping time.\n"
                "Results provided in getpeerinfo, pingtime and pingwait fields are decimal seconds.\n"
                "Ping command is handled in queue with all other commands, so it measures processing backlog, not just network ping.\n",
                {},
                RPCResult{RPCResult::Type::NONE, "", ""},
                RPCExamples{
                    HelpExampleCli("ping", "")
            + HelpExampleRpc("ping", "")
                },
        [&](const RPCHelpMan& self, const JSONRPCRequest& request) -> UniValue
{
    NodeContext& node = EnsureAnyNodeContext(request.context);
    PeerManager& peerman = EnsurePeerman(node);

    // Request that each node send a ping during next message processing pass
    peerman.SendPings();
    return NullUniValue;
},
    };
}

static RPCHelpMan getpeerinfo()
{
    return RPCHelpMan{"getpeerinfo",
                "\nReturns data about each connected network node as a json array of objects.\n",
                {},
                RPCResult{
                    RPCResult::Type::ARR, "", "",
                    {
                        {RPCResult::Type::OBJ, "", "",
                        {
                            {
                            {RPCResult::Type::NUM, "id", "Peer index"},
                            {RPCResult::Type::STR, "addr", "(host:port) The IP address and port of the peer"},
                            {RPCResult::Type::STR, "addrbind", "(ip:port) Bind address of the connection to the peer"},
                            {RPCResult::Type::STR, "addrlocal", "(ip:port) Local address as reported by the peer"},
                            {RPCResult::Type::STR, "network", "Network (" + Join(GetNetworkNames(/* append_unroutable */ true), ", ") + ")"},
                            {RPCResult::Type::NUM, "mapped_as", "The AS in the BGP route to the peer used for diversifying\n"
                                                                "peer selection (only available if the asmap config flag is set)"},
                            {RPCResult::Type::STR_HEX, "services", "The services offered"},
                            {RPCResult::Type::ARR, "servicesnames", "the services offered, in human-readable form",
                            {
                                {RPCResult::Type::STR, "SERVICE_NAME", "the service name if it is recognised"}
                            }},
                            {RPCResult::Type::BOOL, "relaytxes", "Whether peer has asked us to relay transactions to it"},
                            {RPCResult::Type::NUM_TIME, "lastsend", "The " + UNIX_EPOCH_TIME + " of the last send"},
                            {RPCResult::Type::NUM_TIME, "lastrecv", "The " + UNIX_EPOCH_TIME + " of the last receive"},
                            {RPCResult::Type::NUM_TIME, "last_transaction", "The " + UNIX_EPOCH_TIME + " of the last valid transaction received from this peer"},
                            {RPCResult::Type::NUM_TIME, "last_block", "The " + UNIX_EPOCH_TIME + " of the last block received from this peer"},
                            {RPCResult::Type::NUM, "bytessent", "The total bytes sent"},
                            {RPCResult::Type::NUM, "bytesrecv", "The total bytes received"},
                            {RPCResult::Type::NUM_TIME, "conntime", "The " + UNIX_EPOCH_TIME + " of the connection"},
                            {RPCResult::Type::NUM, "timeoffset", "The time offset in seconds"},
                            {RPCResult::Type::NUM, "pingtime", "ping time (if available)"},
                            {RPCResult::Type::NUM, "minping", "minimum observed ping time (if any at all)"},
                            {RPCResult::Type::NUM, "pingwait", "ping wait (if non-zero)"},
                            {RPCResult::Type::NUM, "version", "The peer version, such as 70001"},
                            {RPCResult::Type::STR, "subver", "The string version"},
                            {RPCResult::Type::BOOL, "inbound", "Inbound (true) or Outbound (false)"},
                            {RPCResult::Type::BOOL, "bip152_hb_to", "Whether we selected peer as (compact blocks) high-bandwidth peer"},
                            {RPCResult::Type::BOOL, "bip152_hb_from", "Whether peer selected us as (compact blocks) high-bandwidth peer"},
                            {RPCResult::Type::NUM, "startingheight", "The starting height (block) of the peer"},
                            {RPCResult::Type::NUM, "synced_headers", "The last header we have in common with this peer"},
                            {RPCResult::Type::NUM, "synced_blocks", "The last block we have in common with this peer"},
                            {RPCResult::Type::ARR, "inflight", "",
                            {
                                {RPCResult::Type::NUM, "n", "The heights of blocks we're currently asking from this peer"},
                            }},
                            {RPCResult::Type::ARR, "permissions", "Any special permissions that have been granted to this peer",
                            {
                                {RPCResult::Type::STR, "permission_type", Join(NET_PERMISSIONS_DOC, ",\n") + ".\n"},
                            }},
                            {RPCResult::Type::NUM, "minfeefilter", "The minimum fee rate for transactions this peer accepts"},
                            {RPCResult::Type::OBJ_DYN, "bytessent_per_msg", "",
                            {
                                {RPCResult::Type::NUM, "msg", "The total bytes sent aggregated by message type\n"
                                                              "When a message type is not listed in this json object, the bytes sent are 0.\n"
                                                              "Only known message types can appear as keys in the object."}
                            }},
                            {RPCResult::Type::OBJ_DYN, "bytesrecv_per_msg", "",
                            {
                                {RPCResult::Type::NUM, "msg", "The total bytes received aggregated by message type\n"
                                                              "When a message type is not listed in this json object, the bytes received are 0.\n"
                                                              "Only known message types can appear as keys in the object and all bytes received\n"
                                                              "of unknown message types are listed under '"+NET_MESSAGE_COMMAND_OTHER+"'."}
                            }},
                            {RPCResult::Type::STR, "connection_type", "Type of connection: \n" + Join(CONNECTION_TYPE_DOC, ",\n") + ".\n"
                                                                      "Please note this output is unlikely to be stable in upcoming releases as we iterate to\n"
                                                                      "best capture connection behaviors."},
                        }},
                    }},
                },
                RPCExamples{
                    HelpExampleCli("getpeerinfo", "")
            + HelpExampleRpc("getpeerinfo", "")
                },
        [&](const RPCHelpMan& self, const JSONRPCRequest& request) -> UniValue
{
    NodeContext& node = EnsureAnyNodeContext(request.context);
    const CConnman& connman = EnsureConnman(node);
    const PeerManager& peerman = EnsurePeerman(node);

    std::vector<CNodeStats> vstats;
    connman.GetNodeStats(vstats);

    UniValue ret(UniValue::VARR);

    for (const CNodeStats& stats : vstats) {
        UniValue obj(UniValue::VOBJ);
        CNodeStateStats statestats;
        bool fStateStats = peerman.GetNodeStateStats(stats.nodeid, statestats);
        obj.pushKV("id", stats.nodeid);
        obj.pushKV("addr", stats.addrName);
        if (stats.addrBind.IsValid()) {
            obj.pushKV("addrbind", stats.addrBind.ToString());
        }
        if (!(stats.addrLocal.empty())) {
            obj.pushKV("addrlocal", stats.addrLocal);
        }
        obj.pushKV("network", GetNetworkName(stats.m_network));
        if (stats.m_mapped_as != 0) {
            obj.pushKV("mapped_as", uint64_t(stats.m_mapped_as));
        }
        obj.pushKV("services", strprintf("%016x", stats.nServices));
        obj.pushKV("servicesnames", GetServicesNames(stats.nServices));
        obj.pushKV("relaytxes", stats.fRelayTxes);
        obj.pushKV("lastsend", stats.nLastSend);
        obj.pushKV("lastrecv", stats.nLastRecv);
        obj.pushKV("last_transaction", stats.nLastTXTime);
        obj.pushKV("last_block", stats.nLastBlockTime);
        obj.pushKV("bytessent", stats.nSendBytes);
        obj.pushKV("bytesrecv", stats.nRecvBytes);
        obj.pushKV("conntime", stats.nTimeConnected);
        obj.pushKV("timeoffset", stats.nTimeOffset);
        if (stats.m_last_ping_time > 0us) {
            obj.pushKV("pingtime", CountSecondsDouble(stats.m_last_ping_time));
        }
        if (stats.m_min_ping_time < std::chrono::microseconds::max()) {
            obj.pushKV("minping", CountSecondsDouble(stats.m_min_ping_time));
        }
        if (fStateStats && statestats.m_ping_wait > 0s) {
            obj.pushKV("pingwait", CountSecondsDouble(statestats.m_ping_wait));
        }
        obj.pushKV("version", stats.nVersion);
        // Use the sanitized form of subver here, to avoid tricksy remote peers from
        // corrupting or modifying the JSON output by putting special characters in
        // their ver message.
        obj.pushKV("subver", stats.cleanSubVer);
        obj.pushKV("inbound", stats.fInbound);
        obj.pushKV("bip152_hb_to", stats.m_bip152_highbandwidth_to);
        obj.pushKV("bip152_hb_from", stats.m_bip152_highbandwidth_from);
        if (fStateStats) {
            obj.pushKV("startingheight", statestats.m_starting_height);
            obj.pushKV("synced_headers", statestats.nSyncHeight);
            obj.pushKV("synced_blocks", statestats.nCommonHeight);
            UniValue heights(UniValue::VARR);
            for (const int height : statestats.vHeightInFlight) {
                heights.push_back(height);
            }
            obj.pushKV("inflight", heights);
            obj.pushKV("addr_processed", statestats.m_addr_processed);
            obj.pushKV("addr_rate_limited", statestats.m_addr_rate_limited);
        }
        UniValue permissions(UniValue::VARR);
        for (const auto& permission : NetPermissions::ToStrings(stats.m_permissionFlags)) {
            permissions.push_back(permission);
        }
        obj.pushKV("permissions", permissions);
        obj.pushKV("minfeefilter", ValueFromAmount(stats.minFeeFilter));

        UniValue sendPerMsgCmd(UniValue::VOBJ);
        for (const auto& i : stats.mapSendBytesPerMsgCmd) {
            if (i.second > 0)
                sendPerMsgCmd.pushKV(i.first, i.second);
        }
        obj.pushKV("bytessent_per_msg", sendPerMsgCmd);

        UniValue recvPerMsgCmd(UniValue::VOBJ);
        for (const auto& i : stats.mapRecvBytesPerMsgCmd) {
            if (i.second > 0)
                recvPerMsgCmd.pushKV(i.first, i.second);
        }
        obj.pushKV("bytesrecv_per_msg", recvPerMsgCmd);
        obj.pushKV("connection_type", ConnectionTypeAsString(stats.m_conn_type));

        ret.push_back(obj);
    }

    return ret;
},
    };
}

<<<<<<< HEAD
UniValue addnode(const UniValue& params, bool fHelp)
{
    string strCommand;
    if (params.size() == 2)
        strCommand = params[1].get_str();
    if (fHelp || params.size() != 2 ||
        (strCommand != "onetry" && strCommand != "add" && strCommand != "remove"))
        throw runtime_error(
            "addnode \"node\" \"add|remove|onetry\"\n"
            "\nAttempts add or remove a node from the addnode list.\n"
            "Or try a connection to a node once.\n"
            "\nArguments:\n"
            "1. \"node\"     (string, required) The node (see getpeerinfo for nodes)\n"
            "2. \"command\"  (string, required) 'add' to add a node to the list, 'remove' to remove a node from the list, 'onetry' to try a connection to the node once\n"
            "\nExamples:\n"
            + HelpExampleCli("addnode", "\"192.168.0.6:15714\" \"onetry\"")
            + HelpExampleRpc("addnode", "\"192.168.0.6:15714\", \"onetry\"")
        );
=======
static RPCHelpMan addnode()
{
    return RPCHelpMan{"addnode",
                "\nAttempts to add or remove a node from the addnode list.\n"
                "Or try a connection to a node once.\n"
                "Nodes added using addnode (or -connect) are protected from DoS disconnection and are not required to be\n"
                "full nodes/support SegWit as other outbound peers are (though such peers will not be synced from).\n" +
                strprintf("Addnode connections are limited to %u at a time", MAX_ADDNODE_CONNECTIONS) +
                " and are counted separately from the -maxconnections limit.\n",
                {
                    {"node", RPCArg::Type::STR, RPCArg::Optional::NO, "The node (see getpeerinfo for nodes)"},
                    {"command", RPCArg::Type::STR, RPCArg::Optional::NO, "'add' to add a node to the list, 'remove' to remove a node from the list, 'onetry' to try a connection to the node once"},
                },
                RPCResult{RPCResult::Type::NONE, "", ""},
                RPCExamples{
                    HelpExampleCli("addnode", "\"192.168.0.6:8333\" \"onetry\"")
            + HelpExampleRpc("addnode", "\"192.168.0.6:8333\", \"onetry\"")
                },
        [&](const RPCHelpMan& self, const JSONRPCRequest& request) -> UniValue
{
    std::string strCommand;
    if (!request.params[1].isNull())
        strCommand = request.params[1].get_str();
    if (strCommand != "onetry" && strCommand != "add" && strCommand != "remove") {
        throw std::runtime_error(
            self.ToString());
    }
>>>>>>> 61646189

    NodeContext& node = EnsureAnyNodeContext(request.context);
    CConnman& connman = EnsureConnman(node);

    std::string strNode = request.params[0].get_str();

    if (strCommand == "onetry")
    {
        CAddress addr;
        connman.OpenNetworkConnection(addr, false, nullptr, strNode.c_str(), ConnectionType::MANUAL);
        return NullUniValue;
    }

    if (strCommand == "add")
    {
        if (!connman.AddNode(strNode)) {
            throw JSONRPCError(RPC_CLIENT_NODE_ALREADY_ADDED, "Error: Node already added");
        }
    }
    else if(strCommand == "remove")
    {
        if (!connman.RemoveAddedNode(strNode)) {
            throw JSONRPCError(RPC_CLIENT_NODE_NOT_ADDED, "Error: Node could not be removed. It has not been added previously.");
        }
    }

    return NullUniValue;
},
    };
}

static RPCHelpMan addconnection()
{
<<<<<<< HEAD
    if (fHelp || params.size() != 1)
        throw runtime_error(
            "disconnectnode \"node\" \n"
            "\nImmediately disconnects from the specified node.\n"
            "\nArguments:\n"
            "1. \"node\"     (string, required) The node (see getpeerinfo for nodes)\n"
            "\nExamples:\n"
            + HelpExampleCli("disconnectnode", "\"192.168.0.6:15714\"")
            + HelpExampleRpc("disconnectnode", "\"192.168.0.6:15714\"")
        );
=======
    return RPCHelpMan{"addconnection",
        "\nOpen an outbound connection to a specified node. This RPC is for testing only.\n",
        {
            {"address", RPCArg::Type::STR, RPCArg::Optional::NO, "The IP address and port to attempt connecting to."},
            {"connection_type", RPCArg::Type::STR, RPCArg::Optional::NO, "Type of connection to open (\"outbound-full-relay\", \"block-relay-only\" or \"addr-fetch\")."},
        },
        RPCResult{
            RPCResult::Type::OBJ, "", "",
            {
                { RPCResult::Type::STR, "address", "Address of newly added connection." },
                { RPCResult::Type::STR, "connection_type", "Type of connection opened." },
            }},
        RPCExamples{
            HelpExampleCli("addconnection", "\"192.168.0.6:8333\" \"outbound-full-relay\"")
            + HelpExampleRpc("addconnection", "\"192.168.0.6:8333\" \"outbound-full-relay\"")
        },
        [&](const RPCHelpMan& self, const JSONRPCRequest& request) -> UniValue
{
    if (Params().NetworkIDString() != CBaseChainParams::REGTEST) {
        throw std::runtime_error("addconnection is for regression testing (-regtest mode) only.");
    }

    RPCTypeCheck(request.params, {UniValue::VSTR, UniValue::VSTR});
    const std::string address = request.params[0].get_str();
    const std::string conn_type_in{TrimString(request.params[1].get_str())};
    ConnectionType conn_type{};
    if (conn_type_in == "outbound-full-relay") {
        conn_type = ConnectionType::OUTBOUND_FULL_RELAY;
    } else if (conn_type_in == "block-relay-only") {
        conn_type = ConnectionType::BLOCK_RELAY;
    } else if (conn_type_in == "addr-fetch") {
        conn_type = ConnectionType::ADDR_FETCH;
    } else {
        throw JSONRPCError(RPC_INVALID_PARAMETER, self.ToString());
    }

    NodeContext& node = EnsureAnyNodeContext(request.context);
    CConnman& connman = EnsureConnman(node);

    const bool success = connman.AddConnection(address, conn_type);
    if (!success) {
        throw JSONRPCError(RPC_CLIENT_NODE_CAPACITY_REACHED, "Error: Already at capacity for specified connection type.");
    }

    UniValue info(UniValue::VOBJ);
    info.pushKV("address", address);
    info.pushKV("connection_type", conn_type_in);

    return info;
},
    };
}

static RPCHelpMan disconnectnode()
{
    return RPCHelpMan{"disconnectnode",
                "\nImmediately disconnects from the specified peer node.\n"
                "\nStrictly one out of 'address' and 'nodeid' can be provided to identify the node.\n"
                "\nTo disconnect by nodeid, either set 'address' to the empty string, or call using the named 'nodeid' argument only.\n",
                {
                    {"address", RPCArg::Type::STR, RPCArg::DefaultHint{"fallback to nodeid"}, "The IP address/port of the node"},
                    {"nodeid", RPCArg::Type::NUM, RPCArg::DefaultHint{"fallback to address"}, "The node ID (see getpeerinfo for node IDs)"},
                },
                RPCResult{RPCResult::Type::NONE, "", ""},
                RPCExamples{
                    HelpExampleCli("disconnectnode", "\"192.168.0.6:8333\"")
            + HelpExampleCli("disconnectnode", "\"\" 1")
            + HelpExampleRpc("disconnectnode", "\"192.168.0.6:8333\"")
            + HelpExampleRpc("disconnectnode", "\"\", 1")
                },
        [&](const RPCHelpMan& self, const JSONRPCRequest& request) -> UniValue
{
    NodeContext& node = EnsureAnyNodeContext(request.context);
    CConnman& connman = EnsureConnman(node);

    bool success;
    const UniValue &address_arg = request.params[0];
    const UniValue &id_arg = request.params[1];

    if (!address_arg.isNull() && id_arg.isNull()) {
        /* handle disconnect-by-address */
        success = connman.DisconnectNode(address_arg.get_str());
    } else if (!id_arg.isNull() && (address_arg.isNull() || (address_arg.isStr() && address_arg.get_str().empty()))) {
        /* handle disconnect-by-id */
        NodeId nodeid = (NodeId) id_arg.get_int64();
        success = connman.DisconnectNode(nodeid);
    } else {
        throw JSONRPCError(RPC_INVALID_PARAMS, "Only one of address and nodeid should be provided.");
    }
>>>>>>> 61646189

    if (!success) {
        throw JSONRPCError(RPC_CLIENT_NODE_NOT_CONNECTED, "Node not found in connected nodes");
    }

    return NullUniValue;
},
    };
}

<<<<<<< HEAD
UniValue getaddednodeinfo(const UniValue& params, bool fHelp)
{
    if (fHelp || params.size() < 1 || params.size() > 2)
        throw runtime_error(
            "getaddednodeinfo dummy ( \"node\" )\n"
            "\nReturns information about the given added node, or all added nodes\n"
            "(note that onetry addnodes are not listed here)\n"
            "\nArguments:\n"
            "1. dummy      (boolean, required) Kept for historical purposes but ignored\n"
            "2. \"node\"   (string, optional) If provided, return information about this specific node, otherwise all nodes are returned.\n"
            "\nResult:\n"
            "[\n"
            "  {\n"
            "    \"addednode\" : \"192.168.0.201\",   (string) The node ip address or name (as provided to addnode)\n"
            "    \"connected\" : true|false,          (boolean) If connected\n"
            "    \"addresses\" : [                    (list of objects) Only when connected = true\n"
            "       {\n"
            "         \"address\" : \"192.168.0.201:15714\",  (string) The blackcoin server IP and port we're connected to\n"
            "         \"connected\" : \"outbound\"           (string) connection, inbound or outbound\n"
            "       }\n"
            "     ]\n"
            "  }\n"
            "  ,...\n"
            "]\n"
            "\nExamples:\n"
            + HelpExampleCli("getaddednodeinfo", "true")
            + HelpExampleCli("getaddednodeinfo", "true \"192.168.0.201\"")
            + HelpExampleRpc("getaddednodeinfo", "true, \"192.168.0.201\"")
        );

    std::vector<AddedNodeInfo> vInfo = GetAddedNodeInfo();

    if (params.size() == 2) {
=======
static RPCHelpMan getaddednodeinfo()
{
    return RPCHelpMan{"getaddednodeinfo",
                "\nReturns information about the given added node, or all added nodes\n"
                "(note that onetry addnodes are not listed here)\n",
                {
                    {"node", RPCArg::Type::STR, RPCArg::DefaultHint{"all nodes"}, "If provided, return information about this specific node, otherwise all nodes are returned."},
                },
                RPCResult{
                    RPCResult::Type::ARR, "", "",
                    {
                        {RPCResult::Type::OBJ, "", "",
                        {
                            {RPCResult::Type::STR, "addednode", "The node IP address or name (as provided to addnode)"},
                            {RPCResult::Type::BOOL, "connected", "If connected"},
                            {RPCResult::Type::ARR, "addresses", "Only when connected = true",
                            {
                                {RPCResult::Type::OBJ, "", "",
                                {
                                    {RPCResult::Type::STR, "address", "The bitcoin server IP and port we're connected to"},
                                    {RPCResult::Type::STR, "connected", "connection, inbound or outbound"},
                                }},
                            }},
                        }},
                    }
                },
                RPCExamples{
                    HelpExampleCli("getaddednodeinfo", "\"192.168.0.201\"")
            + HelpExampleRpc("getaddednodeinfo", "\"192.168.0.201\"")
                },
        [&](const RPCHelpMan& self, const JSONRPCRequest& request) -> UniValue
{
    NodeContext& node = EnsureAnyNodeContext(request.context);
    const CConnman& connman = EnsureConnman(node);

    std::vector<AddedNodeInfo> vInfo = connman.GetAddedNodeInfo();

    if (!request.params[0].isNull()) {
>>>>>>> 61646189
        bool found = false;
        for (const AddedNodeInfo& info : vInfo) {
            if (info.strAddedNode == request.params[0].get_str()) {
                vInfo.assign(1, info);
                found = true;
                break;
            }
        }
        if (!found) {
            throw JSONRPCError(RPC_CLIENT_NODE_NOT_ADDED, "Error: Node has not been added.");
        }
    }

    UniValue ret(UniValue::VARR);

    for (const AddedNodeInfo& info : vInfo) {
        UniValue obj(UniValue::VOBJ);
        obj.pushKV("addednode", info.strAddedNode);
        obj.pushKV("connected", info.fConnected);
        UniValue addresses(UniValue::VARR);
        if (info.fConnected) {
            UniValue address(UniValue::VOBJ);
            address.pushKV("address", info.resolvedAddress.ToString());
            address.pushKV("connected", info.fInbound ? "inbound" : "outbound");
            addresses.push_back(address);
        }
        obj.pushKV("addresses", addresses);
        ret.push_back(obj);
    }

    return ret;
},
    };
}

<<<<<<< HEAD
UniValue getnettotals(const UniValue& params, bool fHelp)
{
    if (fHelp || params.size() > 0)
        throw runtime_error(
            "getnettotals\n"
            "\nReturns information about network traffic, including bytes in, bytes out,\n"
            "and current time.\n"
            "\nResult:\n"
            "{\n"
            "  \"totalbytesrecv\": n,   (numeric) Total bytes received\n"
            "  \"totalbytessent\": n,   (numeric) Total bytes sent\n"
            "  \"timemillis\": t,       (numeric) Current UNIX time in milliseconds\n"
            "  \"uploadtarget\":\n"
            "  {\n"
            "    \"timeframe\": n,                         (numeric) Length of the measuring timeframe in seconds\n"
            "    \"target\": n,                            (numeric) Target in bytes\n"
            "    \"target_reached\": true|false,           (boolean) True if target is reached\n"
            "    \"serve_historical_blocks\": true|false,  (boolean) True if serving historical blocks\n"
            "    \"bytes_left_in_cycle\": t,               (numeric) Bytes left in current time cycle\n"
            "    \"time_left_in_cycle\": t                 (numeric) Seconds left in current time cycle\n"
            "  }\n"
            "}\n"
            "\nExamples:\n"
            + HelpExampleCli("getnettotals", "")
=======
static RPCHelpMan getnettotals()
{
    return RPCHelpMan{"getnettotals",
                "\nReturns information about network traffic, including bytes in, bytes out,\n"
                "and current time.\n",
                {},
                RPCResult{
                   RPCResult::Type::OBJ, "", "",
                   {
                       {RPCResult::Type::NUM, "totalbytesrecv", "Total bytes received"},
                       {RPCResult::Type::NUM, "totalbytessent", "Total bytes sent"},
                       {RPCResult::Type::NUM_TIME, "timemillis", "Current " + UNIX_EPOCH_TIME + " in milliseconds"},
                       {RPCResult::Type::OBJ, "uploadtarget", "",
                       {
                           {RPCResult::Type::NUM, "timeframe", "Length of the measuring timeframe in seconds"},
                           {RPCResult::Type::NUM, "target", "Target in bytes"},
                           {RPCResult::Type::BOOL, "target_reached", "True if target is reached"},
                           {RPCResult::Type::BOOL, "serve_historical_blocks", "True if serving historical blocks"},
                           {RPCResult::Type::NUM, "bytes_left_in_cycle", "Bytes left in current time cycle"},
                           {RPCResult::Type::NUM, "time_left_in_cycle", "Seconds left in current time cycle"},
                        }},
                    }
                },
                RPCExamples{
                    HelpExampleCli("getnettotals", "")
>>>>>>> 61646189
            + HelpExampleRpc("getnettotals", "")
                },
        [&](const RPCHelpMan& self, const JSONRPCRequest& request) -> UniValue
{
    NodeContext& node = EnsureAnyNodeContext(request.context);
    const CConnman& connman = EnsureConnman(node);

    UniValue obj(UniValue::VOBJ);
    obj.pushKV("totalbytesrecv", connman.GetTotalBytesRecv());
    obj.pushKV("totalbytessent", connman.GetTotalBytesSent());
    obj.pushKV("timemillis", GetTimeMillis());

    UniValue outboundLimit(UniValue::VOBJ);
    outboundLimit.pushKV("timeframe", count_seconds(connman.GetMaxOutboundTimeframe()));
    outboundLimit.pushKV("target", connman.GetMaxOutboundTarget());
    outboundLimit.pushKV("target_reached", connman.OutboundTargetReached(false));
    outboundLimit.pushKV("serve_historical_blocks", !connman.OutboundTargetReached(true));
    outboundLimit.pushKV("bytes_left_in_cycle", connman.GetOutboundTargetBytesLeft());
    outboundLimit.pushKV("time_left_in_cycle", count_seconds(connman.GetMaxOutboundTimeLeftInCycle()));
    obj.pushKV("uploadtarget", outboundLimit);
    return obj;
},
    };
}

static UniValue GetNetworksInfo()
{
    UniValue networks(UniValue::VARR);
    for (int n = 0; n < NET_MAX; ++n) {
        enum Network network = static_cast<enum Network>(n);
        if (network == NET_UNROUTABLE || network == NET_CJDNS || network == NET_INTERNAL) continue;
        proxyType proxy;
        UniValue obj(UniValue::VOBJ);
        GetProxy(network, proxy);
        obj.pushKV("name", GetNetworkName(network));
        obj.pushKV("limited", !IsReachable(network));
        obj.pushKV("reachable", IsReachable(network));
        obj.pushKV("proxy", proxy.IsValid() ? proxy.proxy.ToStringIPPort() : std::string());
        obj.pushKV("proxy_randomize_credentials", proxy.randomize_credentials);
        networks.push_back(obj);
    }
    return networks;
}

static RPCHelpMan getnetworkinfo()
{
    return RPCHelpMan{"getnetworkinfo",
                "Returns an object containing various state info regarding P2P networking.\n",
                {},
                RPCResult{
                    RPCResult::Type::OBJ, "", "",
                    {
                        {RPCResult::Type::NUM, "version", "the server version"},
                        {RPCResult::Type::STR, "subversion", "the server subversion string"},
                        {RPCResult::Type::NUM, "protocolversion", "the protocol version"},
                        {RPCResult::Type::STR_HEX, "localservices", "the services we offer to the network"},
                        {RPCResult::Type::ARR, "localservicesnames", "the services we offer to the network, in human-readable form",
                        {
                            {RPCResult::Type::STR, "SERVICE_NAME", "the service name"},
                        }},
                        {RPCResult::Type::BOOL, "localrelay", "true if transaction relay is requested from peers"},
                        {RPCResult::Type::NUM, "timeoffset", "the time offset"},
                        {RPCResult::Type::NUM, "connections", "the total number of connections"},
                        {RPCResult::Type::NUM, "connections_in", "the number of inbound connections"},
                        {RPCResult::Type::NUM, "connections_out", "the number of outbound connections"},
                        {RPCResult::Type::BOOL, "networkactive", "whether p2p networking is enabled"},
                        {RPCResult::Type::ARR, "networks", "information per network",
                        {
                            {RPCResult::Type::OBJ, "", "",
                            {
                                {RPCResult::Type::STR, "name", "network (" + Join(GetNetworkNames(), ", ") + ")"},
                                {RPCResult::Type::BOOL, "limited", "is the network limited using -onlynet?"},
                                {RPCResult::Type::BOOL, "reachable", "is the network reachable?"},
                                {RPCResult::Type::STR, "proxy", "(\"host:port\") the proxy that is used for this network, or empty if none"},
                                {RPCResult::Type::BOOL, "proxy_randomize_credentials", "Whether randomized credentials are used"},
                            }},
                        }},
                        {RPCResult::Type::NUM, "relayfee", "minimum relay fee rate for transactions in " + CURRENCY_UNIT + "/kvB"},
                        {RPCResult::Type::NUM, "incrementalfee", "minimum fee rate increment for mempool limiting or BIP 125 replacement in " + CURRENCY_UNIT + "/kvB"},
                        {RPCResult::Type::ARR, "localaddresses", "list of local addresses",
                        {
                            {RPCResult::Type::OBJ, "", "",
                            {
                                {RPCResult::Type::STR, "address", "network address"},
                                {RPCResult::Type::NUM, "port", "network port"},
                                {RPCResult::Type::NUM, "score", "relative score"},
                            }},
                        }},
                        {RPCResult::Type::STR, "warnings", "any network and blockchain warnings"},
                    }
                },
                RPCExamples{
                    HelpExampleCli("getnetworkinfo", "")
            + HelpExampleRpc("getnetworkinfo", "")
                },
        [&](const RPCHelpMan& self, const JSONRPCRequest& request) -> UniValue
{
    LOCK(cs_main);
    UniValue obj(UniValue::VOBJ);
    obj.pushKV("version",       CLIENT_VERSION);
    obj.pushKV("subversion",    strSubVersion);
    obj.pushKV("protocolversion",PROTOCOL_VERSION);
    NodeContext& node = EnsureAnyNodeContext(request.context);
    if (node.connman) {
        ServiceFlags services = node.connman->GetLocalServices();
        obj.pushKV("localservices", strprintf("%016x", services));
        obj.pushKV("localservicesnames", GetServicesNames(services));
    }
    if (node.peerman) {
        obj.pushKV("localrelay", !node.peerman->IgnoresIncomingTxs());
    }
    obj.pushKV("timeoffset",    GetTimeOffset());
    if (node.connman) {
        obj.pushKV("networkactive", node.connman->GetNetworkActive());
        obj.pushKV("connections", (int)node.connman->GetNodeCount(ConnectionDirection::Both));
        obj.pushKV("connections_in", (int)node.connman->GetNodeCount(ConnectionDirection::In));
        obj.pushKV("connections_out", (int)node.connman->GetNodeCount(ConnectionDirection::Out));
    }
    obj.pushKV("networks",      GetNetworksInfo());
    obj.pushKV("relayfee",      ValueFromAmount(::minRelayTxFee.GetFeePerK()));
    obj.pushKV("incrementalfee", ValueFromAmount(::incrementalRelayFee.GetFeePerK()));
    UniValue localAddresses(UniValue::VARR);
    {
        LOCK(cs_mapLocalHost);
        for (const std::pair<const CNetAddr, LocalServiceInfo> &item : mapLocalHost)
        {
            UniValue rec(UniValue::VOBJ);
            rec.pushKV("address", item.first.ToString());
            rec.pushKV("port", item.second.nPort);
            rec.pushKV("score", item.second.nScore);
            localAddresses.push_back(rec);
        }
    }
    obj.pushKV("localaddresses", localAddresses);
    obj.pushKV("warnings",       GetWarnings(false).original);
    return obj;
},
    };
}

static RPCHelpMan setban()
{
    return RPCHelpMan{"setban",
                "\nAttempts to add or remove an IP/Subnet from the banned list.\n",
                {
                    {"subnet", RPCArg::Type::STR, RPCArg::Optional::NO, "The IP/Subnet (see getpeerinfo for nodes IP) with an optional netmask (default is /32 = single IP)"},
                    {"command", RPCArg::Type::STR, RPCArg::Optional::NO, "'add' to add an IP/Subnet to the list, 'remove' to remove an IP/Subnet from the list"},
                    {"bantime", RPCArg::Type::NUM, RPCArg::Default{0}, "time in seconds how long (or until when if [absolute] is set) the IP is banned (0 or empty means using the default time of 24h which can also be overwritten by the -bantime startup argument)"},
                    {"absolute", RPCArg::Type::BOOL, RPCArg::Default{false}, "If set, the bantime must be an absolute timestamp expressed in " + UNIX_EPOCH_TIME},
                },
                RPCResult{RPCResult::Type::NONE, "", ""},
                RPCExamples{
                    HelpExampleCli("setban", "\"192.168.0.6\" \"add\" 86400")
                            + HelpExampleCli("setban", "\"192.168.0.0/24\" \"add\"")
                            + HelpExampleRpc("setban", "\"192.168.0.6\", \"add\", 86400")
<<<<<<< HEAD
                            );
=======
                },
        [&](const RPCHelpMan& help, const JSONRPCRequest& request) -> UniValue
{
    std::string strCommand;
    if (!request.params[1].isNull())
        strCommand = request.params[1].get_str();
    if (strCommand != "add" && strCommand != "remove") {
        throw std::runtime_error(help.ToString());
    }
    NodeContext& node = EnsureAnyNodeContext(request.context);
    if (!node.banman) {
        throw JSONRPCError(RPC_DATABASE_ERROR, "Error: Ban database not loaded");
    }
>>>>>>> 61646189

    CSubNet subNet;
    CNetAddr netAddr;
    bool isSubnet = false;

    if (request.params[0].get_str().find('/') != std::string::npos)
        isSubnet = true;

    if (!isSubnet) {
        CNetAddr resolved;
<<<<<<< HEAD
        LookupHost(params[0].get_str().c_str(), resolved, false);
        netAddr = resolved;
    }
    else
        LookupSubNet(params[0].get_str().c_str(), subNet);
=======
        LookupHost(request.params[0].get_str(), resolved, false);
        netAddr = resolved;
    }
    else
        LookupSubNet(request.params[0].get_str(), subNet);
>>>>>>> 61646189

    if (! (isSubnet ? subNet.IsValid() : netAddr.IsValid()) )
        throw JSONRPCError(RPC_CLIENT_INVALID_IP_OR_SUBNET, "Error: Invalid IP/Subnet");

    if (strCommand == "add")
    {
        if (isSubnet ? node.banman->IsBanned(subNet) : node.banman->IsBanned(netAddr)) {
            throw JSONRPCError(RPC_CLIENT_NODE_ALREADY_ADDED, "Error: IP/Subnet already banned");
        }

        int64_t banTime = 0; //use standard bantime if not specified
        if (!request.params[2].isNull())
            banTime = request.params[2].get_int64();

        bool absolute = false;
        if (request.params[3].isTrue())
            absolute = true;

        if (isSubnet) {
            node.banman->Ban(subNet, banTime, absolute);
            if (node.connman) {
                node.connman->DisconnectNode(subNet);
            }
        } else {
            node.banman->Ban(netAddr, banTime, absolute);
            if (node.connman) {
                node.connman->DisconnectNode(netAddr);
            }
        }
    }
    else if(strCommand == "remove")
    {
        if (!( isSubnet ? node.banman->Unban(subNet) : node.banman->Unban(netAddr) )) {
            throw JSONRPCError(RPC_CLIENT_INVALID_IP_OR_SUBNET, "Error: Unban failed. Requested address/subnet was not previously manually banned.");
        }
    }
    return NullUniValue;
},
    };
}

static RPCHelpMan listbanned()
{
    return RPCHelpMan{"listbanned",
                "\nList all manually banned IPs/Subnets.\n",
                {},
        RPCResult{RPCResult::Type::ARR, "", "",
            {
                {RPCResult::Type::OBJ, "", "",
                    {
                        {RPCResult::Type::STR, "address", "The IP/Subnet of the banned node"},
                        {RPCResult::Type::NUM_TIME, "ban_created", "The " + UNIX_EPOCH_TIME + " the ban was created"},
                        {RPCResult::Type::NUM_TIME, "banned_until", "The " + UNIX_EPOCH_TIME + " the ban expires"},
                        {RPCResult::Type::NUM_TIME, "ban_duration", "The ban duration, in seconds"},
                        {RPCResult::Type::NUM_TIME, "time_remaining", "The time remaining until the ban expires, in seconds"},
                    }},
            }},
                RPCExamples{
                    HelpExampleCli("listbanned", "")
                            + HelpExampleRpc("listbanned", "")
                },
        [&](const RPCHelpMan& self, const JSONRPCRequest& request) -> UniValue
{
    NodeContext& node = EnsureAnyNodeContext(request.context);
    if(!node.banman) {
        throw JSONRPCError(RPC_DATABASE_ERROR, "Error: Ban database not loaded");
    }

    banmap_t banMap;
    node.banman->GetBanned(banMap);
    const int64_t current_time{GetTime()};

    UniValue bannedAddresses(UniValue::VARR);
    for (const auto& entry : banMap)
    {
        const CBanEntry& banEntry = entry.second;
        UniValue rec(UniValue::VOBJ);
        rec.pushKV("address", entry.first.ToString());
        rec.pushKV("ban_created", banEntry.nCreateTime);
        rec.pushKV("banned_until", banEntry.nBanUntil);
        rec.pushKV("ban_duration", (banEntry.nBanUntil - banEntry.nCreateTime));
        rec.pushKV("time_remaining", (banEntry.nBanUntil - current_time));

        bannedAddresses.push_back(rec);
    }

    return bannedAddresses;
},
    };
}

static RPCHelpMan clearbanned()
{
    return RPCHelpMan{"clearbanned",
                "\nClear all banned IPs.\n",
                {},
                RPCResult{RPCResult::Type::NONE, "", ""},
                RPCExamples{
                    HelpExampleCli("clearbanned", "")
                            + HelpExampleRpc("clearbanned", "")
                },
        [&](const RPCHelpMan& self, const JSONRPCRequest& request) -> UniValue
{
    NodeContext& node = EnsureAnyNodeContext(request.context);
    if (!node.banman) {
        throw JSONRPCError(RPC_DATABASE_ERROR, "Error: Ban database not loaded");
    }

    node.banman->ClearBanned();

    return NullUniValue;
},
    };
}

static RPCHelpMan setnetworkactive()
{
    return RPCHelpMan{"setnetworkactive",
                "\nDisable/enable all p2p network activity.\n",
                {
                    {"state", RPCArg::Type::BOOL, RPCArg::Optional::NO, "true to enable networking, false to disable"},
                },
                RPCResult{RPCResult::Type::BOOL, "", "The value that was passed in"},
                RPCExamples{""},
        [&](const RPCHelpMan& self, const JSONRPCRequest& request) -> UniValue
{
    NodeContext& node = EnsureAnyNodeContext(request.context);
    CConnman& connman = EnsureConnman(node);

    connman.SetNetworkActive(request.params[0].get_bool());

    return connman.GetNetworkActive();
},
    };
}

static RPCHelpMan getnodeaddresses()
{
    return RPCHelpMan{"getnodeaddresses",
                "\nReturn known addresses, which can potentially be used to find new nodes in the network.\n",
                {
                    {"count", RPCArg::Type::NUM, RPCArg::Default{1}, "The maximum number of addresses to return. Specify 0 to return all known addresses."},
                    {"network", RPCArg::Type::STR, RPCArg::DefaultHint{"all networks"}, "Return only addresses of the specified network. Can be one of: " + Join(GetNetworkNames(), ", ") + "."},
                },
                RPCResult{
                    RPCResult::Type::ARR, "", "",
                    {
                        {RPCResult::Type::OBJ, "", "",
                        {
                            {RPCResult::Type::NUM_TIME, "time", "The " + UNIX_EPOCH_TIME + " when the node was last seen"},
                            {RPCResult::Type::NUM, "services", "The services offered by the node"},
                            {RPCResult::Type::STR, "address", "The address of the node"},
                            {RPCResult::Type::NUM, "port", "The port number of the node"},
                            {RPCResult::Type::STR, "network", "The network (" + Join(GetNetworkNames(), ", ") + ") the node connected through"},
                        }},
                    }
                },
                RPCExamples{
                    HelpExampleCli("getnodeaddresses", "8")
                    + HelpExampleCli("getnodeaddresses", "4 \"i2p\"")
                    + HelpExampleCli("-named getnodeaddresses", "network=onion count=12")
                    + HelpExampleRpc("getnodeaddresses", "8")
                    + HelpExampleRpc("getnodeaddresses", "4, \"i2p\"")
                },
        [&](const RPCHelpMan& self, const JSONRPCRequest& request) -> UniValue
{
    NodeContext& node = EnsureAnyNodeContext(request.context);
    const CConnman& connman = EnsureConnman(node);

    const int count{request.params[0].isNull() ? 1 : request.params[0].get_int()};
    if (count < 0) throw JSONRPCError(RPC_INVALID_PARAMETER, "Address count out of range");

    const std::optional<Network> network{request.params[1].isNull() ? std::nullopt : std::optional<Network>{ParseNetwork(request.params[1].get_str())}};
    if (network == NET_UNROUTABLE) {
        throw JSONRPCError(RPC_INVALID_PARAMETER, strprintf("Network not recognized: %s", request.params[1].get_str()));
    }

    // returns a shuffled list of CAddress
    const std::vector<CAddress> vAddr{connman.GetAddresses(count, /* max_pct */ 0, network)};
    UniValue ret(UniValue::VARR);

    for (const CAddress& addr : vAddr) {
        UniValue obj(UniValue::VOBJ);
        obj.pushKV("time", (int)addr.nTime);
        obj.pushKV("services", (uint64_t)addr.nServices);
        obj.pushKV("address", addr.ToStringIP());
        obj.pushKV("port", addr.GetPort());
        obj.pushKV("network", GetNetworkName(addr.GetNetClass()));
        ret.push_back(obj);
    }
    return ret;
},
    };
}

static RPCHelpMan addpeeraddress()
{
    return RPCHelpMan{"addpeeraddress",
        "\nAdd the address of a potential peer to the address manager. This RPC is for testing only.\n",
        {
            {"address", RPCArg::Type::STR, RPCArg::Optional::NO, "The IP address of the peer"},
            {"port", RPCArg::Type::NUM, RPCArg::Optional::NO, "The port of the peer"},
        },
        RPCResult{
            RPCResult::Type::OBJ, "", "",
            {
                {RPCResult::Type::BOOL, "success", "whether the peer address was successfully added to the address manager"},
            },
        },
        RPCExamples{
            HelpExampleCli("addpeeraddress", "\"1.2.3.4\" 8333")
    + HelpExampleRpc("addpeeraddress", "\"1.2.3.4\", 8333")
        },
        [&](const RPCHelpMan& self, const JSONRPCRequest& request) -> UniValue
{
    NodeContext& node = EnsureAnyNodeContext(request.context);
    if (!node.addrman) {
        throw JSONRPCError(RPC_CLIENT_P2P_DISABLED, "Error: Address manager functionality missing or disabled");
    }

    const std::string& addr_string{request.params[0].get_str()};
    const uint16_t port{static_cast<uint16_t>(request.params[1].get_int())};

    UniValue obj(UniValue::VOBJ);
    CNetAddr net_addr;
    bool success{false};

    if (LookupHost(addr_string, net_addr, false)) {
        CAddress address{{net_addr, port}, ServiceFlags{NODE_NETWORK | NODE_WITNESS}};
        address.nTime = GetAdjustedTime();
        // The source address is set equal to the address. This is equivalent to the peer
        // announcing itself.
        if (node.addrman->Add(address, address)) success = true;
    }

    obj.pushKV("success", success);
    return obj;
},
    };
}

void RegisterNetRPCCommands(CRPCTable &t)
{
// clang-format off
static const CRPCCommand commands[] =
{ //  category              actor
  //  --------------------- -----------------------
    { "network",             &getconnectioncount,      },
    { "network",             &ping,                    },
    { "network",             &getpeerinfo,             },
    { "network",             &addnode,                 },
    { "network",             &disconnectnode,          },
    { "network",             &getaddednodeinfo,        },
    { "network",             &getnettotals,            },
    { "network",             &getnetworkinfo,          },
    { "network",             &setban,                  },
    { "network",             &listbanned,              },
    { "network",             &clearbanned,             },
    { "network",             &setnetworkactive,        },
    { "network",             &getnodeaddresses,        },

    { "hidden",              &addconnection,           },
    { "hidden",              &addpeeraddress,          },
};
// clang-format on
    for (const auto& c : commands) {
        t.appendCommand(c.name, &c);
    }
}<|MERGE_RESOLUTION|>--- conflicted
+++ resolved
@@ -275,26 +275,6 @@
     };
 }
 
-<<<<<<< HEAD
-UniValue addnode(const UniValue& params, bool fHelp)
-{
-    string strCommand;
-    if (params.size() == 2)
-        strCommand = params[1].get_str();
-    if (fHelp || params.size() != 2 ||
-        (strCommand != "onetry" && strCommand != "add" && strCommand != "remove"))
-        throw runtime_error(
-            "addnode \"node\" \"add|remove|onetry\"\n"
-            "\nAttempts add or remove a node from the addnode list.\n"
-            "Or try a connection to a node once.\n"
-            "\nArguments:\n"
-            "1. \"node\"     (string, required) The node (see getpeerinfo for nodes)\n"
-            "2. \"command\"  (string, required) 'add' to add a node to the list, 'remove' to remove a node from the list, 'onetry' to try a connection to the node once\n"
-            "\nExamples:\n"
-            + HelpExampleCli("addnode", "\"192.168.0.6:15714\" \"onetry\"")
-            + HelpExampleRpc("addnode", "\"192.168.0.6:15714\", \"onetry\"")
-        );
-=======
 static RPCHelpMan addnode()
 {
     return RPCHelpMan{"addnode",
@@ -322,7 +302,6 @@
         throw std::runtime_error(
             self.ToString());
     }
->>>>>>> 61646189
 
     NodeContext& node = EnsureAnyNodeContext(request.context);
     CConnman& connman = EnsureConnman(node);
@@ -356,18 +335,6 @@
 
 static RPCHelpMan addconnection()
 {
-<<<<<<< HEAD
-    if (fHelp || params.size() != 1)
-        throw runtime_error(
-            "disconnectnode \"node\" \n"
-            "\nImmediately disconnects from the specified node.\n"
-            "\nArguments:\n"
-            "1. \"node\"     (string, required) The node (see getpeerinfo for nodes)\n"
-            "\nExamples:\n"
-            + HelpExampleCli("disconnectnode", "\"192.168.0.6:15714\"")
-            + HelpExampleRpc("disconnectnode", "\"192.168.0.6:15714\"")
-        );
-=======
     return RPCHelpMan{"addconnection",
         "\nOpen an outbound connection to a specified node. This RPC is for testing only.\n",
         {
@@ -457,7 +424,6 @@
     } else {
         throw JSONRPCError(RPC_INVALID_PARAMS, "Only one of address and nodeid should be provided.");
     }
->>>>>>> 61646189
 
     if (!success) {
         throw JSONRPCError(RPC_CLIENT_NODE_NOT_CONNECTED, "Node not found in connected nodes");
@@ -468,41 +434,6 @@
     };
 }
 
-<<<<<<< HEAD
-UniValue getaddednodeinfo(const UniValue& params, bool fHelp)
-{
-    if (fHelp || params.size() < 1 || params.size() > 2)
-        throw runtime_error(
-            "getaddednodeinfo dummy ( \"node\" )\n"
-            "\nReturns information about the given added node, or all added nodes\n"
-            "(note that onetry addnodes are not listed here)\n"
-            "\nArguments:\n"
-            "1. dummy      (boolean, required) Kept for historical purposes but ignored\n"
-            "2. \"node\"   (string, optional) If provided, return information about this specific node, otherwise all nodes are returned.\n"
-            "\nResult:\n"
-            "[\n"
-            "  {\n"
-            "    \"addednode\" : \"192.168.0.201\",   (string) The node ip address or name (as provided to addnode)\n"
-            "    \"connected\" : true|false,          (boolean) If connected\n"
-            "    \"addresses\" : [                    (list of objects) Only when connected = true\n"
-            "       {\n"
-            "         \"address\" : \"192.168.0.201:15714\",  (string) The blackcoin server IP and port we're connected to\n"
-            "         \"connected\" : \"outbound\"           (string) connection, inbound or outbound\n"
-            "       }\n"
-            "     ]\n"
-            "  }\n"
-            "  ,...\n"
-            "]\n"
-            "\nExamples:\n"
-            + HelpExampleCli("getaddednodeinfo", "true")
-            + HelpExampleCli("getaddednodeinfo", "true \"192.168.0.201\"")
-            + HelpExampleRpc("getaddednodeinfo", "true, \"192.168.0.201\"")
-        );
-
-    std::vector<AddedNodeInfo> vInfo = GetAddedNodeInfo();
-
-    if (params.size() == 2) {
-=======
 static RPCHelpMan getaddednodeinfo()
 {
     return RPCHelpMan{"getaddednodeinfo",
@@ -522,7 +453,7 @@
                             {
                                 {RPCResult::Type::OBJ, "", "",
                                 {
-                                    {RPCResult::Type::STR, "address", "The bitcoin server IP and port we're connected to"},
+                                    {RPCResult::Type::STR, "address", "The blackcoin server IP and port we're connected to"},
                                     {RPCResult::Type::STR, "connected", "connection, inbound or outbound"},
                                 }},
                             }},
@@ -541,7 +472,6 @@
     std::vector<AddedNodeInfo> vInfo = connman.GetAddedNodeInfo();
 
     if (!request.params[0].isNull()) {
->>>>>>> 61646189
         bool found = false;
         for (const AddedNodeInfo& info : vInfo) {
             if (info.strAddedNode == request.params[0].get_str()) {
@@ -577,32 +507,6 @@
     };
 }
 
-<<<<<<< HEAD
-UniValue getnettotals(const UniValue& params, bool fHelp)
-{
-    if (fHelp || params.size() > 0)
-        throw runtime_error(
-            "getnettotals\n"
-            "\nReturns information about network traffic, including bytes in, bytes out,\n"
-            "and current time.\n"
-            "\nResult:\n"
-            "{\n"
-            "  \"totalbytesrecv\": n,   (numeric) Total bytes received\n"
-            "  \"totalbytessent\": n,   (numeric) Total bytes sent\n"
-            "  \"timemillis\": t,       (numeric) Current UNIX time in milliseconds\n"
-            "  \"uploadtarget\":\n"
-            "  {\n"
-            "    \"timeframe\": n,                         (numeric) Length of the measuring timeframe in seconds\n"
-            "    \"target\": n,                            (numeric) Target in bytes\n"
-            "    \"target_reached\": true|false,           (boolean) True if target is reached\n"
-            "    \"serve_historical_blocks\": true|false,  (boolean) True if serving historical blocks\n"
-            "    \"bytes_left_in_cycle\": t,               (numeric) Bytes left in current time cycle\n"
-            "    \"time_left_in_cycle\": t                 (numeric) Seconds left in current time cycle\n"
-            "  }\n"
-            "}\n"
-            "\nExamples:\n"
-            + HelpExampleCli("getnettotals", "")
-=======
 static RPCHelpMan getnettotals()
 {
     return RPCHelpMan{"getnettotals",
@@ -628,7 +532,6 @@
                 },
                 RPCExamples{
                     HelpExampleCli("getnettotals", "")
->>>>>>> 61646189
             + HelpExampleRpc("getnettotals", "")
                 },
         [&](const RPCHelpMan& self, const JSONRPCRequest& request) -> UniValue
@@ -707,7 +610,6 @@
                             }},
                         }},
                         {RPCResult::Type::NUM, "relayfee", "minimum relay fee rate for transactions in " + CURRENCY_UNIT + "/kvB"},
-                        {RPCResult::Type::NUM, "incrementalfee", "minimum fee rate increment for mempool limiting or BIP 125 replacement in " + CURRENCY_UNIT + "/kvB"},
                         {RPCResult::Type::ARR, "localaddresses", "list of local addresses",
                         {
                             {RPCResult::Type::OBJ, "", "",
@@ -749,7 +651,6 @@
     }
     obj.pushKV("networks",      GetNetworksInfo());
     obj.pushKV("relayfee",      ValueFromAmount(::minRelayTxFee.GetFeePerK()));
-    obj.pushKV("incrementalfee", ValueFromAmount(::incrementalRelayFee.GetFeePerK()));
     UniValue localAddresses(UniValue::VARR);
     {
         LOCK(cs_mapLocalHost);
@@ -784,9 +685,6 @@
                     HelpExampleCli("setban", "\"192.168.0.6\" \"add\" 86400")
                             + HelpExampleCli("setban", "\"192.168.0.0/24\" \"add\"")
                             + HelpExampleRpc("setban", "\"192.168.0.6\", \"add\", 86400")
-<<<<<<< HEAD
-                            );
-=======
                 },
         [&](const RPCHelpMan& help, const JSONRPCRequest& request) -> UniValue
 {
@@ -800,7 +698,6 @@
     if (!node.banman) {
         throw JSONRPCError(RPC_DATABASE_ERROR, "Error: Ban database not loaded");
     }
->>>>>>> 61646189
 
     CSubNet subNet;
     CNetAddr netAddr;
@@ -811,19 +708,11 @@
 
     if (!isSubnet) {
         CNetAddr resolved;
-<<<<<<< HEAD
-        LookupHost(params[0].get_str().c_str(), resolved, false);
-        netAddr = resolved;
-    }
-    else
-        LookupSubNet(params[0].get_str().c_str(), subNet);
-=======
         LookupHost(request.params[0].get_str(), resolved, false);
         netAddr = resolved;
     }
     else
         LookupSubNet(request.params[0].get_str(), subNet);
->>>>>>> 61646189
 
     if (! (isSubnet ? subNet.IsValid() : netAddr.IsValid()) )
         throw JSONRPCError(RPC_CLIENT_INVALID_IP_OR_SUBNET, "Error: Invalid IP/Subnet");
