// Copyright (c) 2009-2022 The Bitcoin Core developers
// Distributed under the MIT software license, see the accompanying
// file COPYING or http://www.opensource.org/licenses/mit-license.php.

#include <rpc/server.h>

#include <addrman.h>
#include <addrman_impl.h>
#include <banman.h>
#include <chainparams.h>
#include <clientversion.h>
#include <core_io.h>
#include <net_permissions.h>
#include <net_processing.h>
#include <net_types.h> // For banmap_t
#include <netbase.h>
#include <node/context.h>
#include <node/protocol_version.h>
#include <policy/settings.h>
#include <protocol.h>
#include <rpc/blockchain.h>
#include <rpc/protocol.h>
#include <rpc/server_util.h>
#include <rpc/util.h>
#include <sync.h>
#include <timedata.h>
#include <util/chaintype.h>
#include <util/strencodings.h>
#include <util/string.h>
#include <util/time.h>
#include <util/translation.h>
#include <validation.h>
#include <warnings.h>

#include <optional>

#include <univalue.h>

using node::NodeContext;

const std::vector<std::string> CONNECTION_TYPE_DOC{
        "outbound-full-relay (default automatic connections)",
        "block-relay-only (does not relay transactions or addresses)",
        "inbound (initiated by the peer)",
        "manual (added via addnode RPC or -addnode/-connect configuration options)",
        "addr-fetch (short-lived automatic connection for soliciting addresses)",
        "feeler (short-lived automatic connection for testing addresses)"
};

const std::vector<std::string> TRANSPORT_TYPE_DOC{
    "detecting (peer could be v1 or v2)",
    "v1 (plaintext transport protocol)",
    "v2 (BIP324 encrypted transport protocol)"
};

static RPCHelpMan getconnectioncount()
{
    return RPCHelpMan{"getconnectioncount",
                "\nReturns the number of connections to other nodes.\n",
                {},
                RPCResult{
                    RPCResult::Type::NUM, "", "The connection count"
                },
                RPCExamples{
                    HelpExampleCli("getconnectioncount", "")
            + HelpExampleRpc("getconnectioncount", "")
                },
        [&](const RPCHelpMan& self, const JSONRPCRequest& request) -> UniValue
{
    NodeContext& node = EnsureAnyNodeContext(request.context);
    const CConnman& connman = EnsureConnman(node);

    return connman.GetNodeCount(ConnectionDirection::Both);
},
    };
}

static RPCHelpMan ping()
{
    return RPCHelpMan{"ping",
                "\nRequests that a ping be sent to all other nodes, to measure ping time.\n"
                "Results provided in getpeerinfo, pingtime and pingwait fields are decimal seconds.\n"
                "Ping command is handled in queue with all other commands, so it measures processing backlog, not just network ping.\n",
                {},
                RPCResult{RPCResult::Type::NONE, "", ""},
                RPCExamples{
                    HelpExampleCli("ping", "")
            + HelpExampleRpc("ping", "")
                },
        [&](const RPCHelpMan& self, const JSONRPCRequest& request) -> UniValue
{
    NodeContext& node = EnsureAnyNodeContext(request.context);
    PeerManager& peerman = EnsurePeerman(node);

    // Request that each node send a ping during next message processing pass
    peerman.SendPings();
    return UniValue::VNULL;
},
    };
}

/** Returns, given services flags, a list of humanly readable (known) network services */
static UniValue GetServicesNames(ServiceFlags services)
{
    UniValue servicesNames(UniValue::VARR);

    for (const auto& flag : serviceFlagsToStr(services)) {
        servicesNames.push_back(flag);
    }

    return servicesNames;
}

static RPCHelpMan getpeerinfo()
{
    return RPCHelpMan{
        "getpeerinfo",
        "Returns data about each connected network peer as a json array of objects.",
        {},
        RPCResult{
            RPCResult::Type::ARR, "", "",
            {
                {RPCResult::Type::OBJ, "", "",
                {
                    {
                    {RPCResult::Type::NUM, "id", "Peer index"},
                    {RPCResult::Type::STR, "addr", "(host:port) The IP address and port of the peer"},
                    {RPCResult::Type::STR, "addrbind", /*optional=*/true, "(ip:port) Bind address of the connection to the peer"},
                    {RPCResult::Type::STR, "addrlocal", /*optional=*/true, "(ip:port) Local address as reported by the peer"},
                    {RPCResult::Type::STR, "network", "Network (" + Join(GetNetworkNames(/*append_unroutable=*/true), ", ") + ")"},
                    {RPCResult::Type::NUM, "mapped_as", /*optional=*/true, "The AS in the BGP route to the peer used for diversifying\n"
                                                        "peer selection (only available if the asmap config flag is set)"},
                    {RPCResult::Type::STR_HEX, "services", "The services offered"},
                    {RPCResult::Type::ARR, "servicesnames", "the services offered, in human-readable form",
                    {
                        {RPCResult::Type::STR, "SERVICE_NAME", "the service name if it is recognised"}
                    }},
                    {RPCResult::Type::BOOL, "relaytxes", "Whether we relay transactions to this peer"},
                    {RPCResult::Type::NUM_TIME, "lastsend", "The " + UNIX_EPOCH_TIME + " of the last send"},
                    {RPCResult::Type::NUM_TIME, "lastrecv", "The " + UNIX_EPOCH_TIME + " of the last receive"},
                    {RPCResult::Type::NUM_TIME, "last_transaction", "The " + UNIX_EPOCH_TIME + " of the last valid transaction received from this peer"},
                    {RPCResult::Type::NUM_TIME, "last_block", "The " + UNIX_EPOCH_TIME + " of the last block received from this peer"},
                    {RPCResult::Type::NUM, "bytessent", "The total bytes sent"},
                    {RPCResult::Type::NUM, "bytesrecv", "The total bytes received"},
                    {RPCResult::Type::NUM_TIME, "conntime", "The " + UNIX_EPOCH_TIME + " of the connection"},
                    {RPCResult::Type::NUM, "timeoffset", "The time offset in seconds"},
                    {RPCResult::Type::NUM, "pingtime", /*optional=*/true, "The last ping time in milliseconds (ms), if any"},
                    {RPCResult::Type::NUM, "minping", /*optional=*/true, "The minimum observed ping time in milliseconds (ms), if any"},
                    {RPCResult::Type::NUM, "pingwait", /*optional=*/true, "The duration in milliseconds (ms) of an outstanding ping (if non-zero)"},
                    {RPCResult::Type::NUM, "version", "The peer version, such as 70001"},
                    {RPCResult::Type::STR, "subver", "The string version"},
                    {RPCResult::Type::BOOL, "inbound", "Inbound (true) or Outbound (false)"},
                    {RPCResult::Type::BOOL, "bip152_hb_to", "Whether we selected peer as (compact blocks) high-bandwidth peer"},
                    {RPCResult::Type::BOOL, "bip152_hb_from", "Whether peer selected us as (compact blocks) high-bandwidth peer"},
                    {RPCResult::Type::NUM, "startingheight", "The starting height (block) of the peer"},
                    {RPCResult::Type::NUM, "presynced_headers", "The current height of header pre-synchronization with this peer, or -1 if no low-work sync is in progress"},
                    {RPCResult::Type::NUM, "synced_headers", "The last header we have in common with this peer"},
                    {RPCResult::Type::NUM, "synced_blocks", "The last block we have in common with this peer"},
                    {RPCResult::Type::ARR, "inflight", "",
                    {
                        {RPCResult::Type::NUM, "n", "The heights of blocks we're currently asking from this peer"},
                    }},
                    {RPCResult::Type::BOOL, "addr_relay_enabled", "Whether we participate in address relay with this peer"},
                    {RPCResult::Type::NUM, "addr_processed", "The total number of addresses processed, excluding those dropped due to rate limiting"},
                    {RPCResult::Type::NUM, "addr_rate_limited", "The total number of addresses dropped due to rate limiting"},
                    {RPCResult::Type::ARR, "permissions", "Any special permissions that have been granted to this peer",
                    {
                        {RPCResult::Type::STR, "permission_type", Join(NET_PERMISSIONS_DOC, ",\n") + ".\n"},
                    }},
                    {RPCResult::Type::NUM, "minfeefilter", "The minimum fee rate for transactions this peer accepts"},
                    {RPCResult::Type::OBJ_DYN, "bytessent_per_msg", "",
                    {
                        {RPCResult::Type::NUM, "msg", "The total bytes sent aggregated by message type\n"
                                                      "When a message type is not listed in this json object, the bytes sent are 0.\n"
                                                      "Only known message types can appear as keys in the object."}
                    }},
                    {RPCResult::Type::OBJ_DYN, "bytesrecv_per_msg", "",
                    {
                        {RPCResult::Type::NUM, "msg", "The total bytes received aggregated by message type\n"
                                                      "When a message type is not listed in this json object, the bytes received are 0.\n"
                                                      "Only known message types can appear as keys in the object and all bytes received\n"
                                                      "of unknown message types are listed under '"+NET_MESSAGE_TYPE_OTHER+"'."}
                    }},
                    {RPCResult::Type::STR, "connection_type", "Type of connection: \n" + Join(CONNECTION_TYPE_DOC, ",\n") + ".\n"
                                                              "Please note this output is unlikely to be stable in upcoming releases as we iterate to\n"
                                                              "best capture connection behaviors."},
                    {RPCResult::Type::STR, "transport_protocol_type", "Type of transport protocol: \n" + Join(TRANSPORT_TYPE_DOC, ",\n") + ".\n"},
                    {RPCResult::Type::STR, "session_id", "The session ID for this connection, or \"\" if there is none (\"v2\" transport protocol only).\n"},
                }},
            }},
        },
        RPCExamples{
            HelpExampleCli("getpeerinfo", "")
            + HelpExampleRpc("getpeerinfo", "")
        },
        [&](const RPCHelpMan& self, const JSONRPCRequest& request) -> UniValue
{
    NodeContext& node = EnsureAnyNodeContext(request.context);
    const CConnman& connman = EnsureConnman(node);
    const PeerManager& peerman = EnsurePeerman(node);

    std::vector<CNodeStats> vstats;
    connman.GetNodeStats(vstats);

    UniValue ret(UniValue::VARR);

    for (const CNodeStats& stats : vstats) {
        UniValue obj(UniValue::VOBJ);
        CNodeStateStats statestats;
        bool fStateStats = peerman.GetNodeStateStats(stats.nodeid, statestats);
        // GetNodeStateStats() requires the existence of a CNodeState and a Peer object
        // to succeed for this peer. These are created at connection initialisation and
        // exist for the duration of the connection - except if there is a race where the
        // peer got disconnected in between the GetNodeStats() and the GetNodeStateStats()
        // calls. In this case, the peer doesn't need to be reported here.
        if (!fStateStats) {
            continue;
        }
        obj.pushKV("id", stats.nodeid);
        obj.pushKV("addr", stats.m_addr_name);
        if (stats.addrBind.IsValid()) {
            obj.pushKV("addrbind", stats.addrBind.ToStringAddrPort());
        }
        if (!(stats.addrLocal.empty())) {
            obj.pushKV("addrlocal", stats.addrLocal);
        }
        obj.pushKV("network", GetNetworkName(stats.m_network));
        if (stats.m_mapped_as != 0) {
            obj.pushKV("mapped_as", uint64_t(stats.m_mapped_as));
        }
        ServiceFlags services{statestats.their_services};
        obj.pushKV("services", strprintf("%016x", services));
        obj.pushKV("servicesnames", GetServicesNames(services));
        obj.pushKV("relaytxes", statestats.m_relay_txs);
        obj.pushKV("lastsend", count_seconds(stats.m_last_send));
        obj.pushKV("lastrecv", count_seconds(stats.m_last_recv));
        obj.pushKV("last_transaction", count_seconds(stats.m_last_tx_time));
        obj.pushKV("last_block", count_seconds(stats.m_last_block_time));
        obj.pushKV("bytessent", stats.nSendBytes);
        obj.pushKV("bytesrecv", stats.nRecvBytes);
        obj.pushKV("conntime", count_seconds(stats.m_connected));
        obj.pushKV("timeoffset", stats.nTimeOffset);
        if (stats.m_last_ping_time > 0us) {
            obj.pushKV("pingtime", Ticks<SecondsDouble>(stats.m_last_ping_time));
        }
        if (stats.m_min_ping_time < std::chrono::microseconds::max()) {
            obj.pushKV("minping", Ticks<SecondsDouble>(stats.m_min_ping_time));
        }
        if (statestats.m_ping_wait > 0s) {
            obj.pushKV("pingwait", Ticks<SecondsDouble>(statestats.m_ping_wait));
        }
        obj.pushKV("version", stats.nVersion);
        // Use the sanitized form of subver here, to avoid tricksy remote peers from
        // corrupting or modifying the JSON output by putting special characters in
        // their ver message.
        obj.pushKV("subver", stats.cleanSubVer);
        obj.pushKV("inbound", stats.fInbound);
        obj.pushKV("bip152_hb_to", stats.m_bip152_highbandwidth_to);
        obj.pushKV("bip152_hb_from", stats.m_bip152_highbandwidth_from);
        obj.pushKV("startingheight", statestats.m_starting_height);
        obj.pushKV("presynced_headers", statestats.presync_height);
        obj.pushKV("synced_headers", statestats.nSyncHeight);
        obj.pushKV("synced_blocks", statestats.nCommonHeight);
        UniValue heights(UniValue::VARR);
        for (const int height : statestats.vHeightInFlight) {
            heights.push_back(height);
        }
        obj.pushKV("inflight", heights);
        obj.pushKV("addr_relay_enabled", statestats.m_addr_relay_enabled);
        obj.pushKV("addr_processed", statestats.m_addr_processed);
        obj.pushKV("addr_rate_limited", statestats.m_addr_rate_limited);
        UniValue permissions(UniValue::VARR);
        for (const auto& permission : NetPermissions::ToStrings(stats.m_permission_flags)) {
            permissions.push_back(permission);
        }
        obj.pushKV("permissions", permissions);
        obj.pushKV("minfeefilter", ValueFromAmount(statestats.m_fee_filter_received));

        UniValue sendPerMsgType(UniValue::VOBJ);
        for (const auto& i : stats.mapSendBytesPerMsgType) {
            if (i.second > 0)
                sendPerMsgType.pushKV(i.first, i.second);
        }
        obj.pushKV("bytessent_per_msg", sendPerMsgType);

        UniValue recvPerMsgType(UniValue::VOBJ);
        for (const auto& i : stats.mapRecvBytesPerMsgType) {
            if (i.second > 0)
                recvPerMsgType.pushKV(i.first, i.second);
        }
        obj.pushKV("bytesrecv_per_msg", recvPerMsgType);
        obj.pushKV("connection_type", ConnectionTypeAsString(stats.m_conn_type));
        obj.pushKV("transport_protocol_type", TransportTypeAsString(stats.m_transport_type));
        obj.pushKV("session_id", stats.m_session_id);

        ret.push_back(obj);
    }

    return ret;
},
    };
}

static RPCHelpMan addnode()
{
    return RPCHelpMan{"addnode",
                "\nAttempts to add or remove a node from the addnode list.\n"
                "Or try a connection to a node once.\n"
                "Nodes added using addnode (or -connect) are protected from DoS disconnection and are not required to be\n"
                "full nodes/support SegWit as other outbound peers are (though such peers will not be synced from).\n" +
                strprintf("Addnode connections are limited to %u at a time", MAX_ADDNODE_CONNECTIONS) +
                " and are counted separately from the -maxconnections limit.\n",
                {
                    {"node", RPCArg::Type::STR, RPCArg::Optional::NO, "The address of the peer to connect to"},
                    {"command", RPCArg::Type::STR, RPCArg::Optional::NO, "'add' to add a node to the list, 'remove' to remove a node from the list, 'onetry' to try a connection to the node once"},
                    {"v2transport", RPCArg::Type::BOOL, RPCArg::DefaultHint{"set by -v2transport"}, "Attempt to connect using BIP324 v2 transport protocol (ignored for 'remove' command)"},
                },
                RPCResult{RPCResult::Type::NONE, "", ""},
                RPCExamples{
                    HelpExampleCli("addnode", "\"192.168.0.6:15714\" \"onetry\" true")
            + HelpExampleRpc("addnode", "\"192.168.0.6:15714\", \"onetry\" true")
                },
        [&](const RPCHelpMan& self, const JSONRPCRequest& request) -> UniValue
{
    const std::string command{request.params[1].get_str()};
    if (command != "onetry" && command != "add" && command != "remove") {
        throw std::runtime_error(
            self.ToString());
    }

    NodeContext& node = EnsureAnyNodeContext(request.context);
    CConnman& connman = EnsureConnman(node);

    const std::string node_arg{request.params[0].get_str()};
    bool node_v2transport = connman.GetLocalServices() & NODE_P2P_V2;
    bool use_v2transport = self.MaybeArg<bool>(2).value_or(node_v2transport);

    if (use_v2transport && !node_v2transport) {
        throw JSONRPCError(RPC_INVALID_PARAMETER, "Error: v2transport requested but not enabled (see -v2transport)");
    }

    if (command == "onetry")
    {
        CAddress addr;
        connman.OpenNetworkConnection(addr, /*fCountFailure=*/false, /*grant_outbound=*/{}, node_arg.c_str(), ConnectionType::MANUAL, use_v2transport);
        return UniValue::VNULL;
    }

    if (command == "add")
    {
        if (!connman.AddNode({node_arg, use_v2transport})) {
            throw JSONRPCError(RPC_CLIENT_NODE_ALREADY_ADDED, "Error: Node already added");
        }
    }
    else if (command == "remove")
    {
        if (!connman.RemoveAddedNode(node_arg)) {
            throw JSONRPCError(RPC_CLIENT_NODE_NOT_ADDED, "Error: Node could not be removed. It has not been added previously.");
        }
    }

    return UniValue::VNULL;
},
    };
}

static RPCHelpMan addconnection()
{
    return RPCHelpMan{"addconnection",
        "\nOpen an outbound connection to a specified node. This RPC is for testing only.\n",
        {
            {"address", RPCArg::Type::STR, RPCArg::Optional::NO, "The IP address and port to attempt connecting to."},
            {"connection_type", RPCArg::Type::STR, RPCArg::Optional::NO, "Type of connection to open (\"outbound-full-relay\", \"block-relay-only\", \"addr-fetch\" or \"feeler\")."},
            {"v2transport", RPCArg::Type::BOOL, RPCArg::Optional::NO, "Attempt to connect using BIP324 v2 transport protocol"},
        },
        RPCResult{
            RPCResult::Type::OBJ, "", "",
            {
                { RPCResult::Type::STR, "address", "Address of newly added connection." },
                { RPCResult::Type::STR, "connection_type", "Type of connection opened." },
            }},
        RPCExamples{
<<<<<<< HEAD
            HelpExampleCli("addconnection", "\"192.168.0.6:15714\" \"outbound-full-relay\"")
            + HelpExampleRpc("addconnection", "\"192.168.0.6:15714\" \"outbound-full-relay\"")
=======
            HelpExampleCli("addconnection", "\"192.168.0.6:8333\" \"outbound-full-relay\" true")
            + HelpExampleRpc("addconnection", "\"192.168.0.6:8333\" \"outbound-full-relay\" true")
>>>>>>> c7885ecd
        },
        [&](const RPCHelpMan& self, const JSONRPCRequest& request) -> UniValue
{
    if (Params().GetChainType() != ChainType::REGTEST) {
        throw std::runtime_error("addconnection is for regression testing (-regtest mode) only.");
    }

    const std::string address = request.params[0].get_str();
    const std::string conn_type_in{TrimString(request.params[1].get_str())};
    ConnectionType conn_type{};
    if (conn_type_in == "outbound-full-relay") {
        conn_type = ConnectionType::OUTBOUND_FULL_RELAY;
    } else if (conn_type_in == "block-relay-only") {
        conn_type = ConnectionType::BLOCK_RELAY;
    } else if (conn_type_in == "addr-fetch") {
        conn_type = ConnectionType::ADDR_FETCH;
    } else if (conn_type_in == "feeler") {
        conn_type = ConnectionType::FEELER;
    } else {
        throw JSONRPCError(RPC_INVALID_PARAMETER, self.ToString());
    }
    bool use_v2transport = self.Arg<bool>(2);

    NodeContext& node = EnsureAnyNodeContext(request.context);
    CConnman& connman = EnsureConnman(node);

    if (use_v2transport && !(connman.GetLocalServices() & NODE_P2P_V2)) {
        throw JSONRPCError(RPC_INVALID_PARAMETER, "Error: Adding v2transport connections requires -v2transport init flag to be set.");
    }

    const bool success = connman.AddConnection(address, conn_type, use_v2transport);
    if (!success) {
        throw JSONRPCError(RPC_CLIENT_NODE_CAPACITY_REACHED, "Error: Already at capacity for specified connection type.");
    }

    UniValue info(UniValue::VOBJ);
    info.pushKV("address", address);
    info.pushKV("connection_type", conn_type_in);

    return info;
},
    };
}

static RPCHelpMan disconnectnode()
{
    return RPCHelpMan{"disconnectnode",
                "\nImmediately disconnects from the specified peer node.\n"
                "\nStrictly one out of 'address' and 'nodeid' can be provided to identify the node.\n"
                "\nTo disconnect by nodeid, either set 'address' to the empty string, or call using the named 'nodeid' argument only.\n",
                {
                    {"address", RPCArg::Type::STR, RPCArg::DefaultHint{"fallback to nodeid"}, "The IP address/port of the node"},
                    {"nodeid", RPCArg::Type::NUM, RPCArg::DefaultHint{"fallback to address"}, "The node ID (see getpeerinfo for node IDs)"},
                },
                RPCResult{RPCResult::Type::NONE, "", ""},
                RPCExamples{
                    HelpExampleCli("disconnectnode", "\"192.168.0.6:15714\"")
            + HelpExampleCli("disconnectnode", "\"\" 1")
            + HelpExampleRpc("disconnectnode", "\"192.168.0.6:15714\"")
            + HelpExampleRpc("disconnectnode", "\"\", 1")
                },
        [&](const RPCHelpMan& self, const JSONRPCRequest& request) -> UniValue
{
    NodeContext& node = EnsureAnyNodeContext(request.context);
    CConnman& connman = EnsureConnman(node);

    bool success;
    const UniValue &address_arg = request.params[0];
    const UniValue &id_arg = request.params[1];

    if (!address_arg.isNull() && id_arg.isNull()) {
        /* handle disconnect-by-address */
        success = connman.DisconnectNode(address_arg.get_str());
    } else if (!id_arg.isNull() && (address_arg.isNull() || (address_arg.isStr() && address_arg.get_str().empty()))) {
        /* handle disconnect-by-id */
        NodeId nodeid = (NodeId) id_arg.getInt<int64_t>();
        success = connman.DisconnectNode(nodeid);
    } else {
        throw JSONRPCError(RPC_INVALID_PARAMS, "Only one of address and nodeid should be provided.");
    }

    if (!success) {
        throw JSONRPCError(RPC_CLIENT_NODE_NOT_CONNECTED, "Node not found in connected nodes");
    }

    return UniValue::VNULL;
},
    };
}

static RPCHelpMan getaddednodeinfo()
{
    return RPCHelpMan{"getaddednodeinfo",
                "\nReturns information about the given added node, or all added nodes\n"
                "(note that onetry addnodes are not listed here)\n",
                {
                    {"node", RPCArg::Type::STR, RPCArg::DefaultHint{"all nodes"}, "If provided, return information about this specific node, otherwise all nodes are returned."},
                },
                RPCResult{
                    RPCResult::Type::ARR, "", "",
                    {
                        {RPCResult::Type::OBJ, "", "",
                        {
                            {RPCResult::Type::STR, "addednode", "The node IP address or name (as provided to addnode)"},
                            {RPCResult::Type::BOOL, "connected", "If connected"},
                            {RPCResult::Type::ARR, "addresses", "Only when connected = true",
                            {
                                {RPCResult::Type::OBJ, "", "",
                                {
                                    {RPCResult::Type::STR, "address", "The blackcoin server IP and port we're connected to"},
                                    {RPCResult::Type::STR, "connected", "connection, inbound or outbound"},
                                }},
                            }},
                        }},
                    }
                },
                RPCExamples{
                    HelpExampleCli("getaddednodeinfo", "\"192.168.0.201\"")
            + HelpExampleRpc("getaddednodeinfo", "\"192.168.0.201\"")
                },
        [&](const RPCHelpMan& self, const JSONRPCRequest& request) -> UniValue
{
    NodeContext& node = EnsureAnyNodeContext(request.context);
    const CConnman& connman = EnsureConnman(node);

    std::vector<AddedNodeInfo> vInfo = connman.GetAddedNodeInfo(/*include_connected=*/true);

    if (!request.params[0].isNull()) {
        bool found = false;
        for (const AddedNodeInfo& info : vInfo) {
            if (info.m_params.m_added_node == request.params[0].get_str()) {
                vInfo.assign(1, info);
                found = true;
                break;
            }
        }
        if (!found) {
            throw JSONRPCError(RPC_CLIENT_NODE_NOT_ADDED, "Error: Node has not been added.");
        }
    }

    UniValue ret(UniValue::VARR);

    for (const AddedNodeInfo& info : vInfo) {
        UniValue obj(UniValue::VOBJ);
        obj.pushKV("addednode", info.m_params.m_added_node);
        obj.pushKV("connected", info.fConnected);
        UniValue addresses(UniValue::VARR);
        if (info.fConnected) {
            UniValue address(UniValue::VOBJ);
            address.pushKV("address", info.resolvedAddress.ToStringAddrPort());
            address.pushKV("connected", info.fInbound ? "inbound" : "outbound");
            addresses.push_back(address);
        }
        obj.pushKV("addresses", addresses);
        ret.push_back(obj);
    }

    return ret;
},
    };
}

static RPCHelpMan getnettotals()
{
    return RPCHelpMan{"getnettotals",
        "Returns information about network traffic, including bytes in, bytes out,\n"
        "and current system time.",
        {},
                RPCResult{
                   RPCResult::Type::OBJ, "", "",
                   {
                       {RPCResult::Type::NUM, "totalbytesrecv", "Total bytes received"},
                       {RPCResult::Type::NUM, "totalbytessent", "Total bytes sent"},
                       {RPCResult::Type::NUM_TIME, "timemillis", "Current system " + UNIX_EPOCH_TIME + " in milliseconds"},
                       {RPCResult::Type::OBJ, "uploadtarget", "",
                       {
                           {RPCResult::Type::NUM, "timeframe", "Length of the measuring timeframe in seconds"},
                           {RPCResult::Type::NUM, "target", "Target in bytes"},
                           {RPCResult::Type::BOOL, "target_reached", "True if target is reached"},
                           {RPCResult::Type::BOOL, "serve_historical_blocks", "True if serving historical blocks"},
                           {RPCResult::Type::NUM, "bytes_left_in_cycle", "Bytes left in current time cycle"},
                           {RPCResult::Type::NUM, "time_left_in_cycle", "Seconds left in current time cycle"},
                        }},
                    }
                },
                RPCExamples{
                    HelpExampleCli("getnettotals", "")
            + HelpExampleRpc("getnettotals", "")
                },
        [&](const RPCHelpMan& self, const JSONRPCRequest& request) -> UniValue
{
    NodeContext& node = EnsureAnyNodeContext(request.context);
    const CConnman& connman = EnsureConnman(node);

    UniValue obj(UniValue::VOBJ);
    obj.pushKV("totalbytesrecv", connman.GetTotalBytesRecv());
    obj.pushKV("totalbytessent", connman.GetTotalBytesSent());
    obj.pushKV("timemillis", TicksSinceEpoch<std::chrono::milliseconds>(SystemClock::now()));

    UniValue outboundLimit(UniValue::VOBJ);
    outboundLimit.pushKV("timeframe", count_seconds(connman.GetMaxOutboundTimeframe()));
    outboundLimit.pushKV("target", connman.GetMaxOutboundTarget());
    outboundLimit.pushKV("target_reached", connman.OutboundTargetReached(false));
    outboundLimit.pushKV("serve_historical_blocks", !connman.OutboundTargetReached(true));
    outboundLimit.pushKV("bytes_left_in_cycle", connman.GetOutboundTargetBytesLeft());
    outboundLimit.pushKV("time_left_in_cycle", count_seconds(connman.GetMaxOutboundTimeLeftInCycle()));
    obj.pushKV("uploadtarget", outboundLimit);
    return obj;
},
    };
}

static UniValue GetNetworksInfo()
{
    UniValue networks(UniValue::VARR);
    for (int n = 0; n < NET_MAX; ++n) {
        enum Network network = static_cast<enum Network>(n);
        if (network == NET_UNROUTABLE || network == NET_INTERNAL) continue;
        Proxy proxy;
        UniValue obj(UniValue::VOBJ);
        GetProxy(network, proxy);
        obj.pushKV("name", GetNetworkName(network));
        obj.pushKV("limited", !g_reachable_nets.Contains(network));
        obj.pushKV("reachable", g_reachable_nets.Contains(network));
        obj.pushKV("proxy", proxy.IsValid() ? proxy.proxy.ToStringAddrPort() : std::string());
        obj.pushKV("proxy_randomize_credentials", proxy.randomize_credentials);
        networks.push_back(obj);
    }
    return networks;
}

static RPCHelpMan getnetworkinfo()
{
    return RPCHelpMan{"getnetworkinfo",
                "Returns an object containing various state info regarding P2P networking.\n",
                {},
                RPCResult{
                    RPCResult::Type::OBJ, "", "",
                    {
                        {RPCResult::Type::NUM, "version", "the server version"},
                        {RPCResult::Type::STR, "subversion", "the server subversion string"},
                        {RPCResult::Type::NUM, "protocolversion", "the protocol version"},
                        {RPCResult::Type::STR_HEX, "localservices", "the services we offer to the network"},
                        {RPCResult::Type::ARR, "localservicesnames", "the services we offer to the network, in human-readable form",
                        {
                            {RPCResult::Type::STR, "SERVICE_NAME", "the service name"},
                        }},
                        {RPCResult::Type::BOOL, "localrelay", "true if transaction relay is requested from peers"},
                        {RPCResult::Type::NUM, "timeoffset", "the time offset"},
                        {RPCResult::Type::NUM, "connections", "the total number of connections"},
                        {RPCResult::Type::NUM, "connections_in", "the number of inbound connections"},
                        {RPCResult::Type::NUM, "connections_out", "the number of outbound connections"},
                        {RPCResult::Type::BOOL, "networkactive", "whether p2p networking is enabled"},
                        {RPCResult::Type::ARR, "networks", "information per network",
                        {
                            {RPCResult::Type::OBJ, "", "",
                            {
                                {RPCResult::Type::STR, "name", "network (" + Join(GetNetworkNames(), ", ") + ")"},
                                {RPCResult::Type::BOOL, "limited", "is the network limited using -onlynet?"},
                                {RPCResult::Type::BOOL, "reachable", "is the network reachable?"},
                                {RPCResult::Type::STR, "proxy", "(\"host:port\") the proxy that is used for this network, or empty if none"},
                                {RPCResult::Type::BOOL, "proxy_randomize_credentials", "Whether randomized credentials are used"},
                            }},
                        }},
                        {RPCResult::Type::NUM, "relayfee", "minimum relay fee rate for transactions in " + CURRENCY_UNIT + "/kvB"},
                        {RPCResult::Type::ARR, "localaddresses", "list of local addresses",
                        {
                            {RPCResult::Type::OBJ, "", "",
                            {
                                {RPCResult::Type::STR, "address", "network address"},
                                {RPCResult::Type::NUM, "port", "network port"},
                                {RPCResult::Type::NUM, "score", "relative score"},
                            }},
                        }},
                        {RPCResult::Type::STR, "warnings", "any network and blockchain warnings"},
                    }
                },
                RPCExamples{
                    HelpExampleCli("getnetworkinfo", "")
            + HelpExampleRpc("getnetworkinfo", "")
                },
        [&](const RPCHelpMan& self, const JSONRPCRequest& request) -> UniValue
{
    LOCK(cs_main);
    UniValue obj(UniValue::VOBJ);
    obj.pushKV("version",       CLIENT_VERSION);
    obj.pushKV("subversion",    strSubVersion);
    obj.pushKV("protocolversion",PROTOCOL_VERSION);
    NodeContext& node = EnsureAnyNodeContext(request.context);
    if (node.connman) {
        ServiceFlags services = node.connman->GetLocalServices();
        obj.pushKV("localservices", strprintf("%016x", services));
        obj.pushKV("localservicesnames", GetServicesNames(services));
    }
    if (node.peerman) {
        obj.pushKV("localrelay", !node.peerman->IgnoresIncomingTxs());
    }
    obj.pushKV("timeoffset",    GetTimeOffset());
    if (node.connman) {
        obj.pushKV("networkactive", node.connman->GetNetworkActive());
        obj.pushKV("connections", node.connman->GetNodeCount(ConnectionDirection::Both));
        obj.pushKV("connections_in", node.connman->GetNodeCount(ConnectionDirection::In));
        obj.pushKV("connections_out", node.connman->GetNodeCount(ConnectionDirection::Out));
    }
    obj.pushKV("networks",      GetNetworksInfo());
    if (node.mempool) {
        // Those fields can be deprecated, to be replaced by the getmempoolinfo fields
        obj.pushKV("relayfee", ValueFromAmount(node.mempool->m_min_relay_feerate.GetFeePerK()));
    }
    UniValue localAddresses(UniValue::VARR);
    {
        LOCK(g_maplocalhost_mutex);
        for (const std::pair<const CNetAddr, LocalServiceInfo> &item : mapLocalHost)
        {
            UniValue rec(UniValue::VOBJ);
            rec.pushKV("address", item.first.ToStringAddr());
            rec.pushKV("port", item.second.nPort);
            rec.pushKV("score", item.second.nScore);
            localAddresses.push_back(rec);
        }
    }
    obj.pushKV("localaddresses", localAddresses);
    obj.pushKV("warnings",       GetWarnings(false).original);
    return obj;
},
    };
}

static RPCHelpMan setban()
{
    return RPCHelpMan{"setban",
                "\nAttempts to add or remove an IP/Subnet from the banned list.\n",
                {
                    {"subnet", RPCArg::Type::STR, RPCArg::Optional::NO, "The IP/Subnet (see getpeerinfo for nodes IP) with an optional netmask (default is /32 = single IP)"},
                    {"command", RPCArg::Type::STR, RPCArg::Optional::NO, "'add' to add an IP/Subnet to the list, 'remove' to remove an IP/Subnet from the list"},
                    {"bantime", RPCArg::Type::NUM, RPCArg::Default{0}, "time in seconds how long (or until when if [absolute] is set) the IP is banned (0 or empty means using the default time of 24h which can also be overwritten by the -bantime startup argument)"},
                    {"absolute", RPCArg::Type::BOOL, RPCArg::Default{false}, "If set, the bantime must be an absolute timestamp expressed in " + UNIX_EPOCH_TIME},
                },
                RPCResult{RPCResult::Type::NONE, "", ""},
                RPCExamples{
                    HelpExampleCli("setban", "\"192.168.0.6\" \"add\" 86400")
                            + HelpExampleCli("setban", "\"192.168.0.0/24\" \"add\"")
                            + HelpExampleRpc("setban", "\"192.168.0.6\", \"add\", 86400")
                },
        [&](const RPCHelpMan& help, const JSONRPCRequest& request) -> UniValue
{
    std::string strCommand;
    if (!request.params[1].isNull())
        strCommand = request.params[1].get_str();
    if (strCommand != "add" && strCommand != "remove") {
        throw std::runtime_error(help.ToString());
    }
    NodeContext& node = EnsureAnyNodeContext(request.context);
    BanMan& banman = EnsureBanman(node);

    CSubNet subNet;
    CNetAddr netAddr;
    bool isSubnet = false;

    if (request.params[0].get_str().find('/') != std::string::npos)
        isSubnet = true;

    if (!isSubnet) {
        const std::optional<CNetAddr> addr{LookupHost(request.params[0].get_str(), false)};
        if (addr.has_value()) {
            netAddr = static_cast<CNetAddr>(MaybeFlipIPv6toCJDNS(CService{addr.value(), /*port=*/0}));
        }
    }
    else
        subNet = LookupSubNet(request.params[0].get_str());

    if (! (isSubnet ? subNet.IsValid() : netAddr.IsValid()) )
        throw JSONRPCError(RPC_CLIENT_INVALID_IP_OR_SUBNET, "Error: Invalid IP/Subnet");

    if (strCommand == "add")
    {
        if (isSubnet ? banman.IsBanned(subNet) : banman.IsBanned(netAddr)) {
            throw JSONRPCError(RPC_CLIENT_NODE_ALREADY_ADDED, "Error: IP/Subnet already banned");
        }

        int64_t banTime = 0; //use standard bantime if not specified
        if (!request.params[2].isNull())
            banTime = request.params[2].getInt<int64_t>();

        const bool absolute{request.params[3].isNull() ? false : request.params[3].get_bool()};

        if (absolute && banTime < GetTime()) {
            throw JSONRPCError(RPC_INVALID_PARAMETER, "Error: Absolute timestamp is in the past");
        }

        if (isSubnet) {
            banman.Ban(subNet, banTime, absolute);
            if (node.connman) {
                node.connman->DisconnectNode(subNet);
            }
        } else {
            banman.Ban(netAddr, banTime, absolute);
            if (node.connman) {
                node.connman->DisconnectNode(netAddr);
            }
        }
    }
    else if(strCommand == "remove")
    {
        if (!( isSubnet ? banman.Unban(subNet) : banman.Unban(netAddr) )) {
            throw JSONRPCError(RPC_CLIENT_INVALID_IP_OR_SUBNET, "Error: Unban failed. Requested address/subnet was not previously manually banned.");
        }
    }
    return UniValue::VNULL;
},
    };
}

static RPCHelpMan listbanned()
{
    return RPCHelpMan{"listbanned",
                "\nList all manually banned IPs/Subnets.\n",
                {},
        RPCResult{RPCResult::Type::ARR, "", "",
            {
                {RPCResult::Type::OBJ, "", "",
                    {
                        {RPCResult::Type::STR, "address", "The IP/Subnet of the banned node"},
                        {RPCResult::Type::NUM_TIME, "ban_created", "The " + UNIX_EPOCH_TIME + " the ban was created"},
                        {RPCResult::Type::NUM_TIME, "banned_until", "The " + UNIX_EPOCH_TIME + " the ban expires"},
                        {RPCResult::Type::NUM_TIME, "ban_duration", "The ban duration, in seconds"},
                        {RPCResult::Type::NUM_TIME, "time_remaining", "The time remaining until the ban expires, in seconds"},
                    }},
            }},
                RPCExamples{
                    HelpExampleCli("listbanned", "")
                            + HelpExampleRpc("listbanned", "")
                },
        [&](const RPCHelpMan& self, const JSONRPCRequest& request) -> UniValue
{
    BanMan& banman = EnsureAnyBanman(request.context);

    banmap_t banMap;
    banman.GetBanned(banMap);
    const int64_t current_time{GetTime()};

    UniValue bannedAddresses(UniValue::VARR);
    for (const auto& entry : banMap)
    {
        const CBanEntry& banEntry = entry.second;
        UniValue rec(UniValue::VOBJ);
        rec.pushKV("address", entry.first.ToString());
        rec.pushKV("ban_created", banEntry.nCreateTime);
        rec.pushKV("banned_until", banEntry.nBanUntil);
        rec.pushKV("ban_duration", (banEntry.nBanUntil - banEntry.nCreateTime));
        rec.pushKV("time_remaining", (banEntry.nBanUntil - current_time));

        bannedAddresses.push_back(rec);
    }

    return bannedAddresses;
},
    };
}

static RPCHelpMan clearbanned()
{
    return RPCHelpMan{"clearbanned",
                "\nClear all banned IPs.\n",
                {},
                RPCResult{RPCResult::Type::NONE, "", ""},
                RPCExamples{
                    HelpExampleCli("clearbanned", "")
                            + HelpExampleRpc("clearbanned", "")
                },
        [&](const RPCHelpMan& self, const JSONRPCRequest& request) -> UniValue
{
    BanMan& banman = EnsureAnyBanman(request.context);

    banman.ClearBanned();

    return UniValue::VNULL;
},
    };
}

static RPCHelpMan setnetworkactive()
{
    return RPCHelpMan{"setnetworkactive",
                "\nDisable/enable all p2p network activity.\n",
                {
                    {"state", RPCArg::Type::BOOL, RPCArg::Optional::NO, "true to enable networking, false to disable"},
                },
                RPCResult{RPCResult::Type::BOOL, "", "The value that was passed in"},
                RPCExamples{""},
        [&](const RPCHelpMan& self, const JSONRPCRequest& request) -> UniValue
{
    NodeContext& node = EnsureAnyNodeContext(request.context);
    CConnman& connman = EnsureConnman(node);

    connman.SetNetworkActive(request.params[0].get_bool());

    return connman.GetNetworkActive();
},
    };
}

static RPCHelpMan getnodeaddresses()
{
    return RPCHelpMan{"getnodeaddresses",
                "Return known addresses, after filtering for quality and recency.\n"
                "These can potentially be used to find new peers in the network.\n"
                "The total number of addresses known to the node may be higher.",
                {
                    {"count", RPCArg::Type::NUM, RPCArg::Default{1}, "The maximum number of addresses to return. Specify 0 to return all known addresses."},
                    {"network", RPCArg::Type::STR, RPCArg::DefaultHint{"all networks"}, "Return only addresses of the specified network. Can be one of: " + Join(GetNetworkNames(), ", ") + "."},
                },
                RPCResult{
                    RPCResult::Type::ARR, "", "",
                    {
                        {RPCResult::Type::OBJ, "", "",
                        {
                            {RPCResult::Type::NUM_TIME, "time", "The " + UNIX_EPOCH_TIME + " when the node was last seen"},
                            {RPCResult::Type::NUM, "services", "The services offered by the node"},
                            {RPCResult::Type::STR, "address", "The address of the node"},
                            {RPCResult::Type::NUM, "port", "The port number of the node"},
                            {RPCResult::Type::STR, "network", "The network (" + Join(GetNetworkNames(), ", ") + ") the node connected through"},
                        }},
                    }
                },
                RPCExamples{
                    HelpExampleCli("getnodeaddresses", "8")
                    + HelpExampleCli("getnodeaddresses", "4 \"i2p\"")
                    + HelpExampleCli("-named getnodeaddresses", "network=onion count=12")
                    + HelpExampleRpc("getnodeaddresses", "8")
                    + HelpExampleRpc("getnodeaddresses", "4, \"i2p\"")
                },
        [&](const RPCHelpMan& self, const JSONRPCRequest& request) -> UniValue
{
    NodeContext& node = EnsureAnyNodeContext(request.context);
    const CConnman& connman = EnsureConnman(node);

    const int count{request.params[0].isNull() ? 1 : request.params[0].getInt<int>()};
    if (count < 0) throw JSONRPCError(RPC_INVALID_PARAMETER, "Address count out of range");

    const std::optional<Network> network{request.params[1].isNull() ? std::nullopt : std::optional<Network>{ParseNetwork(request.params[1].get_str())}};
    if (network == NET_UNROUTABLE) {
        throw JSONRPCError(RPC_INVALID_PARAMETER, strprintf("Network not recognized: %s", request.params[1].get_str()));
    }

    // returns a shuffled list of CAddress
    const std::vector<CAddress> vAddr{connman.GetAddresses(count, /*max_pct=*/0, network)};
    UniValue ret(UniValue::VARR);

    for (const CAddress& addr : vAddr) {
        UniValue obj(UniValue::VOBJ);
        obj.pushKV("time", int64_t{TicksSinceEpoch<std::chrono::seconds>(addr.nTime)});
        obj.pushKV("services", (uint64_t)addr.nServices);
        obj.pushKV("address", addr.ToStringAddr());
        obj.pushKV("port", addr.GetPort());
        obj.pushKV("network", GetNetworkName(addr.GetNetClass()));
        ret.push_back(obj);
    }
    return ret;
},
    };
}

static RPCHelpMan addpeeraddress()
{
    return RPCHelpMan{"addpeeraddress",
        "\nAdd the address of a potential peer to the address manager. This RPC is for testing only.\n",
        {
            {"address", RPCArg::Type::STR, RPCArg::Optional::NO, "The IP address of the peer"},
            {"port", RPCArg::Type::NUM, RPCArg::Optional::NO, "The port of the peer"},
            {"tried", RPCArg::Type::BOOL, RPCArg::Default{false}, "If true, attempt to add the peer to the tried addresses table"},
        },
        RPCResult{
            RPCResult::Type::OBJ, "", "",
            {
                {RPCResult::Type::BOOL, "success", "whether the peer address was successfully added to the address manager"},
            },
        },
        RPCExamples{
            HelpExampleCli("addpeeraddress", "\"1.2.3.4\" 15714 true")
    + HelpExampleRpc("addpeeraddress", "\"1.2.3.4\", 15714, true")
        },
        [&](const RPCHelpMan& self, const JSONRPCRequest& request) -> UniValue
{
    AddrMan& addrman = EnsureAnyAddrman(request.context);

    const std::string& addr_string{request.params[0].get_str()};
    const auto port{request.params[1].getInt<uint16_t>()};
    const bool tried{request.params[2].isNull() ? false : request.params[2].get_bool()};

    UniValue obj(UniValue::VOBJ);
    std::optional<CNetAddr> net_addr{LookupHost(addr_string, false)};
    bool success{false};

    if (net_addr.has_value()) {
        CService service{net_addr.value(), port};
        CAddress address{MaybeFlipIPv6toCJDNS(service), ServiceFlags{NODE_NETWORK | NODE_WITNESS}};
        address.nTime = Now<NodeSeconds>();
        // The source address is set equal to the address. This is equivalent to the peer
        // announcing itself.
        if (addrman.Add({address}, address)) {
            success = true;
            if (tried) {
                // Attempt to move the address to the tried addresses table.
                addrman.Good(address);
            }
        }
    }

    obj.pushKV("success", success);
    return obj;
},
    };
}

static RPCHelpMan sendmsgtopeer()
{
    return RPCHelpMan{
        "sendmsgtopeer",
        "Send a p2p message to a peer specified by id.\n"
        "The message type and body must be provided, the message header will be generated.\n"
        "This RPC is for testing only.",
        {
            {"peer_id", RPCArg::Type::NUM, RPCArg::Optional::NO, "The peer to send the message to."},
            {"msg_type", RPCArg::Type::STR, RPCArg::Optional::NO, strprintf("The message type (maximum length %i)", CMessageHeader::COMMAND_SIZE)},
            {"msg", RPCArg::Type::STR_HEX, RPCArg::Optional::NO, "The serialized message body to send, in hex, without a message header"},
        },
        RPCResult{RPCResult::Type::OBJ, "", "", std::vector<RPCResult>{}},
        RPCExamples{
            HelpExampleCli("sendmsgtopeer", "0 \"addr\" \"ffffff\"") + HelpExampleRpc("sendmsgtopeer", "0 \"addr\" \"ffffff\"")},
        [&](const RPCHelpMan& self, const JSONRPCRequest& request) -> UniValue {
            const NodeId peer_id{request.params[0].getInt<int64_t>()};
            const std::string& msg_type{request.params[1].get_str()};
            if (msg_type.size() > CMessageHeader::COMMAND_SIZE) {
                throw JSONRPCError(RPC_INVALID_PARAMETER, strprintf("Error: msg_type too long, max length is %i", CMessageHeader::COMMAND_SIZE));
            }
            auto msg{TryParseHex<unsigned char>(request.params[2].get_str())};
            if (!msg.has_value()) {
                throw JSONRPCError(RPC_INVALID_PARAMETER, "Error parsing input for msg");
            }

            NodeContext& node = EnsureAnyNodeContext(request.context);
            CConnman& connman = EnsureConnman(node);

            CSerializedNetMsg msg_ser;
            msg_ser.data = msg.value();
            msg_ser.m_type = msg_type;

            bool success = connman.ForNode(peer_id, [&](CNode* node) {
                connman.PushMessage(node, std::move(msg_ser));
                return true;
            });

            if (!success) {
                throw JSONRPCError(RPC_MISC_ERROR, "Error: Could not send message to peer");
            }

            UniValue ret{UniValue::VOBJ};
            return ret;
        },
    };
}

static RPCHelpMan getaddrmaninfo()
{
    return RPCHelpMan{
        "getaddrmaninfo",
        "\nProvides information about the node's address manager by returning the number of "
        "addresses in the `new` and `tried` tables and their sum for all networks.\n",
        {},
        RPCResult{
            RPCResult::Type::OBJ_DYN, "", "json object with network type as keys", {
                {RPCResult::Type::OBJ, "network", "the network (" + Join(GetNetworkNames(), ", ") + ", all_networks)", {
                {RPCResult::Type::NUM, "new", "number of addresses in the new table, which represent potential peers the node has discovered but hasn't yet successfully connected to."},
                {RPCResult::Type::NUM, "tried", "number of addresses in the tried table, which represent peers the node has successfully connected to in the past."},
                {RPCResult::Type::NUM, "total", "total number of addresses in both new/tried tables"},
            }},
        }},
        RPCExamples{HelpExampleCli("getaddrmaninfo", "") + HelpExampleRpc("getaddrmaninfo", "")},
        [&](const RPCHelpMan& self, const JSONRPCRequest& request) -> UniValue {
            AddrMan& addrman = EnsureAnyAddrman(request.context);

            UniValue ret(UniValue::VOBJ);
            for (int n = 0; n < NET_MAX; ++n) {
                enum Network network = static_cast<enum Network>(n);
                if (network == NET_UNROUTABLE || network == NET_INTERNAL) continue;
                UniValue obj(UniValue::VOBJ);
                obj.pushKV("new", addrman.Size(network, true));
                obj.pushKV("tried", addrman.Size(network, false));
                obj.pushKV("total", addrman.Size(network));
                ret.pushKV(GetNetworkName(network), obj);
            }
            UniValue obj(UniValue::VOBJ);
            obj.pushKV("new", addrman.Size(std::nullopt, true));
            obj.pushKV("tried", addrman.Size(std::nullopt, false));
            obj.pushKV("total", addrman.Size());
            ret.pushKV("all_networks", obj);
            return ret;
        },
    };
}

UniValue AddrmanEntryToJSON(const AddrInfo& info)
{
    UniValue ret(UniValue::VOBJ);
    ret.pushKV("address", info.ToStringAddr());
    ret.pushKV("port", info.GetPort());
    ret.pushKV("services", (uint64_t)info.nServices);
    ret.pushKV("time", int64_t{TicksSinceEpoch<std::chrono::seconds>(info.nTime)});
    ret.pushKV("network", GetNetworkName(info.GetNetClass()));
    ret.pushKV("source", info.source.ToStringAddr());
    ret.pushKV("source_network", GetNetworkName(info.source.GetNetClass()));
    return ret;
}

UniValue AddrmanTableToJSON(const std::vector<std::pair<AddrInfo, AddressPosition>>& tableInfos)
{
    UniValue table(UniValue::VOBJ);
    for (const auto& e : tableInfos) {
        AddrInfo info = e.first;
        AddressPosition location = e.second;
        std::ostringstream key;
        key << location.bucket << "/" << location.position;
        // Address manager tables have unique entries so there is no advantage
        // in using UniValue::pushKV, which checks if the key already exists
        // in O(N). UniValue::pushKVEnd is used instead which currently is O(1).
        table.pushKVEnd(key.str(), AddrmanEntryToJSON(info));
    }
    return table;
}

static RPCHelpMan getrawaddrman()
{
    return RPCHelpMan{"getrawaddrman",
        "EXPERIMENTAL warning: this call may be changed in future releases.\n"
        "\nReturns information on all address manager entries for the new and tried tables.\n",
        {},
        RPCResult{
            RPCResult::Type::OBJ_DYN, "", "", {
                {RPCResult::Type::OBJ_DYN, "table", "buckets with addresses in the address manager table ( new, tried )", {
                    {RPCResult::Type::OBJ, "bucket/position", "the location in the address manager table (<bucket>/<position>)", {
                        {RPCResult::Type::STR, "address", "The address of the node"},
                        {RPCResult::Type::NUM, "port", "The port number of the node"},
                        {RPCResult::Type::STR, "network", "The network (" + Join(GetNetworkNames(), ", ") + ") of the address"},
                        {RPCResult::Type::NUM, "services", "The services offered by the node"},
                        {RPCResult::Type::NUM_TIME, "time", "The " + UNIX_EPOCH_TIME + " when the node was last seen"},
                        {RPCResult::Type::STR, "source", "The address that relayed the address to us"},
                        {RPCResult::Type::STR, "source_network", "The network (" + Join(GetNetworkNames(), ", ") + ") of the source address"},
                    }}
                }}
            }
        },
        RPCExamples{
            HelpExampleCli("getrawaddrman", "")
            + HelpExampleRpc("getrawaddrman", "")
        },
        [&](const RPCHelpMan& self, const JSONRPCRequest& request) -> UniValue {
            AddrMan& addrman = EnsureAnyAddrman(request.context);

            UniValue ret(UniValue::VOBJ);
            ret.pushKV("new", AddrmanTableToJSON(addrman.GetEntries(false)));
            ret.pushKV("tried", AddrmanTableToJSON(addrman.GetEntries(true)));
            return ret;
        },
    };
}

void RegisterNetRPCCommands(CRPCTable& t)
{
    static const CRPCCommand commands[]{
        {"network", &getconnectioncount},
        {"network", &ping},
        {"network", &getpeerinfo},
        {"network", &addnode},
        {"network", &disconnectnode},
        {"network", &getaddednodeinfo},
        {"network", &getnettotals},
        {"network", &getnetworkinfo},
        {"network", &setban},
        {"network", &listbanned},
        {"network", &clearbanned},
        {"network", &setnetworkactive},
        {"network", &getnodeaddresses},
        {"network", &getaddrmaninfo},
        {"hidden", &addconnection},
        {"hidden", &addpeeraddress},
        {"hidden", &sendmsgtopeer},
        {"hidden", &getrawaddrman},
    };
    for (const auto& c : commands) {
        t.appendCommand(c.name, &c);
    }
}<|MERGE_RESOLUTION|>--- conflicted
+++ resolved
@@ -380,13 +380,8 @@
                 { RPCResult::Type::STR, "connection_type", "Type of connection opened." },
             }},
         RPCExamples{
-<<<<<<< HEAD
-            HelpExampleCli("addconnection", "\"192.168.0.6:15714\" \"outbound-full-relay\"")
-            + HelpExampleRpc("addconnection", "\"192.168.0.6:15714\" \"outbound-full-relay\"")
-=======
-            HelpExampleCli("addconnection", "\"192.168.0.6:8333\" \"outbound-full-relay\" true")
-            + HelpExampleRpc("addconnection", "\"192.168.0.6:8333\" \"outbound-full-relay\" true")
->>>>>>> c7885ecd
+            HelpExampleCli("addconnection", "\"192.168.0.6:15714\" \"outbound-full-relay\" true")
+            + HelpExampleRpc("addconnection", "\"192.168.0.6:15714\" \"outbound-full-relay\" true")
         },
         [&](const RPCHelpMan& self, const JSONRPCRequest& request) -> UniValue
 {
