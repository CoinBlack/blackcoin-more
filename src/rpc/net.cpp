--- conflicted
+++ resolved
@@ -612,10 +612,6 @@
                             }},
                         }},
                         {RPCResult::Type::NUM, "relayfee", "minimum relay fee rate for transactions in " + CURRENCY_UNIT + "/kvB"},
-<<<<<<< HEAD
-=======
-                        {RPCResult::Type::NUM, "incrementalfee", "minimum fee rate increment for mempool limiting or replacement in " + CURRENCY_UNIT + "/kvB"},
->>>>>>> 88259837
                         {RPCResult::Type::ARR, "localaddresses", "list of local addresses",
                         {
                             {RPCResult::Type::OBJ, "", "",
@@ -656,15 +652,10 @@
         obj.pushKV("connections_out", node.connman->GetNodeCount(ConnectionDirection::Out));
     }
     obj.pushKV("networks",      GetNetworksInfo());
-<<<<<<< HEAD
-    obj.pushKV("relayfee",      ValueFromAmount(::minRelayTxFee.GetFeePerK()));
-=======
     if (node.mempool) {
         // Those fields can be deprecated, to be replaced by the getmempoolinfo fields
         obj.pushKV("relayfee", ValueFromAmount(node.mempool->m_min_relay_feerate.GetFeePerK()));
-        obj.pushKV("incrementalfee", ValueFromAmount(node.mempool->m_incremental_relay_feerate.GetFeePerK()));
-    }
->>>>>>> 88259837
+    }
     UniValue localAddresses(UniValue::VARR);
     {
         LOCK(g_maplocalhost_mutex);
