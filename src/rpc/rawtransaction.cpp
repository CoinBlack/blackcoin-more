--- conflicted
+++ resolved
@@ -404,13 +404,8 @@
     CBlock block;
 
     if (tx->IsCoinBase() ||
-<<<<<<< HEAD
         !blockindex ||
-        !(UndoReadFromDisk(blockUndo, blockindex) && ReadBlockFromDisk(block, blockindex, Params().GetConsensus()))) {
-=======
-        !blockindex || is_block_pruned ||
         !(chainman.m_blockman.UndoReadFromDisk(blockUndo, *blockindex) && chainman.m_blockman.ReadBlockFromDisk(block, *blockindex))) {
->>>>>>> 44d8b13c
         TxToJSON(*tx, hash_block, result, chainman.ActiveChainstate());
         return result;
     }
