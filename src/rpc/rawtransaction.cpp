--- conflicted
+++ resolved
@@ -317,12 +317,7 @@
     CBlockUndo blockUndo;
     CBlock block;
 
-<<<<<<< HEAD
     if (tx->IsCoinBase() ||
-        !blockindex ||
-=======
-    if (tx->IsCoinBase() || is_block_pruned ||
->>>>>>> 8087626c
         !(UndoReadFromDisk(blockUndo, blockindex) && ReadBlockFromDisk(block, blockindex, Params().GetConsensus()))) {
         TxToJSON(*tx, hash_block, result, chainman.ActiveChainstate());
         return result;
