--- conflicted
+++ resolved
@@ -89,7 +89,7 @@
                     {
                         {"txid", RPCArg::Type::STR_HEX, RPCArg::Optional::NO, "The transaction id"},
                         {"vout", RPCArg::Type::NUM, RPCArg::Optional::NO, "The output number"},
-                        {"sequence", RPCArg::Type::NUM, RPCArg::DefaultHint{"depends on the value of the 'replaceable' and 'locktime' arguments"}, "The sequence number"},
+                        {"sequence", RPCArg::Type::NUM, RPCArg::DefaultHint{"depends on the value of the 'locktime' argument"}, "The sequence number"},
                     },
                 },
             },
@@ -112,8 +112,6 @@
             },
         },
         {"locktime", RPCArg::Type::NUM, RPCArg::Default{0}, "Raw locktime. Non-0 value also locktime-activates inputs"},
-        {"replaceable", RPCArg::Type::BOOL, RPCArg::Default{false}, "Marks this transaction as BIP125-replaceable.\n"
-                "Allows this transaction to be replaced by a transaction with higher fees. If provided, it is an error if explicit sequence numbers are incompatible."},
     };
 }
 
@@ -182,21 +180,7 @@
                                          {RPCResult::Type::STR, "desc", "Inferred descriptor for the output"},
                                          {RPCResult::Type::STR, "hex", "the hex"},
                                          {RPCResult::Type::STR, "type", "The type, eg 'pubkeyhash'"},
-<<<<<<< HEAD
-                                         {RPCResult::Type::STR, "address", /* optional */ true, "blackcoin address (only if a well-defined address exists)"},
-                                         {RPCResult::Type::ARR, "addresses", /* optional */ true, "(DEPRECATED, returned only if config option -deprecatedrpc=addresses is passed) Array of blackcoin addresses",
-                                         {
-                                             {RPCResult::Type::STR, "address", "blackcoin address"},
-                                         }},
-                                     }},
-                                 }},
-                             }},
-                             {RPCResult::Type::STR_HEX, "blockhash", "the block hash"},
-                             {RPCResult::Type::NUM, "confirmations", "The confirmations"},
-                             {RPCResult::Type::NUM_TIME, "blocktime", "The block time expressed in " + UNIX_EPOCH_TIME},
-                             {RPCResult::Type::NUM_TIME, "time", "The transaction time expressed in " + UNIX_EPOCH_TIME},
-=======
-                                         {RPCResult::Type::STR, "address", /*optional=*/true, "The Bitcoin address (only if a well-defined address exists)"},
+                                         {RPCResult::Type::STR, "address", /*optional=*/true, "The Blackcoin address (only if a well-defined address exists)"},
                                      }},
                                  }},
                              }},
@@ -204,7 +188,6 @@
                              {RPCResult::Type::NUM, "confirmations", /*optional=*/true, "The confirmations"},
                              {RPCResult::Type::NUM_TIME, "blocktime", /*optional=*/true, "The block time expressed in " + UNIX_EPOCH_TIME},
                              {RPCResult::Type::NUM, "time", /*optional=*/true, "Same as \"blocktime\""},
->>>>>>> dd04f2dd
                         }
                     },
                 },
@@ -440,41 +423,7 @@
                 "Returns hex-encoded raw transaction.\n"
                 "Note that the transaction's inputs are not signed, and\n"
                 "it is not stored in the wallet or transmitted to the network.\n",
-<<<<<<< HEAD
-                {
-                    {"inputs", RPCArg::Type::ARR, RPCArg::Optional::NO, "The inputs",
-                        {
-                            {"", RPCArg::Type::OBJ, RPCArg::Optional::OMITTED, "",
-                                {
-                                    {"txid", RPCArg::Type::STR_HEX, RPCArg::Optional::NO, "The transaction id"},
-                                    {"vout", RPCArg::Type::NUM, RPCArg::Optional::NO, "The output number"},
-                                    {"sequence", RPCArg::Type::NUM, RPCArg::DefaultHint{"depends on the value of the 'replaceable' and 'locktime' arguments"}, "The sequence number"},
-                                },
-                                },
-                        },
-                        },
-                    {"outputs", RPCArg::Type::ARR, RPCArg::Optional::NO, "The outputs (key-value pairs), where none of the keys are duplicated.\n"
-                            "That is, each address can only appear once and there can only be one 'data' object.\n"
-                            "For compatibility reasons, a dictionary, which holds the key-value pairs directly, is also\n"
-                            "                             accepted as second parameter.",
-                        {
-                            {"", RPCArg::Type::OBJ_USER_KEYS, RPCArg::Optional::OMITTED, "",
-                                {
-                                    {"address", RPCArg::Type::AMOUNT, RPCArg::Optional::NO, "A key-value pair. The key (string) is the blackcoin address, the value (float or string) is the amount in " + CURRENCY_UNIT},
-                                },
-                                },
-                            {"", RPCArg::Type::OBJ, RPCArg::Optional::OMITTED, "",
-                                {
-                                    {"data", RPCArg::Type::STR_HEX, RPCArg::Optional::NO, "A key-value pair. The key must be \"data\", the value is hex-encoded data"},
-                                },
-                                },
-                        },
-                        },
-                    {"locktime", RPCArg::Type::NUM, RPCArg::Default{0}, "Raw locktime. Non-0 value also locktime-activates inputs"},
-                },
-=======
                 CreateTxDoc(),
->>>>>>> dd04f2dd
                 RPCResult{
                     RPCResult::Type::STR_HEX, "transaction", "hex string of the transaction"
                 },
@@ -556,15 +505,7 @@
                                     {RPCResult::Type::STR, "desc", "Inferred descriptor for the output"},
                                     {RPCResult::Type::STR_HEX, "hex", "the hex"},
                                     {RPCResult::Type::STR, "type", "The type, eg 'pubkeyhash'"},
-<<<<<<< HEAD
-                                    {RPCResult::Type::STR, "address", /* optional */ true, "blackcoin address (only if a well-defined address exists)"},
-                                    {RPCResult::Type::ARR, "addresses", /* optional */ true, "(DEPRECATED, returned only if config option -deprecatedrpc=addresses is passed) Array of blackcoin addresses",
-                                    {
-                                        {RPCResult::Type::STR, "address", "blackcoin address"},
-                                    }},
-=======
-                                    {RPCResult::Type::STR, "address", /*optional=*/true, "The Bitcoin address (only if a well-defined address exists)"},
->>>>>>> dd04f2dd
+                                    {RPCResult::Type::STR, "address", /*optional=*/true, "The Blackcoin address (only if a well-defined address exists)"},
                                 }},
                             }},
                         }},
@@ -597,44 +538,6 @@
 
 static RPCHelpMan decodescript()
 {
-<<<<<<< HEAD
-    return RPCHelpMan{"decodescript",
-                "\nDecode a hex-encoded script.\n",
-                {
-                    {"hexstring", RPCArg::Type::STR_HEX, RPCArg::Optional::NO, "the hex-encoded script"},
-                },
-                RPCResult{
-                    RPCResult::Type::OBJ, "", "",
-                    {
-                        {RPCResult::Type::STR, "asm", "Script public key"},
-                        {RPCResult::Type::STR, "type", "The output type (e.g. "+GetAllOutputTypes()+")"},
-                        {RPCResult::Type::STR, "address", /* optional */ true, "blackcoin address (only if a well-defined address exists)"},
-                        {RPCResult::Type::NUM, "reqSigs", /* optional */ true, "(DEPRECATED, returned only if config option -deprecatedrpc=addresses is passed) Number of required signatures"},
-                        {RPCResult::Type::ARR, "addresses", /* optional */ true, "(DEPRECATED, returned only if config option -deprecatedrpc=addresses is passed) Array of blackcoin addresses",
-                        {
-                            {RPCResult::Type::STR, "address", "blackcoin address"},
-                        }},
-                        {RPCResult::Type::STR, "p2sh", "address of P2SH script wrapping this redeem script (not returned if the script is already a P2SH)"},
-                        {RPCResult::Type::OBJ, "segwit", "Result of a witness script public key wrapping this redeem script (not returned if the script is a P2SH or witness)",
-                        {
-                            {RPCResult::Type::STR, "asm", "String representation of the script public key"},
-                            {RPCResult::Type::STR_HEX, "hex", "Hex string of the script public key"},
-                            {RPCResult::Type::STR, "type", "The type of the script public key (e.g. witness_v0_keyhash or witness_v0_scripthash)"},
-                            {RPCResult::Type::STR, "address", /* optional */ true, "blackcoin address (only if a well-defined address exists)"},
-                            {RPCResult::Type::NUM, "reqSigs", /* optional */ true, "(DEPRECATED, returned only if config option -deprecatedrpc=addresses is passed) Number of required signatures"},
-                            {RPCResult::Type::ARR, "addresses", /* optional */ true, "(DEPRECATED, returned only if config option -deprecatedrpc=addresses is passed) Array of blackcoin addresses",
-                            {
-                                {RPCResult::Type::STR, "address", "segwit address"},
-                            }},
-                            {RPCResult::Type::STR, "p2sh-segwit", "address of the P2SH script wrapping this witness redeem script"},
-                        }},
-                    }
-                },
-                RPCExamples{
-                    HelpExampleCli("decodescript", "\"hexstring\"")
-            + HelpExampleRpc("decodescript", "\"hexstring\"")
-                },
-=======
     return RPCHelpMan{
         "decodescript",
         "\nDecode a hex-encoded script.\n",
@@ -647,7 +550,7 @@
                 {RPCResult::Type::STR, "asm", "Script public key"},
                 {RPCResult::Type::STR, "desc", "Inferred descriptor for the script"},
                 {RPCResult::Type::STR, "type", "The output type (e.g. " + GetAllOutputTypes() + ")"},
-                {RPCResult::Type::STR, "address", /*optional=*/true, "The Bitcoin address (only if a well-defined address exists)"},
+                {RPCResult::Type::STR, "address", /*optional=*/true, "The Blackcoin address (only if a well-defined address exists)"},
                 {RPCResult::Type::STR, "p2sh", /*optional=*/true,
                  "address of P2SH script wrapping this redeem script (not returned for types that should not be wrapped)"},
                 {RPCResult::Type::OBJ, "segwit", /*optional=*/true,
@@ -656,7 +559,7 @@
                      {RPCResult::Type::STR, "asm", "String representation of the script public key"},
                      {RPCResult::Type::STR_HEX, "hex", "Hex string of the script public key"},
                      {RPCResult::Type::STR, "type", "The type of the script public key (e.g. witness_v0_keyhash or witness_v0_scripthash)"},
-                     {RPCResult::Type::STR, "address", /*optional=*/true, "The Bitcoin address (only if a well-defined address exists)"},
+                     {RPCResult::Type::STR, "address", /*optional=*/true, "The Blackcoin address (only if a well-defined address exists)"},
                      {RPCResult::Type::STR, "desc", "Inferred descriptor for the script"},
                      {RPCResult::Type::STR, "p2sh-segwit", "address of the P2SH script wrapping this witness redeem script"},
                  }},
@@ -666,7 +569,6 @@
             HelpExampleCli("decodescript", "\"hexstring\"")
           + HelpExampleRpc("decodescript", "\"hexstring\"")
         },
->>>>>>> dd04f2dd
         [&](const RPCHelpMan& self, const JSONRPCRequest& request) -> UniValue
 {
     RPCTypeCheck(request.params, {UniValue::VSTR});
@@ -1162,14 +1064,9 @@
 
 static RPCHelpMan decodepsbt()
 {
-<<<<<<< HEAD
-    return RPCHelpMan{"decodepsbt",
-                "\nReturn a JSON object representing the serialized, base64-encoded partially signed Blackcoin transaction.\n",
-=======
     return RPCHelpMan{
         "decodepsbt",
-        "Return a JSON object representing the serialized, base64-encoded partially signed Bitcoin transaction.",
->>>>>>> dd04f2dd
+        "Return a JSON object representing the serialized, base64-encoded partially signed Blackcoin transaction.",
                 {
                     {"psbt", RPCArg::Type::STR, RPCArg::Optional::NO, "The PSBT base64 string"},
                 },
@@ -1221,11 +1118,7 @@
                                         {RPCResult::Type::STR, "desc", "Inferred descriptor for the output"},
                                         {RPCResult::Type::STR_HEX, "hex", "The hex"},
                                         {RPCResult::Type::STR, "type", "The type, eg 'pubkeyhash'"},
-<<<<<<< HEAD
-                                        {RPCResult::Type::STR, "address"," Blackcoin address if there is one"},
-=======
-                                        {RPCResult::Type::STR, "address", /*optional=*/true, "The Bitcoin address (only if a well-defined address exists)"},
->>>>>>> dd04f2dd
+                                        {RPCResult::Type::STR, "address", /*optional=*/true, "The Blackcoin address (only if a well-defined address exists)"},
                                     }},
                                 }},
                                 {RPCResult::Type::OBJ_DYN, "partial_signatures", /*optional=*/true, "",
@@ -1749,41 +1642,7 @@
     return RPCHelpMan{"createpsbt",
                 "\nCreates a transaction in the Partially Signed Transaction format.\n"
                 "Implements the Creator role.\n",
-<<<<<<< HEAD
-                {
-                    {"inputs", RPCArg::Type::ARR, RPCArg::Optional::NO, "The json objects",
-                        {
-                            {"", RPCArg::Type::OBJ, RPCArg::Optional::OMITTED, "",
-                                {
-                                    {"txid", RPCArg::Type::STR_HEX, RPCArg::Optional::NO, "The transaction id"},
-                                    {"vout", RPCArg::Type::NUM, RPCArg::Optional::NO, "The output number"},
-                                    {"sequence", RPCArg::Type::NUM, RPCArg::DefaultHint{"depends on the value of the 'locktime' arguments"}, "The sequence number"},
-                                },
-                                },
-                        },
-                        },
-                    {"outputs", RPCArg::Type::ARR, RPCArg::Optional::NO, "The outputs (key-value pairs), where none of the keys are duplicated.\n"
-                            "That is, each address can only appear once and there can only be one 'data' object.\n"
-                            "For compatibility reasons, a dictionary, which holds the key-value pairs directly, is also\n"
-                            "                             accepted as second parameter.",
-                        {
-                            {"", RPCArg::Type::OBJ_USER_KEYS, RPCArg::Optional::OMITTED, "",
-                                {
-                                    {"address", RPCArg::Type::AMOUNT, RPCArg::Optional::NO, "A key-value pair. The key (string) is the blackcoin address, the value (float or string) is the amount in " + CURRENCY_UNIT},
-                                },
-                                },
-                            {"", RPCArg::Type::OBJ, RPCArg::Optional::OMITTED, "",
-                                {
-                                    {"data", RPCArg::Type::STR_HEX, RPCArg::Optional::NO, "A key-value pair. The key must be \"data\", the value is hex-encoded data"},
-                                },
-                                },
-                        },
-                        },
-                    {"locktime", RPCArg::Type::NUM, RPCArg::Default{0}, "Raw locktime. Non-0 value also locktime-activates inputs"},
-                },
-=======
                 CreateTxDoc(),
->>>>>>> dd04f2dd
                 RPCResult{
                     RPCResult::Type::STR, "", "The resulting raw transaction (base64-encoded string)"
                 },
