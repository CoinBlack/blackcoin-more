// Copyright (c) 2010 Satoshi Nakamoto
// Copyright (c) 2009-2022 The Bitcoin Core developers
// Distributed under the MIT software license, see the accompanying
// file COPYING or http://www.opensource.org/licenses/mit-license.php.

#include <base58.h>
#include <chain.h>
#include <coins.h>
#include <consensus/amount.h>
#include <consensus/validation.h>
#include <core_io.h>
#include <index/txindex.h>
#include <key_io.h>
#include <node/blockstorage.h>
#include <node/coin.h>
#include <node/context.h>
#include <node/psbt.h>
#include <node/transaction.h>
#include <policy/packages.h>
#include <policy/policy.h>
#include <primitives/transaction.h>
#include <psbt.h>
#include <random.h>
#include <rpc/blockchain.h>
#include <rpc/rawtransaction_util.h>
#include <rpc/server.h>
#include <rpc/server_util.h>
#include <rpc/util.h>
#include <script/script.h>
#include <script/sign.h>
#include <script/signingprovider.h>
#include <script/solver.h>
#include <uint256.h>
#include <undo.h>
#include <util/bip32.h>
#include <util/check.h>
#include <util/strencodings.h>
#include <util/string.h>
#include <util/vector.h>
#include <validation.h>
#include <validationinterface.h>

#include <numeric>
#include <stdint.h>

#include <univalue.h>

using node::AnalyzePSBT;
using node::FindCoins;
using node::GetTransaction;
using node::NodeContext;
using node::PSBTAnalysis;

static void TxToJSON(const CTransaction& tx, const uint256 hashBlock, UniValue& entry,
                     Chainstate& active_chainstate, const CTxUndo* txundo = nullptr,
                     TxVerbosity verbosity = TxVerbosity::SHOW_DETAILS)
{
    CHECK_NONFATAL(verbosity >= TxVerbosity::SHOW_DETAILS);
    // Call into TxToUniv() in bitcoin-common to decode the transaction hex.
    //
    // Blockchain contextual information (confirmations and blocktime) is not
    // available to code in blackcoin-common, so we query them here and push the
    // data into the returned UniValue.
    TxToUniv(tx, /*block_hash=*/uint256(), entry, /*include_hex=*/true, txundo, verbosity);

    if (!hashBlock.IsNull()) {
        LOCK(cs_main);

        entry.pushKV("blockhash", hashBlock.GetHex());
        const CBlockIndex* pindex = active_chainstate.m_blockman.LookupBlockIndex(hashBlock);
        if (pindex) {
            if (active_chainstate.m_chain.Contains(pindex)) {
                entry.pushKV("confirmations", 1 + active_chainstate.m_chain.Height() - pindex->nHeight);
                if (!entry.exists("time"))
                    entry.pushKV("time", pindex->GetBlockTime());
                entry.pushKV("blocktime", pindex->GetBlockTime());
            }
            else
                entry.pushKV("confirmations", 0);
        }
    }
}

static std::vector<RPCResult> ScriptPubKeyDoc() {
    return
         {
             {RPCResult::Type::STR, "asm", "Disassembly of the public key script"},
             {RPCResult::Type::STR, "desc", "Inferred descriptor for the output"},
             {RPCResult::Type::STR_HEX, "hex", "The raw public key script bytes, hex-encoded"},
             {RPCResult::Type::STR, "address", /*optional=*/true, "The Bitcoin address (only if a well-defined address exists)"},
             {RPCResult::Type::STR, "type", "The type (one of: " + GetAllOutputTypes() + ")"},
         };
}

static std::vector<RPCResult> DecodeTxDoc(const std::string& txid_field_doc)
{
    return {
        {RPCResult::Type::STR_HEX, "txid", txid_field_doc},
        {RPCResult::Type::STR_HEX, "hash", "The transaction hash (differs from txid for witness transactions)"},
        {RPCResult::Type::NUM, "size", "The serialized transaction size"},
        {RPCResult::Type::NUM, "vsize", "The virtual transaction size (differs from size for witness transactions)"},
        {RPCResult::Type::NUM, "weight", "The transaction's weight (between vsize*4-3 and vsize*4)"},
        {RPCResult::Type::NUM, "version", "The version"},
        {RPCResult::Type::NUM_TIME, "locktime", "The lock time"},
        {RPCResult::Type::NUM_TIME, "time", "The transaction time"},
        {RPCResult::Type::ARR, "vin", "",
        {
            {RPCResult::Type::OBJ, "", "",
            {
                {RPCResult::Type::STR_HEX, "coinbase", /*optional=*/true, "The coinbase value (only if coinbase transaction)"},
                {RPCResult::Type::STR_HEX, "txid", /*optional=*/true, "The transaction id (if not coinbase transaction)"},
                {RPCResult::Type::NUM, "vout", /*optional=*/true, "The output number (if not coinbase transaction)"},
                {RPCResult::Type::OBJ, "scriptSig", /*optional=*/true, "The script (if not coinbase transaction)",
                {
                    {RPCResult::Type::STR, "asm", "Disassembly of the signature script"},
                    {RPCResult::Type::STR_HEX, "hex", "The raw signature script bytes, hex-encoded"},
                }},
                {RPCResult::Type::ARR, "txinwitness", /*optional=*/true, "",
                {
                    {RPCResult::Type::STR_HEX, "hex", "hex-encoded witness data (if any)"},
                }},
                {RPCResult::Type::NUM, "sequence", "The script sequence number"},
            }},
        }},
        {RPCResult::Type::ARR, "vout", "",
        {
            {RPCResult::Type::OBJ, "", "",
            {
                {RPCResult::Type::STR_AMOUNT, "value", "The value in " + CURRENCY_UNIT},
                {RPCResult::Type::NUM, "n", "index"},
                {RPCResult::Type::OBJ, "scriptPubKey", "", ScriptPubKeyDoc()},
            }},
        }},
    };
}

static std::vector<RPCArg> CreateTxDoc()
{
    return {
        {"inputs", RPCArg::Type::ARR, RPCArg::Optional::NO, "The inputs",
            {
                {"", RPCArg::Type::OBJ, RPCArg::Optional::OMITTED, "",
                    {
                        {"txid", RPCArg::Type::STR_HEX, RPCArg::Optional::NO, "The transaction id"},
                        {"vout", RPCArg::Type::NUM, RPCArg::Optional::NO, "The output number"},
                        {"sequence", RPCArg::Type::NUM, RPCArg::DefaultHint{"depends on the value of the 'locktime' argument"}, "The sequence number"},
                    },
                },
            },
        },
        {"outputs", RPCArg::Type::ARR, RPCArg::Optional::NO, "The outputs specified as key-value pairs.\n"
                "Each key may only appear once, i.e. there can only be one 'data' output, and no address may be duplicated.\n"
                "At least one output of either type must be specified.\n"
                "For compatibility reasons, a dictionary, which holds the key-value pairs directly, is also\n"
                "                             accepted as second parameter.",
            {
                {"", RPCArg::Type::OBJ_USER_KEYS, RPCArg::Optional::OMITTED, "",
                    {
                        {"address", RPCArg::Type::AMOUNT, RPCArg::Optional::NO, "A key-value pair. The key (string) is the bitcoin address, the value (float or string) is the amount in " + CURRENCY_UNIT},
                    },
                },
                {"", RPCArg::Type::OBJ, RPCArg::Optional::OMITTED, "",
                    {
                        {"data", RPCArg::Type::STR_HEX, RPCArg::Optional::NO, "A key-value pair. The key must be \"data\", the value is hex-encoded data"},
                    },
                },
            },
         RPCArgOptions{.skip_type_check = true}},
        {"locktime", RPCArg::Type::NUM, RPCArg::Default{0}, "Raw locktime. Non-0 value also locktime-activates inputs"},
    };
}

// Update PSBT with information from the mempool, the UTXO set, the txindex, and the provided descriptors.
// Optionally, sign the inputs that we can using information from the descriptors.
PartiallySignedTransaction ProcessPSBT(const std::string& psbt_string, const std::any& context, const HidingSigningProvider& provider, int sighash_type, bool finalize)
{
    // Unserialize the transactions
    PartiallySignedTransaction psbtx;
    std::string error;
    if (!DecodeBase64PSBT(psbtx, psbt_string, error)) {
        throw JSONRPCError(RPC_DESERIALIZATION_ERROR, strprintf("TX decode failed %s", error));
    }

    if (g_txindex) g_txindex->BlockUntilSyncedToCurrentChain();
    const NodeContext& node = EnsureAnyNodeContext(context);

    // If we can't find the corresponding full transaction for all of our inputs,
    // this will be used to find just the utxos for the segwit inputs for which
    // the full transaction isn't found
    std::map<COutPoint, Coin> coins;

    // Fetch previous transactions:
    // First, look in the txindex and the mempool
    for (unsigned int i = 0; i < psbtx.tx->vin.size(); ++i) {
        PSBTInput& psbt_input = psbtx.inputs.at(i);
        const CTxIn& tx_in = psbtx.tx->vin.at(i);

        // The `non_witness_utxo` is the whole previous transaction
        if (psbt_input.non_witness_utxo) continue;

        CTransactionRef tx;

        // Look in the txindex
        if (g_txindex) {
            uint256 block_hash;
            g_txindex->FindTx(tx_in.prevout.hash, block_hash, tx);
        }
        // If we still don't have it look in the mempool
        if (!tx) {
            tx = node.mempool->get(tx_in.prevout.hash);
        }
        if (tx) {
            psbt_input.non_witness_utxo = tx;
        } else {
            coins[tx_in.prevout]; // Create empty map entry keyed by prevout
        }
    }

    // If we still haven't found all of the inputs, look for the missing ones in the utxo set
    if (!coins.empty()) {
        FindCoins(node, coins);
        for (unsigned int i = 0; i < psbtx.tx->vin.size(); ++i) {
            PSBTInput& input = psbtx.inputs.at(i);

            // If there are still missing utxos, add them if they were found in the utxo set
            if (!input.non_witness_utxo) {
                const CTxIn& tx_in = psbtx.tx->vin.at(i);
                const Coin& coin = coins.at(tx_in.prevout);
                if (!coin.out.IsNull() && IsSegWitOutput(provider, coin.out.scriptPubKey)) {
                    input.witness_utxo = coin.out;
                }
            }
        }
    }

    const PrecomputedTransactionData& txdata = PrecomputePSBTData(psbtx);

    for (unsigned int i = 0; i < psbtx.tx->vin.size(); ++i) {
        if (PSBTInputSigned(psbtx.inputs.at(i))) {
            continue;
        }

        // Update script/keypath information using descriptor data.
        // Note that SignPSBTInput does a lot more than just constructing ECDSA signatures.
        // We only actually care about those if our signing provider doesn't hide private
        // information, as is the case with `descriptorprocesspsbt`
        SignPSBTInput(provider, psbtx, /*index=*/i, &txdata, sighash_type, /*out_sigdata=*/nullptr, finalize);
    }

    // Update script/keypath information using descriptor data.
    for (unsigned int i = 0; i < psbtx.tx->vout.size(); ++i) {
        UpdatePSBTOutput(provider, psbtx, i);
    }

    RemoveUnnecessaryTransactions(psbtx, /*sighash_type=*/1);

    return psbtx;
}

static RPCHelpMan getrawtransaction()
{
    return RPCHelpMan{
                "getrawtransaction",

                "By default, this call only returns a transaction if it is in the mempool. If -txindex is enabled\n"
                "and no blockhash argument is passed, it will return the transaction if it is in the mempool or any block.\n"
                "If a blockhash argument is passed, it will return the transaction if\n"
                "the specified block is available and the transaction is in that block.\n\n"
                "Hint: Use gettransaction for wallet transactions.\n\n"

                "If verbosity is 0 or omitted, returns the serialized transaction as a hex-encoded string.\n"
                "If verbosity is 1, returns a JSON Object with information about the transaction.\n"
                "If verbosity is 2, returns a JSON Object with information about the transaction, including fee and prevout information.",
                {
                    {"txid", RPCArg::Type::STR_HEX, RPCArg::Optional::NO, "The transaction id"},
                    {"verbosity|verbose", RPCArg::Type::NUM, RPCArg::Default{0}, "0 for hex-encoded data, 1 for a JSON object, and 2 for JSON object with fee and prevout",
                     RPCArgOptions{.skip_type_check = true}},
                    {"blockhash", RPCArg::Type::STR_HEX, RPCArg::Optional::OMITTED, "The block in which to look for the transaction"},
                },
                {
                    RPCResult{"if verbosity is not set or set to 0",
                         RPCResult::Type::STR, "data", "The serialized transaction as a hex-encoded string for 'txid'"
                     },
                     RPCResult{"if verbosity is set to 1",
                         RPCResult::Type::OBJ, "", "",
                         Cat<std::vector<RPCResult>>(
                         {
                             {RPCResult::Type::BOOL, "in_active_chain", /*optional=*/true, "Whether specified block is in the active chain or not (only present with explicit \"blockhash\" argument)"},
                             {RPCResult::Type::STR_HEX, "blockhash", /*optional=*/true, "the block hash"},
                             {RPCResult::Type::NUM, "confirmations", /*optional=*/true, "The confirmations"},
                             {RPCResult::Type::NUM_TIME, "blocktime", /*optional=*/true, "The block time expressed in " + UNIX_EPOCH_TIME},
                             {RPCResult::Type::NUM, "time", /*optional=*/true, "Same as \"blocktime\""},
                             {RPCResult::Type::STR_HEX, "hex", "The serialized, hex-encoded data for 'txid'"},
                         },
                         DecodeTxDoc(/*txid_field_doc=*/"The transaction id (same as provided)")),
                    },
                    RPCResult{"for verbosity = 2",
                        RPCResult::Type::OBJ, "", "",
                        {
                            {RPCResult::Type::ELISION, "", "Same output as verbosity = 1"},
                            {RPCResult::Type::NUM, "fee", /*optional=*/true, "transaction fee in " + CURRENCY_UNIT + ", omitted if block undo data is not available"},
                            {RPCResult::Type::ARR, "vin", "",
                            {
                                {RPCResult::Type::OBJ, "", "utxo being spent",
                                {
                                    {RPCResult::Type::ELISION, "", "Same output as verbosity = 1"},
                                    {RPCResult::Type::OBJ, "prevout", /*optional=*/true, "The previous output, omitted if block undo data is not available",
                                    {
                                        {RPCResult::Type::BOOL, "generated", "Coinbase or not"},
                                        {RPCResult::Type::NUM, "height", "The height of the prevout"},
                                        {RPCResult::Type::STR_AMOUNT, "value", "The value in " + CURRENCY_UNIT},
                                        {RPCResult::Type::OBJ, "scriptPubKey", "", ScriptPubKeyDoc()},
                                    }},
                                }},
                            }},
                        }},
                },
                RPCExamples{
                    HelpExampleCli("getrawtransaction", "\"mytxid\"")
            + HelpExampleCli("getrawtransaction", "\"mytxid\" 1")
            + HelpExampleRpc("getrawtransaction", "\"mytxid\", 1")
            + HelpExampleCli("getrawtransaction", "\"mytxid\" 0 \"myblockhash\"")
            + HelpExampleCli("getrawtransaction", "\"mytxid\" 1 \"myblockhash\"")
            + HelpExampleCli("getrawtransaction", "\"mytxid\" 2 \"myblockhash\"")
                },
        [&](const RPCHelpMan& self, const JSONRPCRequest& request) -> UniValue
{
    const NodeContext& node = EnsureAnyNodeContext(request.context);
    ChainstateManager& chainman = EnsureChainman(node);

    uint256 hash = ParseHashV(request.params[0], "parameter 1");
    const CBlockIndex* blockindex = nullptr;

    if (hash == chainman.GetParams().GenesisBlock().hashMerkleRoot) {
        // Special exception for the genesis block coinbase transaction
        throw JSONRPCError(RPC_INVALID_ADDRESS_OR_KEY, "The genesis block coinbase is not considered an ordinary transaction and cannot be retrieved");
    }

    // Accept either a bool (true) or a num (>=0) to indicate verbosity.
    int verbosity{0};
    if (!request.params[1].isNull()) {
        if (request.params[1].isBool()) {
            verbosity = request.params[1].get_bool();
        } else {
            verbosity = request.params[1].getInt<int>();
        }
    }

    if (!request.params[2].isNull()) {
        LOCK(cs_main);

        uint256 blockhash = ParseHashV(request.params[2], "parameter 3");
        blockindex = chainman.m_blockman.LookupBlockIndex(blockhash);
        if (!blockindex) {
            throw JSONRPCError(RPC_INVALID_ADDRESS_OR_KEY, "Block hash not found");
        }
    }

    bool f_txindex_ready = false;
    if (g_txindex && !blockindex) {
        f_txindex_ready = g_txindex->BlockUntilSyncedToCurrentChain();
    }

    uint256 hash_block;
    const CTransactionRef tx = GetTransaction(blockindex, node.mempool.get(), hash, hash_block, chainman.m_blockman);
    if (!tx) {
        std::string errmsg;
        if (blockindex) {
            const bool block_has_data = WITH_LOCK(::cs_main, return blockindex->nStatus & BLOCK_HAVE_DATA);
            if (!block_has_data) {
                throw JSONRPCError(RPC_MISC_ERROR, "Block not available");
            }
            errmsg = "No such transaction found in the provided block";
        } else if (!g_txindex) {
            errmsg = "No such mempool transaction. Use -txindex or provide a block hash to enable blockchain transaction queries";
        } else if (!f_txindex_ready) {
            errmsg = "No such mempool transaction. Blockchain transactions are still in the process of being indexed";
        } else {
            errmsg = "No such mempool or blockchain transaction";
        }
        throw JSONRPCError(RPC_INVALID_ADDRESS_OR_KEY, errmsg + ". Use gettransaction for wallet transactions.");
    }

    if (verbosity <= 0) {
        return EncodeHexTx(*tx);
    }

    UniValue result(UniValue::VOBJ);
    if (blockindex) {
        LOCK(cs_main);
        result.pushKV("in_active_chain", chainman.ActiveChain().Contains(blockindex));
    }
    // If request is verbosity >= 1 but no blockhash was given, then look up the blockindex
    if (request.params[2].isNull()) {
        LOCK(cs_main);
        blockindex = chainman.m_blockman.LookupBlockIndex(hash_block); // May be nullptr for mempool transactions
    }
    if (verbosity == 1 || !blockindex) {
        TxToJSON(*tx, hash_block, result, chainman.ActiveChainstate());
        return result;
    }

    CBlockUndo blockUndo;
    CBlock block;

<<<<<<< HEAD
    if (tx->IsCoinBase() ||
=======
    if (tx->IsCoinBase() || !blockindex || WITH_LOCK(::cs_main, return chainman.m_blockman.IsBlockPruned(*blockindex)) ||
>>>>>>> c7885ecd
        !(chainman.m_blockman.UndoReadFromDisk(blockUndo, *blockindex) && chainman.m_blockman.ReadBlockFromDisk(block, *blockindex))) {
        TxToJSON(*tx, hash_block, result, chainman.ActiveChainstate());
        return result;
    }

    CTxUndo* undoTX {nullptr};
    auto it = std::find_if(block.vtx.begin(), block.vtx.end(), [tx](CTransactionRef t){ return *t == *tx; });
    if (it != block.vtx.end()) {
        // -1 as blockundo does not have coinbase tx
        undoTX = &blockUndo.vtxundo.at(it - block.vtx.begin() - 1);
    }
    TxToJSON(*tx, hash_block, result, chainman.ActiveChainstate(), undoTX, TxVerbosity::SHOW_DETAILS_AND_PREVOUT);
    return result;
},
    };
}

static RPCHelpMan createrawtransaction()
{
    return RPCHelpMan{"createrawtransaction",
                "\nCreate a transaction spending the given inputs and creating new outputs.\n"
                "Outputs can be addresses or data.\n"
                "Returns hex-encoded raw transaction.\n"
                "Note that the transaction's inputs are not signed, and\n"
                "it is not stored in the wallet or transmitted to the network.\n",
                CreateTxDoc(),
                RPCResult{
                    RPCResult::Type::STR_HEX, "transaction", "hex string of the transaction"
                },
                RPCExamples{
                    HelpExampleCli("createrawtransaction", "\"[{\\\"txid\\\":\\\"myid\\\",\\\"vout\\\":0}]\" \"[{\\\"address\\\":0.01}]\"")
            + HelpExampleCli("createrawtransaction", "\"[{\\\"txid\\\":\\\"myid\\\",\\\"vout\\\":0}]\" \"[{\\\"data\\\":\\\"00010203\\\"}]\"")
            + HelpExampleRpc("createrawtransaction", "\"[{\\\"txid\\\":\\\"myid\\\",\\\"vout\\\":0}]\", \"[{\\\"address\\\":0.01}]\"")
            + HelpExampleRpc("createrawtransaction", "\"[{\\\"txid\\\":\\\"myid\\\",\\\"vout\\\":0}]\", \"[{\\\"data\\\":\\\"00010203\\\"}]\"")
                },
        [&](const RPCHelpMan& self, const JSONRPCRequest& request) -> UniValue
{
    CMutableTransaction rawTx = ConstructTransaction(request.params[0], request.params[1], request.params[2]);

    return EncodeHexTx(CTransaction(rawTx));
},
    };
}

static RPCHelpMan decoderawtransaction()
{
    return RPCHelpMan{"decoderawtransaction",
                "Return a JSON object representing the serialized, hex-encoded transaction.",
                {
                    {"hexstring", RPCArg::Type::STR_HEX, RPCArg::Optional::NO, "The transaction hex string"},
                    {"iswitness", RPCArg::Type::BOOL, RPCArg::DefaultHint{"depends on heuristic tests"}, "Whether the transaction hex is a serialized witness transaction.\n"
                        "If iswitness is not present, heuristic tests will be used in decoding.\n"
                        "If true, only witness deserialization will be tried.\n"
                        "If false, only non-witness deserialization will be tried.\n"
                        "This boolean should reflect whether the transaction has inputs\n"
                        "(e.g. fully valid, or on-chain transactions), if known by the caller."
                    },
                },
                RPCResult{
                    RPCResult::Type::OBJ, "", "",
                    DecodeTxDoc(/*txid_field_doc=*/"The transaction id"),
                },
                RPCExamples{
                    HelpExampleCli("decoderawtransaction", "\"hexstring\"")
            + HelpExampleRpc("decoderawtransaction", "\"hexstring\"")
                },
        [&](const RPCHelpMan& self, const JSONRPCRequest& request) -> UniValue
{
    CMutableTransaction mtx;

    bool try_witness = request.params[1].isNull() ? true : request.params[1].get_bool();
    bool try_no_witness = request.params[1].isNull() ? true : !request.params[1].get_bool();

    if (!DecodeHexTx(mtx, request.params[0].get_str(), try_no_witness, try_witness)) {
        throw JSONRPCError(RPC_DESERIALIZATION_ERROR, "TX decode failed");
    }

    UniValue result(UniValue::VOBJ);
    TxToUniv(CTransaction(std::move(mtx)), /*block_hash=*/uint256(), /*entry=*/result, /*include_hex=*/false);

    return result;
},
    };
}

static RPCHelpMan decodescript()
{
    return RPCHelpMan{
        "decodescript",
        "\nDecode a hex-encoded script.\n",
        {
            {"hexstring", RPCArg::Type::STR_HEX, RPCArg::Optional::NO, "the hex-encoded script"},
        },
        RPCResult{
            RPCResult::Type::OBJ, "", "",
            {
                {RPCResult::Type::STR, "asm", "Script public key"},
                {RPCResult::Type::STR, "desc", "Inferred descriptor for the script"},
                {RPCResult::Type::STR, "type", "The output type (e.g. " + GetAllOutputTypes() + ")"},
                {RPCResult::Type::STR, "address", /*optional=*/true, "The Blackcoin address (only if a well-defined address exists)"},
                {RPCResult::Type::STR, "p2sh", /*optional=*/true,
                 "address of P2SH script wrapping this redeem script (not returned for types that should not be wrapped)"},
                {RPCResult::Type::OBJ, "segwit", /*optional=*/true,
                 "Result of a witness script public key wrapping this redeem script (not returned for types that should not be wrapped)",
                 {
                     {RPCResult::Type::STR, "asm", "String representation of the script public key"},
                     {RPCResult::Type::STR_HEX, "hex", "Hex string of the script public key"},
                     {RPCResult::Type::STR, "type", "The type of the script public key (e.g. witness_v0_keyhash or witness_v0_scripthash)"},
                     {RPCResult::Type::STR, "address", /*optional=*/true, "The Blackcoin address (only if a well-defined address exists)"},
                     {RPCResult::Type::STR, "desc", "Inferred descriptor for the script"},
                     {RPCResult::Type::STR, "p2sh-segwit", "address of the P2SH script wrapping this witness redeem script"},
                 }},
            },
        },
        RPCExamples{
            HelpExampleCli("decodescript", "\"hexstring\"")
          + HelpExampleRpc("decodescript", "\"hexstring\"")
        },
        [&](const RPCHelpMan& self, const JSONRPCRequest& request) -> UniValue
{
    UniValue r(UniValue::VOBJ);
    CScript script;
    if (request.params[0].get_str().size() > 0){
        std::vector<unsigned char> scriptData(ParseHexV(request.params[0], "argument"));
        script = CScript(scriptData.begin(), scriptData.end());
    } else {
        // Empty scripts are valid
    }
    ScriptToUniv(script, /*out=*/r, /*include_hex=*/false, /*include_address=*/true);

    std::vector<std::vector<unsigned char>> solutions_data;
    const TxoutType which_type{Solver(script, solutions_data)};

    const bool can_wrap{[&] {
        switch (which_type) {
        case TxoutType::MULTISIG:
        case TxoutType::NONSTANDARD:
        case TxoutType::PUBKEY:
        case TxoutType::PUBKEYHASH:
        case TxoutType::WITNESS_V0_KEYHASH:
        case TxoutType::WITNESS_V0_SCRIPTHASH:
            // Can be wrapped if the checks below pass
            break;
        case TxoutType::NULL_DATA:
        case TxoutType::SCRIPTHASH:
        case TxoutType::WITNESS_UNKNOWN:
        case TxoutType::WITNESS_V1_TAPROOT:
            // Should not be wrapped
            return false;
        } // no default case, so the compiler can warn about missing cases
        if (!script.HasValidOps() || script.IsUnspendable()) {
            return false;
        }
        for (CScript::const_iterator it{script.begin()}; it != script.end();) {
            opcodetype op;
            CHECK_NONFATAL(script.GetOp(it, op));
            if (op == OP_CHECKSIGADD || IsOpSuccess(op)) {
                return false;
            }
        }
        return true;
    }()};

    if (can_wrap) {
        r.pushKV("p2sh", EncodeDestination(ScriptHash(script)));
        // P2SH and witness programs cannot be wrapped in P2WSH, if this script
        // is a witness program, don't return addresses for a segwit programs.
        const bool can_wrap_P2WSH{[&] {
            switch (which_type) {
            case TxoutType::MULTISIG:
            case TxoutType::PUBKEY:
            // Uncompressed pubkeys cannot be used with segwit checksigs.
            // If the script contains an uncompressed pubkey, skip encoding of a segwit program.
                for (const auto& solution : solutions_data) {
                    if ((solution.size() != 1) && !CPubKey(solution).IsCompressed()) {
                        return false;
                    }
                }
                return true;
            case TxoutType::NONSTANDARD:
            case TxoutType::PUBKEYHASH:
                // Can be P2WSH wrapped
                return true;
            case TxoutType::NULL_DATA:
            case TxoutType::SCRIPTHASH:
            case TxoutType::WITNESS_UNKNOWN:
            case TxoutType::WITNESS_V0_KEYHASH:
            case TxoutType::WITNESS_V0_SCRIPTHASH:
            case TxoutType::WITNESS_V1_TAPROOT:
                // Should not be wrapped
                return false;
            } // no default case, so the compiler can warn about missing cases
            NONFATAL_UNREACHABLE();
        }()};
        if (can_wrap_P2WSH) {
            UniValue sr(UniValue::VOBJ);
            CScript segwitScr;
            FlatSigningProvider provider;
            if (which_type == TxoutType::PUBKEY) {
                segwitScr = GetScriptForDestination(WitnessV0KeyHash(Hash160(solutions_data[0])));
            } else if (which_type == TxoutType::PUBKEYHASH) {
                segwitScr = GetScriptForDestination(WitnessV0KeyHash(uint160{solutions_data[0]}));
            } else {
                // Scripts that are not fit for P2WPKH are encoded as P2WSH.
                provider.scripts[CScriptID(script)] = script;
                segwitScr = GetScriptForDestination(WitnessV0ScriptHash(script));
            }
            ScriptToUniv(segwitScr, /*out=*/sr, /*include_hex=*/true, /*include_address=*/true, /*provider=*/&provider);
            sr.pushKV("p2sh-segwit", EncodeDestination(ScriptHash(segwitScr)));
            r.pushKV("segwit", sr);
        }
    }

    return r;
},
    };
}

static RPCHelpMan combinerawtransaction()
{
    return RPCHelpMan{"combinerawtransaction",
                "\nCombine multiple partially signed transactions into one transaction.\n"
                "The combined transaction may be another partially signed transaction or a \n"
                "fully signed transaction.",
                {
                    {"txs", RPCArg::Type::ARR, RPCArg::Optional::NO, "The hex strings of partially signed transactions",
                        {
                            {"hexstring", RPCArg::Type::STR_HEX, RPCArg::Optional::OMITTED, "A hex-encoded raw transaction"},
                        },
                        },
                },
                RPCResult{
                    RPCResult::Type::STR, "", "The hex-encoded raw transaction with signature(s)"
                },
                RPCExamples{
                    HelpExampleCli("combinerawtransaction", R"('["myhex1", "myhex2", "myhex3"]')")
                },
        [&](const RPCHelpMan& self, const JSONRPCRequest& request) -> UniValue
{

    UniValue txs = request.params[0].get_array();
    std::vector<CMutableTransaction> txVariants(txs.size());

    for (unsigned int idx = 0; idx < txs.size(); idx++) {
        if (!DecodeHexTx(txVariants[idx], txs[idx].get_str())) {
            throw JSONRPCError(RPC_DESERIALIZATION_ERROR, strprintf("TX decode failed for tx %d. Make sure the tx has at least one input.", idx));
        }
    }

    if (txVariants.empty()) {
        throw JSONRPCError(RPC_DESERIALIZATION_ERROR, "Missing transactions");
    }

    // mergedTx will end up with all the signatures; it
    // starts as a clone of the rawtx:
    CMutableTransaction mergedTx(txVariants[0]);

    // Fetch previous transactions (inputs):
    CCoinsView viewDummy;
    CCoinsViewCache view(&viewDummy);
    {
        NodeContext& node = EnsureAnyNodeContext(request.context);
        const CTxMemPool& mempool = EnsureMemPool(node);
        ChainstateManager& chainman = EnsureChainman(node);
        LOCK2(cs_main, mempool.cs);
        CCoinsViewCache &viewChain = chainman.ActiveChainstate().CoinsTip();
        CCoinsViewMemPool viewMempool(&viewChain, mempool);
        view.SetBackend(viewMempool); // temporarily switch cache backend to db+mempool view

        for (const CTxIn& txin : mergedTx.vin) {
            view.AccessCoin(txin.prevout); // Load entries from viewChain into view; can fail.
        }

        view.SetBackend(viewDummy); // switch back to avoid locking mempool for too long
    }

    // Use CTransaction for the constant parts of the
    // transaction to avoid rehashing.
    const CTransaction txConst(mergedTx);
    // Sign what we can:
    for (unsigned int i = 0; i < mergedTx.vin.size(); i++) {
        CTxIn& txin = mergedTx.vin[i];
        const Coin& coin = view.AccessCoin(txin.prevout);
        if (coin.IsSpent()) {
            throw JSONRPCError(RPC_VERIFY_ERROR, "Input not found or already spent");
        }
        SignatureData sigdata;

        // ... and merge in other signatures:
        for (const CMutableTransaction& txv : txVariants) {
            if (txv.vin.size() > i) {
                sigdata.MergeSignatureData(DataFromTransaction(txv, i, coin.out));
            }
        }
        ProduceSignature(DUMMY_SIGNING_PROVIDER, MutableTransactionSignatureCreator(mergedTx, i, coin.out.nValue, 1), coin.out.scriptPubKey, sigdata);

        UpdateInput(txin, sigdata);
    }

    return EncodeHexTx(CTransaction(mergedTx));
},
    };
}

static RPCHelpMan signrawtransactionwithkey()
{
    return RPCHelpMan{"signrawtransactionwithkey",
                "\nSign inputs for raw transaction (serialized, hex-encoded).\n"
                "The second argument is an array of base58-encoded private\n"
                "keys that will be the only keys used to sign the transaction.\n"
                "The third optional argument (may be null) is an array of previous transaction outputs that\n"
                "this transaction depends on but may not yet be in the block chain.\n",
                {
                    {"hexstring", RPCArg::Type::STR, RPCArg::Optional::NO, "The transaction hex string"},
                    {"privkeys", RPCArg::Type::ARR, RPCArg::Optional::NO, "The base58-encoded private keys for signing",
                        {
                            {"privatekey", RPCArg::Type::STR_HEX, RPCArg::Optional::OMITTED, "private key in base58-encoding"},
                        },
                        },
                    {"prevtxs", RPCArg::Type::ARR, RPCArg::Optional::OMITTED, "The previous dependent transaction outputs",
                        {
                            {"", RPCArg::Type::OBJ, RPCArg::Optional::OMITTED, "",
                                {
                                    {"txid", RPCArg::Type::STR_HEX, RPCArg::Optional::NO, "The transaction id"},
                                    {"vout", RPCArg::Type::NUM, RPCArg::Optional::NO, "The output number"},
                                    {"scriptPubKey", RPCArg::Type::STR_HEX, RPCArg::Optional::NO, "script key"},
                                    {"redeemScript", RPCArg::Type::STR_HEX, RPCArg::Optional::OMITTED, "(required for P2SH) redeem script"},
                                    {"witnessScript", RPCArg::Type::STR_HEX, RPCArg::Optional::OMITTED, "(required for P2WSH or P2SH-P2WSH) witness script"},
                                    {"amount", RPCArg::Type::AMOUNT, RPCArg::Optional::OMITTED, "(required for Segwit inputs) the amount spent"},
                                },
                                },
                        },
                        },
                    {"sighashtype", RPCArg::Type::STR, RPCArg::Default{"DEFAULT for Taproot, ALL otherwise"}, "The signature hash type. Must be one of:\n"
            "       \"DEFAULT\"\n"
            "       \"ALL\"\n"
            "       \"NONE\"\n"
            "       \"SINGLE\"\n"
            "       \"ALL|ANYONECANPAY\"\n"
            "       \"NONE|ANYONECANPAY\"\n"
            "       \"SINGLE|ANYONECANPAY\"\n"
                    },
                },
                RPCResult{
                    RPCResult::Type::OBJ, "", "",
                    {
                        {RPCResult::Type::STR_HEX, "hex", "The hex-encoded raw transaction with signature(s)"},
                        {RPCResult::Type::BOOL, "complete", "If the transaction has a complete set of signatures"},
                        {RPCResult::Type::ARR, "errors", /*optional=*/true, "Script verification errors (if there are any)",
                        {
                            {RPCResult::Type::OBJ, "", "",
                            {
                                {RPCResult::Type::STR_HEX, "txid", "The hash of the referenced, previous transaction"},
                                {RPCResult::Type::NUM, "vout", "The index of the output to spent and used as input"},
                                {RPCResult::Type::ARR, "witness", "",
                                {
                                    {RPCResult::Type::STR_HEX, "witness", ""},
                                }},
                                {RPCResult::Type::STR_HEX, "scriptSig", "The hex-encoded signature script"},
                                {RPCResult::Type::NUM, "sequence", "Script sequence number"},
                                {RPCResult::Type::STR, "error", "Verification or signing error related to the input"},
                            }},
                        }},
                    }
                },
                RPCExamples{
                    HelpExampleCli("signrawtransactionwithkey", "\"myhex\" \"[\\\"key1\\\",\\\"key2\\\"]\"")
            + HelpExampleRpc("signrawtransactionwithkey", "\"myhex\", \"[\\\"key1\\\",\\\"key2\\\"]\"")
                },
        [&](const RPCHelpMan& self, const JSONRPCRequest& request) -> UniValue
{
    CMutableTransaction mtx;
    if (!DecodeHexTx(mtx, request.params[0].get_str())) {
        throw JSONRPCError(RPC_DESERIALIZATION_ERROR, "TX decode failed. Make sure the tx has at least one input.");
    }

    FillableSigningProvider keystore;
    const UniValue& keys = request.params[1].get_array();
    for (unsigned int idx = 0; idx < keys.size(); ++idx) {
        UniValue k = keys[idx];
        CKey key = DecodeSecret(k.get_str());
        if (!key.IsValid()) {
            throw JSONRPCError(RPC_INVALID_ADDRESS_OR_KEY, "Invalid private key");
        }
        keystore.AddKey(key);
    }

    // Fetch previous transactions (inputs):
    std::map<COutPoint, Coin> coins;
    for (const CTxIn& txin : mtx.vin) {
        coins[txin.prevout]; // Create empty map entry keyed by prevout.
    }
    NodeContext& node = EnsureAnyNodeContext(request.context);
    FindCoins(node, coins);

    // Parse the prevtxs array
    ParsePrevouts(request.params[2], &keystore, coins);

    UniValue result(UniValue::VOBJ);
    SignTransaction(mtx, &keystore, coins, request.params[3], result);
    return result;
},
    };
}

const RPCResult decodepsbt_inputs{
    RPCResult::Type::ARR, "inputs", "",
    {
        {RPCResult::Type::OBJ, "", "",
        {
            {RPCResult::Type::OBJ, "non_witness_utxo", /*optional=*/true, "Decoded network transaction for non-witness UTXOs",
            {
                {RPCResult::Type::ELISION, "",""},
            }},
            {RPCResult::Type::OBJ, "witness_utxo", /*optional=*/true, "Transaction output for witness UTXOs",
            {
                {RPCResult::Type::NUM, "amount", "The value in " + CURRENCY_UNIT},
                {RPCResult::Type::OBJ, "scriptPubKey", "",
                {
                    {RPCResult::Type::STR, "asm", "Disassembly of the public key script"},
                    {RPCResult::Type::STR, "desc", "Inferred descriptor for the output"},
                    {RPCResult::Type::STR_HEX, "hex", "The raw public key script bytes, hex-encoded"},
                    {RPCResult::Type::STR, "type", "The type, eg 'pubkeyhash'"},
                    {RPCResult::Type::STR, "address", /*optional=*/true, "The Bitcoin address (only if a well-defined address exists)"},
                }},
            }},
            {RPCResult::Type::OBJ_DYN, "partial_signatures", /*optional=*/true, "",
            {
                {RPCResult::Type::STR, "pubkey", "The public key and signature that corresponds to it."},
            }},
            {RPCResult::Type::STR, "sighash", /*optional=*/true, "The sighash type to be used"},
            {RPCResult::Type::OBJ, "redeem_script", /*optional=*/true, "",
            {
                {RPCResult::Type::STR, "asm", "Disassembly of the redeem script"},
                {RPCResult::Type::STR_HEX, "hex", "The raw redeem script bytes, hex-encoded"},
                {RPCResult::Type::STR, "type", "The type, eg 'pubkeyhash'"},
            }},
            {RPCResult::Type::OBJ, "witness_script", /*optional=*/true, "",
            {
                {RPCResult::Type::STR, "asm", "Disassembly of the witness script"},
                {RPCResult::Type::STR_HEX, "hex", "The raw witness script bytes, hex-encoded"},
                {RPCResult::Type::STR, "type", "The type, eg 'pubkeyhash'"},
            }},
            {RPCResult::Type::ARR, "bip32_derivs", /*optional=*/true, "",
            {
                {RPCResult::Type::OBJ, "", "",
                {
                    {RPCResult::Type::STR, "pubkey", "The public key with the derivation path as the value."},
                    {RPCResult::Type::STR, "master_fingerprint", "The fingerprint of the master key"},
                    {RPCResult::Type::STR, "path", "The path"},
                }},
            }},
            {RPCResult::Type::OBJ, "final_scriptSig", /*optional=*/true, "",
            {
                {RPCResult::Type::STR, "asm", "Disassembly of the final signature script"},
                {RPCResult::Type::STR_HEX, "hex", "The raw final signature script bytes, hex-encoded"},
            }},
            {RPCResult::Type::ARR, "final_scriptwitness", /*optional=*/true, "",
            {
                {RPCResult::Type::STR_HEX, "", "hex-encoded witness data (if any)"},
            }},
            {RPCResult::Type::OBJ_DYN, "ripemd160_preimages", /*optional=*/ true, "",
            {
                {RPCResult::Type::STR, "hash", "The hash and preimage that corresponds to it."},
            }},
            {RPCResult::Type::OBJ_DYN, "sha256_preimages", /*optional=*/ true, "",
            {
                {RPCResult::Type::STR, "hash", "The hash and preimage that corresponds to it."},
            }},
            {RPCResult::Type::OBJ_DYN, "hash160_preimages", /*optional=*/ true, "",
            {
                {RPCResult::Type::STR, "hash", "The hash and preimage that corresponds to it."},
            }},
            {RPCResult::Type::OBJ_DYN, "hash256_preimages", /*optional=*/ true, "",
            {
                {RPCResult::Type::STR, "hash", "The hash and preimage that corresponds to it."},
            }},
            {RPCResult::Type::STR_HEX, "taproot_key_path_sig", /*optional=*/ true, "hex-encoded signature for the Taproot key path spend"},
            {RPCResult::Type::ARR, "taproot_script_path_sigs", /*optional=*/ true, "",
            {
                {RPCResult::Type::OBJ, "signature", /*optional=*/ true, "The signature for the pubkey and leaf hash combination",
                {
                    {RPCResult::Type::STR, "pubkey", "The x-only pubkey for this signature"},
                    {RPCResult::Type::STR, "leaf_hash", "The leaf hash for this signature"},
                    {RPCResult::Type::STR, "sig", "The signature itself"},
                }},
            }},
            {RPCResult::Type::ARR, "taproot_scripts", /*optional=*/ true, "",
            {
                {RPCResult::Type::OBJ, "", "",
                {
                    {RPCResult::Type::STR_HEX, "script", "A leaf script"},
                    {RPCResult::Type::NUM, "leaf_ver", "The version number for the leaf script"},
                    {RPCResult::Type::ARR, "control_blocks", "The control blocks for this script",
                    {
                        {RPCResult::Type::STR_HEX, "control_block", "A hex-encoded control block for this script"},
                    }},
                }},
            }},
            {RPCResult::Type::ARR, "taproot_bip32_derivs", /*optional=*/ true, "",
            {
                {RPCResult::Type::OBJ, "", "",
                {
                    {RPCResult::Type::STR, "pubkey", "The x-only public key this path corresponds to"},
                    {RPCResult::Type::STR, "master_fingerprint", "The fingerprint of the master key"},
                    {RPCResult::Type::STR, "path", "The path"},
                    {RPCResult::Type::ARR, "leaf_hashes", "The hashes of the leaves this pubkey appears in",
                    {
                        {RPCResult::Type::STR_HEX, "hash", "The hash of a leaf this pubkey appears in"},
                    }},
                }},
            }},
            {RPCResult::Type::STR_HEX, "taproot_internal_key", /*optional=*/ true, "The hex-encoded Taproot x-only internal key"},
            {RPCResult::Type::STR_HEX, "taproot_merkle_root", /*optional=*/ true, "The hex-encoded Taproot merkle root"},
            {RPCResult::Type::OBJ_DYN, "unknown", /*optional=*/ true, "The unknown input fields",
            {
                {RPCResult::Type::STR_HEX, "key", "(key-value pair) An unknown key-value pair"},
            }},
            {RPCResult::Type::ARR, "proprietary", /*optional=*/true, "The input proprietary map",
            {
                {RPCResult::Type::OBJ, "", "",
                {
                    {RPCResult::Type::STR_HEX, "identifier", "The hex string for the proprietary identifier"},
                    {RPCResult::Type::NUM, "subtype", "The number for the subtype"},
                    {RPCResult::Type::STR_HEX, "key", "The hex for the key"},
                    {RPCResult::Type::STR_HEX, "value", "The hex for the value"},
                }},
            }},
        }},
    }
};

const RPCResult decodepsbt_outputs{
    RPCResult::Type::ARR, "outputs", "",
    {
        {RPCResult::Type::OBJ, "", "",
        {
            {RPCResult::Type::OBJ, "redeem_script", /*optional=*/true, "",
            {
                {RPCResult::Type::STR, "asm", "Disassembly of the redeem script"},
                {RPCResult::Type::STR_HEX, "hex", "The raw redeem script bytes, hex-encoded"},
                {RPCResult::Type::STR, "type", "The type, eg 'pubkeyhash'"},
            }},
            {RPCResult::Type::OBJ, "witness_script", /*optional=*/true, "",
            {
                {RPCResult::Type::STR, "asm", "Disassembly of the witness script"},
                {RPCResult::Type::STR_HEX, "hex", "The raw witness script bytes, hex-encoded"},
                {RPCResult::Type::STR, "type", "The type, eg 'pubkeyhash'"},
            }},
            {RPCResult::Type::ARR, "bip32_derivs", /*optional=*/true, "",
            {
                {RPCResult::Type::OBJ, "", "",
                {
                    {RPCResult::Type::STR, "pubkey", "The public key this path corresponds to"},
                    {RPCResult::Type::STR, "master_fingerprint", "The fingerprint of the master key"},
                    {RPCResult::Type::STR, "path", "The path"},
                }},
            }},
            {RPCResult::Type::STR_HEX, "taproot_internal_key", /*optional=*/ true, "The hex-encoded Taproot x-only internal key"},
            {RPCResult::Type::ARR, "taproot_tree", /*optional=*/ true, "The tuples that make up the Taproot tree, in depth first search order",
            {
                {RPCResult::Type::OBJ, "tuple", /*optional=*/ true, "A single leaf script in the taproot tree",
                {
                    {RPCResult::Type::NUM, "depth", "The depth of this element in the tree"},
                    {RPCResult::Type::NUM, "leaf_ver", "The version of this leaf"},
                    {RPCResult::Type::STR, "script", "The hex-encoded script itself"},
                }},
            }},
            {RPCResult::Type::ARR, "taproot_bip32_derivs", /*optional=*/ true, "",
            {
                {RPCResult::Type::OBJ, "", "",
                {
                    {RPCResult::Type::STR, "pubkey", "The x-only public key this path corresponds to"},
                    {RPCResult::Type::STR, "master_fingerprint", "The fingerprint of the master key"},
                    {RPCResult::Type::STR, "path", "The path"},
                    {RPCResult::Type::ARR, "leaf_hashes", "The hashes of the leaves this pubkey appears in",
                    {
                        {RPCResult::Type::STR_HEX, "hash", "The hash of a leaf this pubkey appears in"},
                    }},
                }},
            }},
            {RPCResult::Type::OBJ_DYN, "unknown", /*optional=*/true, "The unknown output fields",
            {
                {RPCResult::Type::STR_HEX, "key", "(key-value pair) An unknown key-value pair"},
            }},
            {RPCResult::Type::ARR, "proprietary", /*optional=*/true, "The output proprietary map",
            {
                {RPCResult::Type::OBJ, "", "",
                {
                    {RPCResult::Type::STR_HEX, "identifier", "The hex string for the proprietary identifier"},
                    {RPCResult::Type::NUM, "subtype", "The number for the subtype"},
                    {RPCResult::Type::STR_HEX, "key", "The hex for the key"},
                    {RPCResult::Type::STR_HEX, "value", "The hex for the value"},
                }},
            }},
        }},
    }
};

static RPCHelpMan decodepsbt()
{
    return RPCHelpMan{
        "decodepsbt",
        "Return a JSON object representing the serialized, base64-encoded partially signed Blackcoin transaction.",
                {
                    {"psbt", RPCArg::Type::STR, RPCArg::Optional::NO, "The PSBT base64 string"},
                },
                RPCResult{
                    RPCResult::Type::OBJ, "", "",
                    {
                        {RPCResult::Type::OBJ, "tx", "The decoded network-serialized unsigned transaction.",
                        {
                            {RPCResult::Type::ELISION, "", "The layout is the same as the output of decoderawtransaction."},
                        }},
                        {RPCResult::Type::ARR, "global_xpubs", "",
                        {
                            {RPCResult::Type::OBJ, "", "",
                            {
                                {RPCResult::Type::STR, "xpub", "The extended public key this path corresponds to"},
                                {RPCResult::Type::STR_HEX, "master_fingerprint", "The fingerprint of the master key"},
                                {RPCResult::Type::STR, "path", "The path"},
                            }},
                        }},
                        {RPCResult::Type::NUM, "psbt_version", "The PSBT version number. Not to be confused with the unsigned transaction version"},
                        {RPCResult::Type::ARR, "proprietary", "The global proprietary map",
                        {
                            {RPCResult::Type::OBJ, "", "",
                            {
                                {RPCResult::Type::STR_HEX, "identifier", "The hex string for the proprietary identifier"},
                                {RPCResult::Type::NUM, "subtype", "The number for the subtype"},
                                {RPCResult::Type::STR_HEX, "key", "The hex for the key"},
                                {RPCResult::Type::STR_HEX, "value", "The hex for the value"},
                            }},
                        }},
                        {RPCResult::Type::OBJ_DYN, "unknown", "The unknown global fields",
                        {
                             {RPCResult::Type::STR_HEX, "key", "(key-value pair) An unknown key-value pair"},
                        }},
                        decodepsbt_inputs,
                        decodepsbt_outputs,
                        {RPCResult::Type::STR_AMOUNT, "fee", /*optional=*/true, "The transaction fee paid if all UTXOs slots in the PSBT have been filled."},
                    }
                },
                RPCExamples{
                    HelpExampleCli("decodepsbt", "\"psbt\"")
                },
        [&](const RPCHelpMan& self, const JSONRPCRequest& request) -> UniValue
{
    // Unserialize the transactions
    PartiallySignedTransaction psbtx;
    std::string error;
    if (!DecodeBase64PSBT(psbtx, request.params[0].get_str(), error)) {
        throw JSONRPCError(RPC_DESERIALIZATION_ERROR, strprintf("TX decode failed %s", error));
    }

    UniValue result(UniValue::VOBJ);

    // Add the decoded tx
    UniValue tx_univ(UniValue::VOBJ);
    TxToUniv(CTransaction(*psbtx.tx), /*block_hash=*/uint256(), /*entry=*/tx_univ, /*include_hex=*/false);
    result.pushKV("tx", tx_univ);

    // Add the global xpubs
    UniValue global_xpubs(UniValue::VARR);
    for (std::pair<KeyOriginInfo, std::set<CExtPubKey>> xpub_pair : psbtx.m_xpubs) {
        for (auto& xpub : xpub_pair.second) {
            std::vector<unsigned char> ser_xpub;
            ser_xpub.assign(BIP32_EXTKEY_WITH_VERSION_SIZE, 0);
            xpub.EncodeWithVersion(ser_xpub.data());

            UniValue keypath(UniValue::VOBJ);
            keypath.pushKV("xpub", EncodeBase58Check(ser_xpub));
            keypath.pushKV("master_fingerprint", HexStr(Span<unsigned char>(xpub_pair.first.fingerprint, xpub_pair.first.fingerprint + 4)));
            keypath.pushKV("path", WriteHDKeypath(xpub_pair.first.path));
            global_xpubs.push_back(keypath);
        }
    }
    result.pushKV("global_xpubs", global_xpubs);

    // PSBT version
    result.pushKV("psbt_version", static_cast<uint64_t>(psbtx.GetVersion()));

    // Proprietary
    UniValue proprietary(UniValue::VARR);
    for (const auto& entry : psbtx.m_proprietary) {
        UniValue this_prop(UniValue::VOBJ);
        this_prop.pushKV("identifier", HexStr(entry.identifier));
        this_prop.pushKV("subtype", entry.subtype);
        this_prop.pushKV("key", HexStr(entry.key));
        this_prop.pushKV("value", HexStr(entry.value));
        proprietary.push_back(this_prop);
    }
    result.pushKV("proprietary", proprietary);

    // Unknown data
    UniValue unknowns(UniValue::VOBJ);
    for (auto entry : psbtx.unknown) {
        unknowns.pushKV(HexStr(entry.first), HexStr(entry.second));
    }
    result.pushKV("unknown", unknowns);

    // inputs
    CAmount total_in = 0;
    bool have_all_utxos = true;
    UniValue inputs(UniValue::VARR);
    for (unsigned int i = 0; i < psbtx.inputs.size(); ++i) {
        const PSBTInput& input = psbtx.inputs[i];
        UniValue in(UniValue::VOBJ);
        // UTXOs
        bool have_a_utxo = false;
        CTxOut txout;
        if (!input.witness_utxo.IsNull()) {
            txout = input.witness_utxo;

            UniValue o(UniValue::VOBJ);
            ScriptToUniv(txout.scriptPubKey, /*out=*/o, /*include_hex=*/true, /*include_address=*/true);

            UniValue out(UniValue::VOBJ);
            out.pushKV("amount", ValueFromAmount(txout.nValue));
            out.pushKV("scriptPubKey", o);

            in.pushKV("witness_utxo", out);

            have_a_utxo = true;
        }
        if (input.non_witness_utxo) {
            txout = input.non_witness_utxo->vout[psbtx.tx->vin[i].prevout.n];

            UniValue non_wit(UniValue::VOBJ);
            TxToUniv(*input.non_witness_utxo, /*block_hash=*/uint256(), /*entry=*/non_wit, /*include_hex=*/false);
            in.pushKV("non_witness_utxo", non_wit);

            have_a_utxo = true;
        }
        if (have_a_utxo) {
            if (MoneyRange(txout.nValue) && MoneyRange(total_in + txout.nValue)) {
                total_in += txout.nValue;
            } else {
                // Hack to just not show fee later
                have_all_utxos = false;
            }
        } else {
            have_all_utxos = false;
        }

        // Partial sigs
        if (!input.partial_sigs.empty()) {
            UniValue partial_sigs(UniValue::VOBJ);
            for (const auto& sig : input.partial_sigs) {
                partial_sigs.pushKV(HexStr(sig.second.first), HexStr(sig.second.second));
            }
            in.pushKV("partial_signatures", partial_sigs);
        }

        // Sighash
        if (input.sighash_type != std::nullopt) {
            in.pushKV("sighash", SighashToStr((unsigned char)*input.sighash_type));
        }

        // Redeem script and witness script
        if (!input.redeem_script.empty()) {
            UniValue r(UniValue::VOBJ);
            ScriptToUniv(input.redeem_script, /*out=*/r);
            in.pushKV("redeem_script", r);
        }
        if (!input.witness_script.empty()) {
            UniValue r(UniValue::VOBJ);
            ScriptToUniv(input.witness_script, /*out=*/r);
            in.pushKV("witness_script", r);
        }

        // keypaths
        if (!input.hd_keypaths.empty()) {
            UniValue keypaths(UniValue::VARR);
            for (auto entry : input.hd_keypaths) {
                UniValue keypath(UniValue::VOBJ);
                keypath.pushKV("pubkey", HexStr(entry.first));

                keypath.pushKV("master_fingerprint", strprintf("%08x", ReadBE32(entry.second.fingerprint)));
                keypath.pushKV("path", WriteHDKeypath(entry.second.path));
                keypaths.push_back(keypath);
            }
            in.pushKV("bip32_derivs", keypaths);
        }

        // Final scriptSig and scriptwitness
        if (!input.final_script_sig.empty()) {
            UniValue scriptsig(UniValue::VOBJ);
            scriptsig.pushKV("asm", ScriptToAsmStr(input.final_script_sig, true));
            scriptsig.pushKV("hex", HexStr(input.final_script_sig));
            in.pushKV("final_scriptSig", scriptsig);
        }
        if (!input.final_script_witness.IsNull()) {
            UniValue txinwitness(UniValue::VARR);
            for (const auto& item : input.final_script_witness.stack) {
                txinwitness.push_back(HexStr(item));
            }
            in.pushKV("final_scriptwitness", txinwitness);
        }

        // Ripemd160 hash preimages
        if (!input.ripemd160_preimages.empty()) {
            UniValue ripemd160_preimages(UniValue::VOBJ);
            for (const auto& [hash, preimage] : input.ripemd160_preimages) {
                ripemd160_preimages.pushKV(HexStr(hash), HexStr(preimage));
            }
            in.pushKV("ripemd160_preimages", ripemd160_preimages);
        }

        // Sha256 hash preimages
        if (!input.sha256_preimages.empty()) {
            UniValue sha256_preimages(UniValue::VOBJ);
            for (const auto& [hash, preimage] : input.sha256_preimages) {
                sha256_preimages.pushKV(HexStr(hash), HexStr(preimage));
            }
            in.pushKV("sha256_preimages", sha256_preimages);
        }

        // Hash160 hash preimages
        if (!input.hash160_preimages.empty()) {
            UniValue hash160_preimages(UniValue::VOBJ);
            for (const auto& [hash, preimage] : input.hash160_preimages) {
                hash160_preimages.pushKV(HexStr(hash), HexStr(preimage));
            }
            in.pushKV("hash160_preimages", hash160_preimages);
        }

        // Hash256 hash preimages
        if (!input.hash256_preimages.empty()) {
            UniValue hash256_preimages(UniValue::VOBJ);
            for (const auto& [hash, preimage] : input.hash256_preimages) {
                hash256_preimages.pushKV(HexStr(hash), HexStr(preimage));
            }
            in.pushKV("hash256_preimages", hash256_preimages);
        }

        // Taproot key path signature
        if (!input.m_tap_key_sig.empty()) {
            in.pushKV("taproot_key_path_sig", HexStr(input.m_tap_key_sig));
        }

        // Taproot script path signatures
        if (!input.m_tap_script_sigs.empty()) {
            UniValue script_sigs(UniValue::VARR);
            for (const auto& [pubkey_leaf, sig] : input.m_tap_script_sigs) {
                const auto& [xonly, leaf_hash] = pubkey_leaf;
                UniValue sigobj(UniValue::VOBJ);
                sigobj.pushKV("pubkey", HexStr(xonly));
                sigobj.pushKV("leaf_hash", HexStr(leaf_hash));
                sigobj.pushKV("sig", HexStr(sig));
                script_sigs.push_back(sigobj);
            }
            in.pushKV("taproot_script_path_sigs", script_sigs);
        }

        // Taproot leaf scripts
        if (!input.m_tap_scripts.empty()) {
            UniValue tap_scripts(UniValue::VARR);
            for (const auto& [leaf, control_blocks] : input.m_tap_scripts) {
                const auto& [script, leaf_ver] = leaf;
                UniValue script_info(UniValue::VOBJ);
                script_info.pushKV("script", HexStr(script));
                script_info.pushKV("leaf_ver", leaf_ver);
                UniValue control_blocks_univ(UniValue::VARR);
                for (const auto& control_block : control_blocks) {
                    control_blocks_univ.push_back(HexStr(control_block));
                }
                script_info.pushKV("control_blocks", control_blocks_univ);
                tap_scripts.push_back(script_info);
            }
            in.pushKV("taproot_scripts", tap_scripts);
        }

        // Taproot bip32 keypaths
        if (!input.m_tap_bip32_paths.empty()) {
            UniValue keypaths(UniValue::VARR);
            for (const auto& [xonly, leaf_origin] : input.m_tap_bip32_paths) {
                const auto& [leaf_hashes, origin] = leaf_origin;
                UniValue path_obj(UniValue::VOBJ);
                path_obj.pushKV("pubkey", HexStr(xonly));
                path_obj.pushKV("master_fingerprint", strprintf("%08x", ReadBE32(origin.fingerprint)));
                path_obj.pushKV("path", WriteHDKeypath(origin.path));
                UniValue leaf_hashes_arr(UniValue::VARR);
                for (const auto& leaf_hash : leaf_hashes) {
                    leaf_hashes_arr.push_back(HexStr(leaf_hash));
                }
                path_obj.pushKV("leaf_hashes", leaf_hashes_arr);
                keypaths.push_back(path_obj);
            }
            in.pushKV("taproot_bip32_derivs", keypaths);
        }

        // Taproot internal key
        if (!input.m_tap_internal_key.IsNull()) {
            in.pushKV("taproot_internal_key", HexStr(input.m_tap_internal_key));
        }

        // Write taproot merkle root
        if (!input.m_tap_merkle_root.IsNull()) {
            in.pushKV("taproot_merkle_root", HexStr(input.m_tap_merkle_root));
        }

        // Proprietary
        if (!input.m_proprietary.empty()) {
            UniValue proprietary(UniValue::VARR);
            for (const auto& entry : input.m_proprietary) {
                UniValue this_prop(UniValue::VOBJ);
                this_prop.pushKV("identifier", HexStr(entry.identifier));
                this_prop.pushKV("subtype", entry.subtype);
                this_prop.pushKV("key", HexStr(entry.key));
                this_prop.pushKV("value", HexStr(entry.value));
                proprietary.push_back(this_prop);
            }
            in.pushKV("proprietary", proprietary);
        }

        // Unknown data
        if (input.unknown.size() > 0) {
            UniValue unknowns(UniValue::VOBJ);
            for (auto entry : input.unknown) {
                unknowns.pushKV(HexStr(entry.first), HexStr(entry.second));
            }
            in.pushKV("unknown", unknowns);
        }

        inputs.push_back(in);
    }
    result.pushKV("inputs", inputs);

    // outputs
    CAmount output_value = 0;
    UniValue outputs(UniValue::VARR);
    for (unsigned int i = 0; i < psbtx.outputs.size(); ++i) {
        const PSBTOutput& output = psbtx.outputs[i];
        UniValue out(UniValue::VOBJ);
        // Redeem script and witness script
        if (!output.redeem_script.empty()) {
            UniValue r(UniValue::VOBJ);
            ScriptToUniv(output.redeem_script, /*out=*/r);
            out.pushKV("redeem_script", r);
        }
        if (!output.witness_script.empty()) {
            UniValue r(UniValue::VOBJ);
            ScriptToUniv(output.witness_script, /*out=*/r);
            out.pushKV("witness_script", r);
        }

        // keypaths
        if (!output.hd_keypaths.empty()) {
            UniValue keypaths(UniValue::VARR);
            for (auto entry : output.hd_keypaths) {
                UniValue keypath(UniValue::VOBJ);
                keypath.pushKV("pubkey", HexStr(entry.first));
                keypath.pushKV("master_fingerprint", strprintf("%08x", ReadBE32(entry.second.fingerprint)));
                keypath.pushKV("path", WriteHDKeypath(entry.second.path));
                keypaths.push_back(keypath);
            }
            out.pushKV("bip32_derivs", keypaths);
        }

        // Taproot internal key
        if (!output.m_tap_internal_key.IsNull()) {
            out.pushKV("taproot_internal_key", HexStr(output.m_tap_internal_key));
        }

        // Taproot tree
        if (!output.m_tap_tree.empty()) {
            UniValue tree(UniValue::VARR);
            for (const auto& [depth, leaf_ver, script] : output.m_tap_tree) {
                UniValue elem(UniValue::VOBJ);
                elem.pushKV("depth", (int)depth);
                elem.pushKV("leaf_ver", (int)leaf_ver);
                elem.pushKV("script", HexStr(script));
                tree.push_back(elem);
            }
            out.pushKV("taproot_tree", tree);
        }

        // Taproot bip32 keypaths
        if (!output.m_tap_bip32_paths.empty()) {
            UniValue keypaths(UniValue::VARR);
            for (const auto& [xonly, leaf_origin] : output.m_tap_bip32_paths) {
                const auto& [leaf_hashes, origin] = leaf_origin;
                UniValue path_obj(UniValue::VOBJ);
                path_obj.pushKV("pubkey", HexStr(xonly));
                path_obj.pushKV("master_fingerprint", strprintf("%08x", ReadBE32(origin.fingerprint)));
                path_obj.pushKV("path", WriteHDKeypath(origin.path));
                UniValue leaf_hashes_arr(UniValue::VARR);
                for (const auto& leaf_hash : leaf_hashes) {
                    leaf_hashes_arr.push_back(HexStr(leaf_hash));
                }
                path_obj.pushKV("leaf_hashes", leaf_hashes_arr);
                keypaths.push_back(path_obj);
            }
            out.pushKV("taproot_bip32_derivs", keypaths);
        }

        // Proprietary
        if (!output.m_proprietary.empty()) {
            UniValue proprietary(UniValue::VARR);
            for (const auto& entry : output.m_proprietary) {
                UniValue this_prop(UniValue::VOBJ);
                this_prop.pushKV("identifier", HexStr(entry.identifier));
                this_prop.pushKV("subtype", entry.subtype);
                this_prop.pushKV("key", HexStr(entry.key));
                this_prop.pushKV("value", HexStr(entry.value));
                proprietary.push_back(this_prop);
            }
            out.pushKV("proprietary", proprietary);
        }

        // Unknown data
        if (output.unknown.size() > 0) {
            UniValue unknowns(UniValue::VOBJ);
            for (auto entry : output.unknown) {
                unknowns.pushKV(HexStr(entry.first), HexStr(entry.second));
            }
            out.pushKV("unknown", unknowns);
        }

        outputs.push_back(out);

        // Fee calculation
        if (MoneyRange(psbtx.tx->vout[i].nValue) && MoneyRange(output_value + psbtx.tx->vout[i].nValue)) {
            output_value += psbtx.tx->vout[i].nValue;
        } else {
            // Hack to just not show fee later
            have_all_utxos = false;
        }
    }
    result.pushKV("outputs", outputs);
    if (have_all_utxos) {
        result.pushKV("fee", ValueFromAmount(total_in - output_value));
    }

    return result;
},
    };
}

static RPCHelpMan combinepsbt()
{
    return RPCHelpMan{"combinepsbt",
                "\nCombine multiple partially signed Blackcoin transactions into one transaction.\n"
                "Implements the Combiner role.\n",
                {
                    {"txs", RPCArg::Type::ARR, RPCArg::Optional::NO, "The base64 strings of partially signed transactions",
                        {
                            {"psbt", RPCArg::Type::STR, RPCArg::Optional::OMITTED, "A base64 string of a PSBT"},
                        },
                        },
                },
                RPCResult{
                    RPCResult::Type::STR, "", "The base64-encoded partially signed transaction"
                },
                RPCExamples{
                    HelpExampleCli("combinepsbt", R"('["mybase64_1", "mybase64_2", "mybase64_3"]')")
                },
        [&](const RPCHelpMan& self, const JSONRPCRequest& request) -> UniValue
{
    // Unserialize the transactions
    std::vector<PartiallySignedTransaction> psbtxs;
    UniValue txs = request.params[0].get_array();
    if (txs.empty()) {
        throw JSONRPCError(RPC_INVALID_PARAMETER, "Parameter 'txs' cannot be empty");
    }
    for (unsigned int i = 0; i < txs.size(); ++i) {
        PartiallySignedTransaction psbtx;
        std::string error;
        if (!DecodeBase64PSBT(psbtx, txs[i].get_str(), error)) {
            throw JSONRPCError(RPC_DESERIALIZATION_ERROR, strprintf("TX decode failed %s", error));
        }
        psbtxs.push_back(psbtx);
    }

    PartiallySignedTransaction merged_psbt;
    const TransactionError error = CombinePSBTs(merged_psbt, psbtxs);
    if (error != TransactionError::OK) {
        throw JSONRPCTransactionError(error);
    }

    DataStream ssTx{};
    ssTx << merged_psbt;
    return EncodeBase64(ssTx);
},
    };
}

static RPCHelpMan finalizepsbt()
{
    return RPCHelpMan{"finalizepsbt",
                "Finalize the inputs of a PSBT. If the transaction is fully signed, it will produce a\n"
                "network serialized transaction which can be broadcast with sendrawtransaction. Otherwise a PSBT will be\n"
                "created which has the final_scriptSig and final_scriptWitness fields filled for inputs that are complete.\n"
                "Implements the Finalizer and Extractor roles.\n",
                {
                    {"psbt", RPCArg::Type::STR, RPCArg::Optional::NO, "A base64 string of a PSBT"},
                    {"extract", RPCArg::Type::BOOL, RPCArg::Default{true}, "If true and the transaction is complete,\n"
            "                             extract and return the complete transaction in normal network serialization instead of the PSBT."},
                },
                RPCResult{
                    RPCResult::Type::OBJ, "", "",
                    {
                        {RPCResult::Type::STR, "psbt", /*optional=*/true, "The base64-encoded partially signed transaction if not extracted"},
                        {RPCResult::Type::STR_HEX, "hex", /*optional=*/true, "The hex-encoded network transaction if extracted"},
                        {RPCResult::Type::BOOL, "complete", "If the transaction has a complete set of signatures"},
                    }
                },
                RPCExamples{
                    HelpExampleCli("finalizepsbt", "\"psbt\"")
                },
        [&](const RPCHelpMan& self, const JSONRPCRequest& request) -> UniValue
{
    // Unserialize the transactions
    PartiallySignedTransaction psbtx;
    std::string error;
    if (!DecodeBase64PSBT(psbtx, request.params[0].get_str(), error)) {
        throw JSONRPCError(RPC_DESERIALIZATION_ERROR, strprintf("TX decode failed %s", error));
    }

    bool extract = request.params[1].isNull() || (!request.params[1].isNull() && request.params[1].get_bool());

    CMutableTransaction mtx;
    bool complete = FinalizeAndExtractPSBT(psbtx, mtx);

    UniValue result(UniValue::VOBJ);
    DataStream ssTx{};
    std::string result_str;

    if (complete && extract) {
        ssTx << TX_WITH_WITNESS(mtx);
        result_str = HexStr(ssTx);
        result.pushKV("hex", result_str);
    } else {
        ssTx << psbtx;
        result_str = EncodeBase64(ssTx.str());
        result.pushKV("psbt", result_str);
    }
    result.pushKV("complete", complete);

    return result;
},
    };
}

static RPCHelpMan createpsbt()
{
    return RPCHelpMan{"createpsbt",
                "\nCreates a transaction in the Partially Signed Transaction format.\n"
                "Implements the Creator role.\n",
                CreateTxDoc(),
                RPCResult{
                    RPCResult::Type::STR, "", "The resulting raw transaction (base64-encoded string)"
                },
                RPCExamples{
                    HelpExampleCli("createpsbt", "\"[{\\\"txid\\\":\\\"myid\\\",\\\"vout\\\":0}]\" \"[{\\\"data\\\":\\\"00010203\\\"}]\"")
                },
        [&](const RPCHelpMan& self, const JSONRPCRequest& request) -> UniValue
{

    CMutableTransaction rawTx = ConstructTransaction(request.params[0], request.params[1], request.params[2]);

    // Make a blank psbt
    PartiallySignedTransaction psbtx;
    psbtx.tx = rawTx;
    for (unsigned int i = 0; i < rawTx.vin.size(); ++i) {
        psbtx.inputs.emplace_back();
    }
    for (unsigned int i = 0; i < rawTx.vout.size(); ++i) {
        psbtx.outputs.emplace_back();
    }

    // Serialize the PSBT
    DataStream ssTx{};
    ssTx << psbtx;

    return EncodeBase64(ssTx);
},
    };
}

static RPCHelpMan converttopsbt()
{
    return RPCHelpMan{"converttopsbt",
                "\nConverts a network serialized transaction to a PSBT. This should be used only with createrawtransaction and fundrawtransaction\n"
                "createpsbt and walletcreatefundedpsbt should be used for new applications.\n",
                {
                    {"hexstring", RPCArg::Type::STR_HEX, RPCArg::Optional::NO, "The hex string of a raw transaction"},
                    {"permitsigdata", RPCArg::Type::BOOL, RPCArg::Default{false}, "If true, any signatures in the input will be discarded and conversion\n"
                            "                              will continue. If false, RPC will fail if any signatures are present."},
                    {"iswitness", RPCArg::Type::BOOL, RPCArg::DefaultHint{"depends on heuristic tests"}, "Whether the transaction hex is a serialized witness transaction.\n"
                        "If iswitness is not present, heuristic tests will be used in decoding.\n"
                        "If true, only witness deserialization will be tried.\n"
                        "If false, only non-witness deserialization will be tried.\n"
                        "This boolean should reflect whether the transaction has inputs\n"
                        "(e.g. fully valid, or on-chain transactions), if known by the caller."
                    },
                },
                RPCResult{
                    RPCResult::Type::STR, "", "The resulting raw transaction (base64-encoded string)"
                },
                RPCExamples{
                            "\nCreate a transaction\n"
                            + HelpExampleCli("createrawtransaction", "\"[{\\\"txid\\\":\\\"myid\\\",\\\"vout\\\":0}]\" \"[{\\\"data\\\":\\\"00010203\\\"}]\"") +
                            "\nConvert the transaction to a PSBT\n"
                            + HelpExampleCli("converttopsbt", "\"rawtransaction\"")
                },
        [&](const RPCHelpMan& self, const JSONRPCRequest& request) -> UniValue
{
    // parse hex string from parameter
    CMutableTransaction tx;
    bool permitsigdata = request.params[1].isNull() ? false : request.params[1].get_bool();
    bool witness_specified = !request.params[2].isNull();
    bool iswitness = witness_specified ? request.params[2].get_bool() : false;
    const bool try_witness = witness_specified ? iswitness : true;
    const bool try_no_witness = witness_specified ? !iswitness : true;
    if (!DecodeHexTx(tx, request.params[0].get_str(), try_no_witness, try_witness)) {
        throw JSONRPCError(RPC_DESERIALIZATION_ERROR, "TX decode failed");
    }

    // Remove all scriptSigs and scriptWitnesses from inputs
    for (CTxIn& input : tx.vin) {
        if ((!input.scriptSig.empty() || !input.scriptWitness.IsNull()) && !permitsigdata) {
            throw JSONRPCError(RPC_DESERIALIZATION_ERROR, "Inputs must not have scriptSigs and scriptWitnesses");
        }
        input.scriptSig.clear();
        input.scriptWitness.SetNull();
    }

    // Make a blank psbt
    PartiallySignedTransaction psbtx;
    psbtx.tx = tx;
    for (unsigned int i = 0; i < tx.vin.size(); ++i) {
        psbtx.inputs.emplace_back();
    }
    for (unsigned int i = 0; i < tx.vout.size(); ++i) {
        psbtx.outputs.emplace_back();
    }

    // Serialize the PSBT
    DataStream ssTx{};
    ssTx << psbtx;

    return EncodeBase64(ssTx);
},
    };
}

static RPCHelpMan utxoupdatepsbt()
{
    return RPCHelpMan{"utxoupdatepsbt",
            "\nUpdates all segwit inputs and outputs in a PSBT with data from output descriptors, the UTXO set, txindex, or the mempool.\n",
            {
                {"psbt", RPCArg::Type::STR, RPCArg::Optional::NO, "A base64 string of a PSBT"},
                {"descriptors", RPCArg::Type::ARR, RPCArg::Optional::OMITTED, "An array of either strings or objects", {
                    {"", RPCArg::Type::STR, RPCArg::Optional::OMITTED, "An output descriptor"},
                    {"", RPCArg::Type::OBJ, RPCArg::Optional::OMITTED, "An object with an output descriptor and extra information", {
                         {"desc", RPCArg::Type::STR, RPCArg::Optional::NO, "An output descriptor"},
                         {"range", RPCArg::Type::RANGE, RPCArg::Default{1000}, "Up to what index HD chains should be explored (either end or [begin,end])"},
                    }},
                }},
            },
            RPCResult {
                    RPCResult::Type::STR, "", "The base64-encoded partially signed transaction with inputs updated"
            },
            RPCExamples {
                HelpExampleCli("utxoupdatepsbt", "\"psbt\"")
            },
        [&](const RPCHelpMan& self, const JSONRPCRequest& request) -> UniValue
{
    // Parse descriptors, if any.
    FlatSigningProvider provider;
    if (!request.params[1].isNull()) {
        auto descs = request.params[1].get_array();
        for (size_t i = 0; i < descs.size(); ++i) {
            EvalDescriptorStringOrObject(descs[i], provider);
        }
    }

    // We don't actually need private keys further on; hide them as a precaution.
    const PartiallySignedTransaction& psbtx = ProcessPSBT(
        request.params[0].get_str(),
        request.context,
        HidingSigningProvider(&provider, /*hide_secret=*/true, /*hide_origin=*/false),
        /*sighash_type=*/SIGHASH_ALL,
        /*finalize=*/false);

    DataStream ssTx{};
    ssTx << psbtx;
    return EncodeBase64(ssTx);
},
    };
}

static RPCHelpMan joinpsbts()
{
    return RPCHelpMan{"joinpsbts",
            "\nJoins multiple distinct PSBTs with different inputs and outputs into one PSBT with inputs and outputs from all of the PSBTs\n"
            "No input in any of the PSBTs can be in more than one of the PSBTs.\n",
            {
                {"txs", RPCArg::Type::ARR, RPCArg::Optional::NO, "The base64 strings of partially signed transactions",
                    {
                        {"psbt", RPCArg::Type::STR, RPCArg::Optional::NO, "A base64 string of a PSBT"}
                    }}
            },
            RPCResult {
                    RPCResult::Type::STR, "", "The base64-encoded partially signed transaction"
            },
            RPCExamples {
                HelpExampleCli("joinpsbts", "\"psbt\"")
            },
        [&](const RPCHelpMan& self, const JSONRPCRequest& request) -> UniValue
{
    // Unserialize the transactions
    std::vector<PartiallySignedTransaction> psbtxs;
    UniValue txs = request.params[0].get_array();

    if (txs.size() <= 1) {
        throw JSONRPCError(RPC_INVALID_PARAMETER, "At least two PSBTs are required to join PSBTs.");
    }

    uint32_t best_version = 1;
    uint32_t best_locktime = 0xffffffff;
    for (unsigned int i = 0; i < txs.size(); ++i) {
        PartiallySignedTransaction psbtx;
        std::string error;
        if (!DecodeBase64PSBT(psbtx, txs[i].get_str(), error)) {
            throw JSONRPCError(RPC_DESERIALIZATION_ERROR, strprintf("TX decode failed %s", error));
        }
        psbtxs.push_back(psbtx);
        // Choose the highest version number
        if (static_cast<uint32_t>(psbtx.tx->nVersion) > best_version) {
            best_version = static_cast<uint32_t>(psbtx.tx->nVersion);
        }
        // Choose the lowest lock time
        if (psbtx.tx->nLockTime < best_locktime) {
            best_locktime = psbtx.tx->nLockTime;
        }
    }

    // Create a blank psbt where everything will be added
    PartiallySignedTransaction merged_psbt;
    merged_psbt.tx = CMutableTransaction();
    merged_psbt.tx->nVersion = static_cast<int32_t>(best_version);
    merged_psbt.tx->nLockTime = best_locktime;

    // Merge
    for (auto& psbt : psbtxs) {
        for (unsigned int i = 0; i < psbt.tx->vin.size(); ++i) {
            if (!merged_psbt.AddInput(psbt.tx->vin[i], psbt.inputs[i])) {
                throw JSONRPCError(RPC_INVALID_PARAMETER, strprintf("Input %s:%d exists in multiple PSBTs", psbt.tx->vin[i].prevout.hash.ToString(), psbt.tx->vin[i].prevout.n));
            }
        }
        for (unsigned int i = 0; i < psbt.tx->vout.size(); ++i) {
            merged_psbt.AddOutput(psbt.tx->vout[i], psbt.outputs[i]);
        }
        for (auto& xpub_pair : psbt.m_xpubs) {
            if (merged_psbt.m_xpubs.count(xpub_pair.first) == 0) {
                merged_psbt.m_xpubs[xpub_pair.first] = xpub_pair.second;
            } else {
                merged_psbt.m_xpubs[xpub_pair.first].insert(xpub_pair.second.begin(), xpub_pair.second.end());
            }
        }
        merged_psbt.unknown.insert(psbt.unknown.begin(), psbt.unknown.end());
    }

    // Generate list of shuffled indices for shuffling inputs and outputs of the merged PSBT
    std::vector<int> input_indices(merged_psbt.inputs.size());
    std::iota(input_indices.begin(), input_indices.end(), 0);
    std::vector<int> output_indices(merged_psbt.outputs.size());
    std::iota(output_indices.begin(), output_indices.end(), 0);

    // Shuffle input and output indices lists
    Shuffle(input_indices.begin(), input_indices.end(), FastRandomContext());
    Shuffle(output_indices.begin(), output_indices.end(), FastRandomContext());

    PartiallySignedTransaction shuffled_psbt;
    shuffled_psbt.tx = CMutableTransaction();
    shuffled_psbt.tx->nVersion = merged_psbt.tx->nVersion;
    shuffled_psbt.tx->nLockTime = merged_psbt.tx->nLockTime;
    for (int i : input_indices) {
        shuffled_psbt.AddInput(merged_psbt.tx->vin[i], merged_psbt.inputs[i]);
    }
    for (int i : output_indices) {
        shuffled_psbt.AddOutput(merged_psbt.tx->vout[i], merged_psbt.outputs[i]);
    }
    shuffled_psbt.unknown.insert(merged_psbt.unknown.begin(), merged_psbt.unknown.end());

    DataStream ssTx{};
    ssTx << shuffled_psbt;
    return EncodeBase64(ssTx);
},
    };
}

static RPCHelpMan analyzepsbt()
{
    return RPCHelpMan{"analyzepsbt",
            "\nAnalyzes and provides information about the current status of a PSBT and its inputs\n",
            {
                {"psbt", RPCArg::Type::STR, RPCArg::Optional::NO, "A base64 string of a PSBT"}
            },
            RPCResult {
                RPCResult::Type::OBJ, "", "",
                {
                    {RPCResult::Type::ARR, "inputs", /*optional=*/true, "",
                    {
                        {RPCResult::Type::OBJ, "", "",
                        {
                            {RPCResult::Type::BOOL, "has_utxo", "Whether a UTXO is provided"},
                            {RPCResult::Type::BOOL, "is_final", "Whether the input is finalized"},
                            {RPCResult::Type::OBJ, "missing", /*optional=*/true, "Things that are missing that are required to complete this input",
                            {
                                {RPCResult::Type::ARR, "pubkeys", /*optional=*/true, "",
                                {
                                    {RPCResult::Type::STR_HEX, "keyid", "Public key ID, hash160 of the public key, of a public key whose BIP 32 derivation path is missing"},
                                }},
                                {RPCResult::Type::ARR, "signatures", /*optional=*/true, "",
                                {
                                    {RPCResult::Type::STR_HEX, "keyid", "Public key ID, hash160 of the public key, of a public key whose signature is missing"},
                                }},
                                {RPCResult::Type::STR_HEX, "redeemscript", /*optional=*/true, "Hash160 of the redeemScript that is missing"},
                                {RPCResult::Type::STR_HEX, "witnessscript", /*optional=*/true, "SHA256 of the witnessScript that is missing"},
                            }},
                            {RPCResult::Type::STR, "next", /*optional=*/true, "Role of the next person that this input needs to go to"},
                        }},
                    }},
                    {RPCResult::Type::NUM, "estimated_vsize", /*optional=*/true, "Estimated vsize of the final signed transaction"},
                    {RPCResult::Type::STR_AMOUNT, "estimated_feerate", /*optional=*/true, "Estimated feerate of the final signed transaction in " + CURRENCY_UNIT + "/kvB. Shown only if all UTXO slots in the PSBT have been filled"},
                    {RPCResult::Type::STR_AMOUNT, "fee", /*optional=*/true, "The transaction fee paid. Shown only if all UTXO slots in the PSBT have been filled"},
                    {RPCResult::Type::STR, "next", "Role of the next person that this psbt needs to go to"},
                    {RPCResult::Type::STR, "error", /*optional=*/true, "Error message (if there is one)"},
                }
            },
            RPCExamples {
                HelpExampleCli("analyzepsbt", "\"psbt\"")
            },
        [&](const RPCHelpMan& self, const JSONRPCRequest& request) -> UniValue
{
    // Unserialize the transaction
    PartiallySignedTransaction psbtx;
    std::string error;
    if (!DecodeBase64PSBT(psbtx, request.params[0].get_str(), error)) {
        throw JSONRPCError(RPC_DESERIALIZATION_ERROR, strprintf("TX decode failed %s", error));
    }

    PSBTAnalysis psbta = AnalyzePSBT(psbtx);

    UniValue result(UniValue::VOBJ);
    UniValue inputs_result(UniValue::VARR);
    for (const auto& input : psbta.inputs) {
        UniValue input_univ(UniValue::VOBJ);
        UniValue missing(UniValue::VOBJ);

        input_univ.pushKV("has_utxo", input.has_utxo);
        input_univ.pushKV("is_final", input.is_final);
        input_univ.pushKV("next", PSBTRoleName(input.next));

        if (!input.missing_pubkeys.empty()) {
            UniValue missing_pubkeys_univ(UniValue::VARR);
            for (const CKeyID& pubkey : input.missing_pubkeys) {
                missing_pubkeys_univ.push_back(HexStr(pubkey));
            }
            missing.pushKV("pubkeys", missing_pubkeys_univ);
        }
        if (!input.missing_redeem_script.IsNull()) {
            missing.pushKV("redeemscript", HexStr(input.missing_redeem_script));
        }
        if (!input.missing_witness_script.IsNull()) {
            missing.pushKV("witnessscript", HexStr(input.missing_witness_script));
        }
        if (!input.missing_sigs.empty()) {
            UniValue missing_sigs_univ(UniValue::VARR);
            for (const CKeyID& pubkey : input.missing_sigs) {
                missing_sigs_univ.push_back(HexStr(pubkey));
            }
            missing.pushKV("signatures", missing_sigs_univ);
        }
        if (!missing.getKeys().empty()) {
            input_univ.pushKV("missing", missing);
        }
        inputs_result.push_back(input_univ);
    }
    if (!inputs_result.empty()) result.pushKV("inputs", inputs_result);

    if (psbta.estimated_vsize != std::nullopt) {
        result.pushKV("estimated_vsize", (int)*psbta.estimated_vsize);
    }
    if (psbta.estimated_feerate != std::nullopt) {
        result.pushKV("estimated_feerate", ValueFromAmount(psbta.estimated_feerate->GetFeePerK()));
    }
    if (psbta.fee != std::nullopt) {
        result.pushKV("fee", ValueFromAmount(*psbta.fee));
    }
    result.pushKV("next", PSBTRoleName(psbta.next));
    if (!psbta.error.empty()) {
        result.pushKV("error", psbta.error);
    }

    return result;
},
    };
}

RPCHelpMan descriptorprocesspsbt()
{
    return RPCHelpMan{"descriptorprocesspsbt",
                "\nUpdate all segwit inputs in a PSBT with information from output descriptors, the UTXO set or the mempool. \n"
                "Then, sign the inputs we are able to with information from the output descriptors. ",
                {
                    {"psbt", RPCArg::Type::STR, RPCArg::Optional::NO, "The transaction base64 string"},
                    {"descriptors", RPCArg::Type::ARR, RPCArg::Optional::NO, "An array of either strings or objects", {
                        {"", RPCArg::Type::STR, RPCArg::Optional::OMITTED, "An output descriptor"},
                        {"", RPCArg::Type::OBJ, RPCArg::Optional::OMITTED, "An object with an output descriptor and extra information", {
                             {"desc", RPCArg::Type::STR, RPCArg::Optional::NO, "An output descriptor"},
                             {"range", RPCArg::Type::RANGE, RPCArg::Default{1000}, "Up to what index HD chains should be explored (either end or [begin,end])"},
                        }},
                    }},
                    {"sighashtype", RPCArg::Type::STR, RPCArg::Default{"DEFAULT for Taproot, ALL otherwise"}, "The signature hash type to sign with if not specified by the PSBT. Must be one of\n"
            "       \"DEFAULT\"\n"
            "       \"ALL\"\n"
            "       \"NONE\"\n"
            "       \"SINGLE\"\n"
            "       \"ALL|ANYONECANPAY\"\n"
            "       \"NONE|ANYONECANPAY\"\n"
            "       \"SINGLE|ANYONECANPAY\""},
                    {"bip32derivs", RPCArg::Type::BOOL, RPCArg::Default{true}, "Include BIP 32 derivation paths for public keys if we know them"},
                    {"finalize", RPCArg::Type::BOOL, RPCArg::Default{true}, "Also finalize inputs if possible"},
                },
                RPCResult{
                    RPCResult::Type::OBJ, "", "",
                    {
                        {RPCResult::Type::STR, "psbt", "The base64-encoded partially signed transaction"},
                        {RPCResult::Type::BOOL, "complete", "If the transaction has a complete set of signatures"},
                        {RPCResult::Type::STR_HEX, "hex", /*optional=*/true, "The hex-encoded network transaction if complete"},
                    }
                },
                RPCExamples{
                    HelpExampleCli("descriptorprocesspsbt", "\"psbt\" \"[\\\"descriptor1\\\", \\\"descriptor2\\\"]\"") +
                    HelpExampleCli("descriptorprocesspsbt", "\"psbt\" \"[{\\\"desc\\\":\\\"mydescriptor\\\", \\\"range\\\":21}]\"")
                },
        [&](const RPCHelpMan& self, const JSONRPCRequest& request) -> UniValue
{
    // Add descriptor information to a signing provider
    FlatSigningProvider provider;

    auto descs = request.params[1].get_array();
    for (size_t i = 0; i < descs.size(); ++i) {
        EvalDescriptorStringOrObject(descs[i], provider, /*expand_priv=*/true);
    }

    int sighash_type = ParseSighashString(request.params[2]);
    bool bip32derivs = request.params[3].isNull() ? true : request.params[3].get_bool();
    bool finalize = request.params[4].isNull() ? true : request.params[4].get_bool();

    const PartiallySignedTransaction& psbtx = ProcessPSBT(
        request.params[0].get_str(),
        request.context,
        HidingSigningProvider(&provider, /*hide_secret=*/false, !bip32derivs),
        sighash_type,
        finalize);

    // Check whether or not all of the inputs are now signed
    bool complete = true;
    for (const auto& input : psbtx.inputs) {
        complete &= PSBTInputSigned(input);
    }

    DataStream ssTx{};
    ssTx << psbtx;

    UniValue result(UniValue::VOBJ);

    result.pushKV("psbt", EncodeBase64(ssTx));
    result.pushKV("complete", complete);
    if (complete) {
        CMutableTransaction mtx;
        PartiallySignedTransaction psbtx_copy = psbtx;
        CHECK_NONFATAL(FinalizeAndExtractPSBT(psbtx_copy, mtx));
        DataStream ssTx_final;
        ssTx_final << TX_WITH_WITNESS(mtx);
        result.pushKV("hex", HexStr(ssTx_final));
    }
    return result;
},
    };
}

void RegisterRawTransactionRPCCommands(CRPCTable& t)
{
    static const CRPCCommand commands[]{
        {"rawtransactions", &getrawtransaction},
        {"rawtransactions", &createrawtransaction},
        {"rawtransactions", &decoderawtransaction},
        {"rawtransactions", &decodescript},
        {"rawtransactions", &combinerawtransaction},
        {"rawtransactions", &signrawtransactionwithkey},
        {"rawtransactions", &decodepsbt},
        {"rawtransactions", &combinepsbt},
        {"rawtransactions", &finalizepsbt},
        {"rawtransactions", &createpsbt},
        {"rawtransactions", &converttopsbt},
        {"rawtransactions", &utxoupdatepsbt},
        {"rawtransactions", &descriptorprocesspsbt},
        {"rawtransactions", &joinpsbts},
        {"rawtransactions", &analyzepsbt},
    };
    for (const auto& c : commands) {
        t.appendCommand(c.name, &c);
    }
}<|MERGE_RESOLUTION|>--- conflicted
+++ resolved
@@ -403,11 +403,7 @@
     CBlockUndo blockUndo;
     CBlock block;
 
-<<<<<<< HEAD
-    if (tx->IsCoinBase() ||
-=======
-    if (tx->IsCoinBase() || !blockindex || WITH_LOCK(::cs_main, return chainman.m_blockman.IsBlockPruned(*blockindex)) ||
->>>>>>> c7885ecd
+    if (tx->IsCoinBase() || !blockindex ||
         !(chainman.m_blockman.UndoReadFromDisk(blockUndo, *blockindex) && chainman.m_blockman.ReadBlockFromDisk(block, *blockindex))) {
         TxToJSON(*tx, hash_block, result, chainman.ActiveChainstate());
         return result;
