// Copyright (c) 2010 Satoshi Nakamoto
// Copyright (c) 2009-2022 The Bitcoin Core developers
// Distributed under the MIT software license, see the accompanying
// file COPYING or http://www.opensource.org/licenses/mit-license.php.

#include <base58.h>
#include <chain.h>
#include <coins.h>
#include <consensus/amount.h>
#include <consensus/validation.h>
#include <core_io.h>
#include <index/txindex.h>
#include <key_io.h>
#include <node/blockstorage.h>
#include <node/coin.h>
#include <node/context.h>
#include <node/psbt.h>
#include <node/transaction.h>
#include <policy/packages.h>
#include <policy/policy.h>
#include <primitives/transaction.h>
#include <psbt.h>
#include <random.h>
#include <rpc/blockchain.h>
#include <rpc/rawtransaction_util.h>
#include <rpc/server.h>
#include <rpc/server_util.h>
#include <rpc/util.h>
#include <script/script.h>
#include <script/sign.h>
#include <script/signingprovider.h>
#include <script/solver.h>
#include <uint256.h>
#include <undo.h>
#include <util/bip32.h>
#include <util/check.h>
#include <util/strencodings.h>
#include <util/string.h>
#include <util/vector.h>
#include <validation.h>
#include <validationinterface.h>

#include <numeric>
#include <stdint.h>

#include <univalue.h>

using node::AnalyzePSBT;
using node::FindCoins;
using node::GetTransaction;
using node::NodeContext;
using node::PSBTAnalysis;

static void TxToJSON(const CTransaction& tx, const uint256 hashBlock, UniValue& entry,
                     Chainstate& active_chainstate, const CTxUndo* txundo = nullptr,
                     TxVerbosity verbosity = TxVerbosity::SHOW_DETAILS)
{
    CHECK_NONFATAL(verbosity >= TxVerbosity::SHOW_DETAILS);
    // Call into TxToUniv() in bitcoin-common to decode the transaction hex.
    //
    // Blockchain contextual information (confirmations and blocktime) is not
    // available to code in blackcoin-common, so we query them here and push the
    // data into the returned UniValue.
    TxToUniv(tx, /*block_hash=*/uint256(), entry, /*include_hex=*/true, RPCSerializationFlags(), txundo, verbosity);

    if (!hashBlock.IsNull()) {
        LOCK(cs_main);

        entry.pushKV("blockhash", hashBlock.GetHex());
        const CBlockIndex* pindex = active_chainstate.m_blockman.LookupBlockIndex(hashBlock);
        if (pindex) {
            if (active_chainstate.m_chain.Contains(pindex)) {
                entry.pushKV("confirmations", 1 + active_chainstate.m_chain.Height() - pindex->nHeight);
                if (!entry.exists("time"))
                    entry.pushKV("time", pindex->GetBlockTime());
                entry.pushKV("blocktime", pindex->GetBlockTime());
            }
            else
                entry.pushKV("confirmations", 0);
        }
    }
}

static std::vector<RPCResult> ScriptPubKeyDoc() {
    return
         {
             {RPCResult::Type::STR, "asm", "Disassembly of the public key script"},
             {RPCResult::Type::STR, "desc", "Inferred descriptor for the output"},
             {RPCResult::Type::STR_HEX, "hex", "The raw public key script bytes, hex-encoded"},
             {RPCResult::Type::STR, "address", /*optional=*/true, "The Bitcoin address (only if a well-defined address exists)"},
             {RPCResult::Type::STR, "type", "The type (one of: " + GetAllOutputTypes() + ")"},
         };
}

static std::vector<RPCResult> DecodeTxDoc(const std::string& txid_field_doc)
{
    return {
        {RPCResult::Type::STR_HEX, "txid", txid_field_doc},
        {RPCResult::Type::STR_HEX, "hash", "The transaction hash (differs from txid for witness transactions)"},
        {RPCResult::Type::NUM, "size", "The serialized transaction size"},
        {RPCResult::Type::NUM, "vsize", "The virtual transaction size (differs from size for witness transactions)"},
        {RPCResult::Type::NUM, "weight", "The transaction's weight (between vsize*4-3 and vsize*4)"},
        {RPCResult::Type::NUM, "version", "The version"},
        {RPCResult::Type::NUM_TIME, "locktime", "The lock time"},
        {RPCResult::Type::NUM_TIME, "time", "The transaction time"},
        {RPCResult::Type::ARR, "vin", "",
        {
            {RPCResult::Type::OBJ, "", "",
            {
                {RPCResult::Type::STR_HEX, "coinbase", /*optional=*/true, "The coinbase value (only if coinbase transaction)"},
                {RPCResult::Type::STR_HEX, "txid", /*optional=*/true, "The transaction id (if not coinbase transaction)"},
                {RPCResult::Type::NUM, "vout", /*optional=*/true, "The output number (if not coinbase transaction)"},
                {RPCResult::Type::OBJ, "scriptSig", /*optional=*/true, "The script (if not coinbase transaction)",
                {
                    {RPCResult::Type::STR, "asm", "Disassembly of the signature script"},
                    {RPCResult::Type::STR_HEX, "hex", "The raw signature script bytes, hex-encoded"},
                }},
                {RPCResult::Type::ARR, "txinwitness", /*optional=*/true, "",
                {
                    {RPCResult::Type::STR_HEX, "hex", "hex-encoded witness data (if any)"},
                }},
                {RPCResult::Type::NUM, "sequence", "The script sequence number"},
            }},
        }},
        {RPCResult::Type::ARR, "vout", "",
        {
            {RPCResult::Type::OBJ, "", "",
            {
                {RPCResult::Type::STR_AMOUNT, "value", "The value in " + CURRENCY_UNIT},
                {RPCResult::Type::NUM, "n", "index"},
                {RPCResult::Type::OBJ, "scriptPubKey", "", ScriptPubKeyDoc()},
            }},
        }},
    };
}

static std::vector<RPCArg> CreateTxDoc()
{
    return {
        {"inputs", RPCArg::Type::ARR, RPCArg::Optional::NO, "The inputs",
            {
                {"", RPCArg::Type::OBJ, RPCArg::Optional::OMITTED, "",
                    {
                        {"txid", RPCArg::Type::STR_HEX, RPCArg::Optional::NO, "The transaction id"},
                        {"vout", RPCArg::Type::NUM, RPCArg::Optional::NO, "The output number"},
                        {"sequence", RPCArg::Type::NUM, RPCArg::DefaultHint{"depends on the value of the 'locktime' argument"}, "The sequence number"},
                    },
                },
            },
        },
        {"outputs", RPCArg::Type::ARR, RPCArg::Optional::NO, "The outputs specified as key-value pairs.\n"
                "Each key may only appear once, i.e. there can only be one 'data' output, and no address may be duplicated.\n"
                "At least one output of either type must be specified.\n"
                "For compatibility reasons, a dictionary, which holds the key-value pairs directly, is also\n"
                "                             accepted as second parameter.",
            {
                {"", RPCArg::Type::OBJ_USER_KEYS, RPCArg::Optional::OMITTED, "",
                    {
                        {"address", RPCArg::Type::AMOUNT, RPCArg::Optional::NO, "A key-value pair. The key (string) is the bitcoin address, the value (float or string) is the amount in " + CURRENCY_UNIT},
                    },
                },
                {"", RPCArg::Type::OBJ, RPCArg::Optional::OMITTED, "",
                    {
                        {"data", RPCArg::Type::STR_HEX, RPCArg::Optional::NO, "A key-value pair. The key must be \"data\", the value is hex-encoded data"},
                    },
                },
            },
         RPCArgOptions{.skip_type_check = true}},
        {"locktime", RPCArg::Type::NUM, RPCArg::Default{0}, "Raw locktime. Non-0 value also locktime-activates inputs"},
    };
}

// Update PSBT with information from the mempool, the UTXO set, the txindex, and the provided descriptors.
// Optionally, sign the inputs that we can using information from the descriptors.
PartiallySignedTransaction ProcessPSBT(const std::string& psbt_string, const std::any& context, const HidingSigningProvider& provider, int sighash_type, bool finalize)
{
    // Unserialize the transactions
    PartiallySignedTransaction psbtx;
    std::string error;
    if (!DecodeBase64PSBT(psbtx, psbt_string, error)) {
        throw JSONRPCError(RPC_DESERIALIZATION_ERROR, strprintf("TX decode failed %s", error));
    }

    if (g_txindex) g_txindex->BlockUntilSyncedToCurrentChain();
    const NodeContext& node = EnsureAnyNodeContext(context);

    // If we can't find the corresponding full transaction for all of our inputs,
    // this will be used to find just the utxos for the segwit inputs for which
    // the full transaction isn't found
    std::map<COutPoint, Coin> coins;

    // Fetch previous transactions:
    // First, look in the txindex and the mempool
    for (unsigned int i = 0; i < psbtx.tx->vin.size(); ++i) {
        PSBTInput& psbt_input = psbtx.inputs.at(i);
        const CTxIn& tx_in = psbtx.tx->vin.at(i);

        // The `non_witness_utxo` is the whole previous transaction
        if (psbt_input.non_witness_utxo) continue;

        CTransactionRef tx;

        // Look in the txindex
        if (g_txindex) {
            uint256 block_hash;
            g_txindex->FindTx(tx_in.prevout.hash, block_hash, tx);
        }
        // If we still don't have it look in the mempool
        if (!tx) {
            tx = node.mempool->get(tx_in.prevout.hash);
        }
        if (tx) {
            psbt_input.non_witness_utxo = tx;
        } else {
            coins[tx_in.prevout]; // Create empty map entry keyed by prevout
        }
    }

    // If we still haven't found all of the inputs, look for the missing ones in the utxo set
    if (!coins.empty()) {
        FindCoins(node, coins);
        for (unsigned int i = 0; i < psbtx.tx->vin.size(); ++i) {
            PSBTInput& input = psbtx.inputs.at(i);

            // If there are still missing utxos, add them if they were found in the utxo set
            if (!input.non_witness_utxo) {
                const CTxIn& tx_in = psbtx.tx->vin.at(i);
                const Coin& coin = coins.at(tx_in.prevout);
                if (!coin.out.IsNull() && IsSegWitOutput(provider, coin.out.scriptPubKey)) {
                    input.witness_utxo = coin.out;
                }
            }
        }
    }

    const PrecomputedTransactionData& txdata = PrecomputePSBTData(psbtx);

    for (unsigned int i = 0; i < psbtx.tx->vin.size(); ++i) {
        if (PSBTInputSigned(psbtx.inputs.at(i))) {
            continue;
        }

        // Update script/keypath information using descriptor data.
        // Note that SignPSBTInput does a lot more than just constructing ECDSA signatures.
        // We only actually care about those if our signing provider doesn't hide private
        // information, as is the case with `descriptorprocesspsbt`
        SignPSBTInput(provider, psbtx, /*index=*/i, &txdata, sighash_type, /*out_sigdata=*/nullptr, finalize);
    }

    // Update script/keypath information using descriptor data.
    for (unsigned int i = 0; i < psbtx.tx->vout.size(); ++i) {
        UpdatePSBTOutput(provider, psbtx, i);
    }

    RemoveUnnecessaryTransactions(psbtx, /*sighash_type=*/1);

    return psbtx;
}

static RPCHelpMan getrawtransaction()
{
    return RPCHelpMan{
                "getrawtransaction",

                "By default, this call only returns a transaction if it is in the mempool. If -txindex is enabled\n"
                "and no blockhash argument is passed, it will return the transaction if it is in the mempool or any block.\n"
                "If a blockhash argument is passed, it will return the transaction if\n"
                "the specified block is available and the transaction is in that block.\n\n"
                "Hint: Use gettransaction for wallet transactions.\n\n"

                "If verbosity is 0 or omitted, returns the serialized transaction as a hex-encoded string.\n"
                "If verbosity is 1, returns a JSON Object with information about the transaction.\n"
                "If verbosity is 2, returns a JSON Object with information about the transaction, including fee and prevout information.",
                {
                    {"txid", RPCArg::Type::STR_HEX, RPCArg::Optional::NO, "The transaction id"},
                    {"verbosity|verbose", RPCArg::Type::NUM, RPCArg::Default{0}, "0 for hex-encoded data, 1 for a JSON object, and 2 for JSON object with fee and prevout",
                     RPCArgOptions{.skip_type_check = true}},
                    {"blockhash", RPCArg::Type::STR_HEX, RPCArg::Optional::OMITTED, "The block in which to look for the transaction"},
                },
                {
                    RPCResult{"if verbosity is not set or set to 0",
                         RPCResult::Type::STR, "data", "The serialized transaction as a hex-encoded string for 'txid'"
                     },
                     RPCResult{"if verbosity is set to 1",
                         RPCResult::Type::OBJ, "", "",
                         Cat<std::vector<RPCResult>>(
                         {
                             {RPCResult::Type::BOOL, "in_active_chain", /*optional=*/true, "Whether specified block is in the active chain or not (only present with explicit \"blockhash\" argument)"},
                             {RPCResult::Type::STR_HEX, "blockhash", /*optional=*/true, "the block hash"},
                             {RPCResult::Type::NUM, "confirmations", /*optional=*/true, "The confirmations"},
                             {RPCResult::Type::NUM_TIME, "blocktime", /*optional=*/true, "The block time expressed in " + UNIX_EPOCH_TIME},
                             {RPCResult::Type::NUM, "time", /*optional=*/true, "Same as \"blocktime\""},
                             {RPCResult::Type::STR_HEX, "hex", "The serialized, hex-encoded data for 'txid'"},
                         },
                         DecodeTxDoc(/*txid_field_doc=*/"The transaction id (same as provided)")),
                    },
                    RPCResult{"for verbosity = 2",
                        RPCResult::Type::OBJ, "", "",
                        {
                            {RPCResult::Type::ELISION, "", "Same output as verbosity = 1"},
                            {RPCResult::Type::NUM, "fee", /*optional=*/true, "transaction fee in " + CURRENCY_UNIT + ", omitted if block undo data is not available"},
                            {RPCResult::Type::ARR, "vin", "",
                            {
                                {RPCResult::Type::OBJ, "", "utxo being spent",
                                {
                                    {RPCResult::Type::ELISION, "", "Same output as verbosity = 1"},
                                    {RPCResult::Type::OBJ, "prevout", /*optional=*/true, "The previous output, omitted if block undo data is not available",
                                    {
                                        {RPCResult::Type::BOOL, "generated", "Coinbase or not"},
                                        {RPCResult::Type::NUM, "height", "The height of the prevout"},
                                        {RPCResult::Type::STR_AMOUNT, "value", "The value in " + CURRENCY_UNIT},
                                        {RPCResult::Type::OBJ, "scriptPubKey", "", ScriptPubKeyDoc()},
                                    }},
                                }},
                            }},
                        }},
                },
                RPCExamples{
                    HelpExampleCli("getrawtransaction", "\"mytxid\"")
            + HelpExampleCli("getrawtransaction", "\"mytxid\" 1")
            + HelpExampleRpc("getrawtransaction", "\"mytxid\", 1")
            + HelpExampleCli("getrawtransaction", "\"mytxid\" 0 \"myblockhash\"")
            + HelpExampleCli("getrawtransaction", "\"mytxid\" 1 \"myblockhash\"")
            + HelpExampleCli("getrawtransaction", "\"mytxid\" 2 \"myblockhash\"")
                },
        [&](const RPCHelpMan& self, const JSONRPCRequest& request) -> UniValue
{
    const NodeContext& node = EnsureAnyNodeContext(request.context);
    ChainstateManager& chainman = EnsureChainman(node);

    uint256 hash = ParseHashV(request.params[0], "parameter 1");
    const CBlockIndex* blockindex = nullptr;

    if (hash == chainman.GetParams().GenesisBlock().hashMerkleRoot) {
        // Special exception for the genesis block coinbase transaction
        throw JSONRPCError(RPC_INVALID_ADDRESS_OR_KEY, "The genesis block coinbase is not considered an ordinary transaction and cannot be retrieved");
    }

    // Accept either a bool (true) or a num (>=0) to indicate verbosity.
    int verbosity{0};
    if (!request.params[1].isNull()) {
        if (request.params[1].isBool()) {
            verbosity = request.params[1].get_bool();
        } else {
            verbosity = request.params[1].getInt<int>();
        }
    }

    if (!request.params[2].isNull()) {
        LOCK(cs_main);

        uint256 blockhash = ParseHashV(request.params[2], "parameter 3");
        blockindex = chainman.m_blockman.LookupBlockIndex(blockhash);
        if (!blockindex) {
            throw JSONRPCError(RPC_INVALID_ADDRESS_OR_KEY, "Block hash not found");
        }
    }

    bool f_txindex_ready = false;
    if (g_txindex && !blockindex) {
        f_txindex_ready = g_txindex->BlockUntilSyncedToCurrentChain();
    }

    uint256 hash_block;
    const CTransactionRef tx = GetTransaction(blockindex, node.mempool.get(), hash, hash_block, chainman.m_blockman);
    if (!tx) {
        std::string errmsg;
        if (blockindex) {
            const bool block_has_data = WITH_LOCK(::cs_main, return blockindex->nStatus & BLOCK_HAVE_DATA);
            if (!block_has_data) {
                throw JSONRPCError(RPC_MISC_ERROR, "Block not available");
            }
            errmsg = "No such transaction found in the provided block";
        } else if (!g_txindex) {
            errmsg = "No such mempool transaction. Use -txindex or provide a block hash to enable blockchain transaction queries";
        } else if (!f_txindex_ready) {
            errmsg = "No such mempool transaction. Blockchain transactions are still in the process of being indexed";
        } else {
            errmsg = "No such mempool or blockchain transaction";
        }
        throw JSONRPCError(RPC_INVALID_ADDRESS_OR_KEY, errmsg + ". Use gettransaction for wallet transactions.");
    }

    if (verbosity <= 0) {
        return EncodeHexTx(*tx, RPCSerializationFlags());
    }

    UniValue result(UniValue::VOBJ);
    if (blockindex) {
        LOCK(cs_main);
        result.pushKV("in_active_chain", chainman.ActiveChain().Contains(blockindex));
    }
    // If request is verbosity >= 1 but no blockhash was given, then look up the blockindex
    if (request.params[2].isNull()) {
        LOCK(cs_main);
        blockindex = chainman.m_blockman.LookupBlockIndex(hash_block);
    }
    if (verbosity == 1 || !blockindex) {
        TxToJSON(*tx, hash_block, result, chainman.ActiveChainstate());
        return result;
    }

    CBlockUndo blockUndo;
    CBlock block;

    if (tx->IsCoinBase() ||
<<<<<<< HEAD
        !blockindex ||
        !(chainman.m_blockman.UndoReadFromDisk(blockUndo, *blockindex) && chainman.m_blockman.ReadBlockFromDisk(block, *blockindex))) {
=======
        !(UndoReadFromDisk(blockUndo, blockindex) && ReadBlockFromDisk(block, blockindex, Params().GetConsensus()))) {
>>>>>>> 32fdb90d
        TxToJSON(*tx, hash_block, result, chainman.ActiveChainstate());
        return result;
    }

    CTxUndo* undoTX {nullptr};
    auto it = std::find_if(block.vtx.begin(), block.vtx.end(), [tx](CTransactionRef t){ return *t == *tx; });
    if (it != block.vtx.end()) {
        // -1 as blockundo does not have coinbase tx
        undoTX = &blockUndo.vtxundo.at(it - block.vtx.begin() - 1);
    }
    TxToJSON(*tx, hash_block, result, chainman.ActiveChainstate(), undoTX, TxVerbosity::SHOW_DETAILS_AND_PREVOUT);
    return result;
},
    };
}

static RPCHelpMan createrawtransaction()
{
    return RPCHelpMan{"createrawtransaction",
                "\nCreate a transaction spending the given inputs and creating new outputs.\n"
                "Outputs can be addresses or data.\n"
                "Returns hex-encoded raw transaction.\n"
                "Note that the transaction's inputs are not signed, and\n"
                "it is not stored in the wallet or transmitted to the network.\n",
                CreateTxDoc(),
                RPCResult{
                    RPCResult::Type::STR_HEX, "transaction", "hex string of the transaction"
                },
                RPCExamples{
                    HelpExampleCli("createrawtransaction", "\"[{\\\"txid\\\":\\\"myid\\\",\\\"vout\\\":0}]\" \"[{\\\"address\\\":0.01}]\"")
            + HelpExampleCli("createrawtransaction", "\"[{\\\"txid\\\":\\\"myid\\\",\\\"vout\\\":0}]\" \"[{\\\"data\\\":\\\"00010203\\\"}]\"")
            + HelpExampleRpc("createrawtransaction", "\"[{\\\"txid\\\":\\\"myid\\\",\\\"vout\\\":0}]\", \"[{\\\"address\\\":0.01}]\"")
            + HelpExampleRpc("createrawtransaction", "\"[{\\\"txid\\\":\\\"myid\\\",\\\"vout\\\":0}]\", \"[{\\\"data\\\":\\\"00010203\\\"}]\"")
                },
        [&](const RPCHelpMan& self, const JSONRPCRequest& request) -> UniValue
{
    CMutableTransaction rawTx = ConstructTransaction(request.params[0], request.params[1], request.params[2]);

    return EncodeHexTx(CTransaction(rawTx));
},
    };
}

static RPCHelpMan decoderawtransaction()
{
    return RPCHelpMan{"decoderawtransaction",
                "Return a JSON object representing the serialized, hex-encoded transaction.",
                {
                    {"hexstring", RPCArg::Type::STR_HEX, RPCArg::Optional::NO, "The transaction hex string"},
                    {"iswitness", RPCArg::Type::BOOL, RPCArg::DefaultHint{"depends on heuristic tests"}, "Whether the transaction hex is a serialized witness transaction.\n"
                        "If iswitness is not present, heuristic tests will be used in decoding.\n"
                        "If true, only witness deserialization will be tried.\n"
                        "If false, only non-witness deserialization will be tried.\n"
                        "This boolean should reflect whether the transaction has inputs\n"
                        "(e.g. fully valid, or on-chain transactions), if known by the caller."
                    },
                },
                RPCResult{
                    RPCResult::Type::OBJ, "", "",
                    DecodeTxDoc(/*txid_field_doc=*/"The transaction id"),
                },
                RPCExamples{
                    HelpExampleCli("decoderawtransaction", "\"hexstring\"")
            + HelpExampleRpc("decoderawtransaction", "\"hexstring\"")
                },
        [&](const RPCHelpMan& self, const JSONRPCRequest& request) -> UniValue
{
    CMutableTransaction mtx;

    bool try_witness = request.params[1].isNull() ? true : request.params[1].get_bool();
    bool try_no_witness = request.params[1].isNull() ? true : !request.params[1].get_bool();

    if (!DecodeHexTx(mtx, request.params[0].get_str(), try_no_witness, try_witness)) {
        throw JSONRPCError(RPC_DESERIALIZATION_ERROR, "TX decode failed");
    }

    UniValue result(UniValue::VOBJ);
    TxToUniv(CTransaction(std::move(mtx)), /*block_hash=*/uint256(), /*entry=*/result, /*include_hex=*/false);

    return result;
},
    };
}

static RPCHelpMan decodescript()
{
    return RPCHelpMan{
        "decodescript",
        "\nDecode a hex-encoded script.\n",
        {
            {"hexstring", RPCArg::Type::STR_HEX, RPCArg::Optional::NO, "the hex-encoded script"},
        },
        RPCResult{
            RPCResult::Type::OBJ, "", "",
            {
                {RPCResult::Type::STR, "asm", "Script public key"},
                {RPCResult::Type::STR, "desc", "Inferred descriptor for the script"},
                {RPCResult::Type::STR, "type", "The output type (e.g. " + GetAllOutputTypes() + ")"},
                {RPCResult::Type::STR, "address", /*optional=*/true, "The Blackcoin address (only if a well-defined address exists)"},
                {RPCResult::Type::STR, "p2sh", /*optional=*/true,
                 "address of P2SH script wrapping this redeem script (not returned for types that should not be wrapped)"},
                {RPCResult::Type::OBJ, "segwit", /*optional=*/true,
                 "Result of a witness script public key wrapping this redeem script (not returned for types that should not be wrapped)",
                 {
                     {RPCResult::Type::STR, "asm", "String representation of the script public key"},
                     {RPCResult::Type::STR_HEX, "hex", "Hex string of the script public key"},
                     {RPCResult::Type::STR, "type", "The type of the script public key (e.g. witness_v0_keyhash or witness_v0_scripthash)"},
                     {RPCResult::Type::STR, "address", /*optional=*/true, "The Blackcoin address (only if a well-defined address exists)"},
                     {RPCResult::Type::STR, "desc", "Inferred descriptor for the script"},
                     {RPCResult::Type::STR, "p2sh-segwit", "address of the P2SH script wrapping this witness redeem script"},
                 }},
            },
        },
        RPCExamples{
            HelpExampleCli("decodescript", "\"hexstring\"")
          + HelpExampleRpc("decodescript", "\"hexstring\"")
        },
        [&](const RPCHelpMan& self, const JSONRPCRequest& request) -> UniValue
{
    UniValue r(UniValue::VOBJ);
    CScript script;
    if (request.params[0].get_str().size() > 0){
        std::vector<unsigned char> scriptData(ParseHexV(request.params[0], "argument"));
        script = CScript(scriptData.begin(), scriptData.end());
    } else {
        // Empty scripts are valid
    }
    ScriptToUniv(script, /*out=*/r, /*include_hex=*/false, /*include_address=*/true);

    std::vector<std::vector<unsigned char>> solutions_data;
    const TxoutType which_type{Solver(script, solutions_data)};

    const bool can_wrap{[&] {
        switch (which_type) {
        case TxoutType::MULTISIG:
        case TxoutType::NONSTANDARD:
        case TxoutType::PUBKEY:
        case TxoutType::PUBKEYHASH:
        case TxoutType::WITNESS_V0_KEYHASH:
        case TxoutType::WITNESS_V0_SCRIPTHASH:
            // Can be wrapped if the checks below pass
            break;
        case TxoutType::NULL_DATA:
        case TxoutType::SCRIPTHASH:
        case TxoutType::WITNESS_UNKNOWN:
        case TxoutType::WITNESS_V1_TAPROOT:
            // Should not be wrapped
            return false;
        } // no default case, so the compiler can warn about missing cases
        if (!script.HasValidOps() || script.IsUnspendable()) {
            return false;
        }
        for (CScript::const_iterator it{script.begin()}; it != script.end();) {
            opcodetype op;
            CHECK_NONFATAL(script.GetOp(it, op));
            if (op == OP_CHECKSIGADD || IsOpSuccess(op)) {
                return false;
            }
        }
        return true;
    }()};

    if (can_wrap) {
        r.pushKV("p2sh", EncodeDestination(ScriptHash(script)));
        // P2SH and witness programs cannot be wrapped in P2WSH, if this script
        // is a witness program, don't return addresses for a segwit programs.
        const bool can_wrap_P2WSH{[&] {
            switch (which_type) {
            case TxoutType::MULTISIG:
            case TxoutType::PUBKEY:
            // Uncompressed pubkeys cannot be used with segwit checksigs.
            // If the script contains an uncompressed pubkey, skip encoding of a segwit program.
                for (const auto& solution : solutions_data) {
                    if ((solution.size() != 1) && !CPubKey(solution).IsCompressed()) {
                        return false;
                    }
                }
                return true;
            case TxoutType::NONSTANDARD:
            case TxoutType::PUBKEYHASH:
                // Can be P2WSH wrapped
                return true;
            case TxoutType::NULL_DATA:
            case TxoutType::SCRIPTHASH:
            case TxoutType::WITNESS_UNKNOWN:
            case TxoutType::WITNESS_V0_KEYHASH:
            case TxoutType::WITNESS_V0_SCRIPTHASH:
            case TxoutType::WITNESS_V1_TAPROOT:
                // Should not be wrapped
                return false;
            } // no default case, so the compiler can warn about missing cases
            NONFATAL_UNREACHABLE();
        }()};
        if (can_wrap_P2WSH) {
            UniValue sr(UniValue::VOBJ);
            CScript segwitScr;
            FlatSigningProvider provider;
            if (which_type == TxoutType::PUBKEY) {
                segwitScr = GetScriptForDestination(WitnessV0KeyHash(Hash160(solutions_data[0])));
            } else if (which_type == TxoutType::PUBKEYHASH) {
                segwitScr = GetScriptForDestination(WitnessV0KeyHash(uint160{solutions_data[0]}));
            } else {
                // Scripts that are not fit for P2WPKH are encoded as P2WSH.
                provider.scripts[CScriptID(script)] = script;
                segwitScr = GetScriptForDestination(WitnessV0ScriptHash(script));
            }
            ScriptToUniv(segwitScr, /*out=*/sr, /*include_hex=*/true, /*include_address=*/true, /*provider=*/&provider);
            sr.pushKV("p2sh-segwit", EncodeDestination(ScriptHash(segwitScr)));
            r.pushKV("segwit", sr);
        }
    }

    return r;
},
    };
}

static RPCHelpMan combinerawtransaction()
{
    return RPCHelpMan{"combinerawtransaction",
                "\nCombine multiple partially signed transactions into one transaction.\n"
                "The combined transaction may be another partially signed transaction or a \n"
                "fully signed transaction.",
                {
                    {"txs", RPCArg::Type::ARR, RPCArg::Optional::NO, "The hex strings of partially signed transactions",
                        {
                            {"hexstring", RPCArg::Type::STR_HEX, RPCArg::Optional::OMITTED, "A hex-encoded raw transaction"},
                        },
                        },
                },
                RPCResult{
                    RPCResult::Type::STR, "", "The hex-encoded raw transaction with signature(s)"
                },
                RPCExamples{
                    HelpExampleCli("combinerawtransaction", R"('["myhex1", "myhex2", "myhex3"]')")
                },
        [&](const RPCHelpMan& self, const JSONRPCRequest& request) -> UniValue
{

    UniValue txs = request.params[0].get_array();
    std::vector<CMutableTransaction> txVariants(txs.size());

    for (unsigned int idx = 0; idx < txs.size(); idx++) {
        if (!DecodeHexTx(txVariants[idx], txs[idx].get_str())) {
            throw JSONRPCError(RPC_DESERIALIZATION_ERROR, strprintf("TX decode failed for tx %d. Make sure the tx has at least one input.", idx));
        }
    }

    if (txVariants.empty()) {
        throw JSONRPCError(RPC_DESERIALIZATION_ERROR, "Missing transactions");
    }

    // mergedTx will end up with all the signatures; it
    // starts as a clone of the rawtx:
    CMutableTransaction mergedTx(txVariants[0]);

    // Fetch previous transactions (inputs):
    CCoinsView viewDummy;
    CCoinsViewCache view(&viewDummy);
    {
        NodeContext& node = EnsureAnyNodeContext(request.context);
        const CTxMemPool& mempool = EnsureMemPool(node);
        ChainstateManager& chainman = EnsureChainman(node);
        LOCK2(cs_main, mempool.cs);
        CCoinsViewCache &viewChain = chainman.ActiveChainstate().CoinsTip();
        CCoinsViewMemPool viewMempool(&viewChain, mempool);
        view.SetBackend(viewMempool); // temporarily switch cache backend to db+mempool view

        for (const CTxIn& txin : mergedTx.vin) {
            view.AccessCoin(txin.prevout); // Load entries from viewChain into view; can fail.
        }

        view.SetBackend(viewDummy); // switch back to avoid locking mempool for too long
    }

    // Use CTransaction for the constant parts of the
    // transaction to avoid rehashing.
    const CTransaction txConst(mergedTx);
    // Sign what we can:
    for (unsigned int i = 0; i < mergedTx.vin.size(); i++) {
        CTxIn& txin = mergedTx.vin[i];
        const Coin& coin = view.AccessCoin(txin.prevout);
        if (coin.IsSpent()) {
            throw JSONRPCError(RPC_VERIFY_ERROR, "Input not found or already spent");
        }
        SignatureData sigdata;

        // ... and merge in other signatures:
        for (const CMutableTransaction& txv : txVariants) {
            if (txv.vin.size() > i) {
                sigdata.MergeSignatureData(DataFromTransaction(txv, i, coin.out));
            }
        }
        ProduceSignature(DUMMY_SIGNING_PROVIDER, MutableTransactionSignatureCreator(mergedTx, i, coin.out.nValue, 1), coin.out.scriptPubKey, sigdata);

        UpdateInput(txin, sigdata);
    }

    return EncodeHexTx(CTransaction(mergedTx));
},
    };
}

static RPCHelpMan signrawtransactionwithkey()
{
    return RPCHelpMan{"signrawtransactionwithkey",
                "\nSign inputs for raw transaction (serialized, hex-encoded).\n"
                "The second argument is an array of base58-encoded private\n"
                "keys that will be the only keys used to sign the transaction.\n"
                "The third optional argument (may be null) is an array of previous transaction outputs that\n"
                "this transaction depends on but may not yet be in the block chain.\n",
                {
                    {"hexstring", RPCArg::Type::STR, RPCArg::Optional::NO, "The transaction hex string"},
                    {"privkeys", RPCArg::Type::ARR, RPCArg::Optional::NO, "The base58-encoded private keys for signing",
                        {
                            {"privatekey", RPCArg::Type::STR_HEX, RPCArg::Optional::OMITTED, "private key in base58-encoding"},
                        },
                        },
                    {"prevtxs", RPCArg::Type::ARR, RPCArg::Optional::OMITTED, "The previous dependent transaction outputs",
                        {
                            {"", RPCArg::Type::OBJ, RPCArg::Optional::OMITTED, "",
                                {
                                    {"txid", RPCArg::Type::STR_HEX, RPCArg::Optional::NO, "The transaction id"},
                                    {"vout", RPCArg::Type::NUM, RPCArg::Optional::NO, "The output number"},
                                    {"scriptPubKey", RPCArg::Type::STR_HEX, RPCArg::Optional::NO, "script key"},
                                    {"redeemScript", RPCArg::Type::STR_HEX, RPCArg::Optional::OMITTED, "(required for P2SH) redeem script"},
                                    {"witnessScript", RPCArg::Type::STR_HEX, RPCArg::Optional::OMITTED, "(required for P2WSH or P2SH-P2WSH) witness script"},
                                    {"amount", RPCArg::Type::AMOUNT, RPCArg::Optional::OMITTED, "(required for Segwit inputs) the amount spent"},
                                },
                                },
                        },
                        },
                    {"sighashtype", RPCArg::Type::STR, RPCArg::Default{"DEFAULT for Taproot, ALL otherwise"}, "The signature hash type. Must be one of:\n"
            "       \"DEFAULT\"\n"
            "       \"ALL\"\n"
            "       \"NONE\"\n"
            "       \"SINGLE\"\n"
            "       \"ALL|ANYONECANPAY\"\n"
            "       \"NONE|ANYONECANPAY\"\n"
            "       \"SINGLE|ANYONECANPAY\"\n"
                    },
                },
                RPCResult{
                    RPCResult::Type::OBJ, "", "",
                    {
                        {RPCResult::Type::STR_HEX, "hex", "The hex-encoded raw transaction with signature(s)"},
                        {RPCResult::Type::BOOL, "complete", "If the transaction has a complete set of signatures"},
                        {RPCResult::Type::ARR, "errors", /*optional=*/true, "Script verification errors (if there are any)",
                        {
                            {RPCResult::Type::OBJ, "", "",
                            {
                                {RPCResult::Type::STR_HEX, "txid", "The hash of the referenced, previous transaction"},
                                {RPCResult::Type::NUM, "vout", "The index of the output to spent and used as input"},
                                {RPCResult::Type::ARR, "witness", "",
                                {
                                    {RPCResult::Type::STR_HEX, "witness", ""},
                                }},
                                {RPCResult::Type::STR_HEX, "scriptSig", "The hex-encoded signature script"},
                                {RPCResult::Type::NUM, "sequence", "Script sequence number"},
                                {RPCResult::Type::STR, "error", "Verification or signing error related to the input"},
                            }},
                        }},
                    }
                },
                RPCExamples{
                    HelpExampleCli("signrawtransactionwithkey", "\"myhex\" \"[\\\"key1\\\",\\\"key2\\\"]\"")
            + HelpExampleRpc("signrawtransactionwithkey", "\"myhex\", \"[\\\"key1\\\",\\\"key2\\\"]\"")
                },
        [&](const RPCHelpMan& self, const JSONRPCRequest& request) -> UniValue
{
    CMutableTransaction mtx;
    if (!DecodeHexTx(mtx, request.params[0].get_str())) {
        throw JSONRPCError(RPC_DESERIALIZATION_ERROR, "TX decode failed. Make sure the tx has at least one input.");
    }

    FillableSigningProvider keystore;
    const UniValue& keys = request.params[1].get_array();
    for (unsigned int idx = 0; idx < keys.size(); ++idx) {
        UniValue k = keys[idx];
        CKey key = DecodeSecret(k.get_str());
        if (!key.IsValid()) {
            throw JSONRPCError(RPC_INVALID_ADDRESS_OR_KEY, "Invalid private key");
        }
        keystore.AddKey(key);
    }

    // Fetch previous transactions (inputs):
    std::map<COutPoint, Coin> coins;
    for (const CTxIn& txin : mtx.vin) {
        coins[txin.prevout]; // Create empty map entry keyed by prevout.
    }
    NodeContext& node = EnsureAnyNodeContext(request.context);
    FindCoins(node, coins);

    // Parse the prevtxs array
    ParsePrevouts(request.params[2], &keystore, coins);

    UniValue result(UniValue::VOBJ);
    SignTransaction(mtx, &keystore, coins, request.params[3], result);
    return result;
},
    };
}

const RPCResult decodepsbt_inputs{
    RPCResult::Type::ARR, "inputs", "",
    {
        {RPCResult::Type::OBJ, "", "",
        {
            {RPCResult::Type::OBJ, "non_witness_utxo", /*optional=*/true, "Decoded network transaction for non-witness UTXOs",
            {
                {RPCResult::Type::ELISION, "",""},
            }},
            {RPCResult::Type::OBJ, "witness_utxo", /*optional=*/true, "Transaction output for witness UTXOs",
            {
                {RPCResult::Type::NUM, "amount", "The value in " + CURRENCY_UNIT},
                {RPCResult::Type::OBJ, "scriptPubKey", "",
                {
                    {RPCResult::Type::STR, "asm", "Disassembly of the public key script"},
                    {RPCResult::Type::STR, "desc", "Inferred descriptor for the output"},
                    {RPCResult::Type::STR_HEX, "hex", "The raw public key script bytes, hex-encoded"},
                    {RPCResult::Type::STR, "type", "The type, eg 'pubkeyhash'"},
                    {RPCResult::Type::STR, "address", /*optional=*/true, "The Bitcoin address (only if a well-defined address exists)"},
                }},
            }},
            {RPCResult::Type::OBJ_DYN, "partial_signatures", /*optional=*/true, "",
            {
                {RPCResult::Type::STR, "pubkey", "The public key and signature that corresponds to it."},
            }},
            {RPCResult::Type::STR, "sighash", /*optional=*/true, "The sighash type to be used"},
            {RPCResult::Type::OBJ, "redeem_script", /*optional=*/true, "",
            {
                {RPCResult::Type::STR, "asm", "Disassembly of the redeem script"},
                {RPCResult::Type::STR_HEX, "hex", "The raw redeem script bytes, hex-encoded"},
                {RPCResult::Type::STR, "type", "The type, eg 'pubkeyhash'"},
            }},
            {RPCResult::Type::OBJ, "witness_script", /*optional=*/true, "",
            {
                {RPCResult::Type::STR, "asm", "Disassembly of the witness script"},
                {RPCResult::Type::STR_HEX, "hex", "The raw witness script bytes, hex-encoded"},
                {RPCResult::Type::STR, "type", "The type, eg 'pubkeyhash'"},
            }},
            {RPCResult::Type::ARR, "bip32_derivs", /*optional=*/true, "",
            {
                {RPCResult::Type::OBJ, "", "",
                {
                    {RPCResult::Type::STR, "pubkey", "The public key with the derivation path as the value."},
                    {RPCResult::Type::STR, "master_fingerprint", "The fingerprint of the master key"},
                    {RPCResult::Type::STR, "path", "The path"},
                }},
            }},
            {RPCResult::Type::OBJ, "final_scriptSig", /*optional=*/true, "",
            {
                {RPCResult::Type::STR, "asm", "Disassembly of the final signature script"},
                {RPCResult::Type::STR_HEX, "hex", "The raw final signature script bytes, hex-encoded"},
            }},
            {RPCResult::Type::ARR, "final_scriptwitness", /*optional=*/true, "",
            {
                {RPCResult::Type::STR_HEX, "", "hex-encoded witness data (if any)"},
            }},
            {RPCResult::Type::OBJ_DYN, "ripemd160_preimages", /*optional=*/ true, "",
            {
                {RPCResult::Type::STR, "hash", "The hash and preimage that corresponds to it."},
            }},
            {RPCResult::Type::OBJ_DYN, "sha256_preimages", /*optional=*/ true, "",
            {
                {RPCResult::Type::STR, "hash", "The hash and preimage that corresponds to it."},
            }},
            {RPCResult::Type::OBJ_DYN, "hash160_preimages", /*optional=*/ true, "",
            {
                {RPCResult::Type::STR, "hash", "The hash and preimage that corresponds to it."},
            }},
            {RPCResult::Type::OBJ_DYN, "hash256_preimages", /*optional=*/ true, "",
            {
                {RPCResult::Type::STR, "hash", "The hash and preimage that corresponds to it."},
            }},
            {RPCResult::Type::STR_HEX, "taproot_key_path_sig", /*optional=*/ true, "hex-encoded signature for the Taproot key path spend"},
            {RPCResult::Type::ARR, "taproot_script_path_sigs", /*optional=*/ true, "",
            {
                {RPCResult::Type::OBJ, "signature", /*optional=*/ true, "The signature for the pubkey and leaf hash combination",
                {
                    {RPCResult::Type::STR, "pubkey", "The x-only pubkey for this signature"},
                    {RPCResult::Type::STR, "leaf_hash", "The leaf hash for this signature"},
                    {RPCResult::Type::STR, "sig", "The signature itself"},
                }},
            }},
            {RPCResult::Type::ARR, "taproot_scripts", /*optional=*/ true, "",
            {
                {RPCResult::Type::OBJ, "", "",
                {
                    {RPCResult::Type::STR_HEX, "script", "A leaf script"},
                    {RPCResult::Type::NUM, "leaf_ver", "The version number for the leaf script"},
                    {RPCResult::Type::ARR, "control_blocks", "The control blocks for this script",
                    {
                        {RPCResult::Type::STR_HEX, "control_block", "A hex-encoded control block for this script"},
                    }},
                }},
            }},
            {RPCResult::Type::ARR, "taproot_bip32_derivs", /*optional=*/ true, "",
            {
                {RPCResult::Type::OBJ, "", "",
                {
                    {RPCResult::Type::STR, "pubkey", "The x-only public key this path corresponds to"},
                    {RPCResult::Type::STR, "master_fingerprint", "The fingerprint of the master key"},
                    {RPCResult::Type::STR, "path", "The path"},
                    {RPCResult::Type::ARR, "leaf_hashes", "The hashes of the leaves this pubkey appears in",
                    {
                        {RPCResult::Type::STR_HEX, "hash", "The hash of a leaf this pubkey appears in"},
                    }},
                }},
            }},
            {RPCResult::Type::STR_HEX, "taproot_internal_key", /*optional=*/ true, "The hex-encoded Taproot x-only internal key"},
            {RPCResult::Type::STR_HEX, "taproot_merkle_root", /*optional=*/ true, "The hex-encoded Taproot merkle root"},
            {RPCResult::Type::OBJ_DYN, "unknown", /*optional=*/ true, "The unknown input fields",
            {
                {RPCResult::Type::STR_HEX, "key", "(key-value pair) An unknown key-value pair"},
            }},
            {RPCResult::Type::ARR, "proprietary", /*optional=*/true, "The input proprietary map",
            {
                {RPCResult::Type::OBJ, "", "",
                {
                    {RPCResult::Type::STR_HEX, "identifier", "The hex string for the proprietary identifier"},
                    {RPCResult::Type::NUM, "subtype", "The number for the subtype"},
                    {RPCResult::Type::STR_HEX, "key", "The hex for the key"},
                    {RPCResult::Type::STR_HEX, "value", "The hex for the value"},
                }},
            }},
        }},
    }
};

const RPCResult decodepsbt_outputs{
    RPCResult::Type::ARR, "outputs", "",
    {
        {RPCResult::Type::OBJ, "", "",
        {
            {RPCResult::Type::OBJ, "redeem_script", /*optional=*/true, "",
            {
                {RPCResult::Type::STR, "asm", "Disassembly of the redeem script"},
                {RPCResult::Type::STR_HEX, "hex", "The raw redeem script bytes, hex-encoded"},
                {RPCResult::Type::STR, "type", "The type, eg 'pubkeyhash'"},
            }},
            {RPCResult::Type::OBJ, "witness_script", /*optional=*/true, "",
            {
                {RPCResult::Type::STR, "asm", "Disassembly of the witness script"},
                {RPCResult::Type::STR_HEX, "hex", "The raw witness script bytes, hex-encoded"},
                {RPCResult::Type::STR, "type", "The type, eg 'pubkeyhash'"},
            }},
            {RPCResult::Type::ARR, "bip32_derivs", /*optional=*/true, "",
            {
                {RPCResult::Type::OBJ, "", "",
                {
                    {RPCResult::Type::STR, "pubkey", "The public key this path corresponds to"},
                    {RPCResult::Type::STR, "master_fingerprint", "The fingerprint of the master key"},
                    {RPCResult::Type::STR, "path", "The path"},
                }},
            }},
            {RPCResult::Type::STR_HEX, "taproot_internal_key", /*optional=*/ true, "The hex-encoded Taproot x-only internal key"},
            {RPCResult::Type::ARR, "taproot_tree", /*optional=*/ true, "The tuples that make up the Taproot tree, in depth first search order",
            {
                {RPCResult::Type::OBJ, "tuple", /*optional=*/ true, "A single leaf script in the taproot tree",
                {
                    {RPCResult::Type::NUM, "depth", "The depth of this element in the tree"},
                    {RPCResult::Type::NUM, "leaf_ver", "The version of this leaf"},
                    {RPCResult::Type::STR, "script", "The hex-encoded script itself"},
                }},
            }},
            {RPCResult::Type::ARR, "taproot_bip32_derivs", /*optional=*/ true, "",
            {
                {RPCResult::Type::OBJ, "", "",
                {
                    {RPCResult::Type::STR, "pubkey", "The x-only public key this path corresponds to"},
                    {RPCResult::Type::STR, "master_fingerprint", "The fingerprint of the master key"},
                    {RPCResult::Type::STR, "path", "The path"},
                    {RPCResult::Type::ARR, "leaf_hashes", "The hashes of the leaves this pubkey appears in",
                    {
                        {RPCResult::Type::STR_HEX, "hash", "The hash of a leaf this pubkey appears in"},
                    }},
                }},
            }},
            {RPCResult::Type::OBJ_DYN, "unknown", /*optional=*/true, "The unknown output fields",
            {
                {RPCResult::Type::STR_HEX, "key", "(key-value pair) An unknown key-value pair"},
            }},
            {RPCResult::Type::ARR, "proprietary", /*optional=*/true, "The output proprietary map",
            {
                {RPCResult::Type::OBJ, "", "",
                {
                    {RPCResult::Type::STR_HEX, "identifier", "The hex string for the proprietary identifier"},
                    {RPCResult::Type::NUM, "subtype", "The number for the subtype"},
                    {RPCResult::Type::STR_HEX, "key", "The hex for the key"},
                    {RPCResult::Type::STR_HEX, "value", "The hex for the value"},
                }},
            }},
        }},
    }
};

static RPCHelpMan decodepsbt()
{
    return RPCHelpMan{
        "decodepsbt",
        "Return a JSON object representing the serialized, base64-encoded partially signed Blackcoin transaction.",
                {
                    {"psbt", RPCArg::Type::STR, RPCArg::Optional::NO, "The PSBT base64 string"},
                },
                RPCResult{
                    RPCResult::Type::OBJ, "", "",
                    {
                        {RPCResult::Type::OBJ, "tx", "The decoded network-serialized unsigned transaction.",
                        {
                            {RPCResult::Type::ELISION, "", "The layout is the same as the output of decoderawtransaction."},
                        }},
                        {RPCResult::Type::ARR, "global_xpubs", "",
                        {
                            {RPCResult::Type::OBJ, "", "",
                            {
                                {RPCResult::Type::STR, "xpub", "The extended public key this path corresponds to"},
                                {RPCResult::Type::STR_HEX, "master_fingerprint", "The fingerprint of the master key"},
                                {RPCResult::Type::STR, "path", "The path"},
                            }},
                        }},
                        {RPCResult::Type::NUM, "psbt_version", "The PSBT version number. Not to be confused with the unsigned transaction version"},
                        {RPCResult::Type::ARR, "proprietary", "The global proprietary map",
                        {
                            {RPCResult::Type::OBJ, "", "",
                            {
                                {RPCResult::Type::STR_HEX, "identifier", "The hex string for the proprietary identifier"},
                                {RPCResult::Type::NUM, "subtype", "The number for the subtype"},
                                {RPCResult::Type::STR_HEX, "key", "The hex for the key"},
                                {RPCResult::Type::STR_HEX, "value", "The hex for the value"},
                            }},
                        }},
                        {RPCResult::Type::OBJ_DYN, "unknown", "The unknown global fields",
                        {
                             {RPCResult::Type::STR_HEX, "key", "(key-value pair) An unknown key-value pair"},
                        }},
                        decodepsbt_inputs,
                        decodepsbt_outputs,
                        {RPCResult::Type::STR_AMOUNT, "fee", /*optional=*/true, "The transaction fee paid if all UTXOs slots in the PSBT have been filled."},
                    }
                },
                RPCExamples{
                    HelpExampleCli("decodepsbt", "\"psbt\"")
                },
        [&](const RPCHelpMan& self, const JSONRPCRequest& request) -> UniValue
{
    // Unserialize the transactions
    PartiallySignedTransaction psbtx;
    std::string error;
    if (!DecodeBase64PSBT(psbtx, request.params[0].get_str(), error)) {
        throw JSONRPCError(RPC_DESERIALIZATION_ERROR, strprintf("TX decode failed %s", error));
    }

    UniValue result(UniValue::VOBJ);

    // Add the decoded tx
    UniValue tx_univ(UniValue::VOBJ);
    TxToUniv(CTransaction(*psbtx.tx), /*block_hash=*/uint256(), /*entry=*/tx_univ, /*include_hex=*/false);
    result.pushKV("tx", tx_univ);

    // Add the global xpubs
    UniValue global_xpubs(UniValue::VARR);
    for (std::pair<KeyOriginInfo, std::set<CExtPubKey>> xpub_pair : psbtx.m_xpubs) {
        for (auto& xpub : xpub_pair.second) {
            std::vector<unsigned char> ser_xpub;
            ser_xpub.assign(BIP32_EXTKEY_WITH_VERSION_SIZE, 0);
            xpub.EncodeWithVersion(ser_xpub.data());

            UniValue keypath(UniValue::VOBJ);
            keypath.pushKV("xpub", EncodeBase58Check(ser_xpub));
            keypath.pushKV("master_fingerprint", HexStr(Span<unsigned char>(xpub_pair.first.fingerprint, xpub_pair.first.fingerprint + 4)));
            keypath.pushKV("path", WriteHDKeypath(xpub_pair.first.path));
            global_xpubs.push_back(keypath);
        }
    }
    result.pushKV("global_xpubs", global_xpubs);

    // PSBT version
    result.pushKV("psbt_version", static_cast<uint64_t>(psbtx.GetVersion()));

    // Proprietary
    UniValue proprietary(UniValue::VARR);
    for (const auto& entry : psbtx.m_proprietary) {
        UniValue this_prop(UniValue::VOBJ);
        this_prop.pushKV("identifier", HexStr(entry.identifier));
        this_prop.pushKV("subtype", entry.subtype);
        this_prop.pushKV("key", HexStr(entry.key));
        this_prop.pushKV("value", HexStr(entry.value));
        proprietary.push_back(this_prop);
    }
    result.pushKV("proprietary", proprietary);

    // Unknown data
    UniValue unknowns(UniValue::VOBJ);
    for (auto entry : psbtx.unknown) {
        unknowns.pushKV(HexStr(entry.first), HexStr(entry.second));
    }
    result.pushKV("unknown", unknowns);

    // inputs
    CAmount total_in = 0;
    bool have_all_utxos = true;
    UniValue inputs(UniValue::VARR);
    for (unsigned int i = 0; i < psbtx.inputs.size(); ++i) {
        const PSBTInput& input = psbtx.inputs[i];
        UniValue in(UniValue::VOBJ);
        // UTXOs
        bool have_a_utxo = false;
        CTxOut txout;
        if (!input.witness_utxo.IsNull()) {
            txout = input.witness_utxo;

            UniValue o(UniValue::VOBJ);
            ScriptToUniv(txout.scriptPubKey, /*out=*/o, /*include_hex=*/true, /*include_address=*/true);

            UniValue out(UniValue::VOBJ);
            out.pushKV("amount", ValueFromAmount(txout.nValue));
            out.pushKV("scriptPubKey", o);

            in.pushKV("witness_utxo", out);

            have_a_utxo = true;
        }
        if (input.non_witness_utxo) {
            txout = input.non_witness_utxo->vout[psbtx.tx->vin[i].prevout.n];

            UniValue non_wit(UniValue::VOBJ);
            TxToUniv(*input.non_witness_utxo, /*block_hash=*/uint256(), /*entry=*/non_wit, /*include_hex=*/false);
            in.pushKV("non_witness_utxo", non_wit);

            have_a_utxo = true;
        }
        if (have_a_utxo) {
            if (MoneyRange(txout.nValue) && MoneyRange(total_in + txout.nValue)) {
                total_in += txout.nValue;
            } else {
                // Hack to just not show fee later
                have_all_utxos = false;
            }
        } else {
            have_all_utxos = false;
        }

        // Partial sigs
        if (!input.partial_sigs.empty()) {
            UniValue partial_sigs(UniValue::VOBJ);
            for (const auto& sig : input.partial_sigs) {
                partial_sigs.pushKV(HexStr(sig.second.first), HexStr(sig.second.second));
            }
            in.pushKV("partial_signatures", partial_sigs);
        }

        // Sighash
        if (input.sighash_type != std::nullopt) {
            in.pushKV("sighash", SighashToStr((unsigned char)*input.sighash_type));
        }

        // Redeem script and witness script
        if (!input.redeem_script.empty()) {
            UniValue r(UniValue::VOBJ);
            ScriptToUniv(input.redeem_script, /*out=*/r);
            in.pushKV("redeem_script", r);
        }
        if (!input.witness_script.empty()) {
            UniValue r(UniValue::VOBJ);
            ScriptToUniv(input.witness_script, /*out=*/r);
            in.pushKV("witness_script", r);
        }

        // keypaths
        if (!input.hd_keypaths.empty()) {
            UniValue keypaths(UniValue::VARR);
            for (auto entry : input.hd_keypaths) {
                UniValue keypath(UniValue::VOBJ);
                keypath.pushKV("pubkey", HexStr(entry.first));

                keypath.pushKV("master_fingerprint", strprintf("%08x", ReadBE32(entry.second.fingerprint)));
                keypath.pushKV("path", WriteHDKeypath(entry.second.path));
                keypaths.push_back(keypath);
            }
            in.pushKV("bip32_derivs", keypaths);
        }

        // Final scriptSig and scriptwitness
        if (!input.final_script_sig.empty()) {
            UniValue scriptsig(UniValue::VOBJ);
            scriptsig.pushKV("asm", ScriptToAsmStr(input.final_script_sig, true));
            scriptsig.pushKV("hex", HexStr(input.final_script_sig));
            in.pushKV("final_scriptSig", scriptsig);
        }
        if (!input.final_script_witness.IsNull()) {
            UniValue txinwitness(UniValue::VARR);
            for (const auto& item : input.final_script_witness.stack) {
                txinwitness.push_back(HexStr(item));
            }
            in.pushKV("final_scriptwitness", txinwitness);
        }

        // Ripemd160 hash preimages
        if (!input.ripemd160_preimages.empty()) {
            UniValue ripemd160_preimages(UniValue::VOBJ);
            for (const auto& [hash, preimage] : input.ripemd160_preimages) {
                ripemd160_preimages.pushKV(HexStr(hash), HexStr(preimage));
            }
            in.pushKV("ripemd160_preimages", ripemd160_preimages);
        }

        // Sha256 hash preimages
        if (!input.sha256_preimages.empty()) {
            UniValue sha256_preimages(UniValue::VOBJ);
            for (const auto& [hash, preimage] : input.sha256_preimages) {
                sha256_preimages.pushKV(HexStr(hash), HexStr(preimage));
            }
            in.pushKV("sha256_preimages", sha256_preimages);
        }

        // Hash160 hash preimages
        if (!input.hash160_preimages.empty()) {
            UniValue hash160_preimages(UniValue::VOBJ);
            for (const auto& [hash, preimage] : input.hash160_preimages) {
                hash160_preimages.pushKV(HexStr(hash), HexStr(preimage));
            }
            in.pushKV("hash160_preimages", hash160_preimages);
        }

        // Hash256 hash preimages
        if (!input.hash256_preimages.empty()) {
            UniValue hash256_preimages(UniValue::VOBJ);
            for (const auto& [hash, preimage] : input.hash256_preimages) {
                hash256_preimages.pushKV(HexStr(hash), HexStr(preimage));
            }
            in.pushKV("hash256_preimages", hash256_preimages);
        }

        // Taproot key path signature
        if (!input.m_tap_key_sig.empty()) {
            in.pushKV("taproot_key_path_sig", HexStr(input.m_tap_key_sig));
        }

        // Taproot script path signatures
        if (!input.m_tap_script_sigs.empty()) {
            UniValue script_sigs(UniValue::VARR);
            for (const auto& [pubkey_leaf, sig] : input.m_tap_script_sigs) {
                const auto& [xonly, leaf_hash] = pubkey_leaf;
                UniValue sigobj(UniValue::VOBJ);
                sigobj.pushKV("pubkey", HexStr(xonly));
                sigobj.pushKV("leaf_hash", HexStr(leaf_hash));
                sigobj.pushKV("sig", HexStr(sig));
                script_sigs.push_back(sigobj);
            }
            in.pushKV("taproot_script_path_sigs", script_sigs);
        }

        // Taproot leaf scripts
        if (!input.m_tap_scripts.empty()) {
            UniValue tap_scripts(UniValue::VARR);
            for (const auto& [leaf, control_blocks] : input.m_tap_scripts) {
                const auto& [script, leaf_ver] = leaf;
                UniValue script_info(UniValue::VOBJ);
                script_info.pushKV("script", HexStr(script));
                script_info.pushKV("leaf_ver", leaf_ver);
                UniValue control_blocks_univ(UniValue::VARR);
                for (const auto& control_block : control_blocks) {
                    control_blocks_univ.push_back(HexStr(control_block));
                }
                script_info.pushKV("control_blocks", control_blocks_univ);
                tap_scripts.push_back(script_info);
            }
            in.pushKV("taproot_scripts", tap_scripts);
        }

        // Taproot bip32 keypaths
        if (!input.m_tap_bip32_paths.empty()) {
            UniValue keypaths(UniValue::VARR);
            for (const auto& [xonly, leaf_origin] : input.m_tap_bip32_paths) {
                const auto& [leaf_hashes, origin] = leaf_origin;
                UniValue path_obj(UniValue::VOBJ);
                path_obj.pushKV("pubkey", HexStr(xonly));
                path_obj.pushKV("master_fingerprint", strprintf("%08x", ReadBE32(origin.fingerprint)));
                path_obj.pushKV("path", WriteHDKeypath(origin.path));
                UniValue leaf_hashes_arr(UniValue::VARR);
                for (const auto& leaf_hash : leaf_hashes) {
                    leaf_hashes_arr.push_back(HexStr(leaf_hash));
                }
                path_obj.pushKV("leaf_hashes", leaf_hashes_arr);
                keypaths.push_back(path_obj);
            }
            in.pushKV("taproot_bip32_derivs", keypaths);
        }

        // Taproot internal key
        if (!input.m_tap_internal_key.IsNull()) {
            in.pushKV("taproot_internal_key", HexStr(input.m_tap_internal_key));
        }

        // Write taproot merkle root
        if (!input.m_tap_merkle_root.IsNull()) {
            in.pushKV("taproot_merkle_root", HexStr(input.m_tap_merkle_root));
        }

        // Proprietary
        if (!input.m_proprietary.empty()) {
            UniValue proprietary(UniValue::VARR);
            for (const auto& entry : input.m_proprietary) {
                UniValue this_prop(UniValue::VOBJ);
                this_prop.pushKV("identifier", HexStr(entry.identifier));
                this_prop.pushKV("subtype", entry.subtype);
                this_prop.pushKV("key", HexStr(entry.key));
                this_prop.pushKV("value", HexStr(entry.value));
                proprietary.push_back(this_prop);
            }
            in.pushKV("proprietary", proprietary);
        }

        // Unknown data
        if (input.unknown.size() > 0) {
            UniValue unknowns(UniValue::VOBJ);
            for (auto entry : input.unknown) {
                unknowns.pushKV(HexStr(entry.first), HexStr(entry.second));
            }
            in.pushKV("unknown", unknowns);
        }

        inputs.push_back(in);
    }
    result.pushKV("inputs", inputs);

    // outputs
    CAmount output_value = 0;
    UniValue outputs(UniValue::VARR);
    for (unsigned int i = 0; i < psbtx.outputs.size(); ++i) {
        const PSBTOutput& output = psbtx.outputs[i];
        UniValue out(UniValue::VOBJ);
        // Redeem script and witness script
        if (!output.redeem_script.empty()) {
            UniValue r(UniValue::VOBJ);
            ScriptToUniv(output.redeem_script, /*out=*/r);
            out.pushKV("redeem_script", r);
        }
        if (!output.witness_script.empty()) {
            UniValue r(UniValue::VOBJ);
            ScriptToUniv(output.witness_script, /*out=*/r);
            out.pushKV("witness_script", r);
        }

        // keypaths
        if (!output.hd_keypaths.empty()) {
            UniValue keypaths(UniValue::VARR);
            for (auto entry : output.hd_keypaths) {
                UniValue keypath(UniValue::VOBJ);
                keypath.pushKV("pubkey", HexStr(entry.first));
                keypath.pushKV("master_fingerprint", strprintf("%08x", ReadBE32(entry.second.fingerprint)));
                keypath.pushKV("path", WriteHDKeypath(entry.second.path));
                keypaths.push_back(keypath);
            }
            out.pushKV("bip32_derivs", keypaths);
        }

        // Taproot internal key
        if (!output.m_tap_internal_key.IsNull()) {
            out.pushKV("taproot_internal_key", HexStr(output.m_tap_internal_key));
        }

        // Taproot tree
        if (!output.m_tap_tree.empty()) {
            UniValue tree(UniValue::VARR);
            for (const auto& [depth, leaf_ver, script] : output.m_tap_tree) {
                UniValue elem(UniValue::VOBJ);
                elem.pushKV("depth", (int)depth);
                elem.pushKV("leaf_ver", (int)leaf_ver);
                elem.pushKV("script", HexStr(script));
                tree.push_back(elem);
            }
            out.pushKV("taproot_tree", tree);
        }

        // Taproot bip32 keypaths
        if (!output.m_tap_bip32_paths.empty()) {
            UniValue keypaths(UniValue::VARR);
            for (const auto& [xonly, leaf_origin] : output.m_tap_bip32_paths) {
                const auto& [leaf_hashes, origin] = leaf_origin;
                UniValue path_obj(UniValue::VOBJ);
                path_obj.pushKV("pubkey", HexStr(xonly));
                path_obj.pushKV("master_fingerprint", strprintf("%08x", ReadBE32(origin.fingerprint)));
                path_obj.pushKV("path", WriteHDKeypath(origin.path));
                UniValue leaf_hashes_arr(UniValue::VARR);
                for (const auto& leaf_hash : leaf_hashes) {
                    leaf_hashes_arr.push_back(HexStr(leaf_hash));
                }
                path_obj.pushKV("leaf_hashes", leaf_hashes_arr);
                keypaths.push_back(path_obj);
            }
            out.pushKV("taproot_bip32_derivs", keypaths);
        }

        // Proprietary
        if (!output.m_proprietary.empty()) {
            UniValue proprietary(UniValue::VARR);
            for (const auto& entry : output.m_proprietary) {
                UniValue this_prop(UniValue::VOBJ);
                this_prop.pushKV("identifier", HexStr(entry.identifier));
                this_prop.pushKV("subtype", entry.subtype);
                this_prop.pushKV("key", HexStr(entry.key));
                this_prop.pushKV("value", HexStr(entry.value));
                proprietary.push_back(this_prop);
            }
            out.pushKV("proprietary", proprietary);
        }

        // Unknown data
        if (output.unknown.size() > 0) {
            UniValue unknowns(UniValue::VOBJ);
            for (auto entry : output.unknown) {
                unknowns.pushKV(HexStr(entry.first), HexStr(entry.second));
            }
            out.pushKV("unknown", unknowns);
        }

        outputs.push_back(out);

        // Fee calculation
        if (MoneyRange(psbtx.tx->vout[i].nValue) && MoneyRange(output_value + psbtx.tx->vout[i].nValue)) {
            output_value += psbtx.tx->vout[i].nValue;
        } else {
            // Hack to just not show fee later
            have_all_utxos = false;
        }
    }
    result.pushKV("outputs", outputs);
    if (have_all_utxos) {
        result.pushKV("fee", ValueFromAmount(total_in - output_value));
    }

    return result;
},
    };
}

static RPCHelpMan combinepsbt()
{
    return RPCHelpMan{"combinepsbt",
                "\nCombine multiple partially signed Blackcoin transactions into one transaction.\n"
                "Implements the Combiner role.\n",
                {
                    {"txs", RPCArg::Type::ARR, RPCArg::Optional::NO, "The base64 strings of partially signed transactions",
                        {
                            {"psbt", RPCArg::Type::STR, RPCArg::Optional::OMITTED, "A base64 string of a PSBT"},
                        },
                        },
                },
                RPCResult{
                    RPCResult::Type::STR, "", "The base64-encoded partially signed transaction"
                },
                RPCExamples{
                    HelpExampleCli("combinepsbt", R"('["mybase64_1", "mybase64_2", "mybase64_3"]')")
                },
        [&](const RPCHelpMan& self, const JSONRPCRequest& request) -> UniValue
{
    // Unserialize the transactions
    std::vector<PartiallySignedTransaction> psbtxs;
    UniValue txs = request.params[0].get_array();
    if (txs.empty()) {
        throw JSONRPCError(RPC_INVALID_PARAMETER, "Parameter 'txs' cannot be empty");
    }
    for (unsigned int i = 0; i < txs.size(); ++i) {
        PartiallySignedTransaction psbtx;
        std::string error;
        if (!DecodeBase64PSBT(psbtx, txs[i].get_str(), error)) {
            throw JSONRPCError(RPC_DESERIALIZATION_ERROR, strprintf("TX decode failed %s", error));
        }
        psbtxs.push_back(psbtx);
    }

    PartiallySignedTransaction merged_psbt;
    const TransactionError error = CombinePSBTs(merged_psbt, psbtxs);
    if (error != TransactionError::OK) {
        throw JSONRPCTransactionError(error);
    }

    CDataStream ssTx(SER_NETWORK, PROTOCOL_VERSION);
    ssTx << merged_psbt;
    return EncodeBase64(ssTx);
},
    };
}

static RPCHelpMan finalizepsbt()
{
    return RPCHelpMan{"finalizepsbt",
                "Finalize the inputs of a PSBT. If the transaction is fully signed, it will produce a\n"
                "network serialized transaction which can be broadcast with sendrawtransaction. Otherwise a PSBT will be\n"
                "created which has the final_scriptSig and final_scriptWitness fields filled for inputs that are complete.\n"
                "Implements the Finalizer and Extractor roles.\n",
                {
                    {"psbt", RPCArg::Type::STR, RPCArg::Optional::NO, "A base64 string of a PSBT"},
                    {"extract", RPCArg::Type::BOOL, RPCArg::Default{true}, "If true and the transaction is complete,\n"
            "                             extract and return the complete transaction in normal network serialization instead of the PSBT."},
                },
                RPCResult{
                    RPCResult::Type::OBJ, "", "",
                    {
                        {RPCResult::Type::STR, "psbt", /*optional=*/true, "The base64-encoded partially signed transaction if not extracted"},
                        {RPCResult::Type::STR_HEX, "hex", /*optional=*/true, "The hex-encoded network transaction if extracted"},
                        {RPCResult::Type::BOOL, "complete", "If the transaction has a complete set of signatures"},
                    }
                },
                RPCExamples{
                    HelpExampleCli("finalizepsbt", "\"psbt\"")
                },
        [&](const RPCHelpMan& self, const JSONRPCRequest& request) -> UniValue
{
    // Unserialize the transactions
    PartiallySignedTransaction psbtx;
    std::string error;
    if (!DecodeBase64PSBT(psbtx, request.params[0].get_str(), error)) {
        throw JSONRPCError(RPC_DESERIALIZATION_ERROR, strprintf("TX decode failed %s", error));
    }

    bool extract = request.params[1].isNull() || (!request.params[1].isNull() && request.params[1].get_bool());

    CMutableTransaction mtx;
    bool complete = FinalizeAndExtractPSBT(psbtx, mtx);

    UniValue result(UniValue::VOBJ);
    CDataStream ssTx(SER_NETWORK, PROTOCOL_VERSION);
    std::string result_str;

    if (complete && extract) {
        ssTx << mtx;
        result_str = HexStr(ssTx);
        result.pushKV("hex", result_str);
    } else {
        ssTx << psbtx;
        result_str = EncodeBase64(ssTx.str());
        result.pushKV("psbt", result_str);
    }
    result.pushKV("complete", complete);

    return result;
},
    };
}

static RPCHelpMan createpsbt()
{
    return RPCHelpMan{"createpsbt",
                "\nCreates a transaction in the Partially Signed Transaction format.\n"
                "Implements the Creator role.\n",
                CreateTxDoc(),
                RPCResult{
                    RPCResult::Type::STR, "", "The resulting raw transaction (base64-encoded string)"
                },
                RPCExamples{
                    HelpExampleCli("createpsbt", "\"[{\\\"txid\\\":\\\"myid\\\",\\\"vout\\\":0}]\" \"[{\\\"data\\\":\\\"00010203\\\"}]\"")
                },
        [&](const RPCHelpMan& self, const JSONRPCRequest& request) -> UniValue
{

    CMutableTransaction rawTx = ConstructTransaction(request.params[0], request.params[1], request.params[2]);

    // Make a blank psbt
    PartiallySignedTransaction psbtx;
    psbtx.tx = rawTx;
    for (unsigned int i = 0; i < rawTx.vin.size(); ++i) {
        psbtx.inputs.emplace_back();
    }
    for (unsigned int i = 0; i < rawTx.vout.size(); ++i) {
        psbtx.outputs.emplace_back();
    }

    // Serialize the PSBT
    CDataStream ssTx(SER_NETWORK, PROTOCOL_VERSION);
    ssTx << psbtx;

    return EncodeBase64(ssTx);
},
    };
}

static RPCHelpMan converttopsbt()
{
    return RPCHelpMan{"converttopsbt",
                "\nConverts a network serialized transaction to a PSBT. This should be used only with createrawtransaction and fundrawtransaction\n"
                "createpsbt and walletcreatefundedpsbt should be used for new applications.\n",
                {
                    {"hexstring", RPCArg::Type::STR_HEX, RPCArg::Optional::NO, "The hex string of a raw transaction"},
                    {"permitsigdata", RPCArg::Type::BOOL, RPCArg::Default{false}, "If true, any signatures in the input will be discarded and conversion\n"
                            "                              will continue. If false, RPC will fail if any signatures are present."},
                    {"iswitness", RPCArg::Type::BOOL, RPCArg::DefaultHint{"depends on heuristic tests"}, "Whether the transaction hex is a serialized witness transaction.\n"
                        "If iswitness is not present, heuristic tests will be used in decoding.\n"
                        "If true, only witness deserialization will be tried.\n"
                        "If false, only non-witness deserialization will be tried.\n"
                        "This boolean should reflect whether the transaction has inputs\n"
                        "(e.g. fully valid, or on-chain transactions), if known by the caller."
                    },
                },
                RPCResult{
                    RPCResult::Type::STR, "", "The resulting raw transaction (base64-encoded string)"
                },
                RPCExamples{
                            "\nCreate a transaction\n"
                            + HelpExampleCli("createrawtransaction", "\"[{\\\"txid\\\":\\\"myid\\\",\\\"vout\\\":0}]\" \"[{\\\"data\\\":\\\"00010203\\\"}]\"") +
                            "\nConvert the transaction to a PSBT\n"
                            + HelpExampleCli("converttopsbt", "\"rawtransaction\"")
                },
        [&](const RPCHelpMan& self, const JSONRPCRequest& request) -> UniValue
{
    // parse hex string from parameter
    CMutableTransaction tx;
    bool permitsigdata = request.params[1].isNull() ? false : request.params[1].get_bool();
    bool witness_specified = !request.params[2].isNull();
    bool iswitness = witness_specified ? request.params[2].get_bool() : false;
    const bool try_witness = witness_specified ? iswitness : true;
    const bool try_no_witness = witness_specified ? !iswitness : true;
    if (!DecodeHexTx(tx, request.params[0].get_str(), try_no_witness, try_witness)) {
        throw JSONRPCError(RPC_DESERIALIZATION_ERROR, "TX decode failed");
    }

    // Remove all scriptSigs and scriptWitnesses from inputs
    for (CTxIn& input : tx.vin) {
        if ((!input.scriptSig.empty() || !input.scriptWitness.IsNull()) && !permitsigdata) {
            throw JSONRPCError(RPC_DESERIALIZATION_ERROR, "Inputs must not have scriptSigs and scriptWitnesses");
        }
        input.scriptSig.clear();
        input.scriptWitness.SetNull();
    }

    // Make a blank psbt
    PartiallySignedTransaction psbtx;
    psbtx.tx = tx;
    for (unsigned int i = 0; i < tx.vin.size(); ++i) {
        psbtx.inputs.emplace_back();
    }
    for (unsigned int i = 0; i < tx.vout.size(); ++i) {
        psbtx.outputs.emplace_back();
    }

    // Serialize the PSBT
    CDataStream ssTx(SER_NETWORK, PROTOCOL_VERSION);
    ssTx << psbtx;

    return EncodeBase64(ssTx);
},
    };
}

static RPCHelpMan utxoupdatepsbt()
{
    return RPCHelpMan{"utxoupdatepsbt",
            "\nUpdates all segwit inputs and outputs in a PSBT with data from output descriptors, the UTXO set, txindex, or the mempool.\n",
            {
                {"psbt", RPCArg::Type::STR, RPCArg::Optional::NO, "A base64 string of a PSBT"},
                {"descriptors", RPCArg::Type::ARR, RPCArg::Optional::OMITTED, "An array of either strings or objects", {
                    {"", RPCArg::Type::STR, RPCArg::Optional::OMITTED, "An output descriptor"},
                    {"", RPCArg::Type::OBJ, RPCArg::Optional::OMITTED, "An object with an output descriptor and extra information", {
                         {"desc", RPCArg::Type::STR, RPCArg::Optional::NO, "An output descriptor"},
                         {"range", RPCArg::Type::RANGE, RPCArg::Default{1000}, "Up to what index HD chains should be explored (either end or [begin,end])"},
                    }},
                }},
            },
            RPCResult {
                    RPCResult::Type::STR, "", "The base64-encoded partially signed transaction with inputs updated"
            },
            RPCExamples {
                HelpExampleCli("utxoupdatepsbt", "\"psbt\"")
            },
        [&](const RPCHelpMan& self, const JSONRPCRequest& request) -> UniValue
{
    // Parse descriptors, if any.
    FlatSigningProvider provider;
    if (!request.params[1].isNull()) {
        auto descs = request.params[1].get_array();
        for (size_t i = 0; i < descs.size(); ++i) {
            EvalDescriptorStringOrObject(descs[i], provider);
        }
    }

    // We don't actually need private keys further on; hide them as a precaution.
    const PartiallySignedTransaction& psbtx = ProcessPSBT(
        request.params[0].get_str(),
        request.context,
        HidingSigningProvider(&provider, /*hide_secret=*/true, /*hide_origin=*/false),
        /*sighash_type=*/SIGHASH_ALL,
        /*finalize=*/false);

    CDataStream ssTx(SER_NETWORK, PROTOCOL_VERSION);
    ssTx << psbtx;
    return EncodeBase64(ssTx);
},
    };
}

static RPCHelpMan joinpsbts()
{
    return RPCHelpMan{"joinpsbts",
            "\nJoins multiple distinct PSBTs with different inputs and outputs into one PSBT with inputs and outputs from all of the PSBTs\n"
            "No input in any of the PSBTs can be in more than one of the PSBTs.\n",
            {
                {"txs", RPCArg::Type::ARR, RPCArg::Optional::NO, "The base64 strings of partially signed transactions",
                    {
                        {"psbt", RPCArg::Type::STR, RPCArg::Optional::NO, "A base64 string of a PSBT"}
                    }}
            },
            RPCResult {
                    RPCResult::Type::STR, "", "The base64-encoded partially signed transaction"
            },
            RPCExamples {
                HelpExampleCli("joinpsbts", "\"psbt\"")
            },
        [&](const RPCHelpMan& self, const JSONRPCRequest& request) -> UniValue
{
    // Unserialize the transactions
    std::vector<PartiallySignedTransaction> psbtxs;
    UniValue txs = request.params[0].get_array();

    if (txs.size() <= 1) {
        throw JSONRPCError(RPC_INVALID_PARAMETER, "At least two PSBTs are required to join PSBTs.");
    }

    uint32_t best_version = 1;
    uint32_t best_locktime = 0xffffffff;
    for (unsigned int i = 0; i < txs.size(); ++i) {
        PartiallySignedTransaction psbtx;
        std::string error;
        if (!DecodeBase64PSBT(psbtx, txs[i].get_str(), error)) {
            throw JSONRPCError(RPC_DESERIALIZATION_ERROR, strprintf("TX decode failed %s", error));
        }
        psbtxs.push_back(psbtx);
        // Choose the highest version number
        if (static_cast<uint32_t>(psbtx.tx->nVersion) > best_version) {
            best_version = static_cast<uint32_t>(psbtx.tx->nVersion);
        }
        // Choose the lowest lock time
        if (psbtx.tx->nLockTime < best_locktime) {
            best_locktime = psbtx.tx->nLockTime;
        }
    }

    // Create a blank psbt where everything will be added
    PartiallySignedTransaction merged_psbt;
    merged_psbt.tx = CMutableTransaction();
    merged_psbt.tx->nVersion = static_cast<int32_t>(best_version);
    merged_psbt.tx->nLockTime = best_locktime;

    // Merge
    for (auto& psbt : psbtxs) {
        for (unsigned int i = 0; i < psbt.tx->vin.size(); ++i) {
            if (!merged_psbt.AddInput(psbt.tx->vin[i], psbt.inputs[i])) {
                throw JSONRPCError(RPC_INVALID_PARAMETER, strprintf("Input %s:%d exists in multiple PSBTs", psbt.tx->vin[i].prevout.hash.ToString(), psbt.tx->vin[i].prevout.n));
            }
        }
        for (unsigned int i = 0; i < psbt.tx->vout.size(); ++i) {
            merged_psbt.AddOutput(psbt.tx->vout[i], psbt.outputs[i]);
        }
        for (auto& xpub_pair : psbt.m_xpubs) {
            if (merged_psbt.m_xpubs.count(xpub_pair.first) == 0) {
                merged_psbt.m_xpubs[xpub_pair.first] = xpub_pair.second;
            } else {
                merged_psbt.m_xpubs[xpub_pair.first].insert(xpub_pair.second.begin(), xpub_pair.second.end());
            }
        }
        merged_psbt.unknown.insert(psbt.unknown.begin(), psbt.unknown.end());
    }

    // Generate list of shuffled indices for shuffling inputs and outputs of the merged PSBT
    std::vector<int> input_indices(merged_psbt.inputs.size());
    std::iota(input_indices.begin(), input_indices.end(), 0);
    std::vector<int> output_indices(merged_psbt.outputs.size());
    std::iota(output_indices.begin(), output_indices.end(), 0);

    // Shuffle input and output indices lists
    Shuffle(input_indices.begin(), input_indices.end(), FastRandomContext());
    Shuffle(output_indices.begin(), output_indices.end(), FastRandomContext());

    PartiallySignedTransaction shuffled_psbt;
    shuffled_psbt.tx = CMutableTransaction();
    shuffled_psbt.tx->nVersion = merged_psbt.tx->nVersion;
    shuffled_psbt.tx->nLockTime = merged_psbt.tx->nLockTime;
    for (int i : input_indices) {
        shuffled_psbt.AddInput(merged_psbt.tx->vin[i], merged_psbt.inputs[i]);
    }
    for (int i : output_indices) {
        shuffled_psbt.AddOutput(merged_psbt.tx->vout[i], merged_psbt.outputs[i]);
    }
    shuffled_psbt.unknown.insert(merged_psbt.unknown.begin(), merged_psbt.unknown.end());

    CDataStream ssTx(SER_NETWORK, PROTOCOL_VERSION);
    ssTx << shuffled_psbt;
    return EncodeBase64(ssTx);
},
    };
}

static RPCHelpMan analyzepsbt()
{
    return RPCHelpMan{"analyzepsbt",
            "\nAnalyzes and provides information about the current status of a PSBT and its inputs\n",
            {
                {"psbt", RPCArg::Type::STR, RPCArg::Optional::NO, "A base64 string of a PSBT"}
            },
            RPCResult {
                RPCResult::Type::OBJ, "", "",
                {
                    {RPCResult::Type::ARR, "inputs", /*optional=*/true, "",
                    {
                        {RPCResult::Type::OBJ, "", "",
                        {
                            {RPCResult::Type::BOOL, "has_utxo", "Whether a UTXO is provided"},
                            {RPCResult::Type::BOOL, "is_final", "Whether the input is finalized"},
                            {RPCResult::Type::OBJ, "missing", /*optional=*/true, "Things that are missing that are required to complete this input",
                            {
                                {RPCResult::Type::ARR, "pubkeys", /*optional=*/true, "",
                                {
                                    {RPCResult::Type::STR_HEX, "keyid", "Public key ID, hash160 of the public key, of a public key whose BIP 32 derivation path is missing"},
                                }},
                                {RPCResult::Type::ARR, "signatures", /*optional=*/true, "",
                                {
                                    {RPCResult::Type::STR_HEX, "keyid", "Public key ID, hash160 of the public key, of a public key whose signature is missing"},
                                }},
                                {RPCResult::Type::STR_HEX, "redeemscript", /*optional=*/true, "Hash160 of the redeemScript that is missing"},
                                {RPCResult::Type::STR_HEX, "witnessscript", /*optional=*/true, "SHA256 of the witnessScript that is missing"},
                            }},
                            {RPCResult::Type::STR, "next", /*optional=*/true, "Role of the next person that this input needs to go to"},
                        }},
                    }},
                    {RPCResult::Type::NUM, "estimated_vsize", /*optional=*/true, "Estimated vsize of the final signed transaction"},
                    {RPCResult::Type::STR_AMOUNT, "estimated_feerate", /*optional=*/true, "Estimated feerate of the final signed transaction in " + CURRENCY_UNIT + "/kvB. Shown only if all UTXO slots in the PSBT have been filled"},
                    {RPCResult::Type::STR_AMOUNT, "fee", /*optional=*/true, "The transaction fee paid. Shown only if all UTXO slots in the PSBT have been filled"},
                    {RPCResult::Type::STR, "next", "Role of the next person that this psbt needs to go to"},
                    {RPCResult::Type::STR, "error", /*optional=*/true, "Error message (if there is one)"},
                }
            },
            RPCExamples {
                HelpExampleCli("analyzepsbt", "\"psbt\"")
            },
        [&](const RPCHelpMan& self, const JSONRPCRequest& request) -> UniValue
{
    // Unserialize the transaction
    PartiallySignedTransaction psbtx;
    std::string error;
    if (!DecodeBase64PSBT(psbtx, request.params[0].get_str(), error)) {
        throw JSONRPCError(RPC_DESERIALIZATION_ERROR, strprintf("TX decode failed %s", error));
    }

    PSBTAnalysis psbta = AnalyzePSBT(psbtx);

    UniValue result(UniValue::VOBJ);
    UniValue inputs_result(UniValue::VARR);
    for (const auto& input : psbta.inputs) {
        UniValue input_univ(UniValue::VOBJ);
        UniValue missing(UniValue::VOBJ);

        input_univ.pushKV("has_utxo", input.has_utxo);
        input_univ.pushKV("is_final", input.is_final);
        input_univ.pushKV("next", PSBTRoleName(input.next));

        if (!input.missing_pubkeys.empty()) {
            UniValue missing_pubkeys_univ(UniValue::VARR);
            for (const CKeyID& pubkey : input.missing_pubkeys) {
                missing_pubkeys_univ.push_back(HexStr(pubkey));
            }
            missing.pushKV("pubkeys", missing_pubkeys_univ);
        }
        if (!input.missing_redeem_script.IsNull()) {
            missing.pushKV("redeemscript", HexStr(input.missing_redeem_script));
        }
        if (!input.missing_witness_script.IsNull()) {
            missing.pushKV("witnessscript", HexStr(input.missing_witness_script));
        }
        if (!input.missing_sigs.empty()) {
            UniValue missing_sigs_univ(UniValue::VARR);
            for (const CKeyID& pubkey : input.missing_sigs) {
                missing_sigs_univ.push_back(HexStr(pubkey));
            }
            missing.pushKV("signatures", missing_sigs_univ);
        }
        if (!missing.getKeys().empty()) {
            input_univ.pushKV("missing", missing);
        }
        inputs_result.push_back(input_univ);
    }
    if (!inputs_result.empty()) result.pushKV("inputs", inputs_result);

    if (psbta.estimated_vsize != std::nullopt) {
        result.pushKV("estimated_vsize", (int)*psbta.estimated_vsize);
    }
    if (psbta.estimated_feerate != std::nullopt) {
        result.pushKV("estimated_feerate", ValueFromAmount(psbta.estimated_feerate->GetFeePerK()));
    }
    if (psbta.fee != std::nullopt) {
        result.pushKV("fee", ValueFromAmount(*psbta.fee));
    }
    result.pushKV("next", PSBTRoleName(psbta.next));
    if (!psbta.error.empty()) {
        result.pushKV("error", psbta.error);
    }

    return result;
},
    };
}

RPCHelpMan descriptorprocesspsbt()
{
    return RPCHelpMan{"descriptorprocesspsbt",
                "\nUpdate all segwit inputs in a PSBT with information from output descriptors, the UTXO set or the mempool. \n"
                "Then, sign the inputs we are able to with information from the output descriptors. ",
                {
                    {"psbt", RPCArg::Type::STR, RPCArg::Optional::NO, "The transaction base64 string"},
                    {"descriptors", RPCArg::Type::ARR, RPCArg::Optional::NO, "An array of either strings or objects", {
                        {"", RPCArg::Type::STR, RPCArg::Optional::OMITTED, "An output descriptor"},
                        {"", RPCArg::Type::OBJ, RPCArg::Optional::OMITTED, "An object with an output descriptor and extra information", {
                             {"desc", RPCArg::Type::STR, RPCArg::Optional::NO, "An output descriptor"},
                             {"range", RPCArg::Type::RANGE, RPCArg::Default{1000}, "Up to what index HD chains should be explored (either end or [begin,end])"},
                        }},
                    }},
                    {"sighashtype", RPCArg::Type::STR, RPCArg::Default{"DEFAULT for Taproot, ALL otherwise"}, "The signature hash type to sign with if not specified by the PSBT. Must be one of\n"
            "       \"DEFAULT\"\n"
            "       \"ALL\"\n"
            "       \"NONE\"\n"
            "       \"SINGLE\"\n"
            "       \"ALL|ANYONECANPAY\"\n"
            "       \"NONE|ANYONECANPAY\"\n"
            "       \"SINGLE|ANYONECANPAY\""},
                    {"bip32derivs", RPCArg::Type::BOOL, RPCArg::Default{true}, "Include BIP 32 derivation paths for public keys if we know them"},
                    {"finalize", RPCArg::Type::BOOL, RPCArg::Default{true}, "Also finalize inputs if possible"},
                },
                RPCResult{
                    RPCResult::Type::OBJ, "", "",
                    {
                        {RPCResult::Type::STR, "psbt", "The base64-encoded partially signed transaction"},
                        {RPCResult::Type::BOOL, "complete", "If the transaction has a complete set of signatures"},
                        {RPCResult::Type::STR_HEX, "hex", /*optional=*/true, "The hex-encoded network transaction if complete"},
                    }
                },
                RPCExamples{
                    HelpExampleCli("descriptorprocesspsbt", "\"psbt\" \"[\\\"descriptor1\\\", \\\"descriptor2\\\"]\"") +
                    HelpExampleCli("descriptorprocesspsbt", "\"psbt\" \"[{\\\"desc\\\":\\\"mydescriptor\\\", \\\"range\\\":21}]\"")
                },
        [&](const RPCHelpMan& self, const JSONRPCRequest& request) -> UniValue
{
    // Add descriptor information to a signing provider
    FlatSigningProvider provider;

    auto descs = request.params[1].get_array();
    for (size_t i = 0; i < descs.size(); ++i) {
        EvalDescriptorStringOrObject(descs[i], provider, /*expand_priv=*/true);
    }

    int sighash_type = ParseSighashString(request.params[2]);
    bool bip32derivs = request.params[3].isNull() ? true : request.params[3].get_bool();
    bool finalize = request.params[4].isNull() ? true : request.params[4].get_bool();

    const PartiallySignedTransaction& psbtx = ProcessPSBT(
        request.params[0].get_str(),
        request.context,
        HidingSigningProvider(&provider, /*hide_secret=*/false, !bip32derivs),
        sighash_type,
        finalize);

    // Check whether or not all of the inputs are now signed
    bool complete = true;
    for (const auto& input : psbtx.inputs) {
        complete &= PSBTInputSigned(input);
    }

    CDataStream ssTx(SER_NETWORK, PROTOCOL_VERSION);
    ssTx << psbtx;

    UniValue result(UniValue::VOBJ);

    result.pushKV("psbt", EncodeBase64(ssTx));
    result.pushKV("complete", complete);
    if (complete) {
        CMutableTransaction mtx;
        PartiallySignedTransaction psbtx_copy = psbtx;
        CHECK_NONFATAL(FinalizeAndExtractPSBT(psbtx_copy, mtx));
        CDataStream ssTx_final(SER_NETWORK, PROTOCOL_VERSION);
        ssTx_final << mtx;
        result.pushKV("hex", HexStr(ssTx_final));
    }
    return result;
},
    };
}

void RegisterRawTransactionRPCCommands(CRPCTable& t)
{
    static const CRPCCommand commands[]{
        {"rawtransactions", &getrawtransaction},
        {"rawtransactions", &createrawtransaction},
        {"rawtransactions", &decoderawtransaction},
        {"rawtransactions", &decodescript},
        {"rawtransactions", &combinerawtransaction},
        {"rawtransactions", &signrawtransactionwithkey},
        {"rawtransactions", &decodepsbt},
        {"rawtransactions", &combinepsbt},
        {"rawtransactions", &finalizepsbt},
        {"rawtransactions", &createpsbt},
        {"rawtransactions", &converttopsbt},
        {"rawtransactions", &utxoupdatepsbt},
        {"rawtransactions", &descriptorprocesspsbt},
        {"rawtransactions", &joinpsbts},
        {"rawtransactions", &analyzepsbt},
    };
    for (const auto& c : commands) {
        t.appendCommand(c.name, &c);
    }
}<|MERGE_RESOLUTION|>--- conflicted
+++ resolved
@@ -404,12 +404,7 @@
     CBlock block;
 
     if (tx->IsCoinBase() ||
-<<<<<<< HEAD
-        !blockindex ||
         !(chainman.m_blockman.UndoReadFromDisk(blockUndo, *blockindex) && chainman.m_blockman.ReadBlockFromDisk(block, *blockindex))) {
-=======
-        !(UndoReadFromDisk(blockUndo, blockindex) && ReadBlockFromDisk(block, blockindex, Params().GetConsensus()))) {
->>>>>>> 32fdb90d
         TxToJSON(*tx, hash_block, result, chainman.ActiveChainstate());
         return result;
     }
