--- conflicted
+++ resolved
@@ -16,11 +16,6 @@
 
 #include <univalue.h>
 
-<<<<<<< HEAD
-static const unsigned int DEFAULT_RPC_SERIALIZE_VERSION = 0;
-
-=======
->>>>>>> c7885ecd
 class CRPCCommand;
 class ChainstateManager;
 
