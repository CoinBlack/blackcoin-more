// Copyright (c) 2010 Satoshi Nakamoto
// Copyright (c) 2009-2022 The Bitcoin Core developers
// Distributed under the MIT software license, see the accompanying
// file COPYING or http://www.opensource.org/licenses/mit-license.php.

#include <common/args.h>
#include <rpc/client.h>
#include <tinyformat.h>

#include <set>
#include <stdint.h>
#include <string>
#include <string_view>

class CRPCConvertParam
{
public:
    std::string methodName; //!< method whose params want conversion
    int paramIdx;           //!< 0-based idx of param to convert
    std::string paramName;  //!< parameter name
};

// clang-format off
/**
 * Specify a (method, idx, name) here if the argument is a non-string RPC
 * argument and needs to be converted from JSON.
 *
 * @note Parameter indexes start from 0.
 */
static const CRPCConvertParam vRPCConvertParams[] =
{
    { "setmocktime", 0, "timestamp" },
    { "mockscheduler", 0, "delta_time" },
    { "utxoupdatepsbt", 1, "descriptors" },
    { "generatetoaddress", 0, "nblocks" },
    { "generatetoaddress", 2, "maxtries" },
    { "generatetodescriptor", 0, "num_blocks" },
    { "generatetodescriptor", 2, "maxtries" },
    { "generateblock", 1, "transactions" },
    { "generateblock", 2, "submit" },
    { "getnetworkhashps", 0, "nblocks" },
    { "getnetworkhashps", 1, "height" },
    { "sendtoaddress", 1, "amount" },
    { "sendtoaddress", 4, "subtractfeefromamount" },
    { "sendtoaddress", 9, "fee_rate"},
    { "sendtoaddress", 10, "verbose"},
    { "settxfee", 0, "amount" },
    { "sethdseed", 0, "newkeypool" },
    { "getreceivedbyaddress", 1, "minconf" },
    { "getreceivedbyaddress", 2, "include_immature_coinbase" },
    { "getreceivedbylabel", 1, "minconf" },
    { "getreceivedbylabel", 2, "include_immature_coinbase" },
    { "listreceivedbyaddress", 0, "minconf" },
    { "listreceivedbyaddress", 1, "include_empty" },
    { "listreceivedbyaddress", 2, "include_watchonly" },
    { "listreceivedbyaddress", 4, "include_immature_coinbase" },
    { "listreceivedbylabel", 0, "minconf" },
    { "listreceivedbylabel", 1, "include_empty" },
    { "listreceivedbylabel", 2, "include_watchonly" },
    { "listreceivedbylabel", 3, "include_immature_coinbase" },
    { "getbalance", 1, "minconf" },
    { "getbalance", 2, "include_watchonly" },
    { "getbalance", 3, "avoid_reuse" },
    { "getblockfrompeer", 1, "peer_id" },
    { "getblockhash", 0, "height" },
    { "waitforblockheight", 0, "height" },
    { "waitforblockheight", 1, "timeout" },
    { "waitforblock", 1, "timeout" },
    { "waitfornewblock", 0, "timeout" },
    { "listtransactions", 1, "count" },
    { "listtransactions", 2, "skip" },
    { "listtransactions", 3, "include_watchonly" },
    { "walletpassphrase", 1, "timeout" },
    { "walletpassphrase", 2, "stakingonly" },
    { "getblocktemplate", 0, "template_request" },
    { "listsinceblock", 1, "target_confirmations" },
    { "listsinceblock", 2, "include_watchonly" },
    { "listsinceblock", 3, "include_removed" },
    { "listsinceblock", 4, "include_change" },
    { "sendmany", 1, "amounts" },
    { "sendmany", 2, "minconf" },
    { "sendmany", 4, "subtractfeefrom" },
    { "sendmany", 8, "fee_rate"},
    { "sendmany", 9, "verbose" },
    { "deriveaddresses", 1, "range" },
    { "scanblocks", 1, "scanobjects" },
    { "scanblocks", 2, "start_height" },
    { "scanblocks", 3, "stop_height" },
    { "scanblocks", 5, "options" },
    { "scantxoutset", 1, "scanobjects" },
    { "addmultisigaddress", 0, "nrequired" },
    { "addmultisigaddress", 1, "keys" },
    { "createmultisig", 0, "nrequired" },
    { "createmultisig", 1, "keys" },
    { "listunspent", 0, "minconf" },
    { "listunspent", 1, "maxconf" },
    { "listunspent", 2, "addresses" },
    { "listunspent", 3, "include_unsafe" },
    { "listunspent", 4, "query_options" },
    { "listunspent", 4, "minimumAmount" },
    { "listunspent", 4, "maximumAmount" },
    { "listunspent", 4, "maximumCount" },
    { "listunspent", 4, "minimumSumAmount" },
    { "listunspent", 4, "include_immature_coinbase" },
    { "getblock", 1, "verbosity" },
    { "getblock", 1, "verbose" },
    { "getblockheader", 1, "verbose" },
    { "getchaintxstats", 0, "nblocks" },
    { "gettransaction", 1, "include_watchonly" },
    { "gettransaction", 2, "verbose" },
    { "getrawtransaction", 1, "verbosity" },
    { "getrawtransaction", 1, "verbose" },
    { "createrawtransaction", 0, "inputs" },
    { "createrawtransaction", 1, "outputs" },
    { "createrawtransaction", 2, "locktime" },
    { "signrawtransactionwithkey", 1, "privkeys" },
    { "signrawtransactionwithkey", 2, "prevtxs" },
    { "signrawtransactionwithwallet", 1, "prevtxs" },
    { "sendrawtransaction", 1, "maxfeerate" },
    { "sendrawtransaction", 2, "maxburnamount" },
    { "testmempoolaccept", 0, "rawtxs" },
    { "testmempoolaccept", 1, "maxfeerate" },
    { "submitpackage", 0, "package" },
    { "combinerawtransaction", 0, "txs" },
    { "fundrawtransaction", 1, "options" },
<<<<<<< HEAD
=======
    { "fundrawtransaction", 1, "add_inputs"},
    { "fundrawtransaction", 1, "include_unsafe"},
    { "fundrawtransaction", 1, "minconf"},
    { "fundrawtransaction", 1, "maxconf"},
    { "fundrawtransaction", 1, "changePosition"},
    { "fundrawtransaction", 1, "includeWatching"},
    { "fundrawtransaction", 1, "lockUnspents"},
    { "fundrawtransaction", 1, "fee_rate"},
    { "fundrawtransaction", 1, "feeRate"},
    { "fundrawtransaction", 1, "subtractFeeFromOutputs"},
    { "fundrawtransaction", 1, "input_weights"},
    { "fundrawtransaction", 1, "conf_target"},
    { "fundrawtransaction", 1, "replaceable"},
    { "fundrawtransaction", 1, "solving_data"},
    { "fundrawtransaction", 2, "iswitness" },
>>>>>>> 44d8b13c
    { "walletcreatefundedpsbt", 0, "inputs" },
    { "walletcreatefundedpsbt", 1, "outputs" },
    { "walletcreatefundedpsbt", 2, "locktime" },
    { "walletcreatefundedpsbt", 3, "options" },
    { "walletcreatefundedpsbt", 3, "add_inputs"},
    { "walletcreatefundedpsbt", 3, "include_unsafe"},
    { "walletcreatefundedpsbt", 3, "minconf"},
    { "walletcreatefundedpsbt", 3, "maxconf"},
    { "walletcreatefundedpsbt", 3, "changePosition"},
    { "walletcreatefundedpsbt", 3, "includeWatching"},
    { "walletcreatefundedpsbt", 3, "lockUnspents"},
    { "walletcreatefundedpsbt", 3, "fee_rate"},
    { "walletcreatefundedpsbt", 3, "feeRate"},
    { "walletcreatefundedpsbt", 3, "subtractFeeFromOutputs"},
    { "walletcreatefundedpsbt", 3, "conf_target"},
    { "walletcreatefundedpsbt", 3, "replaceable"},
    { "walletcreatefundedpsbt", 3, "solving_data"},
    { "walletcreatefundedpsbt", 4, "bip32derivs" },
    { "walletprocesspsbt", 1, "sign" },
    { "walletprocesspsbt", 3, "bip32derivs" },
    { "walletprocesspsbt", 4, "finalize" },
    { "descriptorprocesspsbt", 1, "descriptors"},
    { "descriptorprocesspsbt", 3, "bip32derivs" },
    { "descriptorprocesspsbt", 4, "finalize" },
    { "createpsbt", 0, "inputs" },
    { "createpsbt", 1, "outputs" },
    { "createpsbt", 2, "locktime" },
    { "combinepsbt", 0, "txs"},
    { "joinpsbts", 0, "txs"},
    { "finalizepsbt", 1, "extract"},
    { "converttopsbt", 1, "permitsigdata"},
    { "gettxout", 1, "n" },
    { "gettxout", 2, "include_mempool" },
    { "gettxoutproof", 0, "txids" },
    { "gettxoutsetinfo", 1, "hash_or_height" },
    { "gettxoutsetinfo", 2, "use_index"},
    { "lockunspent", 0, "unlock" },
    { "lockunspent", 1, "transactions" },
    { "lockunspent", 2, "persistent" },
    { "send", 0, "outputs" },
    { "send", 1, "conf_target" },
    { "send", 3, "fee_rate"},
    { "send", 4, "options" },
    { "send", 4, "add_inputs"},
    { "send", 4, "include_unsafe"},
    { "send", 4, "minconf"},
    { "send", 4, "maxconf"},
    { "send", 4, "add_to_wallet"},
    { "send", 4, "change_position"},
    { "send", 4, "fee_rate"},
    { "send", 4, "include_watching"},
    { "send", 4, "inputs"},
    { "send", 4, "locktime"},
    { "send", 4, "lock_unspents"},
    { "send", 4, "psbt"},
    { "send", 4, "subtract_fee_from_outputs"},
    { "send", 4, "conf_target"},
    { "send", 4, "replaceable"},
    { "send", 4, "solving_data"},
    { "sendall", 0, "recipients" },
    { "sendall", 1, "conf_target" },
    { "sendall", 3, "fee_rate"},
    { "sendall", 4, "options" },
    { "sendall", 4, "add_to_wallet"},
    { "sendall", 4, "fee_rate"},
    { "sendall", 4, "include_watching"},
    { "sendall", 4, "inputs"},
    { "sendall", 4, "locktime"},
    { "sendall", 4, "lock_unspents"},
    { "sendall", 4, "psbt"},
    { "sendall", 4, "send_max"},
    { "sendall", 4, "minconf"},
    { "sendall", 4, "maxconf"},
    { "sendall", 4, "conf_target"},
    { "sendall", 4, "replaceable"},
    { "sendall", 4, "solving_data"},
    { "simulaterawtransaction", 0, "rawtxs" },
    { "simulaterawtransaction", 1, "options" },
    { "simulaterawtransaction", 1, "include_watchonly"},
    { "importprivkey", 2, "rescan" },
    { "importaddress", 2, "rescan" },
    { "importaddress", 3, "p2sh" },
    { "importpubkey", 2, "rescan" },
    { "importmempool", 1, "options" },
    { "importmempool", 1, "apply_fee_delta_priority" },
    { "importmempool", 1, "use_current_time" },
    { "importmempool", 1, "apply_unbroadcast_set" },
    { "importmulti", 0, "requests" },
    { "importmulti", 1, "options" },
    { "importmulti", 1, "rescan" },
    { "importdescriptors", 0, "requests" },
    { "listdescriptors", 0, "private" },
    { "verifychain", 0, "checklevel" },
    { "verifychain", 1, "nblocks" },
    { "getblockstats", 0, "hash_or_height" },
    { "getblockstats", 1, "stats" },
    { "keypoolrefill", 0, "newsize" },
    { "getrawmempool", 0, "verbose" },
    { "getrawmempool", 1, "mempool_sequence" },
    { "setban", 2, "bantime" },
    { "setban", 3, "absolute" },
    { "setnetworkactive", 0, "state" },
    { "setwalletflag", 1, "value" },
    { "getmempoolancestors", 1, "verbose" },
    { "getmempooldescendants", 1, "verbose" },
    { "gettxspendingprevout", 0, "outputs" },
<<<<<<< HEAD
    { "optimizeutxoset", 1, "amount" },
    { "optimizeutxoset", 2, "transmit" },
    { "reservebalance", 0, "reserve" },
    { "reservebalance", 1, "amount" },
    { "burn", 0, "amount" },
    { "burnwallet", 1, "force" },
=======
    { "bumpfee", 1, "options" },
    { "bumpfee", 1, "conf_target"},
    { "bumpfee", 1, "fee_rate"},
    { "bumpfee", 1, "replaceable"},
    { "bumpfee", 1, "outputs"},
    { "bumpfee", 1, "original_change_index"},
    { "psbtbumpfee", 1, "options" },
    { "psbtbumpfee", 1, "conf_target"},
    { "psbtbumpfee", 1, "fee_rate"},
    { "psbtbumpfee", 1, "replaceable"},
    { "psbtbumpfee", 1, "outputs"},
    { "psbtbumpfee", 1, "original_change_index"},
>>>>>>> 44d8b13c
    { "logging", 0, "include" },
    { "logging", 1, "exclude" },
    { "disconnectnode", 1, "nodeid" },
    { "upgradewallet", 0, "version" },
    // Echo with conversion (For testing only)
    { "echojson", 0, "arg0" },
    { "echojson", 1, "arg1" },
    { "echojson", 2, "arg2" },
    { "echojson", 3, "arg3" },
    { "echojson", 4, "arg4" },
    { "echojson", 5, "arg5" },
    { "echojson", 6, "arg6" },
    { "echojson", 7, "arg7" },
    { "echojson", 8, "arg8" },
    { "echojson", 9, "arg9" },
    { "rescanblockchain", 0, "start_height"},
    { "rescanblockchain", 1, "stop_height"},
    { "createwallet", 1, "disable_private_keys"},
    { "createwallet", 2, "blank"},
    { "createwallet", 4, "avoid_reuse"},
    { "createwallet", 5, "descriptors"},
    { "createwallet", 6, "load_on_startup"},
    { "createwallet", 7, "external_signer"},
    { "restorewallet", 2, "load_on_startup"},
    { "loadwallet", 1, "load_on_startup"},
    { "unloadwallet", 1, "load_on_startup"},
    { "getnodeaddresses", 0, "count"},
    { "addpeeraddress", 1, "port"},
    { "addpeeraddress", 2, "tried"},
    { "sendmsgtopeer", 0, "peer_id" },
    { "stop", 0, "wait" },
<<<<<<< HEAD
    { "staking", 0, "generate"},
=======
    { "addnode", 2, "v2transport" },
>>>>>>> 44d8b13c
};
// clang-format on

/** Parse string to UniValue or throw runtime_error if string contains invalid JSON */
static UniValue Parse(std::string_view raw)
{
    UniValue parsed;
    if (!parsed.read(raw)) throw std::runtime_error(tfm::format("Error parsing JSON: %s", raw));
    return parsed;
}

class CRPCConvertTable
{
private:
    std::set<std::pair<std::string, int>> members;
    std::set<std::pair<std::string, std::string>> membersByName;

public:
    CRPCConvertTable();

    /** Return arg_value as UniValue, and first parse it if it is a non-string parameter */
    UniValue ArgToUniValue(std::string_view arg_value, const std::string& method, int param_idx)
    {
        return members.count({method, param_idx}) > 0 ? Parse(arg_value) : arg_value;
    }

    /** Return arg_value as UniValue, and first parse it if it is a non-string parameter */
    UniValue ArgToUniValue(std::string_view arg_value, const std::string& method, const std::string& param_name)
    {
        return membersByName.count({method, param_name}) > 0 ? Parse(arg_value) : arg_value;
    }
};

CRPCConvertTable::CRPCConvertTable()
{
    for (const auto& cp : vRPCConvertParams) {
        members.emplace(cp.methodName, cp.paramIdx);
        membersByName.emplace(cp.methodName, cp.paramName);
    }
}

static CRPCConvertTable rpcCvtTable;

UniValue RPCConvertValues(const std::string &strMethod, const std::vector<std::string> &strParams)
{
    UniValue params(UniValue::VARR);

    for (unsigned int idx = 0; idx < strParams.size(); idx++) {
        std::string_view value{strParams[idx]};
        params.push_back(rpcCvtTable.ArgToUniValue(value, strMethod, idx));
    }

    return params;
}

UniValue RPCConvertNamedValues(const std::string &strMethod, const std::vector<std::string> &strParams)
{
    UniValue params(UniValue::VOBJ);
    UniValue positional_args{UniValue::VARR};

    for (std::string_view s: strParams) {
        size_t pos = s.find('=');
        if (pos == std::string::npos) {
            positional_args.push_back(rpcCvtTable.ArgToUniValue(s, strMethod, positional_args.size()));
            continue;
        }

        std::string name{s.substr(0, pos)};
        std::string_view value{s.substr(pos+1)};

        // Intentionally overwrite earlier named values with later ones as a
        // convenience for scripts and command line users that want to merge
        // options.
        params.pushKV(name, rpcCvtTable.ArgToUniValue(value, strMethod, name));
    }

    if (!positional_args.empty()) {
        // Use pushKVEnd instead of pushKV to avoid overwriting an explicit
        // "args" value with an implicit one. Let the RPC server handle the
        // request as given.
        params.pushKVEnd("args", positional_args);
    }

    return params;
}<|MERGE_RESOLUTION|>--- conflicted
+++ resolved
@@ -123,8 +123,6 @@
     { "submitpackage", 0, "package" },
     { "combinerawtransaction", 0, "txs" },
     { "fundrawtransaction", 1, "options" },
-<<<<<<< HEAD
-=======
     { "fundrawtransaction", 1, "add_inputs"},
     { "fundrawtransaction", 1, "include_unsafe"},
     { "fundrawtransaction", 1, "minconf"},
@@ -136,11 +134,8 @@
     { "fundrawtransaction", 1, "feeRate"},
     { "fundrawtransaction", 1, "subtractFeeFromOutputs"},
     { "fundrawtransaction", 1, "input_weights"},
-    { "fundrawtransaction", 1, "conf_target"},
-    { "fundrawtransaction", 1, "replaceable"},
     { "fundrawtransaction", 1, "solving_data"},
     { "fundrawtransaction", 2, "iswitness" },
->>>>>>> 44d8b13c
     { "walletcreatefundedpsbt", 0, "inputs" },
     { "walletcreatefundedpsbt", 1, "outputs" },
     { "walletcreatefundedpsbt", 2, "locktime" },
@@ -247,27 +242,12 @@
     { "getmempoolancestors", 1, "verbose" },
     { "getmempooldescendants", 1, "verbose" },
     { "gettxspendingprevout", 0, "outputs" },
-<<<<<<< HEAD
     { "optimizeutxoset", 1, "amount" },
     { "optimizeutxoset", 2, "transmit" },
     { "reservebalance", 0, "reserve" },
     { "reservebalance", 1, "amount" },
     { "burn", 0, "amount" },
     { "burnwallet", 1, "force" },
-=======
-    { "bumpfee", 1, "options" },
-    { "bumpfee", 1, "conf_target"},
-    { "bumpfee", 1, "fee_rate"},
-    { "bumpfee", 1, "replaceable"},
-    { "bumpfee", 1, "outputs"},
-    { "bumpfee", 1, "original_change_index"},
-    { "psbtbumpfee", 1, "options" },
-    { "psbtbumpfee", 1, "conf_target"},
-    { "psbtbumpfee", 1, "fee_rate"},
-    { "psbtbumpfee", 1, "replaceable"},
-    { "psbtbumpfee", 1, "outputs"},
-    { "psbtbumpfee", 1, "original_change_index"},
->>>>>>> 44d8b13c
     { "logging", 0, "include" },
     { "logging", 1, "exclude" },
     { "disconnectnode", 1, "nodeid" },
@@ -299,11 +279,8 @@
     { "addpeeraddress", 2, "tried"},
     { "sendmsgtopeer", 0, "peer_id" },
     { "stop", 0, "wait" },
-<<<<<<< HEAD
     { "staking", 0, "generate"},
-=======
     { "addnode", 2, "v2transport" },
->>>>>>> 44d8b13c
 };
 // clang-format on
 
