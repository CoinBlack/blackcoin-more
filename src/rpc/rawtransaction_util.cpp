--- conflicted
+++ resolved
@@ -59,15 +59,8 @@
             throw JSONRPCError(RPC_INVALID_PARAMETER, "Invalid parameter, vout cannot be negative");
 
         uint32_t nSequence;
-<<<<<<< HEAD
         if (rawTx.nLockTime) {
-            nSequence = CTxIn::SEQUENCE_FINAL - 1;
-=======
-        if (rbf) {
-            nSequence = MAX_BIP125_RBF_SEQUENCE; /* CTxIn::SEQUENCE_FINAL - 2 */
-        } else if (rawTx.nLockTime) {
             nSequence = CTxIn::MAX_SEQUENCE_NONFINAL; /* CTxIn::SEQUENCE_FINAL - 1 */
->>>>>>> dd04f2dd
         } else {
             nSequence = CTxIn::SEQUENCE_FINAL;
         }
