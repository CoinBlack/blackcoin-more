// Copyright (c) 2010 Satoshi Nakamoto
// Copyright (c) 2009-2022 The Bitcoin Core developers
// Distributed under the MIT software license, see the accompanying
// file COPYING or http://www.opensource.org/licenses/mit-license.php.

#if defined(HAVE_CONFIG_H)
#include <config/bitcoin-config.h>
#endif

#include <chain.h>
#include <chainparams.h>
#include <common/system.h>
#include <consensus/amount.h>
#include <consensus/consensus.h>
#include <consensus/merkle.h>
#include <consensus/params.h>
#include <consensus/validation.h>
#include <core_io.h>
#include <deploymentinfo.h>
#include <deploymentstatus.h>
#include <key_io.h>
#include <net.h>
#include <node/context.h>
#include <node/miner.h>
#include <pow.h>
#include <pos.h>
#include <rpc/blockchain.h>
#include <rpc/mining.h>
#include <rpc/server.h>
#include <rpc/server_util.h>
#include <rpc/util.h>
#include <script/descriptor.h>
#include <script/script.h>
#include <script/signingprovider.h>
#include <txmempool.h>
#include <univalue.h>
#include <util/strencodings.h>
#include <util/string.h>
#include <util/time.h>
#include <util/translation.h>
#include <validation.h>
#include <validationinterface.h>
#include <warnings.h>

#include <wallet/rpc/util.h>
#include <wallet/wallet.h>
#include <wallet/walletdb.h>
#include <memory>
#include <stdint.h>

using node::BlockAssembler;
using node::CBlockTemplate;
using node::NodeContext;
using node::RegenerateCommitments;
using node::UpdateTime;

/**
 * Return average network hashes per second based on the last 'lookup' blocks,
 * or from the last difficulty change if 'lookup' is -1.
 * If 'height' is -1, compute the estimate from current chain tip.
 * If 'height' is a valid block height, compute the estimate at the time when a given block was found.
 */
static UniValue GetNetworkHashPS(int lookup, int height, const CChain& active_chain) {
    if (lookup < -1 || lookup == 0) {
        throw JSONRPCError(RPC_INVALID_PARAMETER, "Invalid nblocks. Must be a positive number or -1.");
    }

    if (height < -1 || height > active_chain.Height()) {
        throw JSONRPCError(RPC_INVALID_PARAMETER, "Block does not exist at specified height");
    }

    const CBlockIndex* pb = active_chain.Tip();

    if (height >= 0) {
        pb = active_chain[height];
    }

    if (pb == nullptr || !pb->nHeight)
        return 0;

    // If lookup is -1, then use blocks since last difficulty change.
    if (lookup == -1)
        lookup = pb->nHeight % Params().GetConsensus().DifficultyAdjustmentInterval() + 1;

    // If lookup is larger than chain, then set it to chain length.
    if (lookup > pb->nHeight)
        lookup = pb->nHeight;

    const CBlockIndex* pb0 = pb;
    int64_t minTime = pb0->GetBlockTime();
    int64_t maxTime = minTime;
    for (int i = 0; i < lookup; i++) {
        pb0 = pb0->pprev;
        int64_t time = pb0->GetBlockTime();
        minTime = std::min(time, minTime);
        maxTime = std::max(time, maxTime);
    }

    // In case there's a situation where minTime == maxTime, we don't want a divide by zero exception.
    if (minTime == maxTime)
        return 0;

    arith_uint256 workDiff = pb->nChainWork - pb0->nChainWork;
    int64_t timeDiff = maxTime - minTime;

    return workDiff.getdouble() / timeDiff;
}

static RPCHelpMan getnetworkhashps()
{
    return RPCHelpMan{"getnetworkhashps",
                "\nReturns the estimated network hashes per second based on the last n blocks.\n"
                "Pass in [blocks] to override # of blocks, -1 specifies since last difficulty change.\n"
                "Pass in [height] to estimate the network speed at the time when a certain block was found.\n",
                {
                    {"nblocks", RPCArg::Type::NUM, RPCArg::Default{120}, "The number of previous blocks to calculate estimate from, or -1 for blocks since last difficulty change."},
                    {"height", RPCArg::Type::NUM, RPCArg::Default{-1}, "To estimate at the time of the given height."},
                },
                RPCResult{
                    RPCResult::Type::NUM, "", "Hashes per second estimated"},
                RPCExamples{
                    HelpExampleCli("getnetworkhashps", "")
            + HelpExampleRpc("getnetworkhashps", "")
                },
        [&](const RPCHelpMan& self, const JSONRPCRequest& request) -> UniValue
{
    ChainstateManager& chainman = EnsureAnyChainman(request.context);
    LOCK(cs_main);
    return GetNetworkHashPS(self.Arg<int>(0), self.Arg<int>(1), chainman.ActiveChain());
},
    };
}

static bool GenerateBlock(ChainstateManager& chainman, CBlock& block, uint64_t& max_tries, std::shared_ptr<const CBlock>& block_out, bool process_new_block)
{
    block_out.reset();
    block.hashMerkleRoot = BlockMerkleRoot(block);

<<<<<<< HEAD
    while (max_tries > 0 && block.nNonce < std::numeric_limits<uint32_t>::max() && !CheckProofOfWork(block.GetPoWHash(), block.nBits, chainman.GetConsensus()) && !ShutdownRequested()) {
=======
    while (max_tries > 0 && block.nNonce < std::numeric_limits<uint32_t>::max() && !CheckProofOfWork(block.GetHash(), block.nBits, chainman.GetConsensus()) && !chainman.m_interrupt) {
>>>>>>> c7885ecd
        ++block.nNonce;
        --max_tries;
    }
    if (max_tries == 0 || chainman.m_interrupt) {
        return false;
    }
    if (block.nNonce == std::numeric_limits<uint32_t>::max()) {
        return true;
    }

    block_out = std::make_shared<const CBlock>(block);

    if (!process_new_block) return true;

    if (!chainman.ProcessNewBlock(block_out, /*force_processing=*/true, /*min_pow_checked=*/true, nullptr)) {
        throw JSONRPCError(RPC_INTERNAL_ERROR, "ProcessNewBlock, block not accepted");
    }

    return true;
}

static UniValue generateBlocks(ChainstateManager& chainman, const CTxMemPool& mempool, const CScript& coinbase_script, int nGenerate, uint64_t nMaxTries)
{
    UniValue blockHashes(UniValue::VARR);
<<<<<<< HEAD
    while (nGenerate > 0 && !ShutdownRequested()) {
        std::unique_ptr<CBlockTemplate> pblocktemplate(BlockAssembler{chainman.ActiveChainstate(), &mempool}.CreateNewBlock(coinbase_script, nullptr, nullptr));
=======
    while (nGenerate > 0 && !chainman.m_interrupt) {
        std::unique_ptr<CBlockTemplate> pblocktemplate(BlockAssembler{chainman.ActiveChainstate(), &mempool}.CreateNewBlock(coinbase_script));
>>>>>>> c7885ecd
        if (!pblocktemplate.get())
            throw JSONRPCError(RPC_INTERNAL_ERROR, "Couldn't create new block");

        std::shared_ptr<const CBlock> block_out;
        if (!GenerateBlock(chainman, pblocktemplate->block, nMaxTries, block_out, /*process_new_block=*/true)) {
            break;
        }

        if (block_out) {
            --nGenerate;
            blockHashes.push_back(block_out->GetHash().GetHex());
        }
    }
    return blockHashes;
}

static bool getScriptFromDescriptor(const std::string& descriptor, CScript& script, std::string& error)
{
    FlatSigningProvider key_provider;
    const auto desc = Parse(descriptor, key_provider, error, /* require_checksum = */ false);
    if (desc) {
        if (desc->IsRange()) {
            throw JSONRPCError(RPC_INVALID_PARAMETER, "Ranged descriptor not accepted. Maybe pass through deriveaddresses first?");
        }

        FlatSigningProvider provider;
        std::vector<CScript> scripts;
        if (!desc->Expand(0, key_provider, scripts, provider)) {
            throw JSONRPCError(RPC_INVALID_ADDRESS_OR_KEY, "Cannot derive script without private keys");
        }

        // Combo descriptors can have 2 or 4 scripts, so we can't just check scripts.size() == 1
        CHECK_NONFATAL(scripts.size() > 0 && scripts.size() <= 4);

        if (scripts.size() == 1) {
            script = scripts.at(0);
        } else if (scripts.size() == 4) {
            // For uncompressed keys, take the 3rd script, since it is p2wpkh
            script = scripts.at(2);
        } else {
            // Else take the 2nd script, since it is p2pkh
            script = scripts.at(1);
        }

        return true;
    } else {
        return false;
    }
}

static RPCHelpMan generatetodescriptor()
{
    return RPCHelpMan{
        "generatetodescriptor",
        "Mine to a specified descriptor and return the block hashes.",
        {
            {"num_blocks", RPCArg::Type::NUM, RPCArg::Optional::NO, "How many blocks are generated."},
            {"descriptor", RPCArg::Type::STR, RPCArg::Optional::NO, "The descriptor to send the newly generated bitcoin to."},
            {"maxtries", RPCArg::Type::NUM, RPCArg::Default{DEFAULT_MAX_TRIES}, "How many iterations to try."},
        },
        RPCResult{
            RPCResult::Type::ARR, "", "hashes of blocks generated",
            {
                {RPCResult::Type::STR_HEX, "", "blockhash"},
            }
        },
        RPCExamples{
            "\nGenerate 11 blocks to mydesc\n" + HelpExampleCli("generatetodescriptor", "11 \"mydesc\"")},
        [&](const RPCHelpMan& self, const JSONRPCRequest& request) -> UniValue
{
    const auto num_blocks{self.Arg<int>(0)};
    const auto max_tries{self.Arg<uint64_t>(2)};

    CScript coinbase_script;
    std::string error;
    if (!getScriptFromDescriptor(self.Arg<std::string>(1), coinbase_script, error)) {
        throw JSONRPCError(RPC_INVALID_ADDRESS_OR_KEY, error);
    }

    NodeContext& node = EnsureAnyNodeContext(request.context);
    const CTxMemPool& mempool = EnsureMemPool(node);
    ChainstateManager& chainman = EnsureChainman(node);

    return generateBlocks(chainman, mempool, coinbase_script, num_blocks, max_tries);
},
    };
}

static RPCHelpMan generate()
{
    return RPCHelpMan{"generate", "has been replaced by the -generate cli option. Refer to -help for more information.", {}, {}, RPCExamples{""}, [&](const RPCHelpMan& self, const JSONRPCRequest& request) -> UniValue {
        throw JSONRPCError(RPC_METHOD_NOT_FOUND, self.ToString());
    }};
}

static RPCHelpMan generatetoaddress()
{
    return RPCHelpMan{"generatetoaddress",
        "Mine to a specified address and return the block hashes.",
         {
             {"nblocks", RPCArg::Type::NUM, RPCArg::Optional::NO, "How many blocks are generated."},
             {"address", RPCArg::Type::STR, RPCArg::Optional::NO, "The address to send the newly generated bitcoin to."},
             {"maxtries", RPCArg::Type::NUM, RPCArg::Default{DEFAULT_MAX_TRIES}, "How many iterations to try."},
         },
         RPCResult{
             RPCResult::Type::ARR, "", "hashes of blocks generated",
             {
                 {RPCResult::Type::STR_HEX, "", "blockhash"},
             }},
         RPCExamples{
            "\nGenerate 11 blocks to myaddress\n"
            + HelpExampleCli("generatetoaddress", "11 \"myaddress\"")
            + "If you are using the " PACKAGE_NAME " wallet, you can get a new address to send the newly generated blackcoin to with:\n"
            + HelpExampleCli("getnewaddress", "")
                },
        [&](const RPCHelpMan& self, const JSONRPCRequest& request) -> UniValue
{
    const int num_blocks{request.params[0].getInt<int>()};
    const uint64_t max_tries{request.params[2].isNull() ? DEFAULT_MAX_TRIES : request.params[2].getInt<int>()};

    CTxDestination destination = DecodeDestination(request.params[1].get_str());
    if (!IsValidDestination(destination)) {
        throw JSONRPCError(RPC_INVALID_ADDRESS_OR_KEY, "Error: Invalid address");
    }

    NodeContext& node = EnsureAnyNodeContext(request.context);
    const CTxMemPool& mempool = EnsureMemPool(node);
    ChainstateManager& chainman = EnsureChainman(node);

    CScript coinbase_script = GetScriptForDestination(destination);

    return generateBlocks(chainman, mempool, coinbase_script, num_blocks, max_tries);
},
    };
}

static RPCHelpMan generateblock()
{
    return RPCHelpMan{"generateblock",
        "Mine a set of ordered transactions to a specified address or descriptor and return the block hash.",
        {
            {"output", RPCArg::Type::STR, RPCArg::Optional::NO, "The address or descriptor to send the newly generated bitcoin to."},
            {"transactions", RPCArg::Type::ARR, RPCArg::Optional::NO, "An array of hex strings which are either txids or raw transactions.\n"
                "Txids must reference transactions currently in the mempool.\n"
                "All transactions must be valid and in valid order, otherwise the block will be rejected.",
                {
                    {"rawtx/txid", RPCArg::Type::STR_HEX, RPCArg::Optional::OMITTED, ""},
                },
            },
            {"submit", RPCArg::Type::BOOL, RPCArg::Default{true}, "Whether to submit the block before the RPC call returns or to return it as hex."},
        },
        RPCResult{
            RPCResult::Type::OBJ, "", "",
            {
                {RPCResult::Type::STR_HEX, "hash", "hash of generated block"},
                {RPCResult::Type::STR_HEX, "hex", /*optional=*/true, "hex of generated block, only present when submit=false"},
            }
        },
        RPCExamples{
            "\nGenerate a block to myaddress, with txs rawtx and mempool_txid\n"
            + HelpExampleCli("generateblock", R"("myaddress" '["rawtx", "mempool_txid"]')")
        },
        [&](const RPCHelpMan& self, const JSONRPCRequest& request) -> UniValue
{
    const auto address_or_descriptor = request.params[0].get_str();
    CScript coinbase_script;
    std::string error;

    if (!getScriptFromDescriptor(address_or_descriptor, coinbase_script, error)) {
        const auto destination = DecodeDestination(address_or_descriptor);
        if (!IsValidDestination(destination)) {
            throw JSONRPCError(RPC_INVALID_ADDRESS_OR_KEY, "Error: Invalid address or descriptor");
        }

        coinbase_script = GetScriptForDestination(destination);
    }

    NodeContext& node = EnsureAnyNodeContext(request.context);
    const CTxMemPool& mempool = EnsureMemPool(node);

    std::vector<CTransactionRef> txs;
    const auto raw_txs_or_txids = request.params[1].get_array();
    for (size_t i = 0; i < raw_txs_or_txids.size(); i++) {
        const auto str(raw_txs_or_txids[i].get_str());

        uint256 hash;
        CMutableTransaction mtx;
        if (ParseHashStr(str, hash)) {

            const auto tx = mempool.get(hash);
            if (!tx) {
                throw JSONRPCError(RPC_INVALID_ADDRESS_OR_KEY, strprintf("Transaction %s not in mempool.", str));
            }

            txs.emplace_back(tx);

        } else if (DecodeHexTx(mtx, str)) {
            txs.push_back(MakeTransactionRef(std::move(mtx)));

        } else {
            throw JSONRPCError(RPC_DESERIALIZATION_ERROR, strprintf("Transaction decode failed for %s. Make sure the tx has at least one input.", str));
        }
    }

    const bool process_new_block{request.params[2].isNull() ? true : request.params[2].get_bool()};
    CBlock block;

    ChainstateManager& chainman = EnsureChainman(node);
    {
        LOCK(cs_main);

        std::unique_ptr<CBlockTemplate> blocktemplate(BlockAssembler{chainman.ActiveChainstate(), nullptr}.CreateNewBlock(coinbase_script));
        if (!blocktemplate) {
            throw JSONRPCError(RPC_INTERNAL_ERROR, "Couldn't create new block");
        }
        block = blocktemplate->block;
    }

    CHECK_NONFATAL(block.vtx.size() == 1);

    // Add transactions
    block.vtx.insert(block.vtx.end(), txs.begin(), txs.end());
    RegenerateCommitments(block, chainman);

    {
        LOCK(cs_main);

        BlockValidationState state;
        if (!TestBlockValidity(state, chainman.GetParams(), chainman.ActiveChainstate(), block, chainman.m_blockman.LookupBlockIndex(block.hashPrevBlock), false, false)) {
            throw JSONRPCError(RPC_VERIFY_ERROR, strprintf("TestBlockValidity failed: %s", state.ToString()));
        }
    }

    std::shared_ptr<const CBlock> block_out;
    uint64_t max_tries{DEFAULT_MAX_TRIES};

    if (!GenerateBlock(chainman, block, max_tries, block_out, process_new_block) || !block_out) {
        throw JSONRPCError(RPC_MISC_ERROR, "Failed to make block.");
    }

    UniValue obj(UniValue::VOBJ);
    obj.pushKV("hash", block_out->GetHash().GetHex());
    if (!process_new_block) {
        DataStream block_ser;
        block_ser << TX_WITH_WITNESS(*block_out);
        obj.pushKV("hex", HexStr(block_ser));
    }
    return obj;
},
    };
}

static RPCHelpMan getmininginfo()
{
    return RPCHelpMan{"getmininginfo",
                "\nReturns a json object containing mining-related information.",
                {},
                RPCResult{
                    RPCResult::Type::OBJ, "", "",
                    {
                        {RPCResult::Type::NUM, "blocks", "The current block"},
                        {RPCResult::Type::NUM, "currentblockweight", /*optional=*/true, "The block weight of the last assembled block (only present if a block was ever assembled)"},
                        {RPCResult::Type::NUM, "currentblocktx", /*optional=*/true, "The number of block transactions of the last assembled block (only present if a block was ever assembled)"},
                        {RPCResult::Type::NUM, "difficulty", "The current difficulty"},
                        {RPCResult::Type::NUM, "networkhashps", "The network hashes per second"},
                        {RPCResult::Type::NUM, "pooledtx", "The size of the mempool"},
                        {RPCResult::Type::STR, "chain", "current network name (main, test, signet, regtest)"},
                        {RPCResult::Type::STR, "warnings", "any network and blockchain warnings"},
                    }},
                RPCExamples{
                    HelpExampleCli("getmininginfo", "")
            + HelpExampleRpc("getmininginfo", "")
                },
        [&](const RPCHelpMan& self, const JSONRPCRequest& request) -> UniValue
{
    NodeContext& node = EnsureAnyNodeContext(request.context);
    const CTxMemPool& mempool = EnsureMemPool(node);
    ChainstateManager& chainman = EnsureChainman(node);
    LOCK(cs_main);
    const CChain& active_chain = chainman.ActiveChain();

    UniValue obj(UniValue::VOBJ);
    obj.pushKV("blocks",           active_chain.Height());
    if (BlockAssembler::m_last_block_weight) obj.pushKV("currentblockweight", *BlockAssembler::m_last_block_weight);
    if (BlockAssembler::m_last_block_num_txs) obj.pushKV("currentblocktx", *BlockAssembler::m_last_block_num_txs);
    obj.pushKV("difficulty", GetDifficulty(*CHECK_NONFATAL(active_chain.Tip())));
    obj.pushKV("networkhashps",    getnetworkhashps().HandleRequest(request));
    obj.pushKV("pooledtx",         (uint64_t)mempool.size());
    obj.pushKV("chain", chainman.GetParams().GetChainTypeString());
    obj.pushKV("warnings",         GetWarnings(false).original);
    return obj;
},
    };
}


<<<<<<< HEAD
=======
// NOTE: Unlike wallet RPC (which use BTC values), mining RPCs follow GBT (BIP 22) in using satoshi amounts
static RPCHelpMan prioritisetransaction()
{
    return RPCHelpMan{"prioritisetransaction",
                "Accepts the transaction into mined blocks at a higher (or lower) priority\n",
                {
                    {"txid", RPCArg::Type::STR_HEX, RPCArg::Optional::NO, "The transaction id."},
                    {"dummy", RPCArg::Type::NUM, RPCArg::Optional::OMITTED, "API-Compatibility for previous API. Must be zero or null.\n"
            "                  DEPRECATED. For forward compatibility use named arguments and omit this parameter."},
                    {"fee_delta", RPCArg::Type::NUM, RPCArg::Optional::NO, "The fee value (in satoshis) to add (or subtract, if negative).\n"
            "                  Note, that this value is not a fee rate. It is a value to modify absolute fee of the TX.\n"
            "                  The fee is not actually paid, only the algorithm for selecting transactions into a block\n"
            "                  considers the transaction as it would have paid a higher (or lower) fee."},
                },
                RPCResult{
                    RPCResult::Type::BOOL, "", "Returns true"},
                RPCExamples{
                    HelpExampleCli("prioritisetransaction", "\"txid\" 0.0 10000")
            + HelpExampleRpc("prioritisetransaction", "\"txid\", 0.0, 10000")
                },
        [&](const RPCHelpMan& self, const JSONRPCRequest& request) -> UniValue
{
    LOCK(cs_main);

    uint256 hash(ParseHashV(request.params[0], "txid"));
    const auto dummy{self.MaybeArg<double>(1)};
    CAmount nAmount = request.params[2].getInt<int64_t>();

    if (dummy && *dummy != 0) {
        throw JSONRPCError(RPC_INVALID_PARAMETER, "Priority is no longer supported, dummy argument to prioritisetransaction must be 0.");
    }

    EnsureAnyMemPool(request.context).PrioritiseTransaction(hash, nAmount);
    return true;
},
    };
}

static RPCHelpMan getprioritisedtransactions()
{
    return RPCHelpMan{"getprioritisedtransactions",
        "Returns a map of all user-created (see prioritisetransaction) fee deltas by txid, and whether the tx is present in mempool.",
        {},
        RPCResult{
            RPCResult::Type::OBJ_DYN, "", "prioritisation keyed by txid",
            {
                {RPCResult::Type::OBJ, "<transactionid>", "", {
                    {RPCResult::Type::NUM, "fee_delta", "transaction fee delta in satoshis"},
                    {RPCResult::Type::BOOL, "in_mempool", "whether this transaction is currently in mempool"},
                    {RPCResult::Type::NUM, "modified_fee", /*optional=*/true, "modified fee in satoshis. Only returned if in_mempool=true"},
                }}
            },
        },
        RPCExamples{
            HelpExampleCli("getprioritisedtransactions", "")
            + HelpExampleRpc("getprioritisedtransactions", "")
        },
        [&](const RPCHelpMan& self, const JSONRPCRequest& request) -> UniValue
        {
            NodeContext& node = EnsureAnyNodeContext(request.context);
            CTxMemPool& mempool = EnsureMemPool(node);
            UniValue rpc_result{UniValue::VOBJ};
            for (const auto& delta_info : mempool.GetPrioritisedTransactions()) {
                UniValue result_inner{UniValue::VOBJ};
                result_inner.pushKV("fee_delta", delta_info.delta);
                result_inner.pushKV("in_mempool", delta_info.in_mempool);
                if (delta_info.in_mempool) {
                    result_inner.pushKV("modified_fee", *delta_info.modified_fee);
                }
                rpc_result.pushKV(delta_info.txid.GetHex(), result_inner);
            }
            return rpc_result;
        },
    };
}


>>>>>>> c7885ecd
// NOTE: Assumes a conclusive result; if result is inconclusive, it must be handled by caller
static UniValue BIP22ValidationResult(const BlockValidationState& state)
{
    if (state.IsValid())
        return UniValue::VNULL;

    if (state.IsError())
        throw JSONRPCError(RPC_VERIFY_ERROR, state.ToString());
    if (state.IsInvalid())
    {
        std::string strRejectReason = state.GetRejectReason();
        if (strRejectReason.empty())
            return "rejected";
        return strRejectReason;
    }
    // Should be impossible
    return "valid?";
}

static std::string gbt_vb_name(const Consensus::DeploymentPos pos) {
    const struct VBDeploymentInfo& vbinfo = VersionBitsDeploymentInfo[pos];
    std::string s = vbinfo.name;
    if (!vbinfo.gbt_force) {
        s.insert(s.begin(), '!');
    }
    return s;
}

static RPCHelpMan getblocktemplate()
{
    return RPCHelpMan{"getblocktemplate",
        "\nIf the request parameters include a 'mode' key, that is used to explicitly select between the default 'template' request or a 'proposal'.\n"
        "It returns data needed to construct a block to work on.\n"
        "For full specification, see BIPs 22, 23, 9, and 145:\n"
        "    https://github.com/bitcoin/bips/blob/master/bip-0022.mediawiki\n"
        "    https://github.com/bitcoin/bips/blob/master/bip-0023.mediawiki\n"
        "    https://github.com/bitcoin/bips/blob/master/bip-0009.mediawiki#getblocktemplate_changes\n"
        "    https://github.com/bitcoin/bips/blob/master/bip-0145.mediawiki\n",
        {
            {"template_request", RPCArg::Type::OBJ, RPCArg::Optional::NO, "Format of the template",
            {
                {"mode", RPCArg::Type::STR, /* treat as named arg */ RPCArg::Optional::OMITTED, "This must be set to \"template\", \"proposal\" (see BIP 23), or omitted"},
                {"capabilities", RPCArg::Type::ARR, /* treat as named arg */ RPCArg::Optional::OMITTED, "A list of strings",
                {
                    {"str", RPCArg::Type::STR, RPCArg::Optional::OMITTED, "client side supported feature, 'longpoll', 'coinbasevalue', 'proposal', 'serverlist', 'workid'"},
                }},
                {"rules", RPCArg::Type::ARR, RPCArg::Optional::NO, "A list of strings",
                {
                    {"segwit", RPCArg::Type::STR, RPCArg::Optional::NO, "(literal) indicates client side segwit support"},
                    {"str", RPCArg::Type::STR, RPCArg::Optional::OMITTED, "other client side supported softfork deployment"},
                }},
                {"longpollid", RPCArg::Type::STR, RPCArg::Optional::OMITTED, "delay processing request until the result would vary significantly from the \"longpollid\" of a prior template"},
                {"data", RPCArg::Type::STR_HEX, RPCArg::Optional::OMITTED, "proposed block data to check, encoded in hexadecimal; valid only for mode=\"proposal\""},
            },
            },
        },
        {
            RPCResult{"If the proposal was accepted with mode=='proposal'", RPCResult::Type::NONE, "", ""},
            RPCResult{"If the proposal was not accepted with mode=='proposal'", RPCResult::Type::STR, "", "According to BIP22"},
            RPCResult{"Otherwise", RPCResult::Type::OBJ, "", "",
            {
                {RPCResult::Type::NUM, "version", "The preferred block version"},
                {RPCResult::Type::ARR, "rules", "specific block rules that are to be enforced",
                {
                    {RPCResult::Type::STR, "", "name of a rule the client must understand to some extent; see BIP 9 for format"},
                }},
                {RPCResult::Type::OBJ_DYN, "vbavailable", "set of pending, supported versionbit (BIP 9) softfork deployments",
                {
                    {RPCResult::Type::NUM, "rulename", "identifies the bit number as indicating acceptance and readiness for the named softfork rule"},
                }},
                {RPCResult::Type::ARR, "capabilities", "",
                {
                    {RPCResult::Type::STR, "value", "A supported feature, for example 'proposal'"},
                }},
                {RPCResult::Type::NUM, "vbrequired", "bit mask of versionbits the server requires set in submissions"},
                {RPCResult::Type::STR, "previousblockhash", "The hash of current highest block"},
                {RPCResult::Type::ARR, "transactions", "contents of non-coinbase transactions that should be included in the next block",
                {
                    {RPCResult::Type::OBJ, "", "",
                    {
                        {RPCResult::Type::STR_HEX, "data", "transaction data encoded in hexadecimal (byte-for-byte)"},
                        {RPCResult::Type::STR_HEX, "txid", "transaction id encoded in little-endian hexadecimal"},
                        {RPCResult::Type::STR_HEX, "hash", "hash encoded in little-endian hexadecimal (including witness data)"},
                        {RPCResult::Type::ARR, "depends", "array of numbers",
                        {
                            {RPCResult::Type::NUM, "", "transactions before this one (by 1-based index in 'transactions' list) that must be present in the final block if this one is"},
                        }},
                        {RPCResult::Type::NUM, "fee", "difference in value between transaction inputs and outputs (in satoshis); for coinbase transactions, this is a negative Number of the total collected block fees (ie, not including the block subsidy); if key is not present, fee is unknown and clients MUST NOT assume there isn't one"},
                        {RPCResult::Type::NUM, "sigops", "total SigOps cost, as counted for purposes of block limits; if key is not present, sigop cost is unknown and clients MUST NOT assume it is zero"},
                        {RPCResult::Type::NUM, "weight", "total transaction weight, as counted for purposes of block limits"},
                    }},
                }},
                {RPCResult::Type::OBJ_DYN, "coinbaseaux", "data that should be included in the coinbase's scriptSig content",
                {
                    {RPCResult::Type::STR_HEX, "key", "values must be in the coinbase (keys may be ignored)"},
                }},
                {RPCResult::Type::NUM, "coinbasevalue", "maximum allowable input to coinbase transaction, including the generation award and transaction fees (in satoshis)"},
                {RPCResult::Type::STR, "longpollid", "an id to include with a request to longpoll on an update to this template"},
                {RPCResult::Type::STR, "target", "The hash target"},
                {RPCResult::Type::NUM_TIME, "mintime", "The minimum timestamp appropriate for the next block time, expressed in " + UNIX_EPOCH_TIME},
                {RPCResult::Type::ARR, "mutable", "list of ways the block template may be changed",
                {
                    {RPCResult::Type::STR, "value", "A way the block template may be changed, e.g. 'time', 'transactions', 'prevblock'"},
                }},
                {RPCResult::Type::STR_HEX, "noncerange", "A range of valid nonces"},
                {RPCResult::Type::NUM, "sigoplimit", "limit of sigops in blocks"},
                {RPCResult::Type::NUM, "sizelimit", "limit of block size"},
                {RPCResult::Type::NUM, "weightlimit", /*optional=*/true, "limit of block weight"},
                {RPCResult::Type::NUM_TIME, "curtime", "current timestamp in " + UNIX_EPOCH_TIME},
                {RPCResult::Type::STR, "bits", "compressed target of next block"},
                {RPCResult::Type::NUM, "height", "The height of the next block"},
                {RPCResult::Type::STR_HEX, "signet_challenge", /*optional=*/true, "Only on signet"},
                {RPCResult::Type::STR_HEX, "default_witness_commitment", /*optional=*/true, "a valid witness commitment for the unmodified block template"},
            }},
        },
        RPCExamples{
                    HelpExampleCli("getblocktemplate", "'{\"rules\": [\"segwit\"]}'")
            + HelpExampleRpc("getblocktemplate", "{\"rules\": [\"segwit\"]}")
                },
        [&](const RPCHelpMan& self, const JSONRPCRequest& request) -> UniValue
{
    NodeContext& node = EnsureAnyNodeContext(request.context);
    ChainstateManager& chainman = EnsureChainman(node);
    LOCK(cs_main);

    std::string strMode = "template";
    UniValue lpval = NullUniValue;
    std::set<std::string> setClientRules;
    Chainstate& active_chainstate = chainman.ActiveChainstate();
    CChain& active_chain = active_chainstate.m_chain;
    if (!request.params[0].isNull())
    {
        const UniValue& oparam = request.params[0].get_obj();
        const UniValue& modeval = oparam.find_value("mode");
        if (modeval.isStr())
            strMode = modeval.get_str();
        else if (modeval.isNull())
        {
            /* Do nothing */
        }
        else
            throw JSONRPCError(RPC_INVALID_PARAMETER, "Invalid mode");
        lpval = oparam.find_value("longpollid");

        if (strMode == "proposal")
        {
            const UniValue& dataval = oparam.find_value("data");
            if (!dataval.isStr())
                throw JSONRPCError(RPC_TYPE_ERROR, "Missing data String key for proposal");

            CBlock block;
            if (!DecodeHexBlk(block, dataval.get_str()))
                throw JSONRPCError(RPC_DESERIALIZATION_ERROR, "Block decode failed");

            uint256 hash = block.GetHash();
            const CBlockIndex* pindex = chainman.m_blockman.LookupBlockIndex(hash);
            if (pindex) {
                if (pindex->IsValid(BLOCK_VALID_SCRIPTS))
                    return "duplicate";
                if (pindex->nStatus & BLOCK_FAILED_MASK)
                    return "duplicate-invalid";
                return "duplicate-inconclusive";
            }

            CBlockIndex* const pindexPrev = active_chain.Tip();
            // TestBlockValidity only supports blocks built on the current Tip
            if (block.hashPrevBlock != pindexPrev->GetBlockHash())
                return "inconclusive-not-best-prevblk";
            BlockValidationState state;
            TestBlockValidity(state, chainman.GetParams(), active_chainstate, block, pindexPrev, false, true);
            return BIP22ValidationResult(state);
        }

        const UniValue& aClientRules = oparam.find_value("rules");
        if (aClientRules.isArray()) {
            for (unsigned int i = 0; i < aClientRules.size(); ++i) {
                const UniValue& v = aClientRules[i];
                setClientRules.insert(v.get_str());
            }
        }
    }

    if (strMode != "template")
        throw JSONRPCError(RPC_INVALID_PARAMETER, "Invalid mode");

    if (!chainman.GetParams().IsTestChain()) {
        const CConnman& connman = EnsureConnman(node);
        if (connman.GetNodeCount(ConnectionDirection::Both) == 0) {
            throw JSONRPCError(RPC_CLIENT_NOT_CONNECTED, PACKAGE_NAME " is not connected!");
        }

        if (chainman.IsInitialBlockDownload()) {
            throw JSONRPCError(RPC_CLIENT_IN_INITIAL_DOWNLOAD, PACKAGE_NAME " is in initial sync and waiting for blocks...");
        }
    }

    if (active_chain.Tip()->nHeight > Params().GetConsensus().nLastPOWBlock)
    	throw JSONRPCError(RPC_MISC_ERROR, "No more PoW blocks");

    static unsigned int nTransactionsUpdatedLast;
    const CTxMemPool& mempool = EnsureMemPool(node);

    if (!lpval.isNull())
    {
        // Wait to respond until either the best block changes, OR a minute has passed and there are more transactions
        uint256 hashWatchedChain;
        std::chrono::steady_clock::time_point checktxtime;
        unsigned int nTransactionsUpdatedLastLP;

        if (lpval.isStr())
        {
            // Format: <hashBestChain><nTransactionsUpdatedLast>
            const std::string& lpstr = lpval.get_str();

            hashWatchedChain = ParseHashV(lpstr.substr(0, 64), "longpollid");
            nTransactionsUpdatedLastLP = LocaleIndependentAtoi<int64_t>(lpstr.substr(64));
        }
        else
        {
            // NOTE: Spec does not specify behaviour for non-string longpollid, but this makes testing easier
            hashWatchedChain = active_chain.Tip()->GetBlockHash();
            nTransactionsUpdatedLastLP = nTransactionsUpdatedLast;
        }

        // Release lock while waiting
        LEAVE_CRITICAL_SECTION(cs_main);
        {
            checktxtime = std::chrono::steady_clock::now() + std::chrono::minutes(1);

            WAIT_LOCK(g_best_block_mutex, lock);
            while (g_best_block == hashWatchedChain && IsRPCRunning())
            {
                if (g_best_block_cv.wait_until(lock, checktxtime) == std::cv_status::timeout)
                {
                    // Timeout: Check transactions for update
                    // without holding the mempool lock to avoid deadlocks
                    if (mempool.GetTransactionsUpdated() != nTransactionsUpdatedLastLP)
                        break;
                    checktxtime += std::chrono::seconds(10);
                }
            }
        }
        ENTER_CRITICAL_SECTION(cs_main);

        if (!IsRPCRunning())
            throw JSONRPCError(RPC_CLIENT_NOT_CONNECTED, "Shutting down");
        // TODO: Maybe recheck connections/IBD and (if something wrong) send an expires-immediately template to stop miners?
    }

    const Consensus::Params& consensusParams = chainman.GetParams().GetConsensus();

    // GBT must be called with 'signet' set in the rules for signet chains
    if (consensusParams.signet_blocks && setClientRules.count("signet") != 1) {
        throw JSONRPCError(RPC_INVALID_PARAMETER, "getblocktemplate must be called with the signet rule set (call with {\"rules\": [\"segwit\", \"signet\"]})");
    }

    // Update block
    static CBlockIndex* pindexPrev;
    static int64_t time_start;
    static std::unique_ptr<CBlockTemplate> pblocktemplate;

    // NOTE: If at some point we support pre-segwit miners post-segwit-activation, this needs to take segwit support into consideration
    const bool fPreSegWit = !DeploymentActiveAfter(pindexPrev, chainman, Consensus::DEPLOYMENT_SEGWIT);

    // GBT must be called with 'segwit' set in the rules
    if (!fPreSegWit && setClientRules.count("segwit") != 1) {
        throw JSONRPCError(RPC_INVALID_PARAMETER, "getblocktemplate must be called with the segwit rule set (call with {\"rules\": [\"segwit\"]})");
    }

    if (pindexPrev != active_chain.Tip() ||
        (mempool.GetTransactionsUpdated() != nTransactionsUpdatedLast && GetTime() - time_start > 5))
    {
        // Clear pindexPrev so future calls make a new block, despite any failures from here on
        pindexPrev = nullptr;

        // Store the pindexBest used before CreateNewBlock, to avoid races
        nTransactionsUpdatedLast = mempool.GetTransactionsUpdated();
        CBlockIndex* pindexPrevNew = active_chain.Tip();
        time_start = GetTime();

        // Create new block
        CScript scriptDummy = CScript() << OP_TRUE;
        pblocktemplate = BlockAssembler{active_chainstate, &mempool}.CreateNewBlock(scriptDummy, nullptr, nullptr);
        if (!pblocktemplate)
            throw JSONRPCError(RPC_OUT_OF_MEMORY, "Out of memory");

        // Need to update only after we know CreateNewBlock succeeded
        pindexPrev = pindexPrevNew;
    }
    CHECK_NONFATAL(pindexPrev);
    CBlock* pblock = &pblocktemplate->block; // pointer for convenience

    // Update nTime
    UpdateTime(pblock, consensusParams, pindexPrev);
    pblock->nNonce = 0;

    UniValue aCaps(UniValue::VARR); aCaps.push_back("proposal");

    UniValue transactions(UniValue::VARR);
    std::map<uint256, int64_t> setTxIndex;
    int i = 0;
    for (const auto& it : pblock->vtx) {
        const CTransaction& tx = *it;
        uint256 txHash = tx.GetHash();
        setTxIndex[txHash] = i++;

        if (tx.IsCoinBase())
            continue;

        UniValue entry(UniValue::VOBJ);

        entry.pushKV("data", EncodeHexTx(tx));
        entry.pushKV("txid", txHash.GetHex());
        entry.pushKV("hash", txHash.GetHex());

        UniValue deps(UniValue::VARR);
        for (const CTxIn &in : tx.vin)
        {
            if (setTxIndex.count(in.prevout.hash))
                deps.push_back(setTxIndex[in.prevout.hash]);
        }
        entry.pushKV("depends", deps);

        int index_in_template = i - 1;
        entry.pushKV("fee", pblocktemplate->vTxFees[index_in_template]);
        int64_t nTxSigOps = pblocktemplate->vTxSigOpsCost[index_in_template];
        if (fPreSegWit) {
            CHECK_NONFATAL(nTxSigOps % WITNESS_SCALE_FACTOR == 0);
            nTxSigOps /= WITNESS_SCALE_FACTOR;
        }
        entry.pushKV("sigops", nTxSigOps);
        entry.pushKV("weight", GetTransactionWeight(tx));

        transactions.push_back(entry);
    }

    UniValue aux(UniValue::VOBJ);

    arith_uint256 hashTarget = arith_uint256().SetCompact(pblock->nBits);

    UniValue aMutable(UniValue::VARR);
    aMutable.push_back("time");
    aMutable.push_back("transactions");
    aMutable.push_back("prevblock");

    UniValue result(UniValue::VOBJ);
    result.pushKV("capabilities", aCaps);

    UniValue aRules(UniValue::VARR);
    aRules.push_back("csv");
    if (!fPreSegWit) aRules.push_back("!segwit");
    if (consensusParams.signet_blocks) {
        // indicate to miner that they must understand signet rules
        // when attempting to mine with this template
        aRules.push_back("!signet");
    }

    UniValue vbavailable(UniValue::VOBJ);
    for (int j = 0; j < (int)Consensus::MAX_VERSION_BITS_DEPLOYMENTS; ++j) {
        Consensus::DeploymentPos pos = Consensus::DeploymentPos(j);
        ThresholdState state = chainman.m_versionbitscache.State(pindexPrev, consensusParams, pos);
        switch (state) {
            case ThresholdState::DEFINED:
            case ThresholdState::FAILED:
                // Not exposed to GBT at all
                break;
            case ThresholdState::LOCKED_IN:
                // Ensure bit is set in block version
                pblock->nVersion |= chainman.m_versionbitscache.Mask(consensusParams, pos);
                [[fallthrough]];
            case ThresholdState::STARTED:
            {
                const struct VBDeploymentInfo& vbinfo = VersionBitsDeploymentInfo[pos];
                vbavailable.pushKV(gbt_vb_name(pos), consensusParams.vDeployments[pos].bit);
                if (setClientRules.find(vbinfo.name) == setClientRules.end()) {
                    if (!vbinfo.gbt_force) {
                        // If the client doesn't support this, don't indicate it in the [default] version
                        pblock->nVersion &= ~chainman.m_versionbitscache.Mask(consensusParams, pos);
                    }
                }
                break;
            }
            case ThresholdState::ACTIVE:
            {
                // Add to rules only
                const struct VBDeploymentInfo& vbinfo = VersionBitsDeploymentInfo[pos];
                aRules.push_back(gbt_vb_name(pos));
                if (setClientRules.find(vbinfo.name) == setClientRules.end()) {
                    // Not supported by the client; make sure it's safe to proceed
                    if (!vbinfo.gbt_force) {
                        throw JSONRPCError(RPC_INVALID_PARAMETER, strprintf("Support for '%s' rule requires explicit client support", vbinfo.name));
                    }
                }
                break;
            }
        }
    }
    result.pushKV("version", pblock->nVersion);
    result.pushKV("rules", aRules);
    result.pushKV("vbavailable", vbavailable);
    result.pushKV("vbrequired", int(0));

    result.pushKV("previousblockhash", pblock->hashPrevBlock.GetHex());
    result.pushKV("transactions", transactions);
    result.pushKV("coinbaseaux", aux);
    result.pushKV("coinbasevalue", (int64_t)pblock->vtx[0]->vout[0].nValue);
    result.pushKV("longpollid", active_chain.Tip()->GetBlockHash().GetHex() + ToString(nTransactionsUpdatedLast));
    result.pushKV("target", hashTarget.GetHex());
    result.pushKV("mintime", (int64_t)pindexPrev->GetMedianTimePast()+1);
    result.pushKV("mutable", aMutable);
    result.pushKV("noncerange", "00000000ffffffff");
    int64_t nSigOpLimit = MAX_BLOCK_SIGOPS_COST;
    int64_t nSizeLimit = MAX_BLOCK_SERIALIZED_SIZE;
    if (fPreSegWit) {
        CHECK_NONFATAL(nSigOpLimit % WITNESS_SCALE_FACTOR == 0);
        nSigOpLimit /= WITNESS_SCALE_FACTOR;
        CHECK_NONFATAL(nSizeLimit % WITNESS_SCALE_FACTOR == 0);
        nSizeLimit /= WITNESS_SCALE_FACTOR;
    }
    result.pushKV("sigoplimit", nSigOpLimit);
    result.pushKV("sizelimit", nSizeLimit);
    if (!fPreSegWit) {
        result.pushKV("weightlimit", (int64_t)MAX_BLOCK_WEIGHT);
    }
    result.pushKV("curtime", pblock->GetBlockTime());
    result.pushKV("bits", strprintf("%08x", pblock->nBits));
    result.pushKV("height", (int64_t)(pindexPrev->nHeight+1));

    if (consensusParams.signet_blocks) {
        result.pushKV("signet_challenge", HexStr(consensusParams.signet_challenge));
    }

    if (!pblocktemplate->vchCoinbaseCommitment.empty()) {
        result.pushKV("default_witness_commitment", HexStr(pblocktemplate->vchCoinbaseCommitment));
    }

    return result;
},
    };
}

class submitblock_StateCatcher final : public CValidationInterface
{
public:
    uint256 hash;
    bool found{false};
    BlockValidationState state;

    explicit submitblock_StateCatcher(const uint256 &hashIn) : hash(hashIn), state() {}

protected:
    void BlockChecked(const CBlock& block, const BlockValidationState& stateIn) override {
        if (block.GetHash() != hash)
            return;
        found = true;
        state = stateIn;
    }
};

static RPCHelpMan submitblock()
{
    // We allow 2 arguments for compliance with BIP22. Argument 2 is ignored.
    return RPCHelpMan{"submitblock",
        "\nAttempts to submit new block to network.\n"
        "See https://en.bitcoin.it/wiki/BIP_0022 for full specification.\n",
        {
            {"hexdata", RPCArg::Type::STR_HEX, RPCArg::Optional::NO, "the hex-encoded block data to submit"},
            {"dummy", RPCArg::Type::STR, RPCArg::DefaultHint{"ignored"}, "dummy value, for compatibility with BIP22. This value is ignored."},
        },
        {
            RPCResult{"If the block was accepted", RPCResult::Type::NONE, "", ""},
            RPCResult{"Otherwise", RPCResult::Type::STR, "", "According to BIP22"},
        },
        RPCExamples{
                    HelpExampleCli("submitblock", "\"mydata\"")
            + HelpExampleRpc("submitblock", "\"mydata\"")
                },
        [&](const RPCHelpMan& self, const JSONRPCRequest& request) -> UniValue
{
    std::shared_ptr<CBlock> blockptr = std::make_shared<CBlock>();
    CBlock& block = *blockptr;
    if (!DecodeHexBlk(block, request.params[0].get_str())) {
        throw JSONRPCError(RPC_DESERIALIZATION_ERROR, "Block decode failed");
    }

    if (block.vtx.empty() || !block.vtx[0]->IsCoinBase()) {
        throw JSONRPCError(RPC_DESERIALIZATION_ERROR, "Block does not start with a coinbase");
    }

    ChainstateManager& chainman = EnsureAnyChainman(request.context);
    uint256 hash = block.GetHash();
    {
        LOCK(cs_main);
        const CBlockIndex* pindex = chainman.m_blockman.LookupBlockIndex(hash);
        if (pindex) {
            if (pindex->IsValid(BLOCK_VALID_SCRIPTS)) {
                return "duplicate";
            }
            if (pindex->nStatus & BLOCK_FAILED_MASK) {
                return "duplicate-invalid";
            }
        }
    }

    // Blackcoin: check block before submitting
    BlockValidationState state;
    Chainstate& active_chainstate = chainman.ActiveChainstate();
    if (!CheckBlock(block, state, Params().GetConsensus(), active_chainstate, true, true, false)) {
        throw JSONRPCError(-100, "Block failed CheckBlock() function");
    }

    {
        LOCK(cs_main);
        const CBlockIndex* pindex = chainman.m_blockman.LookupBlockIndex(block.hashPrevBlock);
        if (pindex) {
            chainman.UpdateUncommittedBlockStructures(block, pindex);
        }
    }

    bool new_block;
    auto sc = std::make_shared<submitblock_StateCatcher>(block.GetHash());
    RegisterSharedValidationInterface(sc);
    bool accepted = chainman.ProcessNewBlock(blockptr, /*force_processing=*/true, /*min_pow_checked=*/true, /*new_block=*/&new_block);
    UnregisterSharedValidationInterface(sc);
    if (!new_block && accepted) {
        return "duplicate";
    }
    if (!sc->found) {
        return "inconclusive";
    }
    return BIP22ValidationResult(sc->state);
},
    };
}

static RPCHelpMan submitheader()
{
    return RPCHelpMan{"submitheader",
                "\nDecode the given hexdata as a header and submit it as a candidate chain tip if valid."
                "\nThrows when the header is invalid.\n",
                {
                    {"hexdata", RPCArg::Type::STR_HEX, RPCArg::Optional::NO, "the hex-encoded block header data"},
                },
                RPCResult{
                    RPCResult::Type::NONE, "", "None"},
                RPCExamples{
                    HelpExampleCli("submitheader", "\"aabbcc\"") +
                    HelpExampleRpc("submitheader", "\"aabbcc\"")
                },
        [&](const RPCHelpMan& self, const JSONRPCRequest& request) -> UniValue
{
    CBlockHeader h;
    if (!DecodeHexBlockHeader(h, request.params[0].get_str())) {
        throw JSONRPCError(RPC_DESERIALIZATION_ERROR, "Block header decode failed");
    }
    ChainstateManager& chainman = EnsureAnyChainman(request.context);
    {
        LOCK(cs_main);
        if (!chainman.m_blockman.LookupBlockIndex(h.hashPrevBlock)) {
            throw JSONRPCError(RPC_VERIFY_ERROR, "Must submit previous header (" + h.hashPrevBlock.GetHex() + ") first");
        }
    }

    BlockValidationState state;
    chainman.ProcessNewBlockHeaders({h}, /*min_pow_checked=*/true, state, false);
    if (state.IsValid()) return UniValue::VNULL;
    if (state.IsError()) {
        throw JSONRPCError(RPC_VERIFY_ERROR, state.ToString());
    }
    throw JSONRPCError(RPC_VERIFY_ERROR, state.GetRejectReason());
},
    };
}

void RegisterMiningRPCCommands(CRPCTable& t)
{
    static const CRPCCommand commands[]{
        {"mining", &getnetworkhashps},
        {"mining", &getmininginfo},
        {"mining", &getblocktemplate},
        {"mining", &submitblock},
        {"mining", &submitheader},

        {"hidden", &generatetoaddress},
        {"hidden", &generatetodescriptor},
        {"hidden", &generateblock},
        {"hidden", &generate},
    };
    for (const auto& c : commands) {
        t.appendCommand(c.name, &c);
    }
}<|MERGE_RESOLUTION|>--- conflicted
+++ resolved
@@ -136,11 +136,7 @@
     block_out.reset();
     block.hashMerkleRoot = BlockMerkleRoot(block);
 
-<<<<<<< HEAD
-    while (max_tries > 0 && block.nNonce < std::numeric_limits<uint32_t>::max() && !CheckProofOfWork(block.GetPoWHash(), block.nBits, chainman.GetConsensus()) && !ShutdownRequested()) {
-=======
-    while (max_tries > 0 && block.nNonce < std::numeric_limits<uint32_t>::max() && !CheckProofOfWork(block.GetHash(), block.nBits, chainman.GetConsensus()) && !chainman.m_interrupt) {
->>>>>>> c7885ecd
+    while (max_tries > 0 && block.nNonce < std::numeric_limits<uint32_t>::max() && !CheckProofOfWork(block.GetPoWHash(), block.nBits, chainman.GetConsensus()) && !chainman.m_interrupt) {
         ++block.nNonce;
         --max_tries;
     }
@@ -165,13 +161,8 @@
 static UniValue generateBlocks(ChainstateManager& chainman, const CTxMemPool& mempool, const CScript& coinbase_script, int nGenerate, uint64_t nMaxTries)
 {
     UniValue blockHashes(UniValue::VARR);
-<<<<<<< HEAD
-    while (nGenerate > 0 && !ShutdownRequested()) {
+    while (nGenerate > 0 && !chainman.m_interrupt) {
         std::unique_ptr<CBlockTemplate> pblocktemplate(BlockAssembler{chainman.ActiveChainstate(), &mempool}.CreateNewBlock(coinbase_script, nullptr, nullptr));
-=======
-    while (nGenerate > 0 && !chainman.m_interrupt) {
-        std::unique_ptr<CBlockTemplate> pblocktemplate(BlockAssembler{chainman.ActiveChainstate(), &mempool}.CreateNewBlock(coinbase_script));
->>>>>>> c7885ecd
         if (!pblocktemplate.get())
             throw JSONRPCError(RPC_INTERNAL_ERROR, "Couldn't create new block");
 
@@ -468,86 +459,6 @@
 }
 
 
-<<<<<<< HEAD
-=======
-// NOTE: Unlike wallet RPC (which use BTC values), mining RPCs follow GBT (BIP 22) in using satoshi amounts
-static RPCHelpMan prioritisetransaction()
-{
-    return RPCHelpMan{"prioritisetransaction",
-                "Accepts the transaction into mined blocks at a higher (or lower) priority\n",
-                {
-                    {"txid", RPCArg::Type::STR_HEX, RPCArg::Optional::NO, "The transaction id."},
-                    {"dummy", RPCArg::Type::NUM, RPCArg::Optional::OMITTED, "API-Compatibility for previous API. Must be zero or null.\n"
-            "                  DEPRECATED. For forward compatibility use named arguments and omit this parameter."},
-                    {"fee_delta", RPCArg::Type::NUM, RPCArg::Optional::NO, "The fee value (in satoshis) to add (or subtract, if negative).\n"
-            "                  Note, that this value is not a fee rate. It is a value to modify absolute fee of the TX.\n"
-            "                  The fee is not actually paid, only the algorithm for selecting transactions into a block\n"
-            "                  considers the transaction as it would have paid a higher (or lower) fee."},
-                },
-                RPCResult{
-                    RPCResult::Type::BOOL, "", "Returns true"},
-                RPCExamples{
-                    HelpExampleCli("prioritisetransaction", "\"txid\" 0.0 10000")
-            + HelpExampleRpc("prioritisetransaction", "\"txid\", 0.0, 10000")
-                },
-        [&](const RPCHelpMan& self, const JSONRPCRequest& request) -> UniValue
-{
-    LOCK(cs_main);
-
-    uint256 hash(ParseHashV(request.params[0], "txid"));
-    const auto dummy{self.MaybeArg<double>(1)};
-    CAmount nAmount = request.params[2].getInt<int64_t>();
-
-    if (dummy && *dummy != 0) {
-        throw JSONRPCError(RPC_INVALID_PARAMETER, "Priority is no longer supported, dummy argument to prioritisetransaction must be 0.");
-    }
-
-    EnsureAnyMemPool(request.context).PrioritiseTransaction(hash, nAmount);
-    return true;
-},
-    };
-}
-
-static RPCHelpMan getprioritisedtransactions()
-{
-    return RPCHelpMan{"getprioritisedtransactions",
-        "Returns a map of all user-created (see prioritisetransaction) fee deltas by txid, and whether the tx is present in mempool.",
-        {},
-        RPCResult{
-            RPCResult::Type::OBJ_DYN, "", "prioritisation keyed by txid",
-            {
-                {RPCResult::Type::OBJ, "<transactionid>", "", {
-                    {RPCResult::Type::NUM, "fee_delta", "transaction fee delta in satoshis"},
-                    {RPCResult::Type::BOOL, "in_mempool", "whether this transaction is currently in mempool"},
-                    {RPCResult::Type::NUM, "modified_fee", /*optional=*/true, "modified fee in satoshis. Only returned if in_mempool=true"},
-                }}
-            },
-        },
-        RPCExamples{
-            HelpExampleCli("getprioritisedtransactions", "")
-            + HelpExampleRpc("getprioritisedtransactions", "")
-        },
-        [&](const RPCHelpMan& self, const JSONRPCRequest& request) -> UniValue
-        {
-            NodeContext& node = EnsureAnyNodeContext(request.context);
-            CTxMemPool& mempool = EnsureMemPool(node);
-            UniValue rpc_result{UniValue::VOBJ};
-            for (const auto& delta_info : mempool.GetPrioritisedTransactions()) {
-                UniValue result_inner{UniValue::VOBJ};
-                result_inner.pushKV("fee_delta", delta_info.delta);
-                result_inner.pushKV("in_mempool", delta_info.in_mempool);
-                if (delta_info.in_mempool) {
-                    result_inner.pushKV("modified_fee", *delta_info.modified_fee);
-                }
-                rpc_result.pushKV(delta_info.txid.GetHex(), result_inner);
-            }
-            return rpc_result;
-        },
-    };
-}
-
-
->>>>>>> c7885ecd
 // NOTE: Assumes a conclusive result; if result is inconclusive, it must be handled by caller
 static UniValue BIP22ValidationResult(const BlockValidationState& state)
 {
