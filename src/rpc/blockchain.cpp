--- conflicted
+++ resolved
@@ -223,13 +223,8 @@
                 // coinbase transaction (i.e. i == 0) doesn't have undo data
                 const CTxUndo* txundo = (have_undo && i > 0) ? &blockUndo.vtxundo.at(i - 1) : nullptr;
                 UniValue objTx(UniValue::VOBJ);
-<<<<<<< HEAD
                 TxToUniv(*tx, /*block_hash=*/uint256(), /*entry=*/objTx, /*include_hex=*/true, /*without_witness=*/RPCSerializationWithoutWitness(), txundo, verbosity);
-                txs.push_back(objTx);
-=======
-                TxToUniv(*tx, /*block_hash=*/uint256(), /*entry=*/objTx, /*include_hex=*/true, RPCSerializationFlags(), txundo, verbosity);
                 txs.push_back(std::move(objTx));
->>>>>>> 7b704101
             }
             break;
     }
