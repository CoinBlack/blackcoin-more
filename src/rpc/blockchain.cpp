--- conflicted
+++ resolved
@@ -216,12 +216,7 @@
         case TxVerbosity::SHOW_DETAILS:
         case TxVerbosity::SHOW_DETAILS_AND_PREVOUT:
             CBlockUndo blockUndo;
-<<<<<<< HEAD
-            const bool have_undo{UndoReadFromDisk(blockUndo, blockindex)};
-=======
-            const bool is_not_pruned{WITH_LOCK(::cs_main, return !blockman.IsBlockPruned(blockindex))};
-            const bool have_undo{is_not_pruned && blockman.UndoReadFromDisk(blockUndo, *blockindex)};
->>>>>>> 44d8b13c
+            const bool have_undo{blockman.UndoReadFromDisk(blockUndo, *blockindex)};
 
             for (size_t i = 0; i < block.vtx.size(); ++i) {
                 const CTransactionRef& tx = block.vtx.at(i);
@@ -647,18 +642,7 @@
     // The Genesis block does not have undo data
     if (pblockindex->nHeight == 0) return blockUndo;
 
-<<<<<<< HEAD
-    if (!UndoReadFromDisk(blockUndo, pblockindex)) {
-=======
-    {
-        LOCK(cs_main);
-        if (blockman.IsBlockPruned(pblockindex)) {
-            throw JSONRPCError(RPC_MISC_ERROR, "Undo data not available (pruned data)");
-        }
-    }
-
     if (!blockman.UndoReadFromDisk(blockUndo, *pblockindex)) {
->>>>>>> 44d8b13c
         throw JSONRPCError(RPC_MISC_ERROR, "Can't read undo data from disk");
     }
 
@@ -808,67 +792,6 @@
     };
 }
 
-<<<<<<< HEAD
-=======
-static RPCHelpMan pruneblockchain()
-{
-    return RPCHelpMan{"pruneblockchain", "",
-                {
-                    {"height", RPCArg::Type::NUM, RPCArg::Optional::NO, "The block height to prune up to. May be set to a discrete height, or to a " + UNIX_EPOCH_TIME + "\n"
-            "                  to prune blocks whose block time is at least 2 hours older than the provided timestamp."},
-                },
-                RPCResult{
-                    RPCResult::Type::NUM, "", "Height of the last block pruned"},
-                RPCExamples{
-                    HelpExampleCli("pruneblockchain", "1000")
-            + HelpExampleRpc("pruneblockchain", "1000")
-                },
-        [&](const RPCHelpMan& self, const JSONRPCRequest& request) -> UniValue
-{
-    ChainstateManager& chainman = EnsureAnyChainman(request.context);
-    if (!chainman.m_blockman.IsPruneMode()) {
-        throw JSONRPCError(RPC_MISC_ERROR, "Cannot prune blocks because node is not in prune mode.");
-    }
-
-    LOCK(cs_main);
-    Chainstate& active_chainstate = chainman.ActiveChainstate();
-    CChain& active_chain = active_chainstate.m_chain;
-
-    int heightParam = request.params[0].getInt<int>();
-    if (heightParam < 0) {
-        throw JSONRPCError(RPC_INVALID_PARAMETER, "Negative block height.");
-    }
-
-    // Height value more than a billion is too high to be a block height, and
-    // too low to be a block time (corresponds to timestamp from Sep 2001).
-    if (heightParam > 1000000000) {
-        // Add a 2 hour buffer to include blocks which might have had old timestamps
-        const CBlockIndex* pindex = active_chain.FindEarliestAtLeast(heightParam - TIMESTAMP_WINDOW, 0);
-        if (!pindex) {
-            throw JSONRPCError(RPC_INVALID_PARAMETER, "Could not find block with at least the specified timestamp.");
-        }
-        heightParam = pindex->nHeight;
-    }
-
-    unsigned int height = (unsigned int) heightParam;
-    unsigned int chainHeight = (unsigned int) active_chain.Height();
-    if (chainHeight < chainman.GetParams().PruneAfterHeight()) {
-        throw JSONRPCError(RPC_MISC_ERROR, "Blockchain is too short for pruning.");
-    } else if (height > chainHeight) {
-        throw JSONRPCError(RPC_INVALID_PARAMETER, "Blockchain is shorter than the attempted prune height.");
-    } else if (height > chainHeight - MIN_BLOCKS_TO_KEEP) {
-        LogPrint(BCLog::RPC, "Attempt to prune blocks close to the tip.  Retaining the minimum number of blocks.\n");
-        height = chainHeight - MIN_BLOCKS_TO_KEEP;
-    }
-
-    PruneBlockFilesManual(active_chainstate, height);
-    const CBlockIndex& block{*CHECK_NONFATAL(active_chain.Tip())};
-    return block.nStatus & BLOCK_HAVE_DATA ? active_chainstate.m_blockman.GetFirstStoredBlock(block)->nHeight - 1 : block.nHeight;
-},
-    };
-}
-
->>>>>>> 44d8b13c
 CoinStatsHashType ParseHashType(const std::string& hash_type_input)
 {
     if (hash_type_input == "hash_serialized_3") {
@@ -1313,20 +1236,6 @@
     obj.pushKV("initialblockdownload", chainman.IsInitialBlockDownload());
     obj.pushKV("chainwork", tip.nChainWork.GetHex());
     obj.pushKV("size_on_disk", chainman.m_blockman.CalculateCurrentUsage());
-<<<<<<< HEAD
-=======
-    obj.pushKV("pruned", chainman.m_blockman.IsPruneMode());
-    if (chainman.m_blockman.IsPruneMode()) {
-        bool has_tip_data = tip.nStatus & BLOCK_HAVE_DATA;
-        obj.pushKV("pruneheight", has_tip_data ? chainman.m_blockman.GetFirstStoredBlock(tip)->nHeight : tip.nHeight + 1);
-
-        const bool automatic_pruning{chainman.m_blockman.GetPruneTarget() != BlockManager::PRUNE_TARGET_MANUAL};
-        obj.pushKV("automatic_pruning",  automatic_pruning);
-        if (automatic_pruning) {
-            obj.pushKV("prune_target_size", chainman.m_blockman.GetPruneTarget());
-        }
-    }
->>>>>>> 44d8b13c
 
     obj.pushKV("warnings", GetWarnings(false).original);
     return obj;
@@ -1966,15 +1875,8 @@
             minfee = std::min(minfee, txfee);
             totalfee += txfee;
 
-<<<<<<< HEAD
-            CAmount feerate = txfee / tx_size;
-=======
             // New feerate uses satoshis per virtual byte instead of per serialized byte
             CAmount feerate = weight ? (txfee * WITNESS_SCALE_FACTOR) / weight : 0;
-            if (do_feerate_percentiles) {
-                feerate_array.emplace_back(feerate, weight);
-            }
->>>>>>> 44d8b13c
             maxfeerate = std::max(maxfeerate, feerate);
             minfeerate = std::min(minfeerate, feerate);
         }
