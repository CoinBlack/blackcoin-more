// Copyright (c) 2009-2010 Satoshi Nakamoto
// Copyright (c) 2009-2022 The Bitcoin Core developers
// Distributed under the MIT software license, see the accompanying
// file COPYING or http://www.opensource.org/licenses/mit-license.php.

#ifndef BITCOIN_PRIMITIVES_BLOCK_H
#define BITCOIN_PRIMITIVES_BLOCK_H

#include <primitives/transaction.h>
#include <serialize.h>
#include <uint256.h>
#include <util/time.h>

/** Nodes collect new transactions into a block, hash them into a hash tree,
 * and scan through nonce values to make the block's hash satisfy proof-of-work
 * requirements.  When they solve the proof-of-work, they broadcast the block
 * to everyone and the block is added to the block chain.  The first transaction
 * in the block is a special one that creates a new coin owned by the creator
 * of the block.
 */
class CBlockHeader
{
public:
    // header
    int32_t nVersion;
    uint256 hashPrevBlock;
    uint256 hashMerkleRoot;
    uint32_t nTime;
    uint32_t nBits;
    uint32_t nNonce;

    // peercoin: A copy from CBlockIndex.nFlags from other clients. We need this information because we are using headers-first syncronization.
    uint32_t nFlags;

    CBlockHeader()
    {
        SetNull();
    }

    SERIALIZE_METHODS(CBlockHeader, obj)
    {
        READWRITE(obj.nVersion, obj.hashPrevBlock, obj.hashMerkleRoot, obj.nTime, obj.nBits, obj.nNonce);

        // peercoin: do not serialize nFlags when computing hash
        if (!(s.GetType() & SER_GETHASH) && s.GetType() & SER_POSMARKER)
            READWRITE(obj.nFlags);
    }

    void SetNull()
    {
        nVersion = 0;
        hashPrevBlock.SetNull();
        hashMerkleRoot.SetNull();
        nTime = 0;
        nBits = 0;
        nNonce = 0;
        nFlags = 0;
    }

    bool IsNull() const
    {
        return (nBits == 0);
    }

    uint256 GetHash() const;

    uint256 GetPoWHash() const;

    NodeSeconds Time() const
    {
        return NodeSeconds{std::chrono::seconds{nTime}};
    }

    int64_t GetBlockTime() const
    {
        return (int64_t)nTime;
    }
};


class CBlock : public CBlockHeader
{
public:
    // network and disk
    std::vector<CTransactionRef> vtx;

<<<<<<< HEAD
    // network and disk
    std::vector<unsigned char> vchBlockSig;

    // memory only
    mutable bool fChecked;
=======
    // Memory-only flags for caching expensive checks
    mutable bool fChecked;                            // CheckBlock()
    mutable bool m_checked_witness_commitment{false}; // CheckWitnessCommitment()
    mutable bool m_checked_merkle_root{false};        // CheckMerkleRoot()
>>>>>>> 0b4aa31c

    CBlock()
    {
        SetNull();
    }

    CBlock(const CBlockHeader &header)
    {
        SetNull();
        *(static_cast<CBlockHeader*>(this)) = header;
    }

    SERIALIZE_METHODS(CBlock, obj)
    {
        READWRITE(AsBase<CBlockHeader>(obj), obj.vtx, obj.vchBlockSig);
    }

    void SetNull()
    {
        CBlockHeader::SetNull();
        vtx.clear();
        vchBlockSig.clear();
        fChecked = false;
        m_checked_witness_commitment = false;
        m_checked_merkle_root = false;
    }

    CBlockHeader GetBlockHeader() const
    {
        CBlockHeader block;
        block.nVersion       = nVersion;
        block.hashPrevBlock  = hashPrevBlock;
        block.hashMerkleRoot = hashMerkleRoot;
        block.nTime          = nTime;
        block.nBits          = nBits;
        block.nNonce         = nNonce;
        block.nFlags         = nFlags;
        return block;
    }

    // two types of block: proof-of-work or proof-of-stake
    bool IsProofOfStake() const
    {
        return (vtx.size() > 1 && vtx[1]->IsCoinStake());
    }

    bool IsProofOfWork() const
    {
        return !IsProofOfStake();
    }

    std::string ToString() const;
};

/** Describes a place in the block chain to another node such that if the
 * other node doesn't have the same branch, it can find a recent common trunk.
 * The further back it is, the further before the fork it may be.
 */
struct CBlockLocator
{
    /** Historically CBlockLocator's version field has been written to network
     * streams as the negotiated protocol version and to disk streams as the
     * client version, but the value has never been used.
     *
     * Hard-code to the highest protocol version ever written to a network stream.
     * SerParams can be used if the field requires any meaning in the future,
     **/
    static constexpr int DUMMY_VERSION = 70016;

    std::vector<uint256> vHave;

    CBlockLocator() {}

    explicit CBlockLocator(std::vector<uint256>&& have) : vHave(std::move(have)) {}

    SERIALIZE_METHODS(CBlockLocator, obj)
    {
        int nVersion = DUMMY_VERSION;
        READWRITE(nVersion);
        READWRITE(obj.vHave);
    }

    void SetNull()
    {
        vHave.clear();
    }

    bool IsNull() const
    {
        return vHave.empty();
    }
};

#endif // BITCOIN_PRIMITIVES_BLOCK_H<|MERGE_RESOLUTION|>--- conflicted
+++ resolved
@@ -84,18 +84,13 @@
     // network and disk
     std::vector<CTransactionRef> vtx;
 
-<<<<<<< HEAD
     // network and disk
     std::vector<unsigned char> vchBlockSig;
 
-    // memory only
-    mutable bool fChecked;
-=======
     // Memory-only flags for caching expensive checks
     mutable bool fChecked;                            // CheckBlock()
     mutable bool m_checked_witness_commitment{false}; // CheckWitnessCommitment()
     mutable bool m_checked_merkle_root{false};        // CheckMerkleRoot()
->>>>>>> 0b4aa31c
 
     CBlock()
     {
