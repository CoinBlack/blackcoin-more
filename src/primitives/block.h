// Copyright (c) 2009-2010 Satoshi Nakamoto
// Copyright (c) 2009-2022 The Bitcoin Core developers
// Distributed under the MIT software license, see the accompanying
// file COPYING or http://www.opensource.org/licenses/mit-license.php.

#ifndef BITCOIN_PRIMITIVES_BLOCK_H
#define BITCOIN_PRIMITIVES_BLOCK_H

#include <primitives/transaction.h>
#include <serialize.h>
#include <uint256.h>
#include <util/time.h>

/** Nodes collect new transactions into a block, hash them into a hash tree,
 * and scan through nonce values to make the block's hash satisfy proof-of-work
 * requirements.  When they solve the proof-of-work, they broadcast the block
 * to everyone and the block is added to the block chain.  The first transaction
 * in the block is a special one that creates a new coin owned by the creator
 * of the block.
 */
class CBlockHeader
{
public:
    // header
    int32_t nVersion;
    uint256 hashPrevBlock;
    uint256 hashMerkleRoot;
    uint32_t nTime;
    uint32_t nBits;
    uint32_t nNonce;

    // peercoin: A copy from CBlockIndex.nFlags from other clients. We need this information because we are using headers-first syncronization.
    uint32_t nFlags;

    CBlockHeader()
    {
        SetNull();
    }

    SERIALIZE_METHODS(CBlockHeader, obj)
    {
        READWRITE(obj.nVersion, obj.hashPrevBlock, obj.hashMerkleRoot, obj.nTime, obj.nBits, obj.nNonce);

        // peercoin: do not serialize nFlags when computing hash
        if (!(s.GetType() & SER_GETHASH) && s.GetType() & SER_POSMARKER)
            READWRITE(obj.nFlags);
    }

    void SetNull()
    {
        nVersion = 0;
        hashPrevBlock.SetNull();
        hashMerkleRoot.SetNull();
        nTime = 0;
        nBits = 0;
        nNonce = 0;
        nFlags = 0;
    }

    bool IsNull() const
    {
        return (nBits == 0);
    }

    uint256 GetHash() const;

    uint256 GetPoWHash() const;

    NodeSeconds Time() const
    {
        return NodeSeconds{std::chrono::seconds{nTime}};
    }

    int64_t GetBlockTime() const
    {
        return (int64_t)nTime;
    }
};


class CBlock : public CBlockHeader
{
public:
    // network and disk
    std::vector<CTransactionRef> vtx;

    // network and disk
    std::vector<unsigned char> vchBlockSig;

    // memory only
    mutable bool fChecked;

    CBlock()
    {
        SetNull();
    }

    CBlock(const CBlockHeader &header)
    {
        SetNull();
        *(static_cast<CBlockHeader*>(this)) = header;
    }

    SERIALIZE_METHODS(CBlock, obj)
    {
<<<<<<< HEAD
        READWRITEAS(CBlockHeader, obj);
        READWRITE(obj.vtx);
        READWRITE(obj.vchBlockSig);
=======
        READWRITE(AsBase<CBlockHeader>(obj), obj.vtx);
>>>>>>> 44d8b13c
    }

    void SetNull()
    {
        CBlockHeader::SetNull();
        vtx.clear();
        vchBlockSig.clear();
        fChecked = false;
    }

    CBlockHeader GetBlockHeader() const
    {
        CBlockHeader block;
        block.nVersion       = nVersion;
        block.hashPrevBlock  = hashPrevBlock;
        block.hashMerkleRoot = hashMerkleRoot;
        block.nTime          = nTime;
        block.nBits          = nBits;
        block.nNonce         = nNonce;
        block.nFlags         = nFlags;
        return block;
    }

    // two types of block: proof-of-work or proof-of-stake
    bool IsProofOfStake() const
    {
        return (vtx.size() > 1 && vtx[1]->IsCoinStake());
    }

    bool IsProofOfWork() const
    {
        return !IsProofOfStake();
    }

    std::string ToString() const;
};

/** Describes a place in the block chain to another node such that if the
 * other node doesn't have the same branch, it can find a recent common trunk.
 * The further back it is, the further before the fork it may be.
 */
struct CBlockLocator
{
    /** Historically CBlockLocator's version field has been written to network
     * streams as the negotiated protocol version and to disk streams as the
     * client version, but the value has never been used.
     *
     * Hard-code to the highest protocol version ever written to a network stream.
     * SerParams can be used if the field requires any meaning in the future,
     **/
    static constexpr int DUMMY_VERSION = 70016;

    std::vector<uint256> vHave;

    CBlockLocator() {}

    explicit CBlockLocator(std::vector<uint256>&& have) : vHave(std::move(have)) {}

    SERIALIZE_METHODS(CBlockLocator, obj)
    {
        int nVersion = DUMMY_VERSION;
        READWRITE(nVersion);
        READWRITE(obj.vHave);
    }

    void SetNull()
    {
        vHave.clear();
    }

    bool IsNull() const
    {
        return vHave.empty();
    }
};

#endif // BITCOIN_PRIMITIVES_BLOCK_H<|MERGE_RESOLUTION|>--- conflicted
+++ resolved
@@ -103,13 +103,7 @@
 
     SERIALIZE_METHODS(CBlock, obj)
     {
-<<<<<<< HEAD
-        READWRITEAS(CBlockHeader, obj);
-        READWRITE(obj.vtx);
-        READWRITE(obj.vchBlockSig);
-=======
-        READWRITE(AsBase<CBlockHeader>(obj), obj.vtx);
->>>>>>> 44d8b13c
+        READWRITE(AsBase<CBlockHeader>(obj), obj.vtx, obj.vchBlockSig);
     }
 
     void SetNull()
