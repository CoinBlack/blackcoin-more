// Copyright (c) 2009-2010 Satoshi Nakamoto
// Copyright (c) 2009-2019 The Bitcoin Core developers
// Distributed under the MIT software license, see the accompanying
// file COPYING or http://www.opensource.org/licenses/mit-license.php.

#include <primitives/block.h>

<<<<<<< HEAD
#include "hash.h"
#include "crypto/scrypt.h"
#include "tinyformat.h"
#include "utilstrencodings.h"
#include "crypto/common.h"
=======
#include <hash.h>
#include <tinyformat.h>
>>>>>>> 61646189

uint256 CBlockHeader::GetHash() const
{
    if (nVersion > 6)
            return SerializeHash(*this);
        return GetPoWHash();
}

uint256 CBlockHeader::GetPoWHash() const
{
    uint256 thash;
    scrypt_1024_1_1_256(BEGIN(nVersion), BEGIN(thash));
    return thash;
}

std::string CBlock::ToString() const
{
    std::stringstream s;
    s << strprintf("CBlock(hash=%s, ver=0x%08x, hashPrevBlock=%s, hashMerkleRoot=%s, nTime=%u, nBits=%08x, nNonce=%u, vtx=%u, vchBlockSig=%s)\n",
        GetHash().ToString(),
        nVersion,
        hashPrevBlock.ToString(),
        hashMerkleRoot.ToString(),
        nTime, nBits, nNonce,
<<<<<<< HEAD
        vtx.size(),
        HexStr(vchBlockSig.begin(), vchBlockSig.end()));
    for (unsigned int i = 0; i < vtx.size(); i++)
    {
        s << "  " << vtx[i].ToString() << "\n";
=======
        vtx.size());
    for (const auto& tx : vtx) {
        s << "  " << tx->ToString() << "\n";
>>>>>>> 61646189
    }
    return s.str();
}<|MERGE_RESOLUTION|>--- conflicted
+++ resolved
@@ -5,22 +5,17 @@
 
 #include <primitives/block.h>
 
-<<<<<<< HEAD
-#include "hash.h"
-#include "crypto/scrypt.h"
-#include "tinyformat.h"
-#include "utilstrencodings.h"
-#include "crypto/common.h"
-=======
 #include <hash.h>
 #include <tinyformat.h>
->>>>>>> 61646189
+#include <util/strencodings.h>
+#include <crypto/common.h>
+#include <crypto/scrypt.h>
 
 uint256 CBlockHeader::GetHash() const
 {
     if (nVersion > 6)
-            return SerializeHash(*this);
-        return GetPoWHash();
+        return SerializeHash(*this);
+    return GetPoWHash();
 }
 
 uint256 CBlockHeader::GetPoWHash() const
@@ -39,17 +34,10 @@
         hashPrevBlock.ToString(),
         hashMerkleRoot.ToString(),
         nTime, nBits, nNonce,
-<<<<<<< HEAD
         vtx.size(),
-        HexStr(vchBlockSig.begin(), vchBlockSig.end()));
-    for (unsigned int i = 0; i < vtx.size(); i++)
-    {
-        s << "  " << vtx[i].ToString() << "\n";
-=======
-        vtx.size());
+        HexStr(vchBlockSig));
     for (const auto& tx : vtx) {
         s << "  " << tx->ToString() << "\n";
->>>>>>> 61646189
     }
     return s.str();
 }