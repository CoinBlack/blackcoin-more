// Copyright (c) 2009-2010 Satoshi Nakamoto
// Copyright (c) 2009-2020 The Bitcoin Core developers
// Distributed under the MIT software license, see the accompanying
// file COPYING or http://www.opensource.org/licenses/mit-license.php.

#ifndef BITCOIN_PRIMITIVES_TRANSACTION_H
#define BITCOIN_PRIMITIVES_TRANSACTION_H

#include <stdint.h>
#include <amount.h>
#include <script/script.h>
#include <serialize.h>
#include <uint256.h>

<<<<<<< HEAD
=======
#include <tuple>

/**
 * A flag that is ORed into the protocol version to designate that a transaction
 * should be (un)serialized without witness data.
 * Make sure that this does not collide with any of the values in `version.h`
 * or with `ADDRV2_FORMAT`.
 */
static const int SERIALIZE_TRANSACTION_NO_WITNESS = 0x40000000;

>>>>>>> 61646189
/** An outpoint - a combination of a transaction hash and an index n into its vout */
class COutPoint
{
public:
    uint256 hash;
    uint32_t n;

    static constexpr uint32_t NULL_INDEX = std::numeric_limits<uint32_t>::max();

    COutPoint(): n(NULL_INDEX) { }
    COutPoint(const uint256& hashIn, uint32_t nIn): hash(hashIn), n(nIn) { }

    SERIALIZE_METHODS(COutPoint, obj) { READWRITE(obj.hash, obj.n); }

    void SetNull() { hash.SetNull(); n = NULL_INDEX; }
    bool IsNull() const { return (hash.IsNull() && n == NULL_INDEX); }

    friend bool operator<(const COutPoint& a, const COutPoint& b)
    {
        int cmp = a.hash.Compare(b.hash);
        return cmp < 0 || (cmp == 0 && a.n < b.n);
    }

    friend bool operator==(const COutPoint& a, const COutPoint& b)
    {
        return (a.hash == b.hash && a.n == b.n);
    }

    friend bool operator!=(const COutPoint& a, const COutPoint& b)
    {
        return !(a == b);
    }

    std::string ToString() const;
};

/** An input of a transaction.  It contains the location of the previous
 * transaction's output that it claims and a signature that matches the
 * output's public key.
 */
class CTxIn
{
public:
    COutPoint prevout;
    CScript scriptSig;
    uint32_t nSequence;
    CScriptWitness scriptWitness; //!< Only serialized through CTransaction

    /* Setting nSequence to this value for every input in a transaction
     * disables nLockTime. */
    static const uint32_t SEQUENCE_FINAL = 0xffffffff;

    /* Below flags apply in the context of BIP 68*/
    /* If this flag set, CTxIn::nSequence is NOT interpreted as a
     * relative lock-time. */
    static const uint32_t SEQUENCE_LOCKTIME_DISABLE_FLAG = (1U << 31);

    /* If CTxIn::nSequence encodes a relative lock-time and this flag
     * is set, the relative lock-time has units of 512 seconds,
     * otherwise it specifies blocks with a granularity of 1. */
    static const uint32_t SEQUENCE_LOCKTIME_TYPE_FLAG = (1 << 22);

    /* If CTxIn::nSequence encodes a relative lock-time, this mask is
     * applied to extract that lock-time from the sequence field. */
    static const uint32_t SEQUENCE_LOCKTIME_MASK = 0x0000ffff;

    /* In order to use the same number of bits to encode roughly the
     * same wall-clock duration, and because blocks are naturally
     * limited to occur every 600s on average, the minimum granularity
     * for time-based relative lock-time is fixed at 512 seconds.
     * Converting from CTxIn::nSequence to seconds is performed by
     * multiplying by 512 = 2^9, or equivalently shifting up by
     * 9 bits. */
    static const int SEQUENCE_LOCKTIME_GRANULARITY = 9;

    CTxIn()
    {
        nSequence = SEQUENCE_FINAL;
    }

    explicit CTxIn(COutPoint prevoutIn, CScript scriptSigIn=CScript(), uint32_t nSequenceIn=SEQUENCE_FINAL);
    CTxIn(uint256 hashPrevTx, uint32_t nOut, CScript scriptSigIn=CScript(), uint32_t nSequenceIn=SEQUENCE_FINAL);

    SERIALIZE_METHODS(CTxIn, obj) { READWRITE(obj.prevout, obj.scriptSig, obj.nSequence); }

    friend bool operator==(const CTxIn& a, const CTxIn& b)
    {
        return (a.prevout   == b.prevout &&
                a.scriptSig == b.scriptSig &&
                a.nSequence == b.nSequence);
    }

    friend bool operator!=(const CTxIn& a, const CTxIn& b)
    {
        return !(a == b);
    }

    std::string ToString() const;
};

/** An output of a transaction.  It contains the public key that the next input
 * must be able to sign with to claim it.
 */
class CTxOut
{
public:
    CAmount nValue;
    CScript scriptPubKey;

    CTxOut()
    {
        SetNull();
    }

    CTxOut(const CAmount& nValueIn, CScript scriptPubKeyIn);

    SERIALIZE_METHODS(CTxOut, obj) { READWRITE(obj.nValue, obj.scriptPubKey); }

    void SetNull()
    {
        nValue = -1;
        scriptPubKey.clear();
    }

    bool IsNull() const
    {
        return (nValue == -1);
    }

<<<<<<< HEAD
    void SetEmpty()
    {
        nValue = 0;
        scriptPubKey.clear();
    }

    bool IsEmpty() const
    {
        return (nValue == 0 && scriptPubKey.empty());
    }

    bool IsUnspendable() const
    {
        return IsEmpty() ||
                 (scriptPubKey.size() > 0 && *scriptPubKey.begin() == OP_RETURN);
    }

    uint256 GetHash() const;

    CAmount GetDustThreshold(const CFeeRate &minRelayTxFee) const
    {
        // "Dust" is defined in terms of CTransaction::minRelayTxFee,
        // which has units satoshis-per-kilobyte.
        // If you'd pay more than 1/3 in fees
        // to spend something, then we consider it dust.
        // A typical spendable txout is 34 bytes big, and will
        // need a CTxIn of at least 148 bytes to spend:
        // so dust is a spendable txout less than
        // 546*minRelayTxFee/1000 (in satoshis)
    	if (scriptPubKey.IsUnspendable())
    	            return 0;
        size_t nSize = GetSerializeSize(SER_DISK,0)+148u;
        return 3*minRelayTxFee.GetFee(nSize);
    }

    bool IsDust(const CFeeRate &minRelayTxFee) const
    {
        return (nValue < GetDustThreshold(minRelayTxFee));
    }

=======
>>>>>>> 61646189
    friend bool operator==(const CTxOut& a, const CTxOut& b)
    {
        return (a.nValue       == b.nValue &&
                a.scriptPubKey == b.scriptPubKey);
    }

    friend bool operator!=(const CTxOut& a, const CTxOut& b)
    {
        return !(a == b);
    }

    std::string ToString() const;
};

struct CMutableTransaction;

/**
 * Basic transaction serialization format:
 * - int32_t nVersion
 * - uint32_t nTime
 * - std::vector<CTxIn> vin
 * - std::vector<CTxOut> vout
 * - uint32_t nLockTime
 */
<<<<<<< HEAD
template<typename Stream, typename Operation, typename TxType>
inline void SerializeTransaction(TxType& tx, Stream& s, Operation ser_action, int nType, int nVersion) {
    READWRITE(*const_cast<int32_t*>(&tx.nVersion));
    if (tx.nVersion < 2)
        READWRITE(*const_cast<uint32_t*>(&tx.nTime));
    else if (ser_action.ForRead())
        tx.nTime = 0;
    READWRITE(*const_cast<std::vector<CTxIn>*>(&tx.vin));
    READWRITE(*const_cast<std::vector<CTxOut>*>(&tx.vout));
    READWRITE(*const_cast<uint32_t*>(&tx.nLockTime));
=======
template<typename Stream, typename TxType>
inline void UnserializeTransaction(TxType& tx, Stream& s) {
    const bool fAllowWitness = !(s.GetVersion() & SERIALIZE_TRANSACTION_NO_WITNESS);

    s >> tx.nVersion;
    unsigned char flags = 0;
    tx.vin.clear();
    tx.vout.clear();
    /* Try to read the vin. In case the dummy is there, this will be read as an empty vector. */
    s >> tx.vin;
    if (tx.vin.size() == 0 && fAllowWitness) {
        /* We read a dummy or an empty vin. */
        s >> flags;
        if (flags != 0) {
            s >> tx.vin;
            s >> tx.vout;
        }
    } else {
        /* We read a non-empty vin. Assume a normal vout follows. */
        s >> tx.vout;
    }
    if ((flags & 1) && fAllowWitness) {
        /* The witness flag is present, and we support witnesses. */
        flags ^= 1;
        for (size_t i = 0; i < tx.vin.size(); i++) {
            s >> tx.vin[i].scriptWitness.stack;
        }
        if (!tx.HasWitness()) {
            /* It's illegal to encode witnesses when all witness stacks are empty. */
            throw std::ios_base::failure("Superfluous witness record");
        }
    }
    if (flags) {
        /* Unknown flag in the serialization */
        throw std::ios_base::failure("Unknown transaction optional data");
    }
    s >> tx.nLockTime;
}

template<typename Stream, typename TxType>
inline void SerializeTransaction(const TxType& tx, Stream& s) {
    const bool fAllowWitness = !(s.GetVersion() & SERIALIZE_TRANSACTION_NO_WITNESS);

    s << tx.nVersion;
    unsigned char flags = 0;
    // Consistency check
    if (fAllowWitness) {
        /* Check whether witnesses need to be serialized. */
        if (tx.HasWitness()) {
            flags |= 1;
        }
    }
    if (flags) {
        /* Use extended format in case witnesses are to be serialized. */
        std::vector<CTxIn> vinDummy;
        s << vinDummy;
        s << flags;
    }
    s << tx.vin;
    s << tx.vout;
    if (flags & 1) {
        for (size_t i = 0; i < tx.vin.size(); i++) {
            s << tx.vin[i].scriptWitness.stack;
        }
    }
    s << tx.nLockTime;
>>>>>>> 61646189
}


/** The basic transaction that is broadcasted on the network and contained in
 * blocks.  A transaction can contain multiple inputs and outputs.
 */
class CTransaction
{
<<<<<<< HEAD
private:
    /** Memory only. */
    const uint256 hash;
    void UpdateHash() const;

=======
>>>>>>> 61646189
public:
    // Default transaction version.
    static const int32_t CURRENT_VERSION=2;

    // The local variables are made const to prevent unintended modification
    // without updating the cached hash value. However, CTransaction is not
    // actually immutable; deserialization and assignment are implemented,
    // and bypass the constness. This is safe, as they update the entire
    // structure, including the hash.
<<<<<<< HEAD
    const int32_t nVersion;
    uint32_t nTime;
    const std::vector<CTxIn> vin;
    const std::vector<CTxOut> vout;
=======
    const std::vector<CTxIn> vin;
    const std::vector<CTxOut> vout;
    const int32_t nVersion;
>>>>>>> 61646189
    const uint32_t nLockTime;

private:
    /** Memory only. */
    const uint256 hash;
    const uint256 m_witness_hash;

    uint256 ComputeHash() const;
    uint256 ComputeWitnessHash() const;

public:
    /** Convert a CMutableTransaction into a CTransaction. */
    explicit CTransaction(const CMutableTransaction& tx);
    CTransaction(CMutableTransaction&& tx);

    template <typename Stream>
    inline void Serialize(Stream& s) const {
        SerializeTransaction(*this, s);
    }

    /** This deserializing constructor is provided instead of an Unserialize method.
     *  Unserialize is not possible, since it would require overwriting const fields. */
    template <typename Stream>
    CTransaction(deserialize_type, Stream& s) : CTransaction(CMutableTransaction(deserialize, s)) {}

    bool IsNull() const {
        return vin.empty() && vout.empty();
    }

<<<<<<< HEAD
    const uint256& GetHash() const {
        return hash;
    }
=======
    const uint256& GetHash() const { return hash; }
    const uint256& GetWitnessHash() const { return m_witness_hash; };
>>>>>>> 61646189

    // Return sum of txouts.
    CAmount GetValueOut() const;

    /**
     * Get the total transaction size in bytes, including witness data.
     * "Total Size" defined in BIP141 and BIP144.
     * @return Total transaction size in bytes
     */
    unsigned int GetTotalSize() const;

    /**
     * Get the total transaction size in bytes.
     * @return Total transaction size in bytes
     */
    unsigned int GetTotalSize() const;

    bool IsCoinBase() const
    {
        return (vin.size() == 1 && vin[0].prevout.IsNull());
    }

    bool IsCoinStake() const
    {
        // the coin stake transaction is marked with the first output empty
        return (vin.size() > 0 && (!vin[0].prevout.IsNull()) && vout.size() >= 2 && vout[0].IsEmpty());
    }

    friend bool operator==(const CTransaction& a, const CTransaction& b)
    {
        return a.hash == b.hash;
    }

    friend bool operator!=(const CTransaction& a, const CTransaction& b)
    {
        return a.hash != b.hash;
    }

    std::string ToString() const;
<<<<<<< HEAD
=======

    bool HasWitness() const
    {
        for (size_t i = 0; i < vin.size(); i++) {
            if (!vin[i].scriptWitness.IsNull()) {
                return true;
            }
        }
        return false;
    }
>>>>>>> 61646189
};

/** A mutable version of CTransaction. */
struct CMutableTransaction
{
<<<<<<< HEAD
    int32_t nVersion;
    uint32_t nTime;
    std::vector<CTxIn> vin;
    std::vector<CTxOut> vout;
=======
    std::vector<CTxIn> vin;
    std::vector<CTxOut> vout;
    int32_t nVersion;
>>>>>>> 61646189
    uint32_t nLockTime;

    CMutableTransaction();
    explicit CMutableTransaction(const CTransaction& tx);

    template <typename Stream>
    inline void Serialize(Stream& s) const {
        SerializeTransaction(*this, s);
    }


    template <typename Stream>
    inline void Unserialize(Stream& s) {
        UnserializeTransaction(*this, s);
    }

    template <typename Stream>
    CMutableTransaction(deserialize_type, Stream& s) {
        Unserialize(s);
    }

    /** Compute the hash of this CMutableTransaction. This is computed on the
     * fly, as opposed to GetHash() in CTransaction, which uses a cached result.
     */
    uint256 GetHash() const;
<<<<<<< HEAD

    uint256 GetNormalizedHash() const;
=======

    bool HasWitness() const
    {
        for (size_t i = 0; i < vin.size(); i++) {
            if (!vin[i].scriptWitness.IsNull()) {
                return true;
            }
        }
        return false;
    }
};

typedef std::shared_ptr<const CTransaction> CTransactionRef;
template <typename Tx> static inline CTransactionRef MakeTransactionRef(Tx&& txIn) { return std::make_shared<const CTransaction>(std::forward<Tx>(txIn)); }

/** A generic txid reference (txid or wtxid). */
class GenTxid
{
    bool m_is_wtxid;
    uint256 m_hash;
public:
    GenTxid(bool is_wtxid, const uint256& hash) : m_is_wtxid(is_wtxid), m_hash(hash) {}
    bool IsWtxid() const { return m_is_wtxid; }
    const uint256& GetHash() const { return m_hash; }
    friend bool operator==(const GenTxid& a, const GenTxid& b) { return a.m_is_wtxid == b.m_is_wtxid && a.m_hash == b.m_hash; }
    friend bool operator<(const GenTxid& a, const GenTxid& b) { return std::tie(a.m_is_wtxid, a.m_hash) < std::tie(b.m_is_wtxid, b.m_hash); }
>>>>>>> 61646189
};

#endif // BITCOIN_PRIMITIVES_TRANSACTION_H<|MERGE_RESOLUTION|>--- conflicted
+++ resolved
@@ -12,8 +12,6 @@
 #include <serialize.h>
 #include <uint256.h>
 
-<<<<<<< HEAD
-=======
 #include <tuple>
 
 /**
@@ -24,7 +22,6 @@
  */
 static const int SERIALIZE_TRANSACTION_NO_WITNESS = 0x40000000;
 
->>>>>>> 61646189
 /** An outpoint - a combination of a transaction hash and an index n into its vout */
 class COutPoint
 {
@@ -154,7 +151,6 @@
         return (nValue == -1);
     }
 
-<<<<<<< HEAD
     void SetEmpty()
     {
         nValue = 0;
@@ -166,37 +162,6 @@
         return (nValue == 0 && scriptPubKey.empty());
     }
 
-    bool IsUnspendable() const
-    {
-        return IsEmpty() ||
-                 (scriptPubKey.size() > 0 && *scriptPubKey.begin() == OP_RETURN);
-    }
-
-    uint256 GetHash() const;
-
-    CAmount GetDustThreshold(const CFeeRate &minRelayTxFee) const
-    {
-        // "Dust" is defined in terms of CTransaction::minRelayTxFee,
-        // which has units satoshis-per-kilobyte.
-        // If you'd pay more than 1/3 in fees
-        // to spend something, then we consider it dust.
-        // A typical spendable txout is 34 bytes big, and will
-        // need a CTxIn of at least 148 bytes to spend:
-        // so dust is a spendable txout less than
-        // 546*minRelayTxFee/1000 (in satoshis)
-    	if (scriptPubKey.IsUnspendable())
-    	            return 0;
-        size_t nSize = GetSerializeSize(SER_DISK,0)+148u;
-        return 3*minRelayTxFee.GetFee(nSize);
-    }
-
-    bool IsDust(const CFeeRate &minRelayTxFee) const
-    {
-        return (nValue < GetDustThreshold(minRelayTxFee));
-    }
-
-=======
->>>>>>> 61646189
     friend bool operator==(const CTxOut& a, const CTxOut& b)
     {
         return (a.nValue       == b.nValue &&
@@ -220,24 +185,26 @@
  * - std::vector<CTxIn> vin
  * - std::vector<CTxOut> vout
  * - uint32_t nLockTime
+ *
+ * Extended transaction serialization format:
+ * - int32_t nVersion
+ * - unsigned char dummy = 0x00
+ * - unsigned char flags (!= 0)
+ * - std::vector<CTxIn> vin
+ * - std::vector<CTxOut> vout
+ * - if (flags & 1):
+ *   - CTxWitness wit;
+ * - uint32_t nLockTime
  */
-<<<<<<< HEAD
-template<typename Stream, typename Operation, typename TxType>
-inline void SerializeTransaction(TxType& tx, Stream& s, Operation ser_action, int nType, int nVersion) {
-    READWRITE(*const_cast<int32_t*>(&tx.nVersion));
-    if (tx.nVersion < 2)
-        READWRITE(*const_cast<uint32_t*>(&tx.nTime));
-    else if (ser_action.ForRead())
-        tx.nTime = 0;
-    READWRITE(*const_cast<std::vector<CTxIn>*>(&tx.vin));
-    READWRITE(*const_cast<std::vector<CTxOut>*>(&tx.vout));
-    READWRITE(*const_cast<uint32_t*>(&tx.nLockTime));
-=======
 template<typename Stream, typename TxType>
 inline void UnserializeTransaction(TxType& tx, Stream& s) {
     const bool fAllowWitness = !(s.GetVersion() & SERIALIZE_TRANSACTION_NO_WITNESS);
 
     s >> tx.nVersion;
+    if (tx.nVersion < 2)
+        s >> tx.nTime;
+    else
+        tx.nTime = 0;
     unsigned char flags = 0;
     tx.vin.clear();
     tx.vout.clear();
@@ -277,6 +244,8 @@
     const bool fAllowWitness = !(s.GetVersion() & SERIALIZE_TRANSACTION_NO_WITNESS);
 
     s << tx.nVersion;
+    if (tx.nVersion < 2)
+        s << tx.nTime;
     unsigned char flags = 0;
     // Consistency check
     if (fAllowWitness) {
@@ -299,7 +268,6 @@
         }
     }
     s << tx.nLockTime;
->>>>>>> 61646189
 }
 
 
@@ -308,33 +276,21 @@
  */
 class CTransaction
 {
-<<<<<<< HEAD
-private:
-    /** Memory only. */
-    const uint256 hash;
-    void UpdateHash() const;
-
-=======
->>>>>>> 61646189
 public:
     // Default transaction version.
-    static const int32_t CURRENT_VERSION=2;
+    //Blackcoin ToDo: enable after fork
+    //static const int32_t CURRENT_VERSION=2;
+    static const int32_t CURRENT_VERSION=1;
 
     // The local variables are made const to prevent unintended modification
     // without updating the cached hash value. However, CTransaction is not
     // actually immutable; deserialization and assignment are implemented,
     // and bypass the constness. This is safe, as they update the entire
     // structure, including the hash.
-<<<<<<< HEAD
-    const int32_t nVersion;
-    uint32_t nTime;
-    const std::vector<CTxIn> vin;
-    const std::vector<CTxOut> vout;
-=======
     const std::vector<CTxIn> vin;
     const std::vector<CTxOut> vout;
     const int32_t nVersion;
->>>>>>> 61646189
+    uint32_t nTime;
     const uint32_t nLockTime;
 
 private:
@@ -364,14 +320,8 @@
         return vin.empty() && vout.empty();
     }
 
-<<<<<<< HEAD
-    const uint256& GetHash() const {
-        return hash;
-    }
-=======
     const uint256& GetHash() const { return hash; }
     const uint256& GetWitnessHash() const { return m_witness_hash; };
->>>>>>> 61646189
 
     // Return sum of txouts.
     CAmount GetValueOut() const;
@@ -383,12 +333,6 @@
      */
     unsigned int GetTotalSize() const;
 
-    /**
-     * Get the total transaction size in bytes.
-     * @return Total transaction size in bytes
-     */
-    unsigned int GetTotalSize() const;
-
     bool IsCoinBase() const
     {
         return (vin.size() == 1 && vin[0].prevout.IsNull());
@@ -411,8 +355,6 @@
     }
 
     std::string ToString() const;
-<<<<<<< HEAD
-=======
 
     bool HasWitness() const
     {
@@ -423,22 +365,15 @@
         }
         return false;
     }
->>>>>>> 61646189
 };
 
 /** A mutable version of CTransaction. */
 struct CMutableTransaction
 {
-<<<<<<< HEAD
-    int32_t nVersion;
-    uint32_t nTime;
-    std::vector<CTxIn> vin;
-    std::vector<CTxOut> vout;
-=======
     std::vector<CTxIn> vin;
     std::vector<CTxOut> vout;
     int32_t nVersion;
->>>>>>> 61646189
+    uint32_t nTime;
     uint32_t nLockTime;
 
     CMutableTransaction();
@@ -464,10 +399,6 @@
      * fly, as opposed to GetHash() in CTransaction, which uses a cached result.
      */
     uint256 GetHash() const;
-<<<<<<< HEAD
-
-    uint256 GetNormalizedHash() const;
-=======
 
     bool HasWitness() const
     {
@@ -494,7 +425,6 @@
     const uint256& GetHash() const { return m_hash; }
     friend bool operator==(const GenTxid& a, const GenTxid& b) { return a.m_is_wtxid == b.m_is_wtxid && a.m_hash == b.m_hash; }
     friend bool operator<(const GenTxid& a, const GenTxid& b) { return std::tie(a.m_is_wtxid, a.m_hash) < std::tie(b.m_is_wtxid, b.m_hash); }
->>>>>>> 61646189
 };
 
 #endif // BITCOIN_PRIMITIVES_TRANSACTION_H