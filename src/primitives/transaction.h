--- conflicted
+++ resolved
@@ -208,12 +208,8 @@
 
 /**
  * Basic transaction serialization format:
-<<<<<<< HEAD
- * - int32_t nVersion
+ * - uint32_t version
  * - uint32_t nTime
-=======
- * - uint32_t version
->>>>>>> 89522379
  * - std::vector<CTxIn> vin
  * - std::vector<CTxOut> vout
  * - uint32_t nLockTime
@@ -233,15 +229,11 @@
 {
     const bool fAllowWitness = params.allow_witness;
 
-<<<<<<< HEAD
-    s >> tx.nVersion;
-    if (tx.nVersion < 2)
+    s >> tx.version;
+    if (tx.version < 2)
         s >> tx.nTime;
     else
         tx.nTime = 0;
-=======
-    s >> tx.version;
->>>>>>> 89522379
     unsigned char flags = 0;
     tx.vin.clear();
     tx.vout.clear();
@@ -281,13 +273,9 @@
 {
     const bool fAllowWitness = params.allow_witness;
 
-<<<<<<< HEAD
-    s << tx.nVersion;
-    if (tx.nVersion < 2)
+    s << tx.version;
+    if (tx.version < 2)
         s << tx.nTime;
-=======
-    s << tx.version;
->>>>>>> 89522379
     unsigned char flags = 0;
     // Consistency check
     if (fAllowWitness) {
@@ -335,12 +323,8 @@
     // structure, including the hash.
     const std::vector<CTxIn> vin;
     const std::vector<CTxOut> vout;
-<<<<<<< HEAD
-    const int32_t nVersion;
+    const uint32_t version;
     const uint32_t nTime;
-=======
-    const uint32_t version;
->>>>>>> 89522379
     const uint32_t nLockTime;
 
 private:
@@ -419,12 +403,8 @@
 {
     std::vector<CTxIn> vin;
     std::vector<CTxOut> vout;
-<<<<<<< HEAD
-    int32_t nVersion;
+    uint32_t version;
     uint32_t nTime;
-=======
-    uint32_t version;
->>>>>>> 89522379
     uint32_t nLockTime;
 
     explicit CMutableTransaction();
