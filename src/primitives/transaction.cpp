// Copyright (c) 2009-2010 Satoshi Nakamoto
// Copyright (c) 2009-2022 The Bitcoin Core developers
// Distributed under the MIT software license, see the accompanying
// file COPYING or http://www.opensource.org/licenses/mit-license.php.

#include <primitives/transaction.h>

#include <consensus/amount.h>
#include <hash.h>
#include <script/script.h>
#include <serialize.h>
#include <timedata.h>
#include <tinyformat.h>
#include <uint256.h>
#include <util/strencodings.h>
#include <util/transaction_identifier.h>
<<<<<<< HEAD
=======
#include <version.h>
>>>>>>> 353efd3f

#include <algorithm>
#include <cassert>
#include <stdexcept>

std::string COutPoint::ToString() const
{
    return strprintf("COutPoint(%s, %u)", hash.ToString().substr(0,10), n);
}

CTxIn::CTxIn(COutPoint prevoutIn, CScript scriptSigIn, uint32_t nSequenceIn)
{
    prevout = prevoutIn;
    scriptSig = scriptSigIn;
    nSequence = nSequenceIn;
}

CTxIn::CTxIn(Txid hashPrevTx, uint32_t nOut, CScript scriptSigIn, uint32_t nSequenceIn)
{
    prevout = COutPoint(hashPrevTx, nOut);
    scriptSig = scriptSigIn;
    nSequence = nSequenceIn;
}

std::string CTxIn::ToString() const
{
    std::string str;
    str += "CTxIn(";
    str += prevout.ToString();
    if (prevout.IsNull())
        str += strprintf(", coinbase %s", HexStr(scriptSig));
    else
        str += strprintf(", scriptSig=%s", HexStr(scriptSig).substr(0, 24));
    if (nSequence != SEQUENCE_FINAL)
        str += strprintf(", nSequence=%u", nSequence);
    str += ")";
    return str;
}

CTxOut::CTxOut(const CAmount& nValueIn, CScript scriptPubKeyIn)
{
    nValue = nValueIn;
    scriptPubKey = scriptPubKeyIn;
}

std::string CTxOut::ToString() const
{
    if (IsEmpty()) return "CTxOut(empty)";
    return strprintf("CTxOut(nValue=%d.%08d, scriptPubKey=%s)", nValue / COIN, nValue % COIN, HexStr(scriptPubKey).substr(0, 30));
}

CMutableTransaction::CMutableTransaction() : nVersion(CTransaction::CURRENT_VERSION), nTime(GetAdjustedTimeSeconds()), nLockTime(0) {}
CMutableTransaction::CMutableTransaction(const CTransaction& tx) : vin(tx.vin), vout(tx.vout), nVersion(tx.nVersion), nTime(tx.nTime), nLockTime(tx.nLockTime) {}

Txid CMutableTransaction::GetHash() const
{
    return Txid::FromUint256((HashWriter{} << TX_NO_WITNESS(*this)).GetHash());
}

<<<<<<< HEAD
bool CTransaction::ComputeHasWitness() const
{
    return std::any_of(vin.begin(), vin.end(), [](const auto& input) {
        return !input.scriptWitness.IsNull();
    });
}

Txid CTransaction::ComputeHash() const
{
    return Txid::FromUint256((HashWriter{} << TX_NO_WITNESS(*this)).GetHash());
}

=======
Txid CTransaction::ComputeHash() const
{
    return Txid::FromUint256((HashWriter{} << TX_NO_WITNESS(*this)).GetHash());
}

>>>>>>> 353efd3f
Wtxid CTransaction::ComputeWitnessHash() const
{
    if (!HasWitness()) {
        return Wtxid::FromUint256(hash.ToUint256());
    }

    return Wtxid::FromUint256((HashWriter{} << TX_WITH_WITNESS(*this)).GetHash());
}

CTransaction::CTransaction(const CMutableTransaction& tx) : vin(tx.vin), vout(tx.vout), nVersion(tx.nVersion), nTime(tx.nTime), nLockTime(tx.nLockTime), m_has_witness{ComputeHasWitness()}, hash{ComputeHash()}, m_witness_hash{ComputeWitnessHash()} {}
CTransaction::CTransaction(CMutableTransaction&& tx) : vin(std::move(tx.vin)), vout(std::move(tx.vout)), nVersion(tx.nVersion), nTime(tx.nTime), nLockTime(tx.nLockTime), m_has_witness{ComputeHasWitness()}, hash{ComputeHash()}, m_witness_hash{ComputeWitnessHash()} {}

CAmount CTransaction::GetValueOut() const
{
    CAmount nValueOut = 0;
    for (const auto& tx_out : vout) {
        if (!MoneyRange(tx_out.nValue) || !MoneyRange(nValueOut + tx_out.nValue))
            throw std::runtime_error(std::string(__func__) + ": value out of range");
        nValueOut += tx_out.nValue;
    }
    assert(MoneyRange(nValueOut));
    return nValueOut;
}

unsigned int CTransaction::GetTotalSize() const
{
    return ::GetSerializeSize(TX_WITH_WITNESS(*this));
}

std::string CTransaction::ToString() const
{
    std::string str;
    str += strprintf("CTransaction(hash=%s, ver=%d, nTime=%d, vin.size=%u, vout.size=%u, nLockTime=%u)\n",
        GetHash().ToString().substr(0,10),
        nVersion,
        nTime,
        vin.size(),
        vout.size(),
        nLockTime);
    for (const auto& tx_in : vin)
        str += "    " + tx_in.ToString() + "\n";
    for (const auto& tx_in : vin)
        str += "    " + tx_in.scriptWitness.ToString() + "\n";
    for (const auto& tx_out : vout)
        str += "    " + tx_out.ToString() + "\n";
    return str;
}<|MERGE_RESOLUTION|>--- conflicted
+++ resolved
@@ -14,10 +14,6 @@
 #include <uint256.h>
 #include <util/strencodings.h>
 #include <util/transaction_identifier.h>
-<<<<<<< HEAD
-=======
-#include <version.h>
->>>>>>> 353efd3f
 
 #include <algorithm>
 #include <cassert>
@@ -77,26 +73,11 @@
     return Txid::FromUint256((HashWriter{} << TX_NO_WITNESS(*this)).GetHash());
 }
 
-<<<<<<< HEAD
-bool CTransaction::ComputeHasWitness() const
-{
-    return std::any_of(vin.begin(), vin.end(), [](const auto& input) {
-        return !input.scriptWitness.IsNull();
-    });
-}
-
 Txid CTransaction::ComputeHash() const
 {
     return Txid::FromUint256((HashWriter{} << TX_NO_WITNESS(*this)).GetHash());
 }
 
-=======
-Txid CTransaction::ComputeHash() const
-{
-    return Txid::FromUint256((HashWriter{} << TX_NO_WITNESS(*this)).GetHash());
-}
-
->>>>>>> 353efd3f
 Wtxid CTransaction::ComputeWitnessHash() const
 {
     if (!HasWitness()) {
