// Copyright (c) 2009-2010 Satoshi Nakamoto
// Copyright (c) 2009-2020 The Bitcoin Core developers
// Distributed under the MIT software license, see the accompanying
// file COPYING or http://www.opensource.org/licenses/mit-license.php.

#include <primitives/transaction.h>

<<<<<<< HEAD
#include "hash.h"
#include "tinyformat.h"
#include "utilstrencodings.h"
#include "script/interpreter.h"
#include "timedata.h"
=======
#include <hash.h>
#include <tinyformat.h>
#include <util/strencodings.h>

#include <assert.h>
>>>>>>> 61646189

std::string COutPoint::ToString() const
{
    return strprintf("COutPoint(%s, %u)", hash.ToString().substr(0,10), n);
}

CTxIn::CTxIn(COutPoint prevoutIn, CScript scriptSigIn, uint32_t nSequenceIn)
{
    prevout = prevoutIn;
    scriptSig = scriptSigIn;
    nSequence = nSequenceIn;
}

CTxIn::CTxIn(uint256 hashPrevTx, uint32_t nOut, CScript scriptSigIn, uint32_t nSequenceIn)
{
    prevout = COutPoint(hashPrevTx, nOut);
    scriptSig = scriptSigIn;
    nSequence = nSequenceIn;
}

std::string CTxIn::ToString() const
{
    std::string str;
    str += "CTxIn(";
    str += prevout.ToString();
    if (prevout.IsNull())
        str += strprintf(", coinbase %s", HexStr(scriptSig));
    else
        str += strprintf(", scriptSig=%s", HexStr(scriptSig).substr(0, 24));
    if (nSequence != SEQUENCE_FINAL)
        str += strprintf(", nSequence=%u", nSequence);
    str += ")";
    return str;
}

CTxOut::CTxOut(const CAmount& nValueIn, CScript scriptPubKeyIn)
{
    nValue = nValueIn;
    scriptPubKey = scriptPubKeyIn;
}

std::string CTxOut::ToString() const
{
    if (IsEmpty()) return "CTxOut(empty)";
    return strprintf("CTxOut(nValue=%d.%08d, scriptPubKey=%s)", nValue / COIN, nValue % COIN, HexStr(scriptPubKey).substr(0, 30));
}

<<<<<<< HEAD
CMutableTransaction::CMutableTransaction() : nVersion(CTransaction::CURRENT_VERSION), nTime(GetAdjustedTime()), nLockTime(0) {}
CMutableTransaction::CMutableTransaction(const CTransaction& tx) : nVersion(tx.nVersion), nTime(tx.nTime), vin(tx.vin), vout(tx.vout), nLockTime(tx.nLockTime) {}
=======
CMutableTransaction::CMutableTransaction() : nVersion(CTransaction::CURRENT_VERSION), nLockTime(0) {}
CMutableTransaction::CMutableTransaction(const CTransaction& tx) : vin(tx.vin), vout(tx.vout), nVersion(tx.nVersion), nLockTime(tx.nLockTime) {}
>>>>>>> 61646189

uint256 CMutableTransaction::GetHash() const
{
    return SerializeHash(*this);
}

<<<<<<< HEAD
uint256 CMutableTransaction::GetNormalizedHash() const
{
    return SignatureHash(CScript(), *this, 0, SIGHASH_ALL, 0);
}

void CTransaction::UpdateHash() const
{
    *const_cast<uint256*>(&hash) = SerializeHash(*this);
}

CTransaction::CTransaction() : nVersion(CTransaction::CURRENT_VERSION), nTime(GetAdjustedTime()), vin(), vout(), nLockTime(0) { }

CTransaction::CTransaction(const CMutableTransaction &tx) : nVersion(tx.nVersion), nTime(tx.nTime), vin(tx.vin), vout(tx.vout), nLockTime(tx.nLockTime) {
    UpdateHash();
}

CTransaction& CTransaction::operator=(const CTransaction &tx) {
    *const_cast<int*>(&nVersion) = tx.nVersion;
    *const_cast<unsigned int*>(&nTime) = tx.nTime;
    *const_cast<std::vector<CTxIn>*>(&vin) = tx.vin;
    *const_cast<std::vector<CTxOut>*>(&vout) = tx.vout;
    *const_cast<unsigned int*>(&nLockTime) = tx.nLockTime;
    *const_cast<uint256*>(&hash) = tx.hash;
    return *this;
}
=======
uint256 CTransaction::ComputeHash() const
{
    return SerializeHash(*this, SER_GETHASH, SERIALIZE_TRANSACTION_NO_WITNESS);
}

uint256 CTransaction::ComputeWitnessHash() const
{
    if (!HasWitness()) {
        return hash;
    }
    return SerializeHash(*this, SER_GETHASH, 0);
}

CTransaction::CTransaction(const CMutableTransaction& tx) : vin(tx.vin), vout(tx.vout), nVersion(tx.nVersion), nLockTime(tx.nLockTime), hash{ComputeHash()}, m_witness_hash{ComputeWitnessHash()} {}
CTransaction::CTransaction(CMutableTransaction&& tx) : vin(std::move(tx.vin)), vout(std::move(tx.vout)), nVersion(tx.nVersion), nLockTime(tx.nLockTime), hash{ComputeHash()}, m_witness_hash{ComputeWitnessHash()} {}
>>>>>>> 61646189

CAmount CTransaction::GetValueOut() const
{
    CAmount nValueOut = 0;
<<<<<<< HEAD
    for (std::vector<CTxOut>::const_iterator it(vout.begin()); it != vout.end(); ++it)
    {
        nValueOut += it->nValue;
        if (!MoneyRange(it->nValue) || !MoneyRange(nValueOut))
            throw std::runtime_error(std::string(__func__) + ": value out of range");
=======
    for (const auto& tx_out : vout) {
        if (!MoneyRange(tx_out.nValue) || !MoneyRange(nValueOut + tx_out.nValue))
            throw std::runtime_error(std::string(__func__) + ": value out of range");
        nValueOut += tx_out.nValue;
>>>>>>> 61646189
    }
    assert(MoneyRange(nValueOut));
    return nValueOut;
}

unsigned int CTransaction::GetTotalSize() const
<<<<<<< HEAD
{
    return ::GetSerializeSize(*this, SER_NETWORK, PROTOCOL_VERSION);
}

double CTransaction::ComputePriority(double dPriorityInputs, unsigned int nTxSize) const
{
    nTxSize = CalculateModifiedSize(nTxSize);
    if (nTxSize == 0) return 0.0;

    return dPriorityInputs / nTxSize;
}

unsigned int CTransaction::CalculateModifiedSize(unsigned int nTxSize) const
{
    // In order to avoid disincentivizing cleaning up the UTXO set we don't count
    // the constant overhead for each txin and up to 110 bytes of scriptSig (which
    // is enough to cover a compressed pubkey p2sh redemption) for priority.
    // Providing any more cleanup incentive than making additional inputs free would
    // risk encouraging people to create junk outputs to redeem later.
    if (nTxSize == 0)
        nTxSize = ::GetSerializeSize(*this, SER_NETWORK, PROTOCOL_VERSION);
    for (std::vector<CTxIn>::const_iterator it(vin.begin()); it != vin.end(); ++it)
    {
        unsigned int offset = 41U + std::min(110U, (unsigned int)it->scriptSig.size());
        if (nTxSize > offset)
            nTxSize -= offset;
    }
    return nTxSize;
=======
{
    return ::GetSerializeSize(*this, PROTOCOL_VERSION);
>>>>>>> 61646189
}

std::string CTransaction::ToString() const
{
    std::string str;
    str += strprintf("CTransaction(hash=%s, ver=%d, nTime=%d, vin.size=%u, vout.size=%u, nLockTime=%u)\n",
        GetHash().ToString().substr(0,10),
        nVersion,
        nTime,
        vin.size(),
        vout.size(),
        nLockTime);
<<<<<<< HEAD
    for (unsigned int i = 0; i < vin.size(); i++)
        str += "    " + vin[i].ToString() + "\n";
    for (unsigned int i = 0; i < vout.size(); i++)
        str += "    " + vout[i].ToString() + "\n";
=======
    for (const auto& tx_in : vin)
        str += "    " + tx_in.ToString() + "\n";
    for (const auto& tx_in : vin)
        str += "    " + tx_in.scriptWitness.ToString() + "\n";
    for (const auto& tx_out : vout)
        str += "    " + tx_out.ToString() + "\n";
>>>>>>> 61646189
    return str;
}<|MERGE_RESOLUTION|>--- conflicted
+++ resolved
@@ -5,19 +5,12 @@
 
 #include <primitives/transaction.h>
 
-<<<<<<< HEAD
-#include "hash.h"
-#include "tinyformat.h"
-#include "utilstrencodings.h"
-#include "script/interpreter.h"
-#include "timedata.h"
-=======
 #include <hash.h>
 #include <tinyformat.h>
 #include <util/strencodings.h>
 
 #include <assert.h>
->>>>>>> 61646189
+#include <timedata.h>
 
 std::string COutPoint::ToString() const
 {
@@ -65,46 +58,14 @@
     return strprintf("CTxOut(nValue=%d.%08d, scriptPubKey=%s)", nValue / COIN, nValue % COIN, HexStr(scriptPubKey).substr(0, 30));
 }
 
-<<<<<<< HEAD
 CMutableTransaction::CMutableTransaction() : nVersion(CTransaction::CURRENT_VERSION), nTime(GetAdjustedTime()), nLockTime(0) {}
-CMutableTransaction::CMutableTransaction(const CTransaction& tx) : nVersion(tx.nVersion), nTime(tx.nTime), vin(tx.vin), vout(tx.vout), nLockTime(tx.nLockTime) {}
-=======
-CMutableTransaction::CMutableTransaction() : nVersion(CTransaction::CURRENT_VERSION), nLockTime(0) {}
-CMutableTransaction::CMutableTransaction(const CTransaction& tx) : vin(tx.vin), vout(tx.vout), nVersion(tx.nVersion), nLockTime(tx.nLockTime) {}
->>>>>>> 61646189
+CMutableTransaction::CMutableTransaction(const CTransaction& tx) : vin(tx.vin), vout(tx.vout), nVersion(tx.nVersion), nTime(tx.nTime), nLockTime(tx.nLockTime) {}
 
 uint256 CMutableTransaction::GetHash() const
 {
-    return SerializeHash(*this);
+    return SerializeHash(*this, SER_GETHASH, SERIALIZE_TRANSACTION_NO_WITNESS);
 }
 
-<<<<<<< HEAD
-uint256 CMutableTransaction::GetNormalizedHash() const
-{
-    return SignatureHash(CScript(), *this, 0, SIGHASH_ALL, 0);
-}
-
-void CTransaction::UpdateHash() const
-{
-    *const_cast<uint256*>(&hash) = SerializeHash(*this);
-}
-
-CTransaction::CTransaction() : nVersion(CTransaction::CURRENT_VERSION), nTime(GetAdjustedTime()), vin(), vout(), nLockTime(0) { }
-
-CTransaction::CTransaction(const CMutableTransaction &tx) : nVersion(tx.nVersion), nTime(tx.nTime), vin(tx.vin), vout(tx.vout), nLockTime(tx.nLockTime) {
-    UpdateHash();
-}
-
-CTransaction& CTransaction::operator=(const CTransaction &tx) {
-    *const_cast<int*>(&nVersion) = tx.nVersion;
-    *const_cast<unsigned int*>(&nTime) = tx.nTime;
-    *const_cast<std::vector<CTxIn>*>(&vin) = tx.vin;
-    *const_cast<std::vector<CTxOut>*>(&vout) = tx.vout;
-    *const_cast<unsigned int*>(&nLockTime) = tx.nLockTime;
-    *const_cast<uint256*>(&hash) = tx.hash;
-    return *this;
-}
-=======
 uint256 CTransaction::ComputeHash() const
 {
     return SerializeHash(*this, SER_GETHASH, SERIALIZE_TRANSACTION_NO_WITNESS);
@@ -118,64 +79,24 @@
     return SerializeHash(*this, SER_GETHASH, 0);
 }
 
-CTransaction::CTransaction(const CMutableTransaction& tx) : vin(tx.vin), vout(tx.vout), nVersion(tx.nVersion), nLockTime(tx.nLockTime), hash{ComputeHash()}, m_witness_hash{ComputeWitnessHash()} {}
-CTransaction::CTransaction(CMutableTransaction&& tx) : vin(std::move(tx.vin)), vout(std::move(tx.vout)), nVersion(tx.nVersion), nLockTime(tx.nLockTime), hash{ComputeHash()}, m_witness_hash{ComputeWitnessHash()} {}
->>>>>>> 61646189
+CTransaction::CTransaction(const CMutableTransaction& tx) : vin(tx.vin), vout(tx.vout), nVersion(tx.nVersion), nTime(tx.nTime), nLockTime(tx.nLockTime), hash{ComputeHash()}, m_witness_hash{ComputeWitnessHash()} {}
+CTransaction::CTransaction(CMutableTransaction&& tx) : vin(std::move(tx.vin)), vout(std::move(tx.vout)), nVersion(tx.nVersion), nTime(tx.nTime), nLockTime(tx.nLockTime), hash{ComputeHash()}, m_witness_hash{ComputeWitnessHash()} {}
 
 CAmount CTransaction::GetValueOut() const
 {
     CAmount nValueOut = 0;
-<<<<<<< HEAD
-    for (std::vector<CTxOut>::const_iterator it(vout.begin()); it != vout.end(); ++it)
-    {
-        nValueOut += it->nValue;
-        if (!MoneyRange(it->nValue) || !MoneyRange(nValueOut))
-            throw std::runtime_error(std::string(__func__) + ": value out of range");
-=======
     for (const auto& tx_out : vout) {
         if (!MoneyRange(tx_out.nValue) || !MoneyRange(nValueOut + tx_out.nValue))
             throw std::runtime_error(std::string(__func__) + ": value out of range");
         nValueOut += tx_out.nValue;
->>>>>>> 61646189
     }
     assert(MoneyRange(nValueOut));
     return nValueOut;
 }
 
 unsigned int CTransaction::GetTotalSize() const
-<<<<<<< HEAD
-{
-    return ::GetSerializeSize(*this, SER_NETWORK, PROTOCOL_VERSION);
-}
-
-double CTransaction::ComputePriority(double dPriorityInputs, unsigned int nTxSize) const
-{
-    nTxSize = CalculateModifiedSize(nTxSize);
-    if (nTxSize == 0) return 0.0;
-
-    return dPriorityInputs / nTxSize;
-}
-
-unsigned int CTransaction::CalculateModifiedSize(unsigned int nTxSize) const
-{
-    // In order to avoid disincentivizing cleaning up the UTXO set we don't count
-    // the constant overhead for each txin and up to 110 bytes of scriptSig (which
-    // is enough to cover a compressed pubkey p2sh redemption) for priority.
-    // Providing any more cleanup incentive than making additional inputs free would
-    // risk encouraging people to create junk outputs to redeem later.
-    if (nTxSize == 0)
-        nTxSize = ::GetSerializeSize(*this, SER_NETWORK, PROTOCOL_VERSION);
-    for (std::vector<CTxIn>::const_iterator it(vin.begin()); it != vin.end(); ++it)
-    {
-        unsigned int offset = 41U + std::min(110U, (unsigned int)it->scriptSig.size());
-        if (nTxSize > offset)
-            nTxSize -= offset;
-    }
-    return nTxSize;
-=======
 {
     return ::GetSerializeSize(*this, PROTOCOL_VERSION);
->>>>>>> 61646189
 }
 
 std::string CTransaction::ToString() const
@@ -188,18 +109,11 @@
         vin.size(),
         vout.size(),
         nLockTime);
-<<<<<<< HEAD
-    for (unsigned int i = 0; i < vin.size(); i++)
-        str += "    " + vin[i].ToString() + "\n";
-    for (unsigned int i = 0; i < vout.size(); i++)
-        str += "    " + vout[i].ToString() + "\n";
-=======
     for (const auto& tx_in : vin)
         str += "    " + tx_in.ToString() + "\n";
     for (const auto& tx_in : vin)
         str += "    " + tx_in.scriptWitness.ToString() + "\n";
     for (const auto& tx_out : vout)
         str += "    " + tx_out.ToString() + "\n";
->>>>>>> 61646189
     return str;
 }