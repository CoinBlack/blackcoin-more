// Copyright (c) 2016-2022 The Bitcoin Core developers
// Distributed under the MIT software license, see the accompanying
// file COPYING or http://www.opensource.org/licenses/mit-license.php.

#include <blockencodings.h>
#include <chainparams.h>
#include <common/system.h>
#include <consensus/consensus.h>
#include <consensus/validation.h>
#include <crypto/sha256.h>
#include <crypto/siphash.h>
#include <logging.h>
#include <random.h>
#include <streams.h>
#include <txmempool.h>
#include <validation.h>

#include <unordered_map>

<<<<<<< HEAD
CBlockHeaderAndShortTxIDs::CBlockHeaderAndShortTxIDs(const CBlock& block) :
        nonce(GetRand<uint64_t>()),
        shorttxids(block.vtx.size() - 1), prefilledtxn(1), header(block), vchBlockSig(block.vchBlockSig) {
=======
CBlockHeaderAndShortTxIDs::CBlockHeaderAndShortTxIDs(const CBlock& block, const uint64_t nonce) :
        nonce(nonce),
        shorttxids(block.vtx.size() - 1), prefilledtxn(1), header(block) {
>>>>>>> 89522379
    FillShortTxIDSelector();
    //TODO: Use our mempool prior to block acceptance to predictively fill more than just the coinbase
    prefilledtxn[0] = {0, block.vtx[0]};
    header.nFlags = block.nFlags;
    for (size_t i = 1; i < block.vtx.size(); i++) {
        const CTransaction& tx = *block.vtx[i];
        shorttxids[i - 1] = GetShortID(tx.GetWitnessHash());
    }
}

void CBlockHeaderAndShortTxIDs::FillShortTxIDSelector() const {
    CDataStream stream(SER_NETWORK);
    stream << header << nonce;
    CSHA256 hasher;
    hasher.Write((unsigned char*)&(*stream.begin()), stream.end() - stream.begin());
    uint256 shorttxidhash;
    hasher.Finalize(shorttxidhash.begin());
    shorttxidk0 = shorttxidhash.GetUint64(0);
    shorttxidk1 = shorttxidhash.GetUint64(1);
}

uint64_t CBlockHeaderAndShortTxIDs::GetShortID(const Wtxid& wtxid) const {
    static_assert(SHORTTXIDS_LENGTH == 6, "shorttxids calculation assumes 6-byte shorttxids");
    return SipHashUint256(shorttxidk0, shorttxidk1, wtxid) & 0xffffffffffffL;
}



ReadStatus PartiallyDownloadedBlock::InitData(const CBlockHeaderAndShortTxIDs& cmpctblock, const std::vector<CTransactionRef>& extra_txn) {
    if (cmpctblock.header.IsNull() || (cmpctblock.shorttxids.empty() && cmpctblock.prefilledtxn.empty()))
        return READ_STATUS_INVALID;
    if (cmpctblock.shorttxids.size() + cmpctblock.prefilledtxn.size() > MAX_BLOCK_WEIGHT / MIN_SERIALIZABLE_TRANSACTION_WEIGHT)
        return READ_STATUS_INVALID;

    if (!header.IsNull() || !txn_available.empty()) return READ_STATUS_INVALID;

    header = cmpctblock.header;
    vchBlockSig = cmpctblock.vchBlockSig;
    txn_available.resize(cmpctblock.BlockTxCount());

    int32_t lastprefilledindex = -1;
    for (size_t i = 0; i < cmpctblock.prefilledtxn.size(); i++) {
        if (cmpctblock.prefilledtxn[i].tx->IsNull())
            return READ_STATUS_INVALID;

        lastprefilledindex += cmpctblock.prefilledtxn[i].index + 1; //index is a uint16_t, so can't overflow here
        if (lastprefilledindex > std::numeric_limits<uint16_t>::max())
            return READ_STATUS_INVALID;
        if ((uint32_t)lastprefilledindex > cmpctblock.shorttxids.size() + i) {
            // If we are inserting a tx at an index greater than our full list of shorttxids
            // plus the number of prefilled txn we've inserted, then we have txn for which we
            // have neither a prefilled txn or a shorttxid!
            return READ_STATUS_INVALID;
        }
        txn_available[lastprefilledindex] = cmpctblock.prefilledtxn[i].tx;
    }
    prefilled_count = cmpctblock.prefilledtxn.size();

    // Calculate map of txids -> positions and check mempool to see what we have (or don't)
    // Because well-formed cmpctblock messages will have a (relatively) uniform distribution
    // of short IDs, any highly-uneven distribution of elements can be safely treated as a
    // READ_STATUS_FAILED.
    std::unordered_map<uint64_t, uint16_t> shorttxids(cmpctblock.shorttxids.size());
    uint16_t index_offset = 0;
    for (size_t i = 0; i < cmpctblock.shorttxids.size(); i++) {
        while (txn_available[i + index_offset])
            index_offset++;
        shorttxids[cmpctblock.shorttxids[i]] = i + index_offset;
        // To determine the chance that the number of entries in a bucket exceeds N,
        // we use the fact that the number of elements in a single bucket is
        // binomially distributed (with n = the number of shorttxids S, and p =
        // 1 / the number of buckets), that in the worst case the number of buckets is
        // equal to S (due to std::unordered_map having a default load factor of 1.0),
        // and that the chance for any bucket to exceed N elements is at most
        // buckets * (the chance that any given bucket is above N elements).
        // Thus: P(max_elements_per_bucket > N) <= S * (1 - cdf(binomial(n=S,p=1/S), N)).
        // If we assume blocks of up to 16000, allowing 12 elements per bucket should
        // only fail once per ~1 million block transfers (per peer and connection).
        if (shorttxids.bucket_size(shorttxids.bucket(cmpctblock.shorttxids[i])) > 12)
            return READ_STATUS_FAILED;
    }
    // TODO: in the shortid-collision case, we should instead request both transactions
    // which collided. Falling back to full-block-request here is overkill.
    if (shorttxids.size() != cmpctblock.shorttxids.size())
        return READ_STATUS_FAILED; // Short ID collision

    std::vector<bool> have_txn(txn_available.size());
    {
    LOCK(pool->cs);
    for (const auto& tx : pool->txns_randomized) {
        uint64_t shortid = cmpctblock.GetShortID(tx->GetWitnessHash());
        std::unordered_map<uint64_t, uint16_t>::iterator idit = shorttxids.find(shortid);
        if (idit != shorttxids.end()) {
            if (!have_txn[idit->second]) {
                txn_available[idit->second] = tx;
                have_txn[idit->second]  = true;
                mempool_count++;
            } else {
                // If we find two mempool txn that match the short id, just request it.
                // This should be rare enough that the extra bandwidth doesn't matter,
                // but eating a round-trip due to FillBlock failure would be annoying
                if (txn_available[idit->second]) {
                    txn_available[idit->second].reset();
                    mempool_count--;
                }
            }
        }
        // Though ideally we'd continue scanning for the two-txn-match-shortid case,
        // the performance win of an early exit here is too good to pass up and worth
        // the extra risk.
        if (mempool_count == shorttxids.size())
            break;
    }
    }

    for (size_t i = 0; i < extra_txn.size(); i++) {
        if (extra_txn[i] == nullptr) {
            continue;
        }
        uint64_t shortid = cmpctblock.GetShortID(extra_txn[i]->GetWitnessHash());
        std::unordered_map<uint64_t, uint16_t>::iterator idit = shorttxids.find(shortid);
        if (idit != shorttxids.end()) {
            if (!have_txn[idit->second]) {
                txn_available[idit->second] = extra_txn[i];
                have_txn[idit->second]  = true;
                mempool_count++;
                extra_count++;
            } else {
                // If we find two mempool/extra txn that match the short id, just
                // request it.
                // This should be rare enough that the extra bandwidth doesn't matter,
                // but eating a round-trip due to FillBlock failure would be annoying
                // Note that we don't want duplication between extra_txn and mempool to
                // trigger this case, so we compare witness hashes first
                if (txn_available[idit->second] &&
                        txn_available[idit->second]->GetWitnessHash() != extra_txn[i]->GetWitnessHash()) {
                    txn_available[idit->second].reset();
                    mempool_count--;
                    extra_count--;
                }
            }
        }
        // Though ideally we'd continue scanning for the two-txn-match-shortid case,
        // the performance win of an early exit here is too good to pass up and worth
        // the extra risk.
        if (mempool_count == shorttxids.size())
            break;
    }

    LogPrint(BCLog::CMPCTBLOCK, "Initialized PartiallyDownloadedBlock for block %s using a cmpctblock of size %lu\n", cmpctblock.header.GetHash().ToString(), GetSerializeSize(cmpctblock));

    return READ_STATUS_OK;
}

bool PartiallyDownloadedBlock::IsTxAvailable(size_t index) const
{
    if (header.IsNull()) return false;

    assert(index < txn_available.size());
    return txn_available[index] != nullptr;
}

ReadStatus PartiallyDownloadedBlock::FillBlock(CBlock& block, const std::vector<CTransactionRef>& vtx_missing)
{
    if (header.IsNull()) return READ_STATUS_INVALID;

    uint256 hash = header.GetHash();
    block = header;
    block.vchBlockSig = vchBlockSig;
    block.vtx.resize(txn_available.size());

    size_t tx_missing_offset = 0;
    for (size_t i = 0; i < txn_available.size(); i++) {
        if (!txn_available[i]) {
            if (vtx_missing.size() <= tx_missing_offset)
                return READ_STATUS_INVALID;
            block.vtx[i] = vtx_missing[tx_missing_offset++];
        } else
            block.vtx[i] = std::move(txn_available[i]);
    }

    // Make sure we can't call FillBlock again.
    header.SetNull();
    txn_available.clear();

    if (vtx_missing.size() != tx_missing_offset)
        return READ_STATUS_INVALID;

    BlockValidationState state;
    CheckBlockFn check_block = m_check_block_mock ? m_check_block_mock : CheckBlock;
    if (!check_block(block, state, Params().GetConsensus(), chainman->ActiveChainstate(), /*fCheckPoW=*/true, /*fCheckMerkleRoot=*/true, /*fCheckSig=*/true)) {
        // TODO: We really want to just check merkle tree manually here,
        // but that is expensive, and CheckBlock caches a block's
        // "checked-status" (in the CBlock?). CBlock should be able to
        // check its own merkle root and cache that check.
        if (state.GetResult() == BlockValidationResult::BLOCK_MUTATED)
            return READ_STATUS_FAILED; // Possible Short ID collision
        return READ_STATUS_CHECKBLOCK_FAILED;
    }

    LogPrint(BCLog::CMPCTBLOCK, "Successfully reconstructed block %s with %lu txn prefilled, %lu txn from mempool (incl at least %lu from extra pool) and %lu txn requested\n", hash.ToString(), prefilled_count, mempool_count, extra_count, vtx_missing.size());
    if (vtx_missing.size() < 5) {
        for (const auto& tx : vtx_missing) {
            LogPrint(BCLog::CMPCTBLOCK, "Reconstructed block %s required tx %s\n", hash.ToString(), tx->GetHash().ToString());
        }
    }

    return READ_STATUS_OK;
}<|MERGE_RESOLUTION|>--- conflicted
+++ resolved
@@ -17,15 +17,9 @@
 
 #include <unordered_map>
 
-<<<<<<< HEAD
-CBlockHeaderAndShortTxIDs::CBlockHeaderAndShortTxIDs(const CBlock& block) :
-        nonce(GetRand<uint64_t>()),
-        shorttxids(block.vtx.size() - 1), prefilledtxn(1), header(block), vchBlockSig(block.vchBlockSig) {
-=======
 CBlockHeaderAndShortTxIDs::CBlockHeaderAndShortTxIDs(const CBlock& block, const uint64_t nonce) :
         nonce(nonce),
-        shorttxids(block.vtx.size() - 1), prefilledtxn(1), header(block) {
->>>>>>> 89522379
+        shorttxids(block.vtx.size() - 1), prefilledtxn(1), header(block), vchBlockSig(block.vchBlockSig) {
     FillShortTxIDSelector();
     //TODO: Use our mempool prior to block acceptance to predictively fill more than just the coinbase
     prefilledtxn[0] = {0, block.vtx[0]};
