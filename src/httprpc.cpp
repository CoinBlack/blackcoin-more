--- conflicted
+++ resolved
@@ -48,11 +48,7 @@
 class HTTPRPCTimerInterface : public RPCTimerInterface
 {
 public:
-<<<<<<< HEAD
-    HTTPRPCTimerInterface(struct event_base* _base) : base(_base)
-=======
     explicit HTTPRPCTimerInterface(struct event_base* _base) : base(_base)
->>>>>>> 61646189
     {
     }
     const char* Name() override
@@ -114,17 +110,8 @@
         std::string strSalt = vFields[1];
         std::string strHash = vFields[2];
 
-<<<<<<< HEAD
-            unsigned int KEY_SIZE = 32;
-            unsigned char out[KEY_SIZE];
-
-            CHMAC_SHA256(reinterpret_cast<const unsigned char*>(strSalt.c_str()), strSalt.size()).Write(reinterpret_cast<const unsigned char*>(strPass.c_str()), strPass.size()).Finalize(out);
-            std::vector<unsigned char> hexvec(out, out+KEY_SIZE);
-            std::string strHashFromPass = HexStr(hexvec);
-=======
         static const unsigned int KEY_SIZE = 32;
         unsigned char out[KEY_SIZE];
->>>>>>> 61646189
 
         CHMAC_SHA256(reinterpret_cast<const unsigned char*>(strSalt.data()), strSalt.size()).Write(reinterpret_cast<const unsigned char*>(strPass.data()), strPass.size()).Finalize(out);
         std::vector<unsigned char> hexvec(out, out+KEY_SIZE);
