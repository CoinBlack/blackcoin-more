--- conflicted
+++ resolved
@@ -309,13 +309,7 @@
         if (!pblockindex) {
             return RESTERR(req, HTTP_NOT_FOUND, hashStr + " not found");
         }
-<<<<<<< HEAD
-=======
-        if (chainman.m_blockman.IsBlockPruned(*pblockindex)) {
-            return RESTERR(req, HTTP_NOT_FOUND, hashStr + " not available (pruned data)");
-        }
         pos = pblockindex->GetBlockPos();
->>>>>>> 89522379
     }
 
     std::vector<uint8_t> block_data{};
@@ -325,25 +319,13 @@
 
     switch (rf) {
     case RESTResponseFormat::BINARY: {
-<<<<<<< HEAD
-        CDataStream ssBlock(SER_NETWORK);
-        ssBlock << TX_WITH_WITNESS(block);
-        std::string binaryBlock = ssBlock.str();
-=======
->>>>>>> 89522379
         req->WriteHeader("Content-Type", "application/octet-stream");
         req->WriteReply(HTTP_OK, std::as_bytes(std::span{block_data}));
         return true;
     }
 
     case RESTResponseFormat::HEX: {
-<<<<<<< HEAD
-        CDataStream ssBlock(SER_NETWORK);
-        ssBlock << TX_WITH_WITNESS(block);
-        std::string strHex = HexStr(ssBlock) + "\n";
-=======
         const std::string strHex{HexStr(block_data) + "\n"};
->>>>>>> 89522379
         req->WriteHeader("Content-Type", "text/plain");
         req->WriteReply(HTTP_OK, strHex);
         return true;
@@ -351,7 +333,7 @@
 
     case RESTResponseFormat::JSON: {
         CBlock block{};
-        DataStream block_stream{block_data};
+        CDataStream block_stream{block_data, SER_NETWORK};
         block_stream >> TX_WITH_WITNESS(block);
         UniValue objBlock = blockToJSON(chainman.m_blockman, block, *tip, *pblockindex, tx_verbosity);
         std::string strJSON = objBlock.write() + "\n";
