// Copyright (c) 2009-2022 The Bitcoin Core developers
// Distributed under the MIT software license, see the accompanying
// file COPYING or http://www.opensource.org/licenses/mit-license.php.

#include <core_io.h>

#include <primitives/block.h>
#include <primitives/transaction.h>
#include <script/script.h>
#include <script/sign.h>
#include <serialize.h>
#include <streams.h>
#include <util/result.h>
#include <util/strencodings.h>

#include <algorithm>
#include <string>

namespace {
class OpCodeParser
{
private:
    std::map<std::string, opcodetype> mapOpNames;

public:
    OpCodeParser()
    {
        for (unsigned int op = 0; op <= MAX_OPCODE; ++op) {
            // Allow OP_RESERVED to get into mapOpNames
            if (op < OP_NOP && op != OP_RESERVED) {
                continue;
            }

            std::string strName = GetOpName(static_cast<opcodetype>(op));
            if (strName == "OP_UNKNOWN") {
                continue;
            }
            mapOpNames[strName] = static_cast<opcodetype>(op);
            // Convenience: OP_ADD and just ADD are both recognized:
            if (strName.compare(0, 3, "OP_") == 0) { // strName starts with "OP_"
                mapOpNames[strName.substr(3)] = static_cast<opcodetype>(op);
            }
        }
    }
    opcodetype Parse(const std::string& s) const
    {
        auto it = mapOpNames.find(s);
        if (it == mapOpNames.end()) throw std::runtime_error("script parse error: unknown opcode");
        return it->second;
    }
};

opcodetype ParseOpCode(const std::string& s)
{
    static const OpCodeParser ocp;
    return ocp.Parse(s);
}

} // namespace

CScript ParseScript(const std::string& s)
{
    CScript result;

    std::vector<std::string> words = SplitString(s, " \t\n");

    for (const std::string& w : words) {
        if (w.empty()) {
            // Empty string, ignore. (SplitString doesn't combine multiple separators)
        } else if (std::all_of(w.begin(), w.end(), ::IsDigit) ||
                   (w.front() == '-' && w.size() > 1 && std::all_of(w.begin() + 1, w.end(), ::IsDigit)))
        {
            // Number
            const auto num{ToIntegral<int64_t>(w)};

            // limit the range of numbers ParseScript accepts in decimal
            // since numbers outside -0xFFFFFFFF...0xFFFFFFFF are illegal in scripts
            if (!num.has_value() || num > int64_t{0xffffffff} || num < -1 * int64_t{0xffffffff}) {
                throw std::runtime_error("script parse error: decimal numeric value only allowed in the "
                                         "range -0xFFFFFFFF...0xFFFFFFFF");
            }

            result << num.value();
        } else if (w.substr(0, 2) == "0x" && w.size() > 2 && IsHex(std::string(w.begin() + 2, w.end()))) {
            // Raw hex data, inserted NOT pushed onto stack:
            std::vector<unsigned char> raw = ParseHex(std::string(w.begin() + 2, w.end()));
            result.insert(result.end(), raw.begin(), raw.end());
        } else if (w.size() >= 2 && w.front() == '\'' && w.back() == '\'') {
            // Single-quoted string, pushed as data. NOTE: this is poor-man's
            // parsing, spaces/tabs/newlines in single-quoted strings won't work.
            std::vector<unsigned char> value(w.begin() + 1, w.end() - 1);
            result << value;
        } else {
            // opcode, e.g. OP_ADD or ADD:
            result << ParseOpCode(w);
        }
    }

    return result;
}

// Check that all of the input and output scripts of a transaction contains valid opcodes
static bool CheckTxScriptsSanity(const CMutableTransaction& tx)
{
    // Check input scripts for non-coinbase txs
    if (!CTransaction(tx).IsCoinBase()) {
        for (unsigned int i = 0; i < tx.vin.size(); i++) {
            if (!tx.vin[i].scriptSig.HasValidOps() || tx.vin[i].scriptSig.size() > MAX_SCRIPT_SIZE) {
                return false;
            }
        }
    }
    // Check output scripts
    for (unsigned int i = 0; i < tx.vout.size(); i++) {
        if (!tx.vout[i].scriptPubKey.HasValidOps() || tx.vout[i].scriptPubKey.size() > MAX_SCRIPT_SIZE) {
            return false;
        }
    }

    return true;
}

static bool DecodeTx(CMutableTransaction& tx, const std::vector<unsigned char>& tx_data, bool try_no_witness, bool try_witness)
{
    // General strategy:
    // - Decode both with extended serialization (which interprets the 0x0001 tag as a marker for
    //   the presence of witnesses) and with legacy serialization (which interprets the tag as a
    //   0-input 1-output incomplete transaction).
    //   - Restricted by try_no_witness (which disables legacy if false) and try_witness (which
    //     disables extended if false).
    //   - Ignore serializations that do not fully consume the hex string.
    // - If neither succeeds, fail.
    // - If only one succeeds, return that one.
    // - If both decode attempts succeed:
    //   - If only one passes the CheckTxScriptsSanity check, return that one.
    //   - If neither or both pass CheckTxScriptsSanity, return the extended one.

    CMutableTransaction tx_extended, tx_legacy;
    bool ok_extended = false, ok_legacy = false;

    // Try decoding with extended serialization support, and remember if the result successfully
    // consumes the entire input.
    if (try_witness) {
        DataStream ssData(tx_data);
        try {
            ssData >> TX_WITH_WITNESS(tx_extended);
            if (ssData.empty()) ok_extended = true;
        } catch (const std::exception&) {
            // Fall through.
        }
    }

    // Optimization: if extended decoding succeeded and the result passes CheckTxScriptsSanity,
    // don't bother decoding the other way.
    if (ok_extended && CheckTxScriptsSanity(tx_extended)) {
        tx = std::move(tx_extended);
        return true;
    }

    // Try decoding with legacy serialization, and remember if the result successfully consumes the entire input.
    if (try_no_witness) {
        DataStream ssData(tx_data);
        try {
            ssData >> TX_NO_WITNESS(tx_legacy);
            if (ssData.empty()) ok_legacy = true;
        } catch (const std::exception&) {
            // Fall through.
        }
    }

    // If legacy decoding succeeded and passes CheckTxScriptsSanity, that's our answer, as we know
    // at this point that extended decoding either failed or doesn't pass the sanity check.
    if (ok_legacy && CheckTxScriptsSanity(tx_legacy)) {
        tx = std::move(tx_legacy);
        return true;
    }

    // If extended decoding succeeded, and neither decoding passes sanity, return the extended one.
    if (ok_extended) {
        tx = std::move(tx_extended);
        return true;
    }

    // If legacy decoding succeeded and extended didn't, return the legacy one.
    if (ok_legacy) {
        tx = std::move(tx_legacy);
        return true;
    }

    // If none succeeded, we failed.
    return false;
}

bool DecodeHexTx(CMutableTransaction& tx, const std::string& hex_tx, bool try_no_witness, bool try_witness)
{
    if (!IsHex(hex_tx)) {
        return false;
    }

    std::vector<unsigned char> txData(ParseHex(hex_tx));
    return DecodeTx(tx, txData, try_no_witness, try_witness);
}

bool DecodeHexBlockHeader(CBlockHeader& header, const std::string& hex_header)
{
    if (!IsHex(hex_header)) return false;

    const std::vector<unsigned char> header_data{ParseHex(hex_header)};
    CDataStream ser_header(header_data, SER_NETWORK);
    try {
        ser_header >> header;
    } catch (const std::exception&) {
        return false;
    }
    return true;
}

bool DecodeHexBlk(CBlock& block, const std::string& strHexBlk)
{
    if (!IsHex(strHexBlk))
        return false;

    std::vector<unsigned char> blockData(ParseHex(strHexBlk));
<<<<<<< HEAD
    DataStream ssBlock(blockData);
=======
    CDataStream ssBlock(blockData, SER_NETWORK);
>>>>>>> 353efd3f
    try {
        ssBlock >> TX_WITH_WITNESS(block);
    }
    catch (const std::exception&) {
        return false;
    }

    return true;
}

bool ParseHashStr(const std::string& strHex, uint256& result)
{
    if ((strHex.size() != 64) || !IsHex(strHex))
        return false;

    result.SetHex(strHex);
    return true;
}

util::Result<int> SighashFromStr(const std::string& sighash)
{
    static std::map<std::string, int> map_sighash_values = {
        {std::string("DEFAULT"), int(SIGHASH_DEFAULT)},
        {std::string("ALL"), int(SIGHASH_ALL)},
        {std::string("ALL|ANYONECANPAY"), int(SIGHASH_ALL|SIGHASH_ANYONECANPAY)},
        {std::string("NONE"), int(SIGHASH_NONE)},
        {std::string("NONE|ANYONECANPAY"), int(SIGHASH_NONE|SIGHASH_ANYONECANPAY)},
        {std::string("SINGLE"), int(SIGHASH_SINGLE)},
        {std::string("SINGLE|ANYONECANPAY"), int(SIGHASH_SINGLE|SIGHASH_ANYONECANPAY)},
    };
    const auto& it = map_sighash_values.find(sighash);
    if (it != map_sighash_values.end()) {
        return it->second;
    } else {
        return util::Error{Untranslated("'" + sighash + "' is not a valid sighash parameter.")};
    }
}<|MERGE_RESOLUTION|>--- conflicted
+++ resolved
@@ -221,11 +221,7 @@
         return false;
 
     std::vector<unsigned char> blockData(ParseHex(strHexBlk));
-<<<<<<< HEAD
-    DataStream ssBlock(blockData);
-=======
     CDataStream ssBlock(blockData, SER_NETWORK);
->>>>>>> 353efd3f
     try {
         ssBlock >> TX_WITH_WITNESS(block);
     }
