// Copyright (c) 2009-2010 Satoshi Nakamoto
// Copyright (c) 2009-2022 The Bitcoin Core developers
// Distributed under the MIT software license, see the accompanying
// file COPYING or http://www.opensource.org/licenses/mit-license.php.

#ifndef BITCOIN_SERIALIZE_H
#define BITCOIN_SERIALIZE_H

#include <attributes.h>
#include <compat/assumptions.h> // IWYU pragma: keep
#include <compat/endian.h>
#include <prevector.h>
#include <span.h>

#include <algorithm>
#include <concepts>
#include <cstdint>
#include <cstring>
#include <ios>
#include <limits>
#include <map>
#include <memory>
#include <set>
#include <string>
#include <utility>
#include <vector>

/**
 * The maximum size of a serialized object in bytes or number of elements
 * (for eg vectors) when the size is encoded as CompactSize.
 */
static constexpr uint64_t MAX_SIZE = 0x02000000;

/** Maximum amount of memory (in bytes) to allocate at once when deserializing vectors. */
static const unsigned int MAX_VECTOR_ALLOCATE = 5000000;

/**
 * Dummy data type to identify deserializing constructors.
 *
 * By convention, a constructor of a type T with signature
 *
 *   template <typename Stream> T::T(deserialize_type, Stream& s)
 *
 * is a deserializing constructor, which builds the type by
 * deserializing it from s. If T contains const fields, this
 * is likely the only way to do so.
 */
struct deserialize_type {};
constexpr deserialize_type deserialize {};

/*
 * Lowest-level serialization and conversion.
 */
template<typename Stream> inline void ser_writedata8(Stream &s, uint8_t obj)
{
    s.write(AsBytes(Span{&obj, 1}));
}
template<typename Stream> inline void ser_writedata16(Stream &s, uint16_t obj)
{
    obj = htole16_internal(obj);
    s.write(AsBytes(Span{&obj, 1}));
}
template<typename Stream> inline void ser_writedata16be(Stream &s, uint16_t obj)
{
    obj = htobe16_internal(obj);
    s.write(AsBytes(Span{&obj, 1}));
}
template<typename Stream> inline void ser_writedata32(Stream &s, uint32_t obj)
{
    obj = htole32_internal(obj);
    s.write(AsBytes(Span{&obj, 1}));
}
template<typename Stream> inline void ser_writedata32be(Stream &s, uint32_t obj)
{
    obj = htobe32_internal(obj);
    s.write(AsBytes(Span{&obj, 1}));
}
template<typename Stream> inline void ser_writedata64(Stream &s, uint64_t obj)
{
    obj = htole64_internal(obj);
    s.write(AsBytes(Span{&obj, 1}));
}
template<typename Stream> inline uint8_t ser_readdata8(Stream &s)
{
    uint8_t obj;
    s.read(AsWritableBytes(Span{&obj, 1}));
    return obj;
}
template<typename Stream> inline uint16_t ser_readdata16(Stream &s)
{
    uint16_t obj;
    s.read(AsWritableBytes(Span{&obj, 1}));
    return le16toh_internal(obj);
}
template<typename Stream> inline uint16_t ser_readdata16be(Stream &s)
{
    uint16_t obj;
    s.read(AsWritableBytes(Span{&obj, 1}));
    return be16toh_internal(obj);
}
template<typename Stream> inline uint32_t ser_readdata32(Stream &s)
{
    uint32_t obj;
    s.read(AsWritableBytes(Span{&obj, 1}));
    return le32toh_internal(obj);
}
template<typename Stream> inline uint32_t ser_readdata32be(Stream &s)
{
    uint32_t obj;
    s.read(AsWritableBytes(Span{&obj, 1}));
    return be32toh_internal(obj);
}
template<typename Stream> inline uint64_t ser_readdata64(Stream &s)
{
    uint64_t obj;
    s.read(AsWritableBytes(Span{&obj, 1}));
    return le64toh_internal(obj);
}

class SizeComputer;

enum
{
    // primary actions
    SER_NETWORK         = (1 << 0),
    SER_DISK            = (1 << 1),
    SER_GETHASH         = (1 << 2),
    SER_POSMARKER       = (1 << 18),  // peercoin: for sending block headers with PoS marker, to allow headers-first syncronization
};

/**
 * Convert any argument to a reference to X, maintaining constness.
 *
 * Example use:
 *   class Base { ... };
 *   class Child : public Base {
 *     int m_data;
 *   public:
 *     SERIALIZE_METHODS(Child, obj) {
 *       READWRITE(AsBase<Base>(obj), obj.m_data);
 *     }
 *   };
 *
 * static_cast cannot easily be used here, as the type of Obj will be const Child&
 * during serialization and Child& during deserialization. AsBase will convert to
 * const Base& and Base& appropriately.
 */
template <class Out, class In>
Out& AsBase(In& x)
{
    static_assert(std::is_base_of_v<Out, In>);
    return x;
}
template <class Out, class In>
const Out& AsBase(const In& x)
{
    static_assert(std::is_base_of_v<Out, In>);
    return x;
}

#define READWRITE(...) (ser_action.SerReadWriteMany(s, __VA_ARGS__))
#define SER_READ(obj, code) ser_action.SerRead(s, obj, [&](Stream& s, typename std::remove_const<Type>::type& obj) { code; })
#define SER_WRITE(obj, code) ser_action.SerWrite(s, obj, [&](Stream& s, const Type& obj) { code; })

/**
 * Implement the Ser and Unser methods needed for implementing a formatter (see Using below).
 *
 * Both Ser and Unser are delegated to a single static method SerializationOps, which is polymorphic
 * in the serialized/deserialized type (allowing it to be const when serializing, and non-const when
 * deserializing).
 *
 * Example use:
 *   struct FooFormatter {
 *     FORMATTER_METHODS(Class, obj) { READWRITE(obj.val1, VARINT(obj.val2)); }
 *   }
 *   would define a class FooFormatter that defines a serialization of Class objects consisting
 *   of serializing its val1 member using the default serialization, and its val2 member using
 *   VARINT serialization. That FooFormatter can then be used in statements like
 *   READWRITE(Using<FooFormatter>(obj.bla)).
 */
#define FORMATTER_METHODS(cls, obj) \
    template<typename Stream> \
    static void Ser(Stream& s, const cls& obj) { SerializationOps(obj, s, ActionSerialize{}); } \
    template<typename Stream> \
    static void Unser(Stream& s, cls& obj) { SerializationOps(obj, s, ActionUnserialize{}); } \
    template<typename Stream, typename Type, typename Operation> \
    static void SerializationOps(Type& obj, Stream& s, Operation ser_action)

/**
 * Formatter methods can retrieve parameters attached to a stream using the
 * SER_PARAMS(type) macro as long as the stream is created directly or
 * indirectly with a parameter of that type. This permits making serialization
 * depend on run-time context in a type-safe way.
 *
 * Example use:
 *   struct BarParameter { bool fancy; ... };
 *   struct Bar { ... };
 *   struct FooFormatter {
 *     FORMATTER_METHODS(Bar, obj) {
 *       auto& param = SER_PARAMS(BarParameter);
 *       if (param.fancy) {
 *         READWRITE(VARINT(obj.value));
 *       } else {
 *         READWRITE(obj.value);
 *       }
 *     }
 *   };
 * which would then be invoked as
 *   READWRITE(BarParameter{...}(Using<FooFormatter>(obj.foo)))
 *
 * parameter(obj) can be invoked anywhere in the call stack; it is
 * passed down recursively into all serialization code, until another
 * serialization parameter overrides it.
 *
 * Parameters will be implicitly converted where appropriate. This means that
 * "parent" serialization code can use a parameter that derives from, or is
 * convertible to, a "child" formatter's parameter type.
 *
 * Compilation will fail in any context where serialization is invoked but
 * no parameter of a type convertible to BarParameter is provided.
 */
#define SER_PARAMS(type) (s.template GetParams<type>())

#define BASE_SERIALIZE_METHODS(cls)                                                                 \
    template <typename Stream>                                                                      \
    void Serialize(Stream& s) const                                                                 \
    {                                                                                               \
        static_assert(std::is_same<const cls&, decltype(*this)>::value, "Serialize type mismatch"); \
        Ser(s, *this);                                                                              \
    }                                                                                               \
    template <typename Stream>                                                                      \
    void Unserialize(Stream& s)                                                                     \
    {                                                                                               \
        static_assert(std::is_same<cls&, decltype(*this)>::value, "Unserialize type mismatch");     \
        Unser(s, *this);                                                                            \
    }

/**
 * Implement the Serialize and Unserialize methods by delegating to a single templated
 * static method that takes the to-be-(de)serialized object as a parameter. This approach
 * has the advantage that the constness of the object becomes a template parameter, and
 * thus allows a single implementation that sees the object as const for serializing
 * and non-const for deserializing, without casts.
 */
#define SERIALIZE_METHODS(cls, obj) \
    BASE_SERIALIZE_METHODS(cls)     \
    FORMATTER_METHODS(cls, obj)

// Templates for serializing to anything that looks like a stream,
// i.e. anything that supports .read(Span<std::byte>) and .write(Span<const std::byte>)
//
// clang-format off

// Typically int8_t and char are distinct types, but some systems may define int8_t
// in terms of char. Forbid serialization of char in the typical case, but allow it if
// it's the only way to describe an int8_t.
template<class T>
concept CharNotInt8 = std::same_as<T, char> && !std::same_as<T, int8_t>;

template <typename Stream, CharNotInt8 V> void Serialize(Stream&, V) = delete; // char serialization forbidden. Use uint8_t or int8_t
template <typename Stream> void Serialize(Stream& s, std::byte a) { ser_writedata8(s, uint8_t(a)); }
template<typename Stream> inline void Serialize(Stream& s, int8_t a  ) { ser_writedata8(s, a); }
template<typename Stream> inline void Serialize(Stream& s, uint8_t a ) { ser_writedata8(s, a); }
template<typename Stream> inline void Serialize(Stream& s, int16_t a ) { ser_writedata16(s, a); }
template<typename Stream> inline void Serialize(Stream& s, uint16_t a) { ser_writedata16(s, a); }
template<typename Stream> inline void Serialize(Stream& s, int32_t a ) { ser_writedata32(s, a); }
template<typename Stream> inline void Serialize(Stream& s, uint32_t a) { ser_writedata32(s, a); }
template<typename Stream> inline void Serialize(Stream& s, int64_t a ) { ser_writedata64(s, a); }
template<typename Stream> inline void Serialize(Stream& s, uint64_t a) { ser_writedata64(s, a); }
template <typename Stream, BasicByte B, int N> void Serialize(Stream& s, const B (&a)[N]) { s.write(MakeByteSpan(a)); }
template <typename Stream, BasicByte B, std::size_t N> void Serialize(Stream& s, const std::array<B, N>& a) { s.write(MakeByteSpan(a)); }
template <typename Stream, BasicByte B> void Serialize(Stream& s, Span<B> span) { s.write(AsBytes(span)); }

template <typename Stream, CharNotInt8 V> void Unserialize(Stream&, V) = delete; // char serialization forbidden. Use uint8_t or int8_t
template <typename Stream> void Unserialize(Stream& s, std::byte& a) { a = std::byte{ser_readdata8(s)}; }
template<typename Stream> inline void Unserialize(Stream& s, int8_t& a  ) { a = ser_readdata8(s); }
template<typename Stream> inline void Unserialize(Stream& s, uint8_t& a ) { a = ser_readdata8(s); }
template<typename Stream> inline void Unserialize(Stream& s, int16_t& a ) { a = ser_readdata16(s); }
template<typename Stream> inline void Unserialize(Stream& s, uint16_t& a) { a = ser_readdata16(s); }
template<typename Stream> inline void Unserialize(Stream& s, int32_t& a ) { a = ser_readdata32(s); }
template<typename Stream> inline void Unserialize(Stream& s, uint32_t& a) { a = ser_readdata32(s); }
template<typename Stream> inline void Unserialize(Stream& s, int64_t& a ) { a = ser_readdata64(s); }
template<typename Stream> inline void Unserialize(Stream& s, uint64_t& a) { a = ser_readdata64(s); }
template <typename Stream, BasicByte B, int N> void Unserialize(Stream& s, B (&a)[N]) { s.read(MakeWritableByteSpan(a)); }
template <typename Stream, BasicByte B, std::size_t N> void Unserialize(Stream& s, std::array<B, N>& a) { s.read(MakeWritableByteSpan(a)); }
template <typename Stream, BasicByte B> void Unserialize(Stream& s, Span<B> span) { s.read(AsWritableBytes(span)); }

template <typename Stream> inline void Serialize(Stream& s, bool a) { uint8_t f = a; ser_writedata8(s, f); }
template <typename Stream> inline void Unserialize(Stream& s, bool& a) { uint8_t f = ser_readdata8(s); a = f; }
// clang-format on


/**
 * Compact Size
 * size <  253        -- 1 byte
 * size <= USHRT_MAX  -- 3 bytes  (253 + 2 bytes)
 * size <= UINT_MAX   -- 5 bytes  (254 + 4 bytes)
 * size >  UINT_MAX   -- 9 bytes  (255 + 8 bytes)
 */
constexpr inline unsigned int GetSizeOfCompactSize(uint64_t nSize)
{
    if (nSize < 253)             return sizeof(unsigned char);
    else if (nSize <= std::numeric_limits<uint16_t>::max()) return sizeof(unsigned char) + sizeof(uint16_t);
    else if (nSize <= std::numeric_limits<unsigned int>::max())  return sizeof(unsigned char) + sizeof(unsigned int);
    else                         return sizeof(unsigned char) + sizeof(uint64_t);
}

inline void WriteCompactSize(SizeComputer& os, uint64_t nSize);

template<typename Stream>
void WriteCompactSize(Stream& os, uint64_t nSize)
{
    if (nSize < 253)
    {
        ser_writedata8(os, nSize);
    }
    else if (nSize <= std::numeric_limits<uint16_t>::max())
    {
        ser_writedata8(os, 253);
        ser_writedata16(os, nSize);
    }
    else if (nSize <= std::numeric_limits<unsigned int>::max())
    {
        ser_writedata8(os, 254);
        ser_writedata32(os, nSize);
    }
    else
    {
        ser_writedata8(os, 255);
        ser_writedata64(os, nSize);
    }
    return;
}

/**
 * Decode a CompactSize-encoded variable-length integer.
 *
 * As these are primarily used to encode the size of vector-like serializations, by default a range
 * check is performed. When used as a generic number encoding, range_check should be set to false.
 */
template<typename Stream>
uint64_t ReadCompactSize(Stream& is, bool range_check = true)
{
    uint8_t chSize = ser_readdata8(is);
    uint64_t nSizeRet = 0;
    if (chSize < 253)
    {
        nSizeRet = chSize;
    }
    else if (chSize == 253)
    {
        nSizeRet = ser_readdata16(is);
        if (nSizeRet < 253)
            throw std::ios_base::failure("non-canonical ReadCompactSize()");
    }
    else if (chSize == 254)
    {
        nSizeRet = ser_readdata32(is);
        if (nSizeRet < 0x10000u)
            throw std::ios_base::failure("non-canonical ReadCompactSize()");
    }
    else
    {
        nSizeRet = ser_readdata64(is);
        if (nSizeRet < 0x100000000ULL)
            throw std::ios_base::failure("non-canonical ReadCompactSize()");
    }
    if (range_check && nSizeRet > MAX_SIZE) {
        throw std::ios_base::failure("ReadCompactSize(): size too large");
    }
    return nSizeRet;
}

/**
 * Variable-length integers: bytes are a MSB base-128 encoding of the number.
 * The high bit in each byte signifies whether another digit follows. To make
 * sure the encoding is one-to-one, one is subtracted from all but the last digit.
 * Thus, the byte sequence a[] with length len, where all but the last byte
 * has bit 128 set, encodes the number:
 *
 *  (a[len-1] & 0x7F) + sum(i=1..len-1, 128^i*((a[len-i-1] & 0x7F)+1))
 *
 * Properties:
 * * Very small (0-127: 1 byte, 128-16511: 2 bytes, 16512-2113663: 3 bytes)
 * * Every integer has exactly one encoding
 * * Encoding does not depend on size of original integer type
 * * No redundancy: every (infinite) byte sequence corresponds to a list
 *   of encoded integers.
 *
 * 0:         [0x00]  256:        [0x81 0x00]
 * 1:         [0x01]  16383:      [0xFE 0x7F]
 * 127:       [0x7F]  16384:      [0xFF 0x00]
 * 128:  [0x80 0x00]  16511:      [0xFF 0x7F]
 * 255:  [0x80 0x7F]  65535: [0x82 0xFE 0x7F]
 * 2^32:           [0x8E 0xFE 0xFE 0xFF 0x00]
 */

/**
 * Mode for encoding VarInts.
 *
 * Currently there is no support for signed encodings. The default mode will not
 * compile with signed values, and the legacy "nonnegative signed" mode will
 * accept signed values, but improperly encode and decode them if they are
 * negative. In the future, the DEFAULT mode could be extended to support
 * negative numbers in a backwards compatible way, and additional modes could be
 * added to support different varint formats (e.g. zigzag encoding).
 */
enum class VarIntMode { DEFAULT, NONNEGATIVE_SIGNED };

template <VarIntMode Mode, typename I>
struct CheckVarIntMode {
    constexpr CheckVarIntMode()
    {
        static_assert(Mode != VarIntMode::DEFAULT || std::is_unsigned<I>::value, "Unsigned type required with mode DEFAULT.");
        static_assert(Mode != VarIntMode::NONNEGATIVE_SIGNED || std::is_signed<I>::value, "Signed type required with mode NONNEGATIVE_SIGNED.");
    }
};

template<VarIntMode Mode, typename I>
inline unsigned int GetSizeOfVarInt(I n)
{
    CheckVarIntMode<Mode, I>();
    int nRet = 0;
    while(true) {
        nRet++;
        if (n <= 0x7F)
            break;
        n = (n >> 7) - 1;
    }
    return nRet;
}

template<typename I>
inline void WriteVarInt(SizeComputer& os, I n);

template<typename Stream, VarIntMode Mode, typename I>
void WriteVarInt(Stream& os, I n)
{
    CheckVarIntMode<Mode, I>();
    unsigned char tmp[(sizeof(n)*8+6)/7];
    int len=0;
    while(true) {
        tmp[len] = (n & 0x7F) | (len ? 0x80 : 0x00);
        if (n <= 0x7F)
            break;
        n = (n >> 7) - 1;
        len++;
    }
    do {
        ser_writedata8(os, tmp[len]);
    } while(len--);
}

template<typename Stream, VarIntMode Mode, typename I>
I ReadVarInt(Stream& is)
{
    CheckVarIntMode<Mode, I>();
    I n = 0;
    while(true) {
        unsigned char chData = ser_readdata8(is);
        if (n > (std::numeric_limits<I>::max() >> 7)) {
           throw std::ios_base::failure("ReadVarInt(): size too large");
        }
        n = (n << 7) | (chData & 0x7F);
        if (chData & 0x80) {
            if (n == std::numeric_limits<I>::max()) {
                throw std::ios_base::failure("ReadVarInt(): size too large");
            }
            n++;
        } else {
            return n;
        }
    }
}

/** Simple wrapper class to serialize objects using a formatter; used by Using(). */
template<typename Formatter, typename T>
class Wrapper
{
    static_assert(std::is_lvalue_reference<T>::value, "Wrapper needs an lvalue reference type T");
protected:
    T m_object;
public:
    explicit Wrapper(T obj) : m_object(obj) {}
    template<typename Stream> void Serialize(Stream &s) const { Formatter().Ser(s, m_object); }
    template<typename Stream> void Unserialize(Stream &s) { Formatter().Unser(s, m_object); }
};

/** Cause serialization/deserialization of an object to be done using a specified formatter class.
 *
 * To use this, you need a class Formatter that has public functions Ser(stream, const object&) for
 * serialization, and Unser(stream, object&) for deserialization. Serialization routines (inside
 * READWRITE, or directly with << and >> operators), can then use Using<Formatter>(object).
 *
 * This works by constructing a Wrapper<Formatter, T>-wrapped version of object, where T is
 * const during serialization, and non-const during deserialization, which maintains const
 * correctness.
 */
template<typename Formatter, typename T>
static inline Wrapper<Formatter, T&> Using(T&& t) { return Wrapper<Formatter, T&>(t); }

#define VARINT_MODE(obj, mode) Using<VarIntFormatter<mode>>(obj)
#define VARINT(obj) Using<VarIntFormatter<VarIntMode::DEFAULT>>(obj)
#define COMPACTSIZE(obj) Using<CompactSizeFormatter<true>>(obj)
#define LIMITED_STRING(obj,n) Using<LimitedStringFormatter<n>>(obj)

/** Serialization wrapper class for integers in VarInt format. */
template<VarIntMode Mode>
struct VarIntFormatter
{
    template<typename Stream, typename I> void Ser(Stream &s, I v)
    {
        WriteVarInt<Stream,Mode,typename std::remove_cv<I>::type>(s, v);
    }

    template<typename Stream, typename I> void Unser(Stream& s, I& v)
    {
        v = ReadVarInt<Stream,Mode,typename std::remove_cv<I>::type>(s);
    }
};

/** Serialization wrapper class for custom integers and enums.
 *
 * It permits specifying the serialized size (1 to 8 bytes) and endianness.
 *
 * Use the big endian mode for values that are stored in memory in native
 * byte order, but serialized in big endian notation. This is only intended
 * to implement serializers that are compatible with existing formats, and
 * its use is not recommended for new data structures.
 */
template<int Bytes, bool BigEndian = false>
struct CustomUintFormatter
{
    static_assert(Bytes > 0 && Bytes <= 8, "CustomUintFormatter Bytes out of range");
    static constexpr uint64_t MAX = 0xffffffffffffffff >> (8 * (8 - Bytes));

    template <typename Stream, typename I> void Ser(Stream& s, I v)
    {
        if (v < 0 || v > MAX) throw std::ios_base::failure("CustomUintFormatter value out of range");
        if (BigEndian) {
            uint64_t raw = htobe64_internal(v);
            s.write(AsBytes(Span{&raw, 1}).last(Bytes));
        } else {
            uint64_t raw = htole64_internal(v);
            s.write(AsBytes(Span{&raw, 1}).first(Bytes));
        }
    }

    template <typename Stream, typename I> void Unser(Stream& s, I& v)
    {
        using U = typename std::conditional<std::is_enum<I>::value, std::underlying_type<I>, std::common_type<I>>::type::type;
        static_assert(std::numeric_limits<U>::max() >= MAX && std::numeric_limits<U>::min() <= 0, "Assigned type too small");
        uint64_t raw = 0;
        if (BigEndian) {
            s.read(AsWritableBytes(Span{&raw, 1}).last(Bytes));
            v = static_cast<I>(be64toh_internal(raw));
        } else {
            s.read(AsWritableBytes(Span{&raw, 1}).first(Bytes));
            v = static_cast<I>(le64toh_internal(raw));
        }
    }
};

template<int Bytes> using BigEndianFormatter = CustomUintFormatter<Bytes, true>;

/** Formatter for integers in CompactSize format. */
template<bool RangeCheck>
struct CompactSizeFormatter
{
    template<typename Stream, typename I>
    void Unser(Stream& s, I& v)
    {
        uint64_t n = ReadCompactSize<Stream>(s, RangeCheck);
        if (n < std::numeric_limits<I>::min() || n > std::numeric_limits<I>::max()) {
            throw std::ios_base::failure("CompactSize exceeds limit of type");
        }
        v = n;
    }

    template<typename Stream, typename I>
    void Ser(Stream& s, I v)
    {
        static_assert(std::is_unsigned<I>::value, "CompactSize only supported for unsigned integers");
        static_assert(std::numeric_limits<I>::max() <= std::numeric_limits<uint64_t>::max(), "CompactSize only supports 64-bit integers and below");

        WriteCompactSize<Stream>(s, v);
    }
};

template <typename U, bool LOSSY = false>
struct ChronoFormatter {
    template <typename Stream, typename Tp>
    void Unser(Stream& s, Tp& tp)
    {
        U u;
        s >> u;
        // Lossy deserialization does not make sense, so force Wnarrowing
        tp = Tp{typename Tp::duration{typename Tp::duration::rep{u}}};
    }
    template <typename Stream, typename Tp>
    void Ser(Stream& s, Tp tp)
    {
        if constexpr (LOSSY) {
            s << U(tp.time_since_epoch().count());
        } else {
            s << U{tp.time_since_epoch().count()};
        }
    }
};
template <typename U>
using LossyChronoFormatter = ChronoFormatter<U, true>;

class CompactSizeWriter
{
protected:
    uint64_t n;
public:
    explicit CompactSizeWriter(uint64_t n_in) : n(n_in) { }

    template<typename Stream>
    void Serialize(Stream &s) const {
        WriteCompactSize<Stream>(s, n);
    }
};

template<size_t Limit>
struct LimitedStringFormatter
{
    template<typename Stream>
    void Unser(Stream& s, std::string& v)
    {
        size_t size = ReadCompactSize(s);
        if (size > Limit) {
            throw std::ios_base::failure("String length limit exceeded");
        }
        v.resize(size);
        if (size != 0) s.read(MakeWritableByteSpan(v));
    }

    template<typename Stream>
    void Ser(Stream& s, const std::string& v)
    {
        s << v;
    }
};

/** Formatter to serialize/deserialize vector elements using another formatter
 *
 * Example:
 *   struct X {
 *     std::vector<uint64_t> v;
 *     SERIALIZE_METHODS(X, obj) { READWRITE(Using<VectorFormatter<VarInt>>(obj.v)); }
 *   };
 * will define a struct that contains a vector of uint64_t, which is serialized
 * as a vector of VarInt-encoded integers.
 *
 * V is not required to be an std::vector type. It works for any class that
 * exposes a value_type, size, reserve, emplace_back, back, and const iterators.
 */
template<class Formatter>
struct VectorFormatter
{
    template<typename Stream, typename V>
    void Ser(Stream& s, const V& v)
    {
        Formatter formatter;
        WriteCompactSize(s, v.size());
        for (const typename V::value_type& elem : v) {
            formatter.Ser(s, elem);
        }
    }

    template<typename Stream, typename V>
    void Unser(Stream& s, V& v)
    {
        Formatter formatter;
        v.clear();
        size_t size = ReadCompactSize(s);
        size_t allocated = 0;
        while (allocated < size) {
            // For DoS prevention, do not blindly allocate as much as the stream claims to contain.
            // Instead, allocate in 5MiB batches, so that an attacker actually needs to provide
            // X MiB of data to make us allocate X+5 Mib.
            static_assert(sizeof(typename V::value_type) <= MAX_VECTOR_ALLOCATE, "Vector element size too large");
            allocated = std::min(size, allocated + MAX_VECTOR_ALLOCATE / sizeof(typename V::value_type));
            v.reserve(allocated);
            while (v.size() < allocated) {
                v.emplace_back();
                formatter.Unser(s, v.back());
            }
        }
    };
};

/**
 * Forward declarations
 */

/**
 *  string
 */
template<typename Stream, typename C> void Serialize(Stream& os, const std::basic_string<C>& str);
template<typename Stream, typename C> void Unserialize(Stream& is, std::basic_string<C>& str);

/**
 * prevector
 */
template<typename Stream, unsigned int N, typename T> inline void Serialize(Stream& os, const prevector<N, T>& v);
template<typename Stream, unsigned int N, typename T> inline void Unserialize(Stream& is, prevector<N, T>& v);

/**
 * vector
 */
template<typename Stream, typename T, typename A> inline void Serialize(Stream& os, const std::vector<T, A>& v);
template<typename Stream, typename T, typename A> inline void Unserialize(Stream& is, std::vector<T, A>& v);

/**
 * pair
 */
template<typename Stream, typename K, typename T> void Serialize(Stream& os, const std::pair<K, T>& item);
template<typename Stream, typename K, typename T> void Unserialize(Stream& is, std::pair<K, T>& item);

/**
 * map
 */
template<typename Stream, typename K, typename T, typename Pred, typename A> void Serialize(Stream& os, const std::map<K, T, Pred, A>& m);
template<typename Stream, typename K, typename T, typename Pred, typename A> void Unserialize(Stream& is, std::map<K, T, Pred, A>& m);

/**
 * set
 */
template<typename Stream, typename K, typename Pred, typename A> void Serialize(Stream& os, const std::set<K, Pred, A>& m);
template<typename Stream, typename K, typename Pred, typename A> void Unserialize(Stream& is, std::set<K, Pred, A>& m);

/**
 * shared_ptr
 */
template<typename Stream, typename T> void Serialize(Stream& os, const std::shared_ptr<const T>& p);
template<typename Stream, typename T> void Unserialize(Stream& os, std::shared_ptr<const T>& p);

/**
 * unique_ptr
 */
template<typename Stream, typename T> void Serialize(Stream& os, const std::unique_ptr<const T>& p);
template<typename Stream, typename T> void Unserialize(Stream& os, std::unique_ptr<const T>& p);


/**
 * If none of the specialized versions above matched, default to calling member function.
 */
template <class T, class Stream>
concept Serializable = requires(T a, Stream s) { a.Serialize(s); };
template <typename Stream, typename T>
    requires Serializable<T, Stream>
void Serialize(Stream& os, const T& a)
{
    a.Serialize(os);
}

template <class T, class Stream>
concept Unserializable = requires(T a, Stream s) { a.Unserialize(s); };
template <typename Stream, typename T>
    requires Unserializable<T, Stream>
void Unserialize(Stream& is, T&& a)
{
    a.Unserialize(is);
}

/** Default formatter. Serializes objects as themselves.
 *
 * The vector/prevector serialization code passes this to VectorFormatter
 * to enable reusing that logic. It shouldn't be needed elsewhere.
 */
struct DefaultFormatter
{
    template<typename Stream, typename T>
    static void Ser(Stream& s, const T& t) { Serialize(s, t); }

    template<typename Stream, typename T>
    static void Unser(Stream& s, T& t) { Unserialize(s, t); }
};





/**
 * string
 */
template<typename Stream, typename C>
void Serialize(Stream& os, const std::basic_string<C>& str)
{
    WriteCompactSize(os, str.size());
    if (!str.empty())
        os.write(MakeByteSpan(str));
}

template<typename Stream, typename C>
void Unserialize(Stream& is, std::basic_string<C>& str)
{
    unsigned int nSize = ReadCompactSize(is);
    str.resize(nSize);
    if (nSize != 0)
        is.read(MakeWritableByteSpan(str));
}



/**
 * prevector
 */
template <typename Stream, unsigned int N, typename T>
void Serialize(Stream& os, const prevector<N, T>& v)
{
    if constexpr (BasicByte<T>) { // Use optimized version for unformatted basic bytes
        WriteCompactSize(os, v.size());
        if (!v.empty()) os.write(MakeByteSpan(v));
    } else {
        Serialize(os, Using<VectorFormatter<DefaultFormatter>>(v));
    }
}


template <typename Stream, unsigned int N, typename T>
void Unserialize(Stream& is, prevector<N, T>& v)
{
    if constexpr (BasicByte<T>) { // Use optimized version for unformatted basic bytes
        // Limit size per read so bogus size value won't cause out of memory
        v.clear();
        unsigned int nSize = ReadCompactSize(is);
        unsigned int i = 0;
        while (i < nSize) {
            unsigned int blk = std::min(nSize - i, (unsigned int)(1 + 4999999 / sizeof(T)));
            v.resize_uninitialized(i + blk);
            is.read(AsWritableBytes(Span{&v[i], blk}));
            i += blk;
        }
    } else {
        Unserialize(is, Using<VectorFormatter<DefaultFormatter>>(v));
    }
}


/**
 * vector
 */
template <typename Stream, typename T, typename A>
void Serialize(Stream& os, const std::vector<T, A>& v)
{
    if constexpr (BasicByte<T>) { // Use optimized version for unformatted basic bytes
        WriteCompactSize(os, v.size());
        if (!v.empty()) os.write(MakeByteSpan(v));
    } else if constexpr (std::is_same_v<T, bool>) {
        // A special case for std::vector<bool>, as dereferencing
        // std::vector<bool>::const_iterator does not result in a const bool&
        // due to std::vector's special casing for bool arguments.
        WriteCompactSize(os, v.size());
        for (bool elem : v) {
            ::Serialize(os, elem);
        }
    } else {
        Serialize(os, Using<VectorFormatter<DefaultFormatter>>(v));
    }
}


template <typename Stream, typename T, typename A>
void Unserialize(Stream& is, std::vector<T, A>& v)
{
    if constexpr (BasicByte<T>) { // Use optimized version for unformatted basic bytes
        // Limit size per read so bogus size value won't cause out of memory
        v.clear();
        unsigned int nSize = ReadCompactSize(is);
        unsigned int i = 0;
        while (i < nSize) {
            unsigned int blk = std::min(nSize - i, (unsigned int)(1 + 4999999 / sizeof(T)));
            v.resize(i + blk);
            is.read(AsWritableBytes(Span{&v[i], blk}));
            i += blk;
        }
    } else {
        Unserialize(is, Using<VectorFormatter<DefaultFormatter>>(v));
    }
}


/**
 * pair
 */
template<typename Stream, typename K, typename T>
void Serialize(Stream& os, const std::pair<K, T>& item)
{
    Serialize(os, item.first);
    Serialize(os, item.second);
}

template<typename Stream, typename K, typename T>
void Unserialize(Stream& is, std::pair<K, T>& item)
{
    Unserialize(is, item.first);
    Unserialize(is, item.second);
}



/**
 * map
 */
template<typename Stream, typename K, typename T, typename Pred, typename A>
void Serialize(Stream& os, const std::map<K, T, Pred, A>& m)
{
    WriteCompactSize(os, m.size());
    for (const auto& entry : m)
        Serialize(os, entry);
}

template<typename Stream, typename K, typename T, typename Pred, typename A>
void Unserialize(Stream& is, std::map<K, T, Pred, A>& m)
{
    m.clear();
    unsigned int nSize = ReadCompactSize(is);
    typename std::map<K, T, Pred, A>::iterator mi = m.begin();
    for (unsigned int i = 0; i < nSize; i++)
    {
        std::pair<K, T> item;
        Unserialize(is, item);
        mi = m.insert(mi, item);
    }
}



/**
 * set
 */
template<typename Stream, typename K, typename Pred, typename A>
void Serialize(Stream& os, const std::set<K, Pred, A>& m)
{
    WriteCompactSize(os, m.size());
    for (typename std::set<K, Pred, A>::const_iterator it = m.begin(); it != m.end(); ++it)
        Serialize(os, (*it));
}

template<typename Stream, typename K, typename Pred, typename A>
void Unserialize(Stream& is, std::set<K, Pred, A>& m)
{
    m.clear();
    unsigned int nSize = ReadCompactSize(is);
    typename std::set<K, Pred, A>::iterator it = m.begin();
    for (unsigned int i = 0; i < nSize; i++)
    {
        K key;
        Unserialize(is, key);
        it = m.insert(it, key);
    }
}



/**
 * unique_ptr
 */
template<typename Stream, typename T> void
Serialize(Stream& os, const std::unique_ptr<const T>& p)
{
    Serialize(os, *p);
}

template<typename Stream, typename T>
void Unserialize(Stream& is, std::unique_ptr<const T>& p)
{
    p.reset(new T(deserialize, is));
}



/**
 * shared_ptr
 */
template<typename Stream, typename T> void
Serialize(Stream& os, const std::shared_ptr<const T>& p)
{
    Serialize(os, *p);
}

template<typename Stream, typename T>
void Unserialize(Stream& is, std::shared_ptr<const T>& p)
{
    p = std::make_shared<const T>(deserialize, is);
}

/**
 * Support for (un)serializing many things at once
 */

template <typename Stream, typename... Args>
void SerializeMany(Stream& s, const Args&... args)
{
    (::Serialize(s, args), ...);
}

template <typename Stream, typename... Args>
inline void UnserializeMany(Stream& s, Args&&... args)
{
    (::Unserialize(s, args), ...);
}

/**
 * Support for all macros providing or using the ser_action parameter of the SerializationOps method.
 */
struct ActionSerialize {
    static constexpr bool ForRead() { return false; }

    template<typename Stream, typename... Args>
    static void SerReadWriteMany(Stream& s, const Args&... args)
    {
        ::SerializeMany(s, args...);
    }

    template<typename Stream, typename Type, typename Fn>
    static void SerRead(Stream& s, Type&&, Fn&&)
    {
    }

    template<typename Stream, typename Type, typename Fn>
    static void SerWrite(Stream& s, Type&& obj, Fn&& fn)
    {
        fn(s, std::forward<Type>(obj));
    }
};
struct ActionUnserialize {
    static constexpr bool ForRead() { return true; }

    template<typename Stream, typename... Args>
    static void SerReadWriteMany(Stream& s, Args&&... args)
    {
        ::UnserializeMany(s, args...);
    }

    template<typename Stream, typename Type, typename Fn>
    static void SerRead(Stream& s, Type&& obj, Fn&& fn)
    {
        fn(s, std::forward<Type>(obj));
    }

    template<typename Stream, typename Type, typename Fn>
    static void SerWrite(Stream& s, Type&&, Fn&&)
    {
    }
};

/* ::GetSerializeSize implementations
 *
 * Computing the serialized size of objects is done through a special stream
 * object of type SizeComputer, which only records the number of bytes written
 * to it.
 *
 * If your Serialize or SerializationOp method has non-trivial overhead for
 * serialization, it may be worthwhile to implement a specialized version for
 * SizeComputer, which uses the s.seek() method to record bytes that would
 * be written instead.
 */
class SizeComputer
{
protected:
    size_t nSize{0};

public:
    SizeComputer() = default;

    void write(Span<const std::byte> src)
    {
        this->nSize += src.size();
    }

    /** Pretend _nSize bytes are written, without specifying them. */
    void seek(size_t _nSize)
    {
        this->nSize += _nSize;
    }

    template<typename T>
    SizeComputer& operator<<(const T& obj)
    {
        ::Serialize(*this, obj);
        return (*this);
    }

    size_t size() const {
        return nSize;
    }

    // Blackcoin: dummy values
    int GetType() const { return 0; }
    int GetVersion() const { return 0; }
};

template<typename I>
inline void WriteVarInt(SizeComputer &s, I n)
{
    s.seek(GetSizeOfVarInt<I>(n));
}

inline void WriteCompactSize(SizeComputer &s, uint64_t nSize)
{
    s.seek(GetSizeOfCompactSize(nSize));
}

template <typename T>
size_t GetSerializeSize(const T& t)
{
    return (SizeComputer() << t).size();
}

//! Check if type contains a stream by seeing if has a GetStream() method.
template<typename T>
concept ContainsStream = requires(T t) { t.GetStream(); };

/** Wrapper that overrides the GetParams() function of a stream. */
template <typename SubStream, typename Params>
class ParamsStream
{
    const Params& m_params;
    // If ParamsStream constructor is passed an lvalue argument, Substream will
    // be a reference type, and m_substream will reference that argument.
    // Otherwise m_substream will be a substream instance and move from the
    // argument. Letting ParamsStream contain a substream instance instead of
    // just a reference is useful to make the ParamsStream object self contained
    // and let it do cleanup when destroyed, for example by closing files if
    // SubStream is a file stream.
    SubStream m_substream;

public:
    ParamsStream(SubStream&& substream, const Params& params LIFETIMEBOUND) : m_params{params}, m_substream{std::forward<SubStream>(substream)} {}

    template <typename NestedSubstream, typename Params1, typename Params2, typename... NestedParams>
    ParamsStream(NestedSubstream&& s, const Params1& params1 LIFETIMEBOUND, const Params2& params2 LIFETIMEBOUND, const NestedParams&... params LIFETIMEBOUND)
        : ParamsStream{::ParamsStream{std::forward<NestedSubstream>(s), params2, params...}, params1} {}

    template <typename U> ParamsStream& operator<<(const U& obj) { ::Serialize(*this, obj); return *this; }
    template <typename U> ParamsStream& operator>>(U&& obj) { ::Unserialize(*this, obj); return *this; }
<<<<<<< HEAD
    void write(Span<const std::byte> src) { m_substream.write(src); }
    void read(Span<std::byte> dst) { m_substream.read(dst); }
    void ignore(size_t num) { m_substream.ignore(num); }
    bool eof() const { return m_substream.eof(); }
    size_t size() const { return m_substream.size(); }
    const Params& GetParams() const { return m_params; }

    // Blackcoin: do not deprecate GetVersion() and GetType()
    /*
    int GetVersion() = delete; // Deprecated with Params usage
    int GetType() = delete;    // Deprecated with Params usage
    */

    int GetVersion() const { return m_substream.GetVersion(); }
    int GetType() const { return m_substream.GetType(); }
=======
    void write(Span<const std::byte> src) { GetStream().write(src); }
    void read(Span<std::byte> dst) { GetStream().read(dst); }
    void ignore(size_t num) { GetStream().ignore(num); }
    bool eof() const { return GetStream().eof(); }
    size_t size() const { return GetStream().size(); }

    //! Get reference to stream parameters.
    template <typename P>
    const auto& GetParams() const
    {
        if constexpr (std::is_convertible_v<Params, P>) {
            return m_params;
        } else {
            return m_substream.template GetParams<P>();
        }
    }

    //! Get reference to underlying stream.
    auto& GetStream()
    {
        if constexpr (ContainsStream<SubStream>) {
            return m_substream.GetStream();
        } else {
            return m_substream;
        }
    }
    const auto& GetStream() const
    {
        if constexpr (ContainsStream<SubStream>) {
            return m_substream.GetStream();
        } else {
            return m_substream;
        }
    }
>>>>>>> 89522379
};

/**
 * Explicit template deduction guide is required for single-parameter
 * constructor so Substream&& is treated as a forwarding reference, and
 * SubStream is deduced as reference type for lvalue arguments.
 */
template <typename Substream, typename Params>
ParamsStream(Substream&&, const Params&) -> ParamsStream<Substream, Params>;

/**
 * Template deduction guide for multiple params arguments that creates a nested
 * ParamsStream.
 */
template <typename Substream, typename Params1, typename Params2, typename... Params>
ParamsStream(Substream&& s, const Params1& params1, const Params2& params2, const Params&... params) ->
    ParamsStream<decltype(ParamsStream{std::forward<Substream>(s), params2, params...}), Params1>;

/** Wrapper that serializes objects with the specified parameters. */
template <typename Params, typename T>
class ParamsWrapper
{
    const Params& m_params;
    T& m_object;

public:
    explicit ParamsWrapper(const Params& params, T& obj) : m_params{params}, m_object{obj} {}

    template <typename Stream>
    void Serialize(Stream& s) const
    {
        ParamsStream ss{s, m_params};
        ::Serialize(ss, m_object);
    }
    template <typename Stream>
    void Unserialize(Stream& s)
    {
        ParamsStream ss{s, m_params};
        ::Unserialize(ss, m_object);
    }
};

/**
 * Helper macro for SerParams structs
 *
 * Allows you define SerParams instances and then apply them directly
 * to an object via function call syntax, eg:
 *
 *   constexpr SerParams FOO{....};
 *   ss << FOO(obj);
 */
#define SER_PARAMS_OPFUNC                                                                \
    /**                                                                                  \
     * Return a wrapper around t that (de)serializes it with specified parameter params. \
     *                                                                                   \
     * See SER_PARAMS for more information on serialization parameters.                  \
     */                                                                                  \
    template <typename T>                                                                \
    auto operator()(T&& t) const                                                         \
    {                                                                                    \
        return ParamsWrapper{*this, t};                                                  \
    }

#endif // BITCOIN_SERIALIZE_H<|MERGE_RESOLUTION|>--- conflicted
+++ resolved
@@ -1139,23 +1139,6 @@
 
     template <typename U> ParamsStream& operator<<(const U& obj) { ::Serialize(*this, obj); return *this; }
     template <typename U> ParamsStream& operator>>(U&& obj) { ::Unserialize(*this, obj); return *this; }
-<<<<<<< HEAD
-    void write(Span<const std::byte> src) { m_substream.write(src); }
-    void read(Span<std::byte> dst) { m_substream.read(dst); }
-    void ignore(size_t num) { m_substream.ignore(num); }
-    bool eof() const { return m_substream.eof(); }
-    size_t size() const { return m_substream.size(); }
-    const Params& GetParams() const { return m_params; }
-
-    // Blackcoin: do not deprecate GetVersion() and GetType()
-    /*
-    int GetVersion() = delete; // Deprecated with Params usage
-    int GetType() = delete;    // Deprecated with Params usage
-    */
-
-    int GetVersion() const { return m_substream.GetVersion(); }
-    int GetType() const { return m_substream.GetType(); }
-=======
     void write(Span<const std::byte> src) { GetStream().write(src); }
     void read(Span<std::byte> dst) { GetStream().read(dst); }
     void ignore(size_t num) { GetStream().ignore(num); }
@@ -1190,7 +1173,10 @@
             return m_substream;
         }
     }
->>>>>>> 89522379
+
+    // Blackcoin: Keep GetVersion() and GetType()
+    int GetVersion() const { return GetStream().GetVersion(); }
+    int GetType() const { return GetStream().GetType(); }
 };
 
 /**
