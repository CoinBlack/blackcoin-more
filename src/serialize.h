// Copyright (c) 2009-2010 Satoshi Nakamoto
// Copyright (c) 2009-2022 The Bitcoin Core developers
// Distributed under the MIT software license, see the accompanying
// file COPYING or http://www.opensource.org/licenses/mit-license.php.

#ifndef BITCOIN_SERIALIZE_H
#define BITCOIN_SERIALIZE_H

#include <attributes.h>
#include <compat/assumptions.h> // IWYU pragma: keep
#include <compat/endian.h>
#include <prevector.h>
#include <span.h>

#include <algorithm>
#include <concepts>
#include <cstdint>
#include <cstring>
#include <ios>
#include <limits>
#include <map>
#include <memory>
#include <set>
#include <string>
#include <utility>
#include <vector>

/**
 * The maximum size of a serialized object in bytes or number of elements
 * (for eg vectors) when the size is encoded as CompactSize.
 */
static constexpr uint64_t MAX_SIZE = 0x02000000;

/** Maximum amount of memory (in bytes) to allocate at once when deserializing vectors. */
static const unsigned int MAX_VECTOR_ALLOCATE = 5000000;

/**
 * Dummy data type to identify deserializing constructors.
 *
 * By convention, a constructor of a type T with signature
 *
 *   template <typename Stream> T::T(deserialize_type, Stream& s)
 *
 * is a deserializing constructor, which builds the type by
 * deserializing it from s. If T contains const fields, this
 * is likely the only way to do so.
 */
struct deserialize_type {};
constexpr deserialize_type deserialize {};

/*
 * Lowest-level serialization and conversion.
 */
template<typename Stream> inline void ser_writedata8(Stream &s, uint8_t obj)
{
    s.write(AsBytes(Span{&obj, 1}));
}
template<typename Stream> inline void ser_writedata16(Stream &s, uint16_t obj)
{
    obj = htole16_internal(obj);
    s.write(AsBytes(Span{&obj, 1}));
}
template<typename Stream> inline void ser_writedata16be(Stream &s, uint16_t obj)
{
    obj = htobe16_internal(obj);
    s.write(AsBytes(Span{&obj, 1}));
}
template<typename Stream> inline void ser_writedata32(Stream &s, uint32_t obj)
{
    obj = htole32_internal(obj);
    s.write(AsBytes(Span{&obj, 1}));
}
template<typename Stream> inline void ser_writedata32be(Stream &s, uint32_t obj)
{
    obj = htobe32_internal(obj);
    s.write(AsBytes(Span{&obj, 1}));
}
template<typename Stream> inline void ser_writedata64(Stream &s, uint64_t obj)
{
    obj = htole64_internal(obj);
    s.write(AsBytes(Span{&obj, 1}));
}
template<typename Stream> inline uint8_t ser_readdata8(Stream &s)
{
    uint8_t obj;
    s.read(AsWritableBytes(Span{&obj, 1}));
    return obj;
}
template<typename Stream> inline uint16_t ser_readdata16(Stream &s)
{
    uint16_t obj;
    s.read(AsWritableBytes(Span{&obj, 1}));
    return le16toh_internal(obj);
}
template<typename Stream> inline uint16_t ser_readdata16be(Stream &s)
{
    uint16_t obj;
    s.read(AsWritableBytes(Span{&obj, 1}));
    return be16toh_internal(obj);
}
template<typename Stream> inline uint32_t ser_readdata32(Stream &s)
{
    uint32_t obj;
    s.read(AsWritableBytes(Span{&obj, 1}));
    return le32toh_internal(obj);
}
template<typename Stream> inline uint32_t ser_readdata32be(Stream &s)
{
    uint32_t obj;
    s.read(AsWritableBytes(Span{&obj, 1}));
    return be32toh_internal(obj);
}
template<typename Stream> inline uint64_t ser_readdata64(Stream &s)
{
    uint64_t obj;
    s.read(AsWritableBytes(Span{&obj, 1}));
    return le64toh_internal(obj);
}

<<<<<<< HEAD

=======
>>>>>>> 353efd3f
class SizeComputer;

enum
{
    // primary actions
    SER_NETWORK         = (1 << 0),
    SER_DISK            = (1 << 1),
    SER_GETHASH         = (1 << 2),
    SER_POSMARKER       = (1 << 18),  // peercoin: for sending block headers with PoS marker, to allow headers-first syncronization
};

/**
 * Convert any argument to a reference to X, maintaining constness.
 *
 * Example use:
 *   class Base { ... };
 *   class Child : public Base {
 *     int m_data;
 *   public:
 *     SERIALIZE_METHODS(Child, obj) {
 *       READWRITE(AsBase<Base>(obj), obj.m_data);
 *     }
 *   };
 *
 * static_cast cannot easily be used here, as the type of Obj will be const Child&
 * during serialization and Child& during deserialization. AsBase will convert to
 * const Base& and Base& appropriately.
 */
template <class Out, class In>
Out& AsBase(In& x)
{
    static_assert(std::is_base_of_v<Out, In>);
    return x;
}
template <class Out, class In>
const Out& AsBase(const In& x)
{
    static_assert(std::is_base_of_v<Out, In>);
    return x;
}

#define READWRITE(...) (ser_action.SerReadWriteMany(s, __VA_ARGS__))
#define SER_READ(obj, code) ser_action.SerRead(s, obj, [&](Stream& s, typename std::remove_const<Type>::type& obj) { code; })
#define SER_WRITE(obj, code) ser_action.SerWrite(s, obj, [&](Stream& s, const Type& obj) { code; })

/**
 * Implement the Ser and Unser methods needed for implementing a formatter (see Using below).
 *
 * Both Ser and Unser are delegated to a single static method SerializationOps, which is polymorphic
 * in the serialized/deserialized type (allowing it to be const when serializing, and non-const when
 * deserializing).
 *
 * Example use:
 *   struct FooFormatter {
 *     FORMATTER_METHODS(Class, obj) { READWRITE(obj.val1, VARINT(obj.val2)); }
 *   }
 *   would define a class FooFormatter that defines a serialization of Class objects consisting
 *   of serializing its val1 member using the default serialization, and its val2 member using
 *   VARINT serialization. That FooFormatter can then be used in statements like
 *   READWRITE(Using<FooFormatter>(obj.bla)).
 */
#define FORMATTER_METHODS(cls, obj) \
    template<typename Stream> \
    static void Ser(Stream& s, const cls& obj) { SerializationOps(obj, s, ActionSerialize{}); } \
    template<typename Stream> \
    static void Unser(Stream& s, cls& obj) { SerializationOps(obj, s, ActionUnserialize{}); } \
    template<typename Stream, typename Type, typename Operation> \
    static void SerializationOps(Type& obj, Stream& s, Operation ser_action)

/**
 * Variant of FORMATTER_METHODS that supports a declared parameter type.
 *
 * If a formatter has a declared parameter type, it must be invoked directly or
 * indirectly with a parameter of that type. This permits making serialization
 * depend on run-time context in a type-safe way.
 *
 * Example use:
 *   struct BarParameter { bool fancy; ... };
 *   struct Bar { ... };
 *   struct FooFormatter {
 *     FORMATTER_METHODS(Bar, obj, BarParameter, param) {
 *       if (param.fancy) {
 *         READWRITE(VARINT(obj.value));
 *       } else {
 *         READWRITE(obj.value);
 *       }
 *     }
 *   };
 * which would then be invoked as
 *   READWRITE(BarParameter{...}(Using<FooFormatter>(obj.foo)))
 *
 * parameter(obj) can be invoked anywhere in the call stack; it is
 * passed down recursively into all serialization code, until another
 * serialization parameter overrides it.
 *
 * Parameters will be implicitly converted where appropriate. This means that
 * "parent" serialization code can use a parameter that derives from, or is
 * convertible to, a "child" formatter's parameter type.
 *
 * Compilation will fail in any context where serialization is invoked but
 * no parameter of a type convertible to BarParameter is provided.
 */
#define FORMATTER_METHODS_PARAMS(cls, obj, paramcls, paramobj)                                                 \
    template <typename Stream>                                                                                 \
    static void Ser(Stream& s, const cls& obj) { SerializationOps(obj, s, ActionSerialize{}, s.GetParams()); } \
    template <typename Stream>                                                                                 \
    static void Unser(Stream& s, cls& obj) { SerializationOps(obj, s, ActionUnserialize{}, s.GetParams()); }   \
    template <typename Stream, typename Type, typename Operation>                                              \
    static void SerializationOps(Type& obj, Stream& s, Operation ser_action, const paramcls& paramobj)

#define BASE_SERIALIZE_METHODS(cls)                                                                 \
    template <typename Stream>                                                                      \
    void Serialize(Stream& s) const                                                                 \
    {                                                                                               \
        static_assert(std::is_same<const cls&, decltype(*this)>::value, "Serialize type mismatch"); \
        Ser(s, *this);                                                                              \
    }                                                                                               \
    template <typename Stream>                                                                      \
    void Unserialize(Stream& s)                                                                     \
    {                                                                                               \
        static_assert(std::is_same<cls&, decltype(*this)>::value, "Unserialize type mismatch");     \
        Unser(s, *this);                                                                            \
    }

/**
 * Implement the Serialize and Unserialize methods by delegating to a single templated
 * static method that takes the to-be-(de)serialized object as a parameter. This approach
 * has the advantage that the constness of the object becomes a template parameter, and
 * thus allows a single implementation that sees the object as const for serializing
 * and non-const for deserializing, without casts.
 */
#define SERIALIZE_METHODS(cls, obj) \
    BASE_SERIALIZE_METHODS(cls)     \
    FORMATTER_METHODS(cls, obj)

/**
 * Variant of SERIALIZE_METHODS that supports a declared parameter type.
 *
 *  See FORMATTER_METHODS_PARAMS for more information on parameters.
 */
#define SERIALIZE_METHODS_PARAMS(cls, obj, paramcls, paramobj) \
    BASE_SERIALIZE_METHODS(cls)                                \
    FORMATTER_METHODS_PARAMS(cls, obj, paramcls, paramobj)

// Templates for serializing to anything that looks like a stream,
// i.e. anything that supports .read(Span<std::byte>) and .write(Span<const std::byte>)
//
// clang-format off

// Typically int8_t and char are distinct types, but some systems may define int8_t
// in terms of char. Forbid serialization of char in the typical case, but allow it if
// it's the only way to describe an int8_t.
template<class T>
concept CharNotInt8 = std::same_as<T, char> && !std::same_as<T, int8_t>;

template <typename Stream, CharNotInt8 V> void Serialize(Stream&, V) = delete; // char serialization forbidden. Use uint8_t or int8_t
template <typename Stream> void Serialize(Stream& s, std::byte a) { ser_writedata8(s, uint8_t(a)); }
template<typename Stream> inline void Serialize(Stream& s, int8_t a  ) { ser_writedata8(s, a); }
template<typename Stream> inline void Serialize(Stream& s, uint8_t a ) { ser_writedata8(s, a); }
template<typename Stream> inline void Serialize(Stream& s, int16_t a ) { ser_writedata16(s, a); }
template<typename Stream> inline void Serialize(Stream& s, uint16_t a) { ser_writedata16(s, a); }
template<typename Stream> inline void Serialize(Stream& s, int32_t a ) { ser_writedata32(s, a); }
template<typename Stream> inline void Serialize(Stream& s, uint32_t a) { ser_writedata32(s, a); }
template<typename Stream> inline void Serialize(Stream& s, int64_t a ) { ser_writedata64(s, a); }
template<typename Stream> inline void Serialize(Stream& s, uint64_t a) { ser_writedata64(s, a); }
template <typename Stream, BasicByte B, int N> void Serialize(Stream& s, const B (&a)[N]) { s.write(MakeByteSpan(a)); }
template <typename Stream, BasicByte B, std::size_t N> void Serialize(Stream& s, const std::array<B, N>& a) { s.write(MakeByteSpan(a)); }
template <typename Stream, BasicByte B> void Serialize(Stream& s, Span<B> span) { s.write(AsBytes(span)); }

template <typename Stream, CharNotInt8 V> void Unserialize(Stream&, V) = delete; // char serialization forbidden. Use uint8_t or int8_t
template <typename Stream> void Unserialize(Stream& s, std::byte& a) { a = std::byte{ser_readdata8(s)}; }
template<typename Stream> inline void Unserialize(Stream& s, int8_t& a  ) { a = ser_readdata8(s); }
template<typename Stream> inline void Unserialize(Stream& s, uint8_t& a ) { a = ser_readdata8(s); }
template<typename Stream> inline void Unserialize(Stream& s, int16_t& a ) { a = ser_readdata16(s); }
template<typename Stream> inline void Unserialize(Stream& s, uint16_t& a) { a = ser_readdata16(s); }
template<typename Stream> inline void Unserialize(Stream& s, int32_t& a ) { a = ser_readdata32(s); }
template<typename Stream> inline void Unserialize(Stream& s, uint32_t& a) { a = ser_readdata32(s); }
template<typename Stream> inline void Unserialize(Stream& s, int64_t& a ) { a = ser_readdata64(s); }
template<typename Stream> inline void Unserialize(Stream& s, uint64_t& a) { a = ser_readdata64(s); }
template <typename Stream, BasicByte B, int N> void Unserialize(Stream& s, B (&a)[N]) { s.read(MakeWritableByteSpan(a)); }
template <typename Stream, BasicByte B, std::size_t N> void Unserialize(Stream& s, std::array<B, N>& a) { s.read(MakeWritableByteSpan(a)); }
template <typename Stream, BasicByte B> void Unserialize(Stream& s, Span<B> span) { s.read(AsWritableBytes(span)); }

template <typename Stream> inline void Serialize(Stream& s, bool a) { uint8_t f = a; ser_writedata8(s, f); }
template <typename Stream> inline void Unserialize(Stream& s, bool& a) { uint8_t f = ser_readdata8(s); a = f; }
// clang-format on


/**
 * Compact Size
 * size <  253        -- 1 byte
 * size <= USHRT_MAX  -- 3 bytes  (253 + 2 bytes)
 * size <= UINT_MAX   -- 5 bytes  (254 + 4 bytes)
 * size >  UINT_MAX   -- 9 bytes  (255 + 8 bytes)
 */
constexpr inline unsigned int GetSizeOfCompactSize(uint64_t nSize)
{
    if (nSize < 253)             return sizeof(unsigned char);
    else if (nSize <= std::numeric_limits<uint16_t>::max()) return sizeof(unsigned char) + sizeof(uint16_t);
    else if (nSize <= std::numeric_limits<unsigned int>::max())  return sizeof(unsigned char) + sizeof(unsigned int);
    else                         return sizeof(unsigned char) + sizeof(uint64_t);
}

inline void WriteCompactSize(SizeComputer& os, uint64_t nSize);

template<typename Stream>
void WriteCompactSize(Stream& os, uint64_t nSize)
{
    if (nSize < 253)
    {
        ser_writedata8(os, nSize);
    }
    else if (nSize <= std::numeric_limits<uint16_t>::max())
    {
        ser_writedata8(os, 253);
        ser_writedata16(os, nSize);
    }
    else if (nSize <= std::numeric_limits<unsigned int>::max())
    {
        ser_writedata8(os, 254);
        ser_writedata32(os, nSize);
    }
    else
    {
        ser_writedata8(os, 255);
        ser_writedata64(os, nSize);
    }
    return;
}

/**
 * Decode a CompactSize-encoded variable-length integer.
 *
 * As these are primarily used to encode the size of vector-like serializations, by default a range
 * check is performed. When used as a generic number encoding, range_check should be set to false.
 */
template<typename Stream>
uint64_t ReadCompactSize(Stream& is, bool range_check = true)
{
    uint8_t chSize = ser_readdata8(is);
    uint64_t nSizeRet = 0;
    if (chSize < 253)
    {
        nSizeRet = chSize;
    }
    else if (chSize == 253)
    {
        nSizeRet = ser_readdata16(is);
        if (nSizeRet < 253)
            throw std::ios_base::failure("non-canonical ReadCompactSize()");
    }
    else if (chSize == 254)
    {
        nSizeRet = ser_readdata32(is);
        if (nSizeRet < 0x10000u)
            throw std::ios_base::failure("non-canonical ReadCompactSize()");
    }
    else
    {
        nSizeRet = ser_readdata64(is);
        if (nSizeRet < 0x100000000ULL)
            throw std::ios_base::failure("non-canonical ReadCompactSize()");
    }
    if (range_check && nSizeRet > MAX_SIZE) {
        throw std::ios_base::failure("ReadCompactSize(): size too large");
    }
    return nSizeRet;
}

/**
 * Variable-length integers: bytes are a MSB base-128 encoding of the number.
 * The high bit in each byte signifies whether another digit follows. To make
 * sure the encoding is one-to-one, one is subtracted from all but the last digit.
 * Thus, the byte sequence a[] with length len, where all but the last byte
 * has bit 128 set, encodes the number:
 *
 *  (a[len-1] & 0x7F) + sum(i=1..len-1, 128^i*((a[len-i-1] & 0x7F)+1))
 *
 * Properties:
 * * Very small (0-127: 1 byte, 128-16511: 2 bytes, 16512-2113663: 3 bytes)
 * * Every integer has exactly one encoding
 * * Encoding does not depend on size of original integer type
 * * No redundancy: every (infinite) byte sequence corresponds to a list
 *   of encoded integers.
 *
 * 0:         [0x00]  256:        [0x81 0x00]
 * 1:         [0x01]  16383:      [0xFE 0x7F]
 * 127:       [0x7F]  16384:      [0xFF 0x00]
 * 128:  [0x80 0x00]  16511:      [0xFF 0x7F]
 * 255:  [0x80 0x7F]  65535: [0x82 0xFE 0x7F]
 * 2^32:           [0x8E 0xFE 0xFE 0xFF 0x00]
 */

/**
 * Mode for encoding VarInts.
 *
 * Currently there is no support for signed encodings. The default mode will not
 * compile with signed values, and the legacy "nonnegative signed" mode will
 * accept signed values, but improperly encode and decode them if they are
 * negative. In the future, the DEFAULT mode could be extended to support
 * negative numbers in a backwards compatible way, and additional modes could be
 * added to support different varint formats (e.g. zigzag encoding).
 */
enum class VarIntMode { DEFAULT, NONNEGATIVE_SIGNED };

template <VarIntMode Mode, typename I>
struct CheckVarIntMode {
    constexpr CheckVarIntMode()
    {
        static_assert(Mode != VarIntMode::DEFAULT || std::is_unsigned<I>::value, "Unsigned type required with mode DEFAULT.");
        static_assert(Mode != VarIntMode::NONNEGATIVE_SIGNED || std::is_signed<I>::value, "Signed type required with mode NONNEGATIVE_SIGNED.");
    }
};

template<VarIntMode Mode, typename I>
inline unsigned int GetSizeOfVarInt(I n)
{
    CheckVarIntMode<Mode, I>();
    int nRet = 0;
    while(true) {
        nRet++;
        if (n <= 0x7F)
            break;
        n = (n >> 7) - 1;
    }
    return nRet;
}

template<typename I>
inline void WriteVarInt(SizeComputer& os, I n);

template<typename Stream, VarIntMode Mode, typename I>
void WriteVarInt(Stream& os, I n)
{
    CheckVarIntMode<Mode, I>();
    unsigned char tmp[(sizeof(n)*8+6)/7];
    int len=0;
    while(true) {
        tmp[len] = (n & 0x7F) | (len ? 0x80 : 0x00);
        if (n <= 0x7F)
            break;
        n = (n >> 7) - 1;
        len++;
    }
    do {
        ser_writedata8(os, tmp[len]);
    } while(len--);
}

template<typename Stream, VarIntMode Mode, typename I>
I ReadVarInt(Stream& is)
{
    CheckVarIntMode<Mode, I>();
    I n = 0;
    while(true) {
        unsigned char chData = ser_readdata8(is);
        if (n > (std::numeric_limits<I>::max() >> 7)) {
           throw std::ios_base::failure("ReadVarInt(): size too large");
        }
        n = (n << 7) | (chData & 0x7F);
        if (chData & 0x80) {
            if (n == std::numeric_limits<I>::max()) {
                throw std::ios_base::failure("ReadVarInt(): size too large");
            }
            n++;
        } else {
            return n;
        }
    }
}

/** Simple wrapper class to serialize objects using a formatter; used by Using(). */
template<typename Formatter, typename T>
class Wrapper
{
    static_assert(std::is_lvalue_reference<T>::value, "Wrapper needs an lvalue reference type T");
protected:
    T m_object;
public:
    explicit Wrapper(T obj) : m_object(obj) {}
    template<typename Stream> void Serialize(Stream &s) const { Formatter().Ser(s, m_object); }
    template<typename Stream> void Unserialize(Stream &s) { Formatter().Unser(s, m_object); }
};

/** Cause serialization/deserialization of an object to be done using a specified formatter class.
 *
 * To use this, you need a class Formatter that has public functions Ser(stream, const object&) for
 * serialization, and Unser(stream, object&) for deserialization. Serialization routines (inside
 * READWRITE, or directly with << and >> operators), can then use Using<Formatter>(object).
 *
 * This works by constructing a Wrapper<Formatter, T>-wrapped version of object, where T is
 * const during serialization, and non-const during deserialization, which maintains const
 * correctness.
 */
template<typename Formatter, typename T>
static inline Wrapper<Formatter, T&> Using(T&& t) { return Wrapper<Formatter, T&>(t); }

#define VARINT_MODE(obj, mode) Using<VarIntFormatter<mode>>(obj)
#define VARINT(obj) Using<VarIntFormatter<VarIntMode::DEFAULT>>(obj)
#define COMPACTSIZE(obj) Using<CompactSizeFormatter<true>>(obj)
#define LIMITED_STRING(obj,n) Using<LimitedStringFormatter<n>>(obj)

/** Serialization wrapper class for integers in VarInt format. */
template<VarIntMode Mode>
struct VarIntFormatter
{
    template<typename Stream, typename I> void Ser(Stream &s, I v)
    {
        WriteVarInt<Stream,Mode,typename std::remove_cv<I>::type>(s, v);
    }

    template<typename Stream, typename I> void Unser(Stream& s, I& v)
    {
        v = ReadVarInt<Stream,Mode,typename std::remove_cv<I>::type>(s);
    }
};

/** Serialization wrapper class for custom integers and enums.
 *
 * It permits specifying the serialized size (1 to 8 bytes) and endianness.
 *
 * Use the big endian mode for values that are stored in memory in native
 * byte order, but serialized in big endian notation. This is only intended
 * to implement serializers that are compatible with existing formats, and
 * its use is not recommended for new data structures.
 */
template<int Bytes, bool BigEndian = false>
struct CustomUintFormatter
{
    static_assert(Bytes > 0 && Bytes <= 8, "CustomUintFormatter Bytes out of range");
    static constexpr uint64_t MAX = 0xffffffffffffffff >> (8 * (8 - Bytes));

    template <typename Stream, typename I> void Ser(Stream& s, I v)
    {
        if (v < 0 || v > MAX) throw std::ios_base::failure("CustomUintFormatter value out of range");
        if (BigEndian) {
            uint64_t raw = htobe64_internal(v);
            s.write(AsBytes(Span{&raw, 1}).last(Bytes));
        } else {
            uint64_t raw = htole64_internal(v);
            s.write(AsBytes(Span{&raw, 1}).first(Bytes));
        }
    }

    template <typename Stream, typename I> void Unser(Stream& s, I& v)
    {
        using U = typename std::conditional<std::is_enum<I>::value, std::underlying_type<I>, std::common_type<I>>::type::type;
        static_assert(std::numeric_limits<U>::max() >= MAX && std::numeric_limits<U>::min() <= 0, "Assigned type too small");
        uint64_t raw = 0;
        if (BigEndian) {
            s.read(AsWritableBytes(Span{&raw, 1}).last(Bytes));
            v = static_cast<I>(be64toh_internal(raw));
        } else {
            s.read(AsWritableBytes(Span{&raw, 1}).first(Bytes));
            v = static_cast<I>(le64toh_internal(raw));
        }
    }
};

template<int Bytes> using BigEndianFormatter = CustomUintFormatter<Bytes, true>;

/** Formatter for integers in CompactSize format. */
template<bool RangeCheck>
struct CompactSizeFormatter
{
    template<typename Stream, typename I>
    void Unser(Stream& s, I& v)
    {
        uint64_t n = ReadCompactSize<Stream>(s, RangeCheck);
        if (n < std::numeric_limits<I>::min() || n > std::numeric_limits<I>::max()) {
            throw std::ios_base::failure("CompactSize exceeds limit of type");
        }
        v = n;
    }

    template<typename Stream, typename I>
    void Ser(Stream& s, I v)
    {
        static_assert(std::is_unsigned<I>::value, "CompactSize only supported for unsigned integers");
        static_assert(std::numeric_limits<I>::max() <= std::numeric_limits<uint64_t>::max(), "CompactSize only supports 64-bit integers and below");

        WriteCompactSize<Stream>(s, v);
    }
};

template <typename U, bool LOSSY = false>
struct ChronoFormatter {
    template <typename Stream, typename Tp>
    void Unser(Stream& s, Tp& tp)
    {
        U u;
        s >> u;
        // Lossy deserialization does not make sense, so force Wnarrowing
        tp = Tp{typename Tp::duration{typename Tp::duration::rep{u}}};
    }
    template <typename Stream, typename Tp>
    void Ser(Stream& s, Tp tp)
    {
        if constexpr (LOSSY) {
            s << U(tp.time_since_epoch().count());
        } else {
            s << U{tp.time_since_epoch().count()};
        }
    }
};
template <typename U>
using LossyChronoFormatter = ChronoFormatter<U, true>;

class CompactSizeWriter
{
protected:
    uint64_t n;
public:
    explicit CompactSizeWriter(uint64_t n_in) : n(n_in) { }

    template<typename Stream>
    void Serialize(Stream &s) const {
        WriteCompactSize<Stream>(s, n);
    }
};

template<size_t Limit>
struct LimitedStringFormatter
{
    template<typename Stream>
    void Unser(Stream& s, std::string& v)
    {
        size_t size = ReadCompactSize(s);
        if (size > Limit) {
            throw std::ios_base::failure("String length limit exceeded");
        }
        v.resize(size);
        if (size != 0) s.read(MakeWritableByteSpan(v));
    }

    template<typename Stream>
    void Ser(Stream& s, const std::string& v)
    {
        s << v;
    }
};

/** Formatter to serialize/deserialize vector elements using another formatter
 *
 * Example:
 *   struct X {
 *     std::vector<uint64_t> v;
 *     SERIALIZE_METHODS(X, obj) { READWRITE(Using<VectorFormatter<VarInt>>(obj.v)); }
 *   };
 * will define a struct that contains a vector of uint64_t, which is serialized
 * as a vector of VarInt-encoded integers.
 *
 * V is not required to be an std::vector type. It works for any class that
 * exposes a value_type, size, reserve, emplace_back, back, and const iterators.
 */
template<class Formatter>
struct VectorFormatter
{
    template<typename Stream, typename V>
    void Ser(Stream& s, const V& v)
    {
        Formatter formatter;
        WriteCompactSize(s, v.size());
        for (const typename V::value_type& elem : v) {
            formatter.Ser(s, elem);
        }
    }

    template<typename Stream, typename V>
    void Unser(Stream& s, V& v)
    {
        Formatter formatter;
        v.clear();
        size_t size = ReadCompactSize(s);
        size_t allocated = 0;
        while (allocated < size) {
            // For DoS prevention, do not blindly allocate as much as the stream claims to contain.
            // Instead, allocate in 5MiB batches, so that an attacker actually needs to provide
            // X MiB of data to make us allocate X+5 Mib.
            static_assert(sizeof(typename V::value_type) <= MAX_VECTOR_ALLOCATE, "Vector element size too large");
            allocated = std::min(size, allocated + MAX_VECTOR_ALLOCATE / sizeof(typename V::value_type));
            v.reserve(allocated);
            while (v.size() < allocated) {
                v.emplace_back();
                formatter.Unser(s, v.back());
            }
        }
    };
};

/**
 * Forward declarations
 */

/**
 *  string
 */
template<typename Stream, typename C> void Serialize(Stream& os, const std::basic_string<C>& str);
template<typename Stream, typename C> void Unserialize(Stream& is, std::basic_string<C>& str);

/**
 * prevector
 */
template<typename Stream, unsigned int N, typename T> inline void Serialize(Stream& os, const prevector<N, T>& v);
template<typename Stream, unsigned int N, typename T> inline void Unserialize(Stream& is, prevector<N, T>& v);

/**
 * vector
 */
template<typename Stream, typename T, typename A> inline void Serialize(Stream& os, const std::vector<T, A>& v);
template<typename Stream, typename T, typename A> inline void Unserialize(Stream& is, std::vector<T, A>& v);

/**
 * pair
 */
template<typename Stream, typename K, typename T> void Serialize(Stream& os, const std::pair<K, T>& item);
template<typename Stream, typename K, typename T> void Unserialize(Stream& is, std::pair<K, T>& item);

/**
 * map
 */
template<typename Stream, typename K, typename T, typename Pred, typename A> void Serialize(Stream& os, const std::map<K, T, Pred, A>& m);
template<typename Stream, typename K, typename T, typename Pred, typename A> void Unserialize(Stream& is, std::map<K, T, Pred, A>& m);

/**
 * set
 */
template<typename Stream, typename K, typename Pred, typename A> void Serialize(Stream& os, const std::set<K, Pred, A>& m);
template<typename Stream, typename K, typename Pred, typename A> void Unserialize(Stream& is, std::set<K, Pred, A>& m);

/**
 * shared_ptr
 */
template<typename Stream, typename T> void Serialize(Stream& os, const std::shared_ptr<const T>& p);
template<typename Stream, typename T> void Unserialize(Stream& os, std::shared_ptr<const T>& p);

/**
 * unique_ptr
 */
template<typename Stream, typename T> void Serialize(Stream& os, const std::unique_ptr<const T>& p);
template<typename Stream, typename T> void Unserialize(Stream& os, std::unique_ptr<const T>& p);


/**
 * If none of the specialized versions above matched, default to calling member function.
 */
template <class T, class Stream>
concept Serializable = requires(T a, Stream s) { a.Serialize(s); };
template <typename Stream, typename T>
    requires Serializable<T, Stream>
void Serialize(Stream& os, const T& a)
{
    a.Serialize(os);
}

template <class T, class Stream>
concept Unserializable = requires(T a, Stream s) { a.Unserialize(s); };
template <typename Stream, typename T>
    requires Unserializable<T, Stream>
void Unserialize(Stream& is, T&& a)
{
    a.Unserialize(is);
}

/** Default formatter. Serializes objects as themselves.
 *
 * The vector/prevector serialization code passes this to VectorFormatter
 * to enable reusing that logic. It shouldn't be needed elsewhere.
 */
struct DefaultFormatter
{
    template<typename Stream, typename T>
    static void Ser(Stream& s, const T& t) { Serialize(s, t); }

    template<typename Stream, typename T>
    static void Unser(Stream& s, T& t) { Unserialize(s, t); }
};





/**
 * string
 */
template<typename Stream, typename C>
void Serialize(Stream& os, const std::basic_string<C>& str)
{
    WriteCompactSize(os, str.size());
    if (!str.empty())
        os.write(MakeByteSpan(str));
}

template<typename Stream, typename C>
void Unserialize(Stream& is, std::basic_string<C>& str)
{
    unsigned int nSize = ReadCompactSize(is);
    str.resize(nSize);
    if (nSize != 0)
        is.read(MakeWritableByteSpan(str));
}



/**
 * prevector
 */
template <typename Stream, unsigned int N, typename T>
void Serialize(Stream& os, const prevector<N, T>& v)
{
    if constexpr (BasicByte<T>) { // Use optimized version for unformatted basic bytes
        WriteCompactSize(os, v.size());
        if (!v.empty()) os.write(MakeByteSpan(v));
    } else {
        Serialize(os, Using<VectorFormatter<DefaultFormatter>>(v));
    }
}


template <typename Stream, unsigned int N, typename T>
void Unserialize(Stream& is, prevector<N, T>& v)
{
    if constexpr (BasicByte<T>) { // Use optimized version for unformatted basic bytes
        // Limit size per read so bogus size value won't cause out of memory
        v.clear();
        unsigned int nSize = ReadCompactSize(is);
        unsigned int i = 0;
        while (i < nSize) {
            unsigned int blk = std::min(nSize - i, (unsigned int)(1 + 4999999 / sizeof(T)));
            v.resize_uninitialized(i + blk);
            is.read(AsWritableBytes(Span{&v[i], blk}));
            i += blk;
        }
    } else {
        Unserialize(is, Using<VectorFormatter<DefaultFormatter>>(v));
    }
}


/**
 * vector
 */
template <typename Stream, typename T, typename A>
void Serialize(Stream& os, const std::vector<T, A>& v)
{
    if constexpr (BasicByte<T>) { // Use optimized version for unformatted basic bytes
        WriteCompactSize(os, v.size());
        if (!v.empty()) os.write(MakeByteSpan(v));
    } else if constexpr (std::is_same_v<T, bool>) {
        // A special case for std::vector<bool>, as dereferencing
        // std::vector<bool>::const_iterator does not result in a const bool&
        // due to std::vector's special casing for bool arguments.
        WriteCompactSize(os, v.size());
        for (bool elem : v) {
            ::Serialize(os, elem);
        }
    } else {
        Serialize(os, Using<VectorFormatter<DefaultFormatter>>(v));
    }
}


template <typename Stream, typename T, typename A>
void Unserialize(Stream& is, std::vector<T, A>& v)
{
    if constexpr (BasicByte<T>) { // Use optimized version for unformatted basic bytes
        // Limit size per read so bogus size value won't cause out of memory
        v.clear();
        unsigned int nSize = ReadCompactSize(is);
        unsigned int i = 0;
        while (i < nSize) {
            unsigned int blk = std::min(nSize - i, (unsigned int)(1 + 4999999 / sizeof(T)));
            v.resize(i + blk);
            is.read(AsWritableBytes(Span{&v[i], blk}));
            i += blk;
        }
    } else {
        Unserialize(is, Using<VectorFormatter<DefaultFormatter>>(v));
    }
}


/**
 * pair
 */
template<typename Stream, typename K, typename T>
void Serialize(Stream& os, const std::pair<K, T>& item)
{
    Serialize(os, item.first);
    Serialize(os, item.second);
}

template<typename Stream, typename K, typename T>
void Unserialize(Stream& is, std::pair<K, T>& item)
{
    Unserialize(is, item.first);
    Unserialize(is, item.second);
}



/**
 * map
 */
template<typename Stream, typename K, typename T, typename Pred, typename A>
void Serialize(Stream& os, const std::map<K, T, Pred, A>& m)
{
    WriteCompactSize(os, m.size());
    for (const auto& entry : m)
        Serialize(os, entry);
}

template<typename Stream, typename K, typename T, typename Pred, typename A>
void Unserialize(Stream& is, std::map<K, T, Pred, A>& m)
{
    m.clear();
    unsigned int nSize = ReadCompactSize(is);
    typename std::map<K, T, Pred, A>::iterator mi = m.begin();
    for (unsigned int i = 0; i < nSize; i++)
    {
        std::pair<K, T> item;
        Unserialize(is, item);
        mi = m.insert(mi, item);
    }
}



/**
 * set
 */
template<typename Stream, typename K, typename Pred, typename A>
void Serialize(Stream& os, const std::set<K, Pred, A>& m)
{
    WriteCompactSize(os, m.size());
    for (typename std::set<K, Pred, A>::const_iterator it = m.begin(); it != m.end(); ++it)
        Serialize(os, (*it));
}

template<typename Stream, typename K, typename Pred, typename A>
void Unserialize(Stream& is, std::set<K, Pred, A>& m)
{
    m.clear();
    unsigned int nSize = ReadCompactSize(is);
    typename std::set<K, Pred, A>::iterator it = m.begin();
    for (unsigned int i = 0; i < nSize; i++)
    {
        K key;
        Unserialize(is, key);
        it = m.insert(it, key);
    }
}



/**
 * unique_ptr
 */
template<typename Stream, typename T> void
Serialize(Stream& os, const std::unique_ptr<const T>& p)
{
    Serialize(os, *p);
}

template<typename Stream, typename T>
void Unserialize(Stream& is, std::unique_ptr<const T>& p)
{
    p.reset(new T(deserialize, is));
}



/**
 * shared_ptr
 */
template<typename Stream, typename T> void
Serialize(Stream& os, const std::shared_ptr<const T>& p)
{
    Serialize(os, *p);
}

template<typename Stream, typename T>
void Unserialize(Stream& is, std::shared_ptr<const T>& p)
{
    p = std::make_shared<const T>(deserialize, is);
}

/**
 * Support for (un)serializing many things at once
 */

template <typename Stream, typename... Args>
void SerializeMany(Stream& s, const Args&... args)
{
    (::Serialize(s, args), ...);
}

template <typename Stream, typename... Args>
inline void UnserializeMany(Stream& s, Args&&... args)
{
    (::Unserialize(s, args), ...);
}

/**
 * Support for all macros providing or using the ser_action parameter of the SerializationOps method.
 */
struct ActionSerialize {
    static constexpr bool ForRead() { return false; }

    template<typename Stream, typename... Args>
    static void SerReadWriteMany(Stream& s, const Args&... args)
    {
        ::SerializeMany(s, args...);
    }

    template<typename Stream, typename Type, typename Fn>
    static void SerRead(Stream& s, Type&&, Fn&&)
    {
    }

    template<typename Stream, typename Type, typename Fn>
    static void SerWrite(Stream& s, Type&& obj, Fn&& fn)
    {
        fn(s, std::forward<Type>(obj));
    }
};
struct ActionUnserialize {
    static constexpr bool ForRead() { return true; }

    template<typename Stream, typename... Args>
    static void SerReadWriteMany(Stream& s, Args&&... args)
    {
        ::UnserializeMany(s, args...);
    }

    template<typename Stream, typename Type, typename Fn>
    static void SerRead(Stream& s, Type&& obj, Fn&& fn)
    {
        fn(s, std::forward<Type>(obj));
    }

    template<typename Stream, typename Type, typename Fn>
    static void SerWrite(Stream& s, Type&&, Fn&&)
    {
    }
};

/* ::GetSerializeSize implementations
 *
 * Computing the serialized size of objects is done through a special stream
 * object of type SizeComputer, which only records the number of bytes written
 * to it.
 *
 * If your Serialize or SerializationOp method has non-trivial overhead for
 * serialization, it may be worthwhile to implement a specialized version for
 * SizeComputer, which uses the s.seek() method to record bytes that would
 * be written instead.
 */
class SizeComputer
{
protected:
    size_t nSize{0};

<<<<<<< HEAD
    const int nType;
public:
    explicit SizeComputer(int nTypeIn) : nSize(0), nType(nTypeIn) {}
=======
public:
    SizeComputer() {}
>>>>>>> 353efd3f

    void write(Span<const std::byte> src)
    {
        this->nSize += src.size();
    }

    /** Pretend _nSize bytes are written, without specifying them. */
    void seek(size_t _nSize)
    {
        this->nSize += _nSize;
    }

    template<typename T>
    SizeComputer& operator<<(const T& obj)
    {
        ::Serialize(*this, obj);
        return (*this);
    }

    size_t size() const {
        return nSize;
    }

<<<<<<< HEAD
    int GetType() const { return nType; }
=======
    // Blackcoin: dummy values
    int GetType() const { return 0; }
    int GetVersion() const { return 0; }
>>>>>>> 353efd3f
};

template<typename I>
inline void WriteVarInt(SizeComputer &s, I n)
{
    s.seek(GetSizeOfVarInt<I>(n));
}

inline void WriteCompactSize(SizeComputer &s, uint64_t nSize)
{
    s.seek(GetSizeOfCompactSize(nSize));
}

template <typename T>
<<<<<<< HEAD
size_t GetSerializeSize(const T& t, int nType = 0)
{
    return (SizeComputer(nType) << t).size();
}

template <typename... T>
size_t GetSerializeSizeMany(int nVersion, const T&... t)
{
    SizeComputer sc(0);
    SerializeMany(sc, t...);
    return sc.size();
=======
size_t GetSerializeSize(const T& t)
{
    return (SizeComputer() << t).size();
>>>>>>> 353efd3f
}

/** Wrapper that overrides the GetParams() function of a stream (and hides GetVersion/GetType). */
template <typename Params, typename SubStream>
class ParamsStream
{
    const Params& m_params;
    SubStream& m_substream; // private to avoid leaking version/type into serialization code that shouldn't see it

public:
    ParamsStream(const Params& params LIFETIMEBOUND, SubStream& substream LIFETIMEBOUND) : m_params{params}, m_substream{substream} {}
    template <typename U> ParamsStream& operator<<(const U& obj) { ::Serialize(*this, obj); return *this; }
    template <typename U> ParamsStream& operator>>(U&& obj) { ::Unserialize(*this, obj); return *this; }
    void write(Span<const std::byte> src) { m_substream.write(src); }
    void read(Span<std::byte> dst) { m_substream.read(dst); }
    void ignore(size_t num) { m_substream.ignore(num); }
    bool eof() const { return m_substream.eof(); }
    size_t size() const { return m_substream.size(); }
    const Params& GetParams() const { return m_params; }

    // Blackcoin: do not deprecate GetVersion() and GetType()
    /*
    int GetVersion() = delete; // Deprecated with Params usage
    int GetType() = delete;    // Deprecated with Params usage
    */

    int GetVersion() const { return m_substream.GetVersion(); }
    int GetType() const { return m_substream.GetType(); }
};

/** Wrapper that serializes objects with the specified parameters. */
template <typename Params, typename T>
class ParamsWrapper
{
    const Params& m_params;
    T& m_object;

public:
    explicit ParamsWrapper(const Params& params, T& obj) : m_params{params}, m_object{obj} {}

    template <typename Stream>
    void Serialize(Stream& s) const
    {
        ParamsStream ss{m_params, s};
        ::Serialize(ss, m_object);
    }
    template <typename Stream>
    void Unserialize(Stream& s)
    {
        ParamsStream ss{m_params, s};
        ::Unserialize(ss, m_object);
    }
};

/**
 * Helper macro for SerParams structs
 *
 * Allows you define SerParams instances and then apply them directly
 * to an object via function call syntax, eg:
 *
 *   constexpr SerParams FOO{....};
 *   ss << FOO(obj);
 */
#define SER_PARAMS_OPFUNC                                                                \
    /**                                                                                  \
     * Return a wrapper around t that (de)serializes it with specified parameter params. \
     *                                                                                   \
     * See FORMATTER_METHODS_PARAMS for more information on serialization parameters.    \
     */                                                                                  \
    template <typename T>                                                                \
    auto operator()(T&& t) const                                                         \
    {                                                                                    \
        return ParamsWrapper{*this, t};                                                  \
    }

#endif // BITCOIN_SERIALIZE_H<|MERGE_RESOLUTION|>--- conflicted
+++ resolved
@@ -117,10 +117,6 @@
     return le64toh_internal(obj);
 }
 
-<<<<<<< HEAD
-
-=======
->>>>>>> 353efd3f
 class SizeComputer;
 
 enum
@@ -1084,14 +1080,8 @@
 protected:
     size_t nSize{0};
 
-<<<<<<< HEAD
-    const int nType;
-public:
-    explicit SizeComputer(int nTypeIn) : nSize(0), nType(nTypeIn) {}
-=======
 public:
     SizeComputer() {}
->>>>>>> 353efd3f
 
     void write(Span<const std::byte> src)
     {
@@ -1115,13 +1105,9 @@
         return nSize;
     }
 
-<<<<<<< HEAD
-    int GetType() const { return nType; }
-=======
     // Blackcoin: dummy values
     int GetType() const { return 0; }
     int GetVersion() const { return 0; }
->>>>>>> 353efd3f
 };
 
 template<typename I>
@@ -1136,23 +1122,9 @@
 }
 
 template <typename T>
-<<<<<<< HEAD
-size_t GetSerializeSize(const T& t, int nType = 0)
-{
-    return (SizeComputer(nType) << t).size();
-}
-
-template <typename... T>
-size_t GetSerializeSizeMany(int nVersion, const T&... t)
-{
-    SizeComputer sc(0);
-    SerializeMany(sc, t...);
-    return sc.size();
-=======
 size_t GetSerializeSize(const T& t)
 {
     return (SizeComputer() << t).size();
->>>>>>> 353efd3f
 }
 
 /** Wrapper that overrides the GetParams() function of a stream (and hides GetVersion/GetType). */
