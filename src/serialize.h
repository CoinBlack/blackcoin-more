--- conflicted
+++ resolved
@@ -1012,11 +1012,7 @@
     const int nType;
     const int nVersion;
 public:
-<<<<<<< HEAD
     explicit CSizeComputer(int nTypeIn, int nVersionIn) : nSize(0), nType(nTypeIn), nVersion(nVersionIn) {}
-=======
-    explicit CSizeComputer(int nVersionIn) : nVersion(nVersionIn) {}
->>>>>>> 88259837
 
     void write(Span<const std::byte> src)
     {
