// Copyright (c) 2009-2010 Satoshi Nakamoto
// Copyright (c) 2009-2022 The Bitcoin Core developers
// Distributed under the MIT software license, see the accompanying
// file COPYING or http://www.opensource.org/licenses/mit-license.php.

#ifndef BITCOIN_SERIALIZE_H
#define BITCOIN_SERIALIZE_H

#include <attributes.h>
#include <compat/endian.h>

#include <algorithm>
#include <cstdint>
#include <cstring>
#include <ios>
#include <limits>
#include <map>
#include <memory>
#include <set>
#include <string>
#include <string.h>
#include <utility>
#include <vector>

#include <prevector.h>
#include <span.h>

/**
 * The maximum size of a serialized object in bytes or number of elements
 * (for eg vectors) when the size is encoded as CompactSize.
 */
static constexpr uint64_t MAX_SIZE = 0x02000000;

/** Maximum amount of memory (in bytes) to allocate at once when deserializing vectors. */
static const unsigned int MAX_VECTOR_ALLOCATE = 5000000;

/**
 * Dummy data type to identify deserializing constructors.
 *
 * By convention, a constructor of a type T with signature
 *
 *   template <typename Stream> T::T(deserialize_type, Stream& s)
 *
 * is a deserializing constructor, which builds the type by
 * deserializing it from s. If T contains const fields, this
 * is likely the only way to do so.
 */
struct deserialize_type {};
constexpr deserialize_type deserialize {};

/*
 * Lowest-level serialization and conversion.
 */
template<typename Stream> inline void ser_writedata8(Stream &s, uint8_t obj)
{
    s.write(AsBytes(Span{&obj, 1}));
}
template<typename Stream> inline void ser_writedata16(Stream &s, uint16_t obj)
{
    obj = htole16(obj);
    s.write(AsBytes(Span{&obj, 1}));
}
template<typename Stream> inline void ser_writedata16be(Stream &s, uint16_t obj)
{
    obj = htobe16(obj);
    s.write(AsBytes(Span{&obj, 1}));
}
template<typename Stream> inline void ser_writedata32(Stream &s, uint32_t obj)
{
    obj = htole32(obj);
    s.write(AsBytes(Span{&obj, 1}));
}
template<typename Stream> inline void ser_writedata32be(Stream &s, uint32_t obj)
{
    obj = htobe32(obj);
    s.write(AsBytes(Span{&obj, 1}));
}
template<typename Stream> inline void ser_writedata64(Stream &s, uint64_t obj)
{
    obj = htole64(obj);
    s.write(AsBytes(Span{&obj, 1}));
}
template<typename Stream> inline uint8_t ser_readdata8(Stream &s)
{
    uint8_t obj;
    s.read(AsWritableBytes(Span{&obj, 1}));
    return obj;
}
template<typename Stream> inline uint16_t ser_readdata16(Stream &s)
{
    uint16_t obj;
    s.read(AsWritableBytes(Span{&obj, 1}));
    return le16toh(obj);
}
template<typename Stream> inline uint16_t ser_readdata16be(Stream &s)
{
    uint16_t obj;
    s.read(AsWritableBytes(Span{&obj, 1}));
    return be16toh(obj);
}
template<typename Stream> inline uint32_t ser_readdata32(Stream &s)
{
    uint32_t obj;
    s.read(AsWritableBytes(Span{&obj, 1}));
    return le32toh(obj);
}
template<typename Stream> inline uint32_t ser_readdata32be(Stream &s)
{
    uint32_t obj;
    s.read(AsWritableBytes(Span{&obj, 1}));
    return be32toh(obj);
}
template<typename Stream> inline uint64_t ser_readdata64(Stream &s)
{
    uint64_t obj;
    s.read(AsWritableBytes(Span{&obj, 1}));
    return le64toh(obj);
}


/////////////////////////////////////////////////////////////////
//
// Templates for serializing to anything that looks like a stream,
// i.e. anything that supports .read(Span<std::byte>) and .write(Span<const std::byte>)
//

class CSizeComputer;

enum
{
    // primary actions
    SER_NETWORK         = (1 << 0),
    SER_DISK            = (1 << 1),
<<<<<<< HEAD
    SER_GETHASH         = (1 << 2),

    SER_POSMARKER       = (1 << 18),  // peercoin: for sending block headers with PoS marker, to allow headers-first syncronization
=======
>>>>>>> 44d8b13c
};

/**
 * Convert any argument to a reference to X, maintaining constness.
 *
 * This can be used in serialization code to invoke a base class's
 * serialization routines.
 *
 * Example use:
 *   class Base { ... };
 *   class Child : public Base {
 *     int m_data;
 *   public:
 *     SERIALIZE_METHODS(Child, obj) {
 *       READWRITE(AsBase<Base>(obj), obj.m_data);
 *     }
 *   };
 *
 * static_cast cannot easily be used here, as the type of Obj will be const Child&
 * during serialization and Child& during deserialization. AsBase will convert to
 * const Base& and Base& appropriately.
 */
template <class Out, class In>
Out& AsBase(In& x)
{
    static_assert(std::is_base_of_v<Out, In>);
    return x;
}
template <class Out, class In>
const Out& AsBase(const In& x)
{
    static_assert(std::is_base_of_v<Out, In>);
    return x;
}

#define READWRITE(...) (ser_action.SerReadWriteMany(s, __VA_ARGS__))
#define SER_READ(obj, code) ser_action.SerRead(s, obj, [&](Stream& s, typename std::remove_const<Type>::type& obj) { code; })
#define SER_WRITE(obj, code) ser_action.SerWrite(s, obj, [&](Stream& s, const Type& obj) { code; })

/**
 * Implement the Ser and Unser methods needed for implementing a formatter (see Using below).
 *
 * Both Ser and Unser are delegated to a single static method SerializationOps, which is polymorphic
 * in the serialized/deserialized type (allowing it to be const when serializing, and non-const when
 * deserializing).
 *
 * Example use:
 *   struct FooFormatter {
 *     FORMATTER_METHODS(Class, obj) { READWRITE(obj.val1, VARINT(obj.val2)); }
 *   }
 *   would define a class FooFormatter that defines a serialization of Class objects consisting
 *   of serializing its val1 member using the default serialization, and its val2 member using
 *   VARINT serialization. That FooFormatter can then be used in statements like
 *   READWRITE(Using<FooFormatter>(obj.bla)).
 */
#define FORMATTER_METHODS(cls, obj) \
    template<typename Stream> \
    static void Ser(Stream& s, const cls& obj) { SerializationOps(obj, s, ActionSerialize{}); } \
    template<typename Stream> \
    static void Unser(Stream& s, cls& obj) { SerializationOps(obj, s, ActionUnserialize{}); } \
    template<typename Stream, typename Type, typename Operation> \
    static void SerializationOps(Type& obj, Stream& s, Operation ser_action)

/**
 * Variant of FORMATTER_METHODS that supports a declared parameter type.
 *
 * If a formatter has a declared parameter type, it must be invoked directly or
 * indirectly with a parameter of that type. This permits making serialization
 * depend on run-time context in a type-safe way.
 *
 * Example use:
 *   struct BarParameter { bool fancy; ... };
 *   struct Bar { ... };
 *   struct FooFormatter {
 *     FORMATTER_METHODS(Bar, obj, BarParameter, param) {
 *       if (param.fancy) {
 *         READWRITE(VARINT(obj.value));
 *       } else {
 *         READWRITE(obj.value);
 *       }
 *     }
 *   };
 * which would then be invoked as
 *   READWRITE(WithParams(BarParameter{...}, Using<FooFormatter>(obj.foo)))
 *
 * WithParams(parameter, obj) can be invoked anywhere in the call stack; it is
 * passed down recursively into all serialization code, until another
 * WithParams overrides it.
 *
 * Parameters will be implicitly converted where appropriate. This means that
 * "parent" serialization code can use a parameter that derives from, or is
 * convertible to, a "child" formatter's parameter type.
 *
 * Compilation will fail in any context where serialization is invoked but
 * no parameter of a type convertible to BarParameter is provided.
 */
#define FORMATTER_METHODS_PARAMS(cls, obj, paramcls, paramobj)                                                 \
    template <typename Stream>                                                                                 \
    static void Ser(Stream& s, const cls& obj) { SerializationOps(obj, s, ActionSerialize{}, s.GetParams()); } \
    template <typename Stream>                                                                                 \
    static void Unser(Stream& s, cls& obj) { SerializationOps(obj, s, ActionUnserialize{}, s.GetParams()); }   \
    template <typename Stream, typename Type, typename Operation>                                              \
    static void SerializationOps(Type& obj, Stream& s, Operation ser_action, const paramcls& paramobj)

#define BASE_SERIALIZE_METHODS(cls)                                                                 \
    template <typename Stream>                                                                      \
    void Serialize(Stream& s) const                                                                 \
    {                                                                                               \
        static_assert(std::is_same<const cls&, decltype(*this)>::value, "Serialize type mismatch"); \
        Ser(s, *this);                                                                              \
    }                                                                                               \
    template <typename Stream>                                                                      \
    void Unserialize(Stream& s)                                                                     \
    {                                                                                               \
        static_assert(std::is_same<cls&, decltype(*this)>::value, "Unserialize type mismatch");     \
        Unser(s, *this);                                                                            \
    }

/**
 * Implement the Serialize and Unserialize methods by delegating to a single templated
 * static method that takes the to-be-(de)serialized object as a parameter. This approach
 * has the advantage that the constness of the object becomes a template parameter, and
 * thus allows a single implementation that sees the object as const for serializing
 * and non-const for deserializing, without casts.
 */
#define SERIALIZE_METHODS(cls, obj) \
    BASE_SERIALIZE_METHODS(cls)     \
    FORMATTER_METHODS(cls, obj)

/**
 * Variant of SERIALIZE_METHODS that supports a declared parameter type.
 *
 *  See FORMATTER_METHODS_PARAMS for more information on parameters.
 */
#define SERIALIZE_METHODS_PARAMS(cls, obj, paramcls, paramobj) \
    BASE_SERIALIZE_METHODS(cls)                                \
    FORMATTER_METHODS_PARAMS(cls, obj, paramcls, paramobj)

// clang-format off
#ifndef CHAR_EQUALS_INT8
template <typename Stream> void Serialize(Stream&, char) = delete; // char serialization forbidden. Use uint8_t or int8_t
#endif
template <typename Stream> void Serialize(Stream& s, std::byte a) { ser_writedata8(s, uint8_t(a)); }
template<typename Stream> inline void Serialize(Stream& s, int8_t a  ) { ser_writedata8(s, a); }
template<typename Stream> inline void Serialize(Stream& s, uint8_t a ) { ser_writedata8(s, a); }
template<typename Stream> inline void Serialize(Stream& s, int16_t a ) { ser_writedata16(s, a); }
template<typename Stream> inline void Serialize(Stream& s, uint16_t a) { ser_writedata16(s, a); }
template<typename Stream> inline void Serialize(Stream& s, int32_t a ) { ser_writedata32(s, a); }
template<typename Stream> inline void Serialize(Stream& s, uint32_t a) { ser_writedata32(s, a); }
template<typename Stream> inline void Serialize(Stream& s, int64_t a ) { ser_writedata64(s, a); }
template<typename Stream> inline void Serialize(Stream& s, uint64_t a) { ser_writedata64(s, a); }
template<typename Stream, int N> inline void Serialize(Stream& s, const char (&a)[N]) { s.write(MakeByteSpan(a)); }
template<typename Stream, int N> inline void Serialize(Stream& s, const unsigned char (&a)[N]) { s.write(MakeByteSpan(a)); }
template <typename Stream, typename B, std::size_t N> void Serialize(Stream& s, const std::array<B, N>& a) { (void)/* force byte-type */UCharCast(a.data()); s.write(MakeByteSpan(a)); }
template <typename Stream, typename B> void Serialize(Stream& s, Span<B> span) { (void)/* force byte-type */UCharCast(span.data()); s.write(AsBytes(span)); }

#ifndef CHAR_EQUALS_INT8
template <typename Stream> void Unserialize(Stream&, char) = delete; // char serialization forbidden. Use uint8_t or int8_t
#endif
template <typename Stream> void Unserialize(Stream& s, std::byte& a) { a = std::byte{ser_readdata8(s)}; }
template<typename Stream> inline void Unserialize(Stream& s, int8_t& a  ) { a = ser_readdata8(s); }
template<typename Stream> inline void Unserialize(Stream& s, uint8_t& a ) { a = ser_readdata8(s); }
template<typename Stream> inline void Unserialize(Stream& s, int16_t& a ) { a = ser_readdata16(s); }
template<typename Stream> inline void Unserialize(Stream& s, uint16_t& a) { a = ser_readdata16(s); }
template<typename Stream> inline void Unserialize(Stream& s, int32_t& a ) { a = ser_readdata32(s); }
template<typename Stream> inline void Unserialize(Stream& s, uint32_t& a) { a = ser_readdata32(s); }
template<typename Stream> inline void Unserialize(Stream& s, int64_t& a ) { a = ser_readdata64(s); }
template<typename Stream> inline void Unserialize(Stream& s, uint64_t& a) { a = ser_readdata64(s); }
template<typename Stream, int N> inline void Unserialize(Stream& s, char (&a)[N]) { s.read(MakeWritableByteSpan(a)); }
template<typename Stream, int N> inline void Unserialize(Stream& s, unsigned char (&a)[N]) { s.read(MakeWritableByteSpan(a)); }
template <typename Stream, typename B, std::size_t N> void Unserialize(Stream& s, std::array<B, N>& a) { (void)/* force byte-type */UCharCast(a.data()); s.read(MakeWritableByteSpan(a)); }
template <typename Stream, typename B> void Unserialize(Stream& s, Span<B> span) { (void)/* force byte-type */UCharCast(span.data()); s.read(AsWritableBytes(span)); }

template <typename Stream> inline void Serialize(Stream& s, bool a) { uint8_t f = a; ser_writedata8(s, f); }
template <typename Stream> inline void Unserialize(Stream& s, bool& a) { uint8_t f = ser_readdata8(s); a = f; }
// clang-format on


/**
 * Compact Size
 * size <  253        -- 1 byte
 * size <= USHRT_MAX  -- 3 bytes  (253 + 2 bytes)
 * size <= UINT_MAX   -- 5 bytes  (254 + 4 bytes)
 * size >  UINT_MAX   -- 9 bytes  (255 + 8 bytes)
 */
constexpr inline unsigned int GetSizeOfCompactSize(uint64_t nSize)
{
    if (nSize < 253)             return sizeof(unsigned char);
    else if (nSize <= std::numeric_limits<uint16_t>::max()) return sizeof(unsigned char) + sizeof(uint16_t);
    else if (nSize <= std::numeric_limits<unsigned int>::max())  return sizeof(unsigned char) + sizeof(unsigned int);
    else                         return sizeof(unsigned char) + sizeof(uint64_t);
}

inline void WriteCompactSize(CSizeComputer& os, uint64_t nSize);

template<typename Stream>
void WriteCompactSize(Stream& os, uint64_t nSize)
{
    if (nSize < 253)
    {
        ser_writedata8(os, nSize);
    }
    else if (nSize <= std::numeric_limits<uint16_t>::max())
    {
        ser_writedata8(os, 253);
        ser_writedata16(os, nSize);
    }
    else if (nSize <= std::numeric_limits<unsigned int>::max())
    {
        ser_writedata8(os, 254);
        ser_writedata32(os, nSize);
    }
    else
    {
        ser_writedata8(os, 255);
        ser_writedata64(os, nSize);
    }
    return;
}

/**
 * Decode a CompactSize-encoded variable-length integer.
 *
 * As these are primarily used to encode the size of vector-like serializations, by default a range
 * check is performed. When used as a generic number encoding, range_check should be set to false.
 */
template<typename Stream>
uint64_t ReadCompactSize(Stream& is, bool range_check = true)
{
    uint8_t chSize = ser_readdata8(is);
    uint64_t nSizeRet = 0;
    if (chSize < 253)
    {
        nSizeRet = chSize;
    }
    else if (chSize == 253)
    {
        nSizeRet = ser_readdata16(is);
        if (nSizeRet < 253)
            throw std::ios_base::failure("non-canonical ReadCompactSize()");
    }
    else if (chSize == 254)
    {
        nSizeRet = ser_readdata32(is);
        if (nSizeRet < 0x10000u)
            throw std::ios_base::failure("non-canonical ReadCompactSize()");
    }
    else
    {
        nSizeRet = ser_readdata64(is);
        if (nSizeRet < 0x100000000ULL)
            throw std::ios_base::failure("non-canonical ReadCompactSize()");
    }
    if (range_check && nSizeRet > MAX_SIZE) {
        throw std::ios_base::failure("ReadCompactSize(): size too large");
    }
    return nSizeRet;
}

/**
 * Variable-length integers: bytes are a MSB base-128 encoding of the number.
 * The high bit in each byte signifies whether another digit follows. To make
 * sure the encoding is one-to-one, one is subtracted from all but the last digit.
 * Thus, the byte sequence a[] with length len, where all but the last byte
 * has bit 128 set, encodes the number:
 *
 *  (a[len-1] & 0x7F) + sum(i=1..len-1, 128^i*((a[len-i-1] & 0x7F)+1))
 *
 * Properties:
 * * Very small (0-127: 1 byte, 128-16511: 2 bytes, 16512-2113663: 3 bytes)
 * * Every integer has exactly one encoding
 * * Encoding does not depend on size of original integer type
 * * No redundancy: every (infinite) byte sequence corresponds to a list
 *   of encoded integers.
 *
 * 0:         [0x00]  256:        [0x81 0x00]
 * 1:         [0x01]  16383:      [0xFE 0x7F]
 * 127:       [0x7F]  16384:      [0xFF 0x00]
 * 128:  [0x80 0x00]  16511:      [0xFF 0x7F]
 * 255:  [0x80 0x7F]  65535: [0x82 0xFE 0x7F]
 * 2^32:           [0x8E 0xFE 0xFE 0xFF 0x00]
 */

/**
 * Mode for encoding VarInts.
 *
 * Currently there is no support for signed encodings. The default mode will not
 * compile with signed values, and the legacy "nonnegative signed" mode will
 * accept signed values, but improperly encode and decode them if they are
 * negative. In the future, the DEFAULT mode could be extended to support
 * negative numbers in a backwards compatible way, and additional modes could be
 * added to support different varint formats (e.g. zigzag encoding).
 */
enum class VarIntMode { DEFAULT, NONNEGATIVE_SIGNED };

template <VarIntMode Mode, typename I>
struct CheckVarIntMode {
    constexpr CheckVarIntMode()
    {
        static_assert(Mode != VarIntMode::DEFAULT || std::is_unsigned<I>::value, "Unsigned type required with mode DEFAULT.");
        static_assert(Mode != VarIntMode::NONNEGATIVE_SIGNED || std::is_signed<I>::value, "Signed type required with mode NONNEGATIVE_SIGNED.");
    }
};

template<VarIntMode Mode, typename I>
inline unsigned int GetSizeOfVarInt(I n)
{
    CheckVarIntMode<Mode, I>();
    int nRet = 0;
    while(true) {
        nRet++;
        if (n <= 0x7F)
            break;
        n = (n >> 7) - 1;
    }
    return nRet;
}

template<typename I>
inline void WriteVarInt(CSizeComputer& os, I n);

template<typename Stream, VarIntMode Mode, typename I>
void WriteVarInt(Stream& os, I n)
{
    CheckVarIntMode<Mode, I>();
    unsigned char tmp[(sizeof(n)*8+6)/7];
    int len=0;
    while(true) {
        tmp[len] = (n & 0x7F) | (len ? 0x80 : 0x00);
        if (n <= 0x7F)
            break;
        n = (n >> 7) - 1;
        len++;
    }
    do {
        ser_writedata8(os, tmp[len]);
    } while(len--);
}

template<typename Stream, VarIntMode Mode, typename I>
I ReadVarInt(Stream& is)
{
    CheckVarIntMode<Mode, I>();
    I n = 0;
    while(true) {
        unsigned char chData = ser_readdata8(is);
        if (n > (std::numeric_limits<I>::max() >> 7)) {
           throw std::ios_base::failure("ReadVarInt(): size too large");
        }
        n = (n << 7) | (chData & 0x7F);
        if (chData & 0x80) {
            if (n == std::numeric_limits<I>::max()) {
                throw std::ios_base::failure("ReadVarInt(): size too large");
            }
            n++;
        } else {
            return n;
        }
    }
}

/** Simple wrapper class to serialize objects using a formatter; used by Using(). */
template<typename Formatter, typename T>
class Wrapper
{
    static_assert(std::is_lvalue_reference<T>::value, "Wrapper needs an lvalue reference type T");
protected:
    T m_object;
public:
    explicit Wrapper(T obj) : m_object(obj) {}
    template<typename Stream> void Serialize(Stream &s) const { Formatter().Ser(s, m_object); }
    template<typename Stream> void Unserialize(Stream &s) { Formatter().Unser(s, m_object); }
};

/** Cause serialization/deserialization of an object to be done using a specified formatter class.
 *
 * To use this, you need a class Formatter that has public functions Ser(stream, const object&) for
 * serialization, and Unser(stream, object&) for deserialization. Serialization routines (inside
 * READWRITE, or directly with << and >> operators), can then use Using<Formatter>(object).
 *
 * This works by constructing a Wrapper<Formatter, T>-wrapped version of object, where T is
 * const during serialization, and non-const during deserialization, which maintains const
 * correctness.
 */
template<typename Formatter, typename T>
static inline Wrapper<Formatter, T&> Using(T&& t) { return Wrapper<Formatter, T&>(t); }

#define VARINT_MODE(obj, mode) Using<VarIntFormatter<mode>>(obj)
#define VARINT(obj) Using<VarIntFormatter<VarIntMode::DEFAULT>>(obj)
#define COMPACTSIZE(obj) Using<CompactSizeFormatter<true>>(obj)
#define LIMITED_STRING(obj,n) Using<LimitedStringFormatter<n>>(obj)

/** Serialization wrapper class for integers in VarInt format. */
template<VarIntMode Mode>
struct VarIntFormatter
{
    template<typename Stream, typename I> void Ser(Stream &s, I v)
    {
        WriteVarInt<Stream,Mode,typename std::remove_cv<I>::type>(s, v);
    }

    template<typename Stream, typename I> void Unser(Stream& s, I& v)
    {
        v = ReadVarInt<Stream,Mode,typename std::remove_cv<I>::type>(s);
    }
};

/** Serialization wrapper class for custom integers and enums.
 *
 * It permits specifying the serialized size (1 to 8 bytes) and endianness.
 *
 * Use the big endian mode for values that are stored in memory in native
 * byte order, but serialized in big endian notation. This is only intended
 * to implement serializers that are compatible with existing formats, and
 * its use is not recommended for new data structures.
 */
template<int Bytes, bool BigEndian = false>
struct CustomUintFormatter
{
    static_assert(Bytes > 0 && Bytes <= 8, "CustomUintFormatter Bytes out of range");
    static constexpr uint64_t MAX = 0xffffffffffffffff >> (8 * (8 - Bytes));

    template <typename Stream, typename I> void Ser(Stream& s, I v)
    {
        if (v < 0 || v > MAX) throw std::ios_base::failure("CustomUintFormatter value out of range");
        if (BigEndian) {
            uint64_t raw = htobe64(v);
            s.write(AsBytes(Span{&raw, 1}).last(Bytes));
        } else {
            uint64_t raw = htole64(v);
            s.write(AsBytes(Span{&raw, 1}).first(Bytes));
        }
    }

    template <typename Stream, typename I> void Unser(Stream& s, I& v)
    {
        using U = typename std::conditional<std::is_enum<I>::value, std::underlying_type<I>, std::common_type<I>>::type::type;
        static_assert(std::numeric_limits<U>::max() >= MAX && std::numeric_limits<U>::min() <= 0, "Assigned type too small");
        uint64_t raw = 0;
        if (BigEndian) {
            s.read(AsWritableBytes(Span{&raw, 1}).last(Bytes));
            v = static_cast<I>(be64toh(raw));
        } else {
            s.read(AsWritableBytes(Span{&raw, 1}).first(Bytes));
            v = static_cast<I>(le64toh(raw));
        }
    }
};

template<int Bytes> using BigEndianFormatter = CustomUintFormatter<Bytes, true>;

/** Formatter for integers in CompactSize format. */
template<bool RangeCheck>
struct CompactSizeFormatter
{
    template<typename Stream, typename I>
    void Unser(Stream& s, I& v)
    {
        uint64_t n = ReadCompactSize<Stream>(s, RangeCheck);
        if (n < std::numeric_limits<I>::min() || n > std::numeric_limits<I>::max()) {
            throw std::ios_base::failure("CompactSize exceeds limit of type");
        }
        v = n;
    }

    template<typename Stream, typename I>
    void Ser(Stream& s, I v)
    {
        static_assert(std::is_unsigned<I>::value, "CompactSize only supported for unsigned integers");
        static_assert(std::numeric_limits<I>::max() <= std::numeric_limits<uint64_t>::max(), "CompactSize only supports 64-bit integers and below");

        WriteCompactSize<Stream>(s, v);
    }
};

template <typename U, bool LOSSY = false>
struct ChronoFormatter {
    template <typename Stream, typename Tp>
    void Unser(Stream& s, Tp& tp)
    {
        U u;
        s >> u;
        // Lossy deserialization does not make sense, so force Wnarrowing
        tp = Tp{typename Tp::duration{typename Tp::duration::rep{u}}};
    }
    template <typename Stream, typename Tp>
    void Ser(Stream& s, Tp tp)
    {
        if constexpr (LOSSY) {
            s << U(tp.time_since_epoch().count());
        } else {
            s << U{tp.time_since_epoch().count()};
        }
    }
};
template <typename U>
using LossyChronoFormatter = ChronoFormatter<U, true>;

class CompactSizeWriter
{
protected:
    uint64_t n;
public:
    explicit CompactSizeWriter(uint64_t n_in) : n(n_in) { }

    template<typename Stream>
    void Serialize(Stream &s) const {
        WriteCompactSize<Stream>(s, n);
    }
};

template<size_t Limit>
struct LimitedStringFormatter
{
    template<typename Stream>
    void Unser(Stream& s, std::string& v)
    {
        size_t size = ReadCompactSize(s);
        if (size > Limit) {
            throw std::ios_base::failure("String length limit exceeded");
        }
        v.resize(size);
        if (size != 0) s.read(MakeWritableByteSpan(v));
    }

    template<typename Stream>
    void Ser(Stream& s, const std::string& v)
    {
        s << v;
    }
};

/** Formatter to serialize/deserialize vector elements using another formatter
 *
 * Example:
 *   struct X {
 *     std::vector<uint64_t> v;
 *     SERIALIZE_METHODS(X, obj) { READWRITE(Using<VectorFormatter<VarInt>>(obj.v)); }
 *   };
 * will define a struct that contains a vector of uint64_t, which is serialized
 * as a vector of VarInt-encoded integers.
 *
 * V is not required to be an std::vector type. It works for any class that
 * exposes a value_type, size, reserve, emplace_back, back, and const iterators.
 */
template<class Formatter>
struct VectorFormatter
{
    template<typename Stream, typename V>
    void Ser(Stream& s, const V& v)
    {
        Formatter formatter;
        WriteCompactSize(s, v.size());
        for (const typename V::value_type& elem : v) {
            formatter.Ser(s, elem);
        }
    }

    template<typename Stream, typename V>
    void Unser(Stream& s, V& v)
    {
        Formatter formatter;
        v.clear();
        size_t size = ReadCompactSize(s);
        size_t allocated = 0;
        while (allocated < size) {
            // For DoS prevention, do not blindly allocate as much as the stream claims to contain.
            // Instead, allocate in 5MiB batches, so that an attacker actually needs to provide
            // X MiB of data to make us allocate X+5 Mib.
            static_assert(sizeof(typename V::value_type) <= MAX_VECTOR_ALLOCATE, "Vector element size too large");
            allocated = std::min(size, allocated + MAX_VECTOR_ALLOCATE / sizeof(typename V::value_type));
            v.reserve(allocated);
            while (v.size() < allocated) {
                v.emplace_back();
                formatter.Unser(s, v.back());
            }
        }
    };
};

/**
 * Forward declarations
 */

/**
 *  string
 */
template<typename Stream, typename C> void Serialize(Stream& os, const std::basic_string<C>& str);
template<typename Stream, typename C> void Unserialize(Stream& is, std::basic_string<C>& str);

/**
 * prevector
 * prevectors of unsigned char are a special case and are intended to be serialized as a single opaque blob.
 */
template<typename Stream, unsigned int N, typename T> inline void Serialize(Stream& os, const prevector<N, T>& v);
template<typename Stream, unsigned int N, typename T> inline void Unserialize(Stream& is, prevector<N, T>& v);

/**
 * vector
 * vectors of unsigned char are a special case and are intended to be serialized as a single opaque blob.
 */
template<typename Stream, typename T, typename A> inline void Serialize(Stream& os, const std::vector<T, A>& v);
template<typename Stream, typename T, typename A> inline void Unserialize(Stream& is, std::vector<T, A>& v);

/**
 * pair
 */
template<typename Stream, typename K, typename T> void Serialize(Stream& os, const std::pair<K, T>& item);
template<typename Stream, typename K, typename T> void Unserialize(Stream& is, std::pair<K, T>& item);

/**
 * map
 */
template<typename Stream, typename K, typename T, typename Pred, typename A> void Serialize(Stream& os, const std::map<K, T, Pred, A>& m);
template<typename Stream, typename K, typename T, typename Pred, typename A> void Unserialize(Stream& is, std::map<K, T, Pred, A>& m);

/**
 * set
 */
template<typename Stream, typename K, typename Pred, typename A> void Serialize(Stream& os, const std::set<K, Pred, A>& m);
template<typename Stream, typename K, typename Pred, typename A> void Unserialize(Stream& is, std::set<K, Pred, A>& m);

/**
 * shared_ptr
 */
template<typename Stream, typename T> void Serialize(Stream& os, const std::shared_ptr<const T>& p);
template<typename Stream, typename T> void Unserialize(Stream& os, std::shared_ptr<const T>& p);

/**
 * unique_ptr
 */
template<typename Stream, typename T> void Serialize(Stream& os, const std::unique_ptr<const T>& p);
template<typename Stream, typename T> void Unserialize(Stream& os, std::unique_ptr<const T>& p);



/**
 * If none of the specialized versions above matched, default to calling member function.
 */
template<typename Stream, typename T>
inline void Serialize(Stream& os, const T& a)
{
    a.Serialize(os);
}

template<typename Stream, typename T>
inline void Unserialize(Stream& is, T&& a)
{
    a.Unserialize(is);
}

/** Default formatter. Serializes objects as themselves.
 *
 * The vector/prevector serialization code passes this to VectorFormatter
 * to enable reusing that logic. It shouldn't be needed elsewhere.
 */
struct DefaultFormatter
{
    template<typename Stream, typename T>
    static void Ser(Stream& s, const T& t) { Serialize(s, t); }

    template<typename Stream, typename T>
    static void Unser(Stream& s, T& t) { Unserialize(s, t); }
};





/**
 * string
 */
template<typename Stream, typename C>
void Serialize(Stream& os, const std::basic_string<C>& str)
{
    WriteCompactSize(os, str.size());
    if (!str.empty())
        os.write(MakeByteSpan(str));
}

template<typename Stream, typename C>
void Unserialize(Stream& is, std::basic_string<C>& str)
{
    unsigned int nSize = ReadCompactSize(is);
    str.resize(nSize);
    if (nSize != 0)
        is.read(MakeWritableByteSpan(str));
}



/**
 * prevector
 */
template <typename Stream, unsigned int N, typename T>
void Serialize(Stream& os, const prevector<N, T>& v)
{
    if constexpr (std::is_same_v<T, unsigned char>) {
        WriteCompactSize(os, v.size());
        if (!v.empty())
            os.write(MakeByteSpan(v));
    } else {
        Serialize(os, Using<VectorFormatter<DefaultFormatter>>(v));
    }
}


template <typename Stream, unsigned int N, typename T>
void Unserialize(Stream& is, prevector<N, T>& v)
{
    if constexpr (std::is_same_v<T, unsigned char>) {
        // Limit size per read so bogus size value won't cause out of memory
        v.clear();
        unsigned int nSize = ReadCompactSize(is);
        unsigned int i = 0;
        while (i < nSize) {
            unsigned int blk = std::min(nSize - i, (unsigned int)(1 + 4999999 / sizeof(T)));
            v.resize_uninitialized(i + blk);
            is.read(AsWritableBytes(Span{&v[i], blk}));
            i += blk;
        }
    } else {
        Unserialize(is, Using<VectorFormatter<DefaultFormatter>>(v));
    }
}


/**
 * vector
 */
template <typename Stream, typename T, typename A>
void Serialize(Stream& os, const std::vector<T, A>& v)
{
    if constexpr (std::is_same_v<T, unsigned char>) {
        WriteCompactSize(os, v.size());
        if (!v.empty())
            os.write(MakeByteSpan(v));
    } else if constexpr (std::is_same_v<T, bool>) {
        // A special case for std::vector<bool>, as dereferencing
        // std::vector<bool>::const_iterator does not result in a const bool&
        // due to std::vector's special casing for bool arguments.
        WriteCompactSize(os, v.size());
        for (bool elem : v) {
            ::Serialize(os, elem);
        }
    } else {
        Serialize(os, Using<VectorFormatter<DefaultFormatter>>(v));
    }
}


template <typename Stream, typename T, typename A>
void Unserialize(Stream& is, std::vector<T, A>& v)
{
    if constexpr (std::is_same_v<T, unsigned char>) {
        // Limit size per read so bogus size value won't cause out of memory
        v.clear();
        unsigned int nSize = ReadCompactSize(is);
        unsigned int i = 0;
        while (i < nSize) {
            unsigned int blk = std::min(nSize - i, (unsigned int)(1 + 4999999 / sizeof(T)));
            v.resize(i + blk);
            is.read(AsWritableBytes(Span{&v[i], blk}));
            i += blk;
        }
    } else {
        Unserialize(is, Using<VectorFormatter<DefaultFormatter>>(v));
    }
}


/**
 * pair
 */
template<typename Stream, typename K, typename T>
void Serialize(Stream& os, const std::pair<K, T>& item)
{
    Serialize(os, item.first);
    Serialize(os, item.second);
}

template<typename Stream, typename K, typename T>
void Unserialize(Stream& is, std::pair<K, T>& item)
{
    Unserialize(is, item.first);
    Unserialize(is, item.second);
}



/**
 * map
 */
template<typename Stream, typename K, typename T, typename Pred, typename A>
void Serialize(Stream& os, const std::map<K, T, Pred, A>& m)
{
    WriteCompactSize(os, m.size());
    for (const auto& entry : m)
        Serialize(os, entry);
}

template<typename Stream, typename K, typename T, typename Pred, typename A>
void Unserialize(Stream& is, std::map<K, T, Pred, A>& m)
{
    m.clear();
    unsigned int nSize = ReadCompactSize(is);
    typename std::map<K, T, Pred, A>::iterator mi = m.begin();
    for (unsigned int i = 0; i < nSize; i++)
    {
        std::pair<K, T> item;
        Unserialize(is, item);
        mi = m.insert(mi, item);
    }
}



/**
 * set
 */
template<typename Stream, typename K, typename Pred, typename A>
void Serialize(Stream& os, const std::set<K, Pred, A>& m)
{
    WriteCompactSize(os, m.size());
    for (typename std::set<K, Pred, A>::const_iterator it = m.begin(); it != m.end(); ++it)
        Serialize(os, (*it));
}

template<typename Stream, typename K, typename Pred, typename A>
void Unserialize(Stream& is, std::set<K, Pred, A>& m)
{
    m.clear();
    unsigned int nSize = ReadCompactSize(is);
    typename std::set<K, Pred, A>::iterator it = m.begin();
    for (unsigned int i = 0; i < nSize; i++)
    {
        K key;
        Unserialize(is, key);
        it = m.insert(it, key);
    }
}



/**
 * unique_ptr
 */
template<typename Stream, typename T> void
Serialize(Stream& os, const std::unique_ptr<const T>& p)
{
    Serialize(os, *p);
}

template<typename Stream, typename T>
void Unserialize(Stream& is, std::unique_ptr<const T>& p)
{
    p.reset(new T(deserialize, is));
}



/**
 * shared_ptr
 */
template<typename Stream, typename T> void
Serialize(Stream& os, const std::shared_ptr<const T>& p)
{
    Serialize(os, *p);
}

template<typename Stream, typename T>
void Unserialize(Stream& is, std::shared_ptr<const T>& p)
{
    p = std::make_shared<const T>(deserialize, is);
}

/**
 * Support for (un)serializing many things at once
 */

template <typename Stream, typename... Args>
void SerializeMany(Stream& s, const Args&... args)
{
    (::Serialize(s, args), ...);
}

template <typename Stream, typename... Args>
inline void UnserializeMany(Stream& s, Args&&... args)
{
    (::Unserialize(s, args), ...);
}

/**
 * Support for all macros providing or using the ser_action parameter of the SerializationOps method.
 */
struct ActionSerialize {
    static constexpr bool ForRead() { return false; }

    template<typename Stream, typename... Args>
    static void SerReadWriteMany(Stream& s, const Args&... args)
    {
        ::SerializeMany(s, args...);
    }

    template<typename Stream, typename Type, typename Fn>
    static void SerRead(Stream& s, Type&&, Fn&&)
    {
    }

    template<typename Stream, typename Type, typename Fn>
    static void SerWrite(Stream& s, Type&& obj, Fn&& fn)
    {
        fn(s, std::forward<Type>(obj));
    }
};
struct ActionUnserialize {
    static constexpr bool ForRead() { return true; }

    template<typename Stream, typename... Args>
    static void SerReadWriteMany(Stream& s, Args&&... args)
    {
        ::UnserializeMany(s, args...);
    }

    template<typename Stream, typename Type, typename Fn>
    static void SerRead(Stream& s, Type&& obj, Fn&& fn)
    {
        fn(s, std::forward<Type>(obj));
    }

    template<typename Stream, typename Type, typename Fn>
    static void SerWrite(Stream& s, Type&&, Fn&&)
    {
    }
};

/* ::GetSerializeSize implementations
 *
 * Computing the serialized size of objects is done through a special stream
 * object of type CSizeComputer, which only records the number of bytes written
 * to it.
 *
 * If your Serialize or SerializationOp method has non-trivial overhead for
 * serialization, it may be worthwhile to implement a specialized version for
 * CSizeComputer, which uses the s.seek() method to record bytes that would
 * be written instead.
 */
class CSizeComputer
{
protected:
    size_t nSize{0};

    const int nType;
    const int nVersion;
public:
    explicit CSizeComputer(int nTypeIn, int nVersionIn) : nSize(0), nType(nTypeIn), nVersion(nVersionIn) {}

    void write(Span<const std::byte> src)
    {
        this->nSize += src.size();
    }

    /** Pretend _nSize bytes are written, without specifying them. */
    void seek(size_t _nSize)
    {
        this->nSize += _nSize;
    }

    template<typename T>
    CSizeComputer& operator<<(const T& obj)
    {
        ::Serialize(*this, obj);
        return (*this);
    }

    size_t size() const {
        return nSize;
    }

    int GetType() const { return nType; }
    int GetVersion() const { return nVersion; }
};

template<typename I>
inline void WriteVarInt(CSizeComputer &s, I n)
{
    s.seek(GetSizeOfVarInt<I>(n));
}

inline void WriteCompactSize(CSizeComputer &s, uint64_t nSize)
{
    s.seek(GetSizeOfCompactSize(nSize));
}

template <typename T>
size_t GetSerializeSize(const T& t, int nVersion)
{
    return (CSizeComputer(0, nVersion) << t).size();
}

template <typename T>
size_t GetSerializeSize(const T& t, int nType, int nVersion)
{
    return (CSizeComputer(nType, nVersion) << t).size();
}

template <typename... T>
size_t GetSerializeSizeMany(int nVersion, const T&... t)
{
    CSizeComputer sc(0, nVersion);
    SerializeMany(sc, t...);
    return sc.size();
}

/** Wrapper that overrides the GetParams() function of a stream (and hides GetVersion/GetType). */
template <typename Params, typename SubStream>
class ParamsStream
{
    const Params& m_params;
    SubStream& m_substream; // private to avoid leaking version/type into serialization code that shouldn't see it

public:
    ParamsStream(const Params& params LIFETIMEBOUND, SubStream& substream LIFETIMEBOUND) : m_params{params}, m_substream{substream} {}
    template <typename U> ParamsStream& operator<<(const U& obj) { ::Serialize(*this, obj); return *this; }
    template <typename U> ParamsStream& operator>>(U&& obj) { ::Unserialize(*this, obj); return *this; }
    void write(Span<const std::byte> src) { m_substream.write(src); }
    void read(Span<std::byte> dst) { m_substream.read(dst); }
    void ignore(size_t num) { m_substream.ignore(num); }
    bool eof() const { return m_substream.eof(); }
    size_t size() const { return m_substream.size(); }
    const Params& GetParams() const { return m_params; }
    int GetVersion() = delete; // Deprecated with Params usage
    int GetType() = delete;    // Deprecated with Params usage
};

/** Wrapper that serializes objects with the specified parameters. */
template <typename Params, typename T>
class ParamsWrapper
{
    const Params& m_params;
    T& m_object;

public:
    explicit ParamsWrapper(const Params& params, T& obj) : m_params{params}, m_object{obj} {}

    template <typename Stream>
    void Serialize(Stream& s) const
    {
        ParamsStream ss{m_params, s};
        ::Serialize(ss, m_object);
    }
    template <typename Stream>
    void Unserialize(Stream& s)
    {
        ParamsStream ss{m_params, s};
        ::Unserialize(ss, m_object);
    }
};

/**
 * Return a wrapper around t that (de)serializes it with specified parameter params.
 *
 * See FORMATTER_METHODS_PARAMS for more information on serialization parameters.
 */
template <typename Params, typename T>
static auto WithParams(const Params& params, T&& t)
{
    return ParamsWrapper<Params, T>{params, t};
}

/**
 * Helper macro for SerParams structs
 *
 * Allows you define SerParams instances and then apply them directly
 * to an object via function call syntax, eg:
 *
 *   constexpr SerParams FOO{....};
 *   ss << FOO(obj);
 */
#define SER_PARAMS_OPFUNC \
    template <typename T> \
    auto operator()(T&& t) const { return WithParams(*this, t); }

#endif // BITCOIN_SERIALIZE_H<|MERGE_RESOLUTION|>--- conflicted
+++ resolved
@@ -131,12 +131,8 @@
     // primary actions
     SER_NETWORK         = (1 << 0),
     SER_DISK            = (1 << 1),
-<<<<<<< HEAD
     SER_GETHASH         = (1 << 2),
-
     SER_POSMARKER       = (1 << 18),  // peercoin: for sending block headers with PoS marker, to allow headers-first syncronization
-=======
->>>>>>> 44d8b13c
 };
 
 /**
