--- conflicted
+++ resolved
@@ -34,11 +34,7 @@
     if (!pindexPrev)
         return uint256(); // genesis block's modifier is 0
 
-<<<<<<< HEAD
-    HashWriter ss{};
-=======
     CHashWriter ss{};
->>>>>>> 353efd3f
     ss << kernel << pindexPrev->nStakeModifier;
     return ss.GetHash();
 }
@@ -97,11 +93,7 @@
     uint256 nStakeModifier = pindexPrev->nStakeModifier;
 
     // Calculate hash
-<<<<<<< HEAD
-    HashWriter ss{};
-=======
     CHashWriter ss{};
->>>>>>> 353efd3f
     ss << nStakeModifier;
     ss << blockFromTime << prevout.hash << prevout.n << nTimeTx;
 
