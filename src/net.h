--- conflicted
+++ resolved
@@ -237,13 +237,13 @@
 class CNetMessage
 {
 public:
-    DataStream m_recv;                   //!< received message data
+    CDataStream m_recv;                  //!< received message data
     std::chrono::microseconds m_time{0}; //!< time of message receipt
     uint32_t m_message_size{0};          //!< size of the payload
     uint32_t m_raw_message_size{0};      //!< used wire size of the message (including header/checksum)
     std::string m_type;
 
-    explicit CNetMessage(DataStream&& recv_in) : m_recv(std::move(recv_in)) {}
+    explicit CNetMessage(CDataStream&& recv_in) : m_recv(std::move(recv_in)) {}
     // Only one CNetMessage object will exist for the same message on either
     // the receive or processing queue. For performance reasons we therefore
     // delete the copy constructor and assignment operator to avoid the
@@ -379,7 +379,7 @@
     bool in_data GUARDED_BY(m_recv_mutex); // parsing header (false) or data (true)
     DataStream hdrbuf GUARDED_BY(m_recv_mutex){}; // partially received header
     CMessageHeader hdr GUARDED_BY(m_recv_mutex); // complete header
-    DataStream vRecv GUARDED_BY(m_recv_mutex){}; // received message data
+    CDataStream vRecv GUARDED_BY(m_recv_mutex){}; // received message data
     unsigned int nHdrPos GUARDED_BY(m_recv_mutex);
     unsigned int nDataPos GUARDED_BY(m_recv_mutex);
 
@@ -418,11 +418,7 @@
     size_t m_bytes_sent GUARDED_BY(m_send_mutex) {0};
 
 public:
-<<<<<<< HEAD
     explicit V1Transport(const NodeId node_id) noexcept;
-=======
-    V1Transport(const NodeId node_id, int nTypeIn) noexcept;
->>>>>>> 353efd3f
 
     bool ReceivedMessageComplete() const override EXCLUSIVE_LOCKS_REQUIRED(!m_recv_mutex)
     {
@@ -600,11 +596,6 @@
     std::vector<uint8_t> m_recv_aad GUARDED_BY(m_recv_mutex);
     /** Buffer to put decrypted contents in, for converting to CNetMessage. */
     std::vector<uint8_t> m_recv_decode_buffer GUARDED_BY(m_recv_mutex);
-<<<<<<< HEAD
-=======
-    /** Deserialization type. */
-    const int m_recv_type;
->>>>>>> 353efd3f
     /** Current receiver state. */
     RecvState m_recv_state GUARDED_BY(m_recv_mutex);
 
@@ -651,17 +642,10 @@
      * @param[in] nodeid      the node's NodeId (only for debug log output).
      * @param[in] initiating  whether we are the initiator side.
      */
-<<<<<<< HEAD
     V2Transport(NodeId nodeid, bool initiating) noexcept;
 
     /** Construct a V2 transport with specified keys and garbage (test use only). */
     V2Transport(NodeId nodeid, bool initiating, const CKey& key, Span<const std::byte> ent32, std::vector<uint8_t> garbage) noexcept;
-=======
-    V2Transport(NodeId nodeid, bool initiating, int type_in) noexcept;
-
-    /** Construct a V2 transport with specified keys and garbage (test use only). */
-    V2Transport(NodeId nodeid, bool initiating, int type_in, const CKey& key, Span<const std::byte> ent32, std::vector<uint8_t> garbage) noexcept;
->>>>>>> 353efd3f
 
     // Receive side functions.
     bool ReceivedMessageComplete() const noexcept override EXCLUSIVE_LOCKS_REQUIRED(!m_recv_mutex);
