// Copyright (c) 2009-2010 Satoshi Nakamoto
// Copyright (c) 2009-2022 The Bitcoin Core developers
// Distributed under the MIT software license, see the accompanying
// file COPYING or http://www.opensource.org/licenses/mit-license.php.

#ifndef BITCOIN_NET_H
#define BITCOIN_NET_H

#include <bip324.h>
#include <chainparams.h>
#include <common/bloom.h>
#include <compat/compat.h>
#include <consensus/amount.h>
#include <crypto/siphash.h>
#include <hash.h>
#include <i2p.h>
<<<<<<< HEAD
#include <logging.h>
=======
#include <kernel/messagestartchars.h>
>>>>>>> 44d8b13c
#include <net_permissions.h>
#include <netaddress.h>
#include <netbase.h>
#include <netgroup.h>
#include <node/connection_types.h>
#include <policy/feerate.h>
#include <protocol.h>
#include <random.h>
#include <span.h>
#include <streams.h>
#include <sync.h>
#include <uint256.h>
#include <util/check.h>
#include <util/sock.h>
#include <util/threadinterrupt.h>

#include <atomic>
#include <condition_variable>
#include <cstdint>
#include <deque>
#include <functional>
#include <list>
#include <map>
#include <memory>
#include <optional>
#include <queue>
#include <thread>
#include <unordered_set>
#include <vector>

class AddrMan;
class BanMan;
class CChainParams;
class CNode;
class CScheduler;
struct bilingual_str;

/** Default for -whitelistrelay. */
static const bool DEFAULT_WHITELISTRELAY = true;
/** Default for -whitelistforcerelay. */
static const bool DEFAULT_WHITELISTFORCERELAY = false;

/** Time after which to disconnect, after waiting for a ping response (or inactivity). */
static constexpr std::chrono::minutes TIMEOUT_INTERVAL{20};
/** Run the feeler connection loop once every 2 minutes. **/
static constexpr auto FEELER_INTERVAL = 2min;
/** Run the extra block-relay-only connection loop once every 5 minutes. **/
static constexpr auto EXTRA_BLOCK_RELAY_ONLY_PEER_INTERVAL = 5min;
/** Maximum length of incoming protocol messages (no message over 4 MB is currently acceptable). */
static const unsigned int MAX_PROTOCOL_MESSAGE_LENGTH = 4 * 1000 * 1000;
/** Maximum length of the user agent string in `version` message */
static const unsigned int MAX_SUBVERSION_LENGTH = 256;
/** Maximum number of automatic outgoing nodes over which we'll relay everything (blocks, tx, addrs, etc) */
static const int MAX_OUTBOUND_FULL_RELAY_CONNECTIONS = 16;
/** Maximum number of addnode outgoing nodes */
static const int MAX_ADDNODE_CONNECTIONS = 16;
/** Maximum number of block-relay-only outgoing connections */
static const int MAX_BLOCK_RELAY_ONLY_CONNECTIONS = 2;
/** Maximum number of feeler connections */
static const int MAX_FEELER_CONNECTIONS = 1;
/** -listen default */
static const bool DEFAULT_LISTEN = true;
/** The maximum number of peer connections to maintain. */
static const unsigned int DEFAULT_MAX_PEER_CONNECTIONS = 125;
/** The default for -maxuploadtarget. 0 = Unlimited */
static const std::string DEFAULT_MAX_UPLOAD_TARGET{"0M"};
/** Default for blocks only*/
static const bool DEFAULT_BLOCKSONLY = false;
/** -peertimeout default */
static const int64_t DEFAULT_PEER_CONNECT_TIMEOUT = 60;
/** Number of file descriptors required for message capture **/
static const int NUM_FDS_MESSAGE_CAPTURE = 1;

static constexpr bool DEFAULT_FORCEDNSSEED{false};
static constexpr bool DEFAULT_DNSSEED{true};
static constexpr bool DEFAULT_FIXEDSEEDS{true};
static const size_t DEFAULT_MAXRECEIVEBUFFER = 5 * 1000;
static const size_t DEFAULT_MAXSENDBUFFER    = 1 * 1000;

static constexpr bool DEFAULT_V2_TRANSPORT{false};

typedef int64_t NodeId;

struct AddedNodeParams {
    std::string m_added_node;
    bool m_use_v2transport;
};

struct AddedNodeInfo {
    AddedNodeParams m_params;
    CService resolvedAddress;
    bool fConnected;
    bool fInbound;
};

class CNodeStats;
class CClientUIInterface;

struct CSerializedNetMsg {
    CSerializedNetMsg() = default;
    CSerializedNetMsg(CSerializedNetMsg&&) = default;
    CSerializedNetMsg& operator=(CSerializedNetMsg&&) = default;
    // No implicit copying, only moves.
    CSerializedNetMsg(const CSerializedNetMsg& msg) = delete;
    CSerializedNetMsg& operator=(const CSerializedNetMsg&) = delete;

    CSerializedNetMsg Copy() const
    {
        CSerializedNetMsg copy;
        copy.data = data;
        copy.m_type = m_type;
        return copy;
    }

    std::vector<unsigned char> data;
    std::string m_type;

    /** Compute total memory usage of this object (own memory + any dynamic memory). */
    size_t GetMemoryUsage() const noexcept;
};

/**
 * Look up IP addresses from all interfaces on the machine and add them to the
 * list of local addresses to self-advertise.
 * The loopback interface is skipped and only the first address from each
 * interface is used.
 */
void Discover();

uint16_t GetListenPort();

enum
{
    LOCAL_NONE,   // unknown
    LOCAL_IF,     // address a local interface listens on
    LOCAL_BIND,   // address explicit bound to
    LOCAL_MAPPED, // address reported by UPnP or NAT-PMP
    LOCAL_MANUAL, // address explicitly specified (-externalip=)

    LOCAL_MAX
};

/** Returns a local address that we should advertise to this peer. */
std::optional<CService> GetLocalAddrForPeer(CNode& node);

bool AddLocal(const CService& addr, int nScore = LOCAL_NONE);
bool AddLocal(const CNetAddr& addr, int nScore = LOCAL_NONE);
void RemoveLocal(const CService& addr);
bool SeenLocal(const CService& addr);
bool IsLocal(const CService& addr);
CService GetLocalAddress(const CNode& peer);

extern bool fDiscover;
extern bool fListen;

/** Subversion as sent to the P2P network in `version` messages */
extern std::string strSubVersion;

struct LocalServiceInfo {
    int nScore;
    uint16_t nPort;
};

extern GlobalMutex g_maplocalhost_mutex;
extern std::map<CNetAddr, LocalServiceInfo> mapLocalHost GUARDED_BY(g_maplocalhost_mutex);

extern const std::string NET_MESSAGE_TYPE_OTHER;
using mapMsgTypeSize = std::map</* message type */ std::string, /* total bytes */ uint64_t>;

class CNodeStats
{
public:
    NodeId nodeid;
    std::chrono::seconds m_last_send;
    std::chrono::seconds m_last_recv;
    std::chrono::seconds m_last_tx_time;
    std::chrono::seconds m_last_block_time;
    std::chrono::seconds m_connected;
    int64_t nTimeOffset;
    std::string m_addr_name;
    int nVersion;
    std::string cleanSubVer;
    bool fInbound;
    // We requested high bandwidth connection to peer
    bool m_bip152_highbandwidth_to;
    // Peer requested high bandwidth connection
    bool m_bip152_highbandwidth_from;
    int m_starting_height;
    uint64_t nSendBytes;
    mapMsgTypeSize mapSendBytesPerMsgType;
    uint64_t nRecvBytes;
    mapMsgTypeSize mapRecvBytesPerMsgType;
    NetPermissionFlags m_permission_flags;
    std::chrono::microseconds m_last_ping_time;
    std::chrono::microseconds m_min_ping_time;
    // Our address, as reported by the peer
    std::string addrLocal;
    // Address of this peer
    CAddress addr;
    // Bind address of our side of the connection
    CAddress addrBind;
    // Network the peer connected through
    Network m_network;
    uint32_t m_mapped_as;
    ConnectionType m_conn_type;
    /** Transport protocol type. */
    TransportProtocolType m_transport_type;
    /** BIP324 session id string in hex, if any. */
    std::string m_session_id;
};


/** Transport protocol agnostic message container.
 * Ideally it should only contain receive time, payload,
 * type and size.
 */
class CNetMessage {
public:
    CDataStream m_recv;                  //!< received message data
    std::chrono::microseconds m_time{0}; //!< time of message receipt
    uint32_t m_message_size{0};          //!< size of the payload
    uint32_t m_raw_message_size{0};      //!< used wire size of the message (including header/checksum)
    std::string m_type;

    CNetMessage(CDataStream&& recv_in) : m_recv(std::move(recv_in)) {}
    // Only one CNetMessage object will exist for the same message on either
    // the receive or processing queue. For performance reasons we therefore
    // delete the copy constructor and assignment operator to avoid the
    // possibility of copying CNetMessage objects.
    CNetMessage(CNetMessage&&) = default;
    CNetMessage(const CNetMessage&) = delete;
    CNetMessage& operator=(CNetMessage&&) = default;
    CNetMessage& operator=(const CNetMessage&) = delete;

    void SetVersion(int nVersionIn)
    {
        m_recv.SetVersion(nVersionIn);
    }
};

/** The Transport converts one connection's sent messages to wire bytes, and received bytes back. */
class Transport {
public:
    virtual ~Transport() {}

    struct Info
    {
        TransportProtocolType transport_type;
        std::optional<uint256> session_id;
    };

    /** Retrieve information about this transport. */
    virtual Info GetInfo() const noexcept = 0;

    // 1. Receiver side functions, for decoding bytes received on the wire into transport protocol
    // agnostic CNetMessage (message type & payload) objects.

    /** Returns true if the current message is complete (so GetReceivedMessage can be called). */
    virtual bool ReceivedMessageComplete() const = 0;

    /** Feed wire bytes to the transport.
     *
     * @return false if some bytes were invalid, in which case the transport can't be used anymore.
     *
     * Consumed bytes are chopped off the front of msg_bytes.
     */
    virtual bool ReceivedBytes(Span<const uint8_t>& msg_bytes) = 0;

    /** Retrieve a completed message from transport.
     *
     * This can only be called when ReceivedMessageComplete() is true.
     *
     * If reject_message=true is returned the message itself is invalid, but (other than false
     * returned by ReceivedBytes) the transport is not in an inconsistent state.
     */
    virtual CNetMessage GetReceivedMessage(std::chrono::microseconds time, bool& reject_message) = 0;

    // 2. Sending side functions, for converting messages into bytes to be sent over the wire.

    /** Set the next message to send.
     *
     * If no message can currently be set (perhaps because the previous one is not yet done being
     * sent), returns false, and msg will be unmodified. Otherwise msg is enqueued (and
     * possibly moved-from) and true is returned.
     */
    virtual bool SetMessageToSend(CSerializedNetMsg& msg) noexcept = 0;

    /** Return type for GetBytesToSend, consisting of:
     *  - Span<const uint8_t> to_send: span of bytes to be sent over the wire (possibly empty).
     *  - bool more: whether there will be more bytes to be sent after the ones in to_send are
     *    all sent (as signaled by MarkBytesSent()).
     *  - const std::string& m_type: message type on behalf of which this is being sent
     *    ("" for bytes that are not on behalf of any message).
     */
    using BytesToSend = std::tuple<
        Span<const uint8_t> /*to_send*/,
        bool /*more*/,
        const std::string& /*m_type*/
    >;

    /** Get bytes to send on the wire, if any, along with other information about it.
     *
     * As a const function, it does not modify the transport's observable state, and is thus safe
     * to be called multiple times.
     *
     * @param[in] have_next_message If true, the "more" return value reports whether more will
     *            be sendable after a SetMessageToSend call. It is set by the caller when they know
     *            they have another message ready to send, and only care about what happens
     *            after that. The have_next_message argument only affects this "more" return value
     *            and nothing else.
     *
     *            Effectively, there are three possible outcomes about whether there are more bytes
     *            to send:
     *            - Yes:     the transport itself has more bytes to send later. For example, for
     *                       V1Transport this happens during the sending of the header of a
     *                       message, when there is a non-empty payload that follows.
     *            - No:      the transport itself has no more bytes to send, but will have bytes to
     *                       send if handed a message through SetMessageToSend. In V1Transport this
     *                       happens when sending the payload of a message.
     *            - Blocked: the transport itself has no more bytes to send, and is also incapable
     *                       of sending anything more at all now, if it were handed another
     *                       message to send. This occurs in V2Transport before the handshake is
     *                       complete, as the encryption ciphers are not set up for sending
     *                       messages before that point.
     *
     *            The boolean 'more' is true for Yes, false for Blocked, and have_next_message
     *            controls what is returned for No.
     *
     * @return a BytesToSend object. The to_send member returned acts as a stream which is only
     *         ever appended to. This means that with the exception of MarkBytesSent (which pops
     *         bytes off the front of later to_sends), operations on the transport can only append
     *         to what is being returned. Also note that m_type and to_send refer to data that is
     *         internal to the transport, and calling any non-const function on this object may
     *         invalidate them.
     */
    virtual BytesToSend GetBytesToSend(bool have_next_message) const noexcept = 0;

    /** Report how many bytes returned by the last GetBytesToSend() have been sent.
     *
     * bytes_sent cannot exceed to_send.size() of the last GetBytesToSend() result.
     *
     * If bytes_sent=0, this call has no effect.
     */
    virtual void MarkBytesSent(size_t bytes_sent) noexcept = 0;

    /** Return the memory usage of this transport attributable to buffered data to send. */
    virtual size_t GetSendMemoryUsage() const noexcept = 0;

    // 3. Miscellaneous functions.

    /** Whether upon disconnections, a reconnect with V1 is warranted. */
    virtual bool ShouldReconnectV1() const noexcept = 0;
};

class V1Transport final : public Transport
{
private:
    MessageStartChars m_magic_bytes;
    const NodeId m_node_id; // Only for logging
    mutable Mutex m_recv_mutex; //!< Lock for receive state
    mutable CHash256 hasher GUARDED_BY(m_recv_mutex);
    mutable uint256 data_hash GUARDED_BY(m_recv_mutex);
    bool in_data GUARDED_BY(m_recv_mutex); // parsing header (false) or data (true)
    CDataStream hdrbuf GUARDED_BY(m_recv_mutex); // partially received header
    CMessageHeader hdr GUARDED_BY(m_recv_mutex); // complete header
    CDataStream vRecv GUARDED_BY(m_recv_mutex); // received message data
    unsigned int nHdrPos GUARDED_BY(m_recv_mutex);
    unsigned int nDataPos GUARDED_BY(m_recv_mutex);

    const uint256& GetMessageHash() const EXCLUSIVE_LOCKS_REQUIRED(m_recv_mutex);
    int readHeader(Span<const uint8_t> msg_bytes) EXCLUSIVE_LOCKS_REQUIRED(m_recv_mutex);
    int readData(Span<const uint8_t> msg_bytes) EXCLUSIVE_LOCKS_REQUIRED(m_recv_mutex);

    void Reset() EXCLUSIVE_LOCKS_REQUIRED(m_recv_mutex) {
        AssertLockHeld(m_recv_mutex);
        vRecv.clear();
        hdrbuf.clear();
        hdrbuf.resize(24);
        in_data = false;
        nHdrPos = 0;
        nDataPos = 0;
        data_hash.SetNull();
        hasher.Reset();
    }

    bool CompleteInternal() const noexcept EXCLUSIVE_LOCKS_REQUIRED(m_recv_mutex)
    {
        AssertLockHeld(m_recv_mutex);
        if (!in_data) return false;
        return hdr.nMessageSize == nDataPos;
    }

    /** Lock for sending state. */
    mutable Mutex m_send_mutex;
    /** The header of the message currently being sent. */
    std::vector<uint8_t> m_header_to_send GUARDED_BY(m_send_mutex);
    /** The data of the message currently being sent. */
    CSerializedNetMsg m_message_to_send GUARDED_BY(m_send_mutex);
    /** Whether we're currently sending header bytes or message bytes. */
    bool m_sending_header GUARDED_BY(m_send_mutex) {false};
    /** How many bytes have been sent so far (from m_header_to_send, or from m_message_to_send.data). */
    size_t m_bytes_sent GUARDED_BY(m_send_mutex) {0};

public:
    V1Transport(const NodeId node_id, int nTypeIn, int nVersionIn) noexcept;

    bool ReceivedMessageComplete() const override EXCLUSIVE_LOCKS_REQUIRED(!m_recv_mutex)
    {
        AssertLockNotHeld(m_recv_mutex);
        return WITH_LOCK(m_recv_mutex, return CompleteInternal());
    }

    Info GetInfo() const noexcept override;

    bool ReceivedBytes(Span<const uint8_t>& msg_bytes) override EXCLUSIVE_LOCKS_REQUIRED(!m_recv_mutex)
    {
        AssertLockNotHeld(m_recv_mutex);
        LOCK(m_recv_mutex);
        int ret = in_data ? readData(msg_bytes) : readHeader(msg_bytes);
        if (ret < 0) {
            Reset();
        } else {
            msg_bytes = msg_bytes.subspan(ret);
        }
        return ret >= 0;
    }

    CNetMessage GetReceivedMessage(std::chrono::microseconds time, bool& reject_message) override EXCLUSIVE_LOCKS_REQUIRED(!m_recv_mutex);

    bool SetMessageToSend(CSerializedNetMsg& msg) noexcept override EXCLUSIVE_LOCKS_REQUIRED(!m_send_mutex);
    BytesToSend GetBytesToSend(bool have_next_message) const noexcept override EXCLUSIVE_LOCKS_REQUIRED(!m_send_mutex);
    void MarkBytesSent(size_t bytes_sent) noexcept override EXCLUSIVE_LOCKS_REQUIRED(!m_send_mutex);
    size_t GetSendMemoryUsage() const noexcept override EXCLUSIVE_LOCKS_REQUIRED(!m_send_mutex);
    bool ShouldReconnectV1() const noexcept override { return false; }
};

class V2Transport final : public Transport
{
private:
    /** Contents of the version packet to send. BIP324 stipulates that senders should leave this
     *  empty, and receivers should ignore it. Future extensions can change what is sent as long as
     *  an empty version packet contents is interpreted as no extensions supported. */
    static constexpr std::array<std::byte, 0> VERSION_CONTENTS = {};

    /** The length of the V1 prefix to match bytes initially received by responders with to
     *  determine if their peer is speaking V1 or V2. */
    static constexpr size_t V1_PREFIX_LEN = 16;

    // The sender side and receiver side of V2Transport are state machines that are transitioned
    // through, based on what has been received. The receive state corresponds to the contents of,
    // and bytes received to, the receive buffer. The send state controls what can be appended to
    // the send buffer and what can be sent from it.

    /** State type that defines the current contents of the receive buffer and/or how the next
     *  received bytes added to it will be interpreted.
     *
     * Diagram:
     *
     *   start(responder)
     *        |
     *        |  start(initiator)                           /---------\
     *        |          |                                  |         |
     *        v          v                                  v         |
     *  KEY_MAYBE_V1 -> KEY -> GARB_GARBTERM -> VERSION -> APP -> APP_READY
     *        |
     *        \-------> V1
     */
    enum class RecvState : uint8_t {
        /** (Responder only) either v2 public key or v1 header.
         *
         * This is the initial state for responders, before data has been received to distinguish
         * v1 from v2 connections. When that happens, the state becomes either KEY (for v2) or V1
         * (for v1). */
        KEY_MAYBE_V1,

        /** Public key.
         *
         * This is the initial state for initiators, during which the other side's public key is
         * received. When that information arrives, the ciphers get initialized and the state
         * becomes GARB_GARBTERM. */
        KEY,

        /** Garbage and garbage terminator.
         *
         * Whenever a byte is received, the last 16 bytes are compared with the expected garbage
         * terminator. When that happens, the state becomes VERSION. If no matching terminator is
         * received in 4111 bytes (4095 for the maximum garbage length, and 16 bytes for the
         * terminator), the connection aborts. */
        GARB_GARBTERM,

        /** Version packet.
         *
         * A packet is received, and decrypted/verified. If that fails, the connection aborts. The
         * first received packet in this state (whether it's a decoy or not) is expected to
         * authenticate the garbage received during the GARB_GARBTERM state as associated
         * authenticated data (AAD). The first non-decoy packet in this state is interpreted as
         * version negotiation (currently, that means ignoring the contents, but it can be used for
         * negotiating future extensions), and afterwards the state becomes APP. */
        VERSION,

        /** Application packet.
         *
         * A packet is received, and decrypted/verified. If that succeeds, the state becomes
         * APP_READY and the decrypted contents is kept in m_recv_decode_buffer until it is
         * retrieved as a message by GetMessage(). */
        APP,

        /** Nothing (an application packet is available for GetMessage()).
         *
         * Nothing can be received in this state. When the message is retrieved by GetMessage,
         * the state becomes APP again. */
        APP_READY,

        /** Nothing (this transport is using v1 fallback).
         *
         * All receive operations are redirected to m_v1_fallback. */
        V1,
    };

    /** State type that controls the sender side.
     *
     * Diagram:
     *
     *  start(responder)
     *      |
     *      |      start(initiator)
     *      |            |
     *      v            v
     *  MAYBE_V1 -> AWAITING_KEY -> READY
     *      |
     *      \-----> V1
     */
    enum class SendState : uint8_t {
        /** (Responder only) Not sending until v1 or v2 is detected.
         *
         * This is the initial state for responders. The send buffer is empty.
         * When the receiver determines whether this
         * is a V1 or V2 connection, the sender state becomes AWAITING_KEY (for v2) or V1 (for v1).
         */
        MAYBE_V1,

        /** Waiting for the other side's public key.
         *
         * This is the initial state for initiators. The public key and garbage is sent out. When
         * the receiver receives the other side's public key and transitions to GARB_GARBTERM, the
         * sender state becomes READY. */
        AWAITING_KEY,

        /** Normal sending state.
         *
         * In this state, the ciphers are initialized, so packets can be sent. When this state is
         * entered, the garbage terminator and version packet are appended to the send buffer (in
         * addition to the key and garbage which may still be there). In this state a message can be
         * provided if the send buffer is empty. */
        READY,

        /** This transport is using v1 fallback.
         *
         * All send operations are redirected to m_v1_fallback. */
        V1,
    };

    /** Cipher state. */
    BIP324Cipher m_cipher;
    /** Whether we are the initiator side. */
    const bool m_initiating;
    /** NodeId (for debug logging). */
    const NodeId m_nodeid;
    /** Encapsulate a V1Transport to fall back to. */
    V1Transport m_v1_fallback;

    /** Lock for receiver-side fields. */
    mutable Mutex m_recv_mutex ACQUIRED_BEFORE(m_send_mutex);
    /** In {VERSION, APP}, the decrypted packet length, if m_recv_buffer.size() >=
     *  BIP324Cipher::LENGTH_LEN. Unspecified otherwise. */
    uint32_t m_recv_len GUARDED_BY(m_recv_mutex) {0};
    /** Receive buffer; meaning is determined by m_recv_state. */
    std::vector<uint8_t> m_recv_buffer GUARDED_BY(m_recv_mutex);
    /** AAD expected in next received packet (currently used only for garbage). */
    std::vector<uint8_t> m_recv_aad GUARDED_BY(m_recv_mutex);
    /** Buffer to put decrypted contents in, for converting to CNetMessage. */
    std::vector<uint8_t> m_recv_decode_buffer GUARDED_BY(m_recv_mutex);
    /** Deserialization type. */
    const int m_recv_type;
    /** Deserialization version number. */
    const int m_recv_version;
    /** Current receiver state. */
    RecvState m_recv_state GUARDED_BY(m_recv_mutex);

    /** Lock for sending-side fields. If both sending and receiving fields are accessed,
     *  m_recv_mutex must be acquired before m_send_mutex. */
    mutable Mutex m_send_mutex ACQUIRED_AFTER(m_recv_mutex);
    /** The send buffer; meaning is determined by m_send_state. */
    std::vector<uint8_t> m_send_buffer GUARDED_BY(m_send_mutex);
    /** How many bytes from the send buffer have been sent so far. */
    uint32_t m_send_pos GUARDED_BY(m_send_mutex) {0};
    /** The garbage sent, or to be sent (MAYBE_V1 and AWAITING_KEY state only). */
    std::vector<uint8_t> m_send_garbage GUARDED_BY(m_send_mutex);
    /** Type of the message being sent. */
    std::string m_send_type GUARDED_BY(m_send_mutex);
    /** Current sender state. */
    SendState m_send_state GUARDED_BY(m_send_mutex);
    /** Whether we've sent at least 24 bytes (which would trigger disconnect for V1 peers). */
    bool m_sent_v1_header_worth GUARDED_BY(m_send_mutex) {false};

    /** Change the receive state. */
    void SetReceiveState(RecvState recv_state) noexcept EXCLUSIVE_LOCKS_REQUIRED(m_recv_mutex);
    /** Change the send state. */
    void SetSendState(SendState send_state) noexcept EXCLUSIVE_LOCKS_REQUIRED(m_send_mutex);
    /** Given a packet's contents, find the message type (if valid), and strip it from contents. */
    static std::optional<std::string> GetMessageType(Span<const uint8_t>& contents) noexcept;
    /** Determine how many received bytes can be processed in one go (not allowed in V1 state). */
    size_t GetMaxBytesToProcess() noexcept EXCLUSIVE_LOCKS_REQUIRED(m_recv_mutex);
    /** Put our public key + garbage in the send buffer. */
    void StartSendingHandshake() noexcept EXCLUSIVE_LOCKS_REQUIRED(m_send_mutex);
    /** Process bytes in m_recv_buffer, while in KEY_MAYBE_V1 state. */
    void ProcessReceivedMaybeV1Bytes() noexcept EXCLUSIVE_LOCKS_REQUIRED(m_recv_mutex, !m_send_mutex);
    /** Process bytes in m_recv_buffer, while in KEY state. */
    bool ProcessReceivedKeyBytes() noexcept EXCLUSIVE_LOCKS_REQUIRED(m_recv_mutex, !m_send_mutex);
    /** Process bytes in m_recv_buffer, while in GARB_GARBTERM state. */
    bool ProcessReceivedGarbageBytes() noexcept EXCLUSIVE_LOCKS_REQUIRED(m_recv_mutex);
    /** Process bytes in m_recv_buffer, while in VERSION/APP state. */
    bool ProcessReceivedPacketBytes() noexcept EXCLUSIVE_LOCKS_REQUIRED(m_recv_mutex);

public:
    static constexpr uint32_t MAX_GARBAGE_LEN = 4095;

    /** Construct a V2 transport with securely generated random keys.
     *
     * @param[in] nodeid      the node's NodeId (only for debug log output).
     * @param[in] initiating  whether we are the initiator side.
     * @param[in] type_in     the serialization type of returned CNetMessages.
     * @param[in] version_in  the serialization version of returned CNetMessages.
     */
    V2Transport(NodeId nodeid, bool initiating, int type_in, int version_in) noexcept;

    /** Construct a V2 transport with specified keys and garbage (test use only). */
    V2Transport(NodeId nodeid, bool initiating, int type_in, int version_in, const CKey& key, Span<const std::byte> ent32, std::vector<uint8_t> garbage) noexcept;

    // Receive side functions.
    bool ReceivedMessageComplete() const noexcept override EXCLUSIVE_LOCKS_REQUIRED(!m_recv_mutex);
    bool ReceivedBytes(Span<const uint8_t>& msg_bytes) noexcept override EXCLUSIVE_LOCKS_REQUIRED(!m_recv_mutex, !m_send_mutex);
    CNetMessage GetReceivedMessage(std::chrono::microseconds time, bool& reject_message) noexcept override EXCLUSIVE_LOCKS_REQUIRED(!m_recv_mutex);

    // Send side functions.
    bool SetMessageToSend(CSerializedNetMsg& msg) noexcept override EXCLUSIVE_LOCKS_REQUIRED(!m_send_mutex);
    BytesToSend GetBytesToSend(bool have_next_message) const noexcept override EXCLUSIVE_LOCKS_REQUIRED(!m_send_mutex);
    void MarkBytesSent(size_t bytes_sent) noexcept override EXCLUSIVE_LOCKS_REQUIRED(!m_send_mutex);
    size_t GetSendMemoryUsage() const noexcept override EXCLUSIVE_LOCKS_REQUIRED(!m_send_mutex);

    // Miscellaneous functions.
    bool ShouldReconnectV1() const noexcept override EXCLUSIVE_LOCKS_REQUIRED(!m_recv_mutex, !m_send_mutex);
    Info GetInfo() const noexcept override EXCLUSIVE_LOCKS_REQUIRED(!m_recv_mutex);
};

struct CNodeOptions
{
    NetPermissionFlags permission_flags = NetPermissionFlags::None;
    std::unique_ptr<i2p::sam::Session> i2p_sam_session = nullptr;
    bool prefer_evict = false;
    size_t recv_flood_size{DEFAULT_MAXRECEIVEBUFFER * 1000};
    bool use_v2transport = false;
};

/** Information about a peer */
class CNode
{
public:
    /** Transport serializer/deserializer. The receive side functions are only called under cs_vRecv, while
     * the sending side functions are only called under cs_vSend. */
    const std::unique_ptr<Transport> m_transport;

    const NetPermissionFlags m_permission_flags;

    /**
     * Socket used for communication with the node.
     * May not own a Sock object (after `CloseSocketDisconnect()` or during tests).
     * `shared_ptr` (instead of `unique_ptr`) is used to avoid premature close of
     * the underlying file descriptor by one thread while another thread is
     * poll(2)-ing it for activity.
     * @see https://github.com/bitcoin/bitcoin/issues/21744 for details.
     */
    std::shared_ptr<Sock> m_sock GUARDED_BY(m_sock_mutex);

    /** Sum of GetMemoryUsage of all vSendMsg entries. */
    size_t m_send_memusage GUARDED_BY(cs_vSend){0};
    /** Total number of bytes sent on the wire to this peer. */
    uint64_t nSendBytes GUARDED_BY(cs_vSend){0};
    /** Messages still to be fed to m_transport->SetMessageToSend. */
    std::deque<CSerializedNetMsg> vSendMsg GUARDED_BY(cs_vSend);
    Mutex cs_vSend;
    Mutex m_sock_mutex;
    Mutex cs_vRecv;

    uint64_t nRecvBytes GUARDED_BY(cs_vRecv){0};

    std::atomic<std::chrono::seconds> m_last_send{0s};
    std::atomic<std::chrono::seconds> m_last_recv{0s};
    //! Unix epoch time at peer connection
    const std::chrono::seconds m_connected;
    std::atomic<int64_t> nTimeOffset{0};
    // Address of this peer
    const CAddress addr;
    // Bind address of our side of the connection
    const CAddress addrBind;
    const std::string m_addr_name;
    /** The pszDest argument provided to ConnectNode(). Only used for reconnections. */
    const std::string m_dest;
    //! Whether this peer is an inbound onion, i.e. connected via our Tor onion service.
    const bool m_inbound_onion;
    std::atomic<int> nVersion{0};
    Mutex m_subver_mutex;
    /**
     * cleanSubVer is a sanitized string of the user agent byte array we read
     * from the wire. This cleaned string can safely be logged or displayed.
     */
    std::string cleanSubVer GUARDED_BY(m_subver_mutex){};
    const bool m_prefer_evict{false}; // This peer is preferred for eviction.
    bool HasPermission(NetPermissionFlags permission) const {
        return NetPermissions::HasFlag(m_permission_flags, permission);
    }
    /** fSuccessfullyConnected is set to true on receiving VERACK from the peer. */
    std::atomic_bool fSuccessfullyConnected{false};
    // Setting fDisconnect to true will cause the node to be disconnected the
    // next time DisconnectNodes() runs
    std::atomic_bool fDisconnect{false};
    CSemaphoreGrant grantOutbound;
    std::atomic<int> nRefCount{0};

    const uint64_t nKeyedNetGroup;
    std::atomic_bool fPauseRecv{false};
    std::atomic_bool fPauseSend{false};

    const ConnectionType m_conn_type;

    /** Move all messages from the received queue to the processing queue. */
    void MarkReceivedMsgsForProcessing()
        EXCLUSIVE_LOCKS_REQUIRED(!m_msg_process_queue_mutex);

    /** Poll the next message from the processing queue of this connection.
     *
     * Returns std::nullopt if the processing queue is empty, or a pair
     * consisting of the message and a bool that indicates if the processing
     * queue has more entries. */
    std::optional<std::pair<CNetMessage, bool>> PollMessage()
        EXCLUSIVE_LOCKS_REQUIRED(!m_msg_process_queue_mutex);

    /** Account for the total size of a sent message in the per msg type connection stats. */
    void AccountForSentBytes(const std::string& msg_type, size_t sent_bytes)
        EXCLUSIVE_LOCKS_REQUIRED(cs_vSend)
    {
        mapSendBytesPerMsgType[msg_type] += sent_bytes;
    }

    bool IsOutboundOrBlockRelayConn() const {
        switch (m_conn_type) {
            case ConnectionType::OUTBOUND_FULL_RELAY:
            case ConnectionType::BLOCK_RELAY:
                return true;
            case ConnectionType::INBOUND:
            case ConnectionType::MANUAL:
            case ConnectionType::ADDR_FETCH:
            case ConnectionType::FEELER:
                return false;
        } // no default case, so the compiler can warn about missing cases

        assert(false);
    }

    bool IsFullOutboundConn() const {
        return m_conn_type == ConnectionType::OUTBOUND_FULL_RELAY;
    }

    bool IsManualConn() const {
        return m_conn_type == ConnectionType::MANUAL;
    }

    bool IsManualOrFullOutboundConn() const
    {
        switch (m_conn_type) {
        case ConnectionType::INBOUND:
        case ConnectionType::FEELER:
        case ConnectionType::BLOCK_RELAY:
        case ConnectionType::ADDR_FETCH:
                return false;
        case ConnectionType::OUTBOUND_FULL_RELAY:
        case ConnectionType::MANUAL:
                return true;
        } // no default case, so the compiler can warn about missing cases

        assert(false);
    }

    bool IsBlockOnlyConn() const {
        return m_conn_type == ConnectionType::BLOCK_RELAY;
    }

    bool IsFeelerConn() const {
        return m_conn_type == ConnectionType::FEELER;
    }

    bool IsAddrFetchConn() const {
        return m_conn_type == ConnectionType::ADDR_FETCH;
    }

    bool IsInboundConn() const {
        return m_conn_type == ConnectionType::INBOUND;
    }

    bool ExpectServicesFromConn() const {
        switch (m_conn_type) {
            case ConnectionType::INBOUND:
            case ConnectionType::MANUAL:
            case ConnectionType::FEELER:
                return false;
            case ConnectionType::OUTBOUND_FULL_RELAY:
            case ConnectionType::BLOCK_RELAY:
            case ConnectionType::ADDR_FETCH:
                return true;
        } // no default case, so the compiler can warn about missing cases

        assert(false);
    }

    /**
     * Get network the peer connected through.
     *
     * Returns Network::NET_ONION for *inbound* onion connections,
     * and CNetAddr::GetNetClass() otherwise. The latter cannot be used directly
     * because it doesn't detect the former, and it's not the responsibility of
     * the CNetAddr class to know the actual network a peer is connected through.
     *
     * @return network the peer connected through.
     */
    Network ConnectedThroughNetwork() const;

    /** Whether this peer connected through a privacy network. */
    [[nodiscard]] bool IsConnectedThroughPrivacyNet() const;

    // We selected peer as (compact blocks) high-bandwidth peer (BIP152)
    std::atomic<bool> m_bip152_highbandwidth_to{false};
    // Peer selected us as (compact blocks) high-bandwidth peer (BIP152)
    std::atomic<bool> m_bip152_highbandwidth_from{false};

    /** Whether this peer provides all services that we want. Used for eviction decisions */
    std::atomic_bool m_has_all_wanted_services{false};

    /** Whether we should relay transactions to this peer. This only changes
     * from false to true. It will never change back to false. */
    std::atomic_bool m_relays_txs{false};

    /** Whether this peer has loaded a bloom filter. Used only in inbound
     *  eviction logic. */
    std::atomic_bool m_bloom_filter_loaded{false};

    /** UNIX epoch time of the last block received from this peer that we had
     * not yet seen (e.g. not already received from another peer), that passed
     * preliminary validity checks and was saved to disk, even if we don't
     * connect the block or it eventually fails connection. Used as an inbound
     * peer eviction criterium in CConnman::AttemptToEvictConnection. */
    std::atomic<std::chrono::seconds> m_last_block_time{0s};

    /** UNIX epoch time of the last transaction received from this peer that we
     * had not yet seen (e.g. not already received from another peer) and that
     * was accepted into our mempool. Used as an inbound peer eviction criterium
     * in CConnman::AttemptToEvictConnection. */
    std::atomic<std::chrono::seconds> m_last_tx_time{0s};

    /** Last measured round-trip time. Used only for RPC/GUI stats/debugging.*/
    std::atomic<std::chrono::microseconds> m_last_ping_time{0us};

    /** Lowest measured round-trip time. Used as an inbound peer eviction
     * criterium in CConnman::AttemptToEvictConnection. */
    std::atomic<std::chrono::microseconds> m_min_ping_time{std::chrono::microseconds::max()};

    CNode(NodeId id,
          std::shared_ptr<Sock> sock,
          const CAddress& addrIn,
          uint64_t nKeyedNetGroupIn,
          uint64_t nLocalHostNonceIn,
          const CAddress& addrBindIn,
          const std::string& addrNameIn,
          ConnectionType conn_type_in,
          bool inbound_onion,
          CNodeOptions&& node_opts = {});
    CNode(const CNode&) = delete;
    CNode& operator=(const CNode&) = delete;

    NodeId GetId() const {
        return id;
    }

    uint64_t GetLocalNonce() const {
        return nLocalHostNonce;
    }

    int GetRefCount() const
    {
        assert(nRefCount >= 0);
        return nRefCount;
    }

    /**
     * Receive bytes from the buffer and deserialize them into messages.
     *
     * @param[in]   msg_bytes   The raw data
     * @param[out]  complete    Set True if at least one message has been
     *                          deserialized and is ready to be processed
     * @return  True if the peer should stay connected,
     *          False if the peer should be disconnected from.
     */
    bool ReceiveMsgBytes(Span<const uint8_t> msg_bytes, bool& complete) EXCLUSIVE_LOCKS_REQUIRED(!cs_vRecv);

    void SetCommonVersion(int greatest_common_version)
    {
        Assume(m_greatest_common_version == INIT_PROTO_VERSION);
        m_greatest_common_version = greatest_common_version;
    }
    int GetCommonVersion() const
    {
        return m_greatest_common_version;
    }

    CService GetAddrLocal() const EXCLUSIVE_LOCKS_REQUIRED(!m_addr_local_mutex);
    //! May not be called more than once
    void SetAddrLocal(const CService& addrLocalIn) EXCLUSIVE_LOCKS_REQUIRED(!m_addr_local_mutex);

    CNode* AddRef()
    {
        nRefCount++;
        return this;
    }

    void Release()
    {
        nRefCount--;
    }

    void CloseSocketDisconnect() EXCLUSIVE_LOCKS_REQUIRED(!m_sock_mutex);

    void CopyStats(CNodeStats& stats) EXCLUSIVE_LOCKS_REQUIRED(!m_subver_mutex, !m_addr_local_mutex, !cs_vSend, !cs_vRecv);

    std::string ConnectionTypeAsString() const { return ::ConnectionTypeAsString(m_conn_type); }

    /** A ping-pong round trip has completed successfully. Update latest and minimum ping times. */
    void PongReceived(std::chrono::microseconds ping_time) {
        m_last_ping_time = ping_time;
        m_min_ping_time = std::min(m_min_ping_time.load(), ping_time);
    }

private:
    const NodeId id;
    const uint64_t nLocalHostNonce;
    std::atomic<int> m_greatest_common_version{INIT_PROTO_VERSION};

    const size_t m_recv_flood_size;
    std::list<CNetMessage> vRecvMsg; // Used only by SocketHandler thread

    Mutex m_msg_process_queue_mutex;
    std::list<CNetMessage> m_msg_process_queue GUARDED_BY(m_msg_process_queue_mutex);
    size_t m_msg_process_queue_size GUARDED_BY(m_msg_process_queue_mutex){0};

    // Our address, as reported by the peer
    CService addrLocal GUARDED_BY(m_addr_local_mutex);
    mutable Mutex m_addr_local_mutex;

    mapMsgTypeSize mapSendBytesPerMsgType GUARDED_BY(cs_vSend);
    mapMsgTypeSize mapRecvBytesPerMsgType GUARDED_BY(cs_vRecv);

    /**
     * If an I2P session is created per connection (for outbound transient I2P
     * connections) then it is stored here so that it can be destroyed when the
     * socket is closed. I2P sessions involve a data/transport socket (in `m_sock`)
     * and a control socket (in `m_i2p_sam_session`). For transient sessions, once
     * the data socket is closed, the control socket is not going to be used anymore
     * and is just taking up resources. So better close it as soon as `m_sock` is
     * closed.
     * Otherwise this unique_ptr is empty.
     */
    std::unique_ptr<i2p::sam::Session> m_i2p_sam_session GUARDED_BY(m_sock_mutex);
};

/**
 * Interface for message handling
 */
class NetEventsInterface
{
public:
    /** Mutex for anything that is only accessed via the msg processing thread */
    static Mutex g_msgproc_mutex;

    /** Initialize a peer (setup state, queue any initial messages) */
    virtual void InitializeNode(CNode& node, ServiceFlags our_services) = 0;

    /** Handle removal of a peer (clear state) */
    virtual void FinalizeNode(const CNode& node) = 0;

    /**
    * Process protocol messages received from a given node
    *
    * @param[in]   pnode           The node which we have received messages from.
    * @param[in]   interrupt       Interrupt condition for processing threads
    * @return                      True if there is more work to be done
    */
    virtual bool ProcessMessages(CNode* pnode, std::atomic<bool>& interrupt) EXCLUSIVE_LOCKS_REQUIRED(g_msgproc_mutex) = 0;

    /**
    * Send queued protocol messages to a given node.
    *
    * @param[in]   pnode           The node which we are sending messages to.
    * @return                      True if there is more work to be done
    */
    virtual bool SendMessages(CNode* pnode) EXCLUSIVE_LOCKS_REQUIRED(g_msgproc_mutex) = 0;


protected:
    /**
     * Protected destructor so that instances can only be deleted by derived classes.
     * If that restriction is no longer desired, this should be made public and virtual.
     */
    ~NetEventsInterface() = default;
};

class CConnman
{
public:

    struct Options
    {
        ServiceFlags nLocalServices = NODE_NONE;
        int nMaxConnections = 0;
        int m_max_outbound_full_relay = 0;
        int m_max_outbound_block_relay = 0;
        int nMaxAddnode = 0;
        int nMaxFeeler = 0;
        CClientUIInterface* uiInterface = nullptr;
        NetEventsInterface* m_msgproc = nullptr;
        BanMan* m_banman = nullptr;
        unsigned int nSendBufferMaxSize = 0;
        unsigned int nReceiveFloodSize = 0;
        uint64_t nMaxOutboundLimit = 0;
        int64_t m_peer_connect_timeout = DEFAULT_PEER_CONNECT_TIMEOUT;
        std::vector<std::string> vSeedNodes;
        std::vector<NetWhitelistPermissions> vWhitelistedRange;
        std::vector<NetWhitebindPermissions> vWhiteBinds;
        std::vector<CService> vBinds;
        std::vector<CService> onion_binds;
        /// True if the user did not specify -bind= or -whitebind= and thus
        /// we should bind on `0.0.0.0` (IPv4) and `::` (IPv6).
        bool bind_on_any;
        bool m_use_addrman_outgoing = true;
        std::vector<std::string> m_specified_outgoing;
        std::vector<std::string> m_added_nodes;
        bool m_i2p_accept_incoming;
    };

    void Init(const Options& connOptions) EXCLUSIVE_LOCKS_REQUIRED(!m_added_nodes_mutex, !m_total_bytes_sent_mutex)
    {
        AssertLockNotHeld(m_total_bytes_sent_mutex);

        nLocalServices = connOptions.nLocalServices;
        nMaxConnections = connOptions.nMaxConnections;
        m_max_outbound_full_relay = std::min(connOptions.m_max_outbound_full_relay, connOptions.nMaxConnections);
        m_max_outbound_block_relay = connOptions.m_max_outbound_block_relay;
        m_use_addrman_outgoing = connOptions.m_use_addrman_outgoing;
        nMaxAddnode = connOptions.nMaxAddnode;
        nMaxFeeler = connOptions.nMaxFeeler;
        m_max_outbound = m_max_outbound_full_relay + m_max_outbound_block_relay + nMaxFeeler;
        m_client_interface = connOptions.uiInterface;
        m_banman = connOptions.m_banman;
        m_msgproc = connOptions.m_msgproc;
        nSendBufferMaxSize = connOptions.nSendBufferMaxSize;
        nReceiveFloodSize = connOptions.nReceiveFloodSize;
        m_peer_connect_timeout = std::chrono::seconds{connOptions.m_peer_connect_timeout};
        {
            LOCK(m_total_bytes_sent_mutex);
            nMaxOutboundLimit = connOptions.nMaxOutboundLimit;
        }
        vWhitelistedRange = connOptions.vWhitelistedRange;
        {
            LOCK(m_added_nodes_mutex);

            for (const std::string& added_node : connOptions.m_added_nodes) {
                // -addnode cli arg does not currently have a way to signal BIP324 support
                m_added_node_params.push_back({added_node, false});
            }
        }
        m_onion_binds = connOptions.onion_binds;
    }

    CConnman(uint64_t seed0, uint64_t seed1, AddrMan& addrman, const NetGroupManager& netgroupman,
             const CChainParams& params, bool network_active = true);

    ~CConnman();

    bool Start(CScheduler& scheduler, const Options& options) EXCLUSIVE_LOCKS_REQUIRED(!m_total_bytes_sent_mutex, !m_added_nodes_mutex, !m_addr_fetches_mutex, !mutexMsgProc);

    void StopThreads();
    void StopNodes();
    void Stop()
    {
        StopThreads();
        StopNodes();
    };

    void Interrupt() EXCLUSIVE_LOCKS_REQUIRED(!mutexMsgProc);
    bool GetNetworkActive() const { return fNetworkActive; };
    bool GetUseAddrmanOutgoing() const { return m_use_addrman_outgoing; };
    void SetNetworkActive(bool active);
    void OpenNetworkConnection(const CAddress& addrConnect, bool fCountFailure, CSemaphoreGrant&& grant_outbound, const char* strDest, ConnectionType conn_type, bool use_v2transport) EXCLUSIVE_LOCKS_REQUIRED(!m_unused_i2p_sessions_mutex);
    bool CheckIncomingNonce(uint64_t nonce);

    // alias for thread safety annotations only, not defined
    RecursiveMutex& GetNodesMutex() const LOCK_RETURNED(m_nodes_mutex);

    bool ForNode(NodeId id, std::function<bool(CNode* pnode)> func);

    void PushMessage(CNode* pnode, CSerializedNetMsg&& msg) EXCLUSIVE_LOCKS_REQUIRED(!m_total_bytes_sent_mutex);

    using NodeFn = std::function<void(CNode*)>;
    void ForEachNode(const NodeFn& func)
    {
        LOCK(m_nodes_mutex);
        for (auto&& node : m_nodes) {
            if (NodeFullyConnected(node))
                func(node);
        }
    };

    void ForEachNode(const NodeFn& func) const
    {
        LOCK(m_nodes_mutex);
        for (auto&& node : m_nodes) {
            if (NodeFullyConnected(node))
                func(node);
        }
    };

    // Addrman functions
    /**
     * Return all or many randomly selected addresses, optionally by network.
     *
     * @param[in] max_addresses  Maximum number of addresses to return (0 = all).
     * @param[in] max_pct        Maximum percentage of addresses to return (0 = all).
     * @param[in] network        Select only addresses of this network (nullopt = all).
     */
    std::vector<CAddress> GetAddresses(size_t max_addresses, size_t max_pct, std::optional<Network> network) const;
    /**
     * Cache is used to minimize topology leaks, so it should
     * be used for all non-trusted calls, for example, p2p.
     * A non-malicious call (from RPC or a peer with addr permission) should
     * call the function without a parameter to avoid using the cache.
     */
    std::vector<CAddress> GetAddresses(CNode& requestor, size_t max_addresses, size_t max_pct);

    // This allows temporarily exceeding m_max_outbound_full_relay, with the goal of finding
    // a peer that is better than all our current peers.
    void SetTryNewOutboundPeer(bool flag);
    bool GetTryNewOutboundPeer() const;

    void StartExtraBlockRelayPeers();

    // Return the number of outbound peers we have in excess of our target (eg,
    // if we previously called SetTryNewOutboundPeer(true), and have since set
    // to false, we may have extra peers that we wish to disconnect). This may
    // return a value less than (num_outbound_connections - num_outbound_slots)
    // in cases where some outbound connections are not yet fully connected, or
    // not yet fully disconnected.
    int GetExtraFullOutboundCount() const;
    // Count the number of block-relay-only peers we have over our limit.
    int GetExtraBlockRelayCount() const;

    bool AddNode(const AddedNodeParams& add) EXCLUSIVE_LOCKS_REQUIRED(!m_added_nodes_mutex);
    bool RemoveAddedNode(const std::string& node) EXCLUSIVE_LOCKS_REQUIRED(!m_added_nodes_mutex);
    bool AddedNodesContain(const CAddress& addr) const EXCLUSIVE_LOCKS_REQUIRED(!m_added_nodes_mutex);
    std::vector<AddedNodeInfo> GetAddedNodeInfo() const EXCLUSIVE_LOCKS_REQUIRED(!m_added_nodes_mutex);

    /**
     * Attempts to open a connection. Currently only used from tests.
     *
     * @param[in]   address     Address of node to try connecting to
     * @param[in]   conn_type   ConnectionType::OUTBOUND, ConnectionType::BLOCK_RELAY,
     *                          ConnectionType::ADDR_FETCH or ConnectionType::FEELER
     * @return      bool        Returns false if there are no available
     *                          slots for this connection:
     *                          - conn_type not a supported ConnectionType
     *                          - Max total outbound connection capacity filled
     *                          - Max connection capacity for type is filled
     */
    bool AddConnection(const std::string& address, ConnectionType conn_type) EXCLUSIVE_LOCKS_REQUIRED(!m_unused_i2p_sessions_mutex);

    size_t GetNodeCount(ConnectionDirection) const;
    uint32_t GetMappedAS(const CNetAddr& addr) const;
    void GetNodeStats(std::vector<CNodeStats>& vstats) const;
    bool DisconnectNode(const std::string& node);
    bool DisconnectNode(const CSubNet& subnet);
    bool DisconnectNode(const CNetAddr& addr);
    bool DisconnectNode(NodeId id);

    //! Used to convey which local services we are offering peers during node
    //! connection.
    //!
    //! The data returned by this is used in CNode construction,
    //! which is used to advertise which services we are offering
    //! that peer during `net_processing.cpp:PushNodeVersion()`.
    ServiceFlags GetLocalServices() const;

    uint64_t GetMaxOutboundTarget() const EXCLUSIVE_LOCKS_REQUIRED(!m_total_bytes_sent_mutex);
    std::chrono::seconds GetMaxOutboundTimeframe() const;

    //! check if the outbound target is reached
    //! if param historicalBlockServingLimit is set true, the function will
    //! response true if the limit for serving historical blocks has been reached
    bool OutboundTargetReached(bool historicalBlockServingLimit) const EXCLUSIVE_LOCKS_REQUIRED(!m_total_bytes_sent_mutex);

    //! response the bytes left in the current max outbound cycle
    //! in case of no limit, it will always response 0
    uint64_t GetOutboundTargetBytesLeft() const EXCLUSIVE_LOCKS_REQUIRED(!m_total_bytes_sent_mutex);

    std::chrono::seconds GetMaxOutboundTimeLeftInCycle() const EXCLUSIVE_LOCKS_REQUIRED(!m_total_bytes_sent_mutex);

    uint64_t GetTotalBytesRecv() const;
    uint64_t GetTotalBytesSent() const EXCLUSIVE_LOCKS_REQUIRED(!m_total_bytes_sent_mutex);

    /** Get a unique deterministic randomizer. */
    CSipHasher GetDeterministicRandomizer(uint64_t id) const;

    void WakeMessageHandler() EXCLUSIVE_LOCKS_REQUIRED(!mutexMsgProc);

    /** Return true if we should disconnect the peer for failing an inactivity check. */
    bool ShouldRunInactivityChecks(const CNode& node, std::chrono::seconds now) const;

<<<<<<< HEAD
    /**
     * This is signaled when network activity should cease.
     * A pointer to it is saved in `m_i2p_sam_session`, so make sure that
     * the lifetime of `interruptNet` is not shorter than
     * the lifetime of `m_i2p_sam_session`.
     */
    CThreadInterrupt interruptNet;
=======
    bool MultipleManualOrFullOutboundConns(Network net) const EXCLUSIVE_LOCKS_REQUIRED(m_nodes_mutex);
>>>>>>> 44d8b13c

private:
    struct ListenSocket {
    public:
        std::shared_ptr<Sock> sock;
        inline void AddSocketPermissionFlags(NetPermissionFlags& flags) const { NetPermissions::AddFlag(flags, m_permissions); }
        ListenSocket(std::shared_ptr<Sock> sock_, NetPermissionFlags permissions_)
            : sock{sock_}, m_permissions{permissions_}
        {
        }

    private:
        NetPermissionFlags m_permissions;
    };

    //! returns the time left in the current max outbound cycle
    //! in case of no limit, it will always return 0
    std::chrono::seconds GetMaxOutboundTimeLeftInCycle_() const EXCLUSIVE_LOCKS_REQUIRED(m_total_bytes_sent_mutex);

    bool BindListenPort(const CService& bindAddr, bilingual_str& strError, NetPermissionFlags permissions);
    bool Bind(const CService& addr, unsigned int flags, NetPermissionFlags permissions);
    bool InitBinds(const Options& options);

    void ThreadOpenAddedConnections() EXCLUSIVE_LOCKS_REQUIRED(!m_added_nodes_mutex, !m_unused_i2p_sessions_mutex, !m_reconnections_mutex);
    void AddAddrFetch(const std::string& strDest) EXCLUSIVE_LOCKS_REQUIRED(!m_addr_fetches_mutex);
    void ProcessAddrFetch() EXCLUSIVE_LOCKS_REQUIRED(!m_addr_fetches_mutex, !m_unused_i2p_sessions_mutex);
    void ThreadOpenConnections(std::vector<std::string> connect) EXCLUSIVE_LOCKS_REQUIRED(!m_addr_fetches_mutex, !m_added_nodes_mutex, !m_nodes_mutex, !m_unused_i2p_sessions_mutex, !m_reconnections_mutex);
    void ThreadMessageHandler() EXCLUSIVE_LOCKS_REQUIRED(!mutexMsgProc);
    void ThreadI2PAcceptIncoming();
    void AcceptConnection(const ListenSocket& hListenSocket);

    /**
     * Create a `CNode` object from a socket that has just been accepted and add the node to
     * the `m_nodes` member.
     * @param[in] sock Connected socket to communicate with the peer.
     * @param[in] permission_flags The peer's permissions.
     * @param[in] addr_bind The address and port at our side of the connection.
     * @param[in] addr The address and port at the peer's side of the connection.
     */
    void CreateNodeFromAcceptedSocket(std::unique_ptr<Sock>&& sock,
                                      NetPermissionFlags permission_flags,
                                      const CAddress& addr_bind,
                                      const CAddress& addr);

    void DisconnectNodes() EXCLUSIVE_LOCKS_REQUIRED(!m_reconnections_mutex, !m_nodes_mutex);
    void NotifyNumConnectionsChanged();
    /** Return true if the peer is inactive and should be disconnected. */
    bool InactivityCheck(const CNode& node) const;

    /**
     * Generate a collection of sockets to check for IO readiness.
     * @param[in] nodes Select from these nodes' sockets.
     * @return sockets to check for readiness
     */
    Sock::EventsPerSock GenerateWaitSockets(Span<CNode* const> nodes);

    /**
     * Check connected and listening sockets for IO readiness and process them accordingly.
     */
    void SocketHandler() EXCLUSIVE_LOCKS_REQUIRED(!m_total_bytes_sent_mutex, !mutexMsgProc);

    /**
     * Do the read/write for connected sockets that are ready for IO.
     * @param[in] nodes Nodes to process. The socket of each node is checked against `what`.
     * @param[in] events_per_sock Sockets that are ready for IO.
     */
    void SocketHandlerConnected(const std::vector<CNode*>& nodes,
                                const Sock::EventsPerSock& events_per_sock)
        EXCLUSIVE_LOCKS_REQUIRED(!m_total_bytes_sent_mutex, !mutexMsgProc);

    /**
     * Accept incoming connections, one from each read-ready listening socket.
     * @param[in] events_per_sock Sockets that are ready for IO.
     */
    void SocketHandlerListening(const Sock::EventsPerSock& events_per_sock);

    void ThreadSocketHandler() EXCLUSIVE_LOCKS_REQUIRED(!m_total_bytes_sent_mutex, !mutexMsgProc, !m_nodes_mutex, !m_reconnections_mutex);
    void ThreadDNSAddressSeed() EXCLUSIVE_LOCKS_REQUIRED(!m_addr_fetches_mutex, !m_nodes_mutex);

    uint64_t CalculateKeyedNetGroup(const CAddress& ad) const;

    CNode* FindNode(const CNetAddr& ip);
    CNode* FindNode(const std::string& addrName);
    CNode* FindNode(const CService& addr);

    /**
     * Determine whether we're already connected to a given address, in order to
     * avoid initiating duplicate connections.
     */
    bool AlreadyConnectedToAddress(const CAddress& addr);

    bool AttemptToEvictConnection();
    CNode* ConnectNode(CAddress addrConnect, const char *pszDest, bool fCountFailure, ConnectionType conn_type, bool use_v2transport) EXCLUSIVE_LOCKS_REQUIRED(!m_unused_i2p_sessions_mutex);
    void AddWhitelistPermissionFlags(NetPermissionFlags& flags, const CNetAddr &addr) const;

    void DeleteNode(CNode* pnode);

    NodeId GetNewNodeId();

    /** (Try to) send data from node's vSendMsg. Returns (bytes_sent, data_left). */
    std::pair<size_t, bool> SocketSendData(CNode& node) const EXCLUSIVE_LOCKS_REQUIRED(node.cs_vSend);

    void DumpAddresses();

    // Network stats
    void RecordBytesRecv(uint64_t bytes);
    void RecordBytesSent(uint64_t bytes) EXCLUSIVE_LOCKS_REQUIRED(!m_total_bytes_sent_mutex);

    /**
     Return reachable networks for which we have no addresses in addrman and therefore
     may require loading fixed seeds.
     */
    std::unordered_set<Network> GetReachableEmptyNetworks() const;

    /**
     * Return vector of current BLOCK_RELAY peers.
     */
    std::vector<CAddress> GetCurrentBlockRelayOnlyConns() const;

    /**
     * Search for a "preferred" network, a reachable network to which we
     * currently don't have any OUTBOUND_FULL_RELAY or MANUAL connections.
     * There needs to be at least one address in AddrMan for a preferred
     * network to be picked.
     *
     * @param[out]    network        Preferred network, if found.
     *
     * @return           bool        Whether a preferred network was found.
     */
    bool MaybePickPreferredNetwork(std::optional<Network>& network);

    // Whether the node should be passed out in ForEach* callbacks
    static bool NodeFullyConnected(const CNode* pnode);

    uint16_t GetDefaultPort(Network net) const;
    uint16_t GetDefaultPort(const std::string& addr) const;

    // Network usage totals
    mutable Mutex m_total_bytes_sent_mutex;
    std::atomic<uint64_t> nTotalBytesRecv{0};
    uint64_t nTotalBytesSent GUARDED_BY(m_total_bytes_sent_mutex) {0};

    // outbound limit & stats
    uint64_t nMaxOutboundTotalBytesSentInCycle GUARDED_BY(m_total_bytes_sent_mutex) {0};
    std::chrono::seconds nMaxOutboundCycleStartTime GUARDED_BY(m_total_bytes_sent_mutex) {0};
    uint64_t nMaxOutboundLimit GUARDED_BY(m_total_bytes_sent_mutex);

    // P2P timeout in seconds
    std::chrono::seconds m_peer_connect_timeout;

    // Whitelisted ranges. Any node connecting from these is automatically
    // whitelisted (as well as those connecting to whitelisted binds).
    std::vector<NetWhitelistPermissions> vWhitelistedRange;

    unsigned int nSendBufferMaxSize{0};
    unsigned int nReceiveFloodSize{0};

    std::vector<ListenSocket> vhListenSocket;
    std::atomic<bool> fNetworkActive{true};
    bool fAddressesInitialized{false};
    AddrMan& addrman;
    const NetGroupManager& m_netgroupman;
    std::deque<std::string> m_addr_fetches GUARDED_BY(m_addr_fetches_mutex);
    Mutex m_addr_fetches_mutex;

    // connection string and whether to use v2 p2p
    std::vector<AddedNodeParams> m_added_node_params GUARDED_BY(m_added_nodes_mutex);

    mutable Mutex m_added_nodes_mutex;
    std::vector<CNode*> m_nodes GUARDED_BY(m_nodes_mutex);
    std::list<CNode*> m_nodes_disconnected;
    mutable RecursiveMutex m_nodes_mutex;
    std::atomic<NodeId> nLastNodeId{0};
    unsigned int nPrevNodeCount{0};

    // Stores number of full-tx connections (outbound and manual) per network
    std::array<unsigned int, Network::NET_MAX> m_network_conn_counts GUARDED_BY(m_nodes_mutex) = {};

    /**
     * Cache responses to addr requests to minimize privacy leak.
     * Attack example: scraping addrs in real-time may allow an attacker
     * to infer new connections of the victim by detecting new records
     * with fresh timestamps (per self-announcement).
     */
    struct CachedAddrResponse {
        std::vector<CAddress> m_addrs_response_cache;
        std::chrono::microseconds m_cache_entry_expiration{0};
    };

    /**
     * Addr responses stored in different caches
     * per (network, local socket) prevent cross-network node identification.
     * If a node for example is multi-homed under Tor and IPv6,
     * a single cache (or no cache at all) would let an attacker
     * to easily detect that it is the same node by comparing responses.
     * Indexing by local socket prevents leakage when a node has multiple
     * listening addresses on the same network.
     *
     * The used memory equals to 1000 CAddress records (or around 40 bytes) per
     * distinct Network (up to 5) we have/had an inbound peer from,
     * resulting in at most ~196 KB. Every separate local socket may
     * add up to ~196 KB extra.
     */
    std::map<uint64_t, CachedAddrResponse> m_addr_response_caches;

    /**
     * Services this node offers.
     *
     * This data is replicated in each Peer instance we create.
     *
     * This data is not marked const, but after being set it should not
     * change.
     *
     * \sa Peer::our_services
     */
    ServiceFlags nLocalServices;

    std::unique_ptr<CSemaphore> semOutbound;
    std::unique_ptr<CSemaphore> semAddnode;
    int nMaxConnections;

    // How many full-relay (tx, block, addr) outbound peers we want
    int m_max_outbound_full_relay;

    // How many block-relay only outbound peers we want
    // We do not relay tx or addr messages with these peers
    int m_max_outbound_block_relay;

    int nMaxAddnode;
    int nMaxFeeler;
    int m_max_outbound;
    bool m_use_addrman_outgoing;
    CClientUIInterface* m_client_interface;
    NetEventsInterface* m_msgproc;
    /** Pointer to this node's banman. May be nullptr - check existence before dereferencing. */
    BanMan* m_banman;

    /**
     * Addresses that were saved during the previous clean shutdown. We'll
     * attempt to make block-relay-only connections to them.
     */
    std::vector<CAddress> m_anchors;

    /** SipHasher seeds for deterministic randomness */
    const uint64_t nSeed0, nSeed1;

    /** flag for waking the message processor. */
    bool fMsgProcWake GUARDED_BY(mutexMsgProc);

    std::condition_variable condMsgProc;
    Mutex mutexMsgProc;
    std::atomic<bool> flagInterruptMsgProc{false};

    /**
     * I2P SAM session.
     * Used to accept incoming and make outgoing I2P connections from a persistent
     * address.
     */
    std::unique_ptr<i2p::sam::Session> m_i2p_sam_session;

    std::thread threadDNSAddressSeed;
    std::thread threadSocketHandler;
    std::thread threadOpenAddedConnections;
    std::thread threadOpenConnections;
    std::thread threadMessageHandler;
    std::thread threadI2PAcceptIncoming;

    /** flag for deciding to connect to an extra outbound peer,
     *  in excess of m_max_outbound_full_relay
     *  This takes the place of a feeler connection */
    std::atomic_bool m_try_another_outbound_peer;

    /** flag for initiating extra block-relay-only peer connections.
     *  this should only be enabled after initial chain sync has occurred,
     *  as these connections are intended to be short-lived and low-bandwidth.
     */
    std::atomic_bool m_start_extra_block_relay_peers{false};

    /**
     * A vector of -bind=<address>:<port>=onion arguments each of which is
     * an address and port that are designated for incoming Tor connections.
     */
    std::vector<CService> m_onion_binds;

    /**
     * Mutex protecting m_i2p_sam_sessions.
     */
    Mutex m_unused_i2p_sessions_mutex;

    /**
     * A pool of created I2P SAM transient sessions that should be used instead
     * of creating new ones in order to reduce the load on the I2P network.
     * Creating a session in I2P is not cheap, thus if this is not empty, then
     * pick an entry from it instead of creating a new session. If connecting to
     * a host fails, then the created session is put to this pool for reuse.
     */
    std::queue<std::unique_ptr<i2p::sam::Session>> m_unused_i2p_sessions GUARDED_BY(m_unused_i2p_sessions_mutex);

    /**
     * Mutex protecting m_reconnections.
     */
    Mutex m_reconnections_mutex;

    /** Struct for entries in m_reconnections. */
    struct ReconnectionInfo
    {
        CAddress addr_connect;
        CSemaphoreGrant grant;
        std::string destination;
        ConnectionType conn_type;
        bool use_v2transport;
    };

    /**
     * List of reconnections we have to make.
     */
    std::list<ReconnectionInfo> m_reconnections GUARDED_BY(m_reconnections_mutex);

    /** Attempt reconnections, if m_reconnections non-empty. */
    void PerformReconnections() EXCLUSIVE_LOCKS_REQUIRED(!m_reconnections_mutex, !m_unused_i2p_sessions_mutex);

    /**
     * Cap on the size of `m_unused_i2p_sessions`, to ensure it does not
     * unexpectedly use too much memory.
     */
    static constexpr size_t MAX_UNUSED_I2P_SESSIONS_SIZE{10};

    /**
     * RAII helper to atomically create a copy of `m_nodes` and add a reference
     * to each of the nodes. The nodes are released when this object is destroyed.
     */
    class NodesSnapshot
    {
    public:
        explicit NodesSnapshot(const CConnman& connman, bool shuffle)
        {
            {
                LOCK(connman.m_nodes_mutex);
                m_nodes_copy = connman.m_nodes;
                for (auto& node : m_nodes_copy) {
                    node->AddRef();
                }
            }
            if (shuffle) {
                Shuffle(m_nodes_copy.begin(), m_nodes_copy.end(), FastRandomContext{});
            }
        }

        ~NodesSnapshot()
        {
            for (auto& node : m_nodes_copy) {
                node->Release();
            }
        }

        const std::vector<CNode*>& Nodes() const
        {
            return m_nodes_copy;
        }

    private:
        std::vector<CNode*> m_nodes_copy;
    };

    const CChainParams& m_params;

    friend struct ConnmanTestMsg;
};

/** Defaults to `CaptureMessageToFile()`, but can be overridden by unit tests. */
extern std::function<void(const CAddress& addr,
                          const std::string& msg_type,
                          Span<const unsigned char> data,
                          bool is_incoming)>
    CaptureMessage;

#endif // BITCOIN_NET_H<|MERGE_RESOLUTION|>--- conflicted
+++ resolved
@@ -14,11 +14,7 @@
 #include <crypto/siphash.h>
 #include <hash.h>
 #include <i2p.h>
-<<<<<<< HEAD
-#include <logging.h>
-=======
 #include <kernel/messagestartchars.h>
->>>>>>> 44d8b13c
 #include <net_permissions.h>
 #include <netaddress.h>
 #include <netbase.h>
@@ -1251,17 +1247,7 @@
     /** Return true if we should disconnect the peer for failing an inactivity check. */
     bool ShouldRunInactivityChecks(const CNode& node, std::chrono::seconds now) const;
 
-<<<<<<< HEAD
-    /**
-     * This is signaled when network activity should cease.
-     * A pointer to it is saved in `m_i2p_sam_session`, so make sure that
-     * the lifetime of `interruptNet` is not shorter than
-     * the lifetime of `m_i2p_sam_session`.
-     */
-    CThreadInterrupt interruptNet;
-=======
     bool MultipleManualOrFullOutboundConns(Network net) const EXCLUSIVE_LOCKS_REQUIRED(m_nodes_mutex);
->>>>>>> 44d8b13c
 
 private:
     struct ListenSocket {
@@ -1514,6 +1500,14 @@
     std::condition_variable condMsgProc;
     Mutex mutexMsgProc;
     std::atomic<bool> flagInterruptMsgProc{false};
+
+    /**
+     * This is signaled when network activity should cease.
+     * A pointer to it is saved in `m_i2p_sam_session`, so make sure that
+     * the lifetime of `interruptNet` is not shorter than
+     * the lifetime of `m_i2p_sam_session`.
+     */
+    CThreadInterrupt interruptNet;
 
     /**
      * I2P SAM session.
