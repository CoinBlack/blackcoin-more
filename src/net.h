// Copyright (c) 2009-2010 Satoshi Nakamoto
// Copyright (c) 2009-2020 The Bitcoin Core developers
// Distributed under the MIT software license, see the accompanying
// file COPYING or http://www.opensource.org/licenses/mit-license.php.

#ifndef BITCOIN_NET_H
#define BITCOIN_NET_H

<<<<<<< HEAD
#include "addrdb.h"
#include "amount.h"
#include "bloom.h"
#include "compat.h"
#include "limitedmap.h"
#include "netaddress.h"
#include "protocol.h"
#include "random.h"
#include "streams.h"
#include "sync.h"
#include "uint256.h"
=======
#include <addrdb.h>
#include <addrman.h>
#include <amount.h>
#include <bloom.h>
#include <chainparams.h>
#include <compat.h>
#include <crypto/siphash.h>
#include <hash.h>
#include <i2p.h>
#include <net_permissions.h>
#include <netaddress.h>
#include <netbase.h>
#include <policy/feerate.h>
#include <protocol.h>
#include <random.h>
#include <span.h>
#include <streams.h>
#include <sync.h>
#include <threadinterrupt.h>
#include <uint256.h>
#include <util/check.h>
>>>>>>> 61646189

#include <atomic>
#include <condition_variable>
#include <cstdint>
#include <deque>
#include <map>
#include <memory>
#include <optional>
#include <thread>
#include <vector>

class CScheduler;
class CNode;
class BanMan;
struct bilingual_str;

/** Default for -whitelistrelay. */
static const bool DEFAULT_WHITELISTRELAY = true;
/** Default for -whitelistforcerelay. */
static const bool DEFAULT_WHITELISTFORCERELAY = false;

/** Time after which to disconnect, after waiting for a ping response (or inactivity). */
static const int TIMEOUT_INTERVAL = 20 * 60;
<<<<<<< HEAD
/** Run the feeler connection loop once every 2 minutes or 120 seconds. **/
static const int FEELER_INTERVAL = 120;
/** The maximum number of entries in an 'inv' protocol message */
static const unsigned int MAX_INV_SZ = 50000;
/** The maximum number of new addresses to accumulate before announcing. */
static const unsigned int MAX_ADDR_TO_SEND = 1000;
/** Maximum length of incoming protocol messages (no message over 2 MiB is currently acceptable). */
static const unsigned int MAX_PROTOCOL_MESSAGE_LENGTH = 2 * 1024 * 1024;
/** Maximum length of strSubVer in `version` message */
=======
/** Run the feeler connection loop once every 2 minutes. **/
static constexpr auto FEELER_INTERVAL = 2min;
/** Run the extra block-relay-only connection loop once every 5 minutes. **/
static constexpr auto EXTRA_BLOCK_RELAY_ONLY_PEER_INTERVAL = 5min;
/** Maximum length of incoming protocol messages (no message over 4 MB is currently acceptable). */
static const unsigned int MAX_PROTOCOL_MESSAGE_LENGTH = 4 * 1000 * 1000;
/** Maximum length of the user agent string in `version` message */
>>>>>>> 61646189
static const unsigned int MAX_SUBVERSION_LENGTH = 256;
/** Maximum number of automatic outgoing nodes over which we'll relay everything (blocks, tx, addrs, etc) */
static const int MAX_OUTBOUND_FULL_RELAY_CONNECTIONS = 8;
/** Maximum number of addnode outgoing nodes */
static const int MAX_ADDNODE_CONNECTIONS = 8;
/** Maximum number of block-relay-only outgoing connections */
static const int MAX_BLOCK_RELAY_ONLY_CONNECTIONS = 2;
/** Maximum number of feeler connections */
static const int MAX_FEELER_CONNECTIONS = 1;
/** -listen default */
static const bool DEFAULT_LISTEN = true;
/** The maximum number of peer connections to maintain. */
static const unsigned int DEFAULT_MAX_PEER_CONNECTIONS = 125;
/** The default for -maxuploadtarget. 0 = Unlimited */
static constexpr uint64_t DEFAULT_MAX_UPLOAD_TARGET = 0;
/** Default for blocks only*/
static const bool DEFAULT_BLOCKSONLY = false;
/** -peertimeout default */
static const int64_t DEFAULT_PEER_CONNECT_TIMEOUT = 60;
/** Number of file descriptors required for message capture **/
static const int NUM_FDS_MESSAGE_CAPTURE = 1;

static const bool DEFAULT_FORCEDNSSEED = false;
static const bool DEFAULT_DNSSEED = true;
static const bool DEFAULT_FIXEDSEEDS = true;
static const size_t DEFAULT_MAXRECEIVEBUFFER = 5 * 1000;
static const size_t DEFAULT_MAXSENDBUFFER    = 1 * 1000;

typedef int64_t NodeId;

<<<<<<< HEAD
typedef int NodeId;

void AddOneShot(const std::string& strDest);
void AddressCurrentlyConnected(const CService& addr);
CNode* FindNode(const CNetAddr& ip);
CNode* FindNode(const CSubNet& subNet);
CNode* FindNode(const std::string& addrName);
CNode* FindNode(const CService& ip);
CNode* FindNode(const NodeId id); //TODO: Remove this
bool OpenNetworkConnection(const CAddress& addrConnect, bool fCountFailure, CSemaphoreGrant *grantOutbound = NULL, const char *strDest = NULL, bool fOneShot = false, bool fFeeler = false);
void MapPort(bool fUseUPnP);
unsigned short GetListenPort();
bool BindListenPort(const CService &bindAddr, std::string& strError, bool fWhitelisted = false);
void StartNode(boost::thread_group& threadGroup, CScheduler& scheduler);
bool StopNode();
void SocketSendData(CNode *pnode);

struct CombinerAll
=======
struct AddedNodeInfo
>>>>>>> 61646189
{
    std::string strAddedNode;
    CService resolvedAddress;
    bool fConnected;
    bool fInbound;
};

class CNodeStats;
class CClientUIInterface;

struct CSerializedNetMsg
{
    CSerializedNetMsg() = default;
    CSerializedNetMsg(CSerializedNetMsg&&) = default;
    CSerializedNetMsg& operator=(CSerializedNetMsg&&) = default;
    // No copying, only moves.
    CSerializedNetMsg(const CSerializedNetMsg& msg) = delete;
    CSerializedNetMsg& operator=(const CSerializedNetMsg&) = delete;

    std::vector<unsigned char> data;
    std::string m_type;
};

/** Different types of connections to a peer. This enum encapsulates the
 * information we have available at the time of opening or accepting the
 * connection. Aside from INBOUND, all types are initiated by us.
 *
 * If adding or removing types, please update CONNECTION_TYPE_DOC in
 * src/rpc/net.cpp and src/qt/rpcconsole.cpp, as well as the descriptions in
 * src/qt/guiutil.cpp and src/bitcoin-cli.cpp::NetinfoRequestHandler. */
enum class ConnectionType {
    /**
     * Inbound connections are those initiated by a peer. This is the only
     * property we know at the time of connection, until P2P messages are
     * exchanged.
     */
    INBOUND,

    /**
     * These are the default connections that we use to connect with the
     * network. There is no restriction on what is relayed; by default we relay
     * blocks, addresses & transactions. We automatically attempt to open
     * MAX_OUTBOUND_FULL_RELAY_CONNECTIONS using addresses from our AddrMan.
     */
    OUTBOUND_FULL_RELAY,


    /**
     * We open manual connections to addresses that users explicitly requested
     * via the addnode RPC or the -addnode/-connect configuration options. Even if a
     * manual connection is misbehaving, we do not automatically disconnect or
     * add it to our discouragement filter.
     */
    MANUAL,

    /**
     * Feeler connections are short-lived connections made to check that a node
     * is alive. They can be useful for:
     * - test-before-evict: if one of the peers is considered for eviction from
     *   our AddrMan because another peer is mapped to the same slot in the tried table,
     *   evict only if this longer-known peer is offline.
     * - move node addresses from New to Tried table, so that we have more
     *   connectable addresses in our AddrMan.
     * Note that in the literature ("Eclipse Attacks on Bitcoin’s Peer-to-Peer Network")
     * only the latter feature is referred to as "feeler connections",
     * although in our codebase feeler connections encompass test-before-evict as well.
     * We make these connections approximately every FEELER_INTERVAL:
     * first we resolve previously found collisions if they exist (test-before-evict),
     * otherwise we connect to a node from the new table.
     */
    FEELER,

    /**
     * We use block-relay-only connections to help prevent against partition
     * attacks. By not relaying transactions or addresses, these connections
     * are harder to detect by a third party, thus helping obfuscate the
     * network topology. We automatically attempt to open
     * MAX_BLOCK_RELAY_ONLY_ANCHORS using addresses from our anchors.dat. Then
     * addresses from our AddrMan if MAX_BLOCK_RELAY_ONLY_CONNECTIONS
     * isn't reached yet.
     */
    BLOCK_RELAY,

    /**
     * AddrFetch connections are short lived connections used to solicit
     * addresses from peers. These are initiated to addresses submitted via the
     * -seednode command line argument, or under certain conditions when the
     * AddrMan is empty.
     */
    ADDR_FETCH,
};

/** Convert ConnectionType enum to a string value */
std::string ConnectionTypeAsString(ConnectionType conn_type);
void Discover();
uint16_t GetListenPort();

enum
{
    LOCAL_NONE,   // unknown
    LOCAL_IF,     // address a local interface listens on
    LOCAL_BIND,   // address explicit bound to
    LOCAL_MAPPED, // address reported by UPnP or NAT-PMP
    LOCAL_MANUAL, // address explicitly specified (-externalip=)

    LOCAL_MAX
};

bool IsPeerAddrLocalGood(CNode *pnode);
/** Returns a local address that we should advertise to this peer */
std::optional<CAddress> GetLocalAddrForPeer(CNode *pnode);

/**
 * Mark a network as reachable or unreachable (no automatic connects to it)
 * @note Networks are reachable by default
 */
void SetReachable(enum Network net, bool reachable);
/** @returns true if the network is reachable, false otherwise */
bool IsReachable(enum Network net);
/** @returns true if the address is in a reachable network, false otherwise */
bool IsReachable(const CNetAddr& addr);

bool AddLocal(const CService& addr, int nScore = LOCAL_NONE);
bool AddLocal(const CNetAddr& addr, int nScore = LOCAL_NONE);
void RemoveLocal(const CService& addr);
bool SeenLocal(const CService& addr);
bool IsLocal(const CService& addr);
bool GetLocal(CService &addr, const CNetAddr *paddrPeer = nullptr);
CAddress GetLocalAddress(const CNetAddr *paddrPeer, ServiceFlags nLocalServices);


extern bool fDiscover;
extern bool fListen;

/** Subversion as sent to the P2P network in `version` messages */
extern std::string strSubVersion;

struct LocalServiceInfo {
    int nScore;
    uint16_t nPort;
};

extern RecursiveMutex cs_mapLocalHost;
extern std::map<CNetAddr, LocalServiceInfo> mapLocalHost GUARDED_BY(cs_mapLocalHost);

extern const std::string NET_MESSAGE_COMMAND_OTHER;
typedef std::map<std::string, uint64_t> mapMsgCmdSize; //command, total bytes

class CNodeStats
{
public:
    NodeId nodeid;
    ServiceFlags nServices;
    bool fRelayTxes;
    int64_t nLastSend;
    int64_t nLastRecv;
    int64_t nLastTXTime;
    int64_t nLastBlockTime;
    int64_t nTimeConnected;
    int64_t nTimeOffset;
    std::string addrName;
    int nVersion;
    std::string cleanSubVer;
    bool fInbound;
    bool m_bip152_highbandwidth_to;
    bool m_bip152_highbandwidth_from;
    int m_starting_height;
    uint64_t nSendBytes;
    mapMsgCmdSize mapSendBytesPerMsgCmd;
    uint64_t nRecvBytes;
    mapMsgCmdSize mapRecvBytesPerMsgCmd;
    NetPermissionFlags m_permissionFlags;
    std::chrono::microseconds m_last_ping_time;
    std::chrono::microseconds m_min_ping_time;
    CAmount minFeeFilter;
    // Our address, as reported by the peer
    std::string addrLocal;
<<<<<<< HEAD
    CAddress addr;
=======
    // Address of this peer
    CAddress addr;
    // Bind address of our side of the connection
    CAddress addrBind;
    // Network the peer connected through
    Network m_network;
    uint32_t m_mapped_as;
    ConnectionType m_conn_type;
>>>>>>> 61646189
};


/** Transport protocol agnostic message container.
 * Ideally it should only contain receive time, payload,
 * command and size.
 */
class CNetMessage {
public:
    CDataStream m_recv;                  //!< received message data
    std::chrono::microseconds m_time{0}; //!< time of message receipt
    uint32_t m_message_size{0};          //!< size of the payload
    uint32_t m_raw_message_size{0};      //!< used wire size of the message (including header/checksum)
    std::string m_command;

    CNetMessage(CDataStream&& recv_in) : m_recv(std::move(recv_in)) {}

    void SetVersion(int nVersionIn)
    {
        m_recv.SetVersion(nVersionIn);
    }
};

/** The TransportDeserializer takes care of holding and deserializing the
 * network receive buffer. It can deserialize the network buffer into a
 * transport protocol agnostic CNetMessage (command & payload)
 */
class TransportDeserializer {
public:
    // returns true if the current deserialization is complete
    virtual bool Complete() const = 0;
    // set the serialization context version
    virtual void SetVersion(int version) = 0;
    /** read and deserialize data, advances msg_bytes data pointer */
    virtual int Read(Span<const uint8_t>& msg_bytes) = 0;
    // decomposes a message from the context
    virtual std::optional<CNetMessage> GetMessage(std::chrono::microseconds time, uint32_t& out_err) = 0;
    virtual ~TransportDeserializer() {}
};

class V1TransportDeserializer final : public TransportDeserializer
{
private:
    const CChainParams& m_chain_params;
    const NodeId m_node_id; // Only for logging
    mutable CHash256 hasher;
    mutable uint256 data_hash;
    bool in_data;                   // parsing header (false) or data (true)
    CDataStream hdrbuf;             // partially received header
    CMessageHeader hdr;             // complete header
    CDataStream vRecv;              // received message data
    unsigned int nHdrPos;
    unsigned int nDataPos;

    const uint256& GetMessageHash() const;
    int readHeader(Span<const uint8_t> msg_bytes);
    int readData(Span<const uint8_t> msg_bytes);

    void Reset() {
        vRecv.clear();
        hdrbuf.clear();
        hdrbuf.resize(24);
        in_data = false;
        nHdrPos = 0;
        nDataPos = 0;
        data_hash.SetNull();
        hasher.Reset();
    }

public:
    V1TransportDeserializer(const CChainParams& chain_params, const NodeId node_id, int nTypeIn, int nVersionIn)
        : m_chain_params(chain_params),
          m_node_id(node_id),
          hdrbuf(nTypeIn, nVersionIn),
          vRecv(nTypeIn, nVersionIn)
    {
        Reset();
    }

    bool Complete() const override
    {
        if (!in_data)
            return false;
        return (hdr.nMessageSize == nDataPos);
    }
    void SetVersion(int nVersionIn) override
    {
        hdrbuf.SetVersion(nVersionIn);
        vRecv.SetVersion(nVersionIn);
    }
<<<<<<< HEAD

    int readHeader(const char *pch, unsigned int nBytes);
    int readData(const char *pch, unsigned int nBytes);
};

=======
    int Read(Span<const uint8_t>& msg_bytes) override
    {
        int ret = in_data ? readData(msg_bytes) : readHeader(msg_bytes);
        if (ret < 0) {
            Reset();
        } else {
            msg_bytes = msg_bytes.subspan(ret);
        }
        return ret;
    }
    std::optional<CNetMessage> GetMessage(std::chrono::microseconds time, uint32_t& out_err_raw_size) override;
};

/** The TransportSerializer prepares messages for the network transport
 */
class TransportSerializer {
public:
    // prepare message for transport (header construction, error-correction computation, payload encryption, etc.)
    virtual void prepareForTransport(CSerializedNetMsg& msg, std::vector<unsigned char>& header) = 0;
    virtual ~TransportSerializer() {}
};

class V1TransportSerializer  : public TransportSerializer {
public:
    void prepareForTransport(CSerializedNetMsg& msg, std::vector<unsigned char>& header) override;
};
>>>>>>> 61646189

/** Information about a peer */
class CNode
{
    friend class CConnman;
    friend struct ConnmanTestMsg;

public:
    std::unique_ptr<TransportDeserializer> m_deserializer;
    std::unique_ptr<TransportSerializer> m_serializer;

    NetPermissionFlags m_permissionFlags{NetPermissionFlags::None};
    std::atomic<ServiceFlags> nServices{NODE_NONE};
    SOCKET hSocket GUARDED_BY(cs_hSocket);
    /** Total size of all vSendMsg entries */
    size_t nSendSize GUARDED_BY(cs_vSend){0};
    /** Offset inside the first vSendMsg already sent */
    size_t nSendOffset GUARDED_BY(cs_vSend){0};
    uint64_t nSendBytes GUARDED_BY(cs_vSend){0};
    std::deque<std::vector<unsigned char>> vSendMsg GUARDED_BY(cs_vSend);
    Mutex cs_vSend;
    Mutex cs_hSocket;
    Mutex cs_vRecv;

    RecursiveMutex cs_vProcessMsg;
    std::list<CNetMessage> vProcessMsg GUARDED_BY(cs_vProcessMsg);
    size_t nProcessQueueSize{0};

    RecursiveMutex cs_sendProcessing;

    uint64_t nRecvBytes GUARDED_BY(cs_vRecv){0};

    std::atomic<int64_t> nLastSend{0};
    std::atomic<int64_t> nLastRecv{0};
    //! Unix epoch time at peer connection, in seconds.
    const int64_t nTimeConnected;
    std::atomic<int64_t> nTimeOffset{0};
    // Address of this peer
    const CAddress addr;
<<<<<<< HEAD
    std::string addrName;
    CService addrLocal;
    int nVersion;
    // strSubVer is whatever byte array we read from the wire. However, this field is intended
    // to be printed out, displayed to humans in various forms and so on. So we sanitize it and
    // store the sanitized version in cleanSubVer. The original should be used when dealing with
    // the network or wire types and the cleaned string used when displayed or logged.
    std::string strSubVer, cleanSubVer;
    bool fWhitelisted; // This peer can bypass DoS banning.
    bool fFeeler; // If true this node is being used as a short lived feeler.
    bool fOneShot;
    bool fClient;
    bool fInbound;
    bool fNetworkNode;
    bool fSuccessfullyConnected;
    bool fDisconnect;
    // We use fRelayTxes for two purposes -
    // a) it allows us to not relay tx invs before receiving the peer's version message
    // b) the peer may tell us in its version message that we should not relay tx invs
    //    unless it loads a bloom filter.
    bool fRelayTxes; //protected by cs_filter
    bool fSentAddr;
=======
    // Bind address of our side of the connection
    const CAddress addrBind;
    //! Whether this peer is an inbound onion, i.e. connected via our Tor onion service.
    const bool m_inbound_onion;
    std::atomic<int> nVersion{0};
    RecursiveMutex cs_SubVer;
    /**
     * cleanSubVer is a sanitized string of the user agent byte array we read
     * from the wire. This cleaned string can safely be logged or displayed.
     */
    std::string cleanSubVer GUARDED_BY(cs_SubVer){};
    bool m_prefer_evict{false}; // This peer is preferred for eviction.
    bool HasPermission(NetPermissionFlags permission) const {
        return NetPermissions::HasFlag(m_permissionFlags, permission);
    }
    bool fClient{false}; // set by version message
    bool m_limited_node{false}; //after BIP159, set by version message
    /** fSuccessfullyConnected is set to true on receiving VERACK from the peer. */
    std::atomic_bool fSuccessfullyConnected{false};
    // Setting fDisconnect to true will cause the node to be disconnected the
    // next time DisconnectNodes() runs
    std::atomic_bool fDisconnect{false};
>>>>>>> 61646189
    CSemaphoreGrant grantOutbound;
    std::atomic<int> nRefCount{0};

    const uint64_t nKeyedNetGroup;
    std::atomic_bool fPauseRecv{false};
    std::atomic_bool fPauseSend{false};

    bool IsOutboundOrBlockRelayConn() const {
        switch (m_conn_type) {
            case ConnectionType::OUTBOUND_FULL_RELAY:
            case ConnectionType::BLOCK_RELAY:
                return true;
            case ConnectionType::INBOUND:
            case ConnectionType::MANUAL:
            case ConnectionType::ADDR_FETCH:
            case ConnectionType::FEELER:
                return false;
        } // no default case, so the compiler can warn about missing cases

        assert(false);
    }

    bool IsFullOutboundConn() const {
        return m_conn_type == ConnectionType::OUTBOUND_FULL_RELAY;
    }

    bool IsManualConn() const {
        return m_conn_type == ConnectionType::MANUAL;
    }

    bool IsBlockOnlyConn() const {
        return m_conn_type == ConnectionType::BLOCK_RELAY;
    }

    bool IsFeelerConn() const {
        return m_conn_type == ConnectionType::FEELER;
    }

    bool IsAddrFetchConn() const {
        return m_conn_type == ConnectionType::ADDR_FETCH;
    }

    bool IsInboundConn() const {
        return m_conn_type == ConnectionType::INBOUND;
    }

    bool ExpectServicesFromConn() const {
        switch (m_conn_type) {
            case ConnectionType::INBOUND:
            case ConnectionType::MANUAL:
            case ConnectionType::FEELER:
                return false;
            case ConnectionType::OUTBOUND_FULL_RELAY:
            case ConnectionType::BLOCK_RELAY:
            case ConnectionType::ADDR_FETCH:
                return true;
        } // no default case, so the compiler can warn about missing cases

        assert(false);
    }

    /**
     * Get network the peer connected through.
     *
     * Returns Network::NET_ONION for *inbound* onion connections,
     * and CNetAddr::GetNetClass() otherwise. The latter cannot be used directly
     * because it doesn't detect the former, and it's not the responsibility of
     * the CNetAddr class to know the actual network a peer is connected through.
     *
     * @return network the peer connected through.
     */
    Network ConnectedThroughNetwork() const;

    // We selected peer as (compact blocks) high-bandwidth peer (BIP152)
    std::atomic<bool> m_bip152_highbandwidth_to{false};
    // Peer selected us as (compact blocks) high-bandwidth peer (BIP152)
    std::atomic<bool> m_bip152_highbandwidth_from{false};

    struct TxRelay {
        mutable RecursiveMutex cs_filter;
        // We use fRelayTxes for two purposes -
        // a) it allows us to not relay tx invs before receiving the peer's version message
        // b) the peer may tell us in its version message that we should not relay tx invs
        //    unless it loads a bloom filter.
        bool fRelayTxes GUARDED_BY(cs_filter){false};
        std::unique_ptr<CBloomFilter> pfilter PT_GUARDED_BY(cs_filter) GUARDED_BY(cs_filter){nullptr};

        mutable RecursiveMutex cs_tx_inventory;
        CRollingBloomFilter filterInventoryKnown GUARDED_BY(cs_tx_inventory){50000, 0.000001};
        // Set of transaction ids we still have to announce.
        // They are sorted by the mempool before relay, so the order is not important.
        std::set<uint256> setInventoryTxToSend;
        // Used for BIP35 mempool sending
        bool fSendMempool GUARDED_BY(cs_tx_inventory){false};
        // Last time a "MEMPOOL" request was serviced.
        std::atomic<std::chrono::seconds> m_last_mempool_req{0s};
        std::chrono::microseconds nNextInvSend{0};

        /** Minimum fee rate with which to filter inv's to this node */
        std::atomic<CAmount> minFeeFilter{0};
        CAmount lastSentFeeFilter{0};
        std::chrono::microseconds m_next_send_feefilter{0};
    };

    // m_tx_relay == nullptr if we're not relaying transactions with this peer
    std::unique_ptr<TxRelay> m_tx_relay;

    /** UNIX epoch time of the last block received from this peer that we had
     * not yet seen (e.g. not already received from another peer), that passed
     * preliminary validity checks and was saved to disk, even if we don't
     * connect the block or it eventually fails connection. Used as an inbound
     * peer eviction criterium in CConnman::AttemptToEvictConnection. */
    std::atomic<int64_t> nLastBlockTime{0};

    /** UNIX epoch time of the last transaction received from this peer that we
     * had not yet seen (e.g. not already received from another peer) and that
     * was accepted into our mempool. Used as an inbound peer eviction criterium
     * in CConnman::AttemptToEvictConnection. */
    std::atomic<int64_t> nLastTXTime{0};

    /** Last measured round-trip time. Used only for RPC/GUI stats/debugging.*/
    std::atomic<std::chrono::microseconds> m_last_ping_time{0us};

    /** Lowest measured round-trip time. Used as an inbound peer eviction
     * criterium in CConnman::AttemptToEvictConnection. */
    std::atomic<std::chrono::microseconds> m_min_ping_time{std::chrono::microseconds::max()};

    CNode(NodeId id, ServiceFlags nLocalServicesIn, SOCKET hSocketIn, const CAddress& addrIn, uint64_t nKeyedNetGroupIn, uint64_t nLocalHostNonceIn, const CAddress& addrBindIn, const std::string& addrNameIn, ConnectionType conn_type_in, bool inbound_onion);
    ~CNode();
    CNode(const CNode&) = delete;
    CNode& operator=(const CNode&) = delete;

    NodeId GetId() const {
        return id;
    }

    uint64_t GetLocalNonce() const {
        return nLocalHostNonce;
    }

    int GetRefCount() const
    {
        assert(nRefCount >= 0);
        return nRefCount;
    }

    /**
     * Receive bytes from the buffer and deserialize them into messages.
     *
     * @param[in]   msg_bytes   The raw data
     * @param[out]  complete    Set True if at least one message has been
     *                          deserialized and is ready to be processed
     * @return  True if the peer should stay connected,
     *          False if the peer should be disconnected from.
     */
    bool ReceiveMsgBytes(Span<const uint8_t> msg_bytes, bool& complete);

    void SetCommonVersion(int greatest_common_version)
    {
        Assume(m_greatest_common_version == INIT_PROTO_VERSION);
        m_greatest_common_version = greatest_common_version;
    }
    int GetCommonVersion() const
    {
        return m_greatest_common_version;
    }

    CService GetAddrLocal() const;
    //! May not be called more than once
    void SetAddrLocal(const CService& addrLocalIn);

    CNode* AddRef()
    {
        nRefCount++;
        return this;
    }

    void Release()
    {
        nRefCount--;
    }

    void AddKnownTx(const uint256& hash)
    {
        if (m_tx_relay != nullptr) {
            LOCK(m_tx_relay->cs_tx_inventory);
            m_tx_relay->filterInventoryKnown.insert(hash);
        }
    }

    void PushTxInventory(const uint256& hash)
    {
        if (m_tx_relay == nullptr) return;
        LOCK(m_tx_relay->cs_tx_inventory);
        if (!m_tx_relay->filterInventoryKnown.contains(hash)) {
            m_tx_relay->setInventoryTxToSend.insert(hash);
        }
    }

    void CloseSocketDisconnect();

    void copyStats(CNodeStats &stats, const std::vector<bool> &m_asmap);

    ServiceFlags GetLocalServices() const
    {
        return nLocalServices;
    }

    std::string GetAddrName() const;
    //! Sets the addrName only if it was not previously set
    void MaybeSetAddrName(const std::string& addrNameIn);

    std::string ConnectionTypeAsString() const { return ::ConnectionTypeAsString(m_conn_type); }

    /** A ping-pong round trip has completed successfully. Update latest and minimum ping times. */
    void PongReceived(std::chrono::microseconds ping_time) {
        m_last_ping_time = ping_time;
        m_min_ping_time = std::min(m_min_ping_time.load(), ping_time);
    }

private:
    const NodeId id;
    const uint64_t nLocalHostNonce;
    const ConnectionType m_conn_type;
    std::atomic<int> m_greatest_common_version{INIT_PROTO_VERSION};

    //! Services offered to this peer.
    //!
    //! This is supplied by the parent CConnman during peer connection
    //! (CConnman::ConnectNode()) from its attribute of the same name.
    //!
    //! This is const because there is no protocol defined for renegotiating
    //! services initially offered to a peer. The set of local services we
    //! offer should not change after initialization.
    //!
    //! An interesting example of this is NODE_NETWORK and initial block
    //! download: a node which starts up from scratch doesn't have any blocks
    //! to serve, but still advertises NODE_NETWORK because it will eventually
    //! fulfill this role after IBD completes. P2P code is written in such a
    //! way that it can gracefully handle peers who don't make good on their
    //! service advertisements.
    const ServiceFlags nLocalServices;

    std::list<CNetMessage> vRecvMsg;  // Used only by SocketHandler thread

    mutable RecursiveMutex cs_addrName;
    std::string addrName GUARDED_BY(cs_addrName);

    // Our address, as reported by the peer
    CService addrLocal GUARDED_BY(cs_addrLocal);
    mutable RecursiveMutex cs_addrLocal;

    mapMsgCmdSize mapSendBytesPerMsgCmd GUARDED_BY(cs_vSend);
    mapMsgCmdSize mapRecvBytesPerMsgCmd GUARDED_BY(cs_vRecv);
};

/**
 * Interface for message handling
 */
class NetEventsInterface
{
public:
    /** Initialize a peer (setup state, queue any initial messages) */
    virtual void InitializeNode(CNode* pnode) = 0;

    /** Handle removal of a peer (clear state) */
    virtual void FinalizeNode(const CNode& node) = 0;

    /**
    * Process protocol messages received from a given node
    *
    * @param[in]   pnode           The node which we have received messages from.
    * @param[in]   interrupt       Interrupt condition for processing threads
    * @return                      True if there is more work to be done
    */
    virtual bool ProcessMessages(CNode* pnode, std::atomic<bool>& interrupt) = 0;

    /**
    * Send queued protocol messages to a given node.
    *
    * @param[in]   pnode           The node which we are sending messages to.
    * @return                      True if there is more work to be done
    */
    virtual bool SendMessages(CNode* pnode) EXCLUSIVE_LOCKS_REQUIRED(pnode->cs_sendProcessing) = 0;


protected:
    /**
     * Protected destructor so that instances can only be deleted by derived classes.
     * If that restriction is no longer desired, this should be made public and virtual.
     */
    ~NetEventsInterface() = default;
};

<<<<<<< HEAD
    template<typename T1, typename T2>
    void PushMessage(const char* pszCommand, const T1& a1, const T2& a2)
=======
class CConnman
{
public:

    struct Options
>>>>>>> 61646189
    {
        ServiceFlags nLocalServices = NODE_NONE;
        int nMaxConnections = 0;
        int m_max_outbound_full_relay = 0;
        int m_max_outbound_block_relay = 0;
        int nMaxAddnode = 0;
        int nMaxFeeler = 0;
        CClientUIInterface* uiInterface = nullptr;
        NetEventsInterface* m_msgproc = nullptr;
        BanMan* m_banman = nullptr;
        unsigned int nSendBufferMaxSize = 0;
        unsigned int nReceiveFloodSize = 0;
        uint64_t nMaxOutboundLimit = 0;
        int64_t m_peer_connect_timeout = DEFAULT_PEER_CONNECT_TIMEOUT;
        std::vector<std::string> vSeedNodes;
        std::vector<NetWhitelistPermissions> vWhitelistedRange;
        std::vector<NetWhitebindPermissions> vWhiteBinds;
        std::vector<CService> vBinds;
        std::vector<CService> onion_binds;
        /// True if the user did not specify -bind= or -whitebind= and thus
        /// we should bind on `0.0.0.0` (IPv4) and `::` (IPv6).
        bool bind_on_any;
        bool m_use_addrman_outgoing = true;
        std::vector<std::string> m_specified_outgoing;
        std::vector<std::string> m_added_nodes;
        std::vector<bool> m_asmap;
        bool m_i2p_accept_incoming;
    };

    void Init(const Options& connOptions) {
        nLocalServices = connOptions.nLocalServices;
        nMaxConnections = connOptions.nMaxConnections;
        m_max_outbound_full_relay = std::min(connOptions.m_max_outbound_full_relay, connOptions.nMaxConnections);
        m_max_outbound_block_relay = connOptions.m_max_outbound_block_relay;
        m_use_addrman_outgoing = connOptions.m_use_addrman_outgoing;
        nMaxAddnode = connOptions.nMaxAddnode;
        nMaxFeeler = connOptions.nMaxFeeler;
        m_max_outbound = m_max_outbound_full_relay + m_max_outbound_block_relay + nMaxFeeler;
        clientInterface = connOptions.uiInterface;
        m_banman = connOptions.m_banman;
        m_msgproc = connOptions.m_msgproc;
        nSendBufferMaxSize = connOptions.nSendBufferMaxSize;
        nReceiveFloodSize = connOptions.nReceiveFloodSize;
        m_peer_connect_timeout = connOptions.m_peer_connect_timeout;
        {
            LOCK(cs_totalBytesSent);
            nMaxOutboundLimit = connOptions.nMaxOutboundLimit;
        }
        vWhitelistedRange = connOptions.vWhitelistedRange;
        {
            LOCK(cs_vAddedNodes);
            vAddedNodes = connOptions.m_added_nodes;
        }
        m_onion_binds = connOptions.onion_binds;
    }

    CConnman(uint64_t seed0, uint64_t seed1, CAddrMan& addrman, bool network_active = true);
    ~CConnman();
    bool Start(CScheduler& scheduler, const Options& options);

    void StopThreads();
    void StopNodes();
    void Stop()
    {
        StopThreads();
        StopNodes();
    };

    void Interrupt();
    bool GetNetworkActive() const { return fNetworkActive; };
    bool GetUseAddrmanOutgoing() const { return m_use_addrman_outgoing; };
    void SetNetworkActive(bool active);
    void OpenNetworkConnection(const CAddress& addrConnect, bool fCountFailure, CSemaphoreGrant* grantOutbound, const char* strDest, ConnectionType conn_type);
    bool CheckIncomingNonce(uint64_t nonce);

    bool ForNode(NodeId id, std::function<bool(CNode* pnode)> func);

    void PushMessage(CNode* pnode, CSerializedNetMsg&& msg);

    using NodeFn = std::function<void(CNode*)>;
    void ForEachNode(const NodeFn& func)
    {
        LOCK(cs_vNodes);
        for (auto&& node : vNodes) {
            if (NodeFullyConnected(node))
                func(node);
        }
    };

    void ForEachNode(const NodeFn& func) const
    {
        LOCK(cs_vNodes);
        for (auto&& node : vNodes) {
            if (NodeFullyConnected(node))
                func(node);
        }
    };

    // Addrman functions
    /**
     * Return all or many randomly selected addresses, optionally by network.
     *
     * @param[in] max_addresses  Maximum number of addresses to return (0 = all).
     * @param[in] max_pct        Maximum percentage of addresses to return (0 = all).
     * @param[in] network        Select only addresses of this network (nullopt = all).
     */
    std::vector<CAddress> GetAddresses(size_t max_addresses, size_t max_pct, std::optional<Network> network) const;
    /**
     * Cache is used to minimize topology leaks, so it should
     * be used for all non-trusted calls, for example, p2p.
     * A non-malicious call (from RPC or a peer with addr permission) should
     * call the function without a parameter to avoid using the cache.
     */
    std::vector<CAddress> GetAddresses(CNode& requestor, size_t max_addresses, size_t max_pct);

    // This allows temporarily exceeding m_max_outbound_full_relay, with the goal of finding
    // a peer that is better than all our current peers.
    void SetTryNewOutboundPeer(bool flag);
    bool GetTryNewOutboundPeer() const;

    void StartExtraBlockRelayPeers() {
        LogPrint(BCLog::NET, "net: enabling extra block-relay-only peers\n");
        m_start_extra_block_relay_peers = true;
    }

    // Return the number of outbound peers we have in excess of our target (eg,
    // if we previously called SetTryNewOutboundPeer(true), and have since set
    // to false, we may have extra peers that we wish to disconnect). This may
    // return a value less than (num_outbound_connections - num_outbound_slots)
    // in cases where some outbound connections are not yet fully connected, or
    // not yet fully disconnected.
    int GetExtraFullOutboundCount() const;
    // Count the number of block-relay-only peers we have over our limit.
    int GetExtraBlockRelayCount() const;

    bool AddNode(const std::string& node);
    bool RemoveAddedNode(const std::string& node);
    std::vector<AddedNodeInfo> GetAddedNodeInfo() const;

    /**
     * Attempts to open a connection. Currently only used from tests.
     *
     * @param[in]   address     Address of node to try connecting to
     * @param[in]   conn_type   ConnectionType::OUTBOUND or ConnectionType::BLOCK_RELAY
     *                          or ConnectionType::ADDR_FETCH
     * @return      bool        Returns false if there are no available
     *                          slots for this connection:
     *                          - conn_type not a supported ConnectionType
     *                          - Max total outbound connection capacity filled
     *                          - Max connection capacity for type is filled
     */
    bool AddConnection(const std::string& address, ConnectionType conn_type);

    size_t GetNodeCount(ConnectionDirection) const;
    void GetNodeStats(std::vector<CNodeStats>& vstats) const;
    bool DisconnectNode(const std::string& node);
    bool DisconnectNode(const CSubNet& subnet);
    bool DisconnectNode(const CNetAddr& addr);
    bool DisconnectNode(NodeId id);

    //! Used to convey which local services we are offering peers during node
    //! connection.
    //!
    //! The data returned by this is used in CNode construction,
    //! which is used to advertise which services we are offering
    //! that peer during `net_processing.cpp:PushNodeVersion()`.
    ServiceFlags GetLocalServices() const;

    uint64_t GetMaxOutboundTarget() const;
    std::chrono::seconds GetMaxOutboundTimeframe() const;

    //! check if the outbound target is reached
    //! if param historicalBlockServingLimit is set true, the function will
    //! response true if the limit for serving historical blocks has been reached
    bool OutboundTargetReached(bool historicalBlockServingLimit) const;

    //! response the bytes left in the current max outbound cycle
    //! in case of no limit, it will always response 0
    uint64_t GetOutboundTargetBytesLeft() const;

    //! returns the time left in the current max outbound cycle
    //! in case of no limit, it will always return 0
    std::chrono::seconds GetMaxOutboundTimeLeftInCycle() const;

    uint64_t GetTotalBytesRecv() const;
    uint64_t GetTotalBytesSent() const;

    /** Get a unique deterministic randomizer. */
    CSipHasher GetDeterministicRandomizer(uint64_t id) const;

    unsigned int GetReceiveFloodSize() const;

    void WakeMessageHandler();

    /** Attempts to obfuscate tx time through exponentially distributed emitting.
        Works assuming that a single interval is used.
        Variable intervals will result in privacy decrease.
    */
    std::chrono::microseconds PoissonNextSendInbound(std::chrono::microseconds now, std::chrono::seconds average_interval);

    void SetAsmap(std::vector<bool> asmap) { addrman.m_asmap = std::move(asmap); }

    /** Return true if we should disconnect the peer for failing an inactivity check. */
    bool ShouldRunInactivityChecks(const CNode& node, std::optional<int64_t> now=std::nullopt) const;

private:
    struct ListenSocket {
    public:
        SOCKET socket;
        inline void AddSocketPermissionFlags(NetPermissionFlags& flags) const { NetPermissions::AddFlag(flags, m_permissions); }
        ListenSocket(SOCKET socket_, NetPermissionFlags permissions_) : socket(socket_), m_permissions(permissions_) {}
    private:
        NetPermissionFlags m_permissions;
    };

    bool BindListenPort(const CService& bindAddr, bilingual_str& strError, NetPermissionFlags permissions);
    bool Bind(const CService& addr, unsigned int flags, NetPermissionFlags permissions);
    bool InitBinds(const Options& options);

    void ThreadOpenAddedConnections();
    void AddAddrFetch(const std::string& strDest);
    void ProcessAddrFetch();
    void ThreadOpenConnections(std::vector<std::string> connect);
    void ThreadMessageHandler();
    void ThreadI2PAcceptIncoming();
    void AcceptConnection(const ListenSocket& hListenSocket);

    /**
     * Create a `CNode` object from a socket that has just been accepted and add the node to
     * the `vNodes` member.
     * @param[in] hSocket Connected socket to communicate with the peer.
     * @param[in] permissionFlags The peer's permissions.
     * @param[in] addr_bind The address and port at our side of the connection.
     * @param[in] addr The address and port at the peer's side of the connection.
     */
    void CreateNodeFromAcceptedSocket(SOCKET hSocket,
                                      NetPermissionFlags permissionFlags,
                                      const CAddress& addr_bind,
                                      const CAddress& addr);

    void DisconnectNodes();
    void NotifyNumConnectionsChanged();
    /** Return true if the peer is inactive and should be disconnected. */
    bool InactivityCheck(const CNode& node) const;
    bool GenerateSelectSet(std::set<SOCKET> &recv_set, std::set<SOCKET> &send_set, std::set<SOCKET> &error_set);
    void SocketEvents(std::set<SOCKET> &recv_set, std::set<SOCKET> &send_set, std::set<SOCKET> &error_set);
    void SocketHandler();
    void ThreadSocketHandler();
    void ThreadDNSAddressSeed();

    uint64_t CalculateKeyedNetGroup(const CAddress& ad) const;

    CNode* FindNode(const CNetAddr& ip);
    CNode* FindNode(const CSubNet& subNet);
    CNode* FindNode(const std::string& addrName);
    CNode* FindNode(const CService& addr);

    /**
     * Determine whether we're already connected to a given address, in order to
     * avoid initiating duplicate connections.
     */
    bool AlreadyConnectedToAddress(const CAddress& addr);

    bool AttemptToEvictConnection();
    CNode* ConnectNode(CAddress addrConnect, const char *pszDest, bool fCountFailure, ConnectionType conn_type);
    void AddWhitelistPermissionFlags(NetPermissionFlags& flags, const CNetAddr &addr) const;

    void DeleteNode(CNode* pnode);

    NodeId GetNewNodeId();

    size_t SocketSendData(CNode& node) const EXCLUSIVE_LOCKS_REQUIRED(node.cs_vSend);
    void DumpAddresses();

    // Network stats
    void RecordBytesRecv(uint64_t bytes);
    void RecordBytesSent(uint64_t bytes);

    /**
     * Return vector of current BLOCK_RELAY peers.
     */
    std::vector<CAddress> GetCurrentBlockRelayOnlyConns() const;

    // Whether the node should be passed out in ForEach* callbacks
    static bool NodeFullyConnected(const CNode* pnode);

    // Network usage totals
    mutable RecursiveMutex cs_totalBytesRecv;
    mutable RecursiveMutex cs_totalBytesSent;
    uint64_t nTotalBytesRecv GUARDED_BY(cs_totalBytesRecv) {0};
    uint64_t nTotalBytesSent GUARDED_BY(cs_totalBytesSent) {0};

    // outbound limit & stats
    uint64_t nMaxOutboundTotalBytesSentInCycle GUARDED_BY(cs_totalBytesSent) {0};
    std::chrono::seconds nMaxOutboundCycleStartTime GUARDED_BY(cs_totalBytesSent) {0};
    uint64_t nMaxOutboundLimit GUARDED_BY(cs_totalBytesSent);

<<<<<<< HEAD
=======
    // P2P timeout in seconds
    int64_t m_peer_connect_timeout;

    // Whitelisted ranges. Any node connecting from these is automatically
    // whitelisted (as well as those connecting to whitelisted binds).
    std::vector<NetWhitelistPermissions> vWhitelistedRange;

    unsigned int nSendBufferMaxSize{0};
    unsigned int nReceiveFloodSize{0};

    std::vector<ListenSocket> vhListenSocket;
    std::atomic<bool> fNetworkActive{true};
    bool fAddressesInitialized{false};
    CAddrMan& addrman;
    std::deque<std::string> m_addr_fetches GUARDED_BY(m_addr_fetches_mutex);
    RecursiveMutex m_addr_fetches_mutex;
    std::vector<std::string> vAddedNodes GUARDED_BY(cs_vAddedNodes);
    mutable RecursiveMutex cs_vAddedNodes;
    std::vector<CNode*> vNodes GUARDED_BY(cs_vNodes);
    std::list<CNode*> vNodesDisconnected;
    mutable RecursiveMutex cs_vNodes;
    std::atomic<NodeId> nLastNodeId{0};
    unsigned int nPrevNodeCount{0};

    /**
     * Cache responses to addr requests to minimize privacy leak.
     * Attack example: scraping addrs in real-time may allow an attacker
     * to infer new connections of the victim by detecting new records
     * with fresh timestamps (per self-announcement).
     */
    struct CachedAddrResponse {
        std::vector<CAddress> m_addrs_response_cache;
        std::chrono::microseconds m_cache_entry_expiration{0};
    };

    /**
     * Addr responses stored in different caches
     * per (network, local socket) prevent cross-network node identification.
     * If a node for example is multi-homed under Tor and IPv6,
     * a single cache (or no cache at all) would let an attacker
     * to easily detect that it is the same node by comparing responses.
     * Indexing by local socket prevents leakage when a node has multiple
     * listening addresses on the same network.
     *
     * The used memory equals to 1000 CAddress records (or around 40 bytes) per
     * distinct Network (up to 5) we have/had an inbound peer from,
     * resulting in at most ~196 KB. Every separate local socket may
     * add up to ~196 KB extra.
     */
    std::map<uint64_t, CachedAddrResponse> m_addr_response_caches;

    /**
     * Services this instance offers.
     *
     * This data is replicated in each CNode instance we create during peer
     * connection (in ConnectNode()) under a member also called
     * nLocalServices.
     *
     * This data is not marked const, but after being set it should not
     * change. See the note in CNode::nLocalServices documentation.
     *
     * \sa CNode::nLocalServices
     */
    ServiceFlags nLocalServices;

    std::unique_ptr<CSemaphore> semOutbound;
    std::unique_ptr<CSemaphore> semAddnode;
    int nMaxConnections;

    // How many full-relay (tx, block, addr) outbound peers we want
    int m_max_outbound_full_relay;

    // How many block-relay only outbound peers we want
    // We do not relay tx or addr messages with these peers
    int m_max_outbound_block_relay;

    int nMaxAddnode;
    int nMaxFeeler;
    int m_max_outbound;
    bool m_use_addrman_outgoing;
    CClientUIInterface* clientInterface;
    NetEventsInterface* m_msgproc;
    /** Pointer to this node's banman. May be nullptr - check existence before dereferencing. */
    BanMan* m_banman;

    /**
     * Addresses that were saved during the previous clean shutdown. We'll
     * attempt to make block-relay-only connections to them.
     */
    std::vector<CAddress> m_anchors;

    /** SipHasher seeds for deterministic randomness */
    const uint64_t nSeed0, nSeed1;

    /** flag for waking the message processor. */
    bool fMsgProcWake GUARDED_BY(mutexMsgProc);

    std::condition_variable condMsgProc;
    Mutex mutexMsgProc;
    std::atomic<bool> flagInterruptMsgProc{false};

    /**
     * This is signaled when network activity should cease.
     * A pointer to it is saved in `m_i2p_sam_session`, so make sure that
     * the lifetime of `interruptNet` is not shorter than
     * the lifetime of `m_i2p_sam_session`.
     */
    CThreadInterrupt interruptNet;

    /**
     * I2P SAM session.
     * Used to accept incoming and make outgoing I2P connections.
     */
    std::unique_ptr<i2p::sam::Session> m_i2p_sam_session;

    std::thread threadDNSAddressSeed;
    std::thread threadSocketHandler;
    std::thread threadOpenAddedConnections;
    std::thread threadOpenConnections;
    std::thread threadMessageHandler;
    std::thread threadI2PAcceptIncoming;

    /** flag for deciding to connect to an extra outbound peer,
     *  in excess of m_max_outbound_full_relay
     *  This takes the place of a feeler connection */
    std::atomic_bool m_try_another_outbound_peer;

    /** flag for initiating extra block-relay-only peer connections.
     *  this should only be enabled after initial chain sync has occurred,
     *  as these connections are intended to be short-lived and low-bandwidth.
     */
    std::atomic_bool m_start_extra_block_relay_peers{false};

    std::atomic<std::chrono::microseconds> m_next_send_inv_to_incoming{0us};

    /**
     * A vector of -bind=<address>:<port>=onion arguments each of which is
     * an address and port that are designated for incoming Tor connections.
     */
    std::vector<CService> m_onion_binds;

    friend struct CConnmanTest;
    friend struct ConnmanTestMsg;
};
>>>>>>> 61646189

/** Return a timestamp in the future (in microseconds) for exponentially distributed events. */
std::chrono::microseconds PoissonNextSend(std::chrono::microseconds now, std::chrono::seconds average_interval);

/** Dump binary message to file, with timestamp */
void CaptureMessage(const CAddress& addr, const std::string& msg_type, const Span<const unsigned char>& data, bool is_incoming);

struct NodeEvictionCandidate
{
    NodeId id;
    int64_t nTimeConnected;
    std::chrono::microseconds m_min_ping_time;
    int64_t nLastBlockTime;
    int64_t nLastTXTime;
    bool fRelevantServices;
    bool fRelayTxes;
    bool fBloomFilter;
    uint64_t nKeyedNetGroup;
    bool prefer_evict;
    bool m_is_local;
    Network m_network;
};

/**
 * Select an inbound peer to evict after filtering out (protecting) peers having
 * distinct, difficult-to-forge characteristics. The protection logic picks out
 * fixed numbers of desirable peers per various criteria, followed by (mostly)
 * ratios of desirable or disadvantaged peers. If any eviction candidates
 * remain, the selection logic chooses a peer to evict.
 */
[[nodiscard]] std::optional<NodeId> SelectNodeToEvict(std::vector<NodeEvictionCandidate>&& vEvictionCandidates);

/** Protect desirable or disadvantaged inbound peers from eviction by ratio.
 *
 * This function protects half of the peers which have been connected the
 * longest, to replicate the non-eviction implicit behavior and preclude attacks
 * that start later.
 *
 * Half of these protected spots (1/4 of the total) are reserved for the
 * following categories of peers, sorted by longest uptime, even if they're not
 * longest uptime overall:
 *
 * - onion peers connected via our tor control service
 *
 * - localhost peers, as manually configured hidden services not using
 *   `-bind=addr[:port]=onion` will not be detected as inbound onion connections
 *
 * - I2P peers
 *
 * This helps protect these privacy network peers, which tend to be otherwise
 * disadvantaged under our eviction criteria for their higher min ping times
 * relative to IPv4/IPv6 peers, and favorise the diversity of peer connections.
 */
void ProtectEvictionCandidatesByRatio(std::vector<NodeEvictionCandidate>& vEvictionCandidates);

#endif // BITCOIN_NET_H<|MERGE_RESOLUTION|>--- conflicted
+++ resolved
@@ -6,19 +6,6 @@
 #ifndef BITCOIN_NET_H
 #define BITCOIN_NET_H
 
-<<<<<<< HEAD
-#include "addrdb.h"
-#include "amount.h"
-#include "bloom.h"
-#include "compat.h"
-#include "limitedmap.h"
-#include "netaddress.h"
-#include "protocol.h"
-#include "random.h"
-#include "streams.h"
-#include "sync.h"
-#include "uint256.h"
-=======
 #include <addrdb.h>
 #include <addrman.h>
 #include <amount.h>
@@ -40,7 +27,6 @@
 #include <threadinterrupt.h>
 #include <uint256.h>
 #include <util/check.h>
->>>>>>> 61646189
 
 #include <atomic>
 #include <condition_variable>
@@ -64,17 +50,6 @@
 
 /** Time after which to disconnect, after waiting for a ping response (or inactivity). */
 static const int TIMEOUT_INTERVAL = 20 * 60;
-<<<<<<< HEAD
-/** Run the feeler connection loop once every 2 minutes or 120 seconds. **/
-static const int FEELER_INTERVAL = 120;
-/** The maximum number of entries in an 'inv' protocol message */
-static const unsigned int MAX_INV_SZ = 50000;
-/** The maximum number of new addresses to accumulate before announcing. */
-static const unsigned int MAX_ADDR_TO_SEND = 1000;
-/** Maximum length of incoming protocol messages (no message over 2 MiB is currently acceptable). */
-static const unsigned int MAX_PROTOCOL_MESSAGE_LENGTH = 2 * 1024 * 1024;
-/** Maximum length of strSubVer in `version` message */
-=======
 /** Run the feeler connection loop once every 2 minutes. **/
 static constexpr auto FEELER_INTERVAL = 2min;
 /** Run the extra block-relay-only connection loop once every 5 minutes. **/
@@ -82,12 +57,11 @@
 /** Maximum length of incoming protocol messages (no message over 4 MB is currently acceptable). */
 static const unsigned int MAX_PROTOCOL_MESSAGE_LENGTH = 4 * 1000 * 1000;
 /** Maximum length of the user agent string in `version` message */
->>>>>>> 61646189
 static const unsigned int MAX_SUBVERSION_LENGTH = 256;
 /** Maximum number of automatic outgoing nodes over which we'll relay everything (blocks, tx, addrs, etc) */
-static const int MAX_OUTBOUND_FULL_RELAY_CONNECTIONS = 8;
+static const int MAX_OUTBOUND_FULL_RELAY_CONNECTIONS = 16;
 /** Maximum number of addnode outgoing nodes */
-static const int MAX_ADDNODE_CONNECTIONS = 8;
+static const int MAX_ADDNODE_CONNECTIONS = 16;
 /** Maximum number of block-relay-only outgoing connections */
 static const int MAX_BLOCK_RELAY_ONLY_CONNECTIONS = 2;
 /** Maximum number of feeler connections */
@@ -113,28 +87,7 @@
 
 typedef int64_t NodeId;
 
-<<<<<<< HEAD
-typedef int NodeId;
-
-void AddOneShot(const std::string& strDest);
-void AddressCurrentlyConnected(const CService& addr);
-CNode* FindNode(const CNetAddr& ip);
-CNode* FindNode(const CSubNet& subNet);
-CNode* FindNode(const std::string& addrName);
-CNode* FindNode(const CService& ip);
-CNode* FindNode(const NodeId id); //TODO: Remove this
-bool OpenNetworkConnection(const CAddress& addrConnect, bool fCountFailure, CSemaphoreGrant *grantOutbound = NULL, const char *strDest = NULL, bool fOneShot = false, bool fFeeler = false);
-void MapPort(bool fUseUPnP);
-unsigned short GetListenPort();
-bool BindListenPort(const CService &bindAddr, std::string& strError, bool fWhitelisted = false);
-void StartNode(boost::thread_group& threadGroup, CScheduler& scheduler);
-bool StopNode();
-void SocketSendData(CNode *pnode);
-
-struct CombinerAll
-=======
 struct AddedNodeInfo
->>>>>>> 61646189
 {
     std::string strAddedNode;
     CService resolvedAddress;
@@ -312,9 +265,6 @@
     CAmount minFeeFilter;
     // Our address, as reported by the peer
     std::string addrLocal;
-<<<<<<< HEAD
-    CAddress addr;
-=======
     // Address of this peer
     CAddress addr;
     // Bind address of our side of the connection
@@ -323,7 +273,6 @@
     Network m_network;
     uint32_t m_mapped_as;
     ConnectionType m_conn_type;
->>>>>>> 61646189
 };
 
 
@@ -414,13 +363,6 @@
         hdrbuf.SetVersion(nVersionIn);
         vRecv.SetVersion(nVersionIn);
     }
-<<<<<<< HEAD
-
-    int readHeader(const char *pch, unsigned int nBytes);
-    int readData(const char *pch, unsigned int nBytes);
-};
-
-=======
     int Read(Span<const uint8_t>& msg_bytes) override
     {
         int ret = in_data ? readData(msg_bytes) : readHeader(msg_bytes);
@@ -447,7 +389,6 @@
 public:
     void prepareForTransport(CSerializedNetMsg& msg, std::vector<unsigned char>& header) override;
 };
->>>>>>> 61646189
 
 /** Information about a peer */
 class CNode
@@ -487,30 +428,6 @@
     std::atomic<int64_t> nTimeOffset{0};
     // Address of this peer
     const CAddress addr;
-<<<<<<< HEAD
-    std::string addrName;
-    CService addrLocal;
-    int nVersion;
-    // strSubVer is whatever byte array we read from the wire. However, this field is intended
-    // to be printed out, displayed to humans in various forms and so on. So we sanitize it and
-    // store the sanitized version in cleanSubVer. The original should be used when dealing with
-    // the network or wire types and the cleaned string used when displayed or logged.
-    std::string strSubVer, cleanSubVer;
-    bool fWhitelisted; // This peer can bypass DoS banning.
-    bool fFeeler; // If true this node is being used as a short lived feeler.
-    bool fOneShot;
-    bool fClient;
-    bool fInbound;
-    bool fNetworkNode;
-    bool fSuccessfullyConnected;
-    bool fDisconnect;
-    // We use fRelayTxes for two purposes -
-    // a) it allows us to not relay tx invs before receiving the peer's version message
-    // b) the peer may tell us in its version message that we should not relay tx invs
-    //    unless it loads a bloom filter.
-    bool fRelayTxes; //protected by cs_filter
-    bool fSentAddr;
-=======
     // Bind address of our side of the connection
     const CAddress addrBind;
     //! Whether this peer is an inbound onion, i.e. connected via our Tor onion service.
@@ -533,7 +450,6 @@
     // Setting fDisconnect to true will cause the node to be disconnected the
     // next time DisconnectNodes() runs
     std::atomic_bool fDisconnect{false};
->>>>>>> 61646189
     CSemaphoreGrant grantOutbound;
     std::atomic<int> nRefCount{0};
 
@@ -828,16 +744,11 @@
     ~NetEventsInterface() = default;
 };
 
-<<<<<<< HEAD
-    template<typename T1, typename T2>
-    void PushMessage(const char* pszCommand, const T1& a1, const T2& a2)
-=======
 class CConnman
 {
 public:
 
     struct Options
->>>>>>> 61646189
     {
         ServiceFlags nLocalServices = NODE_NONE;
         int nMaxConnections = 0;
@@ -1043,6 +954,14 @@
     /** Return true if we should disconnect the peer for failing an inactivity check. */
     bool ShouldRunInactivityChecks(const CNode& node, std::optional<int64_t> now=std::nullopt) const;
 
+    /**
+     * This is signaled when network activity should cease.
+     * A pointer to it is saved in `m_i2p_sam_session`, so make sure that
+     * the lifetime of `interruptNet` is not shorter than
+     * the lifetime of `m_i2p_sam_session`.
+     */
+    CThreadInterrupt interruptNet;
+
 private:
     struct ListenSocket {
     public:
@@ -1135,8 +1054,6 @@
     std::chrono::seconds nMaxOutboundCycleStartTime GUARDED_BY(cs_totalBytesSent) {0};
     uint64_t nMaxOutboundLimit GUARDED_BY(cs_totalBytesSent);
 
-<<<<<<< HEAD
-=======
     // P2P timeout in seconds
     int64_t m_peer_connect_timeout;
 
@@ -1239,14 +1156,6 @@
     std::atomic<bool> flagInterruptMsgProc{false};
 
     /**
-     * This is signaled when network activity should cease.
-     * A pointer to it is saved in `m_i2p_sam_session`, so make sure that
-     * the lifetime of `interruptNet` is not shorter than
-     * the lifetime of `m_i2p_sam_session`.
-     */
-    CThreadInterrupt interruptNet;
-
-    /**
      * I2P SAM session.
      * Used to accept incoming and make outgoing I2P connections.
      */
@@ -1281,7 +1190,6 @@
     friend struct CConnmanTest;
     friend struct ConnmanTestMsg;
 };
->>>>>>> 61646189
 
 /** Return a timestamp in the future (in microseconds) for exponentially distributed events. */
 std::chrono::microseconds PoissonNextSend(std::chrono::microseconds now, std::chrono::seconds average_interval);
