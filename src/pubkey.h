--- conflicted
+++ resolved
@@ -113,6 +113,10 @@
     const unsigned char* begin() const { return vch; }
     const unsigned char* end() const { return vch + size(); }
     const unsigned char& operator[](unsigned int pos) const { return vch[pos]; }
+    std::vector<unsigned char> getvch() const
+    {
+        return std::vector<unsigned char>(begin(), end());
+    }
 
     //! Comparator implementation.
     friend bool operator==(const CPubKey& a, const CPubKey& b)
@@ -196,11 +200,6 @@
         return size() == COMPRESSED_SIZE;
     }
 
-    std::vector<unsigned char> getvch() const
-    {
-        return std::vector<unsigned char>(begin(), end());
-    }
-
     /**
      * Verify a DER signature (~72 bytes).
      * If this public key is not fully valid, the return value will be false.
@@ -211,8 +210,6 @@
      * Check whether a signature is normalized (lower-S).
      */
     static bool CheckLowS(const std::vector<unsigned char>& vchSig);
-
-    static bool CheckSignatureElement(const unsigned char *vch, int len, bool half);
 
     //! Recover a public key from a compact signature.
     bool RecoverCompact(const uint256& hash, const std::vector<unsigned char>& vchSig);
@@ -310,33 +307,6 @@
     void Encode(unsigned char code[BIP32_EXTKEY_SIZE]) const;
     void Decode(const unsigned char code[BIP32_EXTKEY_SIZE]);
     bool Derive(CExtPubKey& out, unsigned int nChild) const;
-<<<<<<< HEAD
-    
-    unsigned int GetSerializeSize(int nType, int nVersion) const
-    {
-        return BIP32_EXTKEY_SIZE+1; //add one byte for the size (compact int)
-    }
-    template <typename Stream>
-    void Serialize(Stream& s, int nType, int nVersion) const
-    {
-        unsigned int len = BIP32_EXTKEY_SIZE;
-        ::WriteCompactSize(s, len);
-        unsigned char code[BIP32_EXTKEY_SIZE];
-        Encode(code);
-        s.write((const char *)&code[0], len);
-    }
-    template <typename Stream>
-    void Unserialize(Stream& s, int nType, int nVersion)
-    {
-        unsigned int len = ::ReadCompactSize(s);
-        unsigned char code[BIP32_EXTKEY_SIZE];
-        if (len != BIP32_EXTKEY_SIZE)
-            throw std::runtime_error("Invalid extended key size\n");
-        s.read((char *)&code[0], len);
-        Decode(code);
-    }
-=======
->>>>>>> 61646189
 };
 
 /** Users of this module must hold an ECCVerifyHandle. The constructor and
