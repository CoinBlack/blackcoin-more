# Copyright (c) 2013-2016 The Bitcoin Core developers
# Distributed under the MIT software license, see the accompanying
# file COPYING or http://www.opensource.org/licenses/mit-license.php.

<<<<<<< HEAD
bin_PROGRAMS += qt/blackmore-qt
EXTRA_LIBRARIES += qt/libbitcoinqt.a

# bitcoin qt core #
QT_TS = \
  qt/locale/bitcoin_af.ts \
  qt/locale/bitcoin_af_ZA.ts \
  qt/locale/bitcoin_ar.ts \
  qt/locale/bitcoin_be_BY.ts \
  qt/locale/bitcoin_bg_BG.ts \
  qt/locale/bitcoin_bg.ts \
  qt/locale/bitcoin_ca_ES.ts \
  qt/locale/bitcoin_ca.ts \
  qt/locale/bitcoin_ca@valencia.ts \
  qt/locale/bitcoin_cs.ts \
  qt/locale/bitcoin_cy.ts \
  qt/locale/bitcoin_da.ts \
  qt/locale/bitcoin_de.ts \
  qt/locale/bitcoin_el_GR.ts \
  qt/locale/bitcoin_el.ts \
  qt/locale/bitcoin_en_GB.ts \
  qt/locale/bitcoin_en.ts \
  qt/locale/bitcoin_eo.ts \
  qt/locale/bitcoin_es_AR.ts \
  qt/locale/bitcoin_es_CL.ts \
  qt/locale/bitcoin_es_CO.ts \
  qt/locale/bitcoin_es_DO.ts \
  qt/locale/bitcoin_es_ES.ts \
  qt/locale/bitcoin_es_MX.ts \
  qt/locale/bitcoin_es.ts \
  qt/locale/bitcoin_es_UY.ts \
  qt/locale/bitcoin_es_VE.ts \
  qt/locale/bitcoin_et_EE.ts \
  qt/locale/bitcoin_et.ts \
  qt/locale/bitcoin_eu_ES.ts \
  qt/locale/bitcoin_fa_IR.ts \
  qt/locale/bitcoin_fa.ts \
  qt/locale/bitcoin_fi.ts \
  qt/locale/bitcoin_fr_CA.ts \
  qt/locale/bitcoin_fr_FR.ts \
  qt/locale/bitcoin_fr.ts \
  qt/locale/bitcoin_gl.ts \
  qt/locale/bitcoin_he.ts \
  qt/locale/bitcoin_hi_IN.ts \
  qt/locale/bitcoin_hr.ts \
  qt/locale/bitcoin_hu.ts \
  qt/locale/bitcoin_id_ID.ts \
  qt/locale/bitcoin_it_IT.ts \
  qt/locale/bitcoin_it.ts \
  qt/locale/bitcoin_ja.ts \
  qt/locale/bitcoin_ka.ts \
  qt/locale/bitcoin_kk_KZ.ts \
  qt/locale/bitcoin_ko_KR.ts \
  qt/locale/bitcoin_ku_IQ.ts \
  qt/locale/bitcoin_ky.ts \
  qt/locale/bitcoin_la.ts \
  qt/locale/bitcoin_lt.ts \
  qt/locale/bitcoin_lv_LV.ts \
  qt/locale/bitcoin_mk_MK.ts \
  qt/locale/bitcoin_mn.ts \
  qt/locale/bitcoin_ms_MY.ts \
  qt/locale/bitcoin_nb.ts \
  qt/locale/bitcoin_ne.ts \
  qt/locale/bitcoin_nl.ts \
  qt/locale/bitcoin_pam.ts \
  qt/locale/bitcoin_pl.ts \
  qt/locale/bitcoin_pt_BR.ts \
  qt/locale/bitcoin_pt_PT.ts \
  qt/locale/bitcoin_ro_RO.ts \
  qt/locale/bitcoin_ro.ts \
  qt/locale/bitcoin_ru_RU.ts \
  qt/locale/bitcoin_ru.ts \
  qt/locale/bitcoin_sk.ts \
  qt/locale/bitcoin_sl_SI.ts \
  qt/locale/bitcoin_sq.ts \
  qt/locale/bitcoin_sr@latin.ts \
  qt/locale/bitcoin_sr.ts \
  qt/locale/bitcoin_sv.ts \
  qt/locale/bitcoin_ta.ts \
  qt/locale/bitcoin_th_TH.ts \
  qt/locale/bitcoin_tr_TR.ts \
  qt/locale/bitcoin_tr.ts \
  qt/locale/bitcoin_uk.ts \
  qt/locale/bitcoin_ur_PK.ts \
  qt/locale/bitcoin_uz@Cyrl.ts \
  qt/locale/bitcoin_vi.ts \
  qt/locale/bitcoin_vi_VN.ts \
  qt/locale/bitcoin_zh_CN.ts \
  qt/locale/bitcoin_zh_HK.ts \
  qt/locale/bitcoin_zh.ts \
  qt/locale/bitcoin_zh_TW.ts
=======
bin_PROGRAMS += qt/bitcoin-qt

if BUILD_BITCOIN_GUI
  bin_PROGRAMS += bitcoin-gui
endif

EXTRA_LIBRARIES += qt/libbitcoinqt.a

# bitcoin qt core #
include Makefile.qt_locale.include
>>>>>>> 61646189

QT_FORMS_UI = \
  qt/forms/addressbookpage.ui \
  qt/forms/askpassphrasedialog.ui \
  qt/forms/coincontroldialog.ui \
  qt/forms/createwalletdialog.ui \
  qt/forms/editaddressdialog.ui \
  qt/forms/helpmessagedialog.ui \
  qt/forms/intro.ui \
  qt/forms/modaloverlay.ui \
  qt/forms/openuridialog.ui \
  qt/forms/optionsdialog.ui \
  qt/forms/overviewpage.ui \
  qt/forms/psbtoperationsdialog.ui \
  qt/forms/receivecoinsdialog.ui \
  qt/forms/receiverequestdialog.ui \
  qt/forms/debugwindow.ui \
  qt/forms/sendcoinsdialog.ui \
  qt/forms/sendcoinsentry.ui \
  qt/forms/signverifymessagedialog.ui \
  qt/forms/transactiondescdialog.ui

QT_MOC_CPP = \
  qt/moc_addressbookpage.cpp \
  qt/moc_addresstablemodel.cpp \
  qt/moc_askpassphrasedialog.cpp \
  qt/moc_createwalletdialog.cpp \
  qt/moc_bantablemodel.cpp \
  qt/moc_bitcoinaddressvalidator.cpp \
  qt/moc_bitcoinamountfield.cpp \
  qt/moc_bitcoin.cpp \
  qt/moc_bitcoingui.cpp \
  qt/moc_bitcoinunits.cpp \
  qt/moc_clientmodel.cpp \
  qt/moc_coincontroldialog.cpp \
  qt/moc_coincontroltreewidget.cpp \
  qt/moc_csvmodelwriter.cpp \
  qt/moc_editaddressdialog.cpp \
  qt/moc_guiutil.cpp \
  qt/moc_intro.cpp \
  qt/moc_macdockiconhandler.cpp \
  qt/moc_macnotificationhandler.cpp \
  qt/moc_modaloverlay.cpp \
  qt/moc_notificator.cpp \
  qt/moc_openuridialog.cpp \
  qt/moc_optionsdialog.cpp \
  qt/moc_optionsmodel.cpp \
  qt/moc_overviewpage.cpp \
  qt/moc_peertablemodel.cpp \
  qt/moc_peertablesortproxy.cpp \
  qt/moc_paymentserver.cpp \
  qt/moc_psbtoperationsdialog.cpp \
  qt/moc_qrimagewidget.cpp \
  qt/moc_qvalidatedlineedit.cpp \
  qt/moc_qvaluecombobox.cpp \
  qt/moc_receivecoinsdialog.cpp \
  qt/moc_receiverequestdialog.cpp \
  qt/moc_recentrequeststablemodel.cpp \
  qt/moc_rpcconsole.cpp \
  qt/moc_sendcoinsdialog.cpp \
  qt/moc_sendcoinsentry.cpp \
  qt/moc_signverifymessagedialog.cpp \
  qt/moc_splashscreen.cpp \
  qt/moc_trafficgraphwidget.cpp \
  qt/moc_transactiondesc.cpp \
  qt/moc_transactiondescdialog.cpp \
  qt/moc_transactionfilterproxy.cpp \
  qt/moc_transactionoverviewwidget.cpp \
  qt/moc_transactiontablemodel.cpp \
  qt/moc_transactionview.cpp \
  qt/moc_utilitydialog.cpp \
  qt/moc_walletcontroller.cpp \
  qt/moc_walletframe.cpp \
  qt/moc_walletmodel.cpp \
  qt/moc_walletview.cpp

BITCOIN_MM = \
  qt/macdockiconhandler.mm \
  qt/macnotificationhandler.mm \
  qt/macos_appnap.mm

QT_MOC = \
  qt/bitcoinamountfield.moc \
  qt/intro.moc \
  qt/overviewpage.moc \
  qt/rpcconsole.moc

QT_QRC_CPP = qt/qrc_bitcoin.cpp
QT_QRC = qt/bitcoin.qrc
QT_QRC_LOCALE_CPP = qt/qrc_bitcoin_locale.cpp
QT_QRC_LOCALE = qt/bitcoin_locale.qrc

BITCOIN_QT_H = \
  qt/addressbookpage.h \
  qt/addresstablemodel.h \
  qt/askpassphrasedialog.h \
  qt/bantablemodel.h \
  qt/bitcoinaddressvalidator.h \
  qt/bitcoinamountfield.h \
  qt/bitcoin.h \
  qt/bitcoingui.h \
  qt/bitcoinunits.h \
  qt/clientmodel.h \
  qt/coincontroldialog.h \
  qt/coincontroltreewidget.h \
  qt/createwalletdialog.h \
  qt/csvmodelwriter.h \
  qt/editaddressdialog.h \
  qt/guiconstants.h \
  qt/guiutil.h \
  qt/intro.h \
  qt/macdockiconhandler.h \
  qt/macnotificationhandler.h \
  qt/macos_appnap.h \
  qt/modaloverlay.h \
  qt/networkstyle.h \
  qt/notificator.h \
  qt/openuridialog.h \
  qt/optionsdialog.h \
  qt/optionsmodel.h \
  qt/overviewpage.h \
  qt/paymentserver.h \
  qt/peertablemodel.h \
  qt/peertablesortproxy.h \
  qt/platformstyle.h \
  qt/psbtoperationsdialog.h \
  qt/qrimagewidget.h \
  qt/qvalidatedlineedit.h \
  qt/qvaluecombobox.h \
  qt/receivecoinsdialog.h \
  qt/receiverequestdialog.h \
  qt/recentrequeststablemodel.h \
  qt/rpcconsole.h \
  qt/sendcoinsdialog.h \
  qt/sendcoinsentry.h \
  qt/sendcoinsrecipient.h \
  qt/signverifymessagedialog.h \
  qt/splashscreen.h \
  qt/trafficgraphwidget.h \
  qt/transactiondesc.h \
  qt/transactiondescdialog.h \
  qt/transactionfilterproxy.h \
  qt/transactionoverviewwidget.h \
  qt/transactionrecord.h \
  qt/transactiontablemodel.h \
  qt/transactionview.h \
  qt/utilitydialog.h \
  qt/walletcontroller.h \
  qt/walletframe.h \
  qt/walletmodel.h \
  qt/walletmodeltransaction.h \
  qt/walletview.h \
  qt/winshutdownmonitor.h

RES_FONTS = \
  qt/res/fonts/RobotoMono-Bold.ttf

RES_ICONS = \
  qt/res/icons/add.png \
  qt/res/icons/address-book.png \
  qt/res/icons/bitcoin.ico \
  qt/res/icons/bitcoin_testnet.ico \
  qt/res/icons/bitcoin.png \
  qt/res/icons/chevron.png \
  qt/res/icons/clock1.png \
  qt/res/icons/clock2.png \
  qt/res/icons/clock3.png \
  qt/res/icons/clock4.png \
  qt/res/icons/clock5.png \
  qt/res/icons/connect0.png \
  qt/res/icons/connect1.png \
  qt/res/icons/connect2.png \
  qt/res/icons/connect3.png \
  qt/res/icons/connect4.png \
  qt/res/icons/edit.png \
  qt/res/icons/editcopy.png \
  qt/res/icons/editpaste.png \
  qt/res/icons/export.png \
  qt/res/icons/eye.png \
  qt/res/icons/eye_minus.png \
  qt/res/icons/eye_plus.png \
  qt/res/icons/fontbigger.png \
  qt/res/icons/fontsmaller.png \
  qt/res/icons/hd_disabled.png \
  qt/res/icons/hd_enabled.png \
  qt/res/icons/history.png \
  qt/res/icons/lock_closed.png \
  qt/res/icons/lock_open.png \
<<<<<<< HEAD
  qt/res/icons/staking_off.png \
  qt/res/icons/staking_on.png \
  qt/res/icons/open.png \
=======
  qt/res/icons/network_disabled.png \
>>>>>>> 61646189
  qt/res/icons/overview.png \
  qt/res/icons/proxy.png \
  qt/res/icons/receive.png \
  qt/res/icons/remove.png \
  qt/res/icons/send.png \
  qt/res/icons/synced.png \
  qt/res/icons/transaction0.png \
  qt/res/icons/transaction2.png \
  qt/res/icons/transaction_abandoned.png \
  qt/res/icons/transaction_conflicted.png \
  qt/res/icons/tx_inout.png \
  qt/res/icons/tx_input.png \
  qt/res/icons/tx_output.png \
  qt/res/icons/tx_mined.png \
  qt/res/icons/warning.png

BITCOIN_QT_BASE_CPP = \
  qt/bantablemodel.cpp \
  qt/bitcoin.cpp \
  qt/bitcoinaddressvalidator.cpp \
  qt/bitcoinamountfield.cpp \
  qt/bitcoingui.cpp \
  qt/bitcoinunits.cpp \
  qt/clientmodel.cpp \
  qt/csvmodelwriter.cpp \
  qt/guiutil.cpp \
  qt/intro.cpp \
  qt/modaloverlay.cpp \
  qt/networkstyle.cpp \
  qt/notificator.cpp \
  qt/optionsdialog.cpp \
  qt/optionsmodel.cpp \
  qt/peertablemodel.cpp \
  qt/peertablesortproxy.cpp \
  qt/platformstyle.cpp \
  qt/qvalidatedlineedit.cpp \
  qt/qvaluecombobox.cpp \
  qt/rpcconsole.cpp \
  qt/splashscreen.cpp \
  qt/trafficgraphwidget.cpp \
  qt/utilitydialog.cpp

BITCOIN_QT_WINDOWS_CPP = qt/winshutdownmonitor.cpp

BITCOIN_QT_WALLET_CPP = \
  qt/addressbookpage.cpp \
  qt/addresstablemodel.cpp \
  qt/askpassphrasedialog.cpp \
  qt/coincontroldialog.cpp \
  qt/coincontroltreewidget.cpp \
  qt/createwalletdialog.cpp \
  qt/editaddressdialog.cpp \
  qt/openuridialog.cpp \
  qt/overviewpage.cpp \
  qt/paymentserver.cpp \
  qt/psbtoperationsdialog.cpp \
  qt/qrimagewidget.cpp \
  qt/receivecoinsdialog.cpp \
  qt/receiverequestdialog.cpp \
  qt/recentrequeststablemodel.cpp \
  qt/sendcoinsdialog.cpp \
  qt/sendcoinsentry.cpp \
  qt/signverifymessagedialog.cpp \
  qt/transactiondesc.cpp \
  qt/transactiondescdialog.cpp \
  qt/transactionfilterproxy.cpp \
  qt/transactionrecord.cpp \
  qt/transactiontablemodel.cpp \
  qt/transactionview.cpp \
  qt/walletcontroller.cpp \
  qt/walletframe.cpp \
  qt/walletmodel.cpp \
  qt/walletmodeltransaction.cpp \
  qt/walletview.cpp
<<<<<<< HEAD

BITCOIN_QT_CPP = $(BITCOIN_QT_BASE_CPP)
if TARGET_WINDOWS
BITCOIN_QT_CPP += $(BITCOIN_QT_WINDOWS_CPP)
endif
if ENABLE_WALLET
BITCOIN_QT_CPP += $(BITCOIN_QT_WALLET_CPP)
endif
=======
>>>>>>> 61646189

BITCOIN_QT_CPP = $(BITCOIN_QT_BASE_CPP)
if TARGET_WINDOWS
BITCOIN_QT_CPP += $(BITCOIN_QT_WINDOWS_CPP)
endif
if ENABLE_WALLET
BITCOIN_QT_CPP += $(BITCOIN_QT_WALLET_CPP)
endif # ENABLE_WALLET

<<<<<<< HEAD
RES_MOVIES = $(wildcard $(srcdir)/qt/res/movies/spinner-*.png)
=======
RES_ANIMATION = $(wildcard $(srcdir)/qt/res/animation/spinner-*.png)
>>>>>>> 61646189

BITCOIN_RC = qt/res/bitcoin-qt-res.rc

BITCOIN_QT_INCLUDES = -DQT_NO_KEYWORDS -DQT_USE_QSTRINGBUILDER

qt_libbitcoinqt_a_CPPFLAGS = $(AM_CPPFLAGS) $(BITCOIN_INCLUDES) $(BITCOIN_QT_INCLUDES) \
  $(QT_INCLUDES) $(QT_DBUS_INCLUDES) $(QR_CFLAGS)
qt_libbitcoinqt_a_CXXFLAGS = $(AM_CXXFLAGS) $(QT_PIE_FLAGS)
qt_libbitcoinqt_a_OBJCXXFLAGS = $(AM_OBJCXXFLAGS) $(QT_PIE_FLAGS)

qt_libbitcoinqt_a_SOURCES = $(BITCOIN_QT_CPP) $(BITCOIN_QT_H) $(QT_FORMS_UI) \
<<<<<<< HEAD
  $(QT_QRC) $(QT_QRC_LOCALE) $(QT_TS) $(PROTOBUF_PROTO) $(RES_ICONS) $(RES_IMAGES) $(RES_MOVIES)
=======
  $(QT_QRC) $(QT_QRC_LOCALE) $(QT_TS) $(RES_FONTS) $(RES_ICONS) $(RES_ANIMATION)
>>>>>>> 61646189
if TARGET_DARWIN
  qt_libbitcoinqt_a_SOURCES += $(BITCOIN_MM)
endif

nodist_qt_libbitcoinqt_a_SOURCES = $(QT_MOC_CPP) $(QT_MOC) $(QT_QRC_CPP) $(QT_QRC_LOCALE_CPP)

# forms/foo.h -> forms/ui_foo.h
QT_FORMS_H=$(join $(dir $(QT_FORMS_UI)),$(addprefix ui_, $(notdir $(QT_FORMS_UI:.ui=.h))))

# Most files will depend on the forms and moc files as includes. Generate them
# before anything else.
$(QT_MOC): $(QT_FORMS_H)
<<<<<<< HEAD
$(qt_libbitcoinqt_a_OBJECTS) $(qt_blackmore_qt_OBJECTS) : | $(QT_MOC)
=======
$(qt_libbitcoinqt_a_OBJECTS) $(qt_bitcoin_qt_OBJECTS) $(bitcoin_gui_OBJECTS) : | $(QT_MOC)
>>>>>>> 61646189

# bitcoin-qt and bitcoin-gui binaries #
bitcoin_qt_cppflags = $(AM_CPPFLAGS) $(BITCOIN_INCLUDES) $(BITCOIN_QT_INCLUDES) \
  $(QT_INCLUDES) $(QR_CFLAGS)
bitcoin_qt_cxxflags = $(AM_CXXFLAGS) $(QT_PIE_FLAGS)

<<<<<<< HEAD
# blackmore-qt binary #
qt_blackmore_qt_CPPFLAGS = $(AM_CPPFLAGS) $(BITCOIN_INCLUDES) $(BITCOIN_QT_INCLUDES) \
  $(QT_INCLUDES) $(PROTOBUF_CFLAGS) $(QR_CFLAGS)
qt_blackmore_qt_CXXFLAGS = $(AM_CXXFLAGS) $(QT_PIE_FLAGS)

qt_blackmore_qt_SOURCES = qt/bitcoin.cpp
if TARGET_DARWIN
  qt_blackmore_qt_SOURCES += $(BITCOIN_MM)
endif
if TARGET_WINDOWS
  qt_blackmore_qt_SOURCES += $(BITCOIN_RC)
endif
qt_blackmore_qt_LDADD = qt/libbitcoinqt.a $(LIBBITCOIN_SERVER)
if ENABLE_WALLET
qt_blackmore_qt_LDADD += $(LIBBITCOIN_WALLET)
endif
if ENABLE_ZMQ
qt_blackmore_qt_LDADD += $(LIBBITCOIN_ZMQ) $(ZMQ_LIBS)
endif
qt_blackmore_qt_LDADD += $(LIBBITCOIN_CLI) $(LIBBITCOIN_COMMON) $(LIBBITCOIN_UTIL) $(LIBBITCOIN_CONSENSUS) $(LIBBITCOIN_CRYPTO) $(LIBUNIVALUE) $(LIBLEVELDB) $(LIBMEMENV) \
  $(BOOST_LIBS) $(QT_LIBS) $(QT_DBUS_LIBS) $(QR_LIBS) $(PROTOBUF_LIBS) $(BDB_LIBS) $(SSL_LIBS) $(CRYPTO_LIBS) $(MINIUPNPC_LIBS) $(LIBSECP256K1) \
  $(EVENT_PTHREADS_LIBS) $(EVENT_LIBS)
qt_blackmore_qt_LDFLAGS = $(RELDFLAGS) $(AM_LDFLAGS) $(QT_LDFLAGS) $(LIBTOOL_APP_LDFLAGS)
qt_blackmore_qt_LIBTOOLFLAGS =$(AM_LIBTOOLFLAGS) --tag CXX
=======
bitcoin_qt_sources = qt/main.cpp
if TARGET_WINDOWS
  bitcoin_qt_sources += $(BITCOIN_RC)
endif
bitcoin_qt_ldadd = qt/libbitcoinqt.a $(LIBBITCOIN_SERVER)
if ENABLE_WALLET
bitcoin_qt_ldadd += $(LIBBITCOIN_UTIL) $(LIBBITCOIN_WALLET)
endif
if ENABLE_ZMQ
bitcoin_qt_ldadd += $(LIBBITCOIN_ZMQ) $(ZMQ_LIBS)
endif
bitcoin_qt_ldadd += $(LIBBITCOIN_CLI) $(LIBBITCOIN_COMMON) $(LIBBITCOIN_UTIL) $(LIBBITCOIN_CONSENSUS) $(LIBBITCOIN_CRYPTO) $(LIBUNIVALUE) $(LIBLEVELDB) $(LIBLEVELDB_SSE42) $(LIBMEMENV) \
  $(BOOST_LIBS) $(QT_LIBS) $(QT_DBUS_LIBS) $(QR_LIBS) $(BDB_LIBS) $(MINIUPNPC_LIBS) $(NATPMP_LIBS) $(LIBSECP256K1) \
  $(EVENT_PTHREADS_LIBS) $(EVENT_LIBS) $(SQLITE_LIBS)
bitcoin_qt_ldflags = $(RELDFLAGS) $(AM_LDFLAGS) $(QT_LDFLAGS) $(LIBTOOL_APP_LDFLAGS) $(PTHREAD_FLAGS)
bitcoin_qt_libtoolflags = $(AM_LIBTOOLFLAGS) --tag CXX

qt_bitcoin_qt_CPPFLAGS = $(bitcoin_qt_cppflags)
qt_bitcoin_qt_CXXFLAGS = $(bitcoin_qt_cxxflags)
qt_bitcoin_qt_SOURCES = $(bitcoin_qt_sources)
qt_bitcoin_qt_LDADD = $(bitcoin_qt_ldadd)
qt_bitcoin_qt_LDFLAGS = $(bitcoin_qt_ldflags)
qt_bitcoin_qt_LIBTOOLFLAGS = $(bitcoin_qt_libtoolflags)

bitcoin_gui_CPPFLAGS = $(bitcoin_qt_cppflags)
bitcoin_gui_CXXFLAGS = $(bitcoin_qt_cxxflags)
bitcoin_gui_SOURCES = $(bitcoin_qt_sources)
bitcoin_gui_LDADD = $(bitcoin_qt_ldadd)
bitcoin_gui_LDFLAGS = $(bitcoin_qt_ldflags)
bitcoin_gui_LIBTOOLFLAGS = $(bitcoin_qt_libtoolflags)
>>>>>>> 61646189

#locale/foo.ts -> locale/foo.qm
QT_QM=$(QT_TS:.ts=.qm)

SECONDARY: $(QT_QM)

$(srcdir)/qt/bitcoinstrings.cpp: FORCE
	@test -n $(XGETTEXT) || echo "xgettext is required for updating translations"
	$(AM_V_GEN) cd $(srcdir); XGETTEXT=$(XGETTEXT) COPYRIGHT_HOLDERS="$(COPYRIGHT_HOLDERS)" $(PYTHON) ../share/qt/extract_strings_qt.py $(libbitcoin_server_a_SOURCES) $(libbitcoin_wallet_a_SOURCES) $(libbitcoin_common_a_SOURCES) $(libbitcoin_zmq_a_SOURCES) $(libbitcoin_consensus_a_SOURCES) $(libbitcoin_util_a_SOURCES)

<<<<<<< HEAD
translate: $(srcdir)/qt/bitcoinstrings.cpp $(QT_FORMS_UI) $(QT_FORMS_UI) $(BITCOIN_QT_BASE_CPP) $(BITCOIN_QT_WINDOWS_CPP) $(BITCOIN_QT_WALLET_CPP) $(BITCOIN_QT_H) $(BITCOIN_MM)
=======
translate: $(srcdir)/qt/bitcoinstrings.cpp $(QT_FORMS_UI) $(QT_FORMS_UI) $(BITCOIN_QT_BASE_CPP) qt/bitcoin.cpp $(BITCOIN_QT_WINDOWS_CPP) $(BITCOIN_QT_WALLET_CPP) $(BITCOIN_QT_H) $(BITCOIN_MM)
>>>>>>> 61646189
	@test -n $(LUPDATE) || echo "lupdate is required for updating translations"
	$(AM_V_GEN) QT_SELECT=$(QT_SELECT) $(LUPDATE) -no-obsolete -I $(srcdir) -locations relative $^ -ts $(srcdir)/qt/locale/bitcoin_en.ts
	@test -n $(LCONVERT) || echo "lconvert is required for updating translations"
	$(AM_V_GEN) QT_SELECT=$(QT_SELECT) $(LCONVERT) -o $(srcdir)/qt/locale/bitcoin_en.xlf -i $(srcdir)/qt/locale/bitcoin_en.ts

$(QT_QRC_LOCALE_CPP): $(QT_QRC_LOCALE) $(QT_QM)
	@test -f $(RCC)
	@cp -f $< $(@D)/temp_$(<F)
	$(AM_V_GEN) QT_SELECT=$(QT_SELECT) $(RCC) -name bitcoin_locale --format-version 1 $(@D)/temp_$(<F) > $@
	@rm $(@D)/temp_$(<F)

$(QT_QRC_CPP): $(QT_QRC) $(QT_FORMS_H) $(RES_FONTS) $(RES_ICONS) $(RES_ANIMATION)
	@test -f $(RCC)
	$(AM_V_GEN) QT_SELECT=$(QT_SELECT) $(RCC) -name bitcoin --format-version 1 $< > $@

CLEAN_QT = $(nodist_qt_libbitcoinqt_a_SOURCES) $(QT_QM) $(QT_FORMS_H) qt/*.gcda qt/*.gcno qt/temp_bitcoin_locale.qrc

CLEANFILES += $(CLEAN_QT)

bitcoin_qt_clean: FORCE
	rm -f $(CLEAN_QT) $(qt_libbitcoinqt_a_OBJECTS) $(qt_blackmore_qt_OBJECTS) qt/blackmore-qt$(EXEEXT) $(LIBBITCOINQT)

bitcoin_qt : qt/blackmore-qt$(EXEEXT)

APK_LIB_DIR = qt/android/libs/$(ANDROID_ARCH)
QT_BASE_VERSION = $(lastword $(shell $(MOC) --version))
QT_BASE_PATH = $(shell find ../depends/sources/ -maxdepth 1 -type f -regex ".*qtbase.*$(QT_BASE_VERSION)\.tar.xz")
QT_BASE_TLD = $(shell tar tf $(QT_BASE_PATH) --exclude='*/*')

bitcoin_qt_apk: FORCE
	mkdir -p $(APK_LIB_DIR)
	cp $(dir $(CC))../sysroot/usr/lib/$(host_alias)/libc++_shared.so $(APK_LIB_DIR)
	tar xf $(QT_BASE_PATH) -C qt/android/src/ $(QT_BASE_TLD)src/android/jar/src --strip-components=5
	tar xf $(QT_BASE_PATH) -C qt/android/src/ $(QT_BASE_TLD)src/android/java/src --strip-components=5
	tar xf $(QT_BASE_PATH) -C qt/android/res/ $(QT_BASE_TLD)src/android/java/res --strip-components=5
	cp qt/bitcoin-qt $(APK_LIB_DIR)/libbitcoin-qt.so
	cd qt/android && gradle wrapper --gradle-version=6.6.1
	cd qt/android && ./gradlew build

ui_%.h: %.ui
	@test -f $(UIC)
	@$(MKDIR_P) $(@D)
	$(AM_V_GEN) QT_SELECT=$(QT_SELECT) $(UIC) -o $@ $< || (echo "Error creating $@"; false)

%.moc: %.cpp
	$(AM_V_GEN) QT_SELECT=$(QT_SELECT) $(MOC) $(DEFAULT_INCLUDES) $(QT_INCLUDES_UNSUPPRESSED) $(MOC_DEFS) $< > $@

moc_%.cpp: %.h
	$(AM_V_GEN) QT_SELECT=$(QT_SELECT) $(MOC) $(DEFAULT_INCLUDES) $(QT_INCLUDES_UNSUPPRESSED) $(MOC_DEFS) $< > $@

%.qm: %.ts
	@test -f $(LRELEASE)
	@$(MKDIR_P) $(@D)
	$(AM_V_GEN) QT_SELECT=$(QT_SELECT) $(LRELEASE) -silent $< -qm $@<|MERGE_RESOLUTION|>--- conflicted
+++ resolved
@@ -2,110 +2,16 @@
 # Distributed under the MIT software license, see the accompanying
 # file COPYING or http://www.opensource.org/licenses/mit-license.php.
 
-<<<<<<< HEAD
 bin_PROGRAMS += qt/blackmore-qt
-EXTRA_LIBRARIES += qt/libbitcoinqt.a
-
-# bitcoin qt core #
-QT_TS = \
-  qt/locale/bitcoin_af.ts \
-  qt/locale/bitcoin_af_ZA.ts \
-  qt/locale/bitcoin_ar.ts \
-  qt/locale/bitcoin_be_BY.ts \
-  qt/locale/bitcoin_bg_BG.ts \
-  qt/locale/bitcoin_bg.ts \
-  qt/locale/bitcoin_ca_ES.ts \
-  qt/locale/bitcoin_ca.ts \
-  qt/locale/bitcoin_ca@valencia.ts \
-  qt/locale/bitcoin_cs.ts \
-  qt/locale/bitcoin_cy.ts \
-  qt/locale/bitcoin_da.ts \
-  qt/locale/bitcoin_de.ts \
-  qt/locale/bitcoin_el_GR.ts \
-  qt/locale/bitcoin_el.ts \
-  qt/locale/bitcoin_en_GB.ts \
-  qt/locale/bitcoin_en.ts \
-  qt/locale/bitcoin_eo.ts \
-  qt/locale/bitcoin_es_AR.ts \
-  qt/locale/bitcoin_es_CL.ts \
-  qt/locale/bitcoin_es_CO.ts \
-  qt/locale/bitcoin_es_DO.ts \
-  qt/locale/bitcoin_es_ES.ts \
-  qt/locale/bitcoin_es_MX.ts \
-  qt/locale/bitcoin_es.ts \
-  qt/locale/bitcoin_es_UY.ts \
-  qt/locale/bitcoin_es_VE.ts \
-  qt/locale/bitcoin_et_EE.ts \
-  qt/locale/bitcoin_et.ts \
-  qt/locale/bitcoin_eu_ES.ts \
-  qt/locale/bitcoin_fa_IR.ts \
-  qt/locale/bitcoin_fa.ts \
-  qt/locale/bitcoin_fi.ts \
-  qt/locale/bitcoin_fr_CA.ts \
-  qt/locale/bitcoin_fr_FR.ts \
-  qt/locale/bitcoin_fr.ts \
-  qt/locale/bitcoin_gl.ts \
-  qt/locale/bitcoin_he.ts \
-  qt/locale/bitcoin_hi_IN.ts \
-  qt/locale/bitcoin_hr.ts \
-  qt/locale/bitcoin_hu.ts \
-  qt/locale/bitcoin_id_ID.ts \
-  qt/locale/bitcoin_it_IT.ts \
-  qt/locale/bitcoin_it.ts \
-  qt/locale/bitcoin_ja.ts \
-  qt/locale/bitcoin_ka.ts \
-  qt/locale/bitcoin_kk_KZ.ts \
-  qt/locale/bitcoin_ko_KR.ts \
-  qt/locale/bitcoin_ku_IQ.ts \
-  qt/locale/bitcoin_ky.ts \
-  qt/locale/bitcoin_la.ts \
-  qt/locale/bitcoin_lt.ts \
-  qt/locale/bitcoin_lv_LV.ts \
-  qt/locale/bitcoin_mk_MK.ts \
-  qt/locale/bitcoin_mn.ts \
-  qt/locale/bitcoin_ms_MY.ts \
-  qt/locale/bitcoin_nb.ts \
-  qt/locale/bitcoin_ne.ts \
-  qt/locale/bitcoin_nl.ts \
-  qt/locale/bitcoin_pam.ts \
-  qt/locale/bitcoin_pl.ts \
-  qt/locale/bitcoin_pt_BR.ts \
-  qt/locale/bitcoin_pt_PT.ts \
-  qt/locale/bitcoin_ro_RO.ts \
-  qt/locale/bitcoin_ro.ts \
-  qt/locale/bitcoin_ru_RU.ts \
-  qt/locale/bitcoin_ru.ts \
-  qt/locale/bitcoin_sk.ts \
-  qt/locale/bitcoin_sl_SI.ts \
-  qt/locale/bitcoin_sq.ts \
-  qt/locale/bitcoin_sr@latin.ts \
-  qt/locale/bitcoin_sr.ts \
-  qt/locale/bitcoin_sv.ts \
-  qt/locale/bitcoin_ta.ts \
-  qt/locale/bitcoin_th_TH.ts \
-  qt/locale/bitcoin_tr_TR.ts \
-  qt/locale/bitcoin_tr.ts \
-  qt/locale/bitcoin_uk.ts \
-  qt/locale/bitcoin_ur_PK.ts \
-  qt/locale/bitcoin_uz@Cyrl.ts \
-  qt/locale/bitcoin_vi.ts \
-  qt/locale/bitcoin_vi_VN.ts \
-  qt/locale/bitcoin_zh_CN.ts \
-  qt/locale/bitcoin_zh_HK.ts \
-  qt/locale/bitcoin_zh.ts \
-  qt/locale/bitcoin_zh_TW.ts
-=======
-bin_PROGRAMS += qt/bitcoin-qt
 
 if BUILD_BITCOIN_GUI
-  bin_PROGRAMS += bitcoin-gui
+  bin_PROGRAMS += blackmore-gui
 endif
 
 EXTRA_LIBRARIES += qt/libbitcoinqt.a
 
 # bitcoin qt core #
 include Makefile.qt_locale.include
->>>>>>> 61646189
 
 QT_FORMS_UI = \
   qt/forms/addressbookpage.ui \
@@ -294,18 +200,15 @@
   qt/res/icons/history.png \
   qt/res/icons/lock_closed.png \
   qt/res/icons/lock_open.png \
-<<<<<<< HEAD
-  qt/res/icons/staking_off.png \
-  qt/res/icons/staking_on.png \
-  qt/res/icons/open.png \
-=======
+  qt/res/icons/lock_staking.png \
   qt/res/icons/network_disabled.png \
->>>>>>> 61646189
   qt/res/icons/overview.png \
   qt/res/icons/proxy.png \
   qt/res/icons/receive.png \
   qt/res/icons/remove.png \
   qt/res/icons/send.png \
+  qt/res/icons/staking_off.png \
+  qt/res/icons/staking_on.png \
   qt/res/icons/synced.png \
   qt/res/icons/transaction0.png \
   qt/res/icons/transaction2.png \
@@ -315,6 +218,7 @@
   qt/res/icons/tx_input.png \
   qt/res/icons/tx_output.png \
   qt/res/icons/tx_mined.png \
+  qt/res/icons/tx_staked.png \
   qt/res/icons/warning.png
 
 BITCOIN_QT_BASE_CPP = \
@@ -375,7 +279,6 @@
   qt/walletmodel.cpp \
   qt/walletmodeltransaction.cpp \
   qt/walletview.cpp
-<<<<<<< HEAD
 
 BITCOIN_QT_CPP = $(BITCOIN_QT_BASE_CPP)
 if TARGET_WINDOWS
@@ -383,23 +286,9 @@
 endif
 if ENABLE_WALLET
 BITCOIN_QT_CPP += $(BITCOIN_QT_WALLET_CPP)
-endif
-=======
->>>>>>> 61646189
-
-BITCOIN_QT_CPP = $(BITCOIN_QT_BASE_CPP)
-if TARGET_WINDOWS
-BITCOIN_QT_CPP += $(BITCOIN_QT_WINDOWS_CPP)
-endif
-if ENABLE_WALLET
-BITCOIN_QT_CPP += $(BITCOIN_QT_WALLET_CPP)
 endif # ENABLE_WALLET
 
-<<<<<<< HEAD
-RES_MOVIES = $(wildcard $(srcdir)/qt/res/movies/spinner-*.png)
-=======
 RES_ANIMATION = $(wildcard $(srcdir)/qt/res/animation/spinner-*.png)
->>>>>>> 61646189
 
 BITCOIN_RC = qt/res/bitcoin-qt-res.rc
 
@@ -411,11 +300,7 @@
 qt_libbitcoinqt_a_OBJCXXFLAGS = $(AM_OBJCXXFLAGS) $(QT_PIE_FLAGS)
 
 qt_libbitcoinqt_a_SOURCES = $(BITCOIN_QT_CPP) $(BITCOIN_QT_H) $(QT_FORMS_UI) \
-<<<<<<< HEAD
-  $(QT_QRC) $(QT_QRC_LOCALE) $(QT_TS) $(PROTOBUF_PROTO) $(RES_ICONS) $(RES_IMAGES) $(RES_MOVIES)
-=======
   $(QT_QRC) $(QT_QRC_LOCALE) $(QT_TS) $(RES_FONTS) $(RES_ICONS) $(RES_ANIMATION)
->>>>>>> 61646189
 if TARGET_DARWIN
   qt_libbitcoinqt_a_SOURCES += $(BITCOIN_MM)
 endif
@@ -428,74 +313,43 @@
 # Most files will depend on the forms and moc files as includes. Generate them
 # before anything else.
 $(QT_MOC): $(QT_FORMS_H)
-<<<<<<< HEAD
-$(qt_libbitcoinqt_a_OBJECTS) $(qt_blackmore_qt_OBJECTS) : | $(QT_MOC)
-=======
-$(qt_libbitcoinqt_a_OBJECTS) $(qt_bitcoin_qt_OBJECTS) $(bitcoin_gui_OBJECTS) : | $(QT_MOC)
->>>>>>> 61646189
-
-# bitcoin-qt and bitcoin-gui binaries #
-bitcoin_qt_cppflags = $(AM_CPPFLAGS) $(BITCOIN_INCLUDES) $(BITCOIN_QT_INCLUDES) \
+$(qt_libbitcoinqt_a_OBJECTS) $(qt_blackmore_qt_OBJECTS) $(blackmore_gui_OBJECTS) : | $(QT_MOC)
+
+# blackmore-qt and blackmore-gui binaries #
+blackmore_qt_cppflags = $(AM_CPPFLAGS) $(BITCOIN_INCLUDES) $(BITCOIN_QT_INCLUDES) \
   $(QT_INCLUDES) $(QR_CFLAGS)
-bitcoin_qt_cxxflags = $(AM_CXXFLAGS) $(QT_PIE_FLAGS)
-
-<<<<<<< HEAD
-# blackmore-qt binary #
-qt_blackmore_qt_CPPFLAGS = $(AM_CPPFLAGS) $(BITCOIN_INCLUDES) $(BITCOIN_QT_INCLUDES) \
-  $(QT_INCLUDES) $(PROTOBUF_CFLAGS) $(QR_CFLAGS)
-qt_blackmore_qt_CXXFLAGS = $(AM_CXXFLAGS) $(QT_PIE_FLAGS)
-
-qt_blackmore_qt_SOURCES = qt/bitcoin.cpp
-if TARGET_DARWIN
-  qt_blackmore_qt_SOURCES += $(BITCOIN_MM)
-endif
+blackmore_qt_cxxflags = $(AM_CXXFLAGS) $(QT_PIE_FLAGS)
+
+blackmore_qt_sources = qt/main.cpp
 if TARGET_WINDOWS
-  qt_blackmore_qt_SOURCES += $(BITCOIN_RC)
-endif
-qt_blackmore_qt_LDADD = qt/libbitcoinqt.a $(LIBBITCOIN_SERVER)
+  blackmore_qt_sources += $(BITCOIN_RC)
+endif
+blackmore_qt_ldadd = qt/libbitcoinqt.a $(LIBBITCOIN_SERVER)
 if ENABLE_WALLET
-qt_blackmore_qt_LDADD += $(LIBBITCOIN_WALLET)
+blackmore_qt_ldadd += $(LIBBITCOIN_UTIL) $(LIBBITCOIN_WALLET) $(LIBBITCOIN_SERVER)
 endif
 if ENABLE_ZMQ
-qt_blackmore_qt_LDADD += $(LIBBITCOIN_ZMQ) $(ZMQ_LIBS)
-endif
-qt_blackmore_qt_LDADD += $(LIBBITCOIN_CLI) $(LIBBITCOIN_COMMON) $(LIBBITCOIN_UTIL) $(LIBBITCOIN_CONSENSUS) $(LIBBITCOIN_CRYPTO) $(LIBUNIVALUE) $(LIBLEVELDB) $(LIBMEMENV) \
-  $(BOOST_LIBS) $(QT_LIBS) $(QT_DBUS_LIBS) $(QR_LIBS) $(PROTOBUF_LIBS) $(BDB_LIBS) $(SSL_LIBS) $(CRYPTO_LIBS) $(MINIUPNPC_LIBS) $(LIBSECP256K1) \
-  $(EVENT_PTHREADS_LIBS) $(EVENT_LIBS)
-qt_blackmore_qt_LDFLAGS = $(RELDFLAGS) $(AM_LDFLAGS) $(QT_LDFLAGS) $(LIBTOOL_APP_LDFLAGS)
-qt_blackmore_qt_LIBTOOLFLAGS =$(AM_LIBTOOLFLAGS) --tag CXX
-=======
-bitcoin_qt_sources = qt/main.cpp
-if TARGET_WINDOWS
-  bitcoin_qt_sources += $(BITCOIN_RC)
-endif
-bitcoin_qt_ldadd = qt/libbitcoinqt.a $(LIBBITCOIN_SERVER)
-if ENABLE_WALLET
-bitcoin_qt_ldadd += $(LIBBITCOIN_UTIL) $(LIBBITCOIN_WALLET)
-endif
-if ENABLE_ZMQ
-bitcoin_qt_ldadd += $(LIBBITCOIN_ZMQ) $(ZMQ_LIBS)
-endif
-bitcoin_qt_ldadd += $(LIBBITCOIN_CLI) $(LIBBITCOIN_COMMON) $(LIBBITCOIN_UTIL) $(LIBBITCOIN_CONSENSUS) $(LIBBITCOIN_CRYPTO) $(LIBUNIVALUE) $(LIBLEVELDB) $(LIBLEVELDB_SSE42) $(LIBMEMENV) \
-  $(BOOST_LIBS) $(QT_LIBS) $(QT_DBUS_LIBS) $(QR_LIBS) $(BDB_LIBS) $(MINIUPNPC_LIBS) $(NATPMP_LIBS) $(LIBSECP256K1) \
+blackmore_qt_ldadd += $(LIBBITCOIN_ZMQ) $(ZMQ_LIBS)
+endif
+blackmore_qt_ldadd += $(LIBBITCOIN_CLI) $(LIBBITCOIN_COMMON) $(LIBBITCOIN_UTIL) $(LIBBITCOIN_CONSENSUS) $(LIBBITCOIN_CRYPTO) $(LIBUNIVALUE) $(LIBLEVELDB) $(LIBLEVELDB_SSE42) $(LIBMEMENV) \
+  $(BOOST_LIBS) $(QT_LIBS) $(QT_DBUS_LIBS) $(QR_LIBS) $(BDB_LIBS) $(SSL_LIBS) $(CRYPTO_LIBS) $(MINIUPNPC_LIBS) $(NATPMP_LIBS) $(LIBSECP256K1) $(CRYPTO_LIBS) \
   $(EVENT_PTHREADS_LIBS) $(EVENT_LIBS) $(SQLITE_LIBS)
-bitcoin_qt_ldflags = $(RELDFLAGS) $(AM_LDFLAGS) $(QT_LDFLAGS) $(LIBTOOL_APP_LDFLAGS) $(PTHREAD_FLAGS)
-bitcoin_qt_libtoolflags = $(AM_LIBTOOLFLAGS) --tag CXX
-
-qt_bitcoin_qt_CPPFLAGS = $(bitcoin_qt_cppflags)
-qt_bitcoin_qt_CXXFLAGS = $(bitcoin_qt_cxxflags)
-qt_bitcoin_qt_SOURCES = $(bitcoin_qt_sources)
-qt_bitcoin_qt_LDADD = $(bitcoin_qt_ldadd)
-qt_bitcoin_qt_LDFLAGS = $(bitcoin_qt_ldflags)
-qt_bitcoin_qt_LIBTOOLFLAGS = $(bitcoin_qt_libtoolflags)
-
-bitcoin_gui_CPPFLAGS = $(bitcoin_qt_cppflags)
-bitcoin_gui_CXXFLAGS = $(bitcoin_qt_cxxflags)
-bitcoin_gui_SOURCES = $(bitcoin_qt_sources)
-bitcoin_gui_LDADD = $(bitcoin_qt_ldadd)
-bitcoin_gui_LDFLAGS = $(bitcoin_qt_ldflags)
-bitcoin_gui_LIBTOOLFLAGS = $(bitcoin_qt_libtoolflags)
->>>>>>> 61646189
+blackmore_qt_ldflags = $(RELDFLAGS) $(AM_LDFLAGS) $(QT_LDFLAGS) $(LIBTOOL_APP_LDFLAGS) $(PTHREAD_FLAGS)
+blackmore_qt_libtoolflags = $(AM_LIBTOOLFLAGS) --tag CXX
+
+qt_blackmore_qt_CPPFLAGS = $(blackmore_qt_cppflags)
+qt_blackmore_qt_CXXFLAGS = $(blackmore_qt_cxxflags)
+qt_blackmore_qt_SOURCES = $(blackmore_qt_sources)
+qt_blackmore_qt_LDADD = $(blackmore_qt_ldadd)
+qt_blackmore_qt_LDFLAGS = $(blackmore_qt_ldflags)
+qt_blackmore_qt_LIBTOOLFLAGS = $(blackmore_qt_libtoolflags)
+
+blackmore_gui_CPPFLAGS = $(blackmore_qt_cppflags)
+blackmore_gui_CXXFLAGS = $(blackmore_qt_cxxflags)
+blackmore_gui_SOURCES = $(blackmore_qt_sources)
+blackmore_gui_LDADD = $(blackmore_qt_ldadd)
+blackmore_gui_LDFLAGS = $(blackmore_qt_ldflags)
+blackmore_gui_LIBTOOLFLAGS = $(blackmore_qt_libtoolflags)
 
 #locale/foo.ts -> locale/foo.qm
 QT_QM=$(QT_TS:.ts=.qm)
@@ -506,11 +360,7 @@
 	@test -n $(XGETTEXT) || echo "xgettext is required for updating translations"
 	$(AM_V_GEN) cd $(srcdir); XGETTEXT=$(XGETTEXT) COPYRIGHT_HOLDERS="$(COPYRIGHT_HOLDERS)" $(PYTHON) ../share/qt/extract_strings_qt.py $(libbitcoin_server_a_SOURCES) $(libbitcoin_wallet_a_SOURCES) $(libbitcoin_common_a_SOURCES) $(libbitcoin_zmq_a_SOURCES) $(libbitcoin_consensus_a_SOURCES) $(libbitcoin_util_a_SOURCES)
 
-<<<<<<< HEAD
-translate: $(srcdir)/qt/bitcoinstrings.cpp $(QT_FORMS_UI) $(QT_FORMS_UI) $(BITCOIN_QT_BASE_CPP) $(BITCOIN_QT_WINDOWS_CPP) $(BITCOIN_QT_WALLET_CPP) $(BITCOIN_QT_H) $(BITCOIN_MM)
-=======
 translate: $(srcdir)/qt/bitcoinstrings.cpp $(QT_FORMS_UI) $(QT_FORMS_UI) $(BITCOIN_QT_BASE_CPP) qt/bitcoin.cpp $(BITCOIN_QT_WINDOWS_CPP) $(BITCOIN_QT_WALLET_CPP) $(BITCOIN_QT_H) $(BITCOIN_MM)
->>>>>>> 61646189
 	@test -n $(LUPDATE) || echo "lupdate is required for updating translations"
 	$(AM_V_GEN) QT_SELECT=$(QT_SELECT) $(LUPDATE) -no-obsolete -I $(srcdir) -locations relative $^ -ts $(srcdir)/qt/locale/bitcoin_en.ts
 	@test -n $(LCONVERT) || echo "lconvert is required for updating translations"
@@ -530,10 +380,10 @@
 
 CLEANFILES += $(CLEAN_QT)
 
-bitcoin_qt_clean: FORCE
+blackmore_qt_clean: FORCE
 	rm -f $(CLEAN_QT) $(qt_libbitcoinqt_a_OBJECTS) $(qt_blackmore_qt_OBJECTS) qt/blackmore-qt$(EXEEXT) $(LIBBITCOINQT)
 
-bitcoin_qt : qt/blackmore-qt$(EXEEXT)
+blackmore_qt : qt/blackmore-qt$(EXEEXT)
 
 APK_LIB_DIR = qt/android/libs/$(ANDROID_ARCH)
 QT_BASE_VERSION = $(lastword $(shell $(MOC) --version))
