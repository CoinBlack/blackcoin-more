--- conflicted
+++ resolved
@@ -74,12 +74,9 @@
   test/base64_tests.cpp \
   test/bech32_tests.cpp \
   test/bip32_tests.cpp \
-<<<<<<< HEAD
+  test/bip324_tests.cpp \
   test/blk_minfee_tests.cpp \
   test/blk_v2_transaction_tests.cpp \
-=======
-  test/bip324_tests.cpp \
->>>>>>> 44d8b13c
   test/blockchain_tests.cpp \
   test/blockencodings_tests.cpp \
   test/blockfilter_index_tests.cpp \
@@ -122,11 +119,7 @@
   test/orphanage_tests.cpp \
   test/pmt_tests.cpp \
   test/policy_fee_tests.cpp \
-<<<<<<< HEAD
-=======
-  test/policyestimator_tests.cpp \
   test/pool_tests.cpp \
->>>>>>> 44d8b13c
   test/pow_tests.cpp \
   test/prevector_tests.cpp \
   test/raii_event_tests.cpp \
@@ -312,12 +305,7 @@
  test/fuzz/parse_script.cpp \
  test/fuzz/parse_univalue.cpp \
  test/fuzz/partially_downloaded_block.cpp \
-<<<<<<< HEAD
-=======
- test/fuzz/policy_estimator.cpp \
- test/fuzz/policy_estimator_io.cpp \
  test/fuzz/poolresource.cpp \
->>>>>>> 44d8b13c
  test/fuzz/pow.cpp \
  test/fuzz/prevector.cpp \
  test/fuzz/primitives_transaction.cpp \
