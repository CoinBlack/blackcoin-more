# Copyright (c) 2013-2016 The Bitcoin Core developers
# Distributed under the MIT software license, see the accompanying
# file COPYING or http://www.opensource.org/licenses/mit-license.php.

<<<<<<< HEAD
TESTS += test/test_blackmore
bin_PROGRAMS += test/test_blackmore
TEST_SRCDIR = test
TEST_BINARY=test/test_blackmore$(EXEEXT)


EXTRA_DIST += \
	test/bctest.py \
	test/bitcoin-util-test.py \
	test/data/bitcoin-util-test.json \
	test/data/blanktx.hex \
	test/data/tt-delin1-out.hex \
	test/data/tt-delout1-out.hex \
	test/data/tt-locktime317000-out.hex \
	test/data/tx394b54bb.hex \
	test/data/txcreate1.hex \
	test/data/txcreate2.hex \
	test/data/txcreatedata1.hex \
	test/data/txcreatedata2.hex \
	test/data/txcreatesign.hex \
	test/data/txcreatedata_seq0.hex \
	test/data/txcreatedata_seq1.hex
=======
if ENABLE_FUZZ_BINARY
noinst_PROGRAMS += test/fuzz/fuzz
endif

if !ENABLE_FUZZ
bin_PROGRAMS += test/test_bitcoin
endif

TEST_SRCDIR = test
TEST_BINARY=test/test_bitcoin$(EXEEXT)
FUZZ_BINARY=test/fuzz/fuzz$(EXEEXT)
>>>>>>> 61646189

JSON_TEST_FILES = \
  test/data/script_tests.json \
  test/data/base58_encode_decode.json \
  test/data/blockfilters.json \
  test/data/key_io_valid.json \
  test/data/key_io_invalid.json \
  test/data/script_tests.json \
  test/data/sighash.json \
  test/data/tx_invalid.json \
  test/data/tx_valid.json

RAW_TEST_FILES = \
  test/data/asmap.raw

GENERATED_TEST_FILES = $(JSON_TEST_FILES:.json=.json.h) $(RAW_TEST_FILES:.raw=.raw.h)

BITCOIN_TEST_SUITE = \
  test/main.cpp \
  $(TEST_UTIL_H)

FUZZ_SUITE_LD_COMMON = \
 $(LIBTEST_UTIL) \
 $(LIBTEST_FUZZ) \
 $(LIBBITCOIN_SERVER) \
 $(LIBBITCOIN_WALLET) \
 $(LIBBITCOIN_COMMON) \
 $(LIBBITCOIN_UTIL) \
 $(LIBBITCOIN_CONSENSUS) \
 $(LIBBITCOIN_CRYPTO) \
 $(LIBBITCOIN_CLI) \
 $(LIBUNIVALUE) \
 $(LIBLEVELDB) \
 $(LIBLEVELDB_SSE42) \
 $(BOOST_LIBS) \
 $(LIBMEMENV) \
 $(LIBSECP256K1) \
 $(EVENT_LIBS) \
 $(EVENT_PTHREADS_LIBS)

if USE_UPNP
FUZZ_SUITE_LD_COMMON += $(MINIUPNPC_LIBS)
endif

if USE_NATPMP
FUZZ_SUITE_LD_COMMON += $(NATPMP_LIBS)
endif

# test_bitcoin binary #
BITCOIN_TESTS =\
  test/arith_uint256_tests.cpp \
  test/scriptnum10.h \
  test/addrman_tests.cpp \
  test/amount_tests.cpp \
  test/allocator_tests.cpp \
  test/base32_tests.cpp \
  test/base64_tests.cpp \
  test/bech32_tests.cpp \
  test/bip32_tests.cpp \
  test/blockchain_tests.cpp \
  test/blockencodings_tests.cpp \
  test/blockfilter_tests.cpp \
  test/blockfilter_index_tests.cpp \
  test/bloom_tests.cpp \
  test/bswap_tests.cpp \
<<<<<<< HEAD
  test/checkblock_tests.cpp \
  test/cashaddr_tests.cpp \
  test/cashaddrenc_tests.cpp \
=======
  test/checkqueue_tests.cpp \
>>>>>>> 61646189
  test/coins_tests.cpp \
  test/coinstatsindex_tests.cpp \
  test/compilerbug_tests.cpp \
  test/compress_tests.cpp \
  test/crypto_tests.cpp \
<<<<<<< HEAD
  test/DoS_tests.cpp \
  test/dstencode_tests.cpp \
=======
  test/cuckoocache_tests.cpp \
  test/denialofservice_tests.cpp \
  test/descriptor_tests.cpp \
  test/flatfile_tests.cpp \
  test/fs_tests.cpp \
>>>>>>> 61646189
  test/getarg_tests.cpp \
  test/hash_tests.cpp \
  test/i2p_tests.cpp \
  test/interfaces_tests.cpp \
  test/key_io_tests.cpp \
  test/key_tests.cpp \
  test/logging_tests.cpp \
  test/dbwrapper_tests.cpp \
  test/validation_tests.cpp \
  test/mempool_tests.cpp \
  test/merkle_tests.cpp \
  test/merkleblock_tests.cpp \
  test/miner_tests.cpp \
  test/multisig_tests.cpp \
  test/net_peer_eviction_tests.cpp \
  test/net_tests.cpp \
  test/netbase_tests.cpp \
  test/pmt_tests.cpp \
  test/policy_fee_tests.cpp \
  test/policyestimator_tests.cpp \
  test/pow_tests.cpp \
  test/prevector_tests.cpp \
  test/raii_event_tests.cpp \
  test/random_tests.cpp \
  test/reverselock_tests.cpp \
  test/rpc_tests.cpp \
  test/sanity_tests.cpp \
  test/scheduler_tests.cpp \
<<<<<<< HEAD
  test/script_P2SH_tests.cpp \
=======
  test/script_p2sh_tests.cpp \
  test/script_tests.cpp \
  test/script_standard_tests.cpp \
>>>>>>> 61646189
  test/scriptnum_tests.cpp \
  test/serfloat_tests.cpp \
  test/serialize_tests.cpp \
<<<<<<< HEAD
=======
  test/settings_tests.cpp \
  test/sighash_tests.cpp \
>>>>>>> 61646189
  test/sigopcount_tests.cpp \
  test/skiplist_tests.cpp \
  test/sock_tests.cpp \
  test/streams_tests.cpp \
  test/sync_tests.cpp \
  test/system_tests.cpp \
  test/util_threadnames_tests.cpp \
  test/timedata_tests.cpp \
<<<<<<< HEAD
=======
  test/torcontrol_tests.cpp \
  test/transaction_tests.cpp \
  test/txindex_tests.cpp \
  test/txrequest_tests.cpp \
  test/txvalidation_tests.cpp \
>>>>>>> 61646189
  test/txvalidationcache_tests.cpp \
  test/uint256_tests.cpp \
  test/util_tests.cpp \
  test/validation_block_tests.cpp \
  test/validation_chainstate_tests.cpp \
  test/validation_chainstatemanager_tests.cpp \
  test/validation_flush_tests.cpp \
  test/validationinterface_tests.cpp \
  test/versionbits_tests.cpp

if ENABLE_WALLET
BITCOIN_TESTS += \
  wallet/test/psbt_wallet_tests.cpp \
  wallet/test/wallet_tests.cpp \
  wallet/test/walletdb_tests.cpp \
  wallet/test/wallet_crypto_tests.cpp \
  wallet/test/coinselector_tests.cpp \
  wallet/test/init_tests.cpp \
  wallet/test/ismine_tests.cpp \
  wallet/test/scriptpubkeyman_tests.cpp

FUZZ_SUITE_LD_COMMON +=\
 $(SQLITE_LIBS) \
 $(BDB_LIBS)

if USE_BDB
BITCOIN_TESTS += wallet/test/db_tests.cpp
endif


BITCOIN_TEST_SUITE += \
  wallet/test/wallet_test_fixture.cpp \
  wallet/test/wallet_test_fixture.h \
<<<<<<< HEAD
  wallet/test/accounting_tests.cpp \
  wallet/test/wallet_tests.cpp \
  wallet/test/walletdb_tests.cpp \
  wallet/test/crypto_tests.cpp \
  wallet/test/rpc_wallet_tests.cpp
endif

test_test_blackmore_SOURCES = $(BITCOIN_TESTS) $(JSON_TEST_FILES) $(RAW_TEST_FILES)
test_test_blackmore_CPPFLAGS = $(AM_CPPFLAGS) $(BITCOIN_INCLUDES) -I$(builddir)/test/ $(TESTDEFS)
test_test_blackmore_LDADD = $(LIBBITCOIN_SERVER) $(LIBBITCOIN_CLI) $(LIBBITCOIN_COMMON) $(LIBBITCOIN_UTIL) $(LIBBITCOIN_CONSENSUS) $(LIBBITCOIN_CRYPTO) $(LIBUNIVALUE) $(LIBLEVELDB) $(LIBMEMENV) \
  $(BOOST_LIBS) $(BOOST_UNIT_TEST_FRAMEWORK_LIB) $(LIBSECP256K1)
test_test_blackmore_CXXFLAGS = $(AM_CXXFLAGS) $(PIE_FLAGS)
=======
  wallet/test/init_test_fixture.cpp \
  wallet/test/init_test_fixture.h
endif

test_test_bitcoin_SOURCES = $(BITCOIN_TEST_SUITE) $(BITCOIN_TESTS) $(JSON_TEST_FILES) $(RAW_TEST_FILES)
test_test_bitcoin_CPPFLAGS = $(AM_CPPFLAGS) $(BITCOIN_INCLUDES) $(TESTDEFS) $(EVENT_CFLAGS)
test_test_bitcoin_LDADD = $(LIBTEST_UTIL)
>>>>>>> 61646189
if ENABLE_WALLET
test_test_blackmore_LDADD += $(LIBBITCOIN_WALLET)
endif

<<<<<<< HEAD
test_test_blackmore_LDADD += $(LIBBITCOIN_CONSENSUS) $(BDB_LIBS) $(SSL_LIBS) $(CRYPTO_LIBS) $(MINIUPNPC_LIBS)
test_test_blackmore_LDFLAGS = $(RELDFLAGS) $(AM_LDFLAGS) $(LIBTOOL_APP_LDFLAGS) -static

if ENABLE_ZMQ
test_test_blackmore_LDADD += $(ZMQ_LIBS)
endif

nodist_test_test_blackmore_SOURCES = $(GENERATED_TEST_FILES)
=======
test_test_bitcoin_LDADD += $(LIBBITCOIN_SERVER) $(LIBBITCOIN_CLI) $(LIBBITCOIN_COMMON) $(LIBBITCOIN_UTIL) $(LIBBITCOIN_CONSENSUS) $(LIBBITCOIN_CRYPTO) $(LIBUNIVALUE) \
  $(LIBLEVELDB) $(LIBLEVELDB_SSE42) $(LIBMEMENV) $(BOOST_LIBS) $(BOOST_UNIT_TEST_FRAMEWORK_LIB) $(LIBSECP256K1) $(EVENT_LIBS) $(EVENT_PTHREADS_LIBS)
test_test_bitcoin_CXXFLAGS = $(AM_CXXFLAGS) $(PIE_FLAGS)

test_test_bitcoin_LDADD += $(BDB_LIBS) $(MINIUPNPC_LIBS) $(NATPMP_LIBS) $(SQLITE_LIBS)
test_test_bitcoin_LDFLAGS = $(RELDFLAGS) $(AM_LDFLAGS) $(LIBTOOL_APP_LDFLAGS) $(PTHREAD_FLAGS) -static

if ENABLE_ZMQ
test_test_bitcoin_LDADD += $(LIBBITCOIN_ZMQ) $(ZMQ_LIBS)
FUZZ_SUITE_LD_COMMON += $(LIBBITCOIN_ZMQ) $(ZMQ_LIBS)
endif

FUZZ_SUITE_LDFLAGS_COMMON = $(RELDFLAGS) $(AM_LDFLAGS) $(LIBTOOL_APP_LDFLAGS) $(PTHREAD_FLAGS)

if ENABLE_FUZZ_BINARY
test_fuzz_fuzz_CPPFLAGS = $(AM_CPPFLAGS) $(BITCOIN_INCLUDES)
test_fuzz_fuzz_CXXFLAGS = $(AM_CXXFLAGS) $(PIE_FLAGS)
test_fuzz_fuzz_LDADD = $(FUZZ_SUITE_LD_COMMON)
test_fuzz_fuzz_LDFLAGS = $(FUZZ_SUITE_LDFLAGS_COMMON)
test_fuzz_fuzz_SOURCES = \
 test/fuzz/addition_overflow.cpp \
 test/fuzz/addrdb.cpp \
 test/fuzz/addrman.cpp \
 test/fuzz/asmap.cpp \
 test/fuzz/asmap_direct.cpp \
 test/fuzz/autofile.cpp \
 test/fuzz/banman.cpp \
 test/fuzz/base_encode_decode.cpp \
 test/fuzz/bech32.cpp \
 test/fuzz/block.cpp \
 test/fuzz/block_header.cpp \
 test/fuzz/blockfilter.cpp \
 test/fuzz/bloom_filter.cpp \
 test/fuzz/buffered_file.cpp \
 test/fuzz/chain.cpp \
 test/fuzz/checkqueue.cpp \
 test/fuzz/coins_view.cpp \
 test/fuzz/connman.cpp \
 test/fuzz/crypto.cpp \
 test/fuzz/crypto_aes256.cpp \
 test/fuzz/crypto_aes256cbc.cpp \
 test/fuzz/crypto_chacha20.cpp \
 test/fuzz/crypto_chacha20_poly1305_aead.cpp \
 test/fuzz/crypto_common.cpp \
 test/fuzz/crypto_hkdf_hmac_sha256_l32.cpp \
 test/fuzz/crypto_poly1305.cpp \
 test/fuzz/cuckoocache.cpp \
 test/fuzz/data_stream.cpp \
 test/fuzz/decode_tx.cpp \
 test/fuzz/descriptor_parse.cpp \
 test/fuzz/deserialize.cpp \
 test/fuzz/eval_script.cpp \
 test/fuzz/fee_rate.cpp \
 test/fuzz/fees.cpp \
 test/fuzz/flatfile.cpp \
 test/fuzz/float.cpp \
 test/fuzz/golomb_rice.cpp \
 test/fuzz/hex.cpp \
 test/fuzz/http_request.cpp \
 test/fuzz/i2p.cpp \
 test/fuzz/integer.cpp \
 test/fuzz/key.cpp \
 test/fuzz/key_io.cpp \
 test/fuzz/kitchen_sink.cpp \
 test/fuzz/load_external_block_file.cpp \
 test/fuzz/locale.cpp \
 test/fuzz/merkleblock.cpp \
 test/fuzz/message.cpp \
 test/fuzz/muhash.cpp \
 test/fuzz/multiplication_overflow.cpp \
 test/fuzz/net.cpp \
 test/fuzz/net_permissions.cpp \
 test/fuzz/netaddress.cpp \
 test/fuzz/netbase_dns_lookup.cpp \
 test/fuzz/node_eviction.cpp \
 test/fuzz/p2p_transport_serialization.cpp \
 test/fuzz/parse_hd_keypath.cpp \
 test/fuzz/parse_iso8601.cpp \
 test/fuzz/parse_numbers.cpp \
 test/fuzz/parse_script.cpp \
 test/fuzz/parse_univalue.cpp \
 test/fuzz/policy_estimator.cpp \
 test/fuzz/policy_estimator_io.cpp \
 test/fuzz/pow.cpp \
 test/fuzz/prevector.cpp \
 test/fuzz/primitives_transaction.cpp \
 test/fuzz/process_message.cpp \
 test/fuzz/process_messages.cpp \
 test/fuzz/protocol.cpp \
 test/fuzz/psbt.cpp \
 test/fuzz/random.cpp \
 test/fuzz/rbf.cpp \
 test/fuzz/rolling_bloom_filter.cpp \
 test/fuzz/rpc.cpp \
 test/fuzz/script.cpp \
 test/fuzz/script_assets_test_minimizer.cpp \
 test/fuzz/script_bitcoin_consensus.cpp \
 test/fuzz/script_descriptor_cache.cpp \
 test/fuzz/script_flags.cpp \
 test/fuzz/script_interpreter.cpp \
 test/fuzz/script_ops.cpp \
 test/fuzz/script_sigcache.cpp \
 test/fuzz/script_sign.cpp \
 test/fuzz/scriptnum_ops.cpp \
 test/fuzz/secp256k1_ec_seckey_import_export_der.cpp \
 test/fuzz/secp256k1_ecdsa_signature_parse_der_lax.cpp \
 test/fuzz/signature_checker.cpp \
 test/fuzz/signet.cpp \
 test/fuzz/socks5.cpp \
 test/fuzz/span.cpp \
 test/fuzz/spanparsing.cpp \
 test/fuzz/string.cpp \
 test/fuzz/strprintf.cpp \
 test/fuzz/system.cpp \
 test/fuzz/timedata.cpp \
 test/fuzz/torcontrol.cpp \
 test/fuzz/transaction.cpp \
 test/fuzz/tx_in.cpp \
 test/fuzz/tx_out.cpp \
 test/fuzz/tx_pool.cpp \
 test/fuzz/txrequest.cpp \
 test/fuzz/utxo_snapshot.cpp \
 test/fuzz/validation_load_mempool.cpp \
 test/fuzz/versionbits.cpp
endif # ENABLE_FUZZ_BINARY

nodist_test_test_bitcoin_SOURCES = $(GENERATED_TEST_FILES)
>>>>>>> 61646189

$(BITCOIN_TESTS): $(GENERATED_TEST_FILES)

CLEAN_BITCOIN_TEST = test/*.gcda test/*.gcno test/fuzz/*.gcda test/fuzz/*.gcno test/util/*.gcda test/util/*.gcno $(GENERATED_TEST_FILES) $(BITCOIN_TESTS:=.log)

CLEANFILES += $(CLEAN_BITCOIN_TEST)

<<<<<<< HEAD
# This file is problematic for out-of-tree builds if it exists.
DISTCLEANFILES = test/buildenv.pyc

blackmore_test: $(TEST_BINARY)
=======
if TARGET_WINDOWS
bitcoin_test: $(TEST_BINARY)
else
if ENABLE_BENCH
bitcoin_test: $(TEST_BINARY) $(BENCH_BINARY)
else
bitcoin_test: $(TEST_BINARY)
endif
endif
>>>>>>> 61646189

blackmore_test_check: $(TEST_BINARY) FORCE
	$(MAKE) check-TESTS TESTS=$^

blackmore_test_clean : FORCE
	rm -f $(CLEAN_BITCOIN_TEST) $(test_test_blackmore_OBJECTS) $(TEST_BINARY)

check-local: $(BITCOIN_TESTS:.cpp=.cpp.test)
if BUILD_BITCOIN_TX
	@echo "Running test/util/bitcoin-util-test.py..."
	$(PYTHON) $(top_builddir)/test/util/bitcoin-util-test.py
endif
	@echo "Running test/util/rpcauth-test.py..."
	$(PYTHON) $(top_builddir)/test/util/rpcauth-test.py
if TARGET_WINDOWS
else
if ENABLE_BENCH
	@echo "Running bench/bench_bitcoin ..."
	$(BENCH_BINARY) > /dev/null
endif
endif
	$(AM_V_at)$(MAKE) $(AM_MAKEFLAGS) -C secp256k1 check
if EMBEDDED_UNIVALUE
	$(AM_V_at)$(MAKE) $(AM_MAKEFLAGS) -C univalue check
endif

%.cpp.test: %.cpp
	@echo Running tests: `cat $< | grep -E "(BOOST_FIXTURE_TEST_SUITE\\(|BOOST_AUTO_TEST_SUITE\\()" | cut -d '(' -f 2 | cut -d ',' -f 1 | cut -d ')' -f 1` from $<
	$(AM_V_at)$(TEST_BINARY) --catch_system_errors=no -l test_suite -t "`cat $< | grep -E "(BOOST_FIXTURE_TEST_SUITE\\(|BOOST_AUTO_TEST_SUITE\\()" | cut -d '(' -f 2 | cut -d ',' -f 1 | cut -d ')' -f 1`" -- DEBUG_LOG_OUT > $<.log 2>&1 || (cat $<.log && false)

%.json.h: %.json
	@$(MKDIR_P) $(@D)
	@{ \
	 echo "namespace json_tests{" && \
	 echo "static unsigned const char $(*F)[] = {" && \
	 $(HEXDUMP) -v -e '8/1 "0x%02x, "' -e '"\n"' $< | $(SED) -e 's/0x  ,//g' && \
	 echo "};};"; \
	} > "$@.new" && mv -f "$@.new" "$@"
<<<<<<< HEAD
=======
	@echo "Generated $@"

%.raw.h: %.raw
	@$(MKDIR_P) $(@D)
	@{ \
	 echo "static unsigned const char $(*F)_raw[] = {" && \
	 $(HEXDUMP) -v -e '8/1 "0x%02x, "' -e '"\n"' $< | $(SED) -e 's/0x  ,//g' && \
	 echo "};"; \
	} > "$@.new" && mv -f "$@.new" "$@"
>>>>>>> 61646189
	@echo "Generated $@"<|MERGE_RESOLUTION|>--- conflicted
+++ resolved
@@ -2,42 +2,17 @@
 # Distributed under the MIT software license, see the accompanying
 # file COPYING or http://www.opensource.org/licenses/mit-license.php.
 
-<<<<<<< HEAD
-TESTS += test/test_blackmore
+if ENABLE_FUZZ_BINARY
+noinst_PROGRAMS += test/fuzz/fuzz
+endif
+
+if !ENABLE_FUZZ
 bin_PROGRAMS += test/test_blackmore
+endif
+
 TEST_SRCDIR = test
 TEST_BINARY=test/test_blackmore$(EXEEXT)
-
-
-EXTRA_DIST += \
-	test/bctest.py \
-	test/bitcoin-util-test.py \
-	test/data/bitcoin-util-test.json \
-	test/data/blanktx.hex \
-	test/data/tt-delin1-out.hex \
-	test/data/tt-delout1-out.hex \
-	test/data/tt-locktime317000-out.hex \
-	test/data/tx394b54bb.hex \
-	test/data/txcreate1.hex \
-	test/data/txcreate2.hex \
-	test/data/txcreatedata1.hex \
-	test/data/txcreatedata2.hex \
-	test/data/txcreatesign.hex \
-	test/data/txcreatedata_seq0.hex \
-	test/data/txcreatedata_seq1.hex
-=======
-if ENABLE_FUZZ_BINARY
-noinst_PROGRAMS += test/fuzz/fuzz
-endif
-
-if !ENABLE_FUZZ
-bin_PROGRAMS += test/test_bitcoin
-endif
-
-TEST_SRCDIR = test
-TEST_BINARY=test/test_bitcoin$(EXEEXT)
 FUZZ_BINARY=test/fuzz/fuzz$(EXEEXT)
->>>>>>> 61646189
 
 JSON_TEST_FILES = \
   test/data/script_tests.json \
@@ -73,6 +48,8 @@
  $(LIBLEVELDB) \
  $(LIBLEVELDB_SSE42) \
  $(BOOST_LIBS) \
+ $(SSL_LIBS) \
+ $(CRYPTO_LIBS) \
  $(LIBMEMENV) \
  $(LIBSECP256K1) \
  $(EVENT_LIBS) \
@@ -101,30 +78,18 @@
   test/blockencodings_tests.cpp \
   test/blockfilter_tests.cpp \
   test/blockfilter_index_tests.cpp \
-  test/bloom_tests.cpp \
   test/bswap_tests.cpp \
-<<<<<<< HEAD
-  test/checkblock_tests.cpp \
-  test/cashaddr_tests.cpp \
-  test/cashaddrenc_tests.cpp \
-=======
   test/checkqueue_tests.cpp \
->>>>>>> 61646189
   test/coins_tests.cpp \
   test/coinstatsindex_tests.cpp \
   test/compilerbug_tests.cpp \
   test/compress_tests.cpp \
   test/crypto_tests.cpp \
-<<<<<<< HEAD
-  test/DoS_tests.cpp \
-  test/dstencode_tests.cpp \
-=======
   test/cuckoocache_tests.cpp \
   test/denialofservice_tests.cpp \
   test/descriptor_tests.cpp \
   test/flatfile_tests.cpp \
   test/fs_tests.cpp \
->>>>>>> 61646189
   test/getarg_tests.cpp \
   test/hash_tests.cpp \
   test/i2p_tests.cpp \
@@ -144,7 +109,6 @@
   test/netbase_tests.cpp \
   test/pmt_tests.cpp \
   test/policy_fee_tests.cpp \
-  test/policyestimator_tests.cpp \
   test/pow_tests.cpp \
   test/prevector_tests.cpp \
   test/raii_event_tests.cpp \
@@ -153,21 +117,14 @@
   test/rpc_tests.cpp \
   test/sanity_tests.cpp \
   test/scheduler_tests.cpp \
-<<<<<<< HEAD
-  test/script_P2SH_tests.cpp \
-=======
   test/script_p2sh_tests.cpp \
   test/script_tests.cpp \
   test/script_standard_tests.cpp \
->>>>>>> 61646189
   test/scriptnum_tests.cpp \
   test/serfloat_tests.cpp \
   test/serialize_tests.cpp \
-<<<<<<< HEAD
-=======
   test/settings_tests.cpp \
   test/sighash_tests.cpp \
->>>>>>> 61646189
   test/sigopcount_tests.cpp \
   test/skiplist_tests.cpp \
   test/sock_tests.cpp \
@@ -176,14 +133,11 @@
   test/system_tests.cpp \
   test/util_threadnames_tests.cpp \
   test/timedata_tests.cpp \
-<<<<<<< HEAD
-=======
   test/torcontrol_tests.cpp \
   test/transaction_tests.cpp \
   test/txindex_tests.cpp \
   test/txrequest_tests.cpp \
   test/txvalidation_tests.cpp \
->>>>>>> 61646189
   test/txvalidationcache_tests.cpp \
   test/uint256_tests.cpp \
   test/util_tests.cpp \
@@ -213,55 +167,29 @@
 BITCOIN_TESTS += wallet/test/db_tests.cpp
 endif
 
-
 BITCOIN_TEST_SUITE += \
   wallet/test/wallet_test_fixture.cpp \
   wallet/test/wallet_test_fixture.h \
-<<<<<<< HEAD
-  wallet/test/accounting_tests.cpp \
-  wallet/test/wallet_tests.cpp \
-  wallet/test/walletdb_tests.cpp \
-  wallet/test/crypto_tests.cpp \
-  wallet/test/rpc_wallet_tests.cpp
-endif
-
-test_test_blackmore_SOURCES = $(BITCOIN_TESTS) $(JSON_TEST_FILES) $(RAW_TEST_FILES)
-test_test_blackmore_CPPFLAGS = $(AM_CPPFLAGS) $(BITCOIN_INCLUDES) -I$(builddir)/test/ $(TESTDEFS)
-test_test_blackmore_LDADD = $(LIBBITCOIN_SERVER) $(LIBBITCOIN_CLI) $(LIBBITCOIN_COMMON) $(LIBBITCOIN_UTIL) $(LIBBITCOIN_CONSENSUS) $(LIBBITCOIN_CRYPTO) $(LIBUNIVALUE) $(LIBLEVELDB) $(LIBMEMENV) \
-  $(BOOST_LIBS) $(BOOST_UNIT_TEST_FRAMEWORK_LIB) $(LIBSECP256K1)
-test_test_blackmore_CXXFLAGS = $(AM_CXXFLAGS) $(PIE_FLAGS)
-=======
   wallet/test/init_test_fixture.cpp \
   wallet/test/init_test_fixture.h
 endif
 
-test_test_bitcoin_SOURCES = $(BITCOIN_TEST_SUITE) $(BITCOIN_TESTS) $(JSON_TEST_FILES) $(RAW_TEST_FILES)
-test_test_bitcoin_CPPFLAGS = $(AM_CPPFLAGS) $(BITCOIN_INCLUDES) $(TESTDEFS) $(EVENT_CFLAGS)
-test_test_bitcoin_LDADD = $(LIBTEST_UTIL)
->>>>>>> 61646189
+test_test_blackmore_SOURCES = $(BITCOIN_TEST_SUITE) $(BITCOIN_TESTS) $(JSON_TEST_FILES) $(RAW_TEST_FILES)
+test_test_blackmore_CPPFLAGS = $(AM_CPPFLAGS) $(BITCOIN_INCLUDES) -I$(srcdir)/test/ $(TESTDEFS) $(EVENT_CFLAGS)
+test_test_blackmore_LDADD = $(LIBTEST_UTIL)
 if ENABLE_WALLET
 test_test_blackmore_LDADD += $(LIBBITCOIN_WALLET)
 endif
 
-<<<<<<< HEAD
-test_test_blackmore_LDADD += $(LIBBITCOIN_CONSENSUS) $(BDB_LIBS) $(SSL_LIBS) $(CRYPTO_LIBS) $(MINIUPNPC_LIBS)
-test_test_blackmore_LDFLAGS = $(RELDFLAGS) $(AM_LDFLAGS) $(LIBTOOL_APP_LDFLAGS) -static
+test_test_blackmore_LDADD += $(LIBBITCOIN_SERVER) $(LIBBITCOIN_CLI) $(LIBBITCOIN_COMMON) $(LIBBITCOIN_UTIL) $(LIBBITCOIN_CONSENSUS) $(LIBBITCOIN_CRYPTO) $(LIBUNIVALUE) \
+  $(LIBLEVELDB) $(LIBLEVELDB_SSE42) $(LIBMEMENV) $(BOOST_LIBS) $(BOOST_UNIT_TEST_FRAMEWORK_LIB) $(LIBSECP256K1) $(EVENT_LIBS) $(EVENT_PTHREADS_LIBS) $(LIBSECP256K1)
+test_test_blackmore_CXXFLAGS = $(AM_CXXFLAGS) $(PIE_FLAGS)
+
+test_test_blackmore_LDADD += $(BDB_LIBS) $(SSL_LIBS) $(CRYPTO_LIBS) $(MINIUPNPC_LIBS) $(NATPMP_LIBS) $(SQLITE_LIBS)
+test_test_blackmore_LDFLAGS = $(RELDFLAGS) $(AM_LDFLAGS) $(LIBTOOL_APP_LDFLAGS) $(PTHREAD_FLAGS) -static
 
 if ENABLE_ZMQ
-test_test_blackmore_LDADD += $(ZMQ_LIBS)
-endif
-
-nodist_test_test_blackmore_SOURCES = $(GENERATED_TEST_FILES)
-=======
-test_test_bitcoin_LDADD += $(LIBBITCOIN_SERVER) $(LIBBITCOIN_CLI) $(LIBBITCOIN_COMMON) $(LIBBITCOIN_UTIL) $(LIBBITCOIN_CONSENSUS) $(LIBBITCOIN_CRYPTO) $(LIBUNIVALUE) \
-  $(LIBLEVELDB) $(LIBLEVELDB_SSE42) $(LIBMEMENV) $(BOOST_LIBS) $(BOOST_UNIT_TEST_FRAMEWORK_LIB) $(LIBSECP256K1) $(EVENT_LIBS) $(EVENT_PTHREADS_LIBS)
-test_test_bitcoin_CXXFLAGS = $(AM_CXXFLAGS) $(PIE_FLAGS)
-
-test_test_bitcoin_LDADD += $(BDB_LIBS) $(MINIUPNPC_LIBS) $(NATPMP_LIBS) $(SQLITE_LIBS)
-test_test_bitcoin_LDFLAGS = $(RELDFLAGS) $(AM_LDFLAGS) $(LIBTOOL_APP_LDFLAGS) $(PTHREAD_FLAGS) -static
-
-if ENABLE_ZMQ
-test_test_bitcoin_LDADD += $(LIBBITCOIN_ZMQ) $(ZMQ_LIBS)
+test_test_blackmore_LDADD += $(LIBBITCOIN_ZMQ) $(ZMQ_LIBS)
 FUZZ_SUITE_LD_COMMON += $(LIBBITCOIN_ZMQ) $(ZMQ_LIBS)
 endif
 
@@ -344,7 +272,6 @@
  test/fuzz/protocol.cpp \
  test/fuzz/psbt.cpp \
  test/fuzz/random.cpp \
- test/fuzz/rbf.cpp \
  test/fuzz/rolling_bloom_filter.cpp \
  test/fuzz/rpc.cpp \
  test/fuzz/script.cpp \
@@ -379,8 +306,7 @@
  test/fuzz/versionbits.cpp
 endif # ENABLE_FUZZ_BINARY
 
-nodist_test_test_bitcoin_SOURCES = $(GENERATED_TEST_FILES)
->>>>>>> 61646189
+nodist_test_test_blackmore_SOURCES = $(GENERATED_TEST_FILES)
 
 $(BITCOIN_TESTS): $(GENERATED_TEST_FILES)
 
@@ -388,22 +314,15 @@
 
 CLEANFILES += $(CLEAN_BITCOIN_TEST)
 
-<<<<<<< HEAD
-# This file is problematic for out-of-tree builds if it exists.
-DISTCLEANFILES = test/buildenv.pyc
-
+if TARGET_WINDOWS
 blackmore_test: $(TEST_BINARY)
-=======
-if TARGET_WINDOWS
-bitcoin_test: $(TEST_BINARY)
 else
 if ENABLE_BENCH
-bitcoin_test: $(TEST_BINARY) $(BENCH_BINARY)
+blackmore_test: $(TEST_BINARY) $(BENCH_BINARY)
 else
-bitcoin_test: $(TEST_BINARY)
-endif
-endif
->>>>>>> 61646189
+blackmore_test: $(TEST_BINARY)
+endif
+endif
 
 blackmore_test_check: $(TEST_BINARY) FORCE
 	$(MAKE) check-TESTS TESTS=$^
@@ -442,8 +361,6 @@
 	 $(HEXDUMP) -v -e '8/1 "0x%02x, "' -e '"\n"' $< | $(SED) -e 's/0x  ,//g' && \
 	 echo "};};"; \
 	} > "$@.new" && mv -f "$@.new" "$@"
-<<<<<<< HEAD
-=======
 	@echo "Generated $@"
 
 %.raw.h: %.raw
@@ -453,5 +370,4 @@
 	 $(HEXDUMP) -v -e '8/1 "0x%02x, "' -e '"\n"' $< | $(SED) -e 's/0x  ,//g' && \
 	 echo "};"; \
 	} > "$@.new" && mv -f "$@.new" "$@"
->>>>>>> 61646189
 	@echo "Generated $@"