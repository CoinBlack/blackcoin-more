// Copyright (c) 2009-2010 Satoshi Nakamoto
// Copyright (c) 2009-2022 The Bitcoin Core developers
// Distributed under the MIT software license, see the accompanying
// file COPYING or http://www.opensource.org/licenses/mit-license.php.

#include <common/args.h>

#include <chainparamsbase.h>
#include <common/settings.h>
#include <logging.h>
#include <sync.h>
#include <tinyformat.h>
#include <univalue.h>
#include <util/chaintype.h>
#include <util/check.h>
#include <util/fs.h>
#include <util/fs_helpers.h>
#include <util/strencodings.h>

#ifdef WIN32
#include <codecvt>    /* for codecvt_utf8_utf16 */
#include <shellapi.h> /* for CommandLineToArgvW */
#include <shlobj.h>   /* for CSIDL_APPDATA */
#endif

#include <algorithm>
#include <cassert>
#include <cstdint>
#include <cstdlib>
#include <cstring>
#include <map>
#include <optional>
#include <stdexcept>
#include <string>
#include <utility>
#include <variant>

const char * const BITCOIN_CONF_FILENAME = "blackmore.conf";
const char * const BITCOIN_SETTINGS_FILENAME = "settings.json";

ArgsManager gArgs;

/**
 * Interpret a string argument as a boolean.
 *
 * The definition of LocaleIndependentAtoi<int>() requires that non-numeric string values
 * like "foo", return 0. This means that if a user unintentionally supplies a
 * non-integer argument here, the return value is always false. This means that
 * -foo=false does what the user probably expects, but -foo=true is well defined
 * but does not do what they probably expected.
 *
 * The return value of LocaleIndependentAtoi<int>(...) is zero when given input not
 * representable as an int.
 *
 * For a more extensive discussion of this topic (and a wide range of opinions
 * on the Right Way to change this code), see PR12713.
 */
static bool InterpretBool(const std::string& strValue)
{
    if (strValue.empty())
        return true;
    return (LocaleIndependentAtoi<int>(strValue) != 0);
}

static std::string SettingName(const std::string& arg)
{
    return arg.size() > 0 && arg[0] == '-' ? arg.substr(1) : arg;
}

/**
 * Parse "name", "section.name", "noname", "section.noname" settings keys.
 *
 * @note Where an option was negated can be later checked using the
 * IsArgNegated() method. One use case for this is to have a way to disable
 * options that are not normally boolean (e.g. using -nodebuglogfile to request
 * that debug log output is not sent to any file at all).
 */
KeyInfo InterpretKey(std::string key)
{
    KeyInfo result;
    // Split section name from key name for keys like "testnet.foo" or "regtest.bar"
    size_t option_index = key.find('.');
    if (option_index != std::string::npos) {
        result.section = key.substr(0, option_index);
        key.erase(0, option_index + 1);
    }
    if (key.substr(0, 2) == "no") {
        key.erase(0, 2);
        result.negated = true;
    }
    result.name = key;
    return result;
}

/**
 * Interpret settings value based on registered flags.
 *
 * @param[in]   key      key information to know if key was negated
 * @param[in]   value    string value of setting to be parsed
 * @param[in]   flags    ArgsManager registered argument flags
 * @param[out]  error    Error description if settings value is not valid
 *
 * @return parsed settings value if it is valid, otherwise nullopt accompanied
 * by a descriptive error string
 */
std::optional<common::SettingsValue> InterpretValue(const KeyInfo& key, const std::string* value,
                                                  unsigned int flags, std::string& error)
{
    // Return negated settings as false values.
    if (key.negated) {
        if (flags & ArgsManager::DISALLOW_NEGATION) {
            error = strprintf("Negating of -%s is meaningless and therefore forbidden", key.name);
            return std::nullopt;
        }
        // Double negatives like -nofoo=0 are supported (but discouraged)
        if (value && !InterpretBool(*value)) {
            LogPrintf("Warning: parsed potentially confusing double-negative -%s=%s\n", key.name, *value);
            return true;
        }
        return false;
    }
    if (!value && (flags & ArgsManager::DISALLOW_ELISION)) {
        error = strprintf("Can not set -%s with no value. Please specify value with -%s=value.", key.name, key.name);
        return std::nullopt;
    }
    return value ? *value : "";
}

// Define default constructor and destructor that are not inline, so code instantiating this class doesn't need to
// #include class definitions for all members.
// For example, m_settings has an internal dependency on univalue.
ArgsManager::ArgsManager() = default;
ArgsManager::~ArgsManager() = default;

std::set<std::string> ArgsManager::GetUnsuitableSectionOnlyArgs() const
{
    std::set<std::string> unsuitables;

    LOCK(cs_args);

    // if there's no section selected, don't worry
    if (m_network.empty()) return std::set<std::string> {};

    // if it's okay to use the default section for this network, don't worry
    if (m_network == ChainTypeToString(ChainType::MAIN)) return std::set<std::string> {};

    for (const auto& arg : m_network_only_args) {
        if (OnlyHasDefaultSectionSetting(m_settings, m_network, SettingName(arg))) {
            unsuitables.insert(arg);
        }
    }
    return unsuitables;
}

std::list<SectionInfo> ArgsManager::GetUnrecognizedSections() const
{
    // Section names to be recognized in the config file.
    static const std::set<std::string> available_sections{
        ChainTypeToString(ChainType::REGTEST),
        ChainTypeToString(ChainType::SIGNET),
        ChainTypeToString(ChainType::TESTNET),
        ChainTypeToString(ChainType::TESTNET4),
        ChainTypeToString(ChainType::MAIN),
    };

    LOCK(cs_args);
    std::list<SectionInfo> unrecognized = m_config_sections;
    unrecognized.remove_if([](const SectionInfo& appeared){ return available_sections.find(appeared.m_name) != available_sections.end(); });
    return unrecognized;
}

void ArgsManager::SelectConfigNetwork(const std::string& network)
{
    LOCK(cs_args);
    m_network = network;
}

bool ArgsManager::ParseParameters(int argc, const char* const argv[], std::string& error)
{
    LOCK(cs_args);
    m_settings.command_line_options.clear();

    for (int i = 1; i < argc; i++) {
        std::string key(argv[i]);

#ifdef MAC_OSX
        // At the first time when a user gets the "App downloaded from the
        // internet" warning, and clicks the Open button, macOS passes
        // a unique process serial number (PSN) as -psn_... command-line
        // argument, which we filter out.
        if (key.substr(0, 5) == "-psn_") continue;
#endif

        if (key == "-") break; //bitcoin-tx using stdin
        std::optional<std::string> val;
        size_t is_index = key.find('=');
        if (is_index != std::string::npos) {
            val = key.substr(is_index + 1);
            key.erase(is_index);
        }
#ifdef WIN32
        key = ToLower(key);
        if (key[0] == '/')
            key[0] = '-';
#endif

        if (key[0] != '-') {
            if (!m_accept_any_command && m_command.empty()) {
                // The first non-dash arg is a registered command
                std::optional<unsigned int> flags = GetArgFlags(key);
                if (!flags || !(*flags & ArgsManager::COMMAND)) {
                    error = strprintf("Invalid command '%s'", argv[i]);
                    return false;
                }
            }
            m_command.push_back(key);
            while (++i < argc) {
                // The remaining args are command args
                m_command.emplace_back(argv[i]);
            }
            break;
        }

        // Transform --foo to -foo
        if (key.length() > 1 && key[1] == '-')
            key.erase(0, 1);

        // Transform -foo to foo
        key.erase(0, 1);
        KeyInfo keyinfo = InterpretKey(key);
        std::optional<unsigned int> flags = GetArgFlags('-' + keyinfo.name);

        // Unknown command line options and command line options with dot
        // characters (which are returned from InterpretKey with nonempty
        // section strings) are not valid.
        if (!flags || !keyinfo.section.empty()) {
            error = strprintf("Invalid parameter %s", argv[i]);
            return false;
        }

        std::optional<common::SettingsValue> value = InterpretValue(keyinfo, val ? &*val : nullptr, *flags, error);
        if (!value) return false;

        m_settings.command_line_options[keyinfo.name].push_back(*value);
    }

    // we do not allow -includeconf from command line, only -noincludeconf
    if (auto* includes = common::FindKey(m_settings.command_line_options, "includeconf")) {
        const common::SettingsSpan values{*includes};
        // Range may be empty if -noincludeconf was passed
        if (!values.empty()) {
            error = "-includeconf cannot be used from commandline; -includeconf=" + values.begin()->write();
            return false; // pick first value as example
        }
    }
    return true;
}

std::optional<unsigned int> ArgsManager::GetArgFlags(const std::string& name) const
{
    LOCK(cs_args);
    for (const auto& arg_map : m_available_args) {
        const auto search = arg_map.second.find(name);
        if (search != arg_map.second.end()) {
            return search->second.m_flags;
        }
    }
    return std::nullopt;
}

fs::path ArgsManager::GetPathArg(std::string arg, const fs::path& default_value) const
{
    if (IsArgNegated(arg)) return fs::path{};
    std::string path_str = GetArg(arg, "");
    if (path_str.empty()) return default_value;
    fs::path result = fs::PathFromString(path_str).lexically_normal();
    // Remove trailing slash, if present.
    return result.has_filename() ? result : result.parent_path();
}

fs::path ArgsManager::GetBlocksDirPath() const
{
    LOCK(cs_args);
    fs::path& path = m_cached_blocks_path;

    // Cache the path to avoid calling fs::create_directories on every call of
    // this function
    if (!path.empty()) return path;

    if (IsArgSet("-blocksdir")) {
        path = fs::absolute(GetPathArg("-blocksdir"));
        if (!fs::is_directory(path)) {
            path = "";
            return path;
        }
    } else {
        path = GetDataDirBase();
    }

    path /= fs::PathFromString(BaseParams().DataDir());
    path /= "blocks";
    fs::create_directories(path);
    return path;
}

fs::path ArgsManager::GetDataDir(bool net_specific) const
{
    LOCK(cs_args);
    fs::path& path = net_specific ? m_cached_network_datadir_path : m_cached_datadir_path;

    // Used cached path if available
    if (!path.empty()) return path;

    const fs::path datadir{GetPathArg("-datadir")};
    if (!datadir.empty()) {
        path = fs::absolute(datadir);
        if (!fs::is_directory(path)) {
            path = "";
            return path;
        }
    } else {
        path = GetDefaultDataDir();
    }

    if (net_specific && !BaseParams().DataDir().empty()) {
        path /= fs::PathFromString(BaseParams().DataDir());
    }

    return path;
}

void ArgsManager::ClearPathCache()
{
    LOCK(cs_args);

    m_cached_datadir_path = fs::path();
    m_cached_network_datadir_path = fs::path();
    m_cached_blocks_path = fs::path();
}

std::optional<const ArgsManager::Command> ArgsManager::GetCommand() const
{
    Command ret;
    LOCK(cs_args);
    auto it = m_command.begin();
    if (it == m_command.end()) {
        // No command was passed
        return std::nullopt;
    }
    if (!m_accept_any_command) {
        // The registered command
        ret.command = *(it++);
    }
    while (it != m_command.end()) {
        // The unregistered command and args (if any)
        ret.args.push_back(*(it++));
    }
    return ret;
}

std::vector<std::string> ArgsManager::GetArgs(const std::string& strArg) const
{
    std::vector<std::string> result;
    for (const common::SettingsValue& value : GetSettingsList(strArg)) {
        result.push_back(value.isFalse() ? "0" : value.isTrue() ? "1" : value.get_str());
    }
    return result;
}

bool ArgsManager::IsArgSet(const std::string& strArg) const
{
    return !GetSetting(strArg).isNull();
}

bool ArgsManager::GetSettingsPath(fs::path* filepath, bool temp, bool backup) const
{
    fs::path settings = GetPathArg("-settings", BITCOIN_SETTINGS_FILENAME);
    if (settings.empty()) {
        return false;
    }
    if (backup) {
        settings += ".bak";
    }
    if (filepath) {
        *filepath = fsbridge::AbsPathJoin(GetDataDirNet(), temp ? settings + ".tmp" : settings);
    }
    return true;
}

static void SaveErrors(const std::vector<std::string> errors, std::vector<std::string>* error_out)
{
    for (const auto& error : errors) {
        if (error_out) {
            error_out->emplace_back(error);
        } else {
            LogPrintf("%s\n", error);
        }
    }
}

bool ArgsManager::ReadSettingsFile(std::vector<std::string>* errors)
{
    fs::path path;
    if (!GetSettingsPath(&path, /* temp= */ false)) {
        return true; // Do nothing if settings file disabled.
    }

    LOCK(cs_args);
    m_settings.rw_settings.clear();
    std::vector<std::string> read_errors;
    if (!common::ReadSettings(path, m_settings.rw_settings, read_errors)) {
        SaveErrors(read_errors, errors);
        return false;
    }
    for (const auto& setting : m_settings.rw_settings) {
        KeyInfo key = InterpretKey(setting.first); // Split setting key into section and argname
        if (!GetArgFlags('-' + key.name)) {
            LogPrintf("Ignoring unknown rw_settings value %s\n", setting.first);
        }
    }
    return true;
}

bool ArgsManager::WriteSettingsFile(std::vector<std::string>* errors, bool backup) const
{
    fs::path path, path_tmp;
    if (!GetSettingsPath(&path, /*temp=*/false, backup) || !GetSettingsPath(&path_tmp, /*temp=*/true, backup)) {
        throw std::logic_error("Attempt to write settings file when dynamic settings are disabled.");
    }

    LOCK(cs_args);
    std::vector<std::string> write_errors;
    if (!common::WriteSettings(path_tmp, m_settings.rw_settings, write_errors)) {
        SaveErrors(write_errors, errors);
        return false;
    }
    if (!RenameOver(path_tmp, path)) {
        SaveErrors({strprintf("Failed renaming settings file %s to %s\n", fs::PathToString(path_tmp), fs::PathToString(path))}, errors);
        return false;
    }
    return true;
}

common::SettingsValue ArgsManager::GetPersistentSetting(const std::string& name) const
{
    LOCK(cs_args);
    return common::GetSetting(m_settings, m_network, name, !UseDefaultSection("-" + name),
        /*ignore_nonpersistent=*/true, /*get_chain_type=*/false);
}

bool ArgsManager::IsArgNegated(const std::string& strArg) const
{
    return GetSetting(strArg).isFalse();
}

std::string ArgsManager::GetArg(const std::string& strArg, const std::string& strDefault) const
{
    return GetArg(strArg).value_or(strDefault);
}

std::optional<std::string> ArgsManager::GetArg(const std::string& strArg) const
{
    const common::SettingsValue value = GetSetting(strArg);
    return SettingToString(value);
}

std::optional<std::string> SettingToString(const common::SettingsValue& value)
{
    if (value.isNull()) return std::nullopt;
    if (value.isFalse()) return "0";
    if (value.isTrue()) return "1";
    if (value.isNum()) return value.getValStr();
    return value.get_str();
}

std::string SettingToString(const common::SettingsValue& value, const std::string& strDefault)
{
    return SettingToString(value).value_or(strDefault);
}

int64_t ArgsManager::GetIntArg(const std::string& strArg, int64_t nDefault) const
{
    return GetIntArg(strArg).value_or(nDefault);
}

std::optional<int64_t> ArgsManager::GetIntArg(const std::string& strArg) const
{
    const common::SettingsValue value = GetSetting(strArg);
    return SettingToInt(value);
}

std::optional<int64_t> SettingToInt(const common::SettingsValue& value)
{
    if (value.isNull()) return std::nullopt;
    if (value.isFalse()) return 0;
    if (value.isTrue()) return 1;
    if (value.isNum()) return value.getInt<int64_t>();
    return LocaleIndependentAtoi<int64_t>(value.get_str());
}

int64_t SettingToInt(const common::SettingsValue& value, int64_t nDefault)
{
    return SettingToInt(value).value_or(nDefault);
}

bool ArgsManager::GetBoolArg(const std::string& strArg, bool fDefault) const
{
    return GetBoolArg(strArg).value_or(fDefault);
}

std::optional<bool> ArgsManager::GetBoolArg(const std::string& strArg) const
{
    const common::SettingsValue value = GetSetting(strArg);
    return SettingToBool(value);
}

std::optional<bool> SettingToBool(const common::SettingsValue& value)
{
    if (value.isNull()) return std::nullopt;
    if (value.isBool()) return value.get_bool();
    return InterpretBool(value.get_str());
}

bool SettingToBool(const common::SettingsValue& value, bool fDefault)
{
    return SettingToBool(value).value_or(fDefault);
}

bool ArgsManager::SoftSetArg(const std::string& strArg, const std::string& strValue)
{
    LOCK(cs_args);
    if (IsArgSet(strArg)) return false;
    ForceSetArg(strArg, strValue);
    return true;
}

bool ArgsManager::SoftSetBoolArg(const std::string& strArg, bool fValue)
{
    if (fValue)
        return SoftSetArg(strArg, std::string("1"));
    else
        return SoftSetArg(strArg, std::string("0"));
}

void ArgsManager::ForceSetArg(const std::string& strArg, const std::string& strValue)
{
    LOCK(cs_args);
    m_settings.forced_settings[SettingName(strArg)] = strValue;
}

void ArgsManager::AddCommand(const std::string& cmd, const std::string& help)
{
    Assert(cmd.find('=') == std::string::npos);
    Assert(cmd.at(0) != '-');

    LOCK(cs_args);
    m_accept_any_command = false; // latch to false
    std::map<std::string, Arg>& arg_map = m_available_args[OptionsCategory::COMMANDS];
    auto ret = arg_map.emplace(cmd, Arg{"", help, ArgsManager::COMMAND});
    Assert(ret.second); // Fail on duplicate commands
}

void ArgsManager::AddArg(const std::string& name, const std::string& help, unsigned int flags, const OptionsCategory& cat)
{
    Assert((flags & ArgsManager::COMMAND) == 0); // use AddCommand

    // Split arg name from its help param
    size_t eq_index = name.find('=');
    if (eq_index == std::string::npos) {
        eq_index = name.size();
    }
    std::string arg_name = name.substr(0, eq_index);

    LOCK(cs_args);
    std::map<std::string, Arg>& arg_map = m_available_args[cat];
    auto ret = arg_map.emplace(arg_name, Arg{name.substr(eq_index, name.size() - eq_index), help, flags});
    assert(ret.second); // Make sure an insertion actually happened

    if (flags & ArgsManager::NETWORK_ONLY) {
        m_network_only_args.emplace(arg_name);
    }
}

void ArgsManager::AddHiddenArgs(const std::vector<std::string>& names)
{
    for (const std::string& name : names) {
        AddArg(name, "", ArgsManager::ALLOW_ANY, OptionsCategory::HIDDEN);
    }
}

std::string ArgsManager::GetHelpMessage() const
{
    const bool show_debug = GetBoolArg("-help-debug", false);

    std::string usage;
    LOCK(cs_args);
    for (const auto& arg_map : m_available_args) {
        switch(arg_map.first) {
            case OptionsCategory::OPTIONS:
                usage += HelpMessageGroup("Options:");
                break;
            case OptionsCategory::CONNECTION:
                usage += HelpMessageGroup("Connection options:");
                break;
            case OptionsCategory::ZMQ:
                usage += HelpMessageGroup("ZeroMQ notification options:");
                break;
            case OptionsCategory::DEBUG_TEST:
                usage += HelpMessageGroup("Debugging/Testing options:");
                break;
            case OptionsCategory::NODE_RELAY:
                usage += HelpMessageGroup("Node relay options:");
                break;
            case OptionsCategory::BLOCK_CREATION:
                usage += HelpMessageGroup("Block creation options:");
                break;
            case OptionsCategory::RPC:
                usage += HelpMessageGroup("RPC server options:");
                break;
            case OptionsCategory::WALLET:
                usage += HelpMessageGroup("Wallet options:");
                break;
            case OptionsCategory::WALLET_DEBUG_TEST:
                if (show_debug) usage += HelpMessageGroup("Wallet debugging/testing options:");
                break;
            case OptionsCategory::CHAINPARAMS:
                usage += HelpMessageGroup("Chain selection options:");
                break;
            case OptionsCategory::GUI:
                usage += HelpMessageGroup("UI Options:");
                break;
            case OptionsCategory::COMMANDS:
                usage += HelpMessageGroup("Commands:");
                break;
            case OptionsCategory::REGISTER_COMMANDS:
                usage += HelpMessageGroup("Register Commands:");
                break;
            default:
                break;
        }

        // When we get to the hidden options, stop
        if (arg_map.first == OptionsCategory::HIDDEN) break;

        for (const auto& arg : arg_map.second) {
            if (show_debug || !(arg.second.m_flags & ArgsManager::DEBUG_ONLY)) {
                std::string name;
                if (arg.second.m_help_param.empty()) {
                    name = arg.first;
                } else {
                    name = arg.first + arg.second.m_help_param;
                }
                usage += HelpMessageOpt(name, arg.second.m_help_text);
            }
        }
    }
    return usage;
}

bool HelpRequested(const ArgsManager& args)
{
    return args.IsArgSet("-?") || args.IsArgSet("-h") || args.IsArgSet("-help") || args.IsArgSet("-help-debug");
}

void SetupHelpOptions(ArgsManager& args)
{
    args.AddArg("-?", "Print this help message and exit", ArgsManager::ALLOW_ANY, OptionsCategory::OPTIONS);
    args.AddHiddenArgs({"-h", "-help"});
}

static const int screenWidth = 79;
static const int optIndent = 2;
static const int msgIndent = 7;

std::string HelpMessageGroup(const std::string &message) {
    return std::string(message) + std::string("\n\n");
}

std::string HelpMessageOpt(const std::string &option, const std::string &message) {
    return std::string(optIndent,' ') + std::string(option) +
           std::string("\n") + std::string(msgIndent,' ') +
           FormatParagraph(message, screenWidth - msgIndent, msgIndent) +
           std::string("\n\n");
}

const std::vector<std::string> TEST_OPTIONS_DOC{
    "addrman (use deterministic addrman)",
};

bool HasTestOption(const ArgsManager& args, const std::string& test_option)
{
    const auto options = args.GetArgs("-test");
    return std::any_of(options.begin(), options.end(), [test_option](const auto& option) {
        return option == test_option;
    });
}

fs::path GetDefaultDataDir()
{
<<<<<<< HEAD
    // Windows: C:\Users\Username\AppData\Roaming\Blackmore
    // macOS: ~/Library/Application Support/Blackmore
    // Unix-like: ~/.blackmore
#ifdef WIN32
    // Windows
    return GetSpecialFolderPath(CSIDL_APPDATA) / "Blackmore";
=======
    // Windows:
    //   old: C:\Users\Username\AppData\Roaming\Bitcoin
    //   new: C:\Users\Username\AppData\Local\Bitcoin
    // macOS: ~/Library/Application Support/Bitcoin
    // Unix-like: ~/.bitcoin
#ifdef WIN32
    // Windows
    // Check for existence of datadir in old location and keep it there
    fs::path legacy_path = GetSpecialFolderPath(CSIDL_APPDATA) / "Bitcoin";
    if (fs::exists(legacy_path)) return legacy_path;

    // Otherwise, fresh installs can start in the new, "proper" location
    return GetSpecialFolderPath(CSIDL_LOCAL_APPDATA) / "Bitcoin";
>>>>>>> 89522379
#else
    fs::path pathRet;
    char* pszHome = getenv("HOME");
    if (pszHome == nullptr || strlen(pszHome) == 0)
        pathRet = fs::path("/");
    else
        pathRet = fs::path(pszHome);
#ifdef MAC_OSX
    // macOS
    return pathRet / "Library/Application Support/Blackmore";
#else
    // Unix-like
    return pathRet / ".blackmore";
#endif
#endif
}

bool CheckDataDirOption(const ArgsManager& args)
{
    const fs::path datadir{args.GetPathArg("-datadir")};
    return datadir.empty() || fs::is_directory(fs::absolute(datadir));
}

fs::path ArgsManager::GetConfigFilePath() const
{
    LOCK(cs_args);
    return *Assert(m_config_path);
}

void ArgsManager::SetConfigFilePath(fs::path path)
{
    LOCK(cs_args);
    assert(!m_config_path);
    m_config_path = path;
}

ChainType ArgsManager::GetChainType() const
{
    std::variant<ChainType, std::string> arg = GetChainArg();
    if (auto* parsed = std::get_if<ChainType>(&arg)) return *parsed;
    throw std::runtime_error(strprintf("Unknown chain %s.", std::get<std::string>(arg)));
}

std::string ArgsManager::GetChainTypeString() const
{
    auto arg = GetChainArg();
    if (auto* parsed = std::get_if<ChainType>(&arg)) return ChainTypeToString(*parsed);
    return std::get<std::string>(arg);
}

std::variant<ChainType, std::string> ArgsManager::GetChainArg() const
{
    auto get_net = [&](const std::string& arg) {
        LOCK(cs_args);
        common::SettingsValue value = common::GetSetting(m_settings, /* section= */ "", SettingName(arg),
            /* ignore_default_section_config= */ false,
            /*ignore_nonpersistent=*/false,
            /* get_chain_type= */ true);
        return value.isNull() ? false : value.isBool() ? value.get_bool() : InterpretBool(value.get_str());
    };

    const bool fRegTest = get_net("-regtest");
    const bool fSigNet  = get_net("-signet");
    const bool fTestNet = get_net("-testnet");
    const bool fTestNet4 = get_net("-testnet4");
    const auto chain_arg = GetArg("-chain");

    if ((int)chain_arg.has_value() + (int)fRegTest + (int)fSigNet + (int)fTestNet + (int)fTestNet4 > 1) {
        throw std::runtime_error("Invalid combination of -regtest, -signet, -testnet, -testnet4 and -chain. Can use at most one.");
    }
    if (chain_arg) {
        if (auto parsed = ChainTypeFromString(*chain_arg)) return *parsed;
        // Not a known string, so return original string
        return *chain_arg;
    }
    if (fRegTest) return ChainType::REGTEST;
    if (fSigNet) return ChainType::SIGNET;
    if (fTestNet) return ChainType::TESTNET;
    if (fTestNet4) return ChainType::TESTNET4;
    return ChainType::MAIN;
}

bool ArgsManager::UseDefaultSection(const std::string& arg) const
{
    return m_network == ChainTypeToString(ChainType::MAIN) || m_network_only_args.count(arg) == 0;
}

common::SettingsValue ArgsManager::GetSetting(const std::string& arg) const
{
    LOCK(cs_args);
    return common::GetSetting(
        m_settings, m_network, SettingName(arg), !UseDefaultSection(arg),
        /*ignore_nonpersistent=*/false, /*get_chain_type=*/false);
}

std::vector<common::SettingsValue> ArgsManager::GetSettingsList(const std::string& arg) const
{
    LOCK(cs_args);
    return common::GetSettingsList(m_settings, m_network, SettingName(arg), !UseDefaultSection(arg));
}

void ArgsManager::logArgsPrefix(
    const std::string& prefix,
    const std::string& section,
    const std::map<std::string, std::vector<common::SettingsValue>>& args) const
{
    std::string section_str = section.empty() ? "" : "[" + section + "] ";
    for (const auto& arg : args) {
        for (const auto& value : arg.second) {
            std::optional<unsigned int> flags = GetArgFlags('-' + arg.first);
            if (flags) {
                std::string value_str = (*flags & SENSITIVE) ? "****" : value.write();
                LogPrintf("%s %s%s=%s\n", prefix, section_str, arg.first, value_str);
            }
        }
    }
}

void ArgsManager::LogArgs() const
{
    LOCK(cs_args);
    for (const auto& section : m_settings.ro_config) {
        logArgsPrefix("Config file arg:", section.first, section.second);
    }
    for (const auto& setting : m_settings.rw_settings) {
        LogPrintf("Setting file arg: %s = %s\n", setting.first, setting.second.write());
    }
    logArgsPrefix("Command-line arg:", "", m_settings.command_line_options);
}

namespace common {
#ifdef WIN32
WinCmdLineArgs::WinCmdLineArgs()
{
    wchar_t** wargv = CommandLineToArgvW(GetCommandLineW(), &argc);
    std::wstring_convert<std::codecvt_utf8_utf16<wchar_t>, wchar_t> utf8_cvt;
    argv = new char*[argc];
    args.resize(argc);
    for (int i = 0; i < argc; i++) {
        args[i] = utf8_cvt.to_bytes(wargv[i]);
        argv[i] = &*args[i].begin();
    }
    LocalFree(wargv);
}

WinCmdLineArgs::~WinCmdLineArgs()
{
    delete[] argv;
}

std::pair<int, char**> WinCmdLineArgs::get()
{
    return std::make_pair(argc, argv);
}
#endif
} // namespace common<|MERGE_RESOLUTION|>--- conflicted
+++ resolved
@@ -697,28 +697,19 @@
 
 fs::path GetDefaultDataDir()
 {
-<<<<<<< HEAD
-    // Windows: C:\Users\Username\AppData\Roaming\Blackmore
+    // Windows:
+    //   old: C:\Users\Username\AppData\Roaming\Blackmore
+    //   new: C:\Users\Username\AppData\Local\Blackmore
     // macOS: ~/Library/Application Support/Blackmore
     // Unix-like: ~/.blackmore
 #ifdef WIN32
     // Windows
-    return GetSpecialFolderPath(CSIDL_APPDATA) / "Blackmore";
-=======
-    // Windows:
-    //   old: C:\Users\Username\AppData\Roaming\Bitcoin
-    //   new: C:\Users\Username\AppData\Local\Bitcoin
-    // macOS: ~/Library/Application Support/Bitcoin
-    // Unix-like: ~/.bitcoin
-#ifdef WIN32
-    // Windows
     // Check for existence of datadir in old location and keep it there
-    fs::path legacy_path = GetSpecialFolderPath(CSIDL_APPDATA) / "Bitcoin";
+    fs::path legacy_path = GetSpecialFolderPath(CSIDL_APPDATA) / "Blackmore";
     if (fs::exists(legacy_path)) return legacy_path;
 
     // Otherwise, fresh installs can start in the new, "proper" location
-    return GetSpecialFolderPath(CSIDL_LOCAL_APPDATA) / "Bitcoin";
->>>>>>> 89522379
+    return GetSpecialFolderPath(CSIDL_LOCAL_APPDATA) / "Blackmore";
 #else
     fs::path pathRet;
     char* pszHome = getenv("HOME");
