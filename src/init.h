// Copyright (c) 2009-2010 Satoshi Nakamoto
// Copyright (c) 2009-2020 The Bitcoin Core developers
// Distributed under the MIT software license, see the accompanying
// file COPYING or http://www.opensource.org/licenses/mit-license.php.

#ifndef BITCOIN_INIT_H
#define BITCOIN_INIT_H

#include <any>
#include <memory>
#include <string>

<<<<<<< HEAD
class Config;
class CScheduler;
class CWallet;
=======
//! Default value for -daemon option
static constexpr bool DEFAULT_DAEMON = false;
//! Default value for -daemonwait option
static constexpr bool DEFAULT_DAEMONWAIT = false;
>>>>>>> 61646189

class ArgsManager;
struct NodeContext;
namespace interfaces {
struct BlockAndHeaderTipInfo;
}

/** Interrupt threads */
void Interrupt(NodeContext& node);
void Shutdown(NodeContext& node);
//!Initialize the logging infrastructure
void InitLogging(const ArgsManager& args);
//!Parameter interaction: change current parameters depending on various rules
<<<<<<< HEAD
void InitParameterInteraction();
bool AppInit2(Config& config, boost::thread_group& threadGroup, CScheduler& scheduler);
=======
void InitParameterInteraction(ArgsManager& args);
>>>>>>> 61646189

/** Initialize bitcoin core: Basic context setup.
 *  @note This can be done before daemonization. Do not call Shutdown() if this function fails.
 *  @pre Parameters should be parsed and config file should be read.
 */
bool AppInitBasicSetup(const ArgsManager& args);
/**
 * Initialization: parameter interaction.
 * @note This can be done before daemonization. Do not call Shutdown() if this function fails.
 * @pre Parameters should be parsed and config file should be read, AppInitBasicSetup should have been called.
 */
bool AppInitParameterInteraction(const ArgsManager& args);
/**
 * Initialization sanity checks: ecc init, sanity checks, dir lock.
 * @note This can be done before daemonization. Do not call Shutdown() if this function fails.
 * @pre Parameters should be parsed and config file should be read, AppInitParameterInteraction should have been called.
 */
bool AppInitSanityChecks();
/**
 * Lock bitcoin core data directory.
 * @note This should only be done after daemonization. Do not call Shutdown() if this function fails.
 * @pre Parameters should be parsed and config file should be read, AppInitSanityChecks should have been called.
 */
bool AppInitLockDataDirectory();
/**
 * Initialize node and wallet interface pointers. Has no prerequisites or side effects besides allocating memory.
 */
bool AppInitInterfaces(NodeContext& node);
/**
 * Bitcoin core main initialization.
 * @note This should only be done after daemonization. Call Shutdown() if this function fails.
 * @pre Parameters should be parsed and config file should be read, AppInitLockDataDirectory should have been called.
 */
bool AppInitMain(NodeContext& node, interfaces::BlockAndHeaderTipInfo* tip_info = nullptr);

/**
 * Register all arguments with the ArgsManager
 */
void SetupServerArgs(ArgsManager& argsman);

/** Returns licensing information (for -version) */
std::string LicenseInfo();

#endif // BITCOIN_INIT_H<|MERGE_RESOLUTION|>--- conflicted
+++ resolved
@@ -10,16 +10,10 @@
 #include <memory>
 #include <string>
 
-<<<<<<< HEAD
-class Config;
-class CScheduler;
-class CWallet;
-=======
 //! Default value for -daemon option
 static constexpr bool DEFAULT_DAEMON = false;
 //! Default value for -daemonwait option
 static constexpr bool DEFAULT_DAEMONWAIT = false;
->>>>>>> 61646189
 
 class ArgsManager;
 struct NodeContext;
@@ -33,12 +27,7 @@
 //!Initialize the logging infrastructure
 void InitLogging(const ArgsManager& args);
 //!Parameter interaction: change current parameters depending on various rules
-<<<<<<< HEAD
-void InitParameterInteraction();
-bool AppInit2(Config& config, boost::thread_group& threadGroup, CScheduler& scheduler);
-=======
 void InitParameterInteraction(ArgsManager& args);
->>>>>>> 61646189
 
 /** Initialize bitcoin core: Basic context setup.
  *  @note This can be done before daemonization. Do not call Shutdown() if this function fails.
