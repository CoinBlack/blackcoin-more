// Copyright (c) 2013-2021 The Bitcoin Core developers
// Distributed under the MIT software license, see the accompanying
// file COPYING or http://www.opensource.org/licenses/mit-license.php.

#include <clientversion.h>
#include <crypto/siphash.h>
#include <hash.h>
#include <test/util/random.h>
#include <test/util/setup_common.h>
#include <util/strencodings.h>

#include <boost/test/unit_test.hpp>

BOOST_AUTO_TEST_SUITE(hash_tests)

BOOST_AUTO_TEST_CASE(murmurhash3)
{

#define T(expected, seed, data) BOOST_CHECK_EQUAL(MurmurHash3(seed, ParseHex(data)), expected)

    // Test MurmurHash3 with various inputs. Of course this is retested in the
    // bloom filter tests - they would fail if MurmurHash3() had any problems -
    // but is useful for those trying to implement Bitcoin libraries as a
    // source of test data for their MurmurHash3() primitive during
    // development.
    //
    // The magic number 0xFBA4C795 comes from CBloomFilter::Hash()

    T(0x00000000U, 0x00000000, "");
    T(0x6a396f08U, 0xFBA4C795, "");
    T(0x81f16f39U, 0xffffffff, "");

    T(0x514e28b7U, 0x00000000, "00");
    T(0xea3f0b17U, 0xFBA4C795, "00");
    T(0xfd6cf10dU, 0x00000000, "ff");

    T(0x16c6b7abU, 0x00000000, "0011");
    T(0x8eb51c3dU, 0x00000000, "001122");
    T(0xb4471bf8U, 0x00000000, "00112233");
    T(0xe2301fa8U, 0x00000000, "0011223344");
    T(0xfc2e4a15U, 0x00000000, "001122334455");
    T(0xb074502cU, 0x00000000, "00112233445566");
    T(0x8034d2a0U, 0x00000000, "0011223344556677");
    T(0xb4698defU, 0x00000000, "001122334455667788");

#undef T
}

/*
   SipHash-2-4 output with
   k = 00 01 02 ...
   and
   in = (empty string)
   in = 00 (1 byte)
   in = 00 01 (2 bytes)
   in = 00 01 02 (3 bytes)
   ...
   in = 00 01 02 ... 3e (63 bytes)

   from: https://131002.net/siphash/siphash24.c
*/
uint64_t siphash_4_2_testvec[] = {
    0x726fdb47dd0e0e31, 0x74f839c593dc67fd, 0x0d6c8009d9a94f5a, 0x85676696d7fb7e2d,
    0xcf2794e0277187b7, 0x18765564cd99a68d, 0xcbc9466e58fee3ce, 0xab0200f58b01d137,
    0x93f5f5799a932462, 0x9e0082df0ba9e4b0, 0x7a5dbbc594ddb9f3, 0xf4b32f46226bada7,
    0x751e8fbc860ee5fb, 0x14ea5627c0843d90, 0xf723ca908e7af2ee, 0xa129ca6149be45e5,
    0x3f2acc7f57c29bdb, 0x699ae9f52cbe4794, 0x4bc1b3f0968dd39c, 0xbb6dc91da77961bd,
    0xbed65cf21aa2ee98, 0xd0f2cbb02e3b67c7, 0x93536795e3a33e88, 0xa80c038ccd5ccec8,
    0xb8ad50c6f649af94, 0xbce192de8a85b8ea, 0x17d835b85bbb15f3, 0x2f2e6163076bcfad,
    0xde4daaaca71dc9a5, 0xa6a2506687956571, 0xad87a3535c49ef28, 0x32d892fad841c342,
    0x7127512f72f27cce, 0xa7f32346f95978e3, 0x12e0b01abb051238, 0x15e034d40fa197ae,
    0x314dffbe0815a3b4, 0x027990f029623981, 0xcadcd4e59ef40c4d, 0x9abfd8766a33735c,
    0x0e3ea96b5304a7d0, 0xad0c42d6fc585992, 0x187306c89bc215a9, 0xd4a60abcf3792b95,
    0xf935451de4f21df2, 0xa9538f0419755787, 0xdb9acddff56ca510, 0xd06c98cd5c0975eb,
    0xe612a3cb9ecba951, 0xc766e62cfcadaf96, 0xee64435a9752fe72, 0xa192d576b245165a,
    0x0a8787bf8ecb74b2, 0x81b3e73d20b49b6f, 0x7fa8220ba3b2ecea, 0x245731c13ca42499,
    0xb78dbfaf3a8d83bd, 0xea1ad565322a1a0b, 0x60e61c23a3795013, 0x6606d7e446282b93,
    0x6ca4ecb15c5f91e1, 0x9f626da15c9625f3, 0xe51b38608ef25f57, 0x958a324ceb064572
};

BOOST_AUTO_TEST_CASE(siphash)
{
    CSipHasher hasher(0x0706050403020100ULL, 0x0F0E0D0C0B0A0908ULL);
    BOOST_CHECK_EQUAL(hasher.Finalize(),  0x726fdb47dd0e0e31ull);
    static const unsigned char t0[1] = {0};
    hasher.Write(t0);
    BOOST_CHECK_EQUAL(hasher.Finalize(),  0x74f839c593dc67fdull);
    static const unsigned char t1[7] = {1,2,3,4,5,6,7};
    hasher.Write(t1);
    BOOST_CHECK_EQUAL(hasher.Finalize(),  0x93f5f5799a932462ull);
    hasher.Write(0x0F0E0D0C0B0A0908ULL);
    BOOST_CHECK_EQUAL(hasher.Finalize(),  0x3f2acc7f57c29bdbull);
    static const unsigned char t2[2] = {16,17};
    hasher.Write(t2);
    BOOST_CHECK_EQUAL(hasher.Finalize(),  0x4bc1b3f0968dd39cull);
    static const unsigned char t3[9] = {18,19,20,21,22,23,24,25,26};
    hasher.Write(t3);
    BOOST_CHECK_EQUAL(hasher.Finalize(),  0x2f2e6163076bcfadull);
    static const unsigned char t4[5] = {27,28,29,30,31};
    hasher.Write(t4);
    BOOST_CHECK_EQUAL(hasher.Finalize(),  0x7127512f72f27cceull);
    hasher.Write(0x2726252423222120ULL);
    BOOST_CHECK_EQUAL(hasher.Finalize(),  0x0e3ea96b5304a7d0ull);
    hasher.Write(0x2F2E2D2C2B2A2928ULL);
    BOOST_CHECK_EQUAL(hasher.Finalize(),  0xe612a3cb9ecba951ull);

    BOOST_CHECK_EQUAL(SipHashUint256(0x0706050403020100ULL, 0x0F0E0D0C0B0A0908ULL, uint256S("1f1e1d1c1b1a191817161514131211100f0e0d0c0b0a09080706050403020100")), 0x7127512f72f27cceull);

    // Check test vectors from spec, one byte at a time
    CSipHasher hasher2(0x0706050403020100ULL, 0x0F0E0D0C0B0A0908ULL);
    for (uint8_t x=0; x<std::size(siphash_4_2_testvec); ++x)
    {
        BOOST_CHECK_EQUAL(hasher2.Finalize(), siphash_4_2_testvec[x]);
        hasher2.Write(Span{&x, 1});
    }
    // Check test vectors from spec, eight bytes at a time
    CSipHasher hasher3(0x0706050403020100ULL, 0x0F0E0D0C0B0A0908ULL);
    for (uint8_t x=0; x<std::size(siphash_4_2_testvec); x+=8)
    {
        BOOST_CHECK_EQUAL(hasher3.Finalize(), siphash_4_2_testvec[x]);
        hasher3.Write(uint64_t(x)|(uint64_t(x+1)<<8)|(uint64_t(x+2)<<16)|(uint64_t(x+3)<<24)|
                     (uint64_t(x+4)<<32)|(uint64_t(x+5)<<40)|(uint64_t(x+6)<<48)|(uint64_t(x+7)<<56));
    }

    HashWriter ss{};
    CMutableTransaction tx;
    // Note these tests were originally written with tx.nVersion=1
    // and the test would be affected by default tx version bumps if not fixed.
<<<<<<< HEAD
    // Blackcoin: use tx.nVersion=2 to avoid mutating tx.nTime
    tx.nVersion = 2;
    ss << tx;
    BOOST_CHECK_EQUAL(SipHashUint256(1, 2, ss.GetHash()), 0xade131195b255c8ULL);
=======
    tx.nVersion = 1;
    ss << TX_WITH_WITNESS(tx);
    BOOST_CHECK_EQUAL(SipHashUint256(1, 2, ss.GetHash()), 0x79751e980c2a0a35ULL);
>>>>>>> c7885ecd

    // Check consistency between CSipHasher and SipHashUint256[Extra].
    FastRandomContext ctx;
    for (int i = 0; i < 16; ++i) {
        uint64_t k1 = ctx.rand64();
        uint64_t k2 = ctx.rand64();
        uint256 x = InsecureRand256();
        uint32_t n = ctx.rand32();
        uint8_t nb[4];
        WriteLE32(nb, n);
        CSipHasher sip256(k1, k2);
        sip256.Write(x);
        CSipHasher sip288 = sip256;
        sip288.Write(nb);
        BOOST_CHECK_EQUAL(SipHashUint256(k1, k2, x), sip256.Finalize());
        BOOST_CHECK_EQUAL(SipHashUint256Extra(k1, k2, x, n), sip288.Finalize());
    }
}

BOOST_AUTO_TEST_SUITE_END()<|MERGE_RESOLUTION|>--- conflicted
+++ resolved
@@ -126,16 +126,10 @@
     CMutableTransaction tx;
     // Note these tests were originally written with tx.nVersion=1
     // and the test would be affected by default tx version bumps if not fixed.
-<<<<<<< HEAD
     // Blackcoin: use tx.nVersion=2 to avoid mutating tx.nTime
     tx.nVersion = 2;
-    ss << tx;
-    BOOST_CHECK_EQUAL(SipHashUint256(1, 2, ss.GetHash()), 0xade131195b255c8ULL);
-=======
-    tx.nVersion = 1;
     ss << TX_WITH_WITNESS(tx);
     BOOST_CHECK_EQUAL(SipHashUint256(1, 2, ss.GetHash()), 0x79751e980c2a0a35ULL);
->>>>>>> c7885ecd
 
     // Check consistency between CSipHasher and SipHashUint256[Extra].
     FastRandomContext ctx;
