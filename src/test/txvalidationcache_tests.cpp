--- conflicted
+++ resolved
@@ -4,23 +4,12 @@
 
 #include <consensus/validation.h>
 #include <key.h>
-<<<<<<< HEAD
-#include <main.h>
-#include <miner.h>
-#include <pubkey.h>
-#include <txmempool.h>
-#include <random.h>
-#include <script/standard.h>
-#include <test/test_bitcoin.h>
-#include <utiltime.h>
-=======
 #include <script/sign.h>
 #include <script/signingprovider.h>
 #include <script/standard.h>
 #include <test/util/setup_common.h>
 #include <txmempool.h>
 #include <validation.h>
->>>>>>> 61646189
 
 #include <boost/test/unit_test.hpp>
 
@@ -29,18 +18,7 @@
                        bool cacheFullScriptStore, PrecomputedTransactionData& txdata,
                        std::vector<CScriptCheck>* pvChecks) EXCLUSIVE_LOCKS_REQUIRED(cs_main);
 
-<<<<<<< HEAD
-static bool
-ToMemPool(CMutableTransaction& tx)
-{
-    LOCK(cs_main);
-
-    CValidationState state;
-    return AcceptToMemoryPool(mempool, state, tx, false, nullptr, true, 0);
-}
-=======
 BOOST_AUTO_TEST_SUITE(txvalidationcache_tests)
->>>>>>> 61646189
 
 BOOST_FIXTURE_TEST_CASE(tx_mempool_block_doublespend, TestChain100Setup)
 {
@@ -73,11 +51,7 @@
 
         // Sign:
         std::vector<unsigned char> vchSig;
-<<<<<<< HEAD
-        uint256 hash = SignatureHash(scriptPubKey, spends[i], 0, SIGHASH_ALL, 0);
-=======
         uint256 hash = SignatureHash(scriptPubKey, spends[i], 0, SIGHASH_ALL, 0, SigVersion::BASE);
->>>>>>> 61646189
         BOOST_CHECK(coinbaseKey.Sign(hash, vchSig));
         vchSig.push_back((unsigned char)SIGHASH_ALL);
         spends[i].vin[0].scriptSig << vchSig;
