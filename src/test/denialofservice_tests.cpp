--- conflicted
+++ resolved
@@ -142,11 +142,7 @@
 
     const auto time_init{GetTime<std::chrono::seconds>()};
     SetMockTime(time_init);
-<<<<<<< HEAD
-    const auto time_later{time_init + 3 * std::chrono::seconds{chainparams.GetConsensus().nTargetSpacing} + 1s};
-=======
-    const auto time_later{time_init + 3 * std::chrono::seconds{m_node.chainman->GetConsensus().nPowTargetSpacing} + 1s};
->>>>>>> 88259837
+    const auto time_later{time_init + 3 * std::chrono::seconds{m_node.chainman->GetConsensus().nTargetSpacing} + 1s};
     connman->Init(options);
     std::vector<CNode *> vNodes;
 
