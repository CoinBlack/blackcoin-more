// Copyright (c) 2011-2020 The Bitcoin Core developers
// Distributed under the MIT software license, see the accompanying
// file COPYING or http://www.opensource.org/licenses/mit-license.php.

<<<<<<< HEAD
#include "base58.h" // Freeze CBitcoinAddress
#include "chain.h" // Freeze CBlockIndex
#include "dstencode.h"
#include "key.h"
#include "keystore.h"
#include "policy/policy.h"
#include "script/script.h"
#include "script/script_error.h"
#include "script/interpreter.h"
#include "script/sign.h"
#include "script/ismine.h"
#include "uint256.h"
#include "test/test_bitcoin.h"
=======
#include <key.h>
#include <policy/policy.h>
#include <script/interpreter.h>
#include <script/script.h>
#include <script/script_error.h>
#include <script/sign.h>
#include <script/signingprovider.h>
#include <test/util/setup_common.h>
#include <tinyformat.h>
#include <uint256.h>
>>>>>>> 61646189


#include <boost/test/unit_test.hpp>

BOOST_FIXTURE_TEST_SUITE(multisig_tests, BasicTestingSetup)

static CScript
sign_multisig(const CScript& scriptPubKey, const std::vector<CKey>& keys, const CTransaction& transaction, int whichIn)
{
<<<<<<< HEAD
    uint256 hash = SignatureHash(scriptPubKey, transaction, whichIn, SIGHASH_ALL, 0);
=======
    uint256 hash = SignatureHash(scriptPubKey, transaction, whichIn, SIGHASH_ALL, 0, SigVersion::BASE);
>>>>>>> 61646189

    CScript result;
    result << OP_0; // CHECKMULTISIG bug workaround
    for (const CKey &key : keys)
    {
        std::vector<unsigned char> vchSig;
        BOOST_CHECK(key.Sign(hash, vchSig));
        vchSig.push_back((unsigned char)SIGHASH_ALL);
        result << vchSig;
    }
    return result;
}

BOOST_AUTO_TEST_CASE(multisig_verify)
{
    unsigned int flags = SCRIPT_VERIFY_P2SH | SCRIPT_VERIFY_STRICTENC;

    ScriptError err;
    CKey key[4];
    CAmount amount = 0;
    for (int i = 0; i < 4; i++)
        key[i].MakeNewKey(true);

    CScript a_and_b;
    a_and_b << OP_2 << ToByteVector(key[0].GetPubKey()) << ToByteVector(key[1].GetPubKey()) << OP_2 << OP_CHECKMULTISIG;

    CScript a_or_b;
    a_or_b << OP_1 << ToByteVector(key[0].GetPubKey()) << ToByteVector(key[1].GetPubKey()) << OP_2 << OP_CHECKMULTISIG;

    CScript escrow;
    escrow << OP_2 << ToByteVector(key[0].GetPubKey()) << ToByteVector(key[1].GetPubKey()) << ToByteVector(key[2].GetPubKey()) << OP_3 << OP_CHECKMULTISIG;

    CMutableTransaction txFrom;  // Funding transaction
    txFrom.vout.resize(3);
    txFrom.vout[0].scriptPubKey = a_and_b;
    txFrom.vout[1].scriptPubKey = a_or_b;
    txFrom.vout[2].scriptPubKey = escrow;

    CMutableTransaction txTo[3]; // Spending transaction
    for (int i = 0; i < 3; i++)
    {
        txTo[i].vin.resize(1);
        txTo[i].vout.resize(1);
        txTo[i].vin[0].prevout.n = i;
        txTo[i].vin[0].prevout.hash = txFrom.GetHash();
        txTo[i].vout[0].nValue = 1;
    }

    std::vector<CKey> keys;
    CScript s;

    // Test a AND b:
    keys.assign(1,key[0]);
    keys.push_back(key[1]);
<<<<<<< HEAD
    s = sign_multisig(a_and_b, keys, txTo[0], 0);
    BOOST_CHECK(VerifyScript(s, a_and_b, flags, MutableTransactionSignatureChecker(&txTo[0], 0, amount), &err));
=======
    s = sign_multisig(a_and_b, keys, CTransaction(txTo[0]), 0);
    BOOST_CHECK(VerifyScript(s, a_and_b, nullptr, flags, MutableTransactionSignatureChecker(&txTo[0], 0, amount, MissingDataBehavior::ASSERT_FAIL), &err));
>>>>>>> 61646189
    BOOST_CHECK_MESSAGE(err == SCRIPT_ERR_OK, ScriptErrorString(err));

    for (int i = 0; i < 4; i++)
    {
        keys.assign(1,key[i]);
<<<<<<< HEAD
        s = sign_multisig(a_and_b, keys, txTo[0], 0);
        BOOST_CHECK_MESSAGE(!VerifyScript(s, a_and_b, flags, MutableTransactionSignatureChecker(&txTo[0], 0, amount), &err), strprintf("a&b 1: %d", i));
=======
        s = sign_multisig(a_and_b, keys, CTransaction(txTo[0]), 0);
        BOOST_CHECK_MESSAGE(!VerifyScript(s, a_and_b, nullptr, flags, MutableTransactionSignatureChecker(&txTo[0], 0, amount, MissingDataBehavior::ASSERT_FAIL), &err), strprintf("a&b 1: %d", i));
>>>>>>> 61646189
        BOOST_CHECK_MESSAGE(err == SCRIPT_ERR_INVALID_STACK_OPERATION, ScriptErrorString(err));

        keys.assign(1,key[1]);
        keys.push_back(key[i]);
<<<<<<< HEAD
        s = sign_multisig(a_and_b, keys, txTo[0], 0);
        BOOST_CHECK_MESSAGE(!VerifyScript(s, a_and_b, flags, MutableTransactionSignatureChecker(&txTo[0], 0, amount), &err), strprintf("a&b 2: %d", i));
=======
        s = sign_multisig(a_and_b, keys, CTransaction(txTo[0]), 0);
        BOOST_CHECK_MESSAGE(!VerifyScript(s, a_and_b, nullptr, flags, MutableTransactionSignatureChecker(&txTo[0], 0, amount, MissingDataBehavior::ASSERT_FAIL), &err), strprintf("a&b 2: %d", i));
>>>>>>> 61646189
        BOOST_CHECK_MESSAGE(err == SCRIPT_ERR_EVAL_FALSE, ScriptErrorString(err));
    }

    // Test a OR b:
    for (int i = 0; i < 4; i++)
    {
        keys.assign(1,key[i]);
        s = sign_multisig(a_or_b, keys, CTransaction(txTo[1]), 0);
        if (i == 0 || i == 1)
        {
<<<<<<< HEAD
            BOOST_CHECK_MESSAGE(VerifyScript(s, a_or_b, flags, MutableTransactionSignatureChecker(&txTo[1], 0, amount), &err), strprintf("a|b: %d", i));
=======
            BOOST_CHECK_MESSAGE(VerifyScript(s, a_or_b, nullptr, flags, MutableTransactionSignatureChecker(&txTo[1], 0, amount, MissingDataBehavior::ASSERT_FAIL), &err), strprintf("a|b: %d", i));
>>>>>>> 61646189
            BOOST_CHECK_MESSAGE(err == SCRIPT_ERR_OK, ScriptErrorString(err));
        }
        else
        {
<<<<<<< HEAD
            BOOST_CHECK_MESSAGE(!VerifyScript(s, a_or_b, flags, MutableTransactionSignatureChecker(&txTo[1], 0, amount), &err), strprintf("a|b: %d", i));
=======
            BOOST_CHECK_MESSAGE(!VerifyScript(s, a_or_b, nullptr, flags, MutableTransactionSignatureChecker(&txTo[1], 0, amount, MissingDataBehavior::ASSERT_FAIL), &err), strprintf("a|b: %d", i));
>>>>>>> 61646189
            BOOST_CHECK_MESSAGE(err == SCRIPT_ERR_EVAL_FALSE, ScriptErrorString(err));
        }
    }
    s.clear();
    s << OP_0 << OP_1;
<<<<<<< HEAD
    BOOST_CHECK(!VerifyScript(s, a_or_b, flags, MutableTransactionSignatureChecker(&txTo[1], 0, amount), &err));
=======
    BOOST_CHECK(!VerifyScript(s, a_or_b, nullptr, flags, MutableTransactionSignatureChecker(&txTo[1], 0, amount, MissingDataBehavior::ASSERT_FAIL), &err));
>>>>>>> 61646189
    BOOST_CHECK_MESSAGE(err == SCRIPT_ERR_SIG_DER, ScriptErrorString(err));


    for (int i = 0; i < 4; i++)
        for (int j = 0; j < 4; j++)
        {
            keys.assign(1,key[i]);
            keys.push_back(key[j]);
            s = sign_multisig(escrow, keys, CTransaction(txTo[2]), 0);
            if (i < j && i < 3 && j < 3)
            {
<<<<<<< HEAD
                BOOST_CHECK_MESSAGE(VerifyScript(s, escrow, flags, MutableTransactionSignatureChecker(&txTo[2], 0, amount), &err), strprintf("escrow 1: %d %d", i, j));
=======
                BOOST_CHECK_MESSAGE(VerifyScript(s, escrow, nullptr, flags, MutableTransactionSignatureChecker(&txTo[2], 0, amount, MissingDataBehavior::ASSERT_FAIL), &err), strprintf("escrow 1: %d %d", i, j));
>>>>>>> 61646189
                BOOST_CHECK_MESSAGE(err == SCRIPT_ERR_OK, ScriptErrorString(err));
            }
            else
            {
<<<<<<< HEAD
                BOOST_CHECK_MESSAGE(!VerifyScript(s, escrow, flags, MutableTransactionSignatureChecker(&txTo[2], 0, amount), &err), strprintf("escrow 2: %d %d", i, j));
=======
                BOOST_CHECK_MESSAGE(!VerifyScript(s, escrow, nullptr, flags, MutableTransactionSignatureChecker(&txTo[2], 0, amount, MissingDataBehavior::ASSERT_FAIL), &err), strprintf("escrow 2: %d %d", i, j));
>>>>>>> 61646189
                BOOST_CHECK_MESSAGE(err == SCRIPT_ERR_EVAL_FALSE, ScriptErrorString(err));
            }
        }
}

BOOST_AUTO_TEST_CASE(multisig_IsStandard)
{
    CKey key[4];
    for (int i = 0; i < 4; i++)
        key[i].MakeNewKey(true);

    TxoutType whichType;

    CScript a_and_b;
    a_and_b << OP_2 << ToByteVector(key[0].GetPubKey()) << ToByteVector(key[1].GetPubKey()) << OP_2 << OP_CHECKMULTISIG;
    BOOST_CHECK(::IsStandard(a_and_b, whichType));

    CScript a_or_b;
    a_or_b  << OP_1 << ToByteVector(key[0].GetPubKey()) << ToByteVector(key[1].GetPubKey()) << OP_2 << OP_CHECKMULTISIG;
    BOOST_CHECK(::IsStandard(a_or_b, whichType));

    CScript escrow;
    escrow << OP_2 << ToByteVector(key[0].GetPubKey()) << ToByteVector(key[1].GetPubKey()) << ToByteVector(key[2].GetPubKey()) << OP_3 << OP_CHECKMULTISIG;
    BOOST_CHECK(::IsStandard(escrow, whichType));

    CScript one_of_four;
    one_of_four << OP_1 << ToByteVector(key[0].GetPubKey()) << ToByteVector(key[1].GetPubKey()) << ToByteVector(key[2].GetPubKey()) << ToByteVector(key[3].GetPubKey()) << OP_4 << OP_CHECKMULTISIG;
    BOOST_CHECK(!::IsStandard(one_of_four, whichType));

    CScript malformed[6];
    malformed[0] << OP_3 << ToByteVector(key[0].GetPubKey()) << ToByteVector(key[1].GetPubKey()) << OP_2 << OP_CHECKMULTISIG;
    malformed[1] << OP_2 << ToByteVector(key[0].GetPubKey()) << ToByteVector(key[1].GetPubKey()) << OP_3 << OP_CHECKMULTISIG;
    malformed[2] << OP_0 << ToByteVector(key[0].GetPubKey()) << ToByteVector(key[1].GetPubKey()) << OP_2 << OP_CHECKMULTISIG;
    malformed[3] << OP_1 << ToByteVector(key[0].GetPubKey()) << ToByteVector(key[1].GetPubKey()) << OP_0 << OP_CHECKMULTISIG;
    malformed[4] << OP_1 << ToByteVector(key[0].GetPubKey()) << ToByteVector(key[1].GetPubKey()) << OP_CHECKMULTISIG;
    malformed[5] << OP_1 << ToByteVector(key[0].GetPubKey()) << ToByteVector(key[1].GetPubKey());

    for (int i = 0; i < 6; i++)
        BOOST_CHECK(!::IsStandard(malformed[i], whichType));
}

BOOST_AUTO_TEST_CASE(multisig_Sign)
{
    // Test SignSignature() (and therefore the version of Solver() that signs transactions)
    FillableSigningProvider keystore;
    CKey key[4];
    for (int i = 0; i < 4; i++)
    {
        key[i].MakeNewKey(true);
        BOOST_CHECK(keystore.AddKey(key[i]));
    }

    CScript a_and_b;
    a_and_b << OP_2 << ToByteVector(key[0].GetPubKey()) << ToByteVector(key[1].GetPubKey()) << OP_2 << OP_CHECKMULTISIG;

    CScript a_or_b;
    a_or_b  << OP_1 << ToByteVector(key[0].GetPubKey()) << ToByteVector(key[1].GetPubKey()) << OP_2 << OP_CHECKMULTISIG;

    CScript escrow;
    escrow << OP_2 << ToByteVector(key[0].GetPubKey()) << ToByteVector(key[1].GetPubKey()) << ToByteVector(key[2].GetPubKey()) << OP_3 << OP_CHECKMULTISIG;

    CMutableTransaction txFrom;  // Funding transaction
    txFrom.vout.resize(3);
    txFrom.vout[0].scriptPubKey = a_and_b;
    txFrom.vout[1].scriptPubKey = a_or_b;
    txFrom.vout[2].scriptPubKey = escrow;

    CMutableTransaction txTo[3]; // Spending transaction
    for (int i = 0; i < 3; i++)
    {
        txTo[i].vin.resize(1);
        txTo[i].vout.resize(1);
        txTo[i].vin[0].prevout.n = i;
        txTo[i].vin[0].prevout.hash = txFrom.GetHash();
        txTo[i].vout[0].nValue = 1;
    }

    for (int i = 0; i < 3; i++)
    {
        BOOST_CHECK_MESSAGE(SignSignature(keystore, CTransaction(txFrom), txTo[i], 0, SIGHASH_ALL), strprintf("SignSignature %d", i));
    }
}

/*
#ifdef ENABLE_WALLET
BOOST_AUTO_TEST_CASE(cltv_freeze)
{
    CKey key[4];
    for (int i = 0; i < 2; i++)
        key[i].MakeNewKey(true);

    // Create and unpack a CLTV script
    vector<valtype> solutions;
    txnouttype whichType;
    vector<CTxDestination> addresses;
    int nRequiredReturn;
    txnouttype type = TX_CLTV;

    // check cltv solve for block
    CPubKey newKey1 = ToByteVector(key[0].GetPubKey());
    CTxDestination newAddr1 = CTxDestination(newKey1.GetID());
    CScriptNum nFreezeLockTime(50000);
    CScript s1 = GetScriptForFreeze(nFreezeLockTime, newKey1);

    BOOST_CHECK(Solver(s1, whichType, solutions));
    BOOST_CHECK(whichType == TX_CLTV);
    BOOST_CHECK(solutions.size() == 2);
    BOOST_CHECK(CScriptNum(solutions[0], false) == nFreezeLockTime);

    nRequiredReturn = 0;
    ExtractDestinations(s1, type, addresses, nRequiredReturn);

    for (const CTxDestination &addr : addresses)
        BOOST_CHECK(EncodeDestination(newAddr1) == EncodeDestination(addr));
    BOOST_CHECK(nRequiredReturn == 1);


    // check cltv solve for datetime
    CPubKey newKey2 = ToByteVector(key[0].GetPubKey());
    CTxDestination newAddr2 = CTxDestination(newKey2.GetID());
    nFreezeLockTime = CScriptNum(1482255731);
    CScript s2 = GetScriptForFreeze(nFreezeLockTime, newKey2);

    BOOST_CHECK(Solver(s2, whichType, solutions));
    BOOST_CHECK(whichType == TX_CLTV);
    BOOST_CHECK(solutions.size() == 2);
    BOOST_CHECK(CScriptNum(solutions[0], false) == nFreezeLockTime);

    nRequiredReturn = 0;
    ExtractDestinations(s2, type, addresses, nRequiredReturn);

    for (const CTxDestination &addr : addresses)
        BOOST_CHECK(newAddr2 == addr);

    BOOST_CHECK(nRequiredReturn == 1);
}

BOOST_AUTO_TEST_CASE(opreturn_send)
{
    CKey key[4];
    for (int i = 0; i < 2; i++)
        key[i].MakeNewKey(true);

    CBasicKeyStore keystore;

    // Create and unpack a CLTV script
    vector<valtype> solutions;
    txnouttype whichType;
    vector<CTxDestination> addresses;

    string inMsg = "hello world", outMsg = "";
    CScript s = GetScriptLabelPublic(inMsg);

    outMsg = getLabelPublic(s);
    BOOST_CHECK(inMsg == outMsg);
    BOOST_CHECK(Solver(s, whichType, solutions));
    BOOST_CHECK(whichType == TX_LABELPUBLIC);
}
#endif
*/


BOOST_AUTO_TEST_SUITE_END()<|MERGE_RESOLUTION|>--- conflicted
+++ resolved
@@ -2,21 +2,6 @@
 // Distributed under the MIT software license, see the accompanying
 // file COPYING or http://www.opensource.org/licenses/mit-license.php.
 
-<<<<<<< HEAD
-#include "base58.h" // Freeze CBitcoinAddress
-#include "chain.h" // Freeze CBlockIndex
-#include "dstencode.h"
-#include "key.h"
-#include "keystore.h"
-#include "policy/policy.h"
-#include "script/script.h"
-#include "script/script_error.h"
-#include "script/interpreter.h"
-#include "script/sign.h"
-#include "script/ismine.h"
-#include "uint256.h"
-#include "test/test_bitcoin.h"
-=======
 #include <key.h>
 #include <policy/policy.h>
 #include <script/interpreter.h>
@@ -27,7 +12,6 @@
 #include <test/util/setup_common.h>
 #include <tinyformat.h>
 #include <uint256.h>
->>>>>>> 61646189
 
 
 #include <boost/test/unit_test.hpp>
@@ -37,11 +21,7 @@
 static CScript
 sign_multisig(const CScript& scriptPubKey, const std::vector<CKey>& keys, const CTransaction& transaction, int whichIn)
 {
-<<<<<<< HEAD
-    uint256 hash = SignatureHash(scriptPubKey, transaction, whichIn, SIGHASH_ALL, 0);
-=======
     uint256 hash = SignatureHash(scriptPubKey, transaction, whichIn, SIGHASH_ALL, 0, SigVersion::BASE);
->>>>>>> 61646189
 
     CScript result;
     result << OP_0; // CHECKMULTISIG bug workaround
@@ -96,36 +76,21 @@
     // Test a AND b:
     keys.assign(1,key[0]);
     keys.push_back(key[1]);
-<<<<<<< HEAD
-    s = sign_multisig(a_and_b, keys, txTo[0], 0);
-    BOOST_CHECK(VerifyScript(s, a_and_b, flags, MutableTransactionSignatureChecker(&txTo[0], 0, amount), &err));
-=======
     s = sign_multisig(a_and_b, keys, CTransaction(txTo[0]), 0);
     BOOST_CHECK(VerifyScript(s, a_and_b, nullptr, flags, MutableTransactionSignatureChecker(&txTo[0], 0, amount, MissingDataBehavior::ASSERT_FAIL), &err));
->>>>>>> 61646189
     BOOST_CHECK_MESSAGE(err == SCRIPT_ERR_OK, ScriptErrorString(err));
 
     for (int i = 0; i < 4; i++)
     {
         keys.assign(1,key[i]);
-<<<<<<< HEAD
-        s = sign_multisig(a_and_b, keys, txTo[0], 0);
-        BOOST_CHECK_MESSAGE(!VerifyScript(s, a_and_b, flags, MutableTransactionSignatureChecker(&txTo[0], 0, amount), &err), strprintf("a&b 1: %d", i));
-=======
         s = sign_multisig(a_and_b, keys, CTransaction(txTo[0]), 0);
         BOOST_CHECK_MESSAGE(!VerifyScript(s, a_and_b, nullptr, flags, MutableTransactionSignatureChecker(&txTo[0], 0, amount, MissingDataBehavior::ASSERT_FAIL), &err), strprintf("a&b 1: %d", i));
->>>>>>> 61646189
         BOOST_CHECK_MESSAGE(err == SCRIPT_ERR_INVALID_STACK_OPERATION, ScriptErrorString(err));
 
         keys.assign(1,key[1]);
         keys.push_back(key[i]);
-<<<<<<< HEAD
-        s = sign_multisig(a_and_b, keys, txTo[0], 0);
-        BOOST_CHECK_MESSAGE(!VerifyScript(s, a_and_b, flags, MutableTransactionSignatureChecker(&txTo[0], 0, amount), &err), strprintf("a&b 2: %d", i));
-=======
         s = sign_multisig(a_and_b, keys, CTransaction(txTo[0]), 0);
         BOOST_CHECK_MESSAGE(!VerifyScript(s, a_and_b, nullptr, flags, MutableTransactionSignatureChecker(&txTo[0], 0, amount, MissingDataBehavior::ASSERT_FAIL), &err), strprintf("a&b 2: %d", i));
->>>>>>> 61646189
         BOOST_CHECK_MESSAGE(err == SCRIPT_ERR_EVAL_FALSE, ScriptErrorString(err));
     }
 
@@ -136,30 +101,18 @@
         s = sign_multisig(a_or_b, keys, CTransaction(txTo[1]), 0);
         if (i == 0 || i == 1)
         {
-<<<<<<< HEAD
-            BOOST_CHECK_MESSAGE(VerifyScript(s, a_or_b, flags, MutableTransactionSignatureChecker(&txTo[1], 0, amount), &err), strprintf("a|b: %d", i));
-=======
             BOOST_CHECK_MESSAGE(VerifyScript(s, a_or_b, nullptr, flags, MutableTransactionSignatureChecker(&txTo[1], 0, amount, MissingDataBehavior::ASSERT_FAIL), &err), strprintf("a|b: %d", i));
->>>>>>> 61646189
             BOOST_CHECK_MESSAGE(err == SCRIPT_ERR_OK, ScriptErrorString(err));
         }
         else
         {
-<<<<<<< HEAD
-            BOOST_CHECK_MESSAGE(!VerifyScript(s, a_or_b, flags, MutableTransactionSignatureChecker(&txTo[1], 0, amount), &err), strprintf("a|b: %d", i));
-=======
             BOOST_CHECK_MESSAGE(!VerifyScript(s, a_or_b, nullptr, flags, MutableTransactionSignatureChecker(&txTo[1], 0, amount, MissingDataBehavior::ASSERT_FAIL), &err), strprintf("a|b: %d", i));
->>>>>>> 61646189
             BOOST_CHECK_MESSAGE(err == SCRIPT_ERR_EVAL_FALSE, ScriptErrorString(err));
         }
     }
     s.clear();
     s << OP_0 << OP_1;
-<<<<<<< HEAD
-    BOOST_CHECK(!VerifyScript(s, a_or_b, flags, MutableTransactionSignatureChecker(&txTo[1], 0, amount), &err));
-=======
     BOOST_CHECK(!VerifyScript(s, a_or_b, nullptr, flags, MutableTransactionSignatureChecker(&txTo[1], 0, amount, MissingDataBehavior::ASSERT_FAIL), &err));
->>>>>>> 61646189
     BOOST_CHECK_MESSAGE(err == SCRIPT_ERR_SIG_DER, ScriptErrorString(err));
 
 
@@ -171,20 +124,12 @@
             s = sign_multisig(escrow, keys, CTransaction(txTo[2]), 0);
             if (i < j && i < 3 && j < 3)
             {
-<<<<<<< HEAD
-                BOOST_CHECK_MESSAGE(VerifyScript(s, escrow, flags, MutableTransactionSignatureChecker(&txTo[2], 0, amount), &err), strprintf("escrow 1: %d %d", i, j));
-=======
                 BOOST_CHECK_MESSAGE(VerifyScript(s, escrow, nullptr, flags, MutableTransactionSignatureChecker(&txTo[2], 0, amount, MissingDataBehavior::ASSERT_FAIL), &err), strprintf("escrow 1: %d %d", i, j));
->>>>>>> 61646189
                 BOOST_CHECK_MESSAGE(err == SCRIPT_ERR_OK, ScriptErrorString(err));
             }
             else
             {
-<<<<<<< HEAD
-                BOOST_CHECK_MESSAGE(!VerifyScript(s, escrow, flags, MutableTransactionSignatureChecker(&txTo[2], 0, amount), &err), strprintf("escrow 2: %d %d", i, j));
-=======
                 BOOST_CHECK_MESSAGE(!VerifyScript(s, escrow, nullptr, flags, MutableTransactionSignatureChecker(&txTo[2], 0, amount, MissingDataBehavior::ASSERT_FAIL), &err), strprintf("escrow 2: %d %d", i, j));
->>>>>>> 61646189
                 BOOST_CHECK_MESSAGE(err == SCRIPT_ERR_EVAL_FALSE, ScriptErrorString(err));
             }
         }
@@ -268,83 +213,5 @@
     }
 }
 
-/*
-#ifdef ENABLE_WALLET
-BOOST_AUTO_TEST_CASE(cltv_freeze)
-{
-    CKey key[4];
-    for (int i = 0; i < 2; i++)
-        key[i].MakeNewKey(true);
-
-    // Create and unpack a CLTV script
-    vector<valtype> solutions;
-    txnouttype whichType;
-    vector<CTxDestination> addresses;
-    int nRequiredReturn;
-    txnouttype type = TX_CLTV;
-
-    // check cltv solve for block
-    CPubKey newKey1 = ToByteVector(key[0].GetPubKey());
-    CTxDestination newAddr1 = CTxDestination(newKey1.GetID());
-    CScriptNum nFreezeLockTime(50000);
-    CScript s1 = GetScriptForFreeze(nFreezeLockTime, newKey1);
-
-    BOOST_CHECK(Solver(s1, whichType, solutions));
-    BOOST_CHECK(whichType == TX_CLTV);
-    BOOST_CHECK(solutions.size() == 2);
-    BOOST_CHECK(CScriptNum(solutions[0], false) == nFreezeLockTime);
-
-    nRequiredReturn = 0;
-    ExtractDestinations(s1, type, addresses, nRequiredReturn);
-
-    for (const CTxDestination &addr : addresses)
-        BOOST_CHECK(EncodeDestination(newAddr1) == EncodeDestination(addr));
-    BOOST_CHECK(nRequiredReturn == 1);
-
-
-    // check cltv solve for datetime
-    CPubKey newKey2 = ToByteVector(key[0].GetPubKey());
-    CTxDestination newAddr2 = CTxDestination(newKey2.GetID());
-    nFreezeLockTime = CScriptNum(1482255731);
-    CScript s2 = GetScriptForFreeze(nFreezeLockTime, newKey2);
-
-    BOOST_CHECK(Solver(s2, whichType, solutions));
-    BOOST_CHECK(whichType == TX_CLTV);
-    BOOST_CHECK(solutions.size() == 2);
-    BOOST_CHECK(CScriptNum(solutions[0], false) == nFreezeLockTime);
-
-    nRequiredReturn = 0;
-    ExtractDestinations(s2, type, addresses, nRequiredReturn);
-
-    for (const CTxDestination &addr : addresses)
-        BOOST_CHECK(newAddr2 == addr);
-
-    BOOST_CHECK(nRequiredReturn == 1);
-}
-
-BOOST_AUTO_TEST_CASE(opreturn_send)
-{
-    CKey key[4];
-    for (int i = 0; i < 2; i++)
-        key[i].MakeNewKey(true);
-
-    CBasicKeyStore keystore;
-
-    // Create and unpack a CLTV script
-    vector<valtype> solutions;
-    txnouttype whichType;
-    vector<CTxDestination> addresses;
-
-    string inMsg = "hello world", outMsg = "";
-    CScript s = GetScriptLabelPublic(inMsg);
-
-    outMsg = getLabelPublic(s);
-    BOOST_CHECK(inMsg == outMsg);
-    BOOST_CHECK(Solver(s, whichType, solutions));
-    BOOST_CHECK(whichType == TX_LABELPUBLIC);
-}
-#endif
-*/
-
 
 BOOST_AUTO_TEST_SUITE_END()