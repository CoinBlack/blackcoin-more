--- conflicted
+++ resolved
@@ -2,15 +2,10 @@
 // Distributed under the MIT software license, see the accompanying
 // file COPYING or http://www.opensource.org/licenses/mit-license.php.
 
-<<<<<<< HEAD
-#include "txmempool.h"
-#include "util.h"
-=======
 #include <policy/policy.h>
 #include <txmempool.h>
 #include <util/system.h>
 #include <util/time.h>
->>>>>>> 61646189
 
 #include <test/util/setup_common.h>
 
@@ -315,13 +310,8 @@
     tx2.vout.resize(1);
     tx2.vout[0].scriptPubKey = CScript() << OP_11 << OP_EQUAL;
     tx2.vout[0].nValue = 2 * COIN;
-<<<<<<< HEAD
-    pool.addUnchecked(tx2.GetHash(), entry.Fee(20000LL).Priority(9.0).FromTx(tx2));
-    uint64_t tx2Size = ::GetSerializeSize(tx2, SER_NETWORK, PROTOCOL_VERSION);
-=======
     pool.addUnchecked(entry.Fee(20000LL).FromTx(tx2));
     uint64_t tx2Size = GetVirtualTransactionSize(CTransaction(tx2));
->>>>>>> 61646189
 
     /* lowest fee */
     CMutableTransaction tx3 = CMutableTransaction();
@@ -369,9 +359,6 @@
     tx6.vout.resize(1);
     tx6.vout[0].scriptPubKey = CScript() << OP_11 << OP_EQUAL;
     tx6.vout[0].nValue = 20 * COIN;
-<<<<<<< HEAD
-    uint64_t tx6Size = ::GetSerializeSize(tx6, SER_NETWORK, PROTOCOL_VERSION);
-=======
     uint64_t tx6Size = GetVirtualTransactionSize(CTransaction(tx6));
 
     pool.addUnchecked(entry.Fee(0LL).FromTx(tx6));
@@ -381,7 +368,6 @@
         sortedOrder.push_back(tx6.GetHash().ToString());
     else
         sortedOrder.insert(sortedOrder.end()-1,tx6.GetHash().ToString());
->>>>>>> 61646189
 
     CheckSort<ancestor_score>(pool, sortedOrder);
 
@@ -392,11 +378,7 @@
     tx7.vout.resize(1);
     tx7.vout[0].scriptPubKey = CScript() << OP_11 << OP_EQUAL;
     tx7.vout[0].nValue = 10 * COIN;
-<<<<<<< HEAD
-    uint64_t tx7Size = ::GetSerializeSize(tx7, SER_NETWORK, PROTOCOL_VERSION);
-=======
     uint64_t tx7Size = GetVirtualTransactionSize(CTransaction(tx7));
->>>>>>> 61646189
 
     /* set the fee to just below tx2's feerate when including ancestor */
     CAmount fee = (20000/tx2Size)*(tx7Size + tx6Size) - 1;
@@ -484,20 +466,12 @@
     BOOST_CHECK(pool.exists(tx2.GetHash()));
     BOOST_CHECK(pool.exists(tx3.GetHash()));
 
-<<<<<<< HEAD
-    pool.TrimToSize(::GetSerializeSize(CTransaction(tx1), SER_NETWORK, PROTOCOL_VERSION)); // mempool is limited to tx1's size in memory usage, so nothing fits
-=======
     pool.TrimToSize(GetVirtualTransactionSize(CTransaction(tx1))); // mempool is limited to tx1's size in memory usage, so nothing fits
->>>>>>> 61646189
     BOOST_CHECK(!pool.exists(tx1.GetHash()));
     BOOST_CHECK(!pool.exists(tx2.GetHash()));
     BOOST_CHECK(!pool.exists(tx3.GetHash()));
 
-<<<<<<< HEAD
-    CFeeRate maxFeeRateRemoved(25000, ::GetSerializeSize(CTransaction(tx3), SER_NETWORK, PROTOCOL_VERSION) + ::GetSerializeSize(CTransaction(tx2), SER_NETWORK, PROTOCOL_VERSION));
-=======
     CFeeRate maxFeeRateRemoved(25000, GetVirtualTransactionSize(CTransaction(tx3)) + GetVirtualTransactionSize(CTransaction(tx2)));
->>>>>>> 61646189
     BOOST_CHECK_EQUAL(pool.GetMinFee(1).GetFeePerK(), maxFeeRateRemoved.GetFeePerK() + 1000);
 
     CMutableTransaction tx4 = CMutableTransaction();
