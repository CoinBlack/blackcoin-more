// Copyright (c) 2012-2020 The Bitcoin Core developers
// Distributed under the MIT software license, see the accompanying
// file COPYING or http://www.opensource.org/licenses/mit-license.php.

#include <net_permissions.h>
#include <netaddress.h>
#include <netbase.h>
#include <protocol.h>
#include <serialize.h>
#include <streams.h>
#include <test/util/setup_common.h>
#include <util/strencodings.h>
#include <util/translation.h>
#include <version.h>

#include <string>

#include <boost/test/unit_test.hpp>

using namespace std::literals;

BOOST_FIXTURE_TEST_SUITE(netbase_tests, BasicTestingSetup)

<<<<<<< HEAD
static CNetAddr ResolveIP(const char* ip)
=======
static CNetAddr ResolveIP(const std::string& ip)
>>>>>>> 61646189
{
    CNetAddr addr;
    LookupHost(ip, addr, false);
    return addr;
}

<<<<<<< HEAD
static CSubNet ResolveSubNet(const char* subnet)
=======
static CSubNet ResolveSubNet(const std::string& subnet)
>>>>>>> 61646189
{
    CSubNet ret;
    LookupSubNet(subnet, ret);
    return ret;
}

<<<<<<< HEAD
BOOST_AUTO_TEST_CASE(netbase_networks)
{
    BOOST_CHECK(ResolveIP("127.0.0.1").GetNetwork()                              == NET_UNROUTABLE);
    BOOST_CHECK(ResolveIP("::1").GetNetwork()                                    == NET_UNROUTABLE);
    BOOST_CHECK(ResolveIP("8.8.8.8").GetNetwork()                                == NET_IPV4);
    BOOST_CHECK(ResolveIP("2001::8888").GetNetwork()                             == NET_IPV6);
    BOOST_CHECK(ResolveIP("FD87:D87E:EB43:edb1:8e4:3588:e546:35ca").GetNetwork() == NET_TOR);

=======
static CNetAddr CreateInternal(const std::string& host)
{
    CNetAddr addr;
    addr.SetInternal(host);
    return addr;
}

BOOST_AUTO_TEST_CASE(netbase_networks)
{
    BOOST_CHECK(ResolveIP("127.0.0.1").GetNetwork() == NET_UNROUTABLE);
    BOOST_CHECK(ResolveIP("::1").GetNetwork() == NET_UNROUTABLE);
    BOOST_CHECK(ResolveIP("8.8.8.8").GetNetwork() == NET_IPV4);
    BOOST_CHECK(ResolveIP("2001::8888").GetNetwork() == NET_IPV6);
    BOOST_CHECK(ResolveIP("pg6mmjiyjmcrsslvykfwnntlaru7p5svn6y2ymmju6nubxndf4pscryd.onion").GetNetwork() == NET_ONION);
    BOOST_CHECK(CreateInternal("foo.com").GetNetwork() == NET_INTERNAL);
>>>>>>> 61646189
}

BOOST_AUTO_TEST_CASE(netbase_properties)
{

    BOOST_CHECK(ResolveIP("127.0.0.1").IsIPv4());
    BOOST_CHECK(ResolveIP("::FFFF:192.168.1.1").IsIPv4());
    BOOST_CHECK(ResolveIP("::1").IsIPv6());
    BOOST_CHECK(ResolveIP("10.0.0.1").IsRFC1918());
    BOOST_CHECK(ResolveIP("192.168.1.1").IsRFC1918());
    BOOST_CHECK(ResolveIP("172.31.255.255").IsRFC1918());
<<<<<<< HEAD
=======
    BOOST_CHECK(ResolveIP("198.18.0.0").IsRFC2544());
    BOOST_CHECK(ResolveIP("198.19.255.255").IsRFC2544());
>>>>>>> 61646189
    BOOST_CHECK(ResolveIP("2001:0DB8::").IsRFC3849());
    BOOST_CHECK(ResolveIP("169.254.1.1").IsRFC3927());
    BOOST_CHECK(ResolveIP("2002::1").IsRFC3964());
    BOOST_CHECK(ResolveIP("FC00::").IsRFC4193());
    BOOST_CHECK(ResolveIP("2001::2").IsRFC4380());
    BOOST_CHECK(ResolveIP("2001:10::").IsRFC4843());
<<<<<<< HEAD
    BOOST_CHECK(ResolveIP("FE80::").IsRFC4862());
    BOOST_CHECK(ResolveIP("64:FF9B::").IsRFC6052());
    BOOST_CHECK(ResolveIP("FD87:D87E:EB43:edb1:8e4:3588:e546:35ca").IsTor());
=======
    BOOST_CHECK(ResolveIP("2001:20::").IsRFC7343());
    BOOST_CHECK(ResolveIP("FE80::").IsRFC4862());
    BOOST_CHECK(ResolveIP("64:FF9B::").IsRFC6052());
    BOOST_CHECK(ResolveIP("pg6mmjiyjmcrsslvykfwnntlaru7p5svn6y2ymmju6nubxndf4pscryd.onion").IsTor());
>>>>>>> 61646189
    BOOST_CHECK(ResolveIP("127.0.0.1").IsLocal());
    BOOST_CHECK(ResolveIP("::1").IsLocal());
    BOOST_CHECK(ResolveIP("8.8.8.8").IsRoutable());
    BOOST_CHECK(ResolveIP("2001::1").IsRoutable());
    BOOST_CHECK(ResolveIP("127.0.0.1").IsValid());
<<<<<<< HEAD

}

bool static TestSplitHost(string test, string host, int port)
{
    string hostOut;
    int portOut = -1;
=======
    BOOST_CHECK(CreateInternal("FD6B:88C0:8724:edb1:8e4:3588:e546:35ca").IsInternal());
    BOOST_CHECK(CreateInternal("bar.com").IsInternal());

}

bool static TestSplitHost(const std::string& test, const std::string& host, uint16_t port)
{
    std::string hostOut;
    uint16_t portOut{0};
>>>>>>> 61646189
    SplitHostPort(test, portOut, hostOut);
    return hostOut == host && port == portOut;
}

BOOST_AUTO_TEST_CASE(netbase_splithost)
{
    BOOST_CHECK(TestSplitHost("www.bitcoincore.org", "www.bitcoincore.org", 0));
    BOOST_CHECK(TestSplitHost("[www.bitcoincore.org]", "www.bitcoincore.org", 0));
    BOOST_CHECK(TestSplitHost("www.bitcoincore.org:80", "www.bitcoincore.org", 80));
    BOOST_CHECK(TestSplitHost("[www.bitcoincore.org]:80", "www.bitcoincore.org", 80));
    BOOST_CHECK(TestSplitHost("127.0.0.1", "127.0.0.1", 0));
    BOOST_CHECK(TestSplitHost("127.0.0.1:8333", "127.0.0.1", 8333));
    BOOST_CHECK(TestSplitHost("[127.0.0.1]", "127.0.0.1", 0));
    BOOST_CHECK(TestSplitHost("[127.0.0.1]:8333", "127.0.0.1", 8333));
    BOOST_CHECK(TestSplitHost("::ffff:127.0.0.1", "::ffff:127.0.0.1", 0));
    BOOST_CHECK(TestSplitHost("[::ffff:127.0.0.1]:8333", "::ffff:127.0.0.1", 8333));
    BOOST_CHECK(TestSplitHost("[::]:8333", "::", 8333));
    BOOST_CHECK(TestSplitHost("::8333", "::8333", 0));
    BOOST_CHECK(TestSplitHost(":8333", "", 8333));
    BOOST_CHECK(TestSplitHost("[]:8333", "", 8333));
    BOOST_CHECK(TestSplitHost("", "", 0));
}

bool static TestParse(std::string src, std::string canon)
{
<<<<<<< HEAD
    CService addr(LookupNumeric(src.c_str(), 65535));
=======
    CService addr(LookupNumeric(src, 65535));
>>>>>>> 61646189
    return canon == addr.ToString();
}

BOOST_AUTO_TEST_CASE(netbase_lookupnumeric)
{
    BOOST_CHECK(TestParse("127.0.0.1", "127.0.0.1:65535"));
    BOOST_CHECK(TestParse("127.0.0.1:8333", "127.0.0.1:8333"));
    BOOST_CHECK(TestParse("::ffff:127.0.0.1", "127.0.0.1:65535"));
    BOOST_CHECK(TestParse("::", "[::]:65535"));
    BOOST_CHECK(TestParse("[::]:8333", "[::]:8333"));
    BOOST_CHECK(TestParse("[127.0.0.1]", "127.0.0.1:65535"));
    BOOST_CHECK(TestParse(":::", "[::]:0"));
<<<<<<< HEAD
=======

    // verify that an internal address fails to resolve
    BOOST_CHECK(TestParse("[fd6b:88c0:8724:1:2:3:4:5]", "[::]:0"));
    // and that a one-off resolves correctly
    BOOST_CHECK(TestParse("[fd6c:88c0:8724:1:2:3:4:5]", "[fd6c:88c0:8724:1:2:3:4:5]:65535"));
>>>>>>> 61646189
}

BOOST_AUTO_TEST_CASE(embedded_test)
{
<<<<<<< HEAD

    // values from https://web.archive.org/web/20121122003543/http://www.cypherpunk.at/onioncat/wiki/OnionCat
    CNetAddr addr1(ResolveIP("5wyqrzbvrdsumnok.onion"));
    CNetAddr addr2(ResolveIP("FD87:D87E:EB43:edb1:8e4:3588:e546:35ca"));
    BOOST_CHECK(addr1 == addr2);
    BOOST_CHECK(addr1.IsTor());
    BOOST_CHECK(addr1.ToStringIP() == "5wyqrzbvrdsumnok.onion");
    BOOST_CHECK(addr1.IsRoutable());

=======
    CNetAddr addr1(ResolveIP("1.2.3.4"));
    CNetAddr addr2(ResolveIP("::FFFF:0102:0304"));
    BOOST_CHECK(addr2.IsIPv4());
    BOOST_CHECK_EQUAL(addr1.ToString(), addr2.ToString());
>>>>>>> 61646189
}

BOOST_AUTO_TEST_CASE(subnet_test)
{

    BOOST_CHECK(ResolveSubNet("1.2.3.0/24") == ResolveSubNet("1.2.3.0/255.255.255.0"));
    BOOST_CHECK(ResolveSubNet("1.2.3.0/24") != ResolveSubNet("1.2.4.0/255.255.255.0"));
    BOOST_CHECK(ResolveSubNet("1.2.3.0/24").Match(ResolveIP("1.2.3.4")));
    BOOST_CHECK(!ResolveSubNet("1.2.2.0/24").Match(ResolveIP("1.2.3.4")));
    BOOST_CHECK(ResolveSubNet("1.2.3.4").Match(ResolveIP("1.2.3.4")));
    BOOST_CHECK(ResolveSubNet("1.2.3.4/32").Match(ResolveIP("1.2.3.4")));
    BOOST_CHECK(!ResolveSubNet("1.2.3.4").Match(ResolveIP("5.6.7.8")));
    BOOST_CHECK(!ResolveSubNet("1.2.3.4/32").Match(ResolveIP("5.6.7.8")));
    BOOST_CHECK(ResolveSubNet("::ffff:127.0.0.1").Match(ResolveIP("127.0.0.1")));
    BOOST_CHECK(ResolveSubNet("1:2:3:4:5:6:7:8").Match(ResolveIP("1:2:3:4:5:6:7:8")));
    BOOST_CHECK(!ResolveSubNet("1:2:3:4:5:6:7:8").Match(ResolveIP("1:2:3:4:5:6:7:9")));
    BOOST_CHECK(ResolveSubNet("1:2:3:4:5:6:7:0/112").Match(ResolveIP("1:2:3:4:5:6:7:1234")));
    BOOST_CHECK(ResolveSubNet("192.168.0.1/24").Match(ResolveIP("192.168.0.2")));
    BOOST_CHECK(ResolveSubNet("192.168.0.20/29").Match(ResolveIP("192.168.0.18")));
    BOOST_CHECK(ResolveSubNet("1.2.2.1/24").Match(ResolveIP("1.2.2.4")));
    BOOST_CHECK(ResolveSubNet("1.2.2.110/31").Match(ResolveIP("1.2.2.111")));
    BOOST_CHECK(ResolveSubNet("1.2.2.20/26").Match(ResolveIP("1.2.2.63")));
<<<<<<< HEAD
    // All-Matching IPv6 Matches arbitrary IPv4 and IPv6
    BOOST_CHECK(ResolveSubNet("::/0").Match(ResolveIP("1:2:3:4:5:6:7:1234")));
    BOOST_CHECK(ResolveSubNet("::/0").Match(ResolveIP("1.2.3.4")));
=======
    // All-Matching IPv6 Matches arbitrary IPv6
    BOOST_CHECK(ResolveSubNet("::/0").Match(ResolveIP("1:2:3:4:5:6:7:1234")));
    // But not `::` or `0.0.0.0` because they are considered invalid addresses
    BOOST_CHECK(!ResolveSubNet("::/0").Match(ResolveIP("::")));
    BOOST_CHECK(!ResolveSubNet("::/0").Match(ResolveIP("0.0.0.0")));
    // Addresses from one network (IPv4) don't belong to subnets of another network (IPv6)
    BOOST_CHECK(!ResolveSubNet("::/0").Match(ResolveIP("1.2.3.4")));
>>>>>>> 61646189
    // All-Matching IPv4 does not Match IPv6
    BOOST_CHECK(!ResolveSubNet("0.0.0.0/0").Match(ResolveIP("1:2:3:4:5:6:7:1234")));
    // Invalid subnets Match nothing (not even invalid addresses)
    BOOST_CHECK(!CSubNet().Match(ResolveIP("1.2.3.4")));
    BOOST_CHECK(!ResolveSubNet("").Match(ResolveIP("4.5.6.7")));
    BOOST_CHECK(!ResolveSubNet("bloop").Match(ResolveIP("0.0.0.0")));
    BOOST_CHECK(!ResolveSubNet("bloop").Match(ResolveIP("hab")));
    // Check valid/invalid
    BOOST_CHECK(ResolveSubNet("1.2.3.0/0").IsValid());
    BOOST_CHECK(!ResolveSubNet("1.2.3.0/-1").IsValid());
    BOOST_CHECK(ResolveSubNet("1.2.3.0/32").IsValid());
    BOOST_CHECK(!ResolveSubNet("1.2.3.0/33").IsValid());
<<<<<<< HEAD
=======
    BOOST_CHECK(!ResolveSubNet("1.2.3.0/300").IsValid());
>>>>>>> 61646189
    BOOST_CHECK(ResolveSubNet("1:2:3:4:5:6:7:8/0").IsValid());
    BOOST_CHECK(ResolveSubNet("1:2:3:4:5:6:7:8/33").IsValid());
    BOOST_CHECK(!ResolveSubNet("1:2:3:4:5:6:7:8/-1").IsValid());
    BOOST_CHECK(ResolveSubNet("1:2:3:4:5:6:7:8/128").IsValid());
    BOOST_CHECK(!ResolveSubNet("1:2:3:4:5:6:7:8/129").IsValid());
    BOOST_CHECK(!ResolveSubNet("fuzzy").IsValid());

    //CNetAddr constructor test
    BOOST_CHECK(CSubNet(ResolveIP("127.0.0.1")).IsValid());
    BOOST_CHECK(CSubNet(ResolveIP("127.0.0.1")).Match(ResolveIP("127.0.0.1")));
    BOOST_CHECK(!CSubNet(ResolveIP("127.0.0.1")).Match(ResolveIP("127.0.0.2")));
    BOOST_CHECK(CSubNet(ResolveIP("127.0.0.1")).ToString() == "127.0.0.1/32");

<<<<<<< HEAD
    BOOST_CHECK(CSubNet(ResolveIP("1:2:3:4:5:6:7:8")).IsValid());
    BOOST_CHECK(CSubNet(ResolveIP("1:2:3:4:5:6:7:8")).Match(ResolveIP("1:2:3:4:5:6:7:8")));
    BOOST_CHECK(!CSubNet(ResolveIP("1:2:3:4:5:6:7:8")).Match(ResolveIP("1:2:3:4:5:6:7:9")));
    BOOST_CHECK(CSubNet(ResolveIP("1:2:3:4:5:6:7:8")).ToString() == "1:2:3:4:5:6:7:8/128");

    CSubNet subnet = ResolveSubNet("1.2.3.4/255.255.255.255");
    BOOST_CHECK_EQUAL(subnet.ToString(), "1.2.3.4/32");
=======
    CSubNet subnet = CSubNet(ResolveIP("1.2.3.4"), 32);
    BOOST_CHECK_EQUAL(subnet.ToString(), "1.2.3.4/32");
    subnet = CSubNet(ResolveIP("1.2.3.4"), 8);
    BOOST_CHECK_EQUAL(subnet.ToString(), "1.0.0.0/8");
    subnet = CSubNet(ResolveIP("1.2.3.4"), 0);
    BOOST_CHECK_EQUAL(subnet.ToString(), "0.0.0.0/0");

    subnet = CSubNet(ResolveIP("1.2.3.4"), ResolveIP("255.255.255.255"));
    BOOST_CHECK_EQUAL(subnet.ToString(), "1.2.3.4/32");
    subnet = CSubNet(ResolveIP("1.2.3.4"), ResolveIP("255.0.0.0"));
    BOOST_CHECK_EQUAL(subnet.ToString(), "1.0.0.0/8");
    subnet = CSubNet(ResolveIP("1.2.3.4"), ResolveIP("0.0.0.0"));
    BOOST_CHECK_EQUAL(subnet.ToString(), "0.0.0.0/0");

    BOOST_CHECK(CSubNet(ResolveIP("1:2:3:4:5:6:7:8")).IsValid());
    BOOST_CHECK(CSubNet(ResolveIP("1:2:3:4:5:6:7:8")).Match(ResolveIP("1:2:3:4:5:6:7:8")));
    BOOST_CHECK(!CSubNet(ResolveIP("1:2:3:4:5:6:7:8")).Match(ResolveIP("1:2:3:4:5:6:7:9")));
    BOOST_CHECK(CSubNet(ResolveIP("1:2:3:4:5:6:7:8")).ToString() == "1:2:3:4:5:6:7:8/128");
    // IPv4 address with IPv6 netmask or the other way around.
    BOOST_CHECK(!CSubNet(ResolveIP("1.1.1.1"), ResolveIP("ffff::")).IsValid());
    BOOST_CHECK(!CSubNet(ResolveIP("::1"), ResolveIP("255.0.0.0")).IsValid());

    // Create Non-IP subnets.

    const CNetAddr tor_addr{
        ResolveIP("pg6mmjiyjmcrsslvykfwnntlaru7p5svn6y2ymmju6nubxndf4pscryd.onion")};

    subnet = CSubNet(tor_addr);
    BOOST_CHECK(subnet.IsValid());
    BOOST_CHECK_EQUAL(subnet.ToString(), tor_addr.ToString());
    BOOST_CHECK(subnet.Match(tor_addr));
    BOOST_CHECK(
        !subnet.Match(ResolveIP("kpgvmscirrdqpekbqjsvw5teanhatztpp2gl6eee4zkowvwfxwenqaid.onion")));
    BOOST_CHECK(!subnet.Match(ResolveIP("1.2.3.4")));

    BOOST_CHECK(!CSubNet(tor_addr, 200).IsValid());
    BOOST_CHECK(!CSubNet(tor_addr, ResolveIP("255.0.0.0")).IsValid());

    subnet = ResolveSubNet("1.2.3.4/255.255.255.255");
    BOOST_CHECK_EQUAL(subnet.ToString(), "1.2.3.4/32");
>>>>>>> 61646189
    subnet = ResolveSubNet("1.2.3.4/255.255.255.254");
    BOOST_CHECK_EQUAL(subnet.ToString(), "1.2.3.4/31");
    subnet = ResolveSubNet("1.2.3.4/255.255.255.252");
    BOOST_CHECK_EQUAL(subnet.ToString(), "1.2.3.4/30");
    subnet = ResolveSubNet("1.2.3.4/255.255.255.248");
    BOOST_CHECK_EQUAL(subnet.ToString(), "1.2.3.0/29");
    subnet = ResolveSubNet("1.2.3.4/255.255.255.240");
    BOOST_CHECK_EQUAL(subnet.ToString(), "1.2.3.0/28");
    subnet = ResolveSubNet("1.2.3.4/255.255.255.224");
    BOOST_CHECK_EQUAL(subnet.ToString(), "1.2.3.0/27");
    subnet = ResolveSubNet("1.2.3.4/255.255.255.192");
    BOOST_CHECK_EQUAL(subnet.ToString(), "1.2.3.0/26");
    subnet = ResolveSubNet("1.2.3.4/255.255.255.128");
    BOOST_CHECK_EQUAL(subnet.ToString(), "1.2.3.0/25");
    subnet = ResolveSubNet("1.2.3.4/255.255.255.0");
    BOOST_CHECK_EQUAL(subnet.ToString(), "1.2.3.0/24");
    subnet = ResolveSubNet("1.2.3.4/255.255.254.0");
    BOOST_CHECK_EQUAL(subnet.ToString(), "1.2.2.0/23");
    subnet = ResolveSubNet("1.2.3.4/255.255.252.0");
    BOOST_CHECK_EQUAL(subnet.ToString(), "1.2.0.0/22");
    subnet = ResolveSubNet("1.2.3.4/255.255.248.0");
    BOOST_CHECK_EQUAL(subnet.ToString(), "1.2.0.0/21");
    subnet = ResolveSubNet("1.2.3.4/255.255.240.0");
    BOOST_CHECK_EQUAL(subnet.ToString(), "1.2.0.0/20");
    subnet = ResolveSubNet("1.2.3.4/255.255.224.0");
    BOOST_CHECK_EQUAL(subnet.ToString(), "1.2.0.0/19");
    subnet = ResolveSubNet("1.2.3.4/255.255.192.0");
    BOOST_CHECK_EQUAL(subnet.ToString(), "1.2.0.0/18");
    subnet = ResolveSubNet("1.2.3.4/255.255.128.0");
    BOOST_CHECK_EQUAL(subnet.ToString(), "1.2.0.0/17");
    subnet = ResolveSubNet("1.2.3.4/255.255.0.0");
    BOOST_CHECK_EQUAL(subnet.ToString(), "1.2.0.0/16");
    subnet = ResolveSubNet("1.2.3.4/255.254.0.0");
    BOOST_CHECK_EQUAL(subnet.ToString(), "1.2.0.0/15");
    subnet = ResolveSubNet("1.2.3.4/255.252.0.0");
    BOOST_CHECK_EQUAL(subnet.ToString(), "1.0.0.0/14");
    subnet = ResolveSubNet("1.2.3.4/255.248.0.0");
    BOOST_CHECK_EQUAL(subnet.ToString(), "1.0.0.0/13");
    subnet = ResolveSubNet("1.2.3.4/255.240.0.0");
    BOOST_CHECK_EQUAL(subnet.ToString(), "1.0.0.0/12");
    subnet = ResolveSubNet("1.2.3.4/255.224.0.0");
    BOOST_CHECK_EQUAL(subnet.ToString(), "1.0.0.0/11");
    subnet = ResolveSubNet("1.2.3.4/255.192.0.0");
    BOOST_CHECK_EQUAL(subnet.ToString(), "1.0.0.0/10");
    subnet = ResolveSubNet("1.2.3.4/255.128.0.0");
    BOOST_CHECK_EQUAL(subnet.ToString(), "1.0.0.0/9");
    subnet = ResolveSubNet("1.2.3.4/255.0.0.0");
    BOOST_CHECK_EQUAL(subnet.ToString(), "1.0.0.0/8");
    subnet = ResolveSubNet("1.2.3.4/254.0.0.0");
    BOOST_CHECK_EQUAL(subnet.ToString(), "0.0.0.0/7");
    subnet = ResolveSubNet("1.2.3.4/252.0.0.0");
    BOOST_CHECK_EQUAL(subnet.ToString(), "0.0.0.0/6");
    subnet = ResolveSubNet("1.2.3.4/248.0.0.0");
    BOOST_CHECK_EQUAL(subnet.ToString(), "0.0.0.0/5");
    subnet = ResolveSubNet("1.2.3.4/240.0.0.0");
    BOOST_CHECK_EQUAL(subnet.ToString(), "0.0.0.0/4");
    subnet = ResolveSubNet("1.2.3.4/224.0.0.0");
    BOOST_CHECK_EQUAL(subnet.ToString(), "0.0.0.0/3");
    subnet = ResolveSubNet("1.2.3.4/192.0.0.0");
    BOOST_CHECK_EQUAL(subnet.ToString(), "0.0.0.0/2");
    subnet = ResolveSubNet("1.2.3.4/128.0.0.0");
    BOOST_CHECK_EQUAL(subnet.ToString(), "0.0.0.0/1");
    subnet = ResolveSubNet("1.2.3.4/0.0.0.0");
    BOOST_CHECK_EQUAL(subnet.ToString(), "0.0.0.0/0");

    subnet = ResolveSubNet("1:2:3:4:5:6:7:8/ffff:ffff:ffff:ffff:ffff:ffff:ffff:ffff");
    BOOST_CHECK_EQUAL(subnet.ToString(), "1:2:3:4:5:6:7:8/128");
    subnet = ResolveSubNet("1:2:3:4:5:6:7:8/ffff:0000:0000:0000:0000:0000:0000:0000");
    BOOST_CHECK_EQUAL(subnet.ToString(), "1::/16");
    subnet = ResolveSubNet("1:2:3:4:5:6:7:8/0000:0000:0000:0000:0000:0000:0000:0000");
    BOOST_CHECK_EQUAL(subnet.ToString(), "::/0");
<<<<<<< HEAD
    subnet = ResolveSubNet("1.2.3.4/255.255.232.0");
    BOOST_CHECK_EQUAL(subnet.ToString(), "1.2.0.0/255.255.232.0");
    subnet = ResolveSubNet("1:2:3:4:5:6:7:8/ffff:ffff:ffff:fffe:ffff:ffff:ffff:ff0f");
    BOOST_CHECK_EQUAL(subnet.ToString(), "1:2:3:4:5:6:7:8/ffff:ffff:ffff:fffe:ffff:ffff:ffff:ff0f");

=======
    // Invalid netmasks (with 1-bits after 0-bits)
    subnet = ResolveSubNet("1.2.3.4/255.255.232.0");
    BOOST_CHECK(!subnet.IsValid());
    subnet = ResolveSubNet("1.2.3.4/255.0.255.255");
    BOOST_CHECK(!subnet.IsValid());
    subnet = ResolveSubNet("1:2:3:4:5:6:7:8/ffff:ffff:ffff:fffe:ffff:ffff:ffff:ff0f");
    BOOST_CHECK(!subnet.IsValid());
>>>>>>> 61646189
}

BOOST_AUTO_TEST_CASE(netbase_getgroup)
{
<<<<<<< HEAD

    BOOST_CHECK(ResolveIP("127.0.0.1").GetGroup() == boost::assign::list_of(0)); // Local -> !Routable()
    BOOST_CHECK(ResolveIP("257.0.0.1").GetGroup() == boost::assign::list_of(0)); // !Valid -> !Routable()
    BOOST_CHECK(ResolveIP("10.0.0.1").GetGroup() == boost::assign::list_of(0)); // RFC1918 -> !Routable()
    BOOST_CHECK(ResolveIP("169.254.1.1").GetGroup() == boost::assign::list_of(0)); // RFC3927 -> !Routable()
    BOOST_CHECK(ResolveIP("1.2.3.4").GetGroup() == boost::assign::list_of((unsigned char)NET_IPV4)(1)(2)); // IPv4
    BOOST_CHECK(ResolveIP("::FFFF:0:102:304").GetGroup() == boost::assign::list_of((unsigned char)NET_IPV4)(1)(2)); // RFC6145
    BOOST_CHECK(ResolveIP("64:FF9B::102:304").GetGroup() == boost::assign::list_of((unsigned char)NET_IPV4)(1)(2)); // RFC6052
    BOOST_CHECK(ResolveIP("2002:102:304:9999:9999:9999:9999:9999").GetGroup() == boost::assign::list_of((unsigned char)NET_IPV4)(1)(2)); // RFC3964
    BOOST_CHECK(ResolveIP("2001:0:9999:9999:9999:9999:FEFD:FCFB").GetGroup() == boost::assign::list_of((unsigned char)NET_IPV4)(1)(2)); // RFC4380
    BOOST_CHECK(ResolveIP("FD87:D87E:EB43:edb1:8e4:3588:e546:35ca").GetGroup() == boost::assign::list_of((unsigned char)NET_TOR)(239)); // Tor
    BOOST_CHECK(ResolveIP("2001:470:abcd:9999:9999:9999:9999:9999").GetGroup() == boost::assign::list_of((unsigned char)NET_IPV6)(32)(1)(4)(112)(175)); //he.net
    BOOST_CHECK(ResolveIP("2001:2001:9999:9999:9999:9999:9999:9999").GetGroup() == boost::assign::list_of((unsigned char)NET_IPV6)(32)(1)(32)(1)); //IPv6

=======
    std::vector<bool> asmap; // use /16
    BOOST_CHECK(ResolveIP("127.0.0.1").GetGroup(asmap) == std::vector<unsigned char>({0})); // Local -> !Routable()
    BOOST_CHECK(ResolveIP("257.0.0.1").GetGroup(asmap) == std::vector<unsigned char>({0})); // !Valid -> !Routable()
    BOOST_CHECK(ResolveIP("10.0.0.1").GetGroup(asmap) == std::vector<unsigned char>({0})); // RFC1918 -> !Routable()
    BOOST_CHECK(ResolveIP("169.254.1.1").GetGroup(asmap) == std::vector<unsigned char>({0})); // RFC3927 -> !Routable()
    BOOST_CHECK(ResolveIP("1.2.3.4").GetGroup(asmap) == std::vector<unsigned char>({(unsigned char)NET_IPV4, 1, 2})); // IPv4
    BOOST_CHECK(ResolveIP("::FFFF:0:102:304").GetGroup(asmap) == std::vector<unsigned char>({(unsigned char)NET_IPV4, 1, 2})); // RFC6145
    BOOST_CHECK(ResolveIP("64:FF9B::102:304").GetGroup(asmap) == std::vector<unsigned char>({(unsigned char)NET_IPV4, 1, 2})); // RFC6052
    BOOST_CHECK(ResolveIP("2002:102:304:9999:9999:9999:9999:9999").GetGroup(asmap) == std::vector<unsigned char>({(unsigned char)NET_IPV4, 1, 2})); // RFC3964
    BOOST_CHECK(ResolveIP("2001:0:9999:9999:9999:9999:FEFD:FCFB").GetGroup(asmap) == std::vector<unsigned char>({(unsigned char)NET_IPV4, 1, 2})); // RFC4380
    BOOST_CHECK(ResolveIP("2001:470:abcd:9999:9999:9999:9999:9999").GetGroup(asmap) == std::vector<unsigned char>({(unsigned char)NET_IPV6, 32, 1, 4, 112, 175})); //he.net
    BOOST_CHECK(ResolveIP("2001:2001:9999:9999:9999:9999:9999:9999").GetGroup(asmap) == std::vector<unsigned char>({(unsigned char)NET_IPV6, 32, 1, 32, 1})); //IPv6

    // baz.net sha256 hash: 12929400eb4607c4ac075f087167e75286b179c693eb059a01774b864e8fe505
    std::vector<unsigned char> internal_group = {NET_INTERNAL, 0x12, 0x92, 0x94, 0x00, 0xeb, 0x46, 0x07, 0xc4, 0xac, 0x07};
    BOOST_CHECK(CreateInternal("baz.net").GetGroup(asmap) == internal_group);
}

BOOST_AUTO_TEST_CASE(netbase_parsenetwork)
{
    BOOST_CHECK_EQUAL(ParseNetwork("ipv4"), NET_IPV4);
    BOOST_CHECK_EQUAL(ParseNetwork("ipv6"), NET_IPV6);
    BOOST_CHECK_EQUAL(ParseNetwork("onion"), NET_ONION);
    BOOST_CHECK_EQUAL(ParseNetwork("tor"), NET_ONION);

    BOOST_CHECK_EQUAL(ParseNetwork("IPv4"), NET_IPV4);
    BOOST_CHECK_EQUAL(ParseNetwork("IPv6"), NET_IPV6);
    BOOST_CHECK_EQUAL(ParseNetwork("ONION"), NET_ONION);
    BOOST_CHECK_EQUAL(ParseNetwork("TOR"), NET_ONION);

    BOOST_CHECK_EQUAL(ParseNetwork(":)"), NET_UNROUTABLE);
    BOOST_CHECK_EQUAL(ParseNetwork("tÖr"), NET_UNROUTABLE);
    BOOST_CHECK_EQUAL(ParseNetwork("\xfe\xff"), NET_UNROUTABLE);
    BOOST_CHECK_EQUAL(ParseNetwork(""), NET_UNROUTABLE);
}

BOOST_AUTO_TEST_CASE(netpermissions_test)
{
    bilingual_str error;
    NetWhitebindPermissions whitebindPermissions;
    NetWhitelistPermissions whitelistPermissions;

    // Detect invalid white bind
    BOOST_CHECK(!NetWhitebindPermissions::TryParse("", whitebindPermissions, error));
    BOOST_CHECK(error.original.find("Cannot resolve -whitebind address") != std::string::npos);
    BOOST_CHECK(!NetWhitebindPermissions::TryParse("127.0.0.1", whitebindPermissions, error));
    BOOST_CHECK(error.original.find("Need to specify a port with -whitebind") != std::string::npos);
    BOOST_CHECK(!NetWhitebindPermissions::TryParse("", whitebindPermissions, error));

    // If no permission flags, assume backward compatibility
    BOOST_CHECK(NetWhitebindPermissions::TryParse("1.2.3.4:32", whitebindPermissions, error));
    BOOST_CHECK(error.empty());
    BOOST_CHECK_EQUAL(whitebindPermissions.m_flags, NetPermissionFlags::Implicit);
    BOOST_CHECK(NetPermissions::HasFlag(whitebindPermissions.m_flags, NetPermissionFlags::Implicit));
    NetPermissions::ClearFlag(whitebindPermissions.m_flags, NetPermissionFlags::Implicit);
    BOOST_CHECK(!NetPermissions::HasFlag(whitebindPermissions.m_flags, NetPermissionFlags::Implicit));
    BOOST_CHECK_EQUAL(whitebindPermissions.m_flags, NetPermissionFlags::None);
    NetPermissions::AddFlag(whitebindPermissions.m_flags, NetPermissionFlags::Implicit);
    BOOST_CHECK(NetPermissions::HasFlag(whitebindPermissions.m_flags, NetPermissionFlags::Implicit));

    // Can set one permission
    BOOST_CHECK(NetWhitebindPermissions::TryParse("bloom@1.2.3.4:32", whitebindPermissions, error));
    BOOST_CHECK_EQUAL(whitebindPermissions.m_flags, NetPermissionFlags::BloomFilter);
    BOOST_CHECK(NetWhitebindPermissions::TryParse("@1.2.3.4:32", whitebindPermissions, error));
    BOOST_CHECK_EQUAL(whitebindPermissions.m_flags, NetPermissionFlags::None);

    NetWhitebindPermissions noban, noban_download, download_noban, download;

    // "noban" implies "download"
    BOOST_REQUIRE(NetWhitebindPermissions::TryParse("noban@1.2.3.4:32", noban, error));
    BOOST_CHECK_EQUAL(noban.m_flags, NetPermissionFlags::NoBan);
    BOOST_CHECK(NetPermissions::HasFlag(noban.m_flags, NetPermissionFlags::Download));
    BOOST_CHECK(NetPermissions::HasFlag(noban.m_flags, NetPermissionFlags::NoBan));

    // "noban,download" is equivalent to "noban"
    BOOST_REQUIRE(NetWhitebindPermissions::TryParse("noban,download@1.2.3.4:32", noban_download, error));
    BOOST_CHECK_EQUAL(noban_download.m_flags, noban.m_flags);

    // "download,noban" is equivalent to "noban"
    BOOST_REQUIRE(NetWhitebindPermissions::TryParse("download,noban@1.2.3.4:32", download_noban, error));
    BOOST_CHECK_EQUAL(download_noban.m_flags, noban.m_flags);

    // "download" excludes (does not imply) "noban"
    BOOST_REQUIRE(NetWhitebindPermissions::TryParse("download@1.2.3.4:32", download, error));
    BOOST_CHECK_EQUAL(download.m_flags, NetPermissionFlags::Download);
    BOOST_CHECK(NetPermissions::HasFlag(download.m_flags, NetPermissionFlags::Download));
    BOOST_CHECK(!NetPermissions::HasFlag(download.m_flags, NetPermissionFlags::NoBan));

    // Happy path, can parse flags
    BOOST_CHECK(NetWhitebindPermissions::TryParse("bloom,forcerelay@1.2.3.4:32", whitebindPermissions, error));
    // forcerelay should also activate the relay permission
    BOOST_CHECK_EQUAL(whitebindPermissions.m_flags, NetPermissionFlags::BloomFilter | NetPermissionFlags::ForceRelay | NetPermissionFlags::Relay);
    BOOST_CHECK(NetWhitebindPermissions::TryParse("bloom,relay,noban@1.2.3.4:32", whitebindPermissions, error));
    BOOST_CHECK_EQUAL(whitebindPermissions.m_flags, NetPermissionFlags::BloomFilter | NetPermissionFlags::Relay | NetPermissionFlags::NoBan);
    BOOST_CHECK(NetWhitebindPermissions::TryParse("bloom,forcerelay,noban@1.2.3.4:32", whitebindPermissions, error));
    BOOST_CHECK(NetWhitebindPermissions::TryParse("all@1.2.3.4:32", whitebindPermissions, error));
    BOOST_CHECK_EQUAL(whitebindPermissions.m_flags, NetPermissionFlags::All);

    // Allow dups
    BOOST_CHECK(NetWhitebindPermissions::TryParse("bloom,relay,noban,noban@1.2.3.4:32", whitebindPermissions, error));
    BOOST_CHECK_EQUAL(whitebindPermissions.m_flags, NetPermissionFlags::BloomFilter | NetPermissionFlags::Relay | NetPermissionFlags::NoBan | NetPermissionFlags::Download); // "noban" implies "download"

    // Allow empty
    BOOST_CHECK(NetWhitebindPermissions::TryParse("bloom,relay,,noban@1.2.3.4:32", whitebindPermissions, error));
    BOOST_CHECK_EQUAL(whitebindPermissions.m_flags, NetPermissionFlags::BloomFilter | NetPermissionFlags::Relay | NetPermissionFlags::NoBan);
    BOOST_CHECK(NetWhitebindPermissions::TryParse(",@1.2.3.4:32", whitebindPermissions, error));
    BOOST_CHECK_EQUAL(whitebindPermissions.m_flags, NetPermissionFlags::None);
    BOOST_CHECK(NetWhitebindPermissions::TryParse(",,@1.2.3.4:32", whitebindPermissions, error));
    BOOST_CHECK_EQUAL(whitebindPermissions.m_flags, NetPermissionFlags::None);

    // Detect invalid flag
    BOOST_CHECK(!NetWhitebindPermissions::TryParse("bloom,forcerelay,oopsie@1.2.3.4:32", whitebindPermissions, error));
    BOOST_CHECK(error.original.find("Invalid P2P permission") != std::string::npos);

    // Check netmask error
    BOOST_CHECK(!NetWhitelistPermissions::TryParse("bloom,forcerelay,noban@1.2.3.4:32", whitelistPermissions, error));
    BOOST_CHECK(error.original.find("Invalid netmask specified in -whitelist") != std::string::npos);

    // Happy path for whitelist parsing
    BOOST_CHECK(NetWhitelistPermissions::TryParse("noban@1.2.3.4", whitelistPermissions, error));
    BOOST_CHECK_EQUAL(whitelistPermissions.m_flags, NetPermissionFlags::NoBan);
    BOOST_CHECK(NetPermissions::HasFlag(whitelistPermissions.m_flags, NetPermissionFlags::NoBan));

    BOOST_CHECK(NetWhitelistPermissions::TryParse("bloom,forcerelay,noban,relay@1.2.3.4/32", whitelistPermissions, error));
    BOOST_CHECK_EQUAL(whitelistPermissions.m_flags, NetPermissionFlags::BloomFilter | NetPermissionFlags::ForceRelay | NetPermissionFlags::NoBan | NetPermissionFlags::Relay);
    BOOST_CHECK(error.empty());
    BOOST_CHECK_EQUAL(whitelistPermissions.m_subnet.ToString(), "1.2.3.4/32");
    BOOST_CHECK(NetWhitelistPermissions::TryParse("bloom,forcerelay,noban,relay,mempool@1.2.3.4/32", whitelistPermissions, error));

    const auto strings = NetPermissions::ToStrings(NetPermissionFlags::All);
    BOOST_CHECK_EQUAL(strings.size(), 7U);
    BOOST_CHECK(std::find(strings.begin(), strings.end(), "bloomfilter") != strings.end());
    BOOST_CHECK(std::find(strings.begin(), strings.end(), "forcerelay") != strings.end());
    BOOST_CHECK(std::find(strings.begin(), strings.end(), "relay") != strings.end());
    BOOST_CHECK(std::find(strings.begin(), strings.end(), "noban") != strings.end());
    BOOST_CHECK(std::find(strings.begin(), strings.end(), "mempool") != strings.end());
    BOOST_CHECK(std::find(strings.begin(), strings.end(), "download") != strings.end());
    BOOST_CHECK(std::find(strings.begin(), strings.end(), "addr") != strings.end());
}

BOOST_AUTO_TEST_CASE(netbase_dont_resolve_strings_with_embedded_nul_characters)
{
    CNetAddr addr;
    BOOST_CHECK(LookupHost("127.0.0.1"s, addr, false));
    BOOST_CHECK(!LookupHost("127.0.0.1\0"s, addr, false));
    BOOST_CHECK(!LookupHost("127.0.0.1\0example.com"s, addr, false));
    BOOST_CHECK(!LookupHost("127.0.0.1\0example.com\0"s, addr, false));
    CSubNet ret;
    BOOST_CHECK(LookupSubNet("1.2.3.0/24"s, ret));
    BOOST_CHECK(!LookupSubNet("1.2.3.0/24\0"s, ret));
    BOOST_CHECK(!LookupSubNet("1.2.3.0/24\0example.com"s, ret));
    BOOST_CHECK(!LookupSubNet("1.2.3.0/24\0example.com\0"s, ret));
    BOOST_CHECK(LookupSubNet("pg6mmjiyjmcrsslvykfwnntlaru7p5svn6y2ymmju6nubxndf4pscryd.onion"s, ret));
    BOOST_CHECK(!LookupSubNet("pg6mmjiyjmcrsslvykfwnntlaru7p5svn6y2ymmju6nubxndf4pscryd.onion\0"s, ret));
    BOOST_CHECK(!LookupSubNet("pg6mmjiyjmcrsslvykfwnntlaru7p5svn6y2ymmju6nubxndf4pscryd.onion\0example.com"s, ret));
    BOOST_CHECK(!LookupSubNet("pg6mmjiyjmcrsslvykfwnntlaru7p5svn6y2ymmju6nubxndf4pscryd.onion\0example.com\0"s, ret));
}

// Since CNetAddr (un)ser is tested separately in net_tests.cpp here we only
// try a few edge cases for port, service flags and time.

static const std::vector<CAddress> fixture_addresses({
    CAddress(
        CService(CNetAddr(in6_addr(IN6ADDR_LOOPBACK_INIT)), 0 /* port */),
        NODE_NONE,
        0x4966bc61U /* Fri Jan  9 02:54:25 UTC 2009 */
    ),
    CAddress(
        CService(CNetAddr(in6_addr(IN6ADDR_LOOPBACK_INIT)), 0x00f1 /* port */),
        NODE_NETWORK,
        0x83766279U /* Tue Nov 22 11:22:33 UTC 2039 */
    ),
    CAddress(
        CService(CNetAddr(in6_addr(IN6ADDR_LOOPBACK_INIT)), 0xf1f2 /* port */),
        static_cast<ServiceFlags>(NODE_WITNESS | NODE_COMPACT_FILTERS | NODE_NETWORK_LIMITED),
        0xffffffffU /* Sun Feb  7 06:28:15 UTC 2106 */
    )
});

// fixture_addresses should equal to this when serialized in V1 format.
// When this is unserialized from V1 format it should equal to fixture_addresses.
static constexpr const char* stream_addrv1_hex =
    "03" // number of entries

    "61bc6649"                         // time, Fri Jan  9 02:54:25 UTC 2009
    "0000000000000000"                 // service flags, NODE_NONE
    "00000000000000000000000000000001" // address, fixed 16 bytes (IPv4 embedded in IPv6)
    "0000"                             // port

    "79627683"                         // time, Tue Nov 22 11:22:33 UTC 2039
    "0100000000000000"                 // service flags, NODE_NETWORK
    "00000000000000000000000000000001" // address, fixed 16 bytes (IPv6)
    "00f1"                             // port

    "ffffffff"                         // time, Sun Feb  7 06:28:15 UTC 2106
    "4804000000000000"                 // service flags, NODE_WITNESS | NODE_COMPACT_FILTERS | NODE_NETWORK_LIMITED
    "00000000000000000000000000000001" // address, fixed 16 bytes (IPv6)
    "f1f2";                            // port

// fixture_addresses should equal to this when serialized in V2 format.
// When this is unserialized from V2 format it should equal to fixture_addresses.
static constexpr const char* stream_addrv2_hex =
    "03" // number of entries

    "61bc6649"                         // time, Fri Jan  9 02:54:25 UTC 2009
    "00"                               // service flags, COMPACTSIZE(NODE_NONE)
    "02"                               // network id, IPv6
    "10"                               // address length, COMPACTSIZE(16)
    "00000000000000000000000000000001" // address
    "0000"                             // port

    "79627683"                         // time, Tue Nov 22 11:22:33 UTC 2039
    "01"                               // service flags, COMPACTSIZE(NODE_NETWORK)
    "02"                               // network id, IPv6
    "10"                               // address length, COMPACTSIZE(16)
    "00000000000000000000000000000001" // address
    "00f1"                             // port

    "ffffffff"                         // time, Sun Feb  7 06:28:15 UTC 2106
    "fd4804"                           // service flags, COMPACTSIZE(NODE_WITNESS | NODE_COMPACT_FILTERS | NODE_NETWORK_LIMITED)
    "02"                               // network id, IPv6
    "10"                               // address length, COMPACTSIZE(16)
    "00000000000000000000000000000001" // address
    "f1f2";                            // port

BOOST_AUTO_TEST_CASE(caddress_serialize_v1)
{
    CDataStream s(SER_NETWORK, PROTOCOL_VERSION);

    s << fixture_addresses;
    BOOST_CHECK_EQUAL(HexStr(s), stream_addrv1_hex);
}

BOOST_AUTO_TEST_CASE(caddress_unserialize_v1)
{
    CDataStream s(ParseHex(stream_addrv1_hex), SER_NETWORK, PROTOCOL_VERSION);
    std::vector<CAddress> addresses_unserialized;

    s >> addresses_unserialized;
    BOOST_CHECK(fixture_addresses == addresses_unserialized);
}

BOOST_AUTO_TEST_CASE(caddress_serialize_v2)
{
    CDataStream s(SER_NETWORK, PROTOCOL_VERSION | ADDRV2_FORMAT);

    s << fixture_addresses;
    BOOST_CHECK_EQUAL(HexStr(s), stream_addrv2_hex);
}

BOOST_AUTO_TEST_CASE(caddress_unserialize_v2)
{
    CDataStream s(ParseHex(stream_addrv2_hex), SER_NETWORK, PROTOCOL_VERSION | ADDRV2_FORMAT);
    std::vector<CAddress> addresses_unserialized;

    s >> addresses_unserialized;
    BOOST_CHECK(fixture_addresses == addresses_unserialized);
>>>>>>> 61646189
}

BOOST_AUTO_TEST_SUITE_END()<|MERGE_RESOLUTION|>--- conflicted
+++ resolved
@@ -21,38 +21,20 @@
 
 BOOST_FIXTURE_TEST_SUITE(netbase_tests, BasicTestingSetup)
 
-<<<<<<< HEAD
-static CNetAddr ResolveIP(const char* ip)
-=======
 static CNetAddr ResolveIP(const std::string& ip)
->>>>>>> 61646189
 {
     CNetAddr addr;
     LookupHost(ip, addr, false);
     return addr;
 }
 
-<<<<<<< HEAD
-static CSubNet ResolveSubNet(const char* subnet)
-=======
 static CSubNet ResolveSubNet(const std::string& subnet)
->>>>>>> 61646189
 {
     CSubNet ret;
     LookupSubNet(subnet, ret);
     return ret;
 }
 
-<<<<<<< HEAD
-BOOST_AUTO_TEST_CASE(netbase_networks)
-{
-    BOOST_CHECK(ResolveIP("127.0.0.1").GetNetwork()                              == NET_UNROUTABLE);
-    BOOST_CHECK(ResolveIP("::1").GetNetwork()                                    == NET_UNROUTABLE);
-    BOOST_CHECK(ResolveIP("8.8.8.8").GetNetwork()                                == NET_IPV4);
-    BOOST_CHECK(ResolveIP("2001::8888").GetNetwork()                             == NET_IPV6);
-    BOOST_CHECK(ResolveIP("FD87:D87E:EB43:edb1:8e4:3588:e546:35ca").GetNetwork() == NET_TOR);
-
-=======
 static CNetAddr CreateInternal(const std::string& host)
 {
     CNetAddr addr;
@@ -68,7 +50,6 @@
     BOOST_CHECK(ResolveIP("2001::8888").GetNetwork() == NET_IPV6);
     BOOST_CHECK(ResolveIP("pg6mmjiyjmcrsslvykfwnntlaru7p5svn6y2ymmju6nubxndf4pscryd.onion").GetNetwork() == NET_ONION);
     BOOST_CHECK(CreateInternal("foo.com").GetNetwork() == NET_INTERNAL);
->>>>>>> 61646189
 }
 
 BOOST_AUTO_TEST_CASE(netbase_properties)
@@ -80,41 +61,23 @@
     BOOST_CHECK(ResolveIP("10.0.0.1").IsRFC1918());
     BOOST_CHECK(ResolveIP("192.168.1.1").IsRFC1918());
     BOOST_CHECK(ResolveIP("172.31.255.255").IsRFC1918());
-<<<<<<< HEAD
-=======
     BOOST_CHECK(ResolveIP("198.18.0.0").IsRFC2544());
     BOOST_CHECK(ResolveIP("198.19.255.255").IsRFC2544());
->>>>>>> 61646189
     BOOST_CHECK(ResolveIP("2001:0DB8::").IsRFC3849());
     BOOST_CHECK(ResolveIP("169.254.1.1").IsRFC3927());
     BOOST_CHECK(ResolveIP("2002::1").IsRFC3964());
     BOOST_CHECK(ResolveIP("FC00::").IsRFC4193());
     BOOST_CHECK(ResolveIP("2001::2").IsRFC4380());
     BOOST_CHECK(ResolveIP("2001:10::").IsRFC4843());
-<<<<<<< HEAD
-    BOOST_CHECK(ResolveIP("FE80::").IsRFC4862());
-    BOOST_CHECK(ResolveIP("64:FF9B::").IsRFC6052());
-    BOOST_CHECK(ResolveIP("FD87:D87E:EB43:edb1:8e4:3588:e546:35ca").IsTor());
-=======
     BOOST_CHECK(ResolveIP("2001:20::").IsRFC7343());
     BOOST_CHECK(ResolveIP("FE80::").IsRFC4862());
     BOOST_CHECK(ResolveIP("64:FF9B::").IsRFC6052());
     BOOST_CHECK(ResolveIP("pg6mmjiyjmcrsslvykfwnntlaru7p5svn6y2ymmju6nubxndf4pscryd.onion").IsTor());
->>>>>>> 61646189
     BOOST_CHECK(ResolveIP("127.0.0.1").IsLocal());
     BOOST_CHECK(ResolveIP("::1").IsLocal());
     BOOST_CHECK(ResolveIP("8.8.8.8").IsRoutable());
     BOOST_CHECK(ResolveIP("2001::1").IsRoutable());
     BOOST_CHECK(ResolveIP("127.0.0.1").IsValid());
-<<<<<<< HEAD
-
-}
-
-bool static TestSplitHost(string test, string host, int port)
-{
-    string hostOut;
-    int portOut = -1;
-=======
     BOOST_CHECK(CreateInternal("FD6B:88C0:8724:edb1:8e4:3588:e546:35ca").IsInternal());
     BOOST_CHECK(CreateInternal("bar.com").IsInternal());
 
@@ -124,7 +87,6 @@
 {
     std::string hostOut;
     uint16_t portOut{0};
->>>>>>> 61646189
     SplitHostPort(test, portOut, hostOut);
     return hostOut == host && port == portOut;
 }
@@ -150,11 +112,7 @@
 
 bool static TestParse(std::string src, std::string canon)
 {
-<<<<<<< HEAD
-    CService addr(LookupNumeric(src.c_str(), 65535));
-=======
     CService addr(LookupNumeric(src, 65535));
->>>>>>> 61646189
     return canon == addr.ToString();
 }
 
@@ -167,34 +125,19 @@
     BOOST_CHECK(TestParse("[::]:8333", "[::]:8333"));
     BOOST_CHECK(TestParse("[127.0.0.1]", "127.0.0.1:65535"));
     BOOST_CHECK(TestParse(":::", "[::]:0"));
-<<<<<<< HEAD
-=======
 
     // verify that an internal address fails to resolve
     BOOST_CHECK(TestParse("[fd6b:88c0:8724:1:2:3:4:5]", "[::]:0"));
     // and that a one-off resolves correctly
     BOOST_CHECK(TestParse("[fd6c:88c0:8724:1:2:3:4:5]", "[fd6c:88c0:8724:1:2:3:4:5]:65535"));
->>>>>>> 61646189
 }
 
 BOOST_AUTO_TEST_CASE(embedded_test)
 {
-<<<<<<< HEAD
-
-    // values from https://web.archive.org/web/20121122003543/http://www.cypherpunk.at/onioncat/wiki/OnionCat
-    CNetAddr addr1(ResolveIP("5wyqrzbvrdsumnok.onion"));
-    CNetAddr addr2(ResolveIP("FD87:D87E:EB43:edb1:8e4:3588:e546:35ca"));
-    BOOST_CHECK(addr1 == addr2);
-    BOOST_CHECK(addr1.IsTor());
-    BOOST_CHECK(addr1.ToStringIP() == "5wyqrzbvrdsumnok.onion");
-    BOOST_CHECK(addr1.IsRoutable());
-
-=======
     CNetAddr addr1(ResolveIP("1.2.3.4"));
     CNetAddr addr2(ResolveIP("::FFFF:0102:0304"));
     BOOST_CHECK(addr2.IsIPv4());
     BOOST_CHECK_EQUAL(addr1.ToString(), addr2.ToString());
->>>>>>> 61646189
 }
 
 BOOST_AUTO_TEST_CASE(subnet_test)
@@ -217,11 +160,6 @@
     BOOST_CHECK(ResolveSubNet("1.2.2.1/24").Match(ResolveIP("1.2.2.4")));
     BOOST_CHECK(ResolveSubNet("1.2.2.110/31").Match(ResolveIP("1.2.2.111")));
     BOOST_CHECK(ResolveSubNet("1.2.2.20/26").Match(ResolveIP("1.2.2.63")));
-<<<<<<< HEAD
-    // All-Matching IPv6 Matches arbitrary IPv4 and IPv6
-    BOOST_CHECK(ResolveSubNet("::/0").Match(ResolveIP("1:2:3:4:5:6:7:1234")));
-    BOOST_CHECK(ResolveSubNet("::/0").Match(ResolveIP("1.2.3.4")));
-=======
     // All-Matching IPv6 Matches arbitrary IPv6
     BOOST_CHECK(ResolveSubNet("::/0").Match(ResolveIP("1:2:3:4:5:6:7:1234")));
     // But not `::` or `0.0.0.0` because they are considered invalid addresses
@@ -229,7 +167,6 @@
     BOOST_CHECK(!ResolveSubNet("::/0").Match(ResolveIP("0.0.0.0")));
     // Addresses from one network (IPv4) don't belong to subnets of another network (IPv6)
     BOOST_CHECK(!ResolveSubNet("::/0").Match(ResolveIP("1.2.3.4")));
->>>>>>> 61646189
     // All-Matching IPv4 does not Match IPv6
     BOOST_CHECK(!ResolveSubNet("0.0.0.0/0").Match(ResolveIP("1:2:3:4:5:6:7:1234")));
     // Invalid subnets Match nothing (not even invalid addresses)
@@ -242,10 +179,7 @@
     BOOST_CHECK(!ResolveSubNet("1.2.3.0/-1").IsValid());
     BOOST_CHECK(ResolveSubNet("1.2.3.0/32").IsValid());
     BOOST_CHECK(!ResolveSubNet("1.2.3.0/33").IsValid());
-<<<<<<< HEAD
-=======
     BOOST_CHECK(!ResolveSubNet("1.2.3.0/300").IsValid());
->>>>>>> 61646189
     BOOST_CHECK(ResolveSubNet("1:2:3:4:5:6:7:8/0").IsValid());
     BOOST_CHECK(ResolveSubNet("1:2:3:4:5:6:7:8/33").IsValid());
     BOOST_CHECK(!ResolveSubNet("1:2:3:4:5:6:7:8/-1").IsValid());
@@ -259,15 +193,6 @@
     BOOST_CHECK(!CSubNet(ResolveIP("127.0.0.1")).Match(ResolveIP("127.0.0.2")));
     BOOST_CHECK(CSubNet(ResolveIP("127.0.0.1")).ToString() == "127.0.0.1/32");
 
-<<<<<<< HEAD
-    BOOST_CHECK(CSubNet(ResolveIP("1:2:3:4:5:6:7:8")).IsValid());
-    BOOST_CHECK(CSubNet(ResolveIP("1:2:3:4:5:6:7:8")).Match(ResolveIP("1:2:3:4:5:6:7:8")));
-    BOOST_CHECK(!CSubNet(ResolveIP("1:2:3:4:5:6:7:8")).Match(ResolveIP("1:2:3:4:5:6:7:9")));
-    BOOST_CHECK(CSubNet(ResolveIP("1:2:3:4:5:6:7:8")).ToString() == "1:2:3:4:5:6:7:8/128");
-
-    CSubNet subnet = ResolveSubNet("1.2.3.4/255.255.255.255");
-    BOOST_CHECK_EQUAL(subnet.ToString(), "1.2.3.4/32");
-=======
     CSubNet subnet = CSubNet(ResolveIP("1.2.3.4"), 32);
     BOOST_CHECK_EQUAL(subnet.ToString(), "1.2.3.4/32");
     subnet = CSubNet(ResolveIP("1.2.3.4"), 8);
@@ -308,7 +233,6 @@
 
     subnet = ResolveSubNet("1.2.3.4/255.255.255.255");
     BOOST_CHECK_EQUAL(subnet.ToString(), "1.2.3.4/32");
->>>>>>> 61646189
     subnet = ResolveSubNet("1.2.3.4/255.255.255.254");
     BOOST_CHECK_EQUAL(subnet.ToString(), "1.2.3.4/31");
     subnet = ResolveSubNet("1.2.3.4/255.255.255.252");
@@ -380,13 +304,6 @@
     BOOST_CHECK_EQUAL(subnet.ToString(), "1::/16");
     subnet = ResolveSubNet("1:2:3:4:5:6:7:8/0000:0000:0000:0000:0000:0000:0000:0000");
     BOOST_CHECK_EQUAL(subnet.ToString(), "::/0");
-<<<<<<< HEAD
-    subnet = ResolveSubNet("1.2.3.4/255.255.232.0");
-    BOOST_CHECK_EQUAL(subnet.ToString(), "1.2.0.0/255.255.232.0");
-    subnet = ResolveSubNet("1:2:3:4:5:6:7:8/ffff:ffff:ffff:fffe:ffff:ffff:ffff:ff0f");
-    BOOST_CHECK_EQUAL(subnet.ToString(), "1:2:3:4:5:6:7:8/ffff:ffff:ffff:fffe:ffff:ffff:ffff:ff0f");
-
-=======
     // Invalid netmasks (with 1-bits after 0-bits)
     subnet = ResolveSubNet("1.2.3.4/255.255.232.0");
     BOOST_CHECK(!subnet.IsValid());
@@ -394,27 +311,10 @@
     BOOST_CHECK(!subnet.IsValid());
     subnet = ResolveSubNet("1:2:3:4:5:6:7:8/ffff:ffff:ffff:fffe:ffff:ffff:ffff:ff0f");
     BOOST_CHECK(!subnet.IsValid());
->>>>>>> 61646189
 }
 
 BOOST_AUTO_TEST_CASE(netbase_getgroup)
 {
-<<<<<<< HEAD
-
-    BOOST_CHECK(ResolveIP("127.0.0.1").GetGroup() == boost::assign::list_of(0)); // Local -> !Routable()
-    BOOST_CHECK(ResolveIP("257.0.0.1").GetGroup() == boost::assign::list_of(0)); // !Valid -> !Routable()
-    BOOST_CHECK(ResolveIP("10.0.0.1").GetGroup() == boost::assign::list_of(0)); // RFC1918 -> !Routable()
-    BOOST_CHECK(ResolveIP("169.254.1.1").GetGroup() == boost::assign::list_of(0)); // RFC3927 -> !Routable()
-    BOOST_CHECK(ResolveIP("1.2.3.4").GetGroup() == boost::assign::list_of((unsigned char)NET_IPV4)(1)(2)); // IPv4
-    BOOST_CHECK(ResolveIP("::FFFF:0:102:304").GetGroup() == boost::assign::list_of((unsigned char)NET_IPV4)(1)(2)); // RFC6145
-    BOOST_CHECK(ResolveIP("64:FF9B::102:304").GetGroup() == boost::assign::list_of((unsigned char)NET_IPV4)(1)(2)); // RFC6052
-    BOOST_CHECK(ResolveIP("2002:102:304:9999:9999:9999:9999:9999").GetGroup() == boost::assign::list_of((unsigned char)NET_IPV4)(1)(2)); // RFC3964
-    BOOST_CHECK(ResolveIP("2001:0:9999:9999:9999:9999:FEFD:FCFB").GetGroup() == boost::assign::list_of((unsigned char)NET_IPV4)(1)(2)); // RFC4380
-    BOOST_CHECK(ResolveIP("FD87:D87E:EB43:edb1:8e4:3588:e546:35ca").GetGroup() == boost::assign::list_of((unsigned char)NET_TOR)(239)); // Tor
-    BOOST_CHECK(ResolveIP("2001:470:abcd:9999:9999:9999:9999:9999").GetGroup() == boost::assign::list_of((unsigned char)NET_IPV6)(32)(1)(4)(112)(175)); //he.net
-    BOOST_CHECK(ResolveIP("2001:2001:9999:9999:9999:9999:9999:9999").GetGroup() == boost::assign::list_of((unsigned char)NET_IPV6)(32)(1)(32)(1)); //IPv6
-
-=======
     std::vector<bool> asmap; // use /16
     BOOST_CHECK(ResolveIP("127.0.0.1").GetGroup(asmap) == std::vector<unsigned char>({0})); // Local -> !Routable()
     BOOST_CHECK(ResolveIP("257.0.0.1").GetGroup(asmap) == std::vector<unsigned char>({0})); // !Valid -> !Routable()
@@ -672,7 +572,6 @@
 
     s >> addresses_unserialized;
     BOOST_CHECK(fixture_addresses == addresses_unserialized);
->>>>>>> 61646189
 }
 
 BOOST_AUTO_TEST_SUITE_END()