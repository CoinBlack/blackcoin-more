// Copyright (c) 2012-2022 The Bitcoin Core developers
// Distributed under the MIT software license, see the accompanying
// file COPYING or http://www.opensource.org/licenses/mit-license.php.

#include <streams.h>
#include <test/util/random.h>
#include <test/util/setup_common.h>
#include <util/fs.h>
#include <util/strencodings.h>

#include <boost/test/unit_test.hpp>

using namespace std::string_literals;

BOOST_FIXTURE_TEST_SUITE(streams_tests, BasicTestingSetup)

BOOST_AUTO_TEST_CASE(xor_file)
{
    fs::path xor_path{m_args.GetDataDirBase() / "test_xor.bin"};
    auto raw_file{[&](const auto& mode) { return fsbridge::fopen(xor_path, mode); }};
    const std::vector<uint8_t> test1{1, 2, 3};
    const std::vector<uint8_t> test2{4, 5};
    const std::vector<std::byte> xor_pat{std::byte{0xff}, std::byte{0x00}};
    {
        // Check errors for missing file
        AutoFile xor_file{raw_file("rb"), xor_pat};
        BOOST_CHECK_EXCEPTION(xor_file << std::byte{}, std::ios_base::failure, HasReason{"AutoFile::write: file handle is nullpt"});
        BOOST_CHECK_EXCEPTION(xor_file >> std::byte{}, std::ios_base::failure, HasReason{"AutoFile::read: file handle is nullpt"});
        BOOST_CHECK_EXCEPTION(xor_file.ignore(1), std::ios_base::failure, HasReason{"AutoFile::ignore: file handle is nullpt"});
    }
    {
#ifdef __MINGW64__
        // Our usage of mingw-w64 and the msvcrt runtime does not support
        // the x modifier for the _wfopen().
        const char* mode = "wb";
#else
        const char* mode = "wbx";
#endif
        AutoFile xor_file{raw_file(mode), xor_pat};
        xor_file << test1 << test2;
    }
    {
        // Read raw from disk
        AutoFile non_xor_file{raw_file("rb")};
        std::vector<std::byte> raw(7);
        non_xor_file >> Span{raw};
        BOOST_CHECK_EQUAL(HexStr(raw), "fc01fd03fd04fa");
        // Check that no padding exists
        BOOST_CHECK_EXCEPTION(non_xor_file.ignore(1), std::ios_base::failure, HasReason{"AutoFile::ignore: end of file"});
    }
    {
        AutoFile xor_file{raw_file("rb"), xor_pat};
        std::vector<std::byte> read1, read2;
        xor_file >> read1 >> read2;
        BOOST_CHECK_EQUAL(HexStr(read1), HexStr(test1));
        BOOST_CHECK_EQUAL(HexStr(read2), HexStr(test2));
        // Check that eof was reached
        BOOST_CHECK_EXCEPTION(xor_file >> std::byte{}, std::ios_base::failure, HasReason{"AutoFile::read: end of file"});
    }
    {
        AutoFile xor_file{raw_file("rb"), xor_pat};
        std::vector<std::byte> read2;
        // Check that ignore works
        xor_file.ignore(4);
        xor_file >> read2;
        BOOST_CHECK_EQUAL(HexStr(read2), HexStr(test2));
        // Check that ignore and read fail now
        BOOST_CHECK_EXCEPTION(xor_file.ignore(1), std::ios_base::failure, HasReason{"AutoFile::ignore: end of file"});
        BOOST_CHECK_EXCEPTION(xor_file >> std::byte{}, std::ios_base::failure, HasReason{"AutoFile::read: end of file"});
    }
}

BOOST_AUTO_TEST_CASE(streams_vector_writer)
{
    unsigned char a(1);
    unsigned char b(2);
    unsigned char bytes[] = { 3, 4, 5, 6 };
    std::vector<unsigned char> vch;

    // Each test runs twice. Serializing a second time at the same starting
    // point should yield the same results, even if the first test grew the
    // vector.

<<<<<<< HEAD
    CVectorWriter{SER_NETWORK, INIT_PROTO_VERSION, vch, 0, a, b};
    BOOST_CHECK((vch == std::vector<unsigned char>{{1, 2}}));
    CVectorWriter{SER_NETWORK, INIT_PROTO_VERSION, vch, 0, a, b};
    BOOST_CHECK((vch == std::vector<unsigned char>{{1, 2}}));
    vch.clear();

    CVectorWriter{SER_NETWORK, INIT_PROTO_VERSION, vch, 2, a, b};
    BOOST_CHECK((vch == std::vector<unsigned char>{{0, 0, 1, 2}}));
    CVectorWriter{SER_NETWORK, INIT_PROTO_VERSION, vch, 2, a, b};
=======
    VectorWriter{vch, 0, a, b};
    BOOST_CHECK((vch == std::vector<unsigned char>{{1, 2}}));
    VectorWriter{vch, 0, a, b};
    BOOST_CHECK((vch == std::vector<unsigned char>{{1, 2}}));
    vch.clear();

    VectorWriter{vch, 2, a, b};
    BOOST_CHECK((vch == std::vector<unsigned char>{{0, 0, 1, 2}}));
    VectorWriter{vch, 2, a, b};
>>>>>>> c7885ecd
    BOOST_CHECK((vch == std::vector<unsigned char>{{0, 0, 1, 2}}));
    vch.clear();

    vch.resize(5, 0);
<<<<<<< HEAD
    CVectorWriter{SER_NETWORK, INIT_PROTO_VERSION, vch, 2, a, b};
    BOOST_CHECK((vch == std::vector<unsigned char>{{0, 0, 1, 2, 0}}));
    CVectorWriter{SER_NETWORK, INIT_PROTO_VERSION, vch, 2, a, b};
=======
    VectorWriter{vch, 2, a, b};
    BOOST_CHECK((vch == std::vector<unsigned char>{{0, 0, 1, 2, 0}}));
    VectorWriter{vch, 2, a, b};
>>>>>>> c7885ecd
    BOOST_CHECK((vch == std::vector<unsigned char>{{0, 0, 1, 2, 0}}));
    vch.clear();

    vch.resize(4, 0);
<<<<<<< HEAD
    CVectorWriter{SER_NETWORK, INIT_PROTO_VERSION, vch, 3, a, b};
    BOOST_CHECK((vch == std::vector<unsigned char>{{0, 0, 0, 1, 2}}));
    CVectorWriter{SER_NETWORK, INIT_PROTO_VERSION, vch, 3, a, b};
=======
    VectorWriter{vch, 3, a, b};
    BOOST_CHECK((vch == std::vector<unsigned char>{{0, 0, 0, 1, 2}}));
    VectorWriter{vch, 3, a, b};
>>>>>>> c7885ecd
    BOOST_CHECK((vch == std::vector<unsigned char>{{0, 0, 0, 1, 2}}));
    vch.clear();

    vch.resize(4, 0);
<<<<<<< HEAD
    CVectorWriter{SER_NETWORK, INIT_PROTO_VERSION, vch, 4, a, b};
    BOOST_CHECK((vch == std::vector<unsigned char>{{0, 0, 0, 0, 1, 2}}));
    CVectorWriter{SER_NETWORK, INIT_PROTO_VERSION, vch, 4, a, b};
    BOOST_CHECK((vch == std::vector<unsigned char>{{0, 0, 0, 0, 1, 2}}));
    vch.clear();

    CVectorWriter{SER_NETWORK, INIT_PROTO_VERSION, vch, 0, bytes};
    BOOST_CHECK((vch == std::vector<unsigned char>{{3, 4, 5, 6}}));
    CVectorWriter{SER_NETWORK, INIT_PROTO_VERSION, vch, 0, bytes};
=======
    VectorWriter{vch, 4, a, b};
    BOOST_CHECK((vch == std::vector<unsigned char>{{0, 0, 0, 0, 1, 2}}));
    VectorWriter{vch, 4, a, b};
    BOOST_CHECK((vch == std::vector<unsigned char>{{0, 0, 0, 0, 1, 2}}));
    vch.clear();

    VectorWriter{vch, 0, bytes};
    BOOST_CHECK((vch == std::vector<unsigned char>{{3, 4, 5, 6}}));
    VectorWriter{vch, 0, bytes};
>>>>>>> c7885ecd
    BOOST_CHECK((vch == std::vector<unsigned char>{{3, 4, 5, 6}}));
    vch.clear();

    vch.resize(4, 8);
<<<<<<< HEAD
    CVectorWriter{SER_NETWORK, INIT_PROTO_VERSION, vch, 2, a, bytes, b};
    BOOST_CHECK((vch == std::vector<unsigned char>{{8, 8, 1, 3, 4, 5, 6, 2}}));
    CVectorWriter{SER_NETWORK, INIT_PROTO_VERSION, vch, 2, a, bytes, b};
=======
    VectorWriter{vch, 2, a, bytes, b};
    BOOST_CHECK((vch == std::vector<unsigned char>{{8, 8, 1, 3, 4, 5, 6, 2}}));
    VectorWriter{vch, 2, a, bytes, b};
>>>>>>> c7885ecd
    BOOST_CHECK((vch == std::vector<unsigned char>{{8, 8, 1, 3, 4, 5, 6, 2}}));
    vch.clear();
}

BOOST_AUTO_TEST_CASE(streams_vector_reader)
{
    std::vector<unsigned char> vch = {1, 255, 3, 4, 5, 6};

    SpanReader reader{vch};
    BOOST_CHECK_EQUAL(reader.size(), 6U);
    BOOST_CHECK(!reader.empty());

    // Read a single byte as an unsigned char.
    unsigned char a;
    reader >> a;
    BOOST_CHECK_EQUAL(a, 1);
    BOOST_CHECK_EQUAL(reader.size(), 5U);
    BOOST_CHECK(!reader.empty());

    // Read a single byte as a signed char.
    signed char b;
    reader >> b;
    BOOST_CHECK_EQUAL(b, -1);
    BOOST_CHECK_EQUAL(reader.size(), 4U);
    BOOST_CHECK(!reader.empty());

    // Read a 4 bytes as an unsigned int.
    unsigned int c;
    reader >> c;
    BOOST_CHECK_EQUAL(c, 100992003U); // 3,4,5,6 in little-endian base-256
    BOOST_CHECK_EQUAL(reader.size(), 0U);
    BOOST_CHECK(reader.empty());

    // Reading after end of byte vector throws an error.
    signed int d;
    BOOST_CHECK_THROW(reader >> d, std::ios_base::failure);

    // Read a 4 bytes as a signed int from the beginning of the buffer.
    SpanReader new_reader{vch};
    new_reader >> d;
    BOOST_CHECK_EQUAL(d, 67370753); // 1,255,3,4 in little-endian base-256
    BOOST_CHECK_EQUAL(new_reader.size(), 2U);
    BOOST_CHECK(!new_reader.empty());

    // Reading after end of byte vector throws an error even if the reader is
    // not totally empty.
    BOOST_CHECK_THROW(new_reader >> d, std::ios_base::failure);
}

BOOST_AUTO_TEST_CASE(streams_vector_reader_rvalue)
{
    std::vector<uint8_t> data{0x82, 0xa7, 0x31};
    SpanReader reader{data};
    uint32_t varint = 0;
    // Deserialize into r-value
    reader >> VARINT(varint);
    BOOST_CHECK_EQUAL(varint, 54321U);
    BOOST_CHECK(reader.empty());
}

BOOST_AUTO_TEST_CASE(bitstream_reader_writer)
{
    DataStream data{};

    BitStreamWriter bit_writer{data};
    bit_writer.Write(0, 1);
    bit_writer.Write(2, 2);
    bit_writer.Write(6, 3);
    bit_writer.Write(11, 4);
    bit_writer.Write(1, 5);
    bit_writer.Write(32, 6);
    bit_writer.Write(7, 7);
    bit_writer.Write(30497, 16);
    bit_writer.Flush();

    DataStream data_copy{data};
    uint32_t serialized_int1;
    data >> serialized_int1;
    BOOST_CHECK_EQUAL(serialized_int1, uint32_t{0x7700C35A}); // NOTE: Serialized as LE
    uint16_t serialized_int2;
    data >> serialized_int2;
    BOOST_CHECK_EQUAL(serialized_int2, uint16_t{0x1072}); // NOTE: Serialized as LE

    BitStreamReader bit_reader{data_copy};
    BOOST_CHECK_EQUAL(bit_reader.Read(1), 0U);
    BOOST_CHECK_EQUAL(bit_reader.Read(2), 2U);
    BOOST_CHECK_EQUAL(bit_reader.Read(3), 6U);
    BOOST_CHECK_EQUAL(bit_reader.Read(4), 11U);
    BOOST_CHECK_EQUAL(bit_reader.Read(5), 1U);
    BOOST_CHECK_EQUAL(bit_reader.Read(6), 32U);
    BOOST_CHECK_EQUAL(bit_reader.Read(7), 7U);
    BOOST_CHECK_EQUAL(bit_reader.Read(16), 30497U);
    BOOST_CHECK_THROW(bit_reader.Read(8), std::ios_base::failure);
}

BOOST_AUTO_TEST_CASE(streams_serializedata_xor)
{
    std::vector<std::byte> in;

    // Degenerate case
    {
        DataStream ds{in};
        ds.Xor({0x00, 0x00});
        BOOST_CHECK_EQUAL(""s, ds.str());
    }

    in.push_back(std::byte{0x0f});
    in.push_back(std::byte{0xf0});

    // Single character key
    {
        DataStream ds{in};
        ds.Xor({0xff});
        BOOST_CHECK_EQUAL("\xf0\x0f"s, ds.str());
    }

    // Multi character key

    in.clear();
    in.push_back(std::byte{0xf0});
    in.push_back(std::byte{0x0f});

    {
        DataStream ds{in};
        ds.Xor({0xff, 0x0f});
        BOOST_CHECK_EQUAL("\x0f\x00"s, ds.str());
    }
}

BOOST_AUTO_TEST_CASE(streams_buffered_file)
{
    fs::path streams_test_filename = m_args.GetDataDirBase() / "streams_test_tmp";
    AutoFile file{fsbridge::fopen(streams_test_filename, "w+b")};

    // The value at each offset is the offset.
    for (uint8_t j = 0; j < 40; ++j) {
        file << j;
    }
    std::rewind(file.Get());

    // The buffer size (second arg) must be greater than the rewind
    // amount (third arg).
    try {
        BufferedFile bfbad{file, 25, 25, SER_NETWORK};
        BOOST_CHECK(false);
    } catch (const std::exception& e) {
        BOOST_CHECK(strstr(e.what(),
                        "Rewind limit must be less than buffer size") != nullptr);
    }

    // The buffer is 25 bytes, allow rewinding 10 bytes.
    BufferedFile bf{file, 25, 10, SER_NETWORK};
    BOOST_CHECK(!bf.eof());

    uint8_t i;
    bf >> i;
    BOOST_CHECK_EQUAL(i, 0);
    bf >> i;
    BOOST_CHECK_EQUAL(i, 1);

    // After reading bytes 0 and 1, we're positioned at 2.
    BOOST_CHECK_EQUAL(bf.GetPos(), 2U);

    // Rewind to offset 0, ok (within the 10 byte window).
    BOOST_CHECK(bf.SetPos(0));
    bf >> i;
    BOOST_CHECK_EQUAL(i, 0);

    // We can go forward to where we've been, but beyond may fail.
    BOOST_CHECK(bf.SetPos(2));
    bf >> i;
    BOOST_CHECK_EQUAL(i, 2);

    // If you know the maximum number of bytes that should be
    // read to deserialize the variable, you can limit the read
    // extent. The current file offset is 3, so the following
    // SetLimit() allows zero bytes to be read.
    BOOST_CHECK(bf.SetLimit(3));
    try {
        bf >> i;
        BOOST_CHECK(false);
    } catch (const std::exception& e) {
        BOOST_CHECK(strstr(e.what(),
                           "Attempt to position past buffer limit") != nullptr);
    }
    // The default argument removes the limit completely.
    BOOST_CHECK(bf.SetLimit());
    // The read position should still be at 3 (no change).
    BOOST_CHECK_EQUAL(bf.GetPos(), 3U);

    // Read from current offset, 3, forward until position 10.
    for (uint8_t j = 3; j < 10; ++j) {
        bf >> i;
        BOOST_CHECK_EQUAL(i, j);
    }
    BOOST_CHECK_EQUAL(bf.GetPos(), 10U);

    // We're guaranteed (just barely) to be able to rewind to zero.
    BOOST_CHECK(bf.SetPos(0));
    BOOST_CHECK_EQUAL(bf.GetPos(), 0U);
    bf >> i;
    BOOST_CHECK_EQUAL(i, 0);

    // We can set the position forward again up to the farthest
    // into the stream we've been, but no farther. (Attempting
    // to go farther may succeed, but it's not guaranteed.)
    BOOST_CHECK(bf.SetPos(10));
    bf >> i;
    BOOST_CHECK_EQUAL(i, 10);
    BOOST_CHECK_EQUAL(bf.GetPos(), 11U);

    // Now it's only guaranteed that we can rewind to offset 1
    // (current read position, 11, minus rewind amount, 10).
    BOOST_CHECK(bf.SetPos(1));
    BOOST_CHECK_EQUAL(bf.GetPos(), 1U);
    bf >> i;
    BOOST_CHECK_EQUAL(i, 1);

    // We can stream into large variables, even larger than
    // the buffer size.
    BOOST_CHECK(bf.SetPos(11));
    {
        uint8_t a[40 - 11];
        bf >> a;
        for (uint8_t j = 0; j < sizeof(a); ++j) {
            BOOST_CHECK_EQUAL(a[j], 11 + j);
        }
    }
    BOOST_CHECK_EQUAL(bf.GetPos(), 40U);

    // We've read the entire file, the next read should throw.
    try {
        bf >> i;
        BOOST_CHECK(false);
    } catch (const std::exception& e) {
        BOOST_CHECK(strstr(e.what(),
                        "BufferedFile::Fill: end of file") != nullptr);
    }
    // Attempting to read beyond the end sets the EOF indicator.
    BOOST_CHECK(bf.eof());

    // Still at offset 40, we can go back 10, to 30.
    BOOST_CHECK_EQUAL(bf.GetPos(), 40U);
    BOOST_CHECK(bf.SetPos(30));
    bf >> i;
    BOOST_CHECK_EQUAL(i, 30);
    BOOST_CHECK_EQUAL(bf.GetPos(), 31U);

    // We're too far to rewind to position zero.
    BOOST_CHECK(!bf.SetPos(0));
    // But we should now be positioned at least as far back as allowed
    // by the rewind window (relative to our farthest read position, 40).
    BOOST_CHECK(bf.GetPos() <= 30U);

    // We can explicitly close the file, or the destructor will do it.
    file.fclose();

    fs::remove(streams_test_filename);
}

BOOST_AUTO_TEST_CASE(streams_buffered_file_skip)
{
    fs::path streams_test_filename = m_args.GetDataDirBase() / "streams_test_tmp";
    AutoFile file{fsbridge::fopen(streams_test_filename, "w+b")};
    // The value at each offset is the byte offset (e.g. byte 1 in the file has the value 0x01).
    for (uint8_t j = 0; j < 40; ++j) {
        file << j;
    }
    std::rewind(file.Get());

    // The buffer is 25 bytes, allow rewinding 10 bytes.
    BufferedFile bf{file, 25, 10, SER_NETWORK};

    uint8_t i;
    // This is like bf >> (7-byte-variable), in that it will cause data
    // to be read from the file into memory, but it's not copied to us.
    bf.SkipTo(7);
    BOOST_CHECK_EQUAL(bf.GetPos(), 7U);
    bf >> i;
    BOOST_CHECK_EQUAL(i, 7);

    // The bytes in the buffer up to offset 7 are valid and can be read.
    BOOST_CHECK(bf.SetPos(0));
    bf >> i;
    BOOST_CHECK_EQUAL(i, 0);
    bf >> i;
    BOOST_CHECK_EQUAL(i, 1);

    bf.SkipTo(11);
    bf >> i;
    BOOST_CHECK_EQUAL(i, 11);

    // SkipTo() honors the transfer limit; we can't position beyond the limit.
    bf.SetLimit(13);
    try {
        bf.SkipTo(14);
        BOOST_CHECK(false);
    } catch (const std::exception& e) {
        BOOST_CHECK(strstr(e.what(), "Attempt to position past buffer limit") != nullptr);
    }

    // We can position exactly to the transfer limit.
    bf.SkipTo(13);
    BOOST_CHECK_EQUAL(bf.GetPos(), 13U);

    file.fclose();
    fs::remove(streams_test_filename);
}

BOOST_AUTO_TEST_CASE(streams_buffered_file_rand)
{
    // Make this test deterministic.
    SeedInsecureRand(SeedRand::ZEROS);

    fs::path streams_test_filename = m_args.GetDataDirBase() / "streams_test_tmp";
    for (int rep = 0; rep < 50; ++rep) {
        AutoFile file{fsbridge::fopen(streams_test_filename, "w+b")};
        size_t fileSize = InsecureRandRange(256);
        for (uint8_t i = 0; i < fileSize; ++i) {
            file << i;
        }
        std::rewind(file.Get());

        size_t bufSize = InsecureRandRange(300) + 1;
        size_t rewindSize = InsecureRandRange(bufSize);
        BufferedFile bf{file, bufSize, rewindSize, SER_NETWORK};
        size_t currentPos = 0;
        size_t maxPos = 0;
        for (int step = 0; step < 100; ++step) {
            if (currentPos >= fileSize)
                break;

            // We haven't read to the end of the file yet.
            BOOST_CHECK(!bf.eof());
            BOOST_CHECK_EQUAL(bf.GetPos(), currentPos);

            // Pretend the file consists of a series of objects of varying
            // sizes; the boundaries of the objects can interact arbitrarily
            // with the CBufferFile's internal buffer. These first three
            // cases simulate objects of various sizes (1, 2, 5 bytes).
            switch (InsecureRandRange(6)) {
            case 0: {
                uint8_t a[1];
                if (currentPos + 1 > fileSize)
                    continue;
                bf.SetLimit(currentPos + 1);
                bf >> a;
                for (uint8_t i = 0; i < 1; ++i) {
                    BOOST_CHECK_EQUAL(a[i], currentPos);
                    currentPos++;
                }
                break;
            }
            case 1: {
                uint8_t a[2];
                if (currentPos + 2 > fileSize)
                    continue;
                bf.SetLimit(currentPos + 2);
                bf >> a;
                for (uint8_t i = 0; i < 2; ++i) {
                    BOOST_CHECK_EQUAL(a[i], currentPos);
                    currentPos++;
                }
                break;
            }
            case 2: {
                uint8_t a[5];
                if (currentPos + 5 > fileSize)
                    continue;
                bf.SetLimit(currentPos + 5);
                bf >> a;
                for (uint8_t i = 0; i < 5; ++i) {
                    BOOST_CHECK_EQUAL(a[i], currentPos);
                    currentPos++;
                }
                break;
            }
            case 3: {
                // SkipTo is similar to the "read" cases above, except
                // we don't receive the data.
                size_t skip_length{static_cast<size_t>(InsecureRandRange(5))};
                if (currentPos + skip_length > fileSize) continue;
                bf.SetLimit(currentPos + skip_length);
                bf.SkipTo(currentPos + skip_length);
                currentPos += skip_length;
                break;
            }
            case 4: {
                // Find a byte value (that is at or ahead of the current position).
                size_t find = currentPos + InsecureRandRange(8);
                if (find >= fileSize)
                    find = fileSize - 1;
                bf.FindByte(std::byte(find));
                // The value at each offset is the offset.
                BOOST_CHECK_EQUAL(bf.GetPos(), find);
                currentPos = find;

                bf.SetLimit(currentPos + 1);
                uint8_t i;
                bf >> i;
                BOOST_CHECK_EQUAL(i, currentPos);
                currentPos++;
                break;
            }
            case 5: {
                size_t requestPos = InsecureRandRange(maxPos + 4);
                bool okay = bf.SetPos(requestPos);
                // The new position may differ from the requested position
                // because we may not be able to rewind beyond the rewind
                // window, and we may not be able to move forward beyond the
                // farthest position we've reached so far.
                currentPos = bf.GetPos();
                BOOST_CHECK_EQUAL(okay, currentPos == requestPos);
                // Check that we can position within the rewind window.
                if (requestPos <= maxPos &&
                    maxPos > rewindSize &&
                    requestPos >= maxPos - rewindSize) {
                    // We requested a position within the rewind window.
                    BOOST_CHECK(okay);
                }
                break;
            }
            }
            if (maxPos < currentPos)
                maxPos = currentPos;
        }
    }
    fs::remove(streams_test_filename);
}

BOOST_AUTO_TEST_CASE(streams_hashed)
{
    DataStream stream{};
    HashedSourceWriter hash_writer{stream};
    const std::string data{"bitcoin"};
    hash_writer << data;

    HashVerifier hash_verifier{stream};
    std::string result;
    hash_verifier >> result;
    BOOST_CHECK_EQUAL(data, result);
    BOOST_CHECK_EQUAL(hash_writer.GetHash(), hash_verifier.GetHash());
}

BOOST_AUTO_TEST_SUITE_END()<|MERGE_RESOLUTION|>--- conflicted
+++ resolved
@@ -81,91 +81,49 @@
     // point should yield the same results, even if the first test grew the
     // vector.
 
-<<<<<<< HEAD
-    CVectorWriter{SER_NETWORK, INIT_PROTO_VERSION, vch, 0, a, b};
+    VectorWriter{SER_NETWORK, vch, 0, a, b};
     BOOST_CHECK((vch == std::vector<unsigned char>{{1, 2}}));
-    CVectorWriter{SER_NETWORK, INIT_PROTO_VERSION, vch, 0, a, b};
+    VectorWriter{SER_NETWORK, vch, 0, a, b};
     BOOST_CHECK((vch == std::vector<unsigned char>{{1, 2}}));
     vch.clear();
 
-    CVectorWriter{SER_NETWORK, INIT_PROTO_VERSION, vch, 2, a, b};
+    VectorWriter{SER_NETWORK, vch, 2, a, b};
     BOOST_CHECK((vch == std::vector<unsigned char>{{0, 0, 1, 2}}));
-    CVectorWriter{SER_NETWORK, INIT_PROTO_VERSION, vch, 2, a, b};
-=======
-    VectorWriter{vch, 0, a, b};
-    BOOST_CHECK((vch == std::vector<unsigned char>{{1, 2}}));
-    VectorWriter{vch, 0, a, b};
-    BOOST_CHECK((vch == std::vector<unsigned char>{{1, 2}}));
-    vch.clear();
-
-    VectorWriter{vch, 2, a, b};
+    VectorWriter{SER_NETWORK, vch, 2, a, b};
     BOOST_CHECK((vch == std::vector<unsigned char>{{0, 0, 1, 2}}));
-    VectorWriter{vch, 2, a, b};
->>>>>>> c7885ecd
-    BOOST_CHECK((vch == std::vector<unsigned char>{{0, 0, 1, 2}}));
     vch.clear();
 
     vch.resize(5, 0);
-<<<<<<< HEAD
-    CVectorWriter{SER_NETWORK, INIT_PROTO_VERSION, vch, 2, a, b};
+    VectorWriter{SER_NETWORK, vch, 2, a, b};
     BOOST_CHECK((vch == std::vector<unsigned char>{{0, 0, 1, 2, 0}}));
-    CVectorWriter{SER_NETWORK, INIT_PROTO_VERSION, vch, 2, a, b};
-=======
-    VectorWriter{vch, 2, a, b};
+    VectorWriter{SER_NETWORK, vch, 2, a, b};
     BOOST_CHECK((vch == std::vector<unsigned char>{{0, 0, 1, 2, 0}}));
-    VectorWriter{vch, 2, a, b};
->>>>>>> c7885ecd
-    BOOST_CHECK((vch == std::vector<unsigned char>{{0, 0, 1, 2, 0}}));
     vch.clear();
 
     vch.resize(4, 0);
-<<<<<<< HEAD
-    CVectorWriter{SER_NETWORK, INIT_PROTO_VERSION, vch, 3, a, b};
+    VectorWriter{SER_NETWORK, vch, 3, a, b};
     BOOST_CHECK((vch == std::vector<unsigned char>{{0, 0, 0, 1, 2}}));
-    CVectorWriter{SER_NETWORK, INIT_PROTO_VERSION, vch, 3, a, b};
-=======
-    VectorWriter{vch, 3, a, b};
+    VectorWriter{SER_NETWORK, vch, 3, a, b};
     BOOST_CHECK((vch == std::vector<unsigned char>{{0, 0, 0, 1, 2}}));
-    VectorWriter{vch, 3, a, b};
->>>>>>> c7885ecd
-    BOOST_CHECK((vch == std::vector<unsigned char>{{0, 0, 0, 1, 2}}));
     vch.clear();
 
     vch.resize(4, 0);
-<<<<<<< HEAD
-    CVectorWriter{SER_NETWORK, INIT_PROTO_VERSION, vch, 4, a, b};
+    VectorWriter{SER_NETWORK, vch, 4, a, b};
     BOOST_CHECK((vch == std::vector<unsigned char>{{0, 0, 0, 0, 1, 2}}));
-    CVectorWriter{SER_NETWORK, INIT_PROTO_VERSION, vch, 4, a, b};
+    VectorWriter{SER_NETWORK, vch, 4, a, b};
     BOOST_CHECK((vch == std::vector<unsigned char>{{0, 0, 0, 0, 1, 2}}));
     vch.clear();
 
-    CVectorWriter{SER_NETWORK, INIT_PROTO_VERSION, vch, 0, bytes};
+    VectorWriter{SER_NETWORK, vch, 0, bytes};
     BOOST_CHECK((vch == std::vector<unsigned char>{{3, 4, 5, 6}}));
-    CVectorWriter{SER_NETWORK, INIT_PROTO_VERSION, vch, 0, bytes};
-=======
-    VectorWriter{vch, 4, a, b};
-    BOOST_CHECK((vch == std::vector<unsigned char>{{0, 0, 0, 0, 1, 2}}));
-    VectorWriter{vch, 4, a, b};
-    BOOST_CHECK((vch == std::vector<unsigned char>{{0, 0, 0, 0, 1, 2}}));
-    vch.clear();
-
-    VectorWriter{vch, 0, bytes};
+    VectorWriter{SER_NETWORK, vch, 0, bytes};
     BOOST_CHECK((vch == std::vector<unsigned char>{{3, 4, 5, 6}}));
-    VectorWriter{vch, 0, bytes};
->>>>>>> c7885ecd
-    BOOST_CHECK((vch == std::vector<unsigned char>{{3, 4, 5, 6}}));
     vch.clear();
 
     vch.resize(4, 8);
-<<<<<<< HEAD
-    CVectorWriter{SER_NETWORK, INIT_PROTO_VERSION, vch, 2, a, bytes, b};
+    VectorWriter{SER_NETWORK, vch, 2, a, bytes, b};
     BOOST_CHECK((vch == std::vector<unsigned char>{{8, 8, 1, 3, 4, 5, 6, 2}}));
-    CVectorWriter{SER_NETWORK, INIT_PROTO_VERSION, vch, 2, a, bytes, b};
-=======
-    VectorWriter{vch, 2, a, bytes, b};
-    BOOST_CHECK((vch == std::vector<unsigned char>{{8, 8, 1, 3, 4, 5, 6, 2}}));
-    VectorWriter{vch, 2, a, bytes, b};
->>>>>>> c7885ecd
+    VectorWriter{SER_NETWORK, vch, 2, a, bytes, b};
     BOOST_CHECK((vch == std::vector<unsigned char>{{8, 8, 1, 3, 4, 5, 6, 2}}));
     vch.clear();
 }
