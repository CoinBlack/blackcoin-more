--- conflicted
+++ resolved
@@ -3,19 +3,9 @@
 // file COPYING or http://www.opensource.org/licenses/mit-license.php.
 
 #include <streams.h>
-<<<<<<< HEAD
-#include <support/allocators/zeroafterfree.h>
-#include <test/test_bitcoin.h>
-=======
 #include <test/util/setup_common.h>
->>>>>>> 61646189
 
 #include <boost/test/unit_test.hpp>
-<<<<<<< HEAD
-
-using namespace boost::assign; // bring 'operator+=()' into scope
-=======
->>>>>>> 61646189
 
 BOOST_FIXTURE_TEST_SUITE(streams_tests, BasicTestingSetup)
 
@@ -177,26 +167,17 @@
 
     // Degenerate case
 
-<<<<<<< HEAD
-    key += '\x00','\x00';
-=======
     key.push_back('\x00');
     key.push_back('\x00');
->>>>>>> 61646189
     ds.Xor(key);
     BOOST_CHECK_EQUAL(
             std::string(expected_xor.begin(), expected_xor.end()),
             std::string(ds.begin(), ds.end()));
 
-<<<<<<< HEAD
-    in += '\x0f','\xf0';
-    expected_xor += '\xf0','\x0f';
-=======
     in.push_back('\x0f');
     in.push_back('\xf0');
     expected_xor.push_back('\xf0');
     expected_xor.push_back('\x0f');
->>>>>>> 61646189
 
     // Single character key
 
@@ -214,15 +195,10 @@
 
     in.clear();
     expected_xor.clear();
-<<<<<<< HEAD
-    in += '\xf0','\x0f';
-    expected_xor += '\x0f','\x00';
-=======
     in.push_back('\xf0');
     in.push_back('\x0f');
     expected_xor.push_back('\x0f');
     expected_xor.push_back('\x00');
->>>>>>> 61646189
 
     ds.clear();
     ds.insert(ds.begin(), in.begin(), in.end());
@@ -236,8 +212,6 @@
             std::string(expected_xor.begin(), expected_xor.end()),
             std::string(ds.begin(), ds.end()));
 }
-<<<<<<< HEAD
-=======
 
 BOOST_AUTO_TEST_CASE(streams_buffered_file)
 {
@@ -481,6 +455,5 @@
     }
     fs::remove("streams_test_tmp");
 }
->>>>>>> 61646189
 
 BOOST_AUTO_TEST_SUITE_END()