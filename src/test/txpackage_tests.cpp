// Copyright (c) 2021-2022 The Bitcoin Core developers
// Distributed under the MIT software license, see the accompanying
// file COPYING or http://www.opensource.org/licenses/mit-license.php.

#include <consensus/validation.h>
#include <key_io.h>
#include <policy/packages.h>
#include <policy/policy.h>
#include <primitives/transaction.h>
#include <script/script.h>
#include <test/util/random.h>
#include <test/util/script.h>
#include <test/util/setup_common.h>
#include <test/util/txmempool.h>
#include <validation.h>

#include <boost/test/unit_test.hpp>

BOOST_AUTO_TEST_SUITE(txpackage_tests)
// A fee amount that is above 1sat/vB but below 5sat/vB for most transactions created within these
// unit tests.
static const CAmount low_fee_amt{200};

// Create placeholder transactions that have no meaning.
inline CTransactionRef create_placeholder_tx(size_t num_inputs, size_t num_outputs)
{
    CMutableTransaction mtx = CMutableTransaction();
    mtx.vin.resize(num_inputs);
    mtx.vout.resize(num_outputs);
    auto random_script = CScript() << ToByteVector(InsecureRand256()) << ToByteVector(InsecureRand256());
    for (size_t i{0}; i < num_inputs; ++i) {
        mtx.vin[i].prevout.hash = Txid::FromUint256(InsecureRand256());
        mtx.vin[i].prevout.n = 0;
        mtx.vin[i].scriptSig = random_script;
    }
    for (size_t o{0}; o < num_outputs; ++o) {
        mtx.vout[o].nValue = 1 * CENT;
        mtx.vout[o].scriptPubKey = random_script;
    }
    return MakeTransactionRef(mtx);
}

BOOST_FIXTURE_TEST_CASE(package_sanitization_tests, TestChain100Setup)
{
    // Packages can't have more than 25 transactions.
    Package package_too_many;
    package_too_many.reserve(MAX_PACKAGE_COUNT + 1);
    for (size_t i{0}; i < MAX_PACKAGE_COUNT + 1; ++i) {
        package_too_many.emplace_back(create_placeholder_tx(1, 1));
    }
    PackageValidationState state_too_many;
    BOOST_CHECK(!IsWellFormedPackage(package_too_many, state_too_many, /*require_sorted=*/true));
    BOOST_CHECK_EQUAL(state_too_many.GetResult(), PackageValidationResult::PCKG_POLICY);
    BOOST_CHECK_EQUAL(state_too_many.GetRejectReason(), "package-too-many-transactions");

    // Packages can't have a total weight of more than 404'000WU.
    CTransactionRef large_ptx = create_placeholder_tx(150, 150);
    Package package_too_large;
    auto size_large = GetTransactionWeight(*large_ptx);
    size_t total_weight{0};
    while (total_weight <= MAX_PACKAGE_WEIGHT) {
        package_too_large.push_back(large_ptx);
        total_weight += size_large;
    }
    BOOST_CHECK(package_too_large.size() <= MAX_PACKAGE_COUNT);
    PackageValidationState state_too_large;
    BOOST_CHECK(!IsWellFormedPackage(package_too_large, state_too_large, /*require_sorted=*/true));
    BOOST_CHECK_EQUAL(state_too_large.GetResult(), PackageValidationResult::PCKG_POLICY);
    BOOST_CHECK_EQUAL(state_too_large.GetRejectReason(), "package-too-large");

    // Packages can't contain transactions with the same txid.
    Package package_duplicate_txids_empty;
    for (auto i{0}; i < 3; ++i) {
        CMutableTransaction empty_tx;
        package_duplicate_txids_empty.emplace_back(MakeTransactionRef(empty_tx));
    }
    PackageValidationState state_duplicates;
    BOOST_CHECK(!IsWellFormedPackage(package_duplicate_txids_empty, state_duplicates, /*require_sorted=*/true));
    BOOST_CHECK_EQUAL(state_duplicates.GetResult(), PackageValidationResult::PCKG_POLICY);
    BOOST_CHECK_EQUAL(state_duplicates.GetRejectReason(), "package-contains-duplicates");
    BOOST_CHECK(!IsConsistentPackage(package_duplicate_txids_empty));

    // Packages can't have transactions spending the same prevout
    CMutableTransaction tx_zero_1;
    CMutableTransaction tx_zero_2;
    COutPoint same_prevout{Txid::FromUint256(InsecureRand256()), 0};
    tx_zero_1.vin.emplace_back(same_prevout);
    tx_zero_2.vin.emplace_back(same_prevout);
    // Different vouts (not the same tx)
    tx_zero_1.vout.emplace_back(CENT, P2WSH_OP_TRUE);
    tx_zero_2.vout.emplace_back(2 * CENT, P2WSH_OP_TRUE);
    Package package_conflicts{MakeTransactionRef(tx_zero_1), MakeTransactionRef(tx_zero_2)};
    BOOST_CHECK(!IsConsistentPackage(package_conflicts));
    // Transactions are considered sorted when they have no dependencies.
    BOOST_CHECK(IsTopoSortedPackage(package_conflicts));
    PackageValidationState state_conflicts;
    BOOST_CHECK(!IsWellFormedPackage(package_conflicts, state_conflicts, /*require_sorted=*/true));
    BOOST_CHECK_EQUAL(state_conflicts.GetResult(), PackageValidationResult::PCKG_POLICY);
    BOOST_CHECK_EQUAL(state_conflicts.GetRejectReason(), "conflict-in-package");

    // IsConsistentPackage only cares about conflicts between transactions, not about a transaction
    // conflicting with itself (i.e. duplicate prevouts in vin).
    CMutableTransaction dup_tx;
    const COutPoint rand_prevout{Txid::FromUint256(InsecureRand256()), 0};
    dup_tx.vin.emplace_back(rand_prevout);
    dup_tx.vin.emplace_back(rand_prevout);
    Package package_with_dup_tx{MakeTransactionRef(dup_tx)};
    BOOST_CHECK(IsConsistentPackage(package_with_dup_tx));
    package_with_dup_tx.emplace_back(create_placeholder_tx(1, 1));
    BOOST_CHECK(IsConsistentPackage(package_with_dup_tx));
}

BOOST_FIXTURE_TEST_CASE(package_validation_tests, TestChain100Setup)
{
    LOCK(cs_main);
    unsigned int initialPoolSize = m_node.mempool->size();

    // Parent and Child Package
    CKey parent_key = GenerateRandomKey();
    CScript parent_locking_script = GetScriptForDestination(PKHash(parent_key.GetPubKey()));
    auto mtx_parent = CreateValidMempoolTransaction(/*input_transaction=*/m_coinbase_txns[0], /*input_vout=*/0,
                                                    /*input_height=*/0, /*input_signing_key=*/coinbaseKey,
                                                    /*output_destination=*/parent_locking_script,
                                                    /*output_amount=*/CAmount(49 * COIN), /*submit=*/false);
    CTransactionRef tx_parent = MakeTransactionRef(mtx_parent);

    CKey child_key = GenerateRandomKey();
    CScript child_locking_script = GetScriptForDestination(PKHash(child_key.GetPubKey()));
    auto mtx_child = CreateValidMempoolTransaction(/*input_transaction=*/tx_parent, /*input_vout=*/0,
                                                   /*input_height=*/101, /*input_signing_key=*/parent_key,
                                                   /*output_destination=*/child_locking_script,
                                                   /*output_amount=*/CAmount(48 * COIN), /*submit=*/false);
    CTransactionRef tx_child = MakeTransactionRef(mtx_child);
    Package package_parent_child{tx_parent, tx_child};
    const auto result_parent_child = ProcessNewPackage(m_node.chainman->ActiveChainstate(), *m_node.mempool, package_parent_child, /*test_accept=*/true);
    if (auto err_parent_child{CheckPackageMempoolAcceptResult(package_parent_child, result_parent_child, /*expect_valid=*/true, nullptr)}) {
        BOOST_ERROR(err_parent_child.value());
    } else {
        auto it_parent = result_parent_child.m_tx_results.find(tx_parent->GetWitnessHash());
        auto it_child = result_parent_child.m_tx_results.find(tx_child->GetWitnessHash());

        BOOST_CHECK(it_parent->second.m_effective_feerate.value().GetFee(GetVirtualTransactionSize(*tx_parent)) == COIN);
        BOOST_CHECK_EQUAL(it_parent->second.m_wtxids_fee_calculations.value().size(), 1);
        BOOST_CHECK_EQUAL(it_parent->second.m_wtxids_fee_calculations.value().front(), tx_parent->GetWitnessHash());

        BOOST_CHECK(it_child->second.m_effective_feerate.value().GetFee(GetVirtualTransactionSize(*tx_child)) == COIN);
        BOOST_CHECK_EQUAL(it_child->second.m_wtxids_fee_calculations.value().size(), 1);
        BOOST_CHECK_EQUAL(it_child->second.m_wtxids_fee_calculations.value().front(), tx_child->GetWitnessHash());
    }
    // A single, giant transaction submitted through ProcessNewPackage fails on single tx policy.
    CTransactionRef giant_ptx = create_placeholder_tx(999, 999);
    BOOST_CHECK(GetVirtualTransactionSize(*giant_ptx) > DEFAULT_ANCESTOR_SIZE_LIMIT_KVB * 1000);
    Package package_single_giant{giant_ptx};
    auto result_single_large = ProcessNewPackage(m_node.chainman->ActiveChainstate(), *m_node.mempool, package_single_giant, /*test_accept=*/true);
    if (auto err_single_large{CheckPackageMempoolAcceptResult(package_single_giant, result_single_large, /*expect_valid=*/false, nullptr)}) {
        BOOST_ERROR(err_single_large.value());
    } else {
        BOOST_CHECK_EQUAL(result_single_large.m_state.GetResult(), PackageValidationResult::PCKG_TX);
        BOOST_CHECK_EQUAL(result_single_large.m_state.GetRejectReason(), "transaction failed");
        auto it_giant_tx = result_single_large.m_tx_results.find(giant_ptx->GetWitnessHash());
        BOOST_CHECK_EQUAL(it_giant_tx->second.m_state.GetRejectReason(), "tx-size");
    }

    // Check that mempool size hasn't changed.
    BOOST_CHECK_EQUAL(m_node.mempool->size(), initialPoolSize);
}

BOOST_FIXTURE_TEST_CASE(noncontextual_package_tests, TestChain100Setup)
{
    // The signatures won't be verified so we can just use a placeholder
    CKey placeholder_key = GenerateRandomKey();
    CScript spk = GetScriptForDestination(PKHash(placeholder_key.GetPubKey()));
    CKey placeholder_key_2 = GenerateRandomKey();
    CScript spk2 = GetScriptForDestination(PKHash(placeholder_key_2.GetPubKey()));

    // Parent and Child Package
    {
        auto mtx_parent = CreateValidMempoolTransaction(m_coinbase_txns[0], 0, 0, coinbaseKey, spk,
                                                        CAmount(49 * COIN), /*submit=*/false);
        CTransactionRef tx_parent = MakeTransactionRef(mtx_parent);

        auto mtx_child = CreateValidMempoolTransaction(tx_parent, 0, 101, placeholder_key, spk2,
                                                       CAmount(48 * COIN), /*submit=*/false);
        CTransactionRef tx_child = MakeTransactionRef(mtx_child);

        PackageValidationState state;
        BOOST_CHECK(IsWellFormedPackage({tx_parent, tx_child}, state, /*require_sorted=*/true));
        BOOST_CHECK(!IsWellFormedPackage({tx_child, tx_parent}, state, /*require_sorted=*/true));
        BOOST_CHECK_EQUAL(state.GetResult(), PackageValidationResult::PCKG_POLICY);
        BOOST_CHECK_EQUAL(state.GetRejectReason(), "package-not-sorted");
        BOOST_CHECK(IsChildWithParents({tx_parent, tx_child}));
        BOOST_CHECK(IsChildWithParentsTree({tx_parent, tx_child}));
    }

    // 24 Parents and 1 Child
    {
        Package package;
        CMutableTransaction child;
        for (int i{0}; i < 24; ++i) {
            auto parent = MakeTransactionRef(CreateValidMempoolTransaction(m_coinbase_txns[i + 1],
                                             0, 0, coinbaseKey, spk, CAmount(48 * COIN), false));
            package.emplace_back(parent);
            child.vin.emplace_back(COutPoint(parent->GetHash(), 0));
        }
        child.vout.emplace_back(47 * COIN, spk2);

        // The child must be in the package.
        BOOST_CHECK(!IsChildWithParents(package));

        // The parents can be in any order.
        FastRandomContext rng;
        Shuffle(package.begin(), package.end(), rng);
        package.push_back(MakeTransactionRef(child));

        PackageValidationState state;
        BOOST_CHECK(IsWellFormedPackage(package, state, /*require_sorted=*/true));
        BOOST_CHECK(IsChildWithParents(package));
        BOOST_CHECK(IsChildWithParentsTree(package));

        package.erase(package.begin());
        BOOST_CHECK(IsChildWithParents(package));

        // The package cannot have unrelated transactions.
        package.insert(package.begin(), m_coinbase_txns[0]);
        BOOST_CHECK(!IsChildWithParents(package));
    }

    // 2 Parents and 1 Child where one parent depends on the other.
    {
        CMutableTransaction mtx_parent;
        mtx_parent.vin.emplace_back(COutPoint(m_coinbase_txns[0]->GetHash(), 0));
        mtx_parent.vout.emplace_back(20 * COIN, spk);
        mtx_parent.vout.emplace_back(20 * COIN, spk2);
        CTransactionRef tx_parent = MakeTransactionRef(mtx_parent);

        CMutableTransaction mtx_parent_also_child;
        mtx_parent_also_child.vin.emplace_back(COutPoint(tx_parent->GetHash(), 0));
        mtx_parent_also_child.vout.emplace_back(20 * COIN, spk);
        CTransactionRef tx_parent_also_child = MakeTransactionRef(mtx_parent_also_child);

        CMutableTransaction mtx_child;
        mtx_child.vin.emplace_back(COutPoint(tx_parent->GetHash(), 1));
        mtx_child.vin.emplace_back(COutPoint(tx_parent_also_child->GetHash(), 0));
        mtx_child.vout.emplace_back(39 * COIN, spk);
        CTransactionRef tx_child = MakeTransactionRef(mtx_child);

        PackageValidationState state;
        BOOST_CHECK(IsChildWithParents({tx_parent, tx_parent_also_child}));
        BOOST_CHECK(IsChildWithParents({tx_parent, tx_child}));
        BOOST_CHECK(IsChildWithParents({tx_parent, tx_parent_also_child, tx_child}));
        BOOST_CHECK(!IsChildWithParentsTree({tx_parent, tx_parent_also_child, tx_child}));
        // IsChildWithParents does not detect unsorted parents.
        BOOST_CHECK(IsChildWithParents({tx_parent_also_child, tx_parent, tx_child}));
        BOOST_CHECK(IsWellFormedPackage({tx_parent, tx_parent_also_child, tx_child}, state, /*require_sorted=*/true));
        BOOST_CHECK(!IsWellFormedPackage({tx_parent_also_child, tx_parent, tx_child}, state, /*require_sorted=*/true));
        BOOST_CHECK_EQUAL(state.GetResult(), PackageValidationResult::PCKG_POLICY);
        BOOST_CHECK_EQUAL(state.GetRejectReason(), "package-not-sorted");
    }
}

BOOST_FIXTURE_TEST_CASE(package_submission_tests, TestChain100Setup)
{
    LOCK(cs_main);
    unsigned int expected_pool_size = m_node.mempool->size();
    CKey parent_key = GenerateRandomKey();
    CScript parent_locking_script = GetScriptForDestination(PKHash(parent_key.GetPubKey()));

    // Unrelated transactions are not allowed in package submission.
    Package package_unrelated;
    for (size_t i{0}; i < 10; ++i) {
        auto mtx = CreateValidMempoolTransaction(/*input_transaction=*/m_coinbase_txns[i + 25], /*input_vout=*/0,
                                                 /*input_height=*/0, /*input_signing_key=*/coinbaseKey,
                                                 /*output_destination=*/parent_locking_script,
                                                 /*output_amount=*/CAmount(49 * COIN), /*submit=*/false);
        package_unrelated.emplace_back(MakeTransactionRef(mtx));
    }
    auto result_unrelated_submit = ProcessNewPackage(m_node.chainman->ActiveChainstate(), *m_node.mempool,
                                                     package_unrelated, /*test_accept=*/false);
    // We don't expect m_tx_results for each transaction when basic sanity checks haven't passed.
    BOOST_CHECK(result_unrelated_submit.m_state.IsInvalid());
    BOOST_CHECK_EQUAL(result_unrelated_submit.m_state.GetResult(), PackageValidationResult::PCKG_POLICY);
    BOOST_CHECK_EQUAL(result_unrelated_submit.m_state.GetRejectReason(), "package-not-child-with-parents");
    BOOST_CHECK_EQUAL(m_node.mempool->size(), expected_pool_size);

    // Parent and Child (and Grandchild) Package
    Package package_parent_child;
    Package package_3gen;
    auto mtx_parent = CreateValidMempoolTransaction(/*input_transaction=*/m_coinbase_txns[0], /*input_vout=*/0,
                                                    /*input_height=*/0, /*input_signing_key=*/coinbaseKey,
                                                    /*output_destination=*/parent_locking_script,
                                                    /*output_amount=*/CAmount(49 * COIN), /*submit=*/false);
    CTransactionRef tx_parent = MakeTransactionRef(mtx_parent);
    package_parent_child.push_back(tx_parent);
    package_3gen.push_back(tx_parent);

    CKey child_key = GenerateRandomKey();
    CScript child_locking_script = GetScriptForDestination(PKHash(child_key.GetPubKey()));
    auto mtx_child = CreateValidMempoolTransaction(/*input_transaction=*/tx_parent, /*input_vout=*/0,
                                                   /*input_height=*/101, /*input_signing_key=*/parent_key,
                                                   /*output_destination=*/child_locking_script,
                                                   /*output_amount=*/CAmount(48 * COIN), /*submit=*/false);
    CTransactionRef tx_child = MakeTransactionRef(mtx_child);
    package_parent_child.push_back(tx_child);
    package_3gen.push_back(tx_child);

    CKey grandchild_key = GenerateRandomKey();
    CScript grandchild_locking_script = GetScriptForDestination(PKHash(grandchild_key.GetPubKey()));
    auto mtx_grandchild = CreateValidMempoolTransaction(/*input_transaction=*/tx_child, /*input_vout=*/0,
                                                       /*input_height=*/101, /*input_signing_key=*/child_key,
                                                       /*output_destination=*/grandchild_locking_script,
                                                       /*output_amount=*/CAmount(47 * COIN), /*submit=*/false);
    CTransactionRef tx_grandchild = MakeTransactionRef(mtx_grandchild);
    package_3gen.push_back(tx_grandchild);

    // 3 Generations is not allowed.
    {
        auto result_3gen_submit = ProcessNewPackage(m_node.chainman->ActiveChainstate(), *m_node.mempool,
                                                    package_3gen, /*test_accept=*/false);
        BOOST_CHECK(result_3gen_submit.m_state.IsInvalid());
        BOOST_CHECK_EQUAL(result_3gen_submit.m_state.GetResult(), PackageValidationResult::PCKG_POLICY);
        BOOST_CHECK_EQUAL(result_3gen_submit.m_state.GetRejectReason(), "package-not-child-with-parents");
        BOOST_CHECK_EQUAL(m_node.mempool->size(), expected_pool_size);
    }

    // Parent and child package where transactions are invalid for reasons other than fee and
    // missing inputs, so the package validation isn't expected to happen.
    {
        CScriptWitness bad_witness;
        bad_witness.stack.emplace_back(1);
        CMutableTransaction mtx_parent_invalid{mtx_parent};
        mtx_parent_invalid.vin[0].scriptWitness = bad_witness;
        CTransactionRef tx_parent_invalid = MakeTransactionRef(mtx_parent_invalid);
        Package package_invalid_parent{tx_parent_invalid, tx_child};
        auto result_quit_early = ProcessNewPackage(m_node.chainman->ActiveChainstate(), *m_node.mempool,
                                                   package_invalid_parent, /*test_accept=*/ false);
        if (auto err_parent_invalid{CheckPackageMempoolAcceptResult(package_invalid_parent, result_quit_early, /*expect_valid=*/false, m_node.mempool.get())}) {
            BOOST_ERROR(err_parent_invalid.value());
        } else {
            auto it_parent = result_quit_early.m_tx_results.find(tx_parent_invalid->GetWitnessHash());
            auto it_child = result_quit_early.m_tx_results.find(tx_child->GetWitnessHash());
            BOOST_CHECK_EQUAL(it_parent->second.m_state.GetResult(), TxValidationResult::TX_WITNESS_MUTATED);
            BOOST_CHECK_EQUAL(it_parent->second.m_state.GetRejectReason(), "bad-witness-nonstandard");
            BOOST_CHECK_EQUAL(it_child->second.m_state.GetResult(), TxValidationResult::TX_MISSING_INPUTS);
            BOOST_CHECK_EQUAL(it_child->second.m_state.GetRejectReason(), "bad-txns-inputs-missingorspent");
        }
        BOOST_CHECK_EQUAL(result_quit_early.m_state.GetResult(), PackageValidationResult::PCKG_TX);
    }

    // Child with missing parent.
    mtx_child.vin.emplace_back(COutPoint(package_unrelated[0]->GetHash(), 0));
    Package package_missing_parent;
    package_missing_parent.push_back(tx_parent);
    package_missing_parent.push_back(MakeTransactionRef(mtx_child));
    {
        const auto result_missing_parent = ProcessNewPackage(m_node.chainman->ActiveChainstate(), *m_node.mempool,
                                                             package_missing_parent, /*test_accept=*/false);
        BOOST_CHECK(result_missing_parent.m_state.IsInvalid());
        BOOST_CHECK_EQUAL(result_missing_parent.m_state.GetResult(), PackageValidationResult::PCKG_POLICY);
        BOOST_CHECK_EQUAL(result_missing_parent.m_state.GetRejectReason(), "package-not-child-with-unconfirmed-parents");
        BOOST_CHECK_EQUAL(m_node.mempool->size(), expected_pool_size);
    }

    // Submit package with parent + child.
    {
        const auto submit_parent_child = ProcessNewPackage(m_node.chainman->ActiveChainstate(), *m_node.mempool,
                                                           package_parent_child, /*test_accept=*/false);
        expected_pool_size += 2;
        BOOST_CHECK_MESSAGE(submit_parent_child.m_state.IsValid(),
                            "Package validation unexpectedly failed: " << submit_parent_child.m_state.GetRejectReason());
        BOOST_CHECK_EQUAL(submit_parent_child.m_tx_results.size(), package_parent_child.size());
        auto it_parent = submit_parent_child.m_tx_results.find(tx_parent->GetWitnessHash());
        auto it_child = submit_parent_child.m_tx_results.find(tx_child->GetWitnessHash());
        BOOST_CHECK(it_parent != submit_parent_child.m_tx_results.end());
        BOOST_CHECK(it_parent->second.m_state.IsValid());
        BOOST_CHECK(it_parent->second.m_effective_feerate == CFeeRate(1 * COIN, GetVirtualTransactionSize(*tx_parent)));
        BOOST_CHECK_EQUAL(it_parent->second.m_wtxids_fee_calculations.value().size(), 1);
        BOOST_CHECK_EQUAL(it_parent->second.m_wtxids_fee_calculations.value().front(), tx_parent->GetWitnessHash());
        BOOST_CHECK(it_child->second.m_effective_feerate == CFeeRate(1 * COIN, GetVirtualTransactionSize(*tx_child)));
        BOOST_CHECK_EQUAL(it_child->second.m_wtxids_fee_calculations.value().size(), 1);
        BOOST_CHECK_EQUAL(it_child->second.m_wtxids_fee_calculations.value().front(), tx_child->GetWitnessHash());

        BOOST_CHECK_EQUAL(m_node.mempool->size(), expected_pool_size);
    }

    // Already-in-mempool transactions should be detected and de-duplicated.
    {
        const auto submit_deduped = ProcessNewPackage(m_node.chainman->ActiveChainstate(), *m_node.mempool,
                                                      package_parent_child, /*test_accept=*/false);
        if (auto err_deduped{CheckPackageMempoolAcceptResult(package_parent_child, submit_deduped, /*expect_valid=*/true, m_node.mempool.get())}) {
            BOOST_ERROR(err_deduped.value());
        } else {
            auto it_parent_deduped = submit_deduped.m_tx_results.find(tx_parent->GetWitnessHash());
            auto it_child_deduped = submit_deduped.m_tx_results.find(tx_child->GetWitnessHash());
            BOOST_CHECK(it_parent_deduped->second.m_result_type == MempoolAcceptResult::ResultType::MEMPOOL_ENTRY);
            BOOST_CHECK(it_child_deduped->second.m_result_type == MempoolAcceptResult::ResultType::MEMPOOL_ENTRY);
        }

        BOOST_CHECK_EQUAL(m_node.mempool->size(), expected_pool_size);
    }
}

// Tests for packages containing transactions that have same-txid-different-witness equivalents in
// the mempool.
BOOST_FIXTURE_TEST_CASE(package_witness_swap_tests, TestChain100Setup)
{
    // Mine blocks to mature coinbases.
    mineBlocks(5);
    MockMempoolMinFee(CFeeRate(5000));
    LOCK(cs_main);

    // Transactions with a same-txid-different-witness transaction in the mempool should be ignored,
    // and the mempool entry's wtxid returned.
    CScript witnessScript = CScript() << OP_DROP << OP_TRUE;
    CScript scriptPubKey = GetScriptForDestination(WitnessV0ScriptHash(witnessScript));
    auto mtx_parent = CreateValidMempoolTransaction(/*input_transaction=*/m_coinbase_txns[0], /*input_vout=*/0,
                                                    /*input_height=*/0, /*input_signing_key=*/coinbaseKey,
                                                    /*output_destination=*/scriptPubKey,
                                                    /*output_amount=*/CAmount(49 * COIN), /*submit=*/false);
    CTransactionRef ptx_parent = MakeTransactionRef(mtx_parent);

    // Make two children with the same txid but different witnesses.
    CScriptWitness witness1;
    witness1.stack.emplace_back(1);
    witness1.stack.emplace_back(witnessScript.begin(), witnessScript.end());

    CScriptWitness witness2(witness1);
    witness2.stack.emplace_back(2);
    witness2.stack.emplace_back(witnessScript.begin(), witnessScript.end());

    CKey child_key = GenerateRandomKey();
    CScript child_locking_script = GetScriptForDestination(WitnessV0KeyHash(child_key.GetPubKey()));
    CMutableTransaction mtx_child1;
    mtx_child1.nVersion = 1;
    mtx_child1.vin.resize(1);
    mtx_child1.vin[0].prevout.hash = ptx_parent->GetHash();
    mtx_child1.vin[0].prevout.n = 0;
    mtx_child1.vin[0].scriptSig = CScript();
    mtx_child1.vin[0].scriptWitness = witness1;
    mtx_child1.vout.resize(1);
    mtx_child1.vout[0].nValue = CAmount(48 * COIN);
    mtx_child1.vout[0].scriptPubKey = child_locking_script;

    CMutableTransaction mtx_child2{mtx_child1};
    mtx_child2.vin[0].scriptWitness = witness2;

    CTransactionRef ptx_child1 = MakeTransactionRef(mtx_child1);
    CTransactionRef ptx_child2 = MakeTransactionRef(mtx_child2);

    // child1 and child2 have the same txid
    BOOST_CHECK_EQUAL(ptx_child1->GetHash(), ptx_child2->GetHash());
    // child1 and child2 have different wtxids
    BOOST_CHECK(ptx_child1->GetWitnessHash() != ptx_child2->GetWitnessHash());

    // Try submitting Package1{parent, child1} and Package2{parent, child2} where the children are
    // same-txid-different-witness.
    {
        Package package_parent_child1{ptx_parent, ptx_child1};
        const auto submit_witness1 = ProcessNewPackage(m_node.chainman->ActiveChainstate(), *m_node.mempool,
                                                       package_parent_child1, /*test_accept=*/false);
        if (auto err_witness1{CheckPackageMempoolAcceptResult(package_parent_child1, submit_witness1, /*expect_valid=*/true, m_node.mempool.get())}) {
            BOOST_ERROR(err_witness1.value());
        }

        // Child2 would have been validated individually.
        Package package_parent_child2{ptx_parent, ptx_child2};
        const auto submit_witness2 = ProcessNewPackage(m_node.chainman->ActiveChainstate(), *m_node.mempool,
                                                       package_parent_child2, /*test_accept=*/false);
        if (auto err_witness2{CheckPackageMempoolAcceptResult(package_parent_child2, submit_witness2, /*expect_valid=*/true, m_node.mempool.get())}) {
            BOOST_ERROR(err_witness2.value());
        } else {
            auto it_parent2_deduped = submit_witness2.m_tx_results.find(ptx_parent->GetWitnessHash());
            auto it_child2 = submit_witness2.m_tx_results.find(ptx_child2->GetWitnessHash());
            BOOST_CHECK(it_parent2_deduped->second.m_result_type == MempoolAcceptResult::ResultType::MEMPOOL_ENTRY);
            BOOST_CHECK(it_child2->second.m_result_type == MempoolAcceptResult::ResultType::DIFFERENT_WITNESS);
            BOOST_CHECK_EQUAL(ptx_child1->GetWitnessHash(), it_child2->second.m_other_wtxid.value());
        }

        // Deduplication should work when wtxid != txid. Submit package with the already-in-mempool
        // transactions again, which should not fail.
        const auto submit_segwit_dedup = ProcessNewPackage(m_node.chainman->ActiveChainstate(), *m_node.mempool,
                                                           package_parent_child1, /*test_accept=*/false);
        if (auto err_segwit_dedup{CheckPackageMempoolAcceptResult(package_parent_child1, submit_segwit_dedup, /*expect_valid=*/true, m_node.mempool.get())}) {
            BOOST_ERROR(err_segwit_dedup.value());
        } else {
            auto it_parent_dup = submit_segwit_dedup.m_tx_results.find(ptx_parent->GetWitnessHash());
            auto it_child_dup = submit_segwit_dedup.m_tx_results.find(ptx_child1->GetWitnessHash());
            BOOST_CHECK(it_parent_dup->second.m_result_type == MempoolAcceptResult::ResultType::MEMPOOL_ENTRY);
            BOOST_CHECK(it_child_dup->second.m_result_type == MempoolAcceptResult::ResultType::MEMPOOL_ENTRY);
        }
    }

    // Try submitting Package1{child2, grandchild} where child2 is same-txid-different-witness as
    // the in-mempool transaction, child1. Since child1 exists in the mempool and its outputs are
    // available, child2 should be ignored and grandchild should be accepted.
    //
    // This tests a potential censorship vector in which an attacker broadcasts a competing package
    // where a parent's witness is mutated. The honest package should be accepted despite the fact
    // that we don't allow witness replacement.
    CKey grandchild_key = GenerateRandomKey();
    CScript grandchild_locking_script = GetScriptForDestination(WitnessV0KeyHash(grandchild_key.GetPubKey()));
    auto mtx_grandchild = CreateValidMempoolTransaction(/*input_transaction=*/ptx_child2, /*input_vout=*/0,
                                                        /*input_height=*/0, /*input_signing_key=*/child_key,
                                                        /*output_destination=*/grandchild_locking_script,
                                                        /*output_amount=*/CAmount(47 * COIN), /*submit=*/false);
    CTransactionRef ptx_grandchild = MakeTransactionRef(mtx_grandchild);

    // We already submitted child1 above.
    {
        Package package_child2_grandchild{ptx_child2, ptx_grandchild};
        const auto submit_spend_ignored = ProcessNewPackage(m_node.chainman->ActiveChainstate(), *m_node.mempool,
                                                            package_child2_grandchild, /*test_accept=*/false);
        if (auto err_spend_ignored{CheckPackageMempoolAcceptResult(package_child2_grandchild, submit_spend_ignored, /*expect_valid=*/true, m_node.mempool.get())}) {
            BOOST_ERROR(err_spend_ignored.value());
        } else {
            auto it_child2_ignored = submit_spend_ignored.m_tx_results.find(ptx_child2->GetWitnessHash());
            auto it_grandchild = submit_spend_ignored.m_tx_results.find(ptx_grandchild->GetWitnessHash());
            BOOST_CHECK(it_child2_ignored->second.m_result_type == MempoolAcceptResult::ResultType::DIFFERENT_WITNESS);
            BOOST_CHECK(it_grandchild->second.m_result_type == MempoolAcceptResult::ResultType::VALID);
        }
    }

    // A package Package{parent1, parent2, parent3, child} where the parents are a mixture of
    // identical-tx-in-mempool, same-txid-different-witness-in-mempool, and new transactions.
    Package package_mixed;

    // Give all the parents anyone-can-spend scripts so we don't have to deal with signing the child.
    CScript acs_script = CScript() << OP_TRUE;
    CScript acs_spk = GetScriptForDestination(WitnessV0ScriptHash(acs_script));
    CScriptWitness acs_witness;
    acs_witness.stack.emplace_back(acs_script.begin(), acs_script.end());

    // parent1 will already be in the mempool
    auto mtx_parent1 = CreateValidMempoolTransaction(/*input_transaction=*/m_coinbase_txns[1], /*input_vout=*/0,
                                                     /*input_height=*/0, /*input_signing_key=*/coinbaseKey,
                                                     /*output_destination=*/acs_spk,
                                                     /*output_amount=*/CAmount(49 * COIN), /*submit=*/true);
    CTransactionRef ptx_parent1 = MakeTransactionRef(mtx_parent1);
    package_mixed.push_back(ptx_parent1);

    // parent2 will have a same-txid-different-witness tx already in the mempool
    CScript grandparent2_script = CScript() << OP_DROP << OP_TRUE;
    CScript grandparent2_spk = GetScriptForDestination(WitnessV0ScriptHash(grandparent2_script));
    CScriptWitness parent2_witness1;
    parent2_witness1.stack.emplace_back(1);
    parent2_witness1.stack.emplace_back(grandparent2_script.begin(), grandparent2_script.end());
    CScriptWitness parent2_witness2;
    parent2_witness2.stack.emplace_back(2);
    parent2_witness2.stack.emplace_back(grandparent2_script.begin(), grandparent2_script.end());

    // Create grandparent2 creating an output with multiple spending paths. Submit to mempool.
    auto mtx_grandparent2 = CreateValidMempoolTransaction(/*input_transaction=*/m_coinbase_txns[2], /*input_vout=*/0,
                                                          /*input_height=*/0, /*input_signing_key=*/coinbaseKey,
                                                          /*output_destination=*/grandparent2_spk,
                                                          /*output_amount=*/CAmount(49 * COIN), /*submit=*/true);
    CTransactionRef ptx_grandparent2 = MakeTransactionRef(mtx_grandparent2);

    CMutableTransaction mtx_parent2_v1;
    mtx_parent2_v1.nVersion = 1;
    mtx_parent2_v1.vin.resize(1);
    mtx_parent2_v1.vin[0].prevout.hash = ptx_grandparent2->GetHash();
    mtx_parent2_v1.vin[0].prevout.n = 0;
    mtx_parent2_v1.vin[0].scriptSig = CScript();
    mtx_parent2_v1.vin[0].scriptWitness = parent2_witness1;
    mtx_parent2_v1.vout.resize(1);
    mtx_parent2_v1.vout[0].nValue = CAmount(48 * COIN);
    mtx_parent2_v1.vout[0].scriptPubKey = acs_spk;

    CMutableTransaction mtx_parent2_v2{mtx_parent2_v1};
    mtx_parent2_v2.vin[0].scriptWitness = parent2_witness2;

    CTransactionRef ptx_parent2_v1 = MakeTransactionRef(mtx_parent2_v1);
    CTransactionRef ptx_parent2_v2 = MakeTransactionRef(mtx_parent2_v2);
    // Put parent2_v1 in the package, submit parent2_v2 to the mempool.
    const MempoolAcceptResult parent2_v2_result = m_node.chainman->ProcessTransaction(ptx_parent2_v2);
    BOOST_CHECK(parent2_v2_result.m_result_type == MempoolAcceptResult::ResultType::VALID);
    package_mixed.push_back(ptx_parent2_v1);

    // parent3 will be a new transaction. Put a low feerate to make it invalid on its own.
    auto mtx_parent3 = CreateValidMempoolTransaction(/*input_transaction=*/m_coinbase_txns[3], /*input_vout=*/0,
                                                     /*input_height=*/0, /*input_signing_key=*/coinbaseKey,
                                                     /*output_destination=*/acs_spk,
                                                     /*output_amount=*/CAmount(50 * COIN - low_fee_amt), /*submit=*/false);
    CTransactionRef ptx_parent3 = MakeTransactionRef(mtx_parent3);
    package_mixed.push_back(ptx_parent3);
    // Blackcoin
    // BOOST_CHECK(m_node.mempool->GetMinFee().GetFee(GetVirtualTransactionSize(*ptx_parent3)) > low_fee_amt);
    BOOST_CHECK(m_node.mempool->m_min_relay_feerate.GetFee(GetVirtualTransactionSize(*ptx_parent3)) <= low_fee_amt);

    // child spends parent1, parent2, and parent3
    CKey mixed_grandchild_key = GenerateRandomKey();
    CScript mixed_child_spk = GetScriptForDestination(WitnessV0KeyHash(mixed_grandchild_key.GetPubKey()));

    CMutableTransaction mtx_mixed_child;
    mtx_mixed_child.vin.emplace_back(COutPoint(ptx_parent1->GetHash(), 0));
    mtx_mixed_child.vin.emplace_back(COutPoint(ptx_parent2_v1->GetHash(), 0));
    mtx_mixed_child.vin.emplace_back(COutPoint(ptx_parent3->GetHash(), 0));
    mtx_mixed_child.vin[0].scriptWitness = acs_witness;
    mtx_mixed_child.vin[1].scriptWitness = acs_witness;
    mtx_mixed_child.vin[2].scriptWitness = acs_witness;
    mtx_mixed_child.vout.emplace_back((48 + 49 + 50 - 1) * COIN, mixed_child_spk);
    CTransactionRef ptx_mixed_child = MakeTransactionRef(mtx_mixed_child);
    package_mixed.push_back(ptx_mixed_child);

    // Submit package:
    // parent1 should be ignored
    // parent2_v1 should be ignored (and v2 wtxid returned)
    // parent3 should be accepted
    // child should be accepted
    {
        const auto mixed_result = ProcessNewPackage(m_node.chainman->ActiveChainstate(), *m_node.mempool, package_mixed, false);
        if (auto err_mixed{CheckPackageMempoolAcceptResult(package_mixed, mixed_result, /*expect_valid=*/true, m_node.mempool.get())}) {
            BOOST_ERROR(err_mixed.value());
        } else {
            auto it_parent1 = mixed_result.m_tx_results.find(ptx_parent1->GetWitnessHash());
            auto it_parent2 = mixed_result.m_tx_results.find(ptx_parent2_v1->GetWitnessHash());
            auto it_parent3 = mixed_result.m_tx_results.find(ptx_parent3->GetWitnessHash());
            auto it_child = mixed_result.m_tx_results.find(ptx_mixed_child->GetWitnessHash());

            BOOST_CHECK(it_parent1->second.m_result_type == MempoolAcceptResult::ResultType::MEMPOOL_ENTRY);
            BOOST_CHECK(it_parent2->second.m_result_type == MempoolAcceptResult::ResultType::DIFFERENT_WITNESS);
            BOOST_CHECK(it_parent3->second.m_result_type == MempoolAcceptResult::ResultType::VALID);
            BOOST_CHECK(it_child->second.m_result_type == MempoolAcceptResult::ResultType::VALID);
            BOOST_CHECK_EQUAL(ptx_parent2_v2->GetWitnessHash(), it_parent2->second.m_other_wtxid.value());

            // package feerate should include parent3 and child. It should not include parent1 or parent2_v1.
            const CFeeRate expected_feerate(1 * COIN, GetVirtualTransactionSize(*ptx_parent3) + GetVirtualTransactionSize(*ptx_mixed_child));
            BOOST_CHECK(it_parent3->second.m_effective_feerate.value() == expected_feerate);
            BOOST_CHECK(it_child->second.m_effective_feerate.value() == expected_feerate);
            std::vector<Wtxid> expected_wtxids({ptx_parent3->GetWitnessHash(), ptx_mixed_child->GetWitnessHash()});
            BOOST_CHECK(it_parent3->second.m_wtxids_fee_calculations.value() == expected_wtxids);
            BOOST_CHECK(it_child->second.m_wtxids_fee_calculations.value() == expected_wtxids);
        }
    }
}

BOOST_FIXTURE_TEST_CASE(package_cpfp_tests, TestChain100Setup)
{
    mineBlocks(5);
    MockMempoolMinFee(CFeeRate(5000));
    LOCK(::cs_main);
    size_t expected_pool_size = m_node.mempool->size();
    CKey child_key = GenerateRandomKey();
    CScript parent_spk = GetScriptForDestination(WitnessV0KeyHash(child_key.GetPubKey()));
    CKey grandchild_key = GenerateRandomKey();
    CScript child_spk = GetScriptForDestination(WitnessV0KeyHash(grandchild_key.GetPubKey()));

    // low-fee parent and high-fee child package
    const CAmount coinbase_value{50 * COIN};
    const CAmount parent_value{coinbase_value - low_fee_amt};
    const CAmount child_value{parent_value - COIN};

    Package package_cpfp;
    auto mtx_parent = CreateValidMempoolTransaction(/*input_transaction=*/m_coinbase_txns[0], /*input_vout=*/0,
                                                    /*input_height=*/0, /*input_signing_key=*/coinbaseKey,
                                                    /*output_destination=*/parent_spk,
                                                    /*output_amount=*/parent_value, /*submit=*/false);
    CTransactionRef tx_parent = MakeTransactionRef(mtx_parent);
    package_cpfp.push_back(tx_parent);

    auto mtx_child = CreateValidMempoolTransaction(/*input_transaction=*/tx_parent, /*input_vout=*/0,
                                                   /*input_height=*/101, /*input_signing_key=*/child_key,
                                                   /*output_destination=*/child_spk,
                                                   /*output_amount=*/child_value, /*submit=*/false);
    CTransactionRef tx_child = MakeTransactionRef(mtx_child);
    package_cpfp.push_back(tx_child);

    // Package feerate is calculated using modified fees, and prioritisetransaction accepts negative
    // fee deltas. This should be taken into account. De-prioritise the parent transaction
    // to bring the package feerate to 0.
    m_node.mempool->PrioritiseTransaction(tx_parent->GetHash(), child_value - coinbase_value);
    {
        BOOST_CHECK_EQUAL(m_node.mempool->size(), expected_pool_size);
        const auto submit_cpfp_deprio = ProcessNewPackage(m_node.chainman->ActiveChainstate(), *m_node.mempool,
                                                   package_cpfp, /*test_accept=*/ false);
        if (auto err_cpfp_deprio{CheckPackageMempoolAcceptResult(package_cpfp, submit_cpfp_deprio, /*expect_valid=*/false, m_node.mempool.get())}) {
            BOOST_ERROR(err_cpfp_deprio.value());
        } else {
            BOOST_CHECK_EQUAL(submit_cpfp_deprio.m_state.GetResult(), PackageValidationResult::PCKG_TX);
            BOOST_CHECK_EQUAL(submit_cpfp_deprio.m_tx_results.find(tx_parent->GetWitnessHash())->second.m_state.GetResult(),
                              TxValidationResult::TX_MEMPOOL_POLICY);
            BOOST_CHECK_EQUAL(submit_cpfp_deprio.m_tx_results.find(tx_child->GetWitnessHash())->second.m_state.GetResult(),
                              TxValidationResult::TX_MISSING_INPUTS);
            BOOST_CHECK(submit_cpfp_deprio.m_tx_results.find(tx_parent->GetWitnessHash())->second.m_state.GetRejectReason() == "min relay fee not met");
            BOOST_CHECK_EQUAL(m_node.mempool->size(), expected_pool_size);
        }
    }

    // Clear the prioritisation of the parent transaction.
    WITH_LOCK(m_node.mempool->cs, m_node.mempool->ClearPrioritisation(tx_parent->GetHash()));

    // Package CPFP: Even though the parent's feerate is below the mempool minimum feerate, the
    // child pays enough for the package feerate to meet the threshold.
    {
        BOOST_CHECK_EQUAL(m_node.mempool->size(), expected_pool_size);
        const auto submit_cpfp = ProcessNewPackage(m_node.chainman->ActiveChainstate(), *m_node.mempool,
                                                   package_cpfp, /*test_accept=*/ false);
        if (auto err_cpfp{CheckPackageMempoolAcceptResult(package_cpfp, submit_cpfp, /*expect_valid=*/true, m_node.mempool.get())}) {
            BOOST_ERROR(err_cpfp.value());
        } else {
            auto it_parent = submit_cpfp.m_tx_results.find(tx_parent->GetWitnessHash());
            auto it_child = submit_cpfp.m_tx_results.find(tx_child->GetWitnessHash());
            BOOST_CHECK(it_parent->second.m_result_type == MempoolAcceptResult::ResultType::VALID);
            BOOST_CHECK(it_parent->second.m_base_fees.value() == coinbase_value - parent_value);
            BOOST_CHECK(it_child->second.m_result_type == MempoolAcceptResult::ResultType::VALID);
            BOOST_CHECK(it_child->second.m_base_fees.value() == COIN);

            const CFeeRate expected_feerate(coinbase_value - child_value,
                                            GetVirtualTransactionSize(*tx_parent) + GetVirtualTransactionSize(*tx_child));
            BOOST_CHECK(it_parent->second.m_effective_feerate.value() == expected_feerate);
            BOOST_CHECK(it_child->second.m_effective_feerate.value() == expected_feerate);
            std::vector<Wtxid> expected_wtxids({tx_parent->GetWitnessHash(), tx_child->GetWitnessHash()});
            BOOST_CHECK(it_parent->second.m_wtxids_fee_calculations.value() == expected_wtxids);
            BOOST_CHECK(it_child->second.m_wtxids_fee_calculations.value() == expected_wtxids);
            BOOST_CHECK(expected_feerate.GetFeePerK() > 1000);
        }
        expected_pool_size += 2;
        BOOST_CHECK_EQUAL(m_node.mempool->size(), expected_pool_size);
    }

    // Just because we allow low-fee parents doesn't mean we allow low-feerate packages.
    // The mempool minimum feerate is 5sat/vB, but this package just pays 800 satoshis total.
    // The child fees would be able to pay for itself, but isn't enough for the entire package.
    Package package_still_too_low;
    const CAmount parent_fee{200};
    const CAmount child_fee{600};
    auto mtx_parent_cheap = CreateValidMempoolTransaction(/*input_transaction=*/m_coinbase_txns[1], /*input_vout=*/0,
                                                          /*input_height=*/0, /*input_signing_key=*/coinbaseKey,
                                                          /*output_destination=*/parent_spk,
                                                          /*output_amount=*/coinbase_value - parent_fee, /*submit=*/false);
    CTransactionRef tx_parent_cheap = MakeTransactionRef(mtx_parent_cheap);
    package_still_too_low.push_back(tx_parent_cheap);
    // Blackcoin
    // BOOST_CHECK(m_node.mempool->GetMinFee().GetFee(GetVirtualTransactionSize(*tx_parent_cheap)) > parent_fee);
    BOOST_CHECK(m_node.mempool->m_min_relay_feerate.GetFee(GetVirtualTransactionSize(*tx_parent_cheap)) <= parent_fee);

    auto mtx_child_cheap = CreateValidMempoolTransaction(/*input_transaction=*/tx_parent_cheap, /*input_vout=*/0,
                                                         /*input_height=*/101, /*input_signing_key=*/child_key,
                                                         /*output_destination=*/child_spk,
                                                         /*output_amount=*/coinbase_value - parent_fee - child_fee, /*submit=*/false);
    CTransactionRef tx_child_cheap = MakeTransactionRef(mtx_child_cheap);
    package_still_too_low.push_back(tx_child_cheap);
<<<<<<< HEAD
    // Blackcoin
    // BOOST_CHECK(m_node.mempool->GetMinFee().GetFee(GetVirtualTransactionSize(*tx_child_cheap)) <= child_fee);
    // BOOST_CHECK(m_node.mempool->GetMinFee().GetFee(GetVirtualTransactionSize(*tx_parent_cheap) + GetVirtualTransactionSize(*tx_child_cheap)) > parent_fee + child_fee);
=======
    BOOST_CHECK(m_node.mempool->GetMinFee().GetFee(GetVirtualTransactionSize(*tx_child_cheap)) <= child_fee);
    BOOST_CHECK(m_node.mempool->GetMinFee().GetFee(GetVirtualTransactionSize(*tx_parent_cheap) + GetVirtualTransactionSize(*tx_child_cheap)) > parent_fee + child_fee);
    BOOST_CHECK_EQUAL(m_node.mempool->size(), expected_pool_size);
>>>>>>> c7885ecd

    // Cheap package should fail for being too low fee.
    {
        const auto submit_package_too_low = ProcessNewPackage(m_node.chainman->ActiveChainstate(), *m_node.mempool,
                                                   package_still_too_low, /*test_accept=*/false);
        if (auto err_package_too_low{CheckPackageMempoolAcceptResult(package_still_too_low, submit_package_too_low, /*expect_valid=*/false, m_node.mempool.get())}) {
            BOOST_ERROR(err_package_too_low.value());
        } else {
            // Individual feerate of parent is too low.
            BOOST_CHECK_EQUAL(submit_package_too_low.m_tx_results.at(tx_parent_cheap->GetWitnessHash()).m_state.GetResult(),
                              TxValidationResult::TX_RECONSIDERABLE);
            BOOST_CHECK(submit_package_too_low.m_tx_results.at(tx_parent_cheap->GetWitnessHash()).m_effective_feerate.value() ==
                        CFeeRate(parent_fee, GetVirtualTransactionSize(*tx_parent_cheap)));
            // Package feerate of parent + child is too low.
            BOOST_CHECK_EQUAL(submit_package_too_low.m_tx_results.at(tx_child_cheap->GetWitnessHash()).m_state.GetResult(),
                              TxValidationResult::TX_RECONSIDERABLE);
            BOOST_CHECK(submit_package_too_low.m_tx_results.at(tx_child_cheap->GetWitnessHash()).m_effective_feerate.value() ==
                        CFeeRate(parent_fee + child_fee, GetVirtualTransactionSize(*tx_parent_cheap) + GetVirtualTransactionSize(*tx_child_cheap)));
        }
        BOOST_CHECK_EQUAL(submit_package_too_low.m_state.GetResult(), PackageValidationResult::PCKG_TX);
        BOOST_CHECK_EQUAL(submit_package_too_low.m_state.GetRejectReason(), "transaction failed");
        BOOST_CHECK_EQUAL(m_node.mempool->size(), expected_pool_size);
    }

    // Package feerate includes the modified fees of the transactions.
    // This means a child with its fee delta from prioritisetransaction can pay for a parent.
    m_node.mempool->PrioritiseTransaction(tx_child_cheap->GetHash(), 1 * COIN);
    // Now that the child's fees have "increased" by 1 BTC, the cheap package should succeed.
    {
        const auto submit_prioritised_package = ProcessNewPackage(m_node.chainman->ActiveChainstate(), *m_node.mempool,
                                                                  package_still_too_low, /*test_accept=*/false);
        if (auto err_prioritised{CheckPackageMempoolAcceptResult(package_still_too_low, submit_prioritised_package, /*expect_valid=*/true, m_node.mempool.get())}) {
            BOOST_ERROR(err_prioritised.value());
        } else {
            const CFeeRate expected_feerate(1 * COIN + parent_fee + child_fee,
                GetVirtualTransactionSize(*tx_parent_cheap) + GetVirtualTransactionSize(*tx_child_cheap));
            BOOST_CHECK_EQUAL(submit_prioritised_package.m_tx_results.size(), package_still_too_low.size());
            auto it_parent = submit_prioritised_package.m_tx_results.find(tx_parent_cheap->GetWitnessHash());
            auto it_child = submit_prioritised_package.m_tx_results.find(tx_child_cheap->GetWitnessHash());
            BOOST_CHECK(it_parent->second.m_result_type == MempoolAcceptResult::ResultType::VALID);
            BOOST_CHECK(it_parent->second.m_base_fees.value() == parent_fee);
            BOOST_CHECK(it_parent->second.m_effective_feerate.value() == expected_feerate);
            BOOST_CHECK(it_child->second.m_result_type == MempoolAcceptResult::ResultType::VALID);
            BOOST_CHECK(it_child->second.m_base_fees.value() == child_fee);
            BOOST_CHECK(it_child->second.m_effective_feerate.value() == expected_feerate);
            std::vector<Wtxid> expected_wtxids({tx_parent_cheap->GetWitnessHash(), tx_child_cheap->GetWitnessHash()});
            BOOST_CHECK(it_parent->second.m_wtxids_fee_calculations.value() == expected_wtxids);
            BOOST_CHECK(it_child->second.m_wtxids_fee_calculations.value() == expected_wtxids);
        }
        expected_pool_size += 2;
        BOOST_CHECK_EQUAL(m_node.mempool->size(), expected_pool_size);
    }

    // Package feerate is calculated without topology in mind; it's just aggregating fees and sizes.
    // However, this should not allow parents to pay for children. Each transaction should be
    // validated individually first, eliminating sufficient-feerate parents before they are unfairly
    // included in the package feerate. It's also important that the low-fee child doesn't prevent
    // the parent from being accepted.
    Package package_rich_parent;
    const CAmount high_parent_fee{1 * COIN};
    auto mtx_parent_rich = CreateValidMempoolTransaction(/*input_transaction=*/m_coinbase_txns[2], /*input_vout=*/0,
                                                         /*input_height=*/0, /*input_signing_key=*/coinbaseKey,
                                                         /*output_destination=*/parent_spk,
                                                         /*output_amount=*/coinbase_value - high_parent_fee, /*submit=*/false);
    CTransactionRef tx_parent_rich = MakeTransactionRef(mtx_parent_rich);
    package_rich_parent.push_back(tx_parent_rich);

    auto mtx_child_poor = CreateValidMempoolTransaction(/*input_transaction=*/tx_parent_rich, /*input_vout=*/0,
                                                        /*input_height=*/101, /*input_signing_key=*/child_key,
                                                        /*output_destination=*/child_spk,
                                                        /*output_amount=*/coinbase_value - high_parent_fee, /*submit=*/false);
    CTransactionRef tx_child_poor = MakeTransactionRef(mtx_child_poor);
    package_rich_parent.push_back(tx_child_poor);

    // Parent pays 1 BTC and child pays none. The parent should be accepted without the child.
    {
        BOOST_CHECK_EQUAL(m_node.mempool->size(), expected_pool_size);
        const auto submit_rich_parent = ProcessNewPackage(m_node.chainman->ActiveChainstate(), *m_node.mempool,
                                                          package_rich_parent, /*test_accept=*/false);
        if (auto err_rich_parent{CheckPackageMempoolAcceptResult(package_rich_parent, submit_rich_parent, /*expect_valid=*/false, m_node.mempool.get())}) {
            BOOST_ERROR(err_rich_parent.value());
        } else {
            // The child would have been validated on its own and failed.
            BOOST_CHECK_EQUAL(submit_rich_parent.m_state.GetResult(), PackageValidationResult::PCKG_TX);
            BOOST_CHECK_EQUAL(submit_rich_parent.m_state.GetRejectReason(), "transaction failed");

            auto it_parent = submit_rich_parent.m_tx_results.find(tx_parent_rich->GetWitnessHash());
            auto it_child = submit_rich_parent.m_tx_results.find(tx_child_poor->GetWitnessHash());
            BOOST_CHECK(it_parent->second.m_result_type == MempoolAcceptResult::ResultType::VALID);
            BOOST_CHECK(it_child->second.m_result_type == MempoolAcceptResult::ResultType::INVALID);
            BOOST_CHECK(it_parent->second.m_state.GetRejectReason() == "");
            BOOST_CHECK_MESSAGE(it_parent->second.m_base_fees.value() == high_parent_fee,
                    strprintf("rich parent: expected fee %s, got %s", high_parent_fee, it_parent->second.m_base_fees.value()));
            BOOST_CHECK(it_parent->second.m_effective_feerate == CFeeRate(high_parent_fee, GetVirtualTransactionSize(*tx_parent_rich)));
            BOOST_CHECK_EQUAL(it_child->second.m_result_type, MempoolAcceptResult::ResultType::INVALID);
            BOOST_CHECK_EQUAL(it_child->second.m_state.GetResult(), TxValidationResult::TX_MEMPOOL_POLICY);
            BOOST_CHECK(it_child->second.m_state.GetRejectReason() == "min relay fee not met");
        }
        expected_pool_size += 1;
        BOOST_CHECK_EQUAL(m_node.mempool->size(), expected_pool_size);
    }
}
BOOST_AUTO_TEST_SUITE_END()<|MERGE_RESOLUTION|>--- conflicted
+++ resolved
@@ -739,15 +739,10 @@
                                                          /*output_amount=*/coinbase_value - parent_fee - child_fee, /*submit=*/false);
     CTransactionRef tx_child_cheap = MakeTransactionRef(mtx_child_cheap);
     package_still_too_low.push_back(tx_child_cheap);
-<<<<<<< HEAD
     // Blackcoin
     // BOOST_CHECK(m_node.mempool->GetMinFee().GetFee(GetVirtualTransactionSize(*tx_child_cheap)) <= child_fee);
     // BOOST_CHECK(m_node.mempool->GetMinFee().GetFee(GetVirtualTransactionSize(*tx_parent_cheap) + GetVirtualTransactionSize(*tx_child_cheap)) > parent_fee + child_fee);
-=======
-    BOOST_CHECK(m_node.mempool->GetMinFee().GetFee(GetVirtualTransactionSize(*tx_child_cheap)) <= child_fee);
-    BOOST_CHECK(m_node.mempool->GetMinFee().GetFee(GetVirtualTransactionSize(*tx_parent_cheap) + GetVirtualTransactionSize(*tx_child_cheap)) > parent_fee + child_fee);
     BOOST_CHECK_EQUAL(m_node.mempool->size(), expected_pool_size);
->>>>>>> c7885ecd
 
     // Cheap package should fail for being too low fee.
     {
