// Copyright (c) 2021-2022 The Bitcoin Core developers
// Distributed under the MIT software license, see the accompanying
// file COPYING or http://www.opensource.org/licenses/mit-license.php.

#include <consensus/validation.h>
#include <key_io.h>
#include <policy/packages.h>
#include <policy/policy.h>
#include <policy/rbf.h>
#include <primitives/transaction.h>
#include <script/script.h>
#include <serialize.h>
#include <streams.h>
#include <test/util/random.h>
#include <test/util/script.h>
#include <test/util/setup_common.h>
#include <util/strencodings.h>
#include <test/util/txmempool.h>
#include <validation.h>

#include <boost/test/unit_test.hpp>

BOOST_AUTO_TEST_SUITE(txpackage_tests)
// A fee amount that is above 1sat/vB but below 5sat/vB for most transactions created within these
// unit tests.
static const CAmount low_fee_amt{200};

// Create placeholder transactions that have no meaning.
inline CTransactionRef create_placeholder_tx(size_t num_inputs, size_t num_outputs)
{
    CMutableTransaction mtx = CMutableTransaction();
    mtx.vin.resize(num_inputs);
    mtx.vout.resize(num_outputs);
    auto random_script = CScript() << ToByteVector(InsecureRand256()) << ToByteVector(InsecureRand256());
    for (size_t i{0}; i < num_inputs; ++i) {
        mtx.vin[i].prevout.hash = Txid::FromUint256(InsecureRand256());
        mtx.vin[i].prevout.n = 0;
        mtx.vin[i].scriptSig = random_script;
    }
    for (size_t o{0}; o < num_outputs; ++o) {
        mtx.vout[o].nValue = 1 * CENT;
        mtx.vout[o].scriptPubKey = random_script;
    }
    return MakeTransactionRef(mtx);
}
BOOST_FIXTURE_TEST_CASE(package_hash_tests, TestChain100Setup)
{
    // Random real segwit transaction
    DataStream stream_1{
        ParseHex("02000000000101964b8aa63509579ca6086e6012eeaa4c2f4dd1e283da29b67c8eea38b3c6fd220000000000fdffffff0294c618000000000017a9145afbbb42f4e83312666d0697f9e66259912ecde38768fa2c0000000000160014897388a0889390fd0e153a22bb2cf9d8f019faf50247304402200547406380719f84d68cf4e96cc3e4a1688309ef475b150be2b471c70ea562aa02206d255f5acc40fd95981874d77201d2eb07883657ce1c796513f32b6079545cdf0121023ae77335cefcb5ab4c1dc1fb0d2acfece184e593727d7d5906c78e564c7c11d125cf0c00"),
    };
    CTransaction tx_1(deserialize, TX_WITH_WITNESS, stream_1);
    CTransactionRef ptx_1{MakeTransactionRef(tx_1)};

    // Random real nonsegwit transaction
    DataStream stream_2{
        ParseHex("01000000010b26e9b7735eb6aabdf358bab62f9816a21ba9ebdb719d5299e88607d722c190000000008b4830450220070aca44506c5cef3a16ed519d7c3c39f8aab192c4e1c90d065f37b8a4af6141022100a8e160b856c2d43d27d8fba71e5aef6405b8643ac4cb7cb3c462aced7f14711a0141046d11fee51b0e60666d5049a9101a72741df480b96ee26488a4d3466b95c9a40ac5eeef87e10a5cd336c19a84565f80fa6c547957b7700ff4dfbdefe76036c339ffffffff021bff3d11000000001976a91404943fdd508053c75000106d3bc6e2754dbcff1988ac2f15de00000000001976a914a266436d2965547608b9e15d9032a7b9d64fa43188ac00000000"),
    };
    CTransaction tx_2(deserialize, TX_WITH_WITNESS, stream_2);
    CTransactionRef ptx_2{MakeTransactionRef(tx_2)};

    // Random real segwit transaction
    DataStream stream_3{
        ParseHex("0200000000010177862801f77c2c068a70372b4c435ef8dd621291c36a64eb4dd491f02218f5324600000000fdffffff014a0100000000000022512035ea312034cfac01e956a269f3bf147f569c2fbb00180677421262da042290d803402be713325ff285e66b0380f53f2fae0d0fb4e16f378a440fed51ce835061437566729d4883bc917632f3cff474d6384bc8b989961a1d730d4a87ed38ad28bd337b20f1d658c6c138b1c312e072b4446f50f01ae0da03a42e6274f8788aae53416a7fac0063036f7264010118746578742f706c61696e3b636861727365743d7574662d3800357b2270223a226272632d3230222c226f70223a226d696e74222c227469636b223a224342414c222c22616d74223a2236393639227d6821c1f1d658c6c138b1c312e072b4446f50f01ae0da03a42e6274f8788aae53416a7f00000000"),
    };
    CTransaction tx_3(deserialize, TX_WITH_WITNESS, stream_3);
    CTransactionRef ptx_3{MakeTransactionRef(tx_3)};

    // It's easy to see that wtxids are sorted in lexicographical order:
    Wtxid wtxid_1{Wtxid::FromHex("85cd1a31eb38f74ed5742ec9cb546712ab5aaf747de28a9168b53e846cbda17f").value()};
    Wtxid wtxid_2{Wtxid::FromHex("b4749f017444b051c44dfd2720e88f314ff94f3dd6d56d40ef65854fcd7fff6b").value()};
    Wtxid wtxid_3{Wtxid::FromHex("e065bac15f62bb4e761d761db928ddee65a47296b2b776785abb912cdec474e3").value()};
    BOOST_CHECK_EQUAL(tx_1.GetWitnessHash(), wtxid_1);
    BOOST_CHECK_EQUAL(tx_2.GetWitnessHash(), wtxid_2);
    BOOST_CHECK_EQUAL(tx_3.GetWitnessHash(), wtxid_3);

    BOOST_CHECK(wtxid_1.GetHex() < wtxid_2.GetHex());
    BOOST_CHECK(wtxid_2.GetHex() < wtxid_3.GetHex());

    // The txids are not (we want to test that sorting and hashing use wtxid, not txid):
    Txid txid_1{Txid::FromHex("bd0f71c1d5e50589063e134fad22053cdae5ab2320db5bf5e540198b0b5a4e69").value()};
    Txid txid_2{Txid::FromHex("b4749f017444b051c44dfd2720e88f314ff94f3dd6d56d40ef65854fcd7fff6b").value()};
    Txid txid_3{Txid::FromHex("ee707be5201160e32c4fc715bec227d1aeea5940fb4295605e7373edce3b1a93").value()};
    BOOST_CHECK_EQUAL(tx_1.GetHash(), txid_1);
    BOOST_CHECK_EQUAL(tx_2.GetHash(), txid_2);
    BOOST_CHECK_EQUAL(tx_3.GetHash(), txid_3);

    BOOST_CHECK(txid_2.GetHex() < txid_1.GetHex());

    BOOST_CHECK(txid_1.ToUint256() != wtxid_1.ToUint256());
    BOOST_CHECK(txid_2.ToUint256() == wtxid_2.ToUint256());
    BOOST_CHECK(txid_3.ToUint256() != wtxid_3.ToUint256());

    // We are testing that both functions compare using GetHex() and not uint256.
    // (in this pair of wtxids, hex string order != uint256 order)
    BOOST_CHECK(wtxid_2 < wtxid_1);
    // (in this pair of wtxids, hex string order == uint256 order)
    BOOST_CHECK(wtxid_2 < wtxid_3);

    // All permutations of the package containing ptx_1, ptx_2, ptx_3 have the same package hash
    std::vector<CTransactionRef> package_123{ptx_1, ptx_2, ptx_3};
    std::vector<CTransactionRef> package_132{ptx_1, ptx_3, ptx_2};
    std::vector<CTransactionRef> package_231{ptx_2, ptx_3, ptx_1};
    std::vector<CTransactionRef> package_213{ptx_2, ptx_1, ptx_3};
    std::vector<CTransactionRef> package_312{ptx_3, ptx_1, ptx_2};
    std::vector<CTransactionRef> package_321{ptx_3, ptx_2, ptx_1};

    uint256 calculated_hash_123 = (HashWriter() << wtxid_1 << wtxid_2 << wtxid_3).GetSHA256();

    uint256 hash_if_by_txid = (HashWriter() << wtxid_2 << wtxid_1 << wtxid_3).GetSHA256();
    BOOST_CHECK(hash_if_by_txid != calculated_hash_123);

    uint256 hash_if_use_txid = (HashWriter() << txid_2 << txid_1 << txid_3).GetSHA256();
    BOOST_CHECK(hash_if_use_txid != calculated_hash_123);

    uint256 hash_if_use_int_order = (HashWriter() << wtxid_2 << wtxid_1 << wtxid_3).GetSHA256();
    BOOST_CHECK(hash_if_use_int_order != calculated_hash_123);

    BOOST_CHECK_EQUAL(calculated_hash_123, GetPackageHash(package_123));
    BOOST_CHECK_EQUAL(calculated_hash_123, GetPackageHash(package_132));
    BOOST_CHECK_EQUAL(calculated_hash_123, GetPackageHash(package_231));
    BOOST_CHECK_EQUAL(calculated_hash_123, GetPackageHash(package_213));
    BOOST_CHECK_EQUAL(calculated_hash_123, GetPackageHash(package_312));
    BOOST_CHECK_EQUAL(calculated_hash_123, GetPackageHash(package_321));
}

BOOST_FIXTURE_TEST_CASE(package_sanitization_tests, TestChain100Setup)
{
    // Packages can't have more than 25 transactions.
    Package package_too_many;
    package_too_many.reserve(MAX_PACKAGE_COUNT + 1);
    for (size_t i{0}; i < MAX_PACKAGE_COUNT + 1; ++i) {
        package_too_many.emplace_back(create_placeholder_tx(1, 1));
    }
    PackageValidationState state_too_many;
    BOOST_CHECK(!IsWellFormedPackage(package_too_many, state_too_many, /*require_sorted=*/true));
    BOOST_CHECK_EQUAL(state_too_many.GetResult(), PackageValidationResult::PCKG_POLICY);
    BOOST_CHECK_EQUAL(state_too_many.GetRejectReason(), "package-too-many-transactions");

    // Packages can't have a total weight of more than 404'000WU.
    CTransactionRef large_ptx = create_placeholder_tx(150, 150);
    Package package_too_large;
    auto size_large = GetTransactionWeight(*large_ptx);
    size_t total_weight{0};
    while (total_weight <= MAX_PACKAGE_WEIGHT) {
        package_too_large.push_back(large_ptx);
        total_weight += size_large;
    }
    BOOST_CHECK(package_too_large.size() <= MAX_PACKAGE_COUNT);
    PackageValidationState state_too_large;
    BOOST_CHECK(!IsWellFormedPackage(package_too_large, state_too_large, /*require_sorted=*/true));
    BOOST_CHECK_EQUAL(state_too_large.GetResult(), PackageValidationResult::PCKG_POLICY);
    BOOST_CHECK_EQUAL(state_too_large.GetRejectReason(), "package-too-large");

    // Packages can't contain transactions with the same txid.
    Package package_duplicate_txids_empty;
    for (auto i{0}; i < 3; ++i) {
        CMutableTransaction empty_tx;
        package_duplicate_txids_empty.emplace_back(MakeTransactionRef(empty_tx));
    }
    PackageValidationState state_duplicates;
    BOOST_CHECK(!IsWellFormedPackage(package_duplicate_txids_empty, state_duplicates, /*require_sorted=*/true));
    BOOST_CHECK_EQUAL(state_duplicates.GetResult(), PackageValidationResult::PCKG_POLICY);
    BOOST_CHECK_EQUAL(state_duplicates.GetRejectReason(), "package-contains-duplicates");
    BOOST_CHECK(!IsConsistentPackage(package_duplicate_txids_empty));

    // Packages can't have transactions spending the same prevout
    CMutableTransaction tx_zero_1;
    CMutableTransaction tx_zero_2;
    COutPoint same_prevout{Txid::FromUint256(InsecureRand256()), 0};
    tx_zero_1.vin.emplace_back(same_prevout);
    tx_zero_2.vin.emplace_back(same_prevout);
    // Different vouts (not the same tx)
    tx_zero_1.vout.emplace_back(CENT, P2WSH_OP_TRUE);
    tx_zero_2.vout.emplace_back(2 * CENT, P2WSH_OP_TRUE);
    Package package_conflicts{MakeTransactionRef(tx_zero_1), MakeTransactionRef(tx_zero_2)};
    BOOST_CHECK(!IsConsistentPackage(package_conflicts));
    // Transactions are considered sorted when they have no dependencies.
    BOOST_CHECK(IsTopoSortedPackage(package_conflicts));
    PackageValidationState state_conflicts;
    BOOST_CHECK(!IsWellFormedPackage(package_conflicts, state_conflicts, /*require_sorted=*/true));
    BOOST_CHECK_EQUAL(state_conflicts.GetResult(), PackageValidationResult::PCKG_POLICY);
    BOOST_CHECK_EQUAL(state_conflicts.GetRejectReason(), "conflict-in-package");

    // IsConsistentPackage only cares about conflicts between transactions, not about a transaction
    // conflicting with itself (i.e. duplicate prevouts in vin).
    CMutableTransaction dup_tx;
    const COutPoint rand_prevout{Txid::FromUint256(InsecureRand256()), 0};
    dup_tx.vin.emplace_back(rand_prevout);
    dup_tx.vin.emplace_back(rand_prevout);
    Package package_with_dup_tx{MakeTransactionRef(dup_tx)};
    BOOST_CHECK(IsConsistentPackage(package_with_dup_tx));
    package_with_dup_tx.emplace_back(create_placeholder_tx(1, 1));
    BOOST_CHECK(IsConsistentPackage(package_with_dup_tx));
}

BOOST_FIXTURE_TEST_CASE(package_validation_tests, TestChain100Setup)
{
    LOCK(cs_main);
    unsigned int initialPoolSize = m_node.mempool->size();

    // Parent and Child Package
    CKey parent_key = GenerateRandomKey();
    CScript parent_locking_script = GetScriptForDestination(PKHash(parent_key.GetPubKey()));
    auto mtx_parent = CreateValidMempoolTransaction(/*input_transaction=*/m_coinbase_txns[0], /*input_vout=*/0,
                                                    /*input_height=*/0, /*input_signing_key=*/coinbaseKey,
                                                    /*output_destination=*/parent_locking_script,
                                                    /*output_amount=*/CAmount(49 * COIN), /*submit=*/false);
    CTransactionRef tx_parent = MakeTransactionRef(mtx_parent);

    CKey child_key = GenerateRandomKey();
    CScript child_locking_script = GetScriptForDestination(PKHash(child_key.GetPubKey()));
    auto mtx_child = CreateValidMempoolTransaction(/*input_transaction=*/tx_parent, /*input_vout=*/0,
                                                   /*input_height=*/101, /*input_signing_key=*/parent_key,
                                                   /*output_destination=*/child_locking_script,
                                                   /*output_amount=*/CAmount(48 * COIN), /*submit=*/false);
    CTransactionRef tx_child = MakeTransactionRef(mtx_child);
    Package package_parent_child{tx_parent, tx_child};
    const auto result_parent_child = ProcessNewPackage(m_node.chainman->ActiveChainstate(), *m_node.mempool, package_parent_child, /*test_accept=*/true, /*client_maxfeerate=*/{});
    if (auto err_parent_child{CheckPackageMempoolAcceptResult(package_parent_child, result_parent_child, /*expect_valid=*/true, nullptr)}) {
        BOOST_ERROR(err_parent_child.value());
    } else {
        auto it_parent = result_parent_child.m_tx_results.find(tx_parent->GetWitnessHash());
        auto it_child = result_parent_child.m_tx_results.find(tx_child->GetWitnessHash());

        BOOST_CHECK(it_parent->second.m_effective_feerate.value().GetFee(GetVirtualTransactionSize(*tx_parent)) == COIN);
        BOOST_CHECK_EQUAL(it_parent->second.m_wtxids_fee_calculations.value().size(), 1);
        BOOST_CHECK_EQUAL(it_parent->second.m_wtxids_fee_calculations.value().front(), tx_parent->GetWitnessHash());

        BOOST_CHECK(it_child->second.m_effective_feerate.value().GetFee(GetVirtualTransactionSize(*tx_child)) == COIN);
        BOOST_CHECK_EQUAL(it_child->second.m_wtxids_fee_calculations.value().size(), 1);
        BOOST_CHECK_EQUAL(it_child->second.m_wtxids_fee_calculations.value().front(), tx_child->GetWitnessHash());
    }
    // A single, giant transaction submitted through ProcessNewPackage fails on single tx policy.
    CTransactionRef giant_ptx = create_placeholder_tx(999, 999);
    BOOST_CHECK(GetVirtualTransactionSize(*giant_ptx) > DEFAULT_ANCESTOR_SIZE_LIMIT_KVB * 1000);
    Package package_single_giant{giant_ptx};
    auto result_single_large = ProcessNewPackage(m_node.chainman->ActiveChainstate(), *m_node.mempool, package_single_giant, /*test_accept=*/true, /*client_maxfeerate=*/{});
    if (auto err_single_large{CheckPackageMempoolAcceptResult(package_single_giant, result_single_large, /*expect_valid=*/false, nullptr)}) {
        BOOST_ERROR(err_single_large.value());
    } else {
        BOOST_CHECK_EQUAL(result_single_large.m_state.GetResult(), PackageValidationResult::PCKG_TX);
        BOOST_CHECK_EQUAL(result_single_large.m_state.GetRejectReason(), "transaction failed");
        auto it_giant_tx = result_single_large.m_tx_results.find(giant_ptx->GetWitnessHash());
        BOOST_CHECK_EQUAL(it_giant_tx->second.m_state.GetRejectReason(), "tx-size");
    }

    // Check that mempool size hasn't changed.
    BOOST_CHECK_EQUAL(m_node.mempool->size(), initialPoolSize);
}

BOOST_FIXTURE_TEST_CASE(noncontextual_package_tests, TestChain100Setup)
{
    // The signatures won't be verified so we can just use a placeholder
    CKey placeholder_key = GenerateRandomKey();
    CScript spk = GetScriptForDestination(PKHash(placeholder_key.GetPubKey()));
    CKey placeholder_key_2 = GenerateRandomKey();
    CScript spk2 = GetScriptForDestination(PKHash(placeholder_key_2.GetPubKey()));

    // Parent and Child Package
    {
        auto mtx_parent = CreateValidMempoolTransaction(m_coinbase_txns[0], 0, 0, coinbaseKey, spk,
                                                        CAmount(49 * COIN), /*submit=*/false);
        CTransactionRef tx_parent = MakeTransactionRef(mtx_parent);

        auto mtx_child = CreateValidMempoolTransaction(tx_parent, 0, 101, placeholder_key, spk2,
                                                       CAmount(48 * COIN), /*submit=*/false);
        CTransactionRef tx_child = MakeTransactionRef(mtx_child);

        PackageValidationState state;
        BOOST_CHECK(IsWellFormedPackage({tx_parent, tx_child}, state, /*require_sorted=*/true));
        BOOST_CHECK(!IsWellFormedPackage({tx_child, tx_parent}, state, /*require_sorted=*/true));
        BOOST_CHECK_EQUAL(state.GetResult(), PackageValidationResult::PCKG_POLICY);
        BOOST_CHECK_EQUAL(state.GetRejectReason(), "package-not-sorted");
        BOOST_CHECK(IsChildWithParents({tx_parent, tx_child}));
        BOOST_CHECK(IsChildWithParentsTree({tx_parent, tx_child}));
        BOOST_CHECK(GetPackageHash({tx_parent}) != GetPackageHash({tx_child}));
        BOOST_CHECK(GetPackageHash({tx_child, tx_child}) != GetPackageHash({tx_child}));
        BOOST_CHECK(GetPackageHash({tx_child, tx_parent}) != GetPackageHash({tx_child, tx_child}));
    }

    // 24 Parents and 1 Child
    {
        Package package;
        CMutableTransaction child;
        for (int i{0}; i < 24; ++i) {
            auto parent = MakeTransactionRef(CreateValidMempoolTransaction(m_coinbase_txns[i + 1],
                                             0, 0, coinbaseKey, spk, CAmount(48 * COIN), false));
            package.emplace_back(parent);
            child.vin.emplace_back(COutPoint(parent->GetHash(), 0));
        }
        child.vout.emplace_back(47 * COIN, spk2);

        // The child must be in the package.
        BOOST_CHECK(!IsChildWithParents(package));

        // The parents can be in any order.
        FastRandomContext rng;
        std::shuffle(package.begin(), package.end(), rng);
        package.push_back(MakeTransactionRef(child));

        PackageValidationState state;
        BOOST_CHECK(IsWellFormedPackage(package, state, /*require_sorted=*/true));
        BOOST_CHECK(IsChildWithParents(package));
        BOOST_CHECK(IsChildWithParentsTree(package));

        package.erase(package.begin());
        BOOST_CHECK(IsChildWithParents(package));

        // The package cannot have unrelated transactions.
        package.insert(package.begin(), m_coinbase_txns[0]);
        BOOST_CHECK(!IsChildWithParents(package));
    }

    // 2 Parents and 1 Child where one parent depends on the other.
    {
        CMutableTransaction mtx_parent;
        mtx_parent.vin.emplace_back(COutPoint(m_coinbase_txns[0]->GetHash(), 0));
        mtx_parent.vout.emplace_back(20 * COIN, spk);
        mtx_parent.vout.emplace_back(20 * COIN, spk2);
        CTransactionRef tx_parent = MakeTransactionRef(mtx_parent);

        CMutableTransaction mtx_parent_also_child;
        mtx_parent_also_child.vin.emplace_back(COutPoint(tx_parent->GetHash(), 0));
        mtx_parent_also_child.vout.emplace_back(20 * COIN, spk);
        CTransactionRef tx_parent_also_child = MakeTransactionRef(mtx_parent_also_child);

        CMutableTransaction mtx_child;
        mtx_child.vin.emplace_back(COutPoint(tx_parent->GetHash(), 1));
        mtx_child.vin.emplace_back(COutPoint(tx_parent_also_child->GetHash(), 0));
        mtx_child.vout.emplace_back(39 * COIN, spk);
        CTransactionRef tx_child = MakeTransactionRef(mtx_child);

        PackageValidationState state;
        BOOST_CHECK(IsChildWithParents({tx_parent, tx_parent_also_child}));
        BOOST_CHECK(IsChildWithParents({tx_parent, tx_child}));
        BOOST_CHECK(IsChildWithParents({tx_parent, tx_parent_also_child, tx_child}));
        BOOST_CHECK(!IsChildWithParentsTree({tx_parent, tx_parent_also_child, tx_child}));
        // IsChildWithParents does not detect unsorted parents.
        BOOST_CHECK(IsChildWithParents({tx_parent_also_child, tx_parent, tx_child}));
        BOOST_CHECK(IsWellFormedPackage({tx_parent, tx_parent_also_child, tx_child}, state, /*require_sorted=*/true));
        BOOST_CHECK(!IsWellFormedPackage({tx_parent_also_child, tx_parent, tx_child}, state, /*require_sorted=*/true));
        BOOST_CHECK_EQUAL(state.GetResult(), PackageValidationResult::PCKG_POLICY);
        BOOST_CHECK_EQUAL(state.GetRejectReason(), "package-not-sorted");
    }
}

BOOST_FIXTURE_TEST_CASE(package_submission_tests, TestChain100Setup)
{
    LOCK(cs_main);
    unsigned int expected_pool_size = m_node.mempool->size();
    CKey parent_key = GenerateRandomKey();
    CScript parent_locking_script = GetScriptForDestination(PKHash(parent_key.GetPubKey()));

    // Unrelated transactions are not allowed in package submission.
    Package package_unrelated;
    for (size_t i{0}; i < 10; ++i) {
        auto mtx = CreateValidMempoolTransaction(/*input_transaction=*/m_coinbase_txns[i + 25], /*input_vout=*/0,
                                                 /*input_height=*/0, /*input_signing_key=*/coinbaseKey,
                                                 /*output_destination=*/parent_locking_script,
                                                 /*output_amount=*/CAmount(49 * COIN), /*submit=*/false);
        package_unrelated.emplace_back(MakeTransactionRef(mtx));
    }
    auto result_unrelated_submit = ProcessNewPackage(m_node.chainman->ActiveChainstate(), *m_node.mempool,
                                                     package_unrelated, /*test_accept=*/false, /*client_maxfeerate=*/{});
    // We don't expect m_tx_results for each transaction when basic sanity checks haven't passed.
    BOOST_CHECK(result_unrelated_submit.m_state.IsInvalid());
    BOOST_CHECK_EQUAL(result_unrelated_submit.m_state.GetResult(), PackageValidationResult::PCKG_POLICY);
    BOOST_CHECK_EQUAL(result_unrelated_submit.m_state.GetRejectReason(), "package-not-child-with-parents");
    BOOST_CHECK_EQUAL(m_node.mempool->size(), expected_pool_size);

    // Parent and Child (and Grandchild) Package
    Package package_parent_child;
    Package package_3gen;
    auto mtx_parent = CreateValidMempoolTransaction(/*input_transaction=*/m_coinbase_txns[0], /*input_vout=*/0,
                                                    /*input_height=*/0, /*input_signing_key=*/coinbaseKey,
                                                    /*output_destination=*/parent_locking_script,
                                                    /*output_amount=*/CAmount(49 * COIN), /*submit=*/false);
    CTransactionRef tx_parent = MakeTransactionRef(mtx_parent);
    package_parent_child.push_back(tx_parent);
    package_3gen.push_back(tx_parent);

    CKey child_key = GenerateRandomKey();
    CScript child_locking_script = GetScriptForDestination(PKHash(child_key.GetPubKey()));
    auto mtx_child = CreateValidMempoolTransaction(/*input_transaction=*/tx_parent, /*input_vout=*/0,
                                                   /*input_height=*/101, /*input_signing_key=*/parent_key,
                                                   /*output_destination=*/child_locking_script,
                                                   /*output_amount=*/CAmount(48 * COIN), /*submit=*/false);
    CTransactionRef tx_child = MakeTransactionRef(mtx_child);
    package_parent_child.push_back(tx_child);
    package_3gen.push_back(tx_child);

    CKey grandchild_key = GenerateRandomKey();
    CScript grandchild_locking_script = GetScriptForDestination(PKHash(grandchild_key.GetPubKey()));
    auto mtx_grandchild = CreateValidMempoolTransaction(/*input_transaction=*/tx_child, /*input_vout=*/0,
                                                       /*input_height=*/101, /*input_signing_key=*/child_key,
                                                       /*output_destination=*/grandchild_locking_script,
                                                       /*output_amount=*/CAmount(47 * COIN), /*submit=*/false);
    CTransactionRef tx_grandchild = MakeTransactionRef(mtx_grandchild);
    package_3gen.push_back(tx_grandchild);

    // 3 Generations is not allowed.
    {
        auto result_3gen_submit = ProcessNewPackage(m_node.chainman->ActiveChainstate(), *m_node.mempool,
                                                    package_3gen, /*test_accept=*/false, /*client_maxfeerate=*/{});
        BOOST_CHECK(result_3gen_submit.m_state.IsInvalid());
        BOOST_CHECK_EQUAL(result_3gen_submit.m_state.GetResult(), PackageValidationResult::PCKG_POLICY);
        BOOST_CHECK_EQUAL(result_3gen_submit.m_state.GetRejectReason(), "package-not-child-with-parents");
        BOOST_CHECK_EQUAL(m_node.mempool->size(), expected_pool_size);
    }

    // Parent and child package where transactions are invalid for reasons other than fee and
    // missing inputs, so the package validation isn't expected to happen.
    {
        CScriptWitness bad_witness;
        bad_witness.stack.emplace_back(1);
        CMutableTransaction mtx_parent_invalid{mtx_parent};
        mtx_parent_invalid.vin[0].scriptWitness = bad_witness;
        CTransactionRef tx_parent_invalid = MakeTransactionRef(mtx_parent_invalid);
        Package package_invalid_parent{tx_parent_invalid, tx_child};
        auto result_quit_early = ProcessNewPackage(m_node.chainman->ActiveChainstate(), *m_node.mempool,
                                                   package_invalid_parent, /*test_accept=*/ false, /*client_maxfeerate=*/{});
        if (auto err_parent_invalid{CheckPackageMempoolAcceptResult(package_invalid_parent, result_quit_early, /*expect_valid=*/false, m_node.mempool.get())}) {
            BOOST_ERROR(err_parent_invalid.value());
        } else {
            auto it_parent = result_quit_early.m_tx_results.find(tx_parent_invalid->GetWitnessHash());
            auto it_child = result_quit_early.m_tx_results.find(tx_child->GetWitnessHash());
            BOOST_CHECK_EQUAL(it_parent->second.m_state.GetResult(), TxValidationResult::TX_WITNESS_MUTATED);
            BOOST_CHECK_EQUAL(it_parent->second.m_state.GetRejectReason(), "bad-witness-nonstandard");
            BOOST_CHECK_EQUAL(it_child->second.m_state.GetResult(), TxValidationResult::TX_MISSING_INPUTS);
            BOOST_CHECK_EQUAL(it_child->second.m_state.GetRejectReason(), "bad-txns-inputs-missingorspent");
        }
        BOOST_CHECK_EQUAL(result_quit_early.m_state.GetResult(), PackageValidationResult::PCKG_TX);
    }

    // Child with missing parent.
    mtx_child.vin.emplace_back(COutPoint(package_unrelated[0]->GetHash(), 0));
    Package package_missing_parent;
    package_missing_parent.push_back(tx_parent);
    package_missing_parent.push_back(MakeTransactionRef(mtx_child));
    {
        const auto result_missing_parent = ProcessNewPackage(m_node.chainman->ActiveChainstate(), *m_node.mempool,
                                                             package_missing_parent, /*test_accept=*/false, /*client_maxfeerate=*/{});
        BOOST_CHECK(result_missing_parent.m_state.IsInvalid());
        BOOST_CHECK_EQUAL(result_missing_parent.m_state.GetResult(), PackageValidationResult::PCKG_POLICY);
        BOOST_CHECK_EQUAL(result_missing_parent.m_state.GetRejectReason(), "package-not-child-with-unconfirmed-parents");
        BOOST_CHECK_EQUAL(m_node.mempool->size(), expected_pool_size);
    }

    // Submit package with parent + child.
    {
        const auto submit_parent_child = ProcessNewPackage(m_node.chainman->ActiveChainstate(), *m_node.mempool,
                                                           package_parent_child, /*test_accept=*/false, /*client_maxfeerate=*/{});
        expected_pool_size += 2;
        BOOST_CHECK_MESSAGE(submit_parent_child.m_state.IsValid(),
                            "Package validation unexpectedly failed: " << submit_parent_child.m_state.GetRejectReason());
        BOOST_CHECK_EQUAL(submit_parent_child.m_tx_results.size(), package_parent_child.size());
        auto it_parent = submit_parent_child.m_tx_results.find(tx_parent->GetWitnessHash());
        auto it_child = submit_parent_child.m_tx_results.find(tx_child->GetWitnessHash());
        BOOST_CHECK(it_parent != submit_parent_child.m_tx_results.end());
        BOOST_CHECK(it_parent->second.m_state.IsValid());
        BOOST_CHECK(it_parent->second.m_effective_feerate == CFeeRate(1 * COIN, GetVirtualTransactionSize(*tx_parent)));
        BOOST_CHECK_EQUAL(it_parent->second.m_wtxids_fee_calculations.value().size(), 1);
        BOOST_CHECK_EQUAL(it_parent->second.m_wtxids_fee_calculations.value().front(), tx_parent->GetWitnessHash());
        BOOST_CHECK(it_child->second.m_effective_feerate == CFeeRate(1 * COIN, GetVirtualTransactionSize(*tx_child)));
        BOOST_CHECK_EQUAL(it_child->second.m_wtxids_fee_calculations.value().size(), 1);
        BOOST_CHECK_EQUAL(it_child->second.m_wtxids_fee_calculations.value().front(), tx_child->GetWitnessHash());

        BOOST_CHECK_EQUAL(m_node.mempool->size(), expected_pool_size);
    }

    // Already-in-mempool transactions should be detected and de-duplicated.
    {
        const auto submit_deduped = ProcessNewPackage(m_node.chainman->ActiveChainstate(), *m_node.mempool,
                                                      package_parent_child, /*test_accept=*/false, /*client_maxfeerate=*/{});
        if (auto err_deduped{CheckPackageMempoolAcceptResult(package_parent_child, submit_deduped, /*expect_valid=*/true, m_node.mempool.get())}) {
            BOOST_ERROR(err_deduped.value());
        } else {
            auto it_parent_deduped = submit_deduped.m_tx_results.find(tx_parent->GetWitnessHash());
            auto it_child_deduped = submit_deduped.m_tx_results.find(tx_child->GetWitnessHash());
            BOOST_CHECK(it_parent_deduped->second.m_result_type == MempoolAcceptResult::ResultType::MEMPOOL_ENTRY);
            BOOST_CHECK(it_child_deduped->second.m_result_type == MempoolAcceptResult::ResultType::MEMPOOL_ENTRY);
        }

        BOOST_CHECK_EQUAL(m_node.mempool->size(), expected_pool_size);
    }
}

// Tests for packages containing transactions that have same-txid-different-witness equivalents in
// the mempool.
BOOST_FIXTURE_TEST_CASE(package_witness_swap_tests, TestChain100Setup)
{
    // Mine blocks to mature coinbases.
    mineBlocks(5);
    MockMempoolMinFee(CFeeRate(5000));
    LOCK(cs_main);

    // Transactions with a same-txid-different-witness transaction in the mempool should be ignored,
    // and the mempool entry's wtxid returned.
    CScript witnessScript = CScript() << OP_DROP << OP_TRUE;
    CScript scriptPubKey = GetScriptForDestination(WitnessV0ScriptHash(witnessScript));
    auto mtx_parent = CreateValidMempoolTransaction(/*input_transaction=*/m_coinbase_txns[0], /*input_vout=*/0,
                                                    /*input_height=*/0, /*input_signing_key=*/coinbaseKey,
                                                    /*output_destination=*/scriptPubKey,
                                                    /*output_amount=*/CAmount(49 * COIN), /*submit=*/false);
    CTransactionRef ptx_parent = MakeTransactionRef(mtx_parent);

    // Make two children with the same txid but different witnesses.
    CScriptWitness witness1;
    witness1.stack.emplace_back(1);
    witness1.stack.emplace_back(witnessScript.begin(), witnessScript.end());

    CScriptWitness witness2(witness1);
    witness2.stack.emplace_back(2);
    witness2.stack.emplace_back(witnessScript.begin(), witnessScript.end());

    CKey child_key = GenerateRandomKey();
    CScript child_locking_script = GetScriptForDestination(WitnessV0KeyHash(child_key.GetPubKey()));
    CMutableTransaction mtx_child1;
    mtx_child1.version = 1;
    mtx_child1.vin.resize(1);
    mtx_child1.vin[0].prevout.hash = ptx_parent->GetHash();
    mtx_child1.vin[0].prevout.n = 0;
    mtx_child1.vin[0].scriptSig = CScript();
    mtx_child1.vin[0].scriptWitness = witness1;
    mtx_child1.vout.resize(1);
    mtx_child1.vout[0].nValue = CAmount(48 * COIN);
    mtx_child1.vout[0].scriptPubKey = child_locking_script;

    CMutableTransaction mtx_child2{mtx_child1};
    mtx_child2.vin[0].scriptWitness = witness2;

    CTransactionRef ptx_child1 = MakeTransactionRef(mtx_child1);
    CTransactionRef ptx_child2 = MakeTransactionRef(mtx_child2);

    // child1 and child2 have the same txid
    BOOST_CHECK_EQUAL(ptx_child1->GetHash(), ptx_child2->GetHash());
    // child1 and child2 have different wtxids
    BOOST_CHECK(ptx_child1->GetWitnessHash() != ptx_child2->GetWitnessHash());
    // Check that they have different package hashes
    BOOST_CHECK(GetPackageHash({ptx_parent, ptx_child1}) != GetPackageHash({ptx_parent, ptx_child2}));

    // Try submitting Package1{parent, child1} and Package2{parent, child2} where the children are
    // same-txid-different-witness.
    {
        Package package_parent_child1{ptx_parent, ptx_child1};
        const auto submit_witness1 = ProcessNewPackage(m_node.chainman->ActiveChainstate(), *m_node.mempool,
                                                       package_parent_child1, /*test_accept=*/false, /*client_maxfeerate=*/{});
        if (auto err_witness1{CheckPackageMempoolAcceptResult(package_parent_child1, submit_witness1, /*expect_valid=*/true, m_node.mempool.get())}) {
            BOOST_ERROR(err_witness1.value());
        }

        // Child2 would have been validated individually.
        Package package_parent_child2{ptx_parent, ptx_child2};
        const auto submit_witness2 = ProcessNewPackage(m_node.chainman->ActiveChainstate(), *m_node.mempool,
                                                       package_parent_child2, /*test_accept=*/false, /*client_maxfeerate=*/{});
        if (auto err_witness2{CheckPackageMempoolAcceptResult(package_parent_child2, submit_witness2, /*expect_valid=*/true, m_node.mempool.get())}) {
            BOOST_ERROR(err_witness2.value());
        } else {
            auto it_parent2_deduped = submit_witness2.m_tx_results.find(ptx_parent->GetWitnessHash());
            auto it_child2 = submit_witness2.m_tx_results.find(ptx_child2->GetWitnessHash());
            BOOST_CHECK(it_parent2_deduped->second.m_result_type == MempoolAcceptResult::ResultType::MEMPOOL_ENTRY);
            BOOST_CHECK(it_child2->second.m_result_type == MempoolAcceptResult::ResultType::DIFFERENT_WITNESS);
            BOOST_CHECK_EQUAL(ptx_child1->GetWitnessHash(), it_child2->second.m_other_wtxid.value());
        }

        // Deduplication should work when wtxid != txid. Submit package with the already-in-mempool
        // transactions again, which should not fail.
        const auto submit_segwit_dedup = ProcessNewPackage(m_node.chainman->ActiveChainstate(), *m_node.mempool,
                                                           package_parent_child1, /*test_accept=*/false, /*client_maxfeerate=*/{});
        if (auto err_segwit_dedup{CheckPackageMempoolAcceptResult(package_parent_child1, submit_segwit_dedup, /*expect_valid=*/true, m_node.mempool.get())}) {
            BOOST_ERROR(err_segwit_dedup.value());
        } else {
            auto it_parent_dup = submit_segwit_dedup.m_tx_results.find(ptx_parent->GetWitnessHash());
            auto it_child_dup = submit_segwit_dedup.m_tx_results.find(ptx_child1->GetWitnessHash());
            BOOST_CHECK(it_parent_dup->second.m_result_type == MempoolAcceptResult::ResultType::MEMPOOL_ENTRY);
            BOOST_CHECK(it_child_dup->second.m_result_type == MempoolAcceptResult::ResultType::MEMPOOL_ENTRY);
        }
    }

    // Try submitting Package1{child2, grandchild} where child2 is same-txid-different-witness as
    // the in-mempool transaction, child1. Since child1 exists in the mempool and its outputs are
    // available, child2 should be ignored and grandchild should be accepted.
    //
    // This tests a potential censorship vector in which an attacker broadcasts a competing package
    // where a parent's witness is mutated. The honest package should be accepted despite the fact
    // that we don't allow witness replacement.
    CKey grandchild_key = GenerateRandomKey();
    CScript grandchild_locking_script = GetScriptForDestination(WitnessV0KeyHash(grandchild_key.GetPubKey()));
    auto mtx_grandchild = CreateValidMempoolTransaction(/*input_transaction=*/ptx_child2, /*input_vout=*/0,
                                                        /*input_height=*/0, /*input_signing_key=*/child_key,
                                                        /*output_destination=*/grandchild_locking_script,
                                                        /*output_amount=*/CAmount(47 * COIN), /*submit=*/false);
    CTransactionRef ptx_grandchild = MakeTransactionRef(mtx_grandchild);
    // Check that they have different package hashes
    BOOST_CHECK(GetPackageHash({ptx_child1, ptx_grandchild}) != GetPackageHash({ptx_child2, ptx_grandchild}));
    // We already submitted child1 above.
    {
        Package package_child2_grandchild{ptx_child2, ptx_grandchild};
        const auto submit_spend_ignored = ProcessNewPackage(m_node.chainman->ActiveChainstate(), *m_node.mempool,
                                                            package_child2_grandchild, /*test_accept=*/false, /*client_maxfeerate=*/{});
        if (auto err_spend_ignored{CheckPackageMempoolAcceptResult(package_child2_grandchild, submit_spend_ignored, /*expect_valid=*/true, m_node.mempool.get())}) {
            BOOST_ERROR(err_spend_ignored.value());
        } else {
            auto it_child2_ignored = submit_spend_ignored.m_tx_results.find(ptx_child2->GetWitnessHash());
            auto it_grandchild = submit_spend_ignored.m_tx_results.find(ptx_grandchild->GetWitnessHash());
            BOOST_CHECK(it_child2_ignored->second.m_result_type == MempoolAcceptResult::ResultType::DIFFERENT_WITNESS);
            BOOST_CHECK(it_grandchild->second.m_result_type == MempoolAcceptResult::ResultType::VALID);
        }
    }

    // A package Package{parent1, parent2, parent3, child} where the parents are a mixture of
    // identical-tx-in-mempool, same-txid-different-witness-in-mempool, and new transactions.
    Package package_mixed;

    // Give all the parents anyone-can-spend scripts so we don't have to deal with signing the child.
    CScript acs_script = CScript() << OP_TRUE;
    CScript acs_spk = GetScriptForDestination(WitnessV0ScriptHash(acs_script));
    CScriptWitness acs_witness;
    acs_witness.stack.emplace_back(acs_script.begin(), acs_script.end());

    // parent1 will already be in the mempool
    auto mtx_parent1 = CreateValidMempoolTransaction(/*input_transaction=*/m_coinbase_txns[1], /*input_vout=*/0,
                                                     /*input_height=*/0, /*input_signing_key=*/coinbaseKey,
                                                     /*output_destination=*/acs_spk,
                                                     /*output_amount=*/CAmount(49 * COIN), /*submit=*/true);
    CTransactionRef ptx_parent1 = MakeTransactionRef(mtx_parent1);
    package_mixed.push_back(ptx_parent1);

    // parent2 will have a same-txid-different-witness tx already in the mempool
    CScript grandparent2_script = CScript() << OP_DROP << OP_TRUE;
    CScript grandparent2_spk = GetScriptForDestination(WitnessV0ScriptHash(grandparent2_script));
    CScriptWitness parent2_witness1;
    parent2_witness1.stack.emplace_back(1);
    parent2_witness1.stack.emplace_back(grandparent2_script.begin(), grandparent2_script.end());
    CScriptWitness parent2_witness2;
    parent2_witness2.stack.emplace_back(2);
    parent2_witness2.stack.emplace_back(grandparent2_script.begin(), grandparent2_script.end());

    // Create grandparent2 creating an output with multiple spending paths. Submit to mempool.
    auto mtx_grandparent2 = CreateValidMempoolTransaction(/*input_transaction=*/m_coinbase_txns[2], /*input_vout=*/0,
                                                          /*input_height=*/0, /*input_signing_key=*/coinbaseKey,
                                                          /*output_destination=*/grandparent2_spk,
                                                          /*output_amount=*/CAmount(49 * COIN), /*submit=*/true);
    CTransactionRef ptx_grandparent2 = MakeTransactionRef(mtx_grandparent2);

    CMutableTransaction mtx_parent2_v1;
    mtx_parent2_v1.version = 1;
    mtx_parent2_v1.vin.resize(1);
    mtx_parent2_v1.vin[0].prevout.hash = ptx_grandparent2->GetHash();
    mtx_parent2_v1.vin[0].prevout.n = 0;
    mtx_parent2_v1.vin[0].scriptSig = CScript();
    mtx_parent2_v1.vin[0].scriptWitness = parent2_witness1;
    mtx_parent2_v1.vout.resize(1);
    mtx_parent2_v1.vout[0].nValue = CAmount(48 * COIN);
    mtx_parent2_v1.vout[0].scriptPubKey = acs_spk;

    CMutableTransaction mtx_parent2_v2{mtx_parent2_v1};
    mtx_parent2_v2.vin[0].scriptWitness = parent2_witness2;

    CTransactionRef ptx_parent2_v1 = MakeTransactionRef(mtx_parent2_v1);
    CTransactionRef ptx_parent2_v2 = MakeTransactionRef(mtx_parent2_v2);
    // Put parent2_v1 in the package, submit parent2_v2 to the mempool.
    const MempoolAcceptResult parent2_v2_result = m_node.chainman->ProcessTransaction(ptx_parent2_v2);
    BOOST_CHECK(parent2_v2_result.m_result_type == MempoolAcceptResult::ResultType::VALID);
    package_mixed.push_back(ptx_parent2_v1);

    // parent3 will be a new transaction. Put a low feerate to make it invalid on its own.
    auto mtx_parent3 = CreateValidMempoolTransaction(/*input_transaction=*/m_coinbase_txns[3], /*input_vout=*/0,
                                                     /*input_height=*/0, /*input_signing_key=*/coinbaseKey,
                                                     /*output_destination=*/acs_spk,
                                                     /*output_amount=*/CAmount(50 * COIN - low_fee_amt), /*submit=*/false);
    CTransactionRef ptx_parent3 = MakeTransactionRef(mtx_parent3);
    package_mixed.push_back(ptx_parent3);
<<<<<<< HEAD
    // Blackcoin
    // BOOST_CHECK(m_node.mempool->GetMinFee().GetFee(GetVirtualTransactionSize(*ptx_parent3)) > low_fee_amt);
    BOOST_CHECK(m_node.mempool->m_min_relay_feerate.GetFee(GetVirtualTransactionSize(*ptx_parent3)) <= low_fee_amt);
=======
    BOOST_CHECK(m_node.mempool->GetMinFee().GetFee(GetVirtualTransactionSize(*ptx_parent3)) > low_fee_amt);
    BOOST_CHECK(m_node.mempool->m_opts.min_relay_feerate.GetFee(GetVirtualTransactionSize(*ptx_parent3)) <= low_fee_amt);
>>>>>>> 89522379

    // child spends parent1, parent2, and parent3
    CKey mixed_grandchild_key = GenerateRandomKey();
    CScript mixed_child_spk = GetScriptForDestination(WitnessV0KeyHash(mixed_grandchild_key.GetPubKey()));

    CMutableTransaction mtx_mixed_child;
    mtx_mixed_child.vin.emplace_back(COutPoint(ptx_parent1->GetHash(), 0));
    mtx_mixed_child.vin.emplace_back(COutPoint(ptx_parent2_v1->GetHash(), 0));
    mtx_mixed_child.vin.emplace_back(COutPoint(ptx_parent3->GetHash(), 0));
    mtx_mixed_child.vin[0].scriptWitness = acs_witness;
    mtx_mixed_child.vin[1].scriptWitness = acs_witness;
    mtx_mixed_child.vin[2].scriptWitness = acs_witness;
    mtx_mixed_child.vout.emplace_back((48 + 49 + 50 - 1) * COIN, mixed_child_spk);
    CTransactionRef ptx_mixed_child = MakeTransactionRef(mtx_mixed_child);
    package_mixed.push_back(ptx_mixed_child);

    // Submit package:
    // parent1 should be ignored
    // parent2_v1 should be ignored (and v2 wtxid returned)
    // parent3 should be accepted
    // child should be accepted
    {
        const auto mixed_result = ProcessNewPackage(m_node.chainman->ActiveChainstate(), *m_node.mempool, package_mixed, false, /*client_maxfeerate=*/{});
        if (auto err_mixed{CheckPackageMempoolAcceptResult(package_mixed, mixed_result, /*expect_valid=*/true, m_node.mempool.get())}) {
            BOOST_ERROR(err_mixed.value());
        } else {
            auto it_parent1 = mixed_result.m_tx_results.find(ptx_parent1->GetWitnessHash());
            auto it_parent2 = mixed_result.m_tx_results.find(ptx_parent2_v1->GetWitnessHash());
            auto it_parent3 = mixed_result.m_tx_results.find(ptx_parent3->GetWitnessHash());
            auto it_child = mixed_result.m_tx_results.find(ptx_mixed_child->GetWitnessHash());

            BOOST_CHECK(it_parent1->second.m_result_type == MempoolAcceptResult::ResultType::MEMPOOL_ENTRY);
            BOOST_CHECK(it_parent2->second.m_result_type == MempoolAcceptResult::ResultType::DIFFERENT_WITNESS);
            BOOST_CHECK(it_parent3->second.m_result_type == MempoolAcceptResult::ResultType::VALID);
            BOOST_CHECK(it_child->second.m_result_type == MempoolAcceptResult::ResultType::VALID);
            BOOST_CHECK_EQUAL(ptx_parent2_v2->GetWitnessHash(), it_parent2->second.m_other_wtxid.value());

            // package feerate should include parent3 and child. It should not include parent1 or parent2_v1.
            const CFeeRate expected_feerate(1 * COIN, GetVirtualTransactionSize(*ptx_parent3) + GetVirtualTransactionSize(*ptx_mixed_child));
            BOOST_CHECK(it_parent3->second.m_effective_feerate.value() == expected_feerate);
            BOOST_CHECK(it_child->second.m_effective_feerate.value() == expected_feerate);
            std::vector<Wtxid> expected_wtxids({ptx_parent3->GetWitnessHash(), ptx_mixed_child->GetWitnessHash()});
            BOOST_CHECK(it_parent3->second.m_wtxids_fee_calculations.value() == expected_wtxids);
            BOOST_CHECK(it_child->second.m_wtxids_fee_calculations.value() == expected_wtxids);
        }
    }
}

BOOST_FIXTURE_TEST_CASE(package_cpfp_tests, TestChain100Setup)
{
    mineBlocks(5);
    MockMempoolMinFee(CFeeRate(5000));
    LOCK(::cs_main);
    size_t expected_pool_size = m_node.mempool->size();
    CKey child_key = GenerateRandomKey();
    CScript parent_spk = GetScriptForDestination(WitnessV0KeyHash(child_key.GetPubKey()));
    CKey grandchild_key = GenerateRandomKey();
    CScript child_spk = GetScriptForDestination(WitnessV0KeyHash(grandchild_key.GetPubKey()));

    // low-fee parent and high-fee child package
    const CAmount coinbase_value{50 * COIN};
    const CAmount parent_value{coinbase_value - low_fee_amt};
    const CAmount child_value{parent_value - COIN};

    Package package_cpfp;
    auto mtx_parent = CreateValidMempoolTransaction(/*input_transaction=*/m_coinbase_txns[0], /*input_vout=*/0,
                                                    /*input_height=*/0, /*input_signing_key=*/coinbaseKey,
                                                    /*output_destination=*/parent_spk,
                                                    /*output_amount=*/parent_value, /*submit=*/false);
    CTransactionRef tx_parent = MakeTransactionRef(mtx_parent);
    package_cpfp.push_back(tx_parent);

    auto mtx_child = CreateValidMempoolTransaction(/*input_transaction=*/tx_parent, /*input_vout=*/0,
                                                   /*input_height=*/101, /*input_signing_key=*/child_key,
                                                   /*output_destination=*/child_spk,
                                                   /*output_amount=*/child_value, /*submit=*/false);
    CTransactionRef tx_child = MakeTransactionRef(mtx_child);
    package_cpfp.push_back(tx_child);

    // Package feerate is calculated using modified fees, and prioritisetransaction accepts negative
    // fee deltas. This should be taken into account. De-prioritise the parent transaction
    // to bring the package feerate to 0.
    m_node.mempool->PrioritiseTransaction(tx_parent->GetHash(), child_value - coinbase_value);
    {
        BOOST_CHECK_EQUAL(m_node.mempool->size(), expected_pool_size);
        const auto submit_cpfp_deprio = ProcessNewPackage(m_node.chainman->ActiveChainstate(), *m_node.mempool,
                                                   package_cpfp, /*test_accept=*/ false, /*client_maxfeerate=*/{});
        if (auto err_cpfp_deprio{CheckPackageMempoolAcceptResult(package_cpfp, submit_cpfp_deprio, /*expect_valid=*/false, m_node.mempool.get())}) {
            BOOST_ERROR(err_cpfp_deprio.value());
        } else {
            BOOST_CHECK_EQUAL(submit_cpfp_deprio.m_state.GetResult(), PackageValidationResult::PCKG_TX);
            BOOST_CHECK_EQUAL(submit_cpfp_deprio.m_tx_results.find(tx_parent->GetWitnessHash())->second.m_state.GetResult(),
                              TxValidationResult::TX_MEMPOOL_POLICY);
            BOOST_CHECK_EQUAL(submit_cpfp_deprio.m_tx_results.find(tx_child->GetWitnessHash())->second.m_state.GetResult(),
                              TxValidationResult::TX_MISSING_INPUTS);
            BOOST_CHECK(submit_cpfp_deprio.m_tx_results.find(tx_parent->GetWitnessHash())->second.m_state.GetRejectReason() == "min relay fee not met");
            BOOST_CHECK_EQUAL(m_node.mempool->size(), expected_pool_size);
        }
    }

    // Clear the prioritisation of the parent transaction.
    WITH_LOCK(m_node.mempool->cs, m_node.mempool->ClearPrioritisation(tx_parent->GetHash()));

    // Package CPFP: Even though the parent's feerate is below the mempool minimum feerate, the
    // child pays enough for the package feerate to meet the threshold.
    {
        BOOST_CHECK_EQUAL(m_node.mempool->size(), expected_pool_size);
        const auto submit_cpfp = ProcessNewPackage(m_node.chainman->ActiveChainstate(), *m_node.mempool,
                                                   package_cpfp, /*test_accept=*/ false, /*client_maxfeerate=*/{});
        if (auto err_cpfp{CheckPackageMempoolAcceptResult(package_cpfp, submit_cpfp, /*expect_valid=*/true, m_node.mempool.get())}) {
            BOOST_ERROR(err_cpfp.value());
        } else {
            auto it_parent = submit_cpfp.m_tx_results.find(tx_parent->GetWitnessHash());
            auto it_child = submit_cpfp.m_tx_results.find(tx_child->GetWitnessHash());
            BOOST_CHECK(it_parent->second.m_result_type == MempoolAcceptResult::ResultType::VALID);
            BOOST_CHECK(it_parent->second.m_base_fees.value() == coinbase_value - parent_value);
            BOOST_CHECK(it_child->second.m_result_type == MempoolAcceptResult::ResultType::VALID);
            BOOST_CHECK(it_child->second.m_base_fees.value() == COIN);

            const CFeeRate expected_feerate(coinbase_value - child_value,
                                            GetVirtualTransactionSize(*tx_parent) + GetVirtualTransactionSize(*tx_child));
            BOOST_CHECK(it_parent->second.m_effective_feerate.value() == expected_feerate);
            BOOST_CHECK(it_child->second.m_effective_feerate.value() == expected_feerate);
            std::vector<Wtxid> expected_wtxids({tx_parent->GetWitnessHash(), tx_child->GetWitnessHash()});
            BOOST_CHECK(it_parent->second.m_wtxids_fee_calculations.value() == expected_wtxids);
            BOOST_CHECK(it_child->second.m_wtxids_fee_calculations.value() == expected_wtxids);
            BOOST_CHECK(expected_feerate.GetFeePerK() > 1000);
        }
        expected_pool_size += 2;
        BOOST_CHECK_EQUAL(m_node.mempool->size(), expected_pool_size);
    }

    // Just because we allow low-fee parents doesn't mean we allow low-feerate packages.
    // The mempool minimum feerate is 5sat/vB, but this package just pays 800 satoshis total.
    // The child fees would be able to pay for itself, but isn't enough for the entire package.
    Package package_still_too_low;
    const CAmount parent_fee{200};
    const CAmount child_fee{600};
    auto mtx_parent_cheap = CreateValidMempoolTransaction(/*input_transaction=*/m_coinbase_txns[1], /*input_vout=*/0,
                                                          /*input_height=*/0, /*input_signing_key=*/coinbaseKey,
                                                          /*output_destination=*/parent_spk,
                                                          /*output_amount=*/coinbase_value - parent_fee, /*submit=*/false);
    CTransactionRef tx_parent_cheap = MakeTransactionRef(mtx_parent_cheap);
    package_still_too_low.push_back(tx_parent_cheap);
<<<<<<< HEAD
    // Blackcoin
    // BOOST_CHECK(m_node.mempool->GetMinFee().GetFee(GetVirtualTransactionSize(*tx_parent_cheap)) > parent_fee);
    BOOST_CHECK(m_node.mempool->m_min_relay_feerate.GetFee(GetVirtualTransactionSize(*tx_parent_cheap)) <= parent_fee);
=======
    BOOST_CHECK(m_node.mempool->GetMinFee().GetFee(GetVirtualTransactionSize(*tx_parent_cheap)) > parent_fee);
    BOOST_CHECK(m_node.mempool->m_opts.min_relay_feerate.GetFee(GetVirtualTransactionSize(*tx_parent_cheap)) <= parent_fee);
>>>>>>> 89522379

    auto mtx_child_cheap = CreateValidMempoolTransaction(/*input_transaction=*/tx_parent_cheap, /*input_vout=*/0,
                                                         /*input_height=*/101, /*input_signing_key=*/child_key,
                                                         /*output_destination=*/child_spk,
                                                         /*output_amount=*/coinbase_value - parent_fee - child_fee, /*submit=*/false);
    CTransactionRef tx_child_cheap = MakeTransactionRef(mtx_child_cheap);
    package_still_too_low.push_back(tx_child_cheap);
    // Blackcoin
    // BOOST_CHECK(m_node.mempool->GetMinFee().GetFee(GetVirtualTransactionSize(*tx_child_cheap)) <= child_fee);
    // BOOST_CHECK(m_node.mempool->GetMinFee().GetFee(GetVirtualTransactionSize(*tx_parent_cheap) + GetVirtualTransactionSize(*tx_child_cheap)) > parent_fee + child_fee);
    BOOST_CHECK_EQUAL(m_node.mempool->size(), expected_pool_size);

    // Cheap package should fail for being too low fee.
    {
        const auto submit_package_too_low = ProcessNewPackage(m_node.chainman->ActiveChainstate(), *m_node.mempool,
                                                   package_still_too_low, /*test_accept=*/false, /*client_maxfeerate=*/{});
        if (auto err_package_too_low{CheckPackageMempoolAcceptResult(package_still_too_low, submit_package_too_low, /*expect_valid=*/false, m_node.mempool.get())}) {
            BOOST_ERROR(err_package_too_low.value());
        } else {
            // Individual feerate of parent is too low.
            BOOST_CHECK_EQUAL(submit_package_too_low.m_tx_results.at(tx_parent_cheap->GetWitnessHash()).m_state.GetResult(),
                              TxValidationResult::TX_RECONSIDERABLE);
            BOOST_CHECK(submit_package_too_low.m_tx_results.at(tx_parent_cheap->GetWitnessHash()).m_effective_feerate.value() ==
                        CFeeRate(parent_fee, GetVirtualTransactionSize(*tx_parent_cheap)));
            // Package feerate of parent + child is too low.
            BOOST_CHECK_EQUAL(submit_package_too_low.m_tx_results.at(tx_child_cheap->GetWitnessHash()).m_state.GetResult(),
                              TxValidationResult::TX_RECONSIDERABLE);
            BOOST_CHECK(submit_package_too_low.m_tx_results.at(tx_child_cheap->GetWitnessHash()).m_effective_feerate.value() ==
                        CFeeRate(parent_fee + child_fee, GetVirtualTransactionSize(*tx_parent_cheap) + GetVirtualTransactionSize(*tx_child_cheap)));
        }
        BOOST_CHECK_EQUAL(submit_package_too_low.m_state.GetResult(), PackageValidationResult::PCKG_TX);
        BOOST_CHECK_EQUAL(submit_package_too_low.m_state.GetRejectReason(), "transaction failed");
        BOOST_CHECK_EQUAL(m_node.mempool->size(), expected_pool_size);
    }

    // Package feerate includes the modified fees of the transactions.
    // This means a child with its fee delta from prioritisetransaction can pay for a parent.
    m_node.mempool->PrioritiseTransaction(tx_child_cheap->GetHash(), 1 * COIN);
    // Now that the child's fees have "increased" by 1 BTC, the cheap package should succeed.
    {
        const auto submit_prioritised_package = ProcessNewPackage(m_node.chainman->ActiveChainstate(), *m_node.mempool,
                                                                  package_still_too_low, /*test_accept=*/false, /*client_maxfeerate=*/{});
        if (auto err_prioritised{CheckPackageMempoolAcceptResult(package_still_too_low, submit_prioritised_package, /*expect_valid=*/true, m_node.mempool.get())}) {
            BOOST_ERROR(err_prioritised.value());
        } else {
            const CFeeRate expected_feerate(1 * COIN + parent_fee + child_fee,
                GetVirtualTransactionSize(*tx_parent_cheap) + GetVirtualTransactionSize(*tx_child_cheap));
            BOOST_CHECK_EQUAL(submit_prioritised_package.m_tx_results.size(), package_still_too_low.size());
            auto it_parent = submit_prioritised_package.m_tx_results.find(tx_parent_cheap->GetWitnessHash());
            auto it_child = submit_prioritised_package.m_tx_results.find(tx_child_cheap->GetWitnessHash());
            BOOST_CHECK(it_parent->second.m_result_type == MempoolAcceptResult::ResultType::VALID);
            BOOST_CHECK(it_parent->second.m_base_fees.value() == parent_fee);
            BOOST_CHECK(it_parent->second.m_effective_feerate.value() == expected_feerate);
            BOOST_CHECK(it_child->second.m_result_type == MempoolAcceptResult::ResultType::VALID);
            BOOST_CHECK(it_child->second.m_base_fees.value() == child_fee);
            BOOST_CHECK(it_child->second.m_effective_feerate.value() == expected_feerate);
            std::vector<Wtxid> expected_wtxids({tx_parent_cheap->GetWitnessHash(), tx_child_cheap->GetWitnessHash()});
            BOOST_CHECK(it_parent->second.m_wtxids_fee_calculations.value() == expected_wtxids);
            BOOST_CHECK(it_child->second.m_wtxids_fee_calculations.value() == expected_wtxids);
        }
        expected_pool_size += 2;
        BOOST_CHECK_EQUAL(m_node.mempool->size(), expected_pool_size);
    }

    // Package feerate is calculated without topology in mind; it's just aggregating fees and sizes.
    // However, this should not allow parents to pay for children. Each transaction should be
    // validated individually first, eliminating sufficient-feerate parents before they are unfairly
    // included in the package feerate. It's also important that the low-fee child doesn't prevent
    // the parent from being accepted.
    Package package_rich_parent;
    const CAmount high_parent_fee{1 * COIN};
    auto mtx_parent_rich = CreateValidMempoolTransaction(/*input_transaction=*/m_coinbase_txns[2], /*input_vout=*/0,
                                                         /*input_height=*/0, /*input_signing_key=*/coinbaseKey,
                                                         /*output_destination=*/parent_spk,
                                                         /*output_amount=*/coinbase_value - high_parent_fee, /*submit=*/false);
    CTransactionRef tx_parent_rich = MakeTransactionRef(mtx_parent_rich);
    package_rich_parent.push_back(tx_parent_rich);

    auto mtx_child_poor = CreateValidMempoolTransaction(/*input_transaction=*/tx_parent_rich, /*input_vout=*/0,
                                                        /*input_height=*/101, /*input_signing_key=*/child_key,
                                                        /*output_destination=*/child_spk,
                                                        /*output_amount=*/coinbase_value - high_parent_fee, /*submit=*/false);
    CTransactionRef tx_child_poor = MakeTransactionRef(mtx_child_poor);
    package_rich_parent.push_back(tx_child_poor);

    // Parent pays 1 BTC and child pays none. The parent should be accepted without the child.
    {
        BOOST_CHECK_EQUAL(m_node.mempool->size(), expected_pool_size);
        const auto submit_rich_parent = ProcessNewPackage(m_node.chainman->ActiveChainstate(), *m_node.mempool,
                                                          package_rich_parent, /*test_accept=*/false, /*client_maxfeerate=*/{});
        if (auto err_rich_parent{CheckPackageMempoolAcceptResult(package_rich_parent, submit_rich_parent, /*expect_valid=*/false, m_node.mempool.get())}) {
            BOOST_ERROR(err_rich_parent.value());
        } else {
            // The child would have been validated on its own and failed.
            BOOST_CHECK_EQUAL(submit_rich_parent.m_state.GetResult(), PackageValidationResult::PCKG_TX);
            BOOST_CHECK_EQUAL(submit_rich_parent.m_state.GetRejectReason(), "transaction failed");

            auto it_parent = submit_rich_parent.m_tx_results.find(tx_parent_rich->GetWitnessHash());
            auto it_child = submit_rich_parent.m_tx_results.find(tx_child_poor->GetWitnessHash());
            BOOST_CHECK(it_parent->second.m_result_type == MempoolAcceptResult::ResultType::VALID);
            BOOST_CHECK(it_child->second.m_result_type == MempoolAcceptResult::ResultType::INVALID);
            BOOST_CHECK(it_parent->second.m_state.GetRejectReason() == "");
            BOOST_CHECK_MESSAGE(it_parent->second.m_base_fees.value() == high_parent_fee,
                    strprintf("rich parent: expected fee %s, got %s", high_parent_fee, it_parent->second.m_base_fees.value()));
            BOOST_CHECK(it_parent->second.m_effective_feerate == CFeeRate(high_parent_fee, GetVirtualTransactionSize(*tx_parent_rich)));
            BOOST_CHECK_EQUAL(it_child->second.m_result_type, MempoolAcceptResult::ResultType::INVALID);
            BOOST_CHECK_EQUAL(it_child->second.m_state.GetResult(), TxValidationResult::TX_MEMPOOL_POLICY);
            BOOST_CHECK(it_child->second.m_state.GetRejectReason() == "min relay fee not met");
        }
        expected_pool_size += 1;
        BOOST_CHECK_EQUAL(m_node.mempool->size(), expected_pool_size);
    }
}

BOOST_FIXTURE_TEST_CASE(package_rbf_tests, TestChain100Setup)
{
    mineBlocks(5);
    LOCK(::cs_main);
    size_t expected_pool_size = m_node.mempool->size();
    CKey child_key{GenerateRandomKey()};
    CScript parent_spk = GetScriptForDestination(WitnessV0KeyHash(child_key.GetPubKey()));
    CKey grandchild_key{GenerateRandomKey()};
    CScript child_spk = GetScriptForDestination(WitnessV0KeyHash(grandchild_key.GetPubKey()));

    const CAmount coinbase_value{50 * COIN};
    // Test that de-duplication works. This is not actually package rbf.
    {
        // 1 parent paying 200sat, 1 child paying 300sat
        Package package1;
        // 1 parent paying 200sat, 1 child paying 500sat
        Package package2;
        // Package1 and package2 have the same parent. The children conflict.
        auto mtx_parent = CreateValidMempoolTransaction(/*input_transaction=*/m_coinbase_txns[0], /*input_vout=*/0,
                                                        /*input_height=*/0, /*input_signing_key=*/coinbaseKey,
                                                        /*output_destination=*/parent_spk,
                                                        /*output_amount=*/coinbase_value - low_fee_amt, /*submit=*/false);
        CTransactionRef tx_parent = MakeTransactionRef(mtx_parent);
        package1.push_back(tx_parent);
        package2.push_back(tx_parent);

        CTransactionRef tx_child_1 = MakeTransactionRef(CreateValidMempoolTransaction(tx_parent, 0, 101, child_key, child_spk, coinbase_value - low_fee_amt - 300, false));
        package1.push_back(tx_child_1);
        CTransactionRef tx_child_2 = MakeTransactionRef(CreateValidMempoolTransaction(tx_parent, 0, 101, child_key, child_spk, coinbase_value - low_fee_amt - 500, false));
        package2.push_back(tx_child_2);

        LOCK(m_node.mempool->cs);
        const auto submit1 = ProcessNewPackage(m_node.chainman->ActiveChainstate(), *m_node.mempool, package1, /*test_accept=*/false, std::nullopt);
        if (auto err_1{CheckPackageMempoolAcceptResult(package1, submit1, /*expect_valid=*/true, m_node.mempool.get())}) {
            BOOST_ERROR(err_1.value());
        }

        // Check precise ResultTypes and mempool size. We know it_parent_1 and it_child_1 exist from above call
        auto it_parent_1 = submit1.m_tx_results.find(tx_parent->GetWitnessHash());
        auto it_child_1 = submit1.m_tx_results.find(tx_child_1->GetWitnessHash());
        BOOST_CHECK_EQUAL(it_parent_1->second.m_result_type, MempoolAcceptResult::ResultType::VALID);
        BOOST_CHECK_EQUAL(it_child_1->second.m_result_type, MempoolAcceptResult::ResultType::VALID);
        expected_pool_size += 2;
        BOOST_CHECK_EQUAL(m_node.mempool->size(), expected_pool_size);

        const auto submit2 = ProcessNewPackage(m_node.chainman->ActiveChainstate(), *m_node.mempool, package2, /*test_accept=*/false, std::nullopt);
        if (auto err_2{CheckPackageMempoolAcceptResult(package2, submit2, /*expect_valid=*/true, m_node.mempool.get())}) {
            BOOST_ERROR(err_2.value());
        }

        // Check precise ResultTypes and mempool size. We know it_parent_2 and it_child_2 exist from above call
        auto it_parent_2 = submit2.m_tx_results.find(tx_parent->GetWitnessHash());
        auto it_child_2 = submit2.m_tx_results.find(tx_child_2->GetWitnessHash());
        BOOST_CHECK_EQUAL(it_parent_2->second.m_result_type, MempoolAcceptResult::ResultType::MEMPOOL_ENTRY);
        BOOST_CHECK_EQUAL(it_child_2->second.m_result_type, MempoolAcceptResult::ResultType::VALID);
        BOOST_CHECK_EQUAL(m_node.mempool->size(), expected_pool_size);

        // child1 has been replaced
        BOOST_CHECK(!m_node.mempool->exists(GenTxid::Txid(tx_child_1->GetHash())));
    }

    // Test package rbf.
    {
        CTransactionRef tx_parent_1 = MakeTransactionRef(CreateValidMempoolTransaction(
            m_coinbase_txns[1], /*input_vout=*/0, /*input_height=*/0,
            coinbaseKey, parent_spk, coinbase_value - 200, /*submit=*/false));
        CTransactionRef tx_child_1 = MakeTransactionRef(CreateValidMempoolTransaction(
            tx_parent_1, /*input_vout=*/0, /*input_height=*/101,
            child_key, child_spk, coinbase_value - 400, /*submit=*/false));

        CTransactionRef tx_parent_2 = MakeTransactionRef(CreateValidMempoolTransaction(
            m_coinbase_txns[1], /*input_vout=*/0, /*input_height=*/0,
            coinbaseKey, parent_spk, coinbase_value - 800, /*submit=*/false));
        CTransactionRef tx_child_2 = MakeTransactionRef(CreateValidMempoolTransaction(
            tx_parent_2, /*input_vout=*/0, /*input_height=*/101,
            child_key, child_spk, coinbase_value - 800 - 200, /*submit=*/false));

        CTransactionRef tx_parent_3 = MakeTransactionRef(CreateValidMempoolTransaction(
            m_coinbase_txns[1], /*input_vout=*/0, /*input_height=*/0,
            coinbaseKey, parent_spk, coinbase_value - 199, /*submit=*/false));
        CTransactionRef tx_child_3 = MakeTransactionRef(CreateValidMempoolTransaction(
            tx_parent_3, /*input_vout=*/0, /*input_height=*/101,
            child_key, child_spk, coinbase_value - 199 - 1300, /*submit=*/false));

        // In all packages, the parents conflict with each other
        BOOST_CHECK(tx_parent_1->GetHash() != tx_parent_2->GetHash() && tx_parent_2->GetHash() != tx_parent_3->GetHash());

        // 1 parent paying 200sat, 1 child paying 200sat.
        Package package1{tx_parent_1, tx_child_1};
        // 1 parent paying 800sat, 1 child paying 200sat.
        Package package2{tx_parent_2, tx_child_2};
        // 1 parent paying 199sat, 1 child paying 1300sat.
        Package package3{tx_parent_3, tx_child_3};

        const auto submit1 = ProcessNewPackage(m_node.chainman->ActiveChainstate(), *m_node.mempool, package1, false, std::nullopt);
        if (auto err_1{CheckPackageMempoolAcceptResult(package1, submit1, /*expect_valid=*/true, m_node.mempool.get())}) {
            BOOST_ERROR(err_1.value());
        }
        auto it_parent_1 = submit1.m_tx_results.find(tx_parent_1->GetWitnessHash());
        auto it_child_1 = submit1.m_tx_results.find(tx_child_1->GetWitnessHash());
        BOOST_CHECK_EQUAL(it_parent_1->second.m_result_type, MempoolAcceptResult::ResultType::VALID);
        BOOST_CHECK_EQUAL(it_child_1->second.m_result_type, MempoolAcceptResult::ResultType::VALID);
        expected_pool_size += 2;
        BOOST_CHECK_EQUAL(m_node.mempool->size(), expected_pool_size);

        // This replacement is actually not package rbf; the parent carries enough fees
        // to replace the entire package on its own.
        const auto submit2 = ProcessNewPackage(m_node.chainman->ActiveChainstate(), *m_node.mempool, package2, false, std::nullopt);
        if (auto err_2{CheckPackageMempoolAcceptResult(package2, submit2, /*expect_valid=*/true, m_node.mempool.get())}) {
            BOOST_ERROR(err_2.value());
        }
        auto it_parent_2 = submit2.m_tx_results.find(tx_parent_2->GetWitnessHash());
        auto it_child_2 = submit2.m_tx_results.find(tx_child_2->GetWitnessHash());
        BOOST_CHECK_EQUAL(it_parent_2->second.m_result_type, MempoolAcceptResult::ResultType::VALID);
        BOOST_CHECK_EQUAL(it_child_2->second.m_result_type, MempoolAcceptResult::ResultType::VALID);
        BOOST_CHECK_EQUAL(m_node.mempool->size(), expected_pool_size);

        // Package RBF, in which the replacement transaction's child sponsors the fees to meet RBF feerate rules
        const auto submit3 = ProcessNewPackage(m_node.chainman->ActiveChainstate(), *m_node.mempool, package3, false, std::nullopt);
        if (auto err_3{CheckPackageMempoolAcceptResult(package3, submit3, /*expect_valid=*/true, m_node.mempool.get())}) {
            BOOST_ERROR(err_3.value());
        }
        auto it_parent_3 = submit3.m_tx_results.find(tx_parent_3->GetWitnessHash());
        auto it_child_3 = submit3.m_tx_results.find(tx_child_3->GetWitnessHash());
        BOOST_CHECK_EQUAL(it_parent_3->second.m_result_type, MempoolAcceptResult::ResultType::VALID);
        BOOST_CHECK_EQUAL(it_child_3->second.m_result_type, MempoolAcceptResult::ResultType::VALID);

        // package3 was considered as a package to replace both package2 transactions
        BOOST_CHECK(it_parent_3->second.m_replaced_transactions.size() == 2);
        BOOST_CHECK(it_child_3->second.m_replaced_transactions.empty());

        std::vector<Wtxid> expected_package3_wtxids({tx_parent_3->GetWitnessHash(), tx_child_3->GetWitnessHash()});
        const auto package3_total_vsize{GetVirtualTransactionSize(*tx_parent_3) + GetVirtualTransactionSize(*tx_child_3)};
        BOOST_CHECK(it_parent_3->second.m_wtxids_fee_calculations.value() == expected_package3_wtxids);
        BOOST_CHECK(it_child_3->second.m_wtxids_fee_calculations.value() == expected_package3_wtxids);
        BOOST_CHECK_EQUAL(it_parent_3->second.m_effective_feerate.value().GetFee(package3_total_vsize), 199 + 1300);
        BOOST_CHECK_EQUAL(it_child_3->second.m_effective_feerate.value().GetFee(package3_total_vsize), 199 + 1300);

        BOOST_CHECK_EQUAL(m_node.mempool->size(), expected_pool_size);
    }

}
BOOST_AUTO_TEST_SUITE_END()<|MERGE_RESOLUTION|>--- conflicted
+++ resolved
@@ -6,7 +6,6 @@
 #include <key_io.h>
 #include <policy/packages.h>
 #include <policy/policy.h>
-#include <policy/rbf.h>
 #include <primitives/transaction.h>
 #include <script/script.h>
 #include <serialize.h>
@@ -672,14 +671,9 @@
                                                      /*output_amount=*/CAmount(50 * COIN - low_fee_amt), /*submit=*/false);
     CTransactionRef ptx_parent3 = MakeTransactionRef(mtx_parent3);
     package_mixed.push_back(ptx_parent3);
-<<<<<<< HEAD
     // Blackcoin
     // BOOST_CHECK(m_node.mempool->GetMinFee().GetFee(GetVirtualTransactionSize(*ptx_parent3)) > low_fee_amt);
-    BOOST_CHECK(m_node.mempool->m_min_relay_feerate.GetFee(GetVirtualTransactionSize(*ptx_parent3)) <= low_fee_amt);
-=======
-    BOOST_CHECK(m_node.mempool->GetMinFee().GetFee(GetVirtualTransactionSize(*ptx_parent3)) > low_fee_amt);
     BOOST_CHECK(m_node.mempool->m_opts.min_relay_feerate.GetFee(GetVirtualTransactionSize(*ptx_parent3)) <= low_fee_amt);
->>>>>>> 89522379
 
     // child spends parent1, parent2, and parent3
     CKey mixed_grandchild_key = GenerateRandomKey();
@@ -824,14 +818,9 @@
                                                           /*output_amount=*/coinbase_value - parent_fee, /*submit=*/false);
     CTransactionRef tx_parent_cheap = MakeTransactionRef(mtx_parent_cheap);
     package_still_too_low.push_back(tx_parent_cheap);
-<<<<<<< HEAD
     // Blackcoin
     // BOOST_CHECK(m_node.mempool->GetMinFee().GetFee(GetVirtualTransactionSize(*tx_parent_cheap)) > parent_fee);
-    BOOST_CHECK(m_node.mempool->m_min_relay_feerate.GetFee(GetVirtualTransactionSize(*tx_parent_cheap)) <= parent_fee);
-=======
-    BOOST_CHECK(m_node.mempool->GetMinFee().GetFee(GetVirtualTransactionSize(*tx_parent_cheap)) > parent_fee);
     BOOST_CHECK(m_node.mempool->m_opts.min_relay_feerate.GetFee(GetVirtualTransactionSize(*tx_parent_cheap)) <= parent_fee);
->>>>>>> 89522379
 
     auto mtx_child_cheap = CreateValidMempoolTransaction(/*input_transaction=*/tx_parent_cheap, /*input_vout=*/0,
                                                          /*input_height=*/101, /*input_signing_key=*/child_key,
