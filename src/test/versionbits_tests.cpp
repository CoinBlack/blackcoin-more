// Copyright (c) 2014-2020 The Bitcoin Core developers
// Distributed under the MIT software license, see the accompanying
// file COPYING or http://www.opensource.org/licenses/mit-license.php.

#include <chain.h>
<<<<<<< HEAD
#include <random.h>
#include <versionbits.h>
#include <test/test_bitcoin.h>
#include <chainparams.h>
#include <main.h>
#include <consensus/params.h>
=======
#include <chainparams.h>
#include <consensus/params.h>
#include <deploymentstatus.h>
#include <test/util/setup_common.h>
#include <validation.h>
#include <versionbits.h>
>>>>>>> 61646189

#include <boost/test/unit_test.hpp>

/* Define a virtual block time, one block per 10 minutes after Nov 14 2014, 0:55:36am */
static int32_t TestTime(int nHeight) { return 1415926536 + 600 * nHeight; }

static const std::string StateName(ThresholdState state)
{
    switch (state) {
    case ThresholdState::DEFINED:   return "DEFINED";
    case ThresholdState::STARTED:   return "STARTED";
    case ThresholdState::LOCKED_IN: return "LOCKED_IN";
    case ThresholdState::ACTIVE:    return "ACTIVE";
    case ThresholdState::FAILED:    return "FAILED";
    } // no default case, so the compiler can warn about missing cases
    return "";
}

static const Consensus::Params paramsDummy = Consensus::Params();

class TestConditionChecker : public AbstractThresholdConditionChecker
{
private:
    mutable ThresholdConditionCache cache;

public:
    int64_t BeginTime(const Consensus::Params& params) const override { return TestTime(10000); }
    int64_t EndTime(const Consensus::Params& params) const override { return TestTime(20000); }
    int Period(const Consensus::Params& params) const override { return 1000; }
    int Threshold(const Consensus::Params& params) const override { return 900; }
    bool Condition(const CBlockIndex* pindex, const Consensus::Params& params) const override { return (pindex->nVersion & 0x100); }

    ThresholdState GetStateFor(const CBlockIndex* pindexPrev) const { return AbstractThresholdConditionChecker::GetStateFor(pindexPrev, paramsDummy, cache); }
    int GetStateSinceHeightFor(const CBlockIndex* pindexPrev) const { return AbstractThresholdConditionChecker::GetStateSinceHeightFor(pindexPrev, paramsDummy, cache); }
};

class TestDelayedActivationConditionChecker : public TestConditionChecker
{
public:
    int MinActivationHeight(const Consensus::Params& params) const override { return 15000; }
};

class TestAlwaysActiveConditionChecker : public TestConditionChecker
{
public:
    int64_t BeginTime(const Consensus::Params& params) const override { return Consensus::BIP9Deployment::ALWAYS_ACTIVE; }
};

class TestNeverActiveConditionChecker : public TestConditionChecker
{
public:
    int64_t BeginTime(const Consensus::Params& params) const override { return Consensus::BIP9Deployment::NEVER_ACTIVE; }
};

#define CHECKERS 6

class VersionBitsTester
{
    // A fake blockchain
    std::vector<CBlockIndex*> vpblock;

    // 6 independent checkers for the same bit.
    // The first one performs all checks, the second only 50%, the third only 25%, etc...
    // This is to test whether lack of cached information leads to the same results.
    TestConditionChecker checker[CHECKERS];
    // Another 6 that assume delayed activation
    TestDelayedActivationConditionChecker checker_delayed[CHECKERS];
    // Another 6 that assume always active activation
    TestAlwaysActiveConditionChecker checker_always[CHECKERS];
    // Another 6 that assume never active activation
    TestNeverActiveConditionChecker checker_never[CHECKERS];

    // Test counter (to identify failures)
    int num{1000};

public:
    VersionBitsTester& Reset() {
        // Have each group of tests be counted by the 1000s part, starting at 1000
        num = num - (num % 1000) + 1000;

        for (unsigned int i = 0; i < vpblock.size(); i++) {
            delete vpblock[i];
        }
        for (unsigned int  i = 0; i < CHECKERS; i++) {
            checker[i] = TestConditionChecker();
            checker_delayed[i] = TestDelayedActivationConditionChecker();
            checker_always[i] = TestAlwaysActiveConditionChecker();
            checker_never[i] = TestNeverActiveConditionChecker();
        }
        vpblock.clear();
        return *this;
    }

    ~VersionBitsTester() {
         Reset();
    }

    VersionBitsTester& Mine(unsigned int height, int32_t nTime, int32_t nVersion) {
        while (vpblock.size() < height) {
            CBlockIndex* pindex = new CBlockIndex();
            pindex->nHeight = vpblock.size();
<<<<<<< HEAD
            pindex->pprev = vpblock.size() > 0 ? vpblock.back() : nullptr;
=======
            pindex->pprev = Tip();
>>>>>>> 61646189
            pindex->nTime = nTime;
            pindex->nVersion = nVersion;
            pindex->BuildSkip();
            vpblock.push_back(pindex);
        }
        return *this;
    }

    VersionBitsTester& TestStateSinceHeight(int height)
    {
        return TestStateSinceHeight(height, height);
    }

    VersionBitsTester& TestStateSinceHeight(int height, int height_delayed)
    {
        const CBlockIndex* tip = Tip();
        for (int i = 0; i < CHECKERS; i++) {
            if (InsecureRandBits(i) == 0) {
                BOOST_CHECK_MESSAGE(checker[i].GetStateSinceHeightFor(tip) == height, strprintf("Test %i for StateSinceHeight", num));
                BOOST_CHECK_MESSAGE(checker_delayed[i].GetStateSinceHeightFor(tip) == height_delayed, strprintf("Test %i for StateSinceHeight (delayed)", num));
                BOOST_CHECK_MESSAGE(checker_always[i].GetStateSinceHeightFor(tip) == 0, strprintf("Test %i for StateSinceHeight (always active)", num));
                BOOST_CHECK_MESSAGE(checker_never[i].GetStateSinceHeightFor(tip) == 0, strprintf("Test %i for StateSinceHeight (never active)", num));
            }
        }
        num++;
        return *this;
    }

    VersionBitsTester& TestState(ThresholdState exp)
    {
        return TestState(exp, exp);
    }

    VersionBitsTester& TestState(ThresholdState exp, ThresholdState exp_delayed)
    {
        if (exp != exp_delayed) {
            // only expected differences are that delayed stays in locked_in longer
            BOOST_CHECK_EQUAL(exp, ThresholdState::ACTIVE);
            BOOST_CHECK_EQUAL(exp_delayed, ThresholdState::LOCKED_IN);
        }

        const CBlockIndex* pindex = Tip();
        for (int i = 0; i < CHECKERS; i++) {
            if (InsecureRandBits(i) == 0) {
                ThresholdState got = checker[i].GetStateFor(pindex);
                ThresholdState got_delayed = checker_delayed[i].GetStateFor(pindex);
                ThresholdState got_always = checker_always[i].GetStateFor(pindex);
                ThresholdState got_never = checker_never[i].GetStateFor(pindex);
                // nHeight of the next block. If vpblock is empty, the next (ie first)
                // block should be the genesis block with nHeight == 0.
                int height = pindex == nullptr ? 0 : pindex->nHeight + 1;
                BOOST_CHECK_MESSAGE(got == exp, strprintf("Test %i for %s height %d (got %s)", num, StateName(exp), height, StateName(got)));
                BOOST_CHECK_MESSAGE(got_delayed == exp_delayed, strprintf("Test %i for %s height %d (got %s; delayed case)", num, StateName(exp_delayed), height, StateName(got_delayed)));
                BOOST_CHECK_MESSAGE(got_always == ThresholdState::ACTIVE, strprintf("Test %i for ACTIVE height %d (got %s; always active case)", num, height, StateName(got_always)));
                BOOST_CHECK_MESSAGE(got_never == ThresholdState::FAILED, strprintf("Test %i for FAILED height %d (got %s; never active case)", num, height, StateName(got_never)));
            }
        }
        num++;
        return *this;
    }

<<<<<<< HEAD
    CBlockIndex * Tip() { return vpblock.size() ? vpblock.back() : nullptr; }
=======
    VersionBitsTester& TestDefined() { return TestState(ThresholdState::DEFINED); }
    VersionBitsTester& TestStarted() { return TestState(ThresholdState::STARTED); }
    VersionBitsTester& TestLockedIn() { return TestState(ThresholdState::LOCKED_IN); }
    VersionBitsTester& TestActive() { return TestState(ThresholdState::ACTIVE); }
    VersionBitsTester& TestFailed() { return TestState(ThresholdState::FAILED); }

    // non-delayed should be active; delayed should still be locked in
    VersionBitsTester& TestActiveDelayed() { return TestState(ThresholdState::ACTIVE, ThresholdState::LOCKED_IN); }

    CBlockIndex* Tip() { return vpblock.empty() ? nullptr : vpblock.back(); }
>>>>>>> 61646189
};

BOOST_FIXTURE_TEST_SUITE(versionbits_tests, TestingSetup)

BOOST_AUTO_TEST_CASE(versionbits_test)
{
    for (int i = 0; i < 64; i++) {
        // DEFINED -> STARTED after timeout reached -> FAILED
        VersionBitsTester().TestDefined().TestStateSinceHeight(0)
                           .Mine(1, TestTime(1), 0x100).TestDefined().TestStateSinceHeight(0)
                           .Mine(11, TestTime(11), 0x100).TestDefined().TestStateSinceHeight(0)
                           .Mine(989, TestTime(989), 0x100).TestDefined().TestStateSinceHeight(0)
                           .Mine(999, TestTime(20000), 0x100).TestDefined().TestStateSinceHeight(0) // Timeout and start time reached simultaneously
                           .Mine(1000, TestTime(20000), 0).TestStarted().TestStateSinceHeight(1000) // Hit started, stop signalling
                           .Mine(1999, TestTime(30001), 0).TestStarted().TestStateSinceHeight(1000)
                           .Mine(2000, TestTime(30002), 0x100).TestFailed().TestStateSinceHeight(2000) // Hit failed, start signalling again
                           .Mine(2001, TestTime(30003), 0x100).TestFailed().TestStateSinceHeight(2000)
                           .Mine(2999, TestTime(30004), 0x100).TestFailed().TestStateSinceHeight(2000)
                           .Mine(3000, TestTime(30005), 0x100).TestFailed().TestStateSinceHeight(2000)
                           .Mine(4000, TestTime(30006), 0x100).TestFailed().TestStateSinceHeight(2000)

        // DEFINED -> STARTED -> FAILED
                           .Reset().TestDefined().TestStateSinceHeight(0)
                           .Mine(1, TestTime(1), 0).TestDefined().TestStateSinceHeight(0)
                           .Mine(1000, TestTime(10000) - 1, 0x100).TestDefined().TestStateSinceHeight(0) // One second more and it would be defined
                           .Mine(2000, TestTime(10000), 0x100).TestStarted().TestStateSinceHeight(2000) // So that's what happens the next period
                           .Mine(2051, TestTime(10010), 0).TestStarted().TestStateSinceHeight(2000) // 51 old blocks
                           .Mine(2950, TestTime(10020), 0x100).TestStarted().TestStateSinceHeight(2000) // 899 new blocks
                           .Mine(3000, TestTime(20000), 0).TestFailed().TestStateSinceHeight(3000) // 50 old blocks (so 899 out of the past 1000)
                           .Mine(4000, TestTime(20010), 0x100).TestFailed().TestStateSinceHeight(3000)

        // DEFINED -> STARTED -> LOCKEDIN after timeout reached -> ACTIVE
                           .Reset().TestDefined().TestStateSinceHeight(0)
                           .Mine(1, TestTime(1), 0).TestDefined().TestStateSinceHeight(0)
                           .Mine(1000, TestTime(10000) - 1, 0x101).TestDefined().TestStateSinceHeight(0) // One second more and it would be defined
                           .Mine(2000, TestTime(10000), 0x101).TestStarted().TestStateSinceHeight(2000) // So that's what happens the next period
                           .Mine(2999, TestTime(30000), 0x100).TestStarted().TestStateSinceHeight(2000) // 999 new blocks
                           .Mine(3000, TestTime(30000), 0x100).TestLockedIn().TestStateSinceHeight(3000) // 1 new block (so 1000 out of the past 1000 are new)
                           .Mine(3999, TestTime(30001), 0).TestLockedIn().TestStateSinceHeight(3000)
                           .Mine(4000, TestTime(30002), 0).TestActiveDelayed().TestStateSinceHeight(4000, 3000)
                           .Mine(14333, TestTime(30003), 0).TestActiveDelayed().TestStateSinceHeight(4000, 3000)
                           .Mine(24000, TestTime(40000), 0).TestActive().TestStateSinceHeight(4000, 15000)

        // DEFINED -> STARTED -> LOCKEDIN before timeout -> ACTIVE
                           .Reset().TestDefined()
                           .Mine(1, TestTime(1), 0).TestDefined().TestStateSinceHeight(0)
                           .Mine(1000, TestTime(10000) - 1, 0x101).TestDefined().TestStateSinceHeight(0) // One second more and it would be defined
                           .Mine(2000, TestTime(10000), 0x101).TestStarted().TestStateSinceHeight(2000) // So that's what happens the next period
                           .Mine(2050, TestTime(10010), 0x200).TestStarted().TestStateSinceHeight(2000) // 50 old blocks
                           .Mine(2950, TestTime(10020), 0x100).TestStarted().TestStateSinceHeight(2000) // 900 new blocks
                           .Mine(2999, TestTime(19999), 0x200).TestStarted().TestStateSinceHeight(2000) // 49 old blocks
                           .Mine(3000, TestTime(29999), 0x200).TestLockedIn().TestStateSinceHeight(3000) // 1 old block (so 900 out of the past 1000)
                           .Mine(3999, TestTime(30001), 0).TestLockedIn().TestStateSinceHeight(3000)
                           .Mine(4000, TestTime(30002), 0).TestActiveDelayed().TestStateSinceHeight(4000, 3000) // delayed will not become active until height=15000
                           .Mine(14333, TestTime(30003), 0).TestActiveDelayed().TestStateSinceHeight(4000, 3000)
                           .Mine(15000, TestTime(40000), 0).TestActive().TestStateSinceHeight(4000, 15000)
                           .Mine(24000, TestTime(40000), 0).TestActive().TestStateSinceHeight(4000, 15000)

        // DEFINED multiple periods -> STARTED multiple periods -> FAILED
                           .Reset().TestDefined().TestStateSinceHeight(0)
                           .Mine(999, TestTime(999), 0).TestDefined().TestStateSinceHeight(0)
                           .Mine(1000, TestTime(1000), 0).TestDefined().TestStateSinceHeight(0)
                           .Mine(2000, TestTime(2000), 0).TestDefined().TestStateSinceHeight(0)
                           .Mine(3000, TestTime(10000), 0).TestStarted().TestStateSinceHeight(3000)
                           .Mine(4000, TestTime(10000), 0).TestStarted().TestStateSinceHeight(3000)
                           .Mine(5000, TestTime(10000), 0).TestStarted().TestStateSinceHeight(3000)
                           .Mine(5999, TestTime(20000), 0).TestStarted().TestStateSinceHeight(3000)
                           .Mine(6000, TestTime(20000), 0).TestFailed().TestStateSinceHeight(6000)
                           .Mine(7000, TestTime(20000), 0x100).TestFailed().TestStateSinceHeight(6000)
                           .Mine(24000, TestTime(20000), 0x100).TestFailed().TestStateSinceHeight(6000) // stay in FAILED no matter how much we signal
        ;
    }
}

/** Check that ComputeBlockVersion will set the appropriate bit correctly */
static void check_computeblockversion(const Consensus::Params& params, Consensus::DeploymentPos dep)
{
    // This implicitly uses g_versionbitscache, so clear it every time
    g_versionbitscache.Clear();

    int64_t bit = params.vDeployments[dep].bit;
    int64_t nStartTime = params.vDeployments[dep].nStartTime;
    int64_t nTimeout = params.vDeployments[dep].nTimeout;
    int min_activation_height = params.vDeployments[dep].min_activation_height;

    // should not be any signalling for first block
    BOOST_CHECK_EQUAL(g_versionbitscache.ComputeBlockVersion(nullptr, params), VERSIONBITS_TOP_BITS);

    // always/never active deployments shouldn't need to be tested further
    if (nStartTime == Consensus::BIP9Deployment::ALWAYS_ACTIVE ||
        nStartTime == Consensus::BIP9Deployment::NEVER_ACTIVE)
    {
        BOOST_CHECK_EQUAL(min_activation_height, 0);
        return;
    }

    BOOST_REQUIRE(nStartTime < nTimeout);
    BOOST_REQUIRE(nStartTime >= 0);
    BOOST_REQUIRE(nTimeout <= std::numeric_limits<uint32_t>::max() || nTimeout == Consensus::BIP9Deployment::NO_TIMEOUT);
    BOOST_REQUIRE(0 <= bit && bit < 32);
    // Make sure that no deployment tries to set an invalid bit.
    BOOST_REQUIRE(((1 << bit) & VERSIONBITS_TOP_MASK) == 0);
    BOOST_REQUIRE(min_activation_height >= 0);
    // Check min_activation_height is on a retarget boundary
    BOOST_REQUIRE_EQUAL(min_activation_height % params.nMinerConfirmationWindow, 0U);

    const uint32_t bitmask{g_versionbitscache.Mask(params, dep)};
    BOOST_CHECK_EQUAL(bitmask, uint32_t{1} << bit);

    // In the first chain, test that the bit is set by CBV until it has failed.
    // In the second chain, test the bit is set by CBV while STARTED and
    // LOCKED-IN, and then no longer set while ACTIVE.
    VersionBitsTester firstChain, secondChain;

    int64_t nTime = nStartTime;

    const CBlockIndex *lastBlock = nullptr;

    // Before MedianTimePast of the chain has crossed nStartTime, the bit
    // should not be set.
<<<<<<< HEAD
    CBlockIndex *lastBlock = nullptr;
    lastBlock = firstChain.Mine(2016, nTime, VERSIONBITS_LAST_OLD_BLOCK_VERSION).Tip();
    BOOST_CHECK_EQUAL(ComputeBlockVersion(lastBlock, mainnetParams) & (1<<bit), 0);

    // Mine 2011 more blocks at the old time, and check that CBV isn't setting the bit yet.
    for (int i=1; i<2012; i++) {
        lastBlock = firstChain.Mine(2016+i, nTime, VERSIONBITS_LAST_OLD_BLOCK_VERSION).Tip();
        // This works because VERSIONBITS_LAST_OLD_BLOCK_VERSION happens
        // to be 4, and the bit we're testing happens to be bit 28.
        BOOST_CHECK_EQUAL(ComputeBlockVersion(lastBlock, mainnetParams) & (1<<bit), 0);
    }
    // Now mine 5 more blocks at the start time -- MTP should not have passed yet, so
    // CBV should still not yet set the bit.
    nTime = nStartTime;
    for (int i=2012; i<=2016; i++) {
        lastBlock = firstChain.Mine(2016+i, nTime, VERSIONBITS_LAST_OLD_BLOCK_VERSION).Tip();
        BOOST_CHECK_EQUAL(ComputeBlockVersion(lastBlock, mainnetParams) & (1<<bit), 0);
=======
    if (nTime == 0) {
        // since CBlockIndex::nTime is uint32_t we can't represent any
        // earlier time, so will transition from DEFINED to STARTED at the
        // end of the first period by mining blocks at nTime == 0
        lastBlock = firstChain.Mine(params.nMinerConfirmationWindow - 1, nTime, VERSIONBITS_LAST_OLD_BLOCK_VERSION).Tip();
        BOOST_CHECK_EQUAL(g_versionbitscache.ComputeBlockVersion(lastBlock, params) & (1 << bit), 0);
        lastBlock = firstChain.Mine(params.nMinerConfirmationWindow, nTime, VERSIONBITS_LAST_OLD_BLOCK_VERSION).Tip();
        BOOST_CHECK((g_versionbitscache.ComputeBlockVersion(lastBlock, params) & (1 << bit)) != 0);
        // then we'll keep mining at nStartTime...
    } else {
        // use a time 1s earlier than start time to check we stay DEFINED
        --nTime;

        // Start generating blocks before nStartTime
        lastBlock = firstChain.Mine(params.nMinerConfirmationWindow, nTime, VERSIONBITS_LAST_OLD_BLOCK_VERSION).Tip();
        BOOST_CHECK_EQUAL(g_versionbitscache.ComputeBlockVersion(lastBlock, params) & (1 << bit), 0);

        // Mine more blocks (4 less than the adjustment period) at the old time, and check that CBV isn't setting the bit yet.
        for (uint32_t i = 1; i < params.nMinerConfirmationWindow - 4; i++) {
            lastBlock = firstChain.Mine(params.nMinerConfirmationWindow + i, nTime, VERSIONBITS_LAST_OLD_BLOCK_VERSION).Tip();
            BOOST_CHECK_EQUAL(g_versionbitscache.ComputeBlockVersion(lastBlock, params) & (1 << bit), 0);
        }
        // Now mine 5 more blocks at the start time -- MTP should not have passed yet, so
        // CBV should still not yet set the bit.
        nTime = nStartTime;
        for (uint32_t i = params.nMinerConfirmationWindow - 4; i <= params.nMinerConfirmationWindow; i++) {
            lastBlock = firstChain.Mine(params.nMinerConfirmationWindow + i, nTime, VERSIONBITS_LAST_OLD_BLOCK_VERSION).Tip();
            BOOST_CHECK_EQUAL(g_versionbitscache.ComputeBlockVersion(lastBlock, params) & (1 << bit), 0);
        }
        // Next we will advance to the next period and transition to STARTED,
>>>>>>> 61646189
    }

    lastBlock = firstChain.Mine(params.nMinerConfirmationWindow * 3, nTime, VERSIONBITS_LAST_OLD_BLOCK_VERSION).Tip();
    // so ComputeBlockVersion should now set the bit,
    BOOST_CHECK((g_versionbitscache.ComputeBlockVersion(lastBlock, params) & (1 << bit)) != 0);
    // and should also be using the VERSIONBITS_TOP_BITS.
    BOOST_CHECK_EQUAL(g_versionbitscache.ComputeBlockVersion(lastBlock, params) & VERSIONBITS_TOP_MASK, VERSIONBITS_TOP_BITS);

    // Check that ComputeBlockVersion will set the bit until nTimeout
    nTime += 600;
    uint32_t blocksToMine = params.nMinerConfirmationWindow * 2; // test blocks for up to 2 time periods
    uint32_t nHeight = params.nMinerConfirmationWindow * 3;
    // These blocks are all before nTimeout is reached.
    while (nTime < nTimeout && blocksToMine > 0) {
        lastBlock = firstChain.Mine(nHeight+1, nTime, VERSIONBITS_LAST_OLD_BLOCK_VERSION).Tip();
        BOOST_CHECK((g_versionbitscache.ComputeBlockVersion(lastBlock, params) & (1 << bit)) != 0);
        BOOST_CHECK_EQUAL(g_versionbitscache.ComputeBlockVersion(lastBlock, params) & VERSIONBITS_TOP_MASK, VERSIONBITS_TOP_BITS);
        blocksToMine--;
        nTime += 600;
        nHeight += 1;
    }

    if (nTimeout != Consensus::BIP9Deployment::NO_TIMEOUT) {
        // can reach any nTimeout other than NO_TIMEOUT due to earlier BOOST_REQUIRE

        nTime = nTimeout;

        // finish the last period before we start timing out
        while (nHeight % params.nMinerConfirmationWindow != 0) {
            lastBlock = firstChain.Mine(nHeight+1, nTime - 1, VERSIONBITS_LAST_OLD_BLOCK_VERSION).Tip();
            BOOST_CHECK((g_versionbitscache.ComputeBlockVersion(lastBlock, params) & (1 << bit)) != 0);
            nHeight += 1;
        }

        // FAILED is only triggered at the end of a period, so CBV should be setting
        // the bit until the period transition.
        for (uint32_t i = 0; i < params.nMinerConfirmationWindow - 1; i++) {
            lastBlock = firstChain.Mine(nHeight+1, nTime, VERSIONBITS_LAST_OLD_BLOCK_VERSION).Tip();
            BOOST_CHECK((g_versionbitscache.ComputeBlockVersion(lastBlock, params) & (1 << bit)) != 0);
            nHeight += 1;
        }
        // The next block should trigger no longer setting the bit.
        lastBlock = firstChain.Mine(nHeight+1, nTime, VERSIONBITS_LAST_OLD_BLOCK_VERSION).Tip();
        BOOST_CHECK_EQUAL(g_versionbitscache.ComputeBlockVersion(lastBlock, params) & (1 << bit), 0);
    }

    // On a new chain:
    // verify that the bit will be set after lock-in, and then stop being set
    // after activation.
    nTime = nStartTime;

    // Mine one period worth of blocks, and check that the bit will be on for the
    // next period.
    lastBlock = secondChain.Mine(params.nMinerConfirmationWindow, nTime, VERSIONBITS_LAST_OLD_BLOCK_VERSION).Tip();
    BOOST_CHECK((g_versionbitscache.ComputeBlockVersion(lastBlock, params) & (1 << bit)) != 0);

    // Mine another period worth of blocks, signaling the new bit.
    lastBlock = secondChain.Mine(params.nMinerConfirmationWindow * 2, nTime, VERSIONBITS_TOP_BITS | (1<<bit)).Tip();
    // After one period of setting the bit on each block, it should have locked in.
    // We keep setting the bit for one more period though, until activation.
    BOOST_CHECK((g_versionbitscache.ComputeBlockVersion(lastBlock, params) & (1 << bit)) != 0);

    // Now check that we keep mining the block until the end of this period, and
    // then stop at the beginning of the next period.
    lastBlock = secondChain.Mine((params.nMinerConfirmationWindow * 3) - 1, nTime, VERSIONBITS_LAST_OLD_BLOCK_VERSION).Tip();
    BOOST_CHECK((g_versionbitscache.ComputeBlockVersion(lastBlock, params) & (1 << bit)) != 0);
    lastBlock = secondChain.Mine(params.nMinerConfirmationWindow * 3, nTime, VERSIONBITS_LAST_OLD_BLOCK_VERSION).Tip();

    if (lastBlock->nHeight + 1 < min_activation_height) {
        // check signalling continues while min_activation_height is not reached
        lastBlock = secondChain.Mine(min_activation_height - 1, nTime, VERSIONBITS_LAST_OLD_BLOCK_VERSION).Tip();
        BOOST_CHECK((g_versionbitscache.ComputeBlockVersion(lastBlock, params) & (1 << bit)) != 0);
        // then reach min_activation_height, which was already REQUIRE'd to start a new period
        lastBlock = secondChain.Mine(min_activation_height, nTime, VERSIONBITS_LAST_OLD_BLOCK_VERSION).Tip();
    }

    // Check that we don't signal after activation
    BOOST_CHECK_EQUAL(g_versionbitscache.ComputeBlockVersion(lastBlock, params) & (1 << bit), 0);
}

BOOST_AUTO_TEST_CASE(versionbits_computeblockversion)
{
    // check that any deployment on any chain can conceivably reach both
    // ACTIVE and FAILED states in roughly the way we expect
    for (const auto& chain_name : {CBaseChainParams::MAIN, CBaseChainParams::TESTNET, CBaseChainParams::SIGNET, CBaseChainParams::REGTEST}) {
        const auto chainParams = CreateChainParams(*m_node.args, chain_name);
        uint32_t chain_all_vbits{0};
        for (int i = 0; i < (int)Consensus::MAX_VERSION_BITS_DEPLOYMENTS; ++i) {
            const auto dep = static_cast<Consensus::DeploymentPos>(i);
            // Check that no bits are re-used (within the same chain). This is
            // disallowed because the transition to FAILED (on timeout) does
            // not take precedence over STARTED/LOCKED_IN. So all softforks on
            // the same bit might overlap, even when non-overlapping start-end
            // times are picked.
            const uint32_t dep_mask{g_versionbitscache.Mask(chainParams->GetConsensus(), dep)};
            BOOST_CHECK(!(chain_all_vbits & dep_mask));
            chain_all_vbits |= dep_mask;
            check_computeblockversion(chainParams->GetConsensus(), dep);
        }
    }

    {
        // Use regtest/testdummy to ensure we always exercise some
        // deployment that's not always/never active
        ArgsManager args;
        args.ForceSetArg("-vbparams", "testdummy:1199145601:1230767999"); // January 1, 2008 - December 31, 2008
        const auto chainParams = CreateChainParams(args, CBaseChainParams::REGTEST);
        check_computeblockversion(chainParams->GetConsensus(), Consensus::DEPLOYMENT_TESTDUMMY);
    }

    {
        // Use regtest/testdummy to ensure we always exercise the
        // min_activation_height test, even if we're not using that in a
        // live deployment
        ArgsManager args;
        args.ForceSetArg("-vbparams", "testdummy:1199145601:1230767999:403200"); // January 1, 2008 - December 31, 2008, min act height 403200
        const auto chainParams = CreateChainParams(args, CBaseChainParams::REGTEST);
        check_computeblockversion(chainParams->GetConsensus(), Consensus::DEPLOYMENT_TESTDUMMY);
    }
}

BOOST_AUTO_TEST_SUITE_END()<|MERGE_RESOLUTION|>--- conflicted
+++ resolved
@@ -3,21 +3,12 @@
 // file COPYING or http://www.opensource.org/licenses/mit-license.php.
 
 #include <chain.h>
-<<<<<<< HEAD
-#include <random.h>
-#include <versionbits.h>
-#include <test/test_bitcoin.h>
-#include <chainparams.h>
-#include <main.h>
-#include <consensus/params.h>
-=======
 #include <chainparams.h>
 #include <consensus/params.h>
 #include <deploymentstatus.h>
 #include <test/util/setup_common.h>
 #include <validation.h>
 #include <versionbits.h>
->>>>>>> 61646189
 
 #include <boost/test/unit_test.hpp>
 
@@ -119,11 +110,7 @@
         while (vpblock.size() < height) {
             CBlockIndex* pindex = new CBlockIndex();
             pindex->nHeight = vpblock.size();
-<<<<<<< HEAD
-            pindex->pprev = vpblock.size() > 0 ? vpblock.back() : nullptr;
-=======
             pindex->pprev = Tip();
->>>>>>> 61646189
             pindex->nTime = nTime;
             pindex->nVersion = nVersion;
             pindex->BuildSkip();
@@ -185,9 +172,6 @@
         return *this;
     }
 
-<<<<<<< HEAD
-    CBlockIndex * Tip() { return vpblock.size() ? vpblock.back() : nullptr; }
-=======
     VersionBitsTester& TestDefined() { return TestState(ThresholdState::DEFINED); }
     VersionBitsTester& TestStarted() { return TestState(ThresholdState::STARTED); }
     VersionBitsTester& TestLockedIn() { return TestState(ThresholdState::LOCKED_IN); }
@@ -198,7 +182,6 @@
     VersionBitsTester& TestActiveDelayed() { return TestState(ThresholdState::ACTIVE, ThresholdState::LOCKED_IN); }
 
     CBlockIndex* Tip() { return vpblock.empty() ? nullptr : vpblock.back(); }
->>>>>>> 61646189
 };
 
 BOOST_FIXTURE_TEST_SUITE(versionbits_tests, TestingSetup)
@@ -319,25 +302,6 @@
 
     // Before MedianTimePast of the chain has crossed nStartTime, the bit
     // should not be set.
-<<<<<<< HEAD
-    CBlockIndex *lastBlock = nullptr;
-    lastBlock = firstChain.Mine(2016, nTime, VERSIONBITS_LAST_OLD_BLOCK_VERSION).Tip();
-    BOOST_CHECK_EQUAL(ComputeBlockVersion(lastBlock, mainnetParams) & (1<<bit), 0);
-
-    // Mine 2011 more blocks at the old time, and check that CBV isn't setting the bit yet.
-    for (int i=1; i<2012; i++) {
-        lastBlock = firstChain.Mine(2016+i, nTime, VERSIONBITS_LAST_OLD_BLOCK_VERSION).Tip();
-        // This works because VERSIONBITS_LAST_OLD_BLOCK_VERSION happens
-        // to be 4, and the bit we're testing happens to be bit 28.
-        BOOST_CHECK_EQUAL(ComputeBlockVersion(lastBlock, mainnetParams) & (1<<bit), 0);
-    }
-    // Now mine 5 more blocks at the start time -- MTP should not have passed yet, so
-    // CBV should still not yet set the bit.
-    nTime = nStartTime;
-    for (int i=2012; i<=2016; i++) {
-        lastBlock = firstChain.Mine(2016+i, nTime, VERSIONBITS_LAST_OLD_BLOCK_VERSION).Tip();
-        BOOST_CHECK_EQUAL(ComputeBlockVersion(lastBlock, mainnetParams) & (1<<bit), 0);
-=======
     if (nTime == 0) {
         // since CBlockIndex::nTime is uint32_t we can't represent any
         // earlier time, so will transition from DEFINED to STARTED at the
@@ -368,7 +332,6 @@
             BOOST_CHECK_EQUAL(g_versionbitscache.ComputeBlockVersion(lastBlock, params) & (1 << bit), 0);
         }
         // Next we will advance to the next period and transition to STARTED,
->>>>>>> 61646189
     }
 
     lastBlock = firstChain.Mine(params.nMinerConfirmationWindow * 3, nTime, VERSIONBITS_LAST_OLD_BLOCK_VERSION).Tip();
