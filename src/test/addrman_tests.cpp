// Copyright (c) 2012-2022 The Bitcoin Core developers
// Distributed under the MIT software license, see the accompanying
// file COPYING or http://www.opensource.org/licenses/mit-license.php.

#include <addrdb.h>
#include <addrman.h>
#include <addrman_impl.h>
#include <chainparams.h>
#include <clientversion.h>
#include <hash.h>
#include <netbase.h>
#include <random.h>
#include <test/data/asmap.raw.h>
#include <test/util/setup_common.h>
#include <util/asmap.h>
#include <util/string.h>

#include <boost/test/unit_test.hpp>

#include <optional>
#include <string>

using namespace std::literals;
using node::NodeContext;

static NetGroupManager EMPTY_NETGROUPMAN{std::vector<bool>()};
static const bool DETERMINISTIC{true};

static int32_t GetCheckRatio(const NodeContext& node_ctx)
{
    return std::clamp<int32_t>(node_ctx.args->GetIntArg("-checkaddrman", 100), 0, 1000000);
}

static CNetAddr ResolveIP(const std::string& ip)
{
    CNetAddr addr;
    BOOST_CHECK_MESSAGE(LookupHost(ip, addr, false), strprintf("failed to resolve: %s", ip));
    return addr;
}

static CService ResolveService(const std::string& ip, uint16_t port = 0)
{
    CService serv;
    BOOST_CHECK_MESSAGE(Lookup(ip, serv, port, false), strprintf("failed to resolve: %s:%i", ip, port));
    return serv;
}


static std::vector<bool> FromBytes(const unsigned char* source, int vector_size)
{
    std::vector<bool> result(vector_size);
    for (int byte_i = 0; byte_i < vector_size / 8; ++byte_i) {
        unsigned char cur_byte = source[byte_i];
        for (int bit_i = 0; bit_i < 8; ++bit_i) {
            result[byte_i * 8 + bit_i] = (cur_byte >> bit_i) & 1;
        }
    }
    return result;
}

BOOST_FIXTURE_TEST_SUITE(addrman_tests, BasicTestingSetup)

BOOST_AUTO_TEST_CASE(addrman_simple)
{
    auto addrman = std::make_unique<AddrMan>(EMPTY_NETGROUPMAN, DETERMINISTIC, GetCheckRatio(m_node));

    CNetAddr source = ResolveIP("252.2.2.2");

    // Test: Does Addrman respond correctly when empty.
    BOOST_CHECK_EQUAL(addrman->Size(), 0U);
    auto addr_null = addrman->Select().first;
    BOOST_CHECK_EQUAL(addr_null.ToStringAddrPort(), "[::]:0");

    // Test: Does Addrman::Add work as expected.
    CService addr1 = ResolveService("250.1.1.1", 15714);
    BOOST_CHECK(addrman->Add({CAddress(addr1, NODE_NONE)}, source));
    BOOST_CHECK_EQUAL(addrman->Size(), 1U);
    auto addr_ret1 = addrman->Select().first;
<<<<<<< HEAD
    BOOST_CHECK_EQUAL(addr_ret1.ToString(), "250.1.1.1:15714");
=======
    BOOST_CHECK_EQUAL(addr_ret1.ToStringAddrPort(), "250.1.1.1:8333");
>>>>>>> 88259837

    // Test: Does IP address deduplication work correctly.
    //  Expected dup IP should not be added.
    CService addr1_dup = ResolveService("250.1.1.1", 15714);
    BOOST_CHECK(!addrman->Add({CAddress(addr1_dup, NODE_NONE)}, source));
    BOOST_CHECK_EQUAL(addrman->Size(), 1U);


    // Test: New table has one addr and we add a diff addr we should
    //  have at least one addr.
    // Note that addrman's size cannot be tested reliably after insertion, as
    // hash collisions may occur. But we can always be sure of at least one
    // success.

    CService addr2 = ResolveService("250.1.1.2", 15714);
    BOOST_CHECK(addrman->Add({CAddress(addr2, NODE_NONE)}, source));
    BOOST_CHECK(addrman->Size() >= 1);

    // Test: reset addrman and test AddrMan::Add multiple addresses works as expected
    addrman = std::make_unique<AddrMan>(EMPTY_NETGROUPMAN, DETERMINISTIC, GetCheckRatio(m_node));
    std::vector<CAddress> vAddr;
    vAddr.push_back(CAddress(ResolveService("250.1.1.3", 15714), NODE_NONE));
    vAddr.push_back(CAddress(ResolveService("250.1.1.4", 15714), NODE_NONE));
    BOOST_CHECK(addrman->Add(vAddr, source));
<<<<<<< HEAD
=======
    BOOST_CHECK(addrman->Size() >= 1);
>>>>>>> 88259837
}

BOOST_AUTO_TEST_CASE(addrman_ports)
{
    auto addrman = std::make_unique<AddrMan>(EMPTY_NETGROUPMAN, DETERMINISTIC, GetCheckRatio(m_node));

    CNetAddr source = ResolveIP("252.2.2.2");

    BOOST_CHECK_EQUAL(addrman->Size(), 0U);

    // Test 7; Addr with same IP but diff port does not replace existing addr.
    CService addr1 = ResolveService("250.1.1.1", 15714);
    BOOST_CHECK(addrman->Add({CAddress(addr1, NODE_NONE)}, source));
    BOOST_CHECK_EQUAL(addrman->Size(), 1U);

    CService addr1_port = ResolveService("250.1.1.1", 8334);
    BOOST_CHECK(addrman->Add({CAddress(addr1_port, NODE_NONE)}, source));
    BOOST_CHECK_EQUAL(addrman->Size(), 2U);
    auto addr_ret2 = addrman->Select().first;
<<<<<<< HEAD
    BOOST_CHECK(addr_ret2.ToString() == "250.1.1.1:15714" || addr_ret2.ToString() == "250.1.1.1:8334");
=======
    BOOST_CHECK(addr_ret2.ToStringAddrPort() == "250.1.1.1:8333" || addr_ret2.ToStringAddrPort() == "250.1.1.1:8334");
>>>>>>> 88259837

    // Test: Add same IP but diff port to tried table; this converts the entry with
    // the specified port to tried, but not the other.
    addrman->Good(CAddress(addr1_port, NODE_NONE));
    BOOST_CHECK_EQUAL(addrman->Size(), 2U);
    bool newOnly = true;
    auto addr_ret3 = addrman->Select(newOnly).first;
<<<<<<< HEAD
    BOOST_CHECK_EQUAL(addr_ret3.ToString(), "250.1.1.1:15714");
=======
    BOOST_CHECK_EQUAL(addr_ret3.ToStringAddrPort(), "250.1.1.1:8333");
>>>>>>> 88259837
}


BOOST_AUTO_TEST_CASE(addrman_select)
{
    auto addrman = std::make_unique<AddrMan>(EMPTY_NETGROUPMAN, DETERMINISTIC, GetCheckRatio(m_node));

    CNetAddr source = ResolveIP("252.2.2.2");

    // Test: Select from new with 1 addr in new.
    CService addr1 = ResolveService("250.1.1.1", 8333);
    BOOST_CHECK(addrman->Add({CAddress(addr1, NODE_NONE)}, source));
    BOOST_CHECK_EQUAL(addrman->Size(), 1U);

    bool newOnly = true;
    auto addr_ret1 = addrman->Select(newOnly).first;
    BOOST_CHECK_EQUAL(addr_ret1.ToStringAddrPort(), "250.1.1.1:8333");

    // Test: move addr to tried, select from new expected nothing returned.
    BOOST_CHECK(addrman->Good(CAddress(addr1, NODE_NONE)));
<<<<<<< HEAD
    BOOST_CHECK_EQUAL(addrman->size(), 1U);
    BOOST_CHECK_EQUAL(addr_ret2.ToString(), "[::]:0");

    auto addr_ret3 = addrman->Select().first;
    BOOST_CHECK_EQUAL(addr_ret3.ToString(), "250.1.1.1:15714");
=======
    BOOST_CHECK_EQUAL(addrman->Size(), 1U);
    auto addr_ret2 = addrman->Select(newOnly).first;
    BOOST_CHECK_EQUAL(addr_ret2.ToStringAddrPort(), "[::]:0");

    auto addr_ret3 = addrman->Select().first;
    BOOST_CHECK_EQUAL(addr_ret3.ToStringAddrPort(), "250.1.1.1:8333");
>>>>>>> 88259837

    BOOST_CHECK_EQUAL(addrman->Size(), 1U);


    // Add three addresses to new table.
    CService addr2 = ResolveService("250.3.1.1", 15714);
    CService addr3 = ResolveService("250.3.2.2", 9999);
    CService addr4 = ResolveService("250.3.3.3", 9999);

    BOOST_CHECK(addrman->Add({CAddress(addr2, NODE_NONE)}, ResolveService("250.3.1.1", 15714)));
    BOOST_CHECK(addrman->Add({CAddress(addr3, NODE_NONE)}, ResolveService("250.3.1.1", 15714)));
    BOOST_CHECK(addrman->Add({CAddress(addr4, NODE_NONE)}, ResolveService("250.4.1.1", 15714)));

    // Add three addresses to tried table.
    CService addr5 = ResolveService("250.4.4.4", 15714);
    CService addr6 = ResolveService("250.4.5.5", 7777);
    CService addr7 = ResolveService("250.4.6.6", 15714);

    BOOST_CHECK(addrman->Add({CAddress(addr5, NODE_NONE)}, ResolveService("250.3.1.1", 15714)));
    BOOST_CHECK(addrman->Good(CAddress(addr5, NODE_NONE)));
    BOOST_CHECK(addrman->Add({CAddress(addr6, NODE_NONE)}, ResolveService("250.3.1.1", 15714)));
    BOOST_CHECK(addrman->Good(CAddress(addr6, NODE_NONE)));
    BOOST_CHECK(addrman->Add({CAddress(addr7, NODE_NONE)}, ResolveService("250.1.1.3", 15714)));
    BOOST_CHECK(addrman->Good(CAddress(addr7, NODE_NONE)));

    // Test: 6 addrs + 1 addr from last test = 7.
    BOOST_CHECK_EQUAL(addrman->Size(), 7U);

    // Test: Select pulls from new and tried regardless of port number.
    std::set<uint16_t> ports;
    for (int i = 0; i < 20; ++i) {
        ports.insert(addrman->Select().first.GetPort());
    }
    BOOST_CHECK_EQUAL(ports.size(), 3U);
}

BOOST_AUTO_TEST_CASE(addrman_new_collisions)
{
    auto addrman = std::make_unique<AddrMan>(EMPTY_NETGROUPMAN, DETERMINISTIC, GetCheckRatio(m_node));

    CNetAddr source = ResolveIP("252.2.2.2");

    uint32_t num_addrs{0};

    BOOST_CHECK_EQUAL(addrman->Size(), num_addrs);

    while (num_addrs < 22) { // Magic number! 250.1.1.1 - 250.1.1.22 do not collide with deterministic key = 1
        CService addr = ResolveService("250.1.1." + ToString(++num_addrs));
        BOOST_CHECK(addrman->Add({CAddress(addr, NODE_NONE)}, source));

        // Test: No collision in new table yet.
        BOOST_CHECK_EQUAL(addrman->Size(), num_addrs);
    }

    // Test: new table collision!
    CService addr1 = ResolveService("250.1.1." + ToString(++num_addrs));
    uint32_t collisions{1};
    BOOST_CHECK(addrman->Add({CAddress(addr1, NODE_NONE)}, source));
    BOOST_CHECK_EQUAL(addrman->Size(), num_addrs - collisions);

    CService addr2 = ResolveService("250.1.1." + ToString(++num_addrs));
    BOOST_CHECK(addrman->Add({CAddress(addr2, NODE_NONE)}, source));
    BOOST_CHECK_EQUAL(addrman->Size(), num_addrs - collisions);
}

BOOST_AUTO_TEST_CASE(addrman_new_multiplicity)
{
<<<<<<< HEAD
    auto addrman = std::make_unique<AddrMan>(EMPTY_ASMAP, DETERMINISTIC, GetCheckRatio(m_node));
    CAddress addr{CAddress(ResolveService("253.3.3.3", 15714), NODE_NONE)};
    int64_t start_time{GetAdjustedTime()};
=======
    auto addrman = std::make_unique<AddrMan>(EMPTY_NETGROUPMAN, DETERMINISTIC, GetCheckRatio(m_node));
    CAddress addr{CAddress(ResolveService("253.3.3.3", 8333), NODE_NONE)};
    const auto start_time{Now<NodeSeconds>()};
>>>>>>> 88259837
    addr.nTime = start_time;

    // test that multiplicity stays at 1 if nTime doesn't increase
    for (unsigned int i = 1; i < 20; ++i) {
        std::string addr_ip{ToString(i % 256) + "." + ToString(i >> 8 % 256) + ".1.1"};
        CNetAddr source{ResolveIP(addr_ip)};
        addrman->Add({addr}, source);
    }
    AddressPosition addr_pos = addrman->FindAddressEntry(addr).value();
    BOOST_CHECK_EQUAL(addr_pos.multiplicity, 1U);
    BOOST_CHECK_EQUAL(addrman->Size(), 1U);

    // if nTime increases, an addr can occur in up to 8 buckets
    // The acceptance probability decreases exponentially with existing multiplicity -
    // choose number of iterations such that it gets to 8 with deterministic addrman.
    for (unsigned int i = 1; i < 400; ++i) {
        std::string addr_ip{ToString(i % 256) + "." + ToString(i >> 8 % 256) + ".1.1"};
        CNetAddr source{ResolveIP(addr_ip)};
        addr.nTime = start_time + std::chrono::seconds{i};
        addrman->Add({addr}, source);
    }
    AddressPosition addr_pos_multi = addrman->FindAddressEntry(addr).value();
    BOOST_CHECK_EQUAL(addr_pos_multi.multiplicity, 8U);
    // multiplicity doesn't affect size
    BOOST_CHECK_EQUAL(addrman->Size(), 1U);
}

BOOST_AUTO_TEST_CASE(addrman_tried_collisions)
{
    auto addrman = std::make_unique<AddrMan>(EMPTY_NETGROUPMAN, DETERMINISTIC, GetCheckRatio(m_node));

    CNetAddr source = ResolveIP("252.2.2.2");

    uint32_t num_addrs{0};

    BOOST_CHECK_EQUAL(addrman->Size(), num_addrs);

    while (num_addrs < 35) { // Magic number! 250.1.1.1 - 250.1.1.35 do not collide in tried with deterministic key = 1
        CService addr = ResolveService("250.1.1." + ToString(++num_addrs));
        BOOST_CHECK(addrman->Add({CAddress(addr, NODE_NONE)}, source));

        // Test: Add to tried without collision
        BOOST_CHECK(addrman->Good(CAddress(addr, NODE_NONE)));

    }

    // Test: Unable to add to tried table due to collision!
    CService addr1 = ResolveService("250.1.1." + ToString(++num_addrs));
    BOOST_CHECK(addrman->Add({CAddress(addr1, NODE_NONE)}, source));
    BOOST_CHECK(!addrman->Good(CAddress(addr1, NODE_NONE)));

    // Test: Add the next address to tried without collision
    CService addr2 = ResolveService("250.1.1." + ToString(++num_addrs));
    BOOST_CHECK(addrman->Add({CAddress(addr2, NODE_NONE)}, source));
    BOOST_CHECK(addrman->Good(CAddress(addr2, NODE_NONE)));
}


BOOST_AUTO_TEST_CASE(addrman_getaddr)
{
    auto addrman = std::make_unique<AddrMan>(EMPTY_NETGROUPMAN, DETERMINISTIC, GetCheckRatio(m_node));

    // Test: Sanity check, GetAddr should never return anything if addrman
    //  is empty.
    BOOST_CHECK_EQUAL(addrman->Size(), 0U);
    std::vector<CAddress> vAddr1 = addrman->GetAddr(/*max_addresses=*/0, /*max_pct=*/0, /*network=*/std::nullopt);
    BOOST_CHECK_EQUAL(vAddr1.size(), 0U);

<<<<<<< HEAD
    CAddress addr1 = CAddress(ResolveService("250.250.2.1", 15714), NODE_NONE);
    addr1.nTime = GetAdjustedTime(); // Set time so isTerrible = false
    CAddress addr2 = CAddress(ResolveService("250.251.2.2", 9999), NODE_NONE);
    addr2.nTime = GetAdjustedTime();
    CAddress addr3 = CAddress(ResolveService("251.252.2.3", 15714), NODE_NONE);
    addr3.nTime = GetAdjustedTime();
    CAddress addr4 = CAddress(ResolveService("252.253.3.4", 15714), NODE_NONE);
    addr4.nTime = GetAdjustedTime();
    CAddress addr5 = CAddress(ResolveService("252.254.4.5", 15714), NODE_NONE);
    addr5.nTime = GetAdjustedTime();
=======
    CAddress addr1 = CAddress(ResolveService("250.250.2.1", 8333), NODE_NONE);
    addr1.nTime = Now<NodeSeconds>(); // Set time so isTerrible = false
    CAddress addr2 = CAddress(ResolveService("250.251.2.2", 9999), NODE_NONE);
    addr2.nTime = Now<NodeSeconds>();
    CAddress addr3 = CAddress(ResolveService("251.252.2.3", 8333), NODE_NONE);
    addr3.nTime = Now<NodeSeconds>();
    CAddress addr4 = CAddress(ResolveService("252.253.3.4", 8333), NODE_NONE);
    addr4.nTime = Now<NodeSeconds>();
    CAddress addr5 = CAddress(ResolveService("252.254.4.5", 8333), NODE_NONE);
    addr5.nTime = Now<NodeSeconds>();
>>>>>>> 88259837
    CNetAddr source1 = ResolveIP("250.1.2.1");
    CNetAddr source2 = ResolveIP("250.2.3.3");

    // Test: Ensure GetAddr works with new addresses.
    BOOST_CHECK(addrman->Add({addr1, addr3, addr5}, source1));
    BOOST_CHECK(addrman->Add({addr2, addr4}, source2));

    BOOST_CHECK_EQUAL(addrman->GetAddr(/*max_addresses=*/0, /*max_pct=*/0, /*network=*/std::nullopt).size(), 5U);
    // Net processing asks for 23% of addresses. 23% of 5 is 1 rounded down.
    BOOST_CHECK_EQUAL(addrman->GetAddr(/*max_addresses=*/2500, /*max_pct=*/23, /*network=*/std::nullopt).size(), 1U);

    // Test: Ensure GetAddr works with new and tried addresses.
    BOOST_CHECK(addrman->Good(CAddress(addr1, NODE_NONE)));
    BOOST_CHECK(addrman->Good(CAddress(addr2, NODE_NONE)));
    BOOST_CHECK_EQUAL(addrman->GetAddr(/*max_addresses=*/0, /*max_pct=*/0, /*network=*/std::nullopt).size(), 5U);
    BOOST_CHECK_EQUAL(addrman->GetAddr(/*max_addresses=*/2500, /*max_pct=*/23, /*network=*/std::nullopt).size(), 1U);

    // Test: Ensure GetAddr still returns 23% when addrman has many addrs.
    for (unsigned int i = 1; i < (8 * 256); i++) {
        int octet1 = i % 256;
        int octet2 = i >> 8 % 256;
        std::string strAddr = ToString(octet1) + "." + ToString(octet2) + ".1.23";
        CAddress addr = CAddress(ResolveService(strAddr), NODE_NONE);

        // Ensure that for all addrs in addrman, isTerrible == false.
        addr.nTime = Now<NodeSeconds>();
        addrman->Add({addr}, ResolveIP(strAddr));
        if (i % 8 == 0)
            addrman->Good(addr);
    }
    std::vector<CAddress> vAddr = addrman->GetAddr(/*max_addresses=*/2500, /*max_pct=*/23, /*network=*/std::nullopt);

    size_t percent23 = (addrman->Size() * 23) / 100;
    BOOST_CHECK_EQUAL(vAddr.size(), percent23);
    BOOST_CHECK_EQUAL(vAddr.size(), 461U);
    // (addrman.Size() < number of addresses added) due to address collisions.
    BOOST_CHECK_EQUAL(addrman->Size(), 2006U);
}


BOOST_AUTO_TEST_CASE(caddrinfo_get_tried_bucket_legacy)
{
    CAddress addr1 = CAddress(ResolveService("250.1.1.1", 15714), NODE_NONE);
    CAddress addr2 = CAddress(ResolveService("250.1.1.1", 9999), NODE_NONE);

    CNetAddr source1 = ResolveIP("250.1.1.1");


    AddrInfo info1 = AddrInfo(addr1, source1);

    uint256 nKey1 = (uint256)(CHashWriter(SER_GETHASH, 0) << 1).GetHash();
    uint256 nKey2 = (uint256)(CHashWriter(SER_GETHASH, 0) << 2).GetHash();

    BOOST_CHECK_EQUAL(info1.GetTriedBucket(nKey1, EMPTY_NETGROUPMAN), 40);

    // Test: Make sure key actually randomizes bucket placement. A fail on
    //  this test could be a security issue.
    BOOST_CHECK(info1.GetTriedBucket(nKey1, EMPTY_NETGROUPMAN) != info1.GetTriedBucket(nKey2, EMPTY_NETGROUPMAN));

    // Test: Two addresses with same IP but different ports can map to
    //  different buckets because they have different keys.
    AddrInfo info2 = AddrInfo(addr2, source1);

    BOOST_CHECK(info1.GetKey() != info2.GetKey());
    BOOST_CHECK(info1.GetTriedBucket(nKey1, EMPTY_NETGROUPMAN) != info2.GetTriedBucket(nKey1, EMPTY_NETGROUPMAN));

    std::set<int> buckets;
    for (int i = 0; i < 255; i++) {
        AddrInfo infoi = AddrInfo(
            CAddress(ResolveService("250.1.1." + ToString(i)), NODE_NONE),
            ResolveIP("250.1.1." + ToString(i)));
        int bucket = infoi.GetTriedBucket(nKey1, EMPTY_NETGROUPMAN);
        buckets.insert(bucket);
    }
    // Test: IP addresses in the same /16 prefix should
    // never get more than 8 buckets with legacy grouping
    BOOST_CHECK_EQUAL(buckets.size(), 8U);

    buckets.clear();
    for (int j = 0; j < 255; j++) {
        AddrInfo infoj = AddrInfo(
            CAddress(ResolveService("250." + ToString(j) + ".1.1"), NODE_NONE),
            ResolveIP("250." + ToString(j) + ".1.1"));
        int bucket = infoj.GetTriedBucket(nKey1, EMPTY_NETGROUPMAN);
        buckets.insert(bucket);
    }
    // Test: IP addresses in the different /16 prefix should map to more than
    // 8 buckets with legacy grouping
    BOOST_CHECK_EQUAL(buckets.size(), 160U);
}

BOOST_AUTO_TEST_CASE(caddrinfo_get_new_bucket_legacy)
{
    CAddress addr1 = CAddress(ResolveService("250.1.2.1", 15714), NODE_NONE);
    CAddress addr2 = CAddress(ResolveService("250.1.2.1", 9999), NODE_NONE);

    CNetAddr source1 = ResolveIP("250.1.2.1");

    AddrInfo info1 = AddrInfo(addr1, source1);

    uint256 nKey1 = (uint256)(CHashWriter(SER_GETHASH, 0) << 1).GetHash();
    uint256 nKey2 = (uint256)(CHashWriter(SER_GETHASH, 0) << 2).GetHash();

    // Test: Make sure the buckets are what we expect
    BOOST_CHECK_EQUAL(info1.GetNewBucket(nKey1, EMPTY_NETGROUPMAN), 786);
    BOOST_CHECK_EQUAL(info1.GetNewBucket(nKey1, source1, EMPTY_NETGROUPMAN), 786);

    // Test: Make sure key actually randomizes bucket placement. A fail on
    //  this test could be a security issue.
    BOOST_CHECK(info1.GetNewBucket(nKey1, EMPTY_NETGROUPMAN) != info1.GetNewBucket(nKey2, EMPTY_NETGROUPMAN));

    // Test: Ports should not affect bucket placement in the addr
    AddrInfo info2 = AddrInfo(addr2, source1);
    BOOST_CHECK(info1.GetKey() != info2.GetKey());
    BOOST_CHECK_EQUAL(info1.GetNewBucket(nKey1, EMPTY_NETGROUPMAN), info2.GetNewBucket(nKey1, EMPTY_NETGROUPMAN));

    std::set<int> buckets;
    for (int i = 0; i < 255; i++) {
        AddrInfo infoi = AddrInfo(
            CAddress(ResolveService("250.1.1." + ToString(i)), NODE_NONE),
            ResolveIP("250.1.1." + ToString(i)));
        int bucket = infoi.GetNewBucket(nKey1, EMPTY_NETGROUPMAN);
        buckets.insert(bucket);
    }
    // Test: IP addresses in the same group (\16 prefix for IPv4) should
    //  always map to the same bucket.
    BOOST_CHECK_EQUAL(buckets.size(), 1U);

    buckets.clear();
    for (int j = 0; j < 4 * 255; j++) {
        AddrInfo infoj = AddrInfo(CAddress(
                                        ResolveService(
                                            ToString(250 + (j / 255)) + "." + ToString(j % 256) + ".1.1"), NODE_NONE),
            ResolveIP("251.4.1.1"));
        int bucket = infoj.GetNewBucket(nKey1, EMPTY_NETGROUPMAN);
        buckets.insert(bucket);
    }
    // Test: IP addresses in the same source groups should map to NO MORE
    //  than 64 buckets.
    BOOST_CHECK(buckets.size() <= 64);

    buckets.clear();
    for (int p = 0; p < 255; p++) {
        AddrInfo infoj = AddrInfo(
            CAddress(ResolveService("250.1.1.1"), NODE_NONE),
            ResolveIP("250." + ToString(p) + ".1.1"));
        int bucket = infoj.GetNewBucket(nKey1, EMPTY_NETGROUPMAN);
        buckets.insert(bucket);
    }
    // Test: IP addresses in the different source groups should map to MORE
    //  than 64 buckets.
    BOOST_CHECK(buckets.size() > 64);
}

// The following three test cases use asmap.raw
// We use an artificial minimal mock mapping
// 250.0.0.0/8 AS1000
// 101.1.0.0/16 AS1
// 101.2.0.0/16 AS2
// 101.3.0.0/16 AS3
// 101.4.0.0/16 AS4
// 101.5.0.0/16 AS5
// 101.6.0.0/16 AS6
// 101.7.0.0/16 AS7
// 101.8.0.0/16 AS8
BOOST_AUTO_TEST_CASE(caddrinfo_get_tried_bucket)
{
<<<<<<< HEAD
    CAddress addr1 = CAddress(ResolveService("250.1.1.1", 15714), NODE_NONE);
=======
    std::vector<bool> asmap = FromBytes(asmap_raw, sizeof(asmap_raw) * 8);
    NetGroupManager ngm_asmap{asmap};

    CAddress addr1 = CAddress(ResolveService("250.1.1.1", 8333), NODE_NONE);
>>>>>>> 88259837
    CAddress addr2 = CAddress(ResolveService("250.1.1.1", 9999), NODE_NONE);

    CNetAddr source1 = ResolveIP("250.1.1.1");


    AddrInfo info1 = AddrInfo(addr1, source1);

    uint256 nKey1 = (uint256)(CHashWriter(SER_GETHASH, 0) << 1).GetHash();
    uint256 nKey2 = (uint256)(CHashWriter(SER_GETHASH, 0) << 2).GetHash();

    BOOST_CHECK_EQUAL(info1.GetTriedBucket(nKey1, ngm_asmap), 236);

    // Test: Make sure key actually randomizes bucket placement. A fail on
    //  this test could be a security issue.
    BOOST_CHECK(info1.GetTriedBucket(nKey1, ngm_asmap) != info1.GetTriedBucket(nKey2, ngm_asmap));

    // Test: Two addresses with same IP but different ports can map to
    //  different buckets because they have different keys.
    AddrInfo info2 = AddrInfo(addr2, source1);

    BOOST_CHECK(info1.GetKey() != info2.GetKey());
    BOOST_CHECK(info1.GetTriedBucket(nKey1, ngm_asmap) != info2.GetTriedBucket(nKey1, ngm_asmap));

    std::set<int> buckets;
    for (int j = 0; j < 255; j++) {
        AddrInfo infoj = AddrInfo(
            CAddress(ResolveService("101." + ToString(j) + ".1.1"), NODE_NONE),
            ResolveIP("101." + ToString(j) + ".1.1"));
        int bucket = infoj.GetTriedBucket(nKey1, ngm_asmap);
        buckets.insert(bucket);
    }
    // Test: IP addresses in the different /16 prefix MAY map to more than
    // 8 buckets.
    BOOST_CHECK(buckets.size() > 8);

    buckets.clear();
    for (int j = 0; j < 255; j++) {
        AddrInfo infoj = AddrInfo(
            CAddress(ResolveService("250." + ToString(j) + ".1.1"), NODE_NONE),
            ResolveIP("250." + ToString(j) + ".1.1"));
        int bucket = infoj.GetTriedBucket(nKey1, ngm_asmap);
        buckets.insert(bucket);
    }
    // Test: IP addresses in the different /16 prefix MAY NOT map to more than
    // 8 buckets.
    BOOST_CHECK(buckets.size() == 8);
}

BOOST_AUTO_TEST_CASE(caddrinfo_get_new_bucket)
{
<<<<<<< HEAD
    CAddress addr1 = CAddress(ResolveService("250.1.2.1", 15714), NODE_NONE);
=======
    std::vector<bool> asmap = FromBytes(asmap_raw, sizeof(asmap_raw) * 8);
    NetGroupManager ngm_asmap{asmap};

    CAddress addr1 = CAddress(ResolveService("250.1.2.1", 8333), NODE_NONE);
>>>>>>> 88259837
    CAddress addr2 = CAddress(ResolveService("250.1.2.1", 9999), NODE_NONE);

    CNetAddr source1 = ResolveIP("250.1.2.1");

    AddrInfo info1 = AddrInfo(addr1, source1);

    uint256 nKey1 = (uint256)(CHashWriter(SER_GETHASH, 0) << 1).GetHash();
    uint256 nKey2 = (uint256)(CHashWriter(SER_GETHASH, 0) << 2).GetHash();

    // Test: Make sure the buckets are what we expect
    BOOST_CHECK_EQUAL(info1.GetNewBucket(nKey1, ngm_asmap), 795);
    BOOST_CHECK_EQUAL(info1.GetNewBucket(nKey1, source1, ngm_asmap), 795);

    // Test: Make sure key actually randomizes bucket placement. A fail on
    //  this test could be a security issue.
    BOOST_CHECK(info1.GetNewBucket(nKey1, ngm_asmap) != info1.GetNewBucket(nKey2, ngm_asmap));

    // Test: Ports should not affect bucket placement in the addr
    AddrInfo info2 = AddrInfo(addr2, source1);
    BOOST_CHECK(info1.GetKey() != info2.GetKey());
    BOOST_CHECK_EQUAL(info1.GetNewBucket(nKey1, ngm_asmap), info2.GetNewBucket(nKey1, ngm_asmap));

    std::set<int> buckets;
    for (int i = 0; i < 255; i++) {
        AddrInfo infoi = AddrInfo(
            CAddress(ResolveService("250.1.1." + ToString(i)), NODE_NONE),
            ResolveIP("250.1.1." + ToString(i)));
        int bucket = infoi.GetNewBucket(nKey1, ngm_asmap);
        buckets.insert(bucket);
    }
    // Test: IP addresses in the same /16 prefix
    // usually map to the same bucket.
    BOOST_CHECK_EQUAL(buckets.size(), 1U);

    buckets.clear();
    for (int j = 0; j < 4 * 255; j++) {
        AddrInfo infoj = AddrInfo(CAddress(
                                        ResolveService(
                                            ToString(250 + (j / 255)) + "." + ToString(j % 256) + ".1.1"), NODE_NONE),
            ResolveIP("251.4.1.1"));
        int bucket = infoj.GetNewBucket(nKey1, ngm_asmap);
        buckets.insert(bucket);
    }
    // Test: IP addresses in the same source /16 prefix should not map to more
    // than 64 buckets.
    BOOST_CHECK(buckets.size() <= 64);

    buckets.clear();
    for (int p = 0; p < 255; p++) {
        AddrInfo infoj = AddrInfo(
            CAddress(ResolveService("250.1.1.1"), NODE_NONE),
            ResolveIP("101." + ToString(p) + ".1.1"));
        int bucket = infoj.GetNewBucket(nKey1, ngm_asmap);
        buckets.insert(bucket);
    }
    // Test: IP addresses in the different source /16 prefixes usually map to MORE
    // than 1 bucket.
    BOOST_CHECK(buckets.size() > 1);

    buckets.clear();
    for (int p = 0; p < 255; p++) {
        AddrInfo infoj = AddrInfo(
            CAddress(ResolveService("250.1.1.1"), NODE_NONE),
            ResolveIP("250." + ToString(p) + ".1.1"));
        int bucket = infoj.GetNewBucket(nKey1, ngm_asmap);
        buckets.insert(bucket);
    }
    // Test: IP addresses in the different source /16 prefixes sometimes map to NO MORE
    // than 1 bucket.
    BOOST_CHECK(buckets.size() == 1);
}

BOOST_AUTO_TEST_CASE(addrman_serialization)
{
    std::vector<bool> asmap1 = FromBytes(asmap_raw, sizeof(asmap_raw) * 8);
    NetGroupManager netgroupman{asmap1};

    const auto ratio = GetCheckRatio(m_node);
    auto addrman_asmap1 = std::make_unique<AddrMan>(netgroupman, DETERMINISTIC, ratio);
    auto addrman_asmap1_dup = std::make_unique<AddrMan>(netgroupman, DETERMINISTIC, ratio);
    auto addrman_noasmap = std::make_unique<AddrMan>(EMPTY_NETGROUPMAN, DETERMINISTIC, ratio);

    CDataStream stream(SER_NETWORK, PROTOCOL_VERSION);

    CAddress addr = CAddress(ResolveService("250.1.1.1"), NODE_NONE);
    CNetAddr default_source;

    addrman_asmap1->Add({addr}, default_source);

    stream << *addrman_asmap1;
    // serizalizing/deserializing addrman with the same asmap
    stream >> *addrman_asmap1_dup;

    AddressPosition addr_pos1 = addrman_asmap1->FindAddressEntry(addr).value();
    AddressPosition addr_pos2 = addrman_asmap1_dup->FindAddressEntry(addr).value();
    BOOST_CHECK(addr_pos1.multiplicity != 0);
    BOOST_CHECK(addr_pos2.multiplicity != 0);

    BOOST_CHECK(addr_pos1 == addr_pos2);

    // deserializing asmaped peers.dat to non-asmaped addrman
    stream << *addrman_asmap1;
    stream >> *addrman_noasmap;
    AddressPosition addr_pos3 = addrman_noasmap->FindAddressEntry(addr).value();
    BOOST_CHECK(addr_pos3.multiplicity != 0);
    BOOST_CHECK(addr_pos1.bucket != addr_pos3.bucket);
    BOOST_CHECK(addr_pos1.position != addr_pos3.position);

    // deserializing non-asmaped peers.dat to asmaped addrman
    addrman_asmap1 = std::make_unique<AddrMan>(netgroupman, DETERMINISTIC, ratio);
    addrman_noasmap = std::make_unique<AddrMan>(EMPTY_NETGROUPMAN, DETERMINISTIC, ratio);
    addrman_noasmap->Add({addr}, default_source);
    stream << *addrman_noasmap;
    stream >> *addrman_asmap1;

    AddressPosition addr_pos4 = addrman_asmap1->FindAddressEntry(addr).value();
    BOOST_CHECK(addr_pos4.multiplicity != 0);
    BOOST_CHECK(addr_pos4.bucket != addr_pos3.bucket);
    BOOST_CHECK(addr_pos4 == addr_pos2);

    // used to map to different buckets, now maps to the same bucket.
    addrman_asmap1 = std::make_unique<AddrMan>(netgroupman, DETERMINISTIC, ratio);
    addrman_noasmap = std::make_unique<AddrMan>(EMPTY_NETGROUPMAN, DETERMINISTIC, ratio);
    CAddress addr1 = CAddress(ResolveService("250.1.1.1"), NODE_NONE);
    CAddress addr2 = CAddress(ResolveService("250.2.1.1"), NODE_NONE);
    addrman_noasmap->Add({addr, addr2}, default_source);
    AddressPosition addr_pos5 = addrman_noasmap->FindAddressEntry(addr1).value();
    AddressPosition addr_pos6 = addrman_noasmap->FindAddressEntry(addr2).value();
    BOOST_CHECK(addr_pos5.bucket != addr_pos6.bucket);
    stream << *addrman_noasmap;
    stream >> *addrman_asmap1;
    AddressPosition addr_pos7 = addrman_asmap1->FindAddressEntry(addr1).value();
    AddressPosition addr_pos8 = addrman_asmap1->FindAddressEntry(addr2).value();
    BOOST_CHECK(addr_pos7.bucket == addr_pos8.bucket);
    BOOST_CHECK(addr_pos7.position != addr_pos8.position);
}

BOOST_AUTO_TEST_CASE(remove_invalid)
{
    // Confirm that invalid addresses are ignored in unserialization.

    auto addrman = std::make_unique<AddrMan>(EMPTY_NETGROUPMAN, DETERMINISTIC, GetCheckRatio(m_node));
    CDataStream stream(SER_NETWORK, PROTOCOL_VERSION);

    const CAddress new1{ResolveService("5.5.5.5"), NODE_NONE};
    const CAddress new2{ResolveService("6.6.6.6"), NODE_NONE};
    const CAddress tried1{ResolveService("7.7.7.7"), NODE_NONE};
    const CAddress tried2{ResolveService("8.8.8.8"), NODE_NONE};

    addrman->Add({new1, tried1, new2, tried2}, CNetAddr{});
    addrman->Good(tried1);
    addrman->Good(tried2);
    BOOST_REQUIRE_EQUAL(addrman->Size(), 4);

    stream << *addrman;

    const std::string str{stream.str()};
    size_t pos;

    const char new2_raw[]{6, 6, 6, 6};
    const uint8_t new2_raw_replacement[]{0, 0, 0, 0}; // 0.0.0.0 is !IsValid()
    pos = str.find(new2_raw, 0, sizeof(new2_raw));
    BOOST_REQUIRE(pos != std::string::npos);
    BOOST_REQUIRE(pos + sizeof(new2_raw_replacement) <= stream.size());
    memcpy(stream.data() + pos, new2_raw_replacement, sizeof(new2_raw_replacement));

    const char tried2_raw[]{8, 8, 8, 8};
    const uint8_t tried2_raw_replacement[]{255, 255, 255, 255}; // 255.255.255.255 is !IsValid()
    pos = str.find(tried2_raw, 0, sizeof(tried2_raw));
    BOOST_REQUIRE(pos != std::string::npos);
    BOOST_REQUIRE(pos + sizeof(tried2_raw_replacement) <= stream.size());
    memcpy(stream.data() + pos, tried2_raw_replacement, sizeof(tried2_raw_replacement));

    addrman = std::make_unique<AddrMan>(EMPTY_NETGROUPMAN, DETERMINISTIC, GetCheckRatio(m_node));
    stream >> *addrman;
    BOOST_CHECK_EQUAL(addrman->Size(), 2);
}

BOOST_AUTO_TEST_CASE(addrman_selecttriedcollision)
{
    auto addrman = std::make_unique<AddrMan>(EMPTY_NETGROUPMAN, DETERMINISTIC, GetCheckRatio(m_node));

    BOOST_CHECK(addrman->Size() == 0);

    // Empty addrman should return blank addrman info.
    BOOST_CHECK(addrman->SelectTriedCollision().first.ToStringAddrPort() == "[::]:0");

    // Add twenty two addresses.
    CNetAddr source = ResolveIP("252.2.2.2");
    for (unsigned int i = 1; i < 23; i++) {
        CService addr = ResolveService("250.1.1." + ToString(i));
        BOOST_CHECK(addrman->Add({CAddress(addr, NODE_NONE)}, source));

        // No collisions in tried.
        BOOST_CHECK(addrman->Good(addr));
        BOOST_CHECK(addrman->SelectTriedCollision().first.ToStringAddrPort() == "[::]:0");
    }

    // Ensure Good handles duplicates well.
    // If an address is a duplicate, Good will return false but will not count it as a collision.
    for (unsigned int i = 1; i < 23; i++) {
        CService addr = ResolveService("250.1.1." + ToString(i));

        // Unable to add duplicate address to tried table.
        BOOST_CHECK(!addrman->Good(addr));

        // Verify duplicate address not marked as a collision.
        BOOST_CHECK(addrman->SelectTriedCollision().first.ToStringAddrPort() == "[::]:0");
    }
}

BOOST_AUTO_TEST_CASE(addrman_noevict)
{
    auto addrman = std::make_unique<AddrMan>(EMPTY_NETGROUPMAN, DETERMINISTIC, GetCheckRatio(m_node));

    // Add 35 addresses.
    CNetAddr source = ResolveIP("252.2.2.2");
    for (unsigned int i = 1; i < 36; i++) {
        CService addr = ResolveService("250.1.1." + ToString(i));
        BOOST_CHECK(addrman->Add({CAddress(addr, NODE_NONE)}, source));

        // No collision yet.
        BOOST_CHECK(addrman->Good(addr));
    }

    // Collision in tried table between 36 and 19.
    CService addr36 = ResolveService("250.1.1.36");
    BOOST_CHECK(addrman->Add({CAddress(addr36, NODE_NONE)}, source));
    BOOST_CHECK(!addrman->Good(addr36));
    BOOST_CHECK_EQUAL(addrman->SelectTriedCollision().first.ToStringAddrPort(), "250.1.1.19:0");

    // 36 should be discarded and 19 not evicted.
    // This means we keep 19 in the tried table and
    // 36 stays in the new table.
    addrman->ResolveCollisions();
    BOOST_CHECK(addrman->SelectTriedCollision().first.ToStringAddrPort() == "[::]:0");

    // Lets create two collisions.
    for (unsigned int i = 37; i < 59; i++) {
        CService addr = ResolveService("250.1.1." + ToString(i));
        BOOST_CHECK(addrman->Add({CAddress(addr, NODE_NONE)}, source));
        BOOST_CHECK(addrman->Good(addr));
    }

    // Cause a collision in the tried table.
    CService addr59 = ResolveService("250.1.1.59");
    BOOST_CHECK(addrman->Add({CAddress(addr59, NODE_NONE)}, source));
    BOOST_CHECK(!addrman->Good(addr59));

    BOOST_CHECK_EQUAL(addrman->SelectTriedCollision().first.ToStringAddrPort(), "250.1.1.10:0");

    // Cause a second collision in the new table.
    BOOST_CHECK(!addrman->Add({CAddress(addr36, NODE_NONE)}, source));

    // 36 still cannot be moved from new to tried due to colliding with 19
    BOOST_CHECK(!addrman->Good(addr36));
    BOOST_CHECK(addrman->SelectTriedCollision().first.ToStringAddrPort() != "[::]:0");

    // Resolve all collisions.
    addrman->ResolveCollisions();
    BOOST_CHECK(addrman->SelectTriedCollision().first.ToStringAddrPort() == "[::]:0");
}

BOOST_AUTO_TEST_CASE(addrman_evictionworks)
{
    auto addrman = std::make_unique<AddrMan>(EMPTY_NETGROUPMAN, DETERMINISTIC, GetCheckRatio(m_node));

    BOOST_CHECK(addrman->Size() == 0);

    // Empty addrman should return blank addrman info.
    BOOST_CHECK(addrman->SelectTriedCollision().first.ToStringAddrPort() == "[::]:0");

    // Add 35 addresses
    CNetAddr source = ResolveIP("252.2.2.2");
    for (unsigned int i = 1; i < 36; i++) {
        CService addr = ResolveService("250.1.1." + ToString(i));
        BOOST_CHECK(addrman->Add({CAddress(addr, NODE_NONE)}, source));

        // No collision yet.
        BOOST_CHECK(addrman->Good(addr));
    }

    // Collision between 36 and 19.
    CService addr = ResolveService("250.1.1.36");
    BOOST_CHECK(addrman->Add({CAddress(addr, NODE_NONE)}, source));
    BOOST_CHECK(!addrman->Good(addr));

    auto info = addrman->SelectTriedCollision().first;
    BOOST_CHECK_EQUAL(info.ToStringAddrPort(), "250.1.1.19:0");

    // Ensure test of address fails, so that it is evicted.
    // Update entry in tried by setting last good connection in the deep past.
    BOOST_CHECK(!addrman->Good(info, NodeSeconds{1s}));
    addrman->Attempt(info, /*fCountFailure=*/false, Now<NodeSeconds>() - 61s);

    // Should swap 36 for 19.
    addrman->ResolveCollisions();
    BOOST_CHECK(addrman->SelectTriedCollision().first.ToStringAddrPort() == "[::]:0");
    AddressPosition addr_pos{addrman->FindAddressEntry(CAddress(addr, NODE_NONE)).value()};
    BOOST_CHECK(addr_pos.tried);

    // If 36 was swapped for 19, then adding 36 to tried should fail because we
    // are attempting to add a duplicate.
    // We check this by verifying Good() returns false and also verifying that
    // we have no collisions.
    BOOST_CHECK(!addrman->Good(addr));
    BOOST_CHECK(addrman->SelectTriedCollision().first.ToStringAddrPort() == "[::]:0");

    // 19 should fail as a collision (not a duplicate) if we now attempt to move
    // it to the tried table.
    CService addr19 = ResolveService("250.1.1.19");
    BOOST_CHECK(!addrman->Good(addr19));
    BOOST_CHECK_EQUAL(addrman->SelectTriedCollision().first.ToStringAddrPort(), "250.1.1.36:0");

    // Eviction is also successful if too much time has passed since last try
    SetMockTime(GetTime() + 4 * 60 *60);
    addrman->ResolveCollisions();
    BOOST_CHECK(addrman->SelectTriedCollision().first.ToStringAddrPort() == "[::]:0");
    //Now 19 is in tried again, and 36 back to new
    AddressPosition addr_pos19{addrman->FindAddressEntry(CAddress(addr19, NODE_NONE)).value()};
    BOOST_CHECK(addr_pos19.tried);
    AddressPosition addr_pos36{addrman->FindAddressEntry(CAddress(addr, NODE_NONE)).value()};
    BOOST_CHECK(!addr_pos36.tried);
}

static CDataStream AddrmanToStream(const AddrMan& addrman)
{
    CDataStream ssPeersIn(SER_DISK, CLIENT_VERSION);
    ssPeersIn << Params().MessageStart();
    ssPeersIn << addrman;
    return ssPeersIn;
}

BOOST_AUTO_TEST_CASE(load_addrman)
{
    AddrMan addrman{EMPTY_NETGROUPMAN, DETERMINISTIC, GetCheckRatio(m_node)};

    CService addr1, addr2, addr3;
    BOOST_CHECK(Lookup("250.7.1.1", addr1, 15714, false));
    BOOST_CHECK(Lookup("250.7.2.2", addr2, 9999, false));
    BOOST_CHECK(Lookup("250.7.3.3", addr3, 9999, false));
    BOOST_CHECK(Lookup("250.7.3.3"s, addr3, 9999, false));
    BOOST_CHECK(!Lookup("250.7.3.3\0example.com"s, addr3, 9999, false));

    // Add three addresses to new table.
    CService source;
    BOOST_CHECK(Lookup("252.5.1.1", source, 15714, false));
    std::vector<CAddress> addresses{CAddress(addr1, NODE_NONE), CAddress(addr2, NODE_NONE), CAddress(addr3, NODE_NONE)};
    BOOST_CHECK(addrman.Add(addresses, source));
    BOOST_CHECK(addrman.Size() == 3);

    // Test that the de-serialization does not throw an exception.
    CDataStream ssPeers1 = AddrmanToStream(addrman);
    bool exceptionThrown = false;
    AddrMan addrman1{EMPTY_NETGROUPMAN, !DETERMINISTIC, GetCheckRatio(m_node)};

    BOOST_CHECK(addrman1.Size() == 0);
    try {
        unsigned char pchMsgTmp[4];
        ssPeers1 >> pchMsgTmp;
        ssPeers1 >> addrman1;
    } catch (const std::exception&) {
        exceptionThrown = true;
    }

    BOOST_CHECK(addrman1.Size() == 3);
    BOOST_CHECK(exceptionThrown == false);

    // Test that ReadFromStream creates an addrman with the correct number of addrs.
    CDataStream ssPeers2 = AddrmanToStream(addrman);

    AddrMan addrman2{EMPTY_NETGROUPMAN, !DETERMINISTIC, GetCheckRatio(m_node)};
    BOOST_CHECK(addrman2.Size() == 0);
    ReadFromStream(addrman2, ssPeers2);
    BOOST_CHECK(addrman2.Size() == 3);
}

// Produce a corrupt peers.dat that claims 20 addrs when it only has one addr.
static CDataStream MakeCorruptPeersDat()
{
    CDataStream s(SER_DISK, CLIENT_VERSION);
    s << ::Params().MessageStart();

    unsigned char nVersion = 1;
    s << nVersion;
    s << ((unsigned char)32);
    s << uint256::ONE;
    s << 10; // nNew
    s << 10; // nTried

    int nUBuckets = ADDRMAN_NEW_BUCKET_COUNT ^ (1 << 30);
    s << nUBuckets;

    CService serv;
    BOOST_CHECK(Lookup("252.1.1.1", serv, 7777, false));
    CAddress addr = CAddress(serv, NODE_NONE);
    CNetAddr resolved;
    BOOST_CHECK(LookupHost("252.2.2.2", resolved, false));
    AddrInfo info = AddrInfo(addr, resolved);
    s << info;

    return s;
}

BOOST_AUTO_TEST_CASE(load_addrman_corrupted)
{
    // Test that the de-serialization of corrupted peers.dat throws an exception.
    CDataStream ssPeers1 = MakeCorruptPeersDat();
    bool exceptionThrown = false;
    AddrMan addrman1{EMPTY_NETGROUPMAN, !DETERMINISTIC, GetCheckRatio(m_node)};
    BOOST_CHECK(addrman1.Size() == 0);
    try {
        unsigned char pchMsgTmp[4];
        ssPeers1 >> pchMsgTmp;
        ssPeers1 >> addrman1;
    } catch (const std::exception&) {
        exceptionThrown = true;
    }
    BOOST_CHECK(exceptionThrown);

    // Test that ReadFromStream fails if peers.dat is corrupt
    CDataStream ssPeers2 = MakeCorruptPeersDat();

    AddrMan addrman2{EMPTY_NETGROUPMAN, !DETERMINISTIC, GetCheckRatio(m_node)};
    BOOST_CHECK(addrman2.Size() == 0);
    BOOST_CHECK_THROW(ReadFromStream(addrman2, ssPeers2), std::ios_base::failure);
}

BOOST_AUTO_TEST_CASE(addrman_update_address)
{
    // Tests updating nTime via Connected() and nServices via SetServices()
    auto addrman = std::make_unique<AddrMan>(EMPTY_NETGROUPMAN, DETERMINISTIC, GetCheckRatio(m_node));
    CNetAddr source{ResolveIP("252.2.2.2")};
    CAddress addr{CAddress(ResolveService("250.1.1.1", 15714), NODE_NONE)};

    const auto start_time{Now<NodeSeconds>() - 10000s};
    addr.nTime = start_time;
    BOOST_CHECK(addrman->Add({addr}, source));
    BOOST_CHECK_EQUAL(addrman->Size(), 1U);

    // Updating an addrman entry with a different port doesn't change it
    CAddress addr_diff_port{CAddress(ResolveService("250.1.1.1", 8334), NODE_NONE)};
    addr_diff_port.nTime = start_time;
    addrman->Connected(addr_diff_port);
    addrman->SetServices(addr_diff_port, NODE_NETWORK_LIMITED);
    std::vector<CAddress> vAddr1{addrman->GetAddr(/*max_addresses=*/0, /*max_pct=*/0, /*network=*/std::nullopt)};
    BOOST_CHECK_EQUAL(vAddr1.size(), 1U);
    BOOST_CHECK(vAddr1.at(0).nTime == start_time);
    BOOST_CHECK_EQUAL(vAddr1.at(0).nServices, NODE_NONE);

    // Updating an addrman entry with the correct port is successful
    addrman->Connected(addr);
    addrman->SetServices(addr, NODE_NETWORK_LIMITED);
    std::vector<CAddress> vAddr2 = addrman->GetAddr(/*max_addresses=*/0, /*max_pct=*/0, /*network=*/std::nullopt);
    BOOST_CHECK_EQUAL(vAddr2.size(), 1U);
    BOOST_CHECK(vAddr2.at(0).nTime >= start_time + 10000s);
    BOOST_CHECK_EQUAL(vAddr2.at(0).nServices, NODE_NETWORK_LIMITED);
}

BOOST_AUTO_TEST_CASE(addrman_size)
{
    auto addrman = std::make_unique<AddrMan>(EMPTY_NETGROUPMAN, DETERMINISTIC, GetCheckRatio(m_node));
    const CNetAddr source = ResolveIP("252.2.2.2");

    // empty addrman
    BOOST_CHECK_EQUAL(addrman->Size(/*net=*/std::nullopt, /*in_new=*/std::nullopt), 0U);
    BOOST_CHECK_EQUAL(addrman->Size(/*net=*/NET_IPV4, /*in_new=*/std::nullopt), 0U);
    BOOST_CHECK_EQUAL(addrman->Size(/*net=*/std::nullopt, /*in_new=*/true), 0U);
    BOOST_CHECK_EQUAL(addrman->Size(/*net=*/NET_IPV4, /*in_new=*/false), 0U);

    // add two ipv4 addresses, one to tried and new
    const CAddress addr1{ResolveService("250.1.1.1", 8333), NODE_NONE};
    BOOST_CHECK(addrman->Add({addr1}, source));
    BOOST_CHECK(addrman->Good(addr1));
    const CAddress addr2{ResolveService("250.1.1.2", 8333), NODE_NONE};
    BOOST_CHECK(addrman->Add({addr2}, source));

    BOOST_CHECK_EQUAL(addrman->Size(/*net=*/std::nullopt, /*in_new=*/std::nullopt), 2U);
    BOOST_CHECK_EQUAL(addrman->Size(/*net=*/NET_IPV4, /*in_new=*/std::nullopt), 2U);
    BOOST_CHECK_EQUAL(addrman->Size(/*net=*/std::nullopt, /*in_new=*/true), 1U);
    BOOST_CHECK_EQUAL(addrman->Size(/*net=*/std::nullopt, /*in_new=*/false), 1U);
    BOOST_CHECK_EQUAL(addrman->Size(/*net=*/NET_IPV4, /*in_new=*/true), 1U);
    BOOST_CHECK_EQUAL(addrman->Size(/*net=*/NET_IPV4, /*in_new=*/false), 1U);

    // add one i2p address to new
    CService i2p_addr;
    i2p_addr.SetSpecial("UDHDrtrcetjm5sxzskjyr5ztpeszydbh4dpl3pl4utgqqw2v4jna.b32.I2P");
    const CAddress addr3{i2p_addr, NODE_NONE};
    BOOST_CHECK(addrman->Add({addr3}, source));
    BOOST_CHECK_EQUAL(addrman->Size(/*net=*/std::nullopt, /*in_new=*/std::nullopt), 3U);
    BOOST_CHECK_EQUAL(addrman->Size(/*net=*/NET_IPV4, /*in_new=*/std::nullopt), 2U);
    BOOST_CHECK_EQUAL(addrman->Size(/*net=*/NET_I2P, /*in_new=*/std::nullopt), 1U);
    BOOST_CHECK_EQUAL(addrman->Size(/*net=*/NET_I2P, /*in_new=*/true), 1U);
    BOOST_CHECK_EQUAL(addrman->Size(/*net=*/std::nullopt, /*in_new=*/true), 2U);
    BOOST_CHECK_EQUAL(addrman->Size(/*net=*/std::nullopt, /*in_new=*/false), 1U);
}

BOOST_AUTO_TEST_SUITE_END()<|MERGE_RESOLUTION|>--- conflicted
+++ resolved
@@ -76,11 +76,7 @@
     BOOST_CHECK(addrman->Add({CAddress(addr1, NODE_NONE)}, source));
     BOOST_CHECK_EQUAL(addrman->Size(), 1U);
     auto addr_ret1 = addrman->Select().first;
-<<<<<<< HEAD
-    BOOST_CHECK_EQUAL(addr_ret1.ToString(), "250.1.1.1:15714");
-=======
-    BOOST_CHECK_EQUAL(addr_ret1.ToStringAddrPort(), "250.1.1.1:8333");
->>>>>>> 88259837
+    BOOST_CHECK_EQUAL(addr_ret1.ToStringAddrPort(), "250.1.1.1:15714");
 
     // Test: Does IP address deduplication work correctly.
     //  Expected dup IP should not be added.
@@ -105,10 +101,7 @@
     vAddr.push_back(CAddress(ResolveService("250.1.1.3", 15714), NODE_NONE));
     vAddr.push_back(CAddress(ResolveService("250.1.1.4", 15714), NODE_NONE));
     BOOST_CHECK(addrman->Add(vAddr, source));
-<<<<<<< HEAD
-=======
     BOOST_CHECK(addrman->Size() >= 1);
->>>>>>> 88259837
 }
 
 BOOST_AUTO_TEST_CASE(addrman_ports)
@@ -128,11 +121,7 @@
     BOOST_CHECK(addrman->Add({CAddress(addr1_port, NODE_NONE)}, source));
     BOOST_CHECK_EQUAL(addrman->Size(), 2U);
     auto addr_ret2 = addrman->Select().first;
-<<<<<<< HEAD
-    BOOST_CHECK(addr_ret2.ToString() == "250.1.1.1:15714" || addr_ret2.ToString() == "250.1.1.1:8334");
-=======
-    BOOST_CHECK(addr_ret2.ToStringAddrPort() == "250.1.1.1:8333" || addr_ret2.ToStringAddrPort() == "250.1.1.1:8334");
->>>>>>> 88259837
+    BOOST_CHECK(addr_ret2.ToStringAddrPort() == "250.1.1.1:15714" || addr_ret2.ToStringAddrPort() == "250.1.1.1:8334");
 
     // Test: Add same IP but diff port to tried table; this converts the entry with
     // the specified port to tried, but not the other.
@@ -140,11 +129,7 @@
     BOOST_CHECK_EQUAL(addrman->Size(), 2U);
     bool newOnly = true;
     auto addr_ret3 = addrman->Select(newOnly).first;
-<<<<<<< HEAD
-    BOOST_CHECK_EQUAL(addr_ret3.ToString(), "250.1.1.1:15714");
-=======
-    BOOST_CHECK_EQUAL(addr_ret3.ToStringAddrPort(), "250.1.1.1:8333");
->>>>>>> 88259837
+    BOOST_CHECK_EQUAL(addr_ret3.ToStringAddrPort(), "250.1.1.1:15714");
 }
 
 
@@ -165,20 +150,12 @@
 
     // Test: move addr to tried, select from new expected nothing returned.
     BOOST_CHECK(addrman->Good(CAddress(addr1, NODE_NONE)));
-<<<<<<< HEAD
-    BOOST_CHECK_EQUAL(addrman->size(), 1U);
-    BOOST_CHECK_EQUAL(addr_ret2.ToString(), "[::]:0");
-
-    auto addr_ret3 = addrman->Select().first;
-    BOOST_CHECK_EQUAL(addr_ret3.ToString(), "250.1.1.1:15714");
-=======
     BOOST_CHECK_EQUAL(addrman->Size(), 1U);
     auto addr_ret2 = addrman->Select(newOnly).first;
     BOOST_CHECK_EQUAL(addr_ret2.ToStringAddrPort(), "[::]:0");
 
     auto addr_ret3 = addrman->Select().first;
-    BOOST_CHECK_EQUAL(addr_ret3.ToStringAddrPort(), "250.1.1.1:8333");
->>>>>>> 88259837
+    BOOST_CHECK_EQUAL(addr_ret3.ToStringAddrPort(), "250.1.1.1:15714");
 
     BOOST_CHECK_EQUAL(addrman->Size(), 1U);
 
@@ -246,15 +223,9 @@
 
 BOOST_AUTO_TEST_CASE(addrman_new_multiplicity)
 {
-<<<<<<< HEAD
-    auto addrman = std::make_unique<AddrMan>(EMPTY_ASMAP, DETERMINISTIC, GetCheckRatio(m_node));
+    auto addrman = std::make_unique<AddrMan>(EMPTY_NETGROUPMAN, DETERMINISTIC, GetCheckRatio(m_node));
     CAddress addr{CAddress(ResolveService("253.3.3.3", 15714), NODE_NONE)};
-    int64_t start_time{GetAdjustedTime()};
-=======
-    auto addrman = std::make_unique<AddrMan>(EMPTY_NETGROUPMAN, DETERMINISTIC, GetCheckRatio(m_node));
-    CAddress addr{CAddress(ResolveService("253.3.3.3", 8333), NODE_NONE)};
     const auto start_time{Now<NodeSeconds>()};
->>>>>>> 88259837
     addr.nTime = start_time;
 
     // test that multiplicity stays at 1 if nTime doesn't increase
@@ -323,29 +294,16 @@
     std::vector<CAddress> vAddr1 = addrman->GetAddr(/*max_addresses=*/0, /*max_pct=*/0, /*network=*/std::nullopt);
     BOOST_CHECK_EQUAL(vAddr1.size(), 0U);
 
-<<<<<<< HEAD
     CAddress addr1 = CAddress(ResolveService("250.250.2.1", 15714), NODE_NONE);
-    addr1.nTime = GetAdjustedTime(); // Set time so isTerrible = false
-    CAddress addr2 = CAddress(ResolveService("250.251.2.2", 9999), NODE_NONE);
-    addr2.nTime = GetAdjustedTime();
-    CAddress addr3 = CAddress(ResolveService("251.252.2.3", 15714), NODE_NONE);
-    addr3.nTime = GetAdjustedTime();
-    CAddress addr4 = CAddress(ResolveService("252.253.3.4", 15714), NODE_NONE);
-    addr4.nTime = GetAdjustedTime();
-    CAddress addr5 = CAddress(ResolveService("252.254.4.5", 15714), NODE_NONE);
-    addr5.nTime = GetAdjustedTime();
-=======
-    CAddress addr1 = CAddress(ResolveService("250.250.2.1", 8333), NODE_NONE);
     addr1.nTime = Now<NodeSeconds>(); // Set time so isTerrible = false
     CAddress addr2 = CAddress(ResolveService("250.251.2.2", 9999), NODE_NONE);
     addr2.nTime = Now<NodeSeconds>();
-    CAddress addr3 = CAddress(ResolveService("251.252.2.3", 8333), NODE_NONE);
+    CAddress addr3 = CAddress(ResolveService("251.252.2.3", 15714), NODE_NONE);
     addr3.nTime = Now<NodeSeconds>();
-    CAddress addr4 = CAddress(ResolveService("252.253.3.4", 8333), NODE_NONE);
+    CAddress addr4 = CAddress(ResolveService("252.253.3.4", 15714), NODE_NONE);
     addr4.nTime = Now<NodeSeconds>();
-    CAddress addr5 = CAddress(ResolveService("252.254.4.5", 8333), NODE_NONE);
+    CAddress addr5 = CAddress(ResolveService("252.254.4.5", 15714), NODE_NONE);
     addr5.nTime = Now<NodeSeconds>();
->>>>>>> 88259837
     CNetAddr source1 = ResolveIP("250.1.2.1");
     CNetAddr source2 = ResolveIP("250.2.3.3");
 
@@ -513,14 +471,10 @@
 // 101.8.0.0/16 AS8
 BOOST_AUTO_TEST_CASE(caddrinfo_get_tried_bucket)
 {
-<<<<<<< HEAD
-    CAddress addr1 = CAddress(ResolveService("250.1.1.1", 15714), NODE_NONE);
-=======
     std::vector<bool> asmap = FromBytes(asmap_raw, sizeof(asmap_raw) * 8);
     NetGroupManager ngm_asmap{asmap};
 
-    CAddress addr1 = CAddress(ResolveService("250.1.1.1", 8333), NODE_NONE);
->>>>>>> 88259837
+    CAddress addr1 = CAddress(ResolveService("250.1.1.1", 15714), NODE_NONE);
     CAddress addr2 = CAddress(ResolveService("250.1.1.1", 9999), NODE_NONE);
 
     CNetAddr source1 = ResolveIP("250.1.1.1");
@@ -571,14 +525,10 @@
 
 BOOST_AUTO_TEST_CASE(caddrinfo_get_new_bucket)
 {
-<<<<<<< HEAD
-    CAddress addr1 = CAddress(ResolveService("250.1.2.1", 15714), NODE_NONE);
-=======
     std::vector<bool> asmap = FromBytes(asmap_raw, sizeof(asmap_raw) * 8);
     NetGroupManager ngm_asmap{asmap};
 
-    CAddress addr1 = CAddress(ResolveService("250.1.2.1", 8333), NODE_NONE);
->>>>>>> 88259837
+    CAddress addr1 = CAddress(ResolveService("250.1.2.1", 15714), NODE_NONE);
     CAddress addr2 = CAddress(ResolveService("250.1.2.1", 9999), NODE_NONE);
 
     CNetAddr source1 = ResolveIP("250.1.2.1");
