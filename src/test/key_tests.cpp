// Copyright (c) 2012-2020 The Bitcoin Core developers
// Distributed under the MIT software license, see the accompanying
// file COPYING or http://www.opensource.org/licenses/mit-license.php.

#include <key.h>

<<<<<<< HEAD
#include "base58.h"
#include "dstencode.h"
#include "script/script.h"
#include "uint256.h"
#include "util.h"
#include "utilstrencodings.h"
#include "test/test_bitcoin.h"
=======
#include <key_io.h>
#include <streams.h>
#include <test/util/setup_common.h>
#include <uint256.h>
#include <util/strencodings.h>
#include <util/string.h>
#include <util/system.h>
>>>>>>> 61646189

#include <string>
#include <vector>

#include <boost/test/unit_test.hpp>

static const std::string strSecret1 = "5HxWvvfubhXpYYpS3tJkw6fq9jE9j18THftkZjHHfmFiWtmAbrj";
static const std::string strSecret2 = "5KC4ejrDjv152FGwP386VD1i2NYc5KkfSMyv1nGy1VGDxGHqVY3";
static const std::string strSecret1C = "Kwr371tjA9u2rFSMZjTNun2PXXP3WPZu2afRHTcta6KxEUdm1vEw";
static const std::string strSecret2C = "L3Hq7a8FEQwJkW1M2GNKDW28546Vp5miewcCzSqUD9kCAXrJdS3g";
static const std::string addr1 = "1QFqqMUD55ZV3PJEJZtaKCsQmjLT6JkjvJ";
static const std::string addr2 = "1F5y5E5FMc5YzdJtB9hLaUe43GDxEKXENJ";
static const std::string addr1C = "1NoJrossxPBKfCHuJXT4HadJrXRE9Fxiqs";
static const std::string addr2C = "1CRj2HyM1CXWzHAXLQtiGLyggNT9WQqsDs";

<<<<<<< HEAD
static const std::string strSecret1 = "5HxWvvfubhXpYYpS3tJkw6fq9jE9j18THftkZjHHfmFiWtmAbrj";
static const std::string strSecret2 = "5KC4ejrDjv152FGwP386VD1i2NYc5KkfSMyv1nGy1VGDxGHqVY3";
static const std::string strSecret1C = "Kwr371tjA9u2rFSMZjTNun2PXXP3WPZu2afRHTcta6KxEUdm1vEw";
static const std::string strSecret2C = "L3Hq7a8FEQwJkW1M2GNKDW28546Vp5miewcCzSqUD9kCAXrJdS3g";
static const std::string addr1 = "1QFqqMUD55ZV3PJEJZtaKCsQmjLT6JkjvJ";
static const std::string addr2 = "1F5y5E5FMc5YzdJtB9hLaUe43GDxEKXENJ";
static const std::string addr1C = "1NoJrossxPBKfCHuJXT4HadJrXRE9Fxiqs";
static const std::string addr2C = "1CRj2HyM1CXWzHAXLQtiGLyggNT9WQqsDs";

static const std::string strAddressBad = "1HV9Lc3sNHZxwj4Zk6fB38tEmBryq2cBiF";

#ifdef KEY_TESTS_DUMPINFO
void dumpKeyInfo(uint256 privkey)
{
    CKey key;
    key.resize(32);
    memcpy(&secret[0], &privkey, 32);
    vector<unsigned char> sec;
    sec.resize(32);
    memcpy(&sec[0], &secret[0], 32);
    printf("  * secret (hex): %s\n", HexStr(sec).c_str());

    for (int nCompressed=0; nCompressed<2; nCompressed++)
    {
        bool fCompressed = nCompressed == 1;
        printf("  * %s:\n", fCompressed ? "compressed" : "uncompressed");
        CBitcoinSecret bsecret;
        bsecret.SetSecret(secret, fCompressed);
        printf("    * secret (base58): %s\n", bsecret.ToString().c_str());
        CKey key;
        key.SetSecret(secret, fCompressed);
        vector<unsigned char> vchPubKey = key.GetPubKey();
        printf("    * pubkey (hex): %s\n", HexStr(vchPubKey).c_str());
        printf("    * address (base58): %s\n", CBitcoinAddress(vchPubKey).ToString().c_str());
    }
}
#endif
=======
static const std::string strAddressBad = "1HV9Lc3sNHZxwj4Zk6fB38tEmBryq2cBiF";
>>>>>>> 61646189


BOOST_FIXTURE_TEST_SUITE(key_tests, BasicTestingSetup)

BOOST_AUTO_TEST_CASE(key_test1)
{
    CKey key1  = DecodeSecret(strSecret1);
    BOOST_CHECK(key1.IsValid() && !key1.IsCompressed());
    CKey key2  = DecodeSecret(strSecret2);
    BOOST_CHECK(key2.IsValid() && !key2.IsCompressed());
    CKey key1C = DecodeSecret(strSecret1C);
    BOOST_CHECK(key1C.IsValid() && key1C.IsCompressed());
    CKey key2C = DecodeSecret(strSecret2C);
    BOOST_CHECK(key2C.IsValid() && key2C.IsCompressed());
    CKey bad_key = DecodeSecret(strAddressBad);
    BOOST_CHECK(!bad_key.IsValid());

    CPubKey pubkey1  = key1. GetPubKey();
    CPubKey pubkey2  = key2. GetPubKey();
    CPubKey pubkey1C = key1C.GetPubKey();
    CPubKey pubkey2C = key2C.GetPubKey();

    BOOST_CHECK(key1.VerifyPubKey(pubkey1));
    BOOST_CHECK(!key1.VerifyPubKey(pubkey1C));
    BOOST_CHECK(!key1.VerifyPubKey(pubkey2));
    BOOST_CHECK(!key1.VerifyPubKey(pubkey2C));

    BOOST_CHECK(!key1C.VerifyPubKey(pubkey1));
    BOOST_CHECK(key1C.VerifyPubKey(pubkey1C));
    BOOST_CHECK(!key1C.VerifyPubKey(pubkey2));
    BOOST_CHECK(!key1C.VerifyPubKey(pubkey2C));

    BOOST_CHECK(!key2.VerifyPubKey(pubkey1));
    BOOST_CHECK(!key2.VerifyPubKey(pubkey1C));
    BOOST_CHECK(key2.VerifyPubKey(pubkey2));
    BOOST_CHECK(!key2.VerifyPubKey(pubkey2C));

    BOOST_CHECK(!key2C.VerifyPubKey(pubkey1));
    BOOST_CHECK(!key2C.VerifyPubKey(pubkey1C));
    BOOST_CHECK(!key2C.VerifyPubKey(pubkey2));
    BOOST_CHECK(key2C.VerifyPubKey(pubkey2C));

<<<<<<< HEAD
    BOOST_CHECK(DecodeDestination(addr1) == CTxDestination(pubkey1.GetID()));
    BOOST_CHECK(DecodeDestination(addr2) == CTxDestination(pubkey2.GetID()));
    BOOST_CHECK(DecodeDestination(addr1C) == CTxDestination(pubkey1C.GetID()));
    BOOST_CHECK(DecodeDestination(addr2C) == CTxDestination(pubkey2C.GetID()));
=======
    BOOST_CHECK(DecodeDestination(addr1)  == CTxDestination(PKHash(pubkey1)));
    BOOST_CHECK(DecodeDestination(addr2)  == CTxDestination(PKHash(pubkey2)));
    BOOST_CHECK(DecodeDestination(addr1C) == CTxDestination(PKHash(pubkey1C)));
    BOOST_CHECK(DecodeDestination(addr2C) == CTxDestination(PKHash(pubkey2C)));
>>>>>>> 61646189

    for (int n=0; n<16; n++)
    {
        std::string strMsg = strprintf("Very secret message %i: 11", n);
        uint256 hashMsg = Hash(strMsg);

        // normal signatures

        std::vector<unsigned char> sign1, sign2, sign1C, sign2C;

        BOOST_CHECK(key1.Sign (hashMsg, sign1));
        BOOST_CHECK(key2.Sign (hashMsg, sign2));
        BOOST_CHECK(key1C.Sign(hashMsg, sign1C));
        BOOST_CHECK(key2C.Sign(hashMsg, sign2C));

        BOOST_CHECK( pubkey1.Verify(hashMsg, sign1));
        BOOST_CHECK(!pubkey1.Verify(hashMsg, sign2));
        BOOST_CHECK( pubkey1.Verify(hashMsg, sign1C));
        BOOST_CHECK(!pubkey1.Verify(hashMsg, sign2C));

        BOOST_CHECK(!pubkey2.Verify(hashMsg, sign1));
        BOOST_CHECK( pubkey2.Verify(hashMsg, sign2));
        BOOST_CHECK(!pubkey2.Verify(hashMsg, sign1C));
        BOOST_CHECK( pubkey2.Verify(hashMsg, sign2C));

        BOOST_CHECK( pubkey1C.Verify(hashMsg, sign1));
        BOOST_CHECK(!pubkey1C.Verify(hashMsg, sign2));
        BOOST_CHECK( pubkey1C.Verify(hashMsg, sign1C));
        BOOST_CHECK(!pubkey1C.Verify(hashMsg, sign2C));

        BOOST_CHECK(!pubkey2C.Verify(hashMsg, sign1));
        BOOST_CHECK( pubkey2C.Verify(hashMsg, sign2));
        BOOST_CHECK(!pubkey2C.Verify(hashMsg, sign1C));
        BOOST_CHECK( pubkey2C.Verify(hashMsg, sign2C));

        // compact signatures (with key recovery)

        std::vector<unsigned char> csign1, csign2, csign1C, csign2C;

        BOOST_CHECK(key1.SignCompact (hashMsg, csign1));
        BOOST_CHECK(key2.SignCompact (hashMsg, csign2));
        BOOST_CHECK(key1C.SignCompact(hashMsg, csign1C));
        BOOST_CHECK(key2C.SignCompact(hashMsg, csign2C));

        CPubKey rkey1, rkey2, rkey1C, rkey2C;

        BOOST_CHECK(rkey1.RecoverCompact (hashMsg, csign1));
        BOOST_CHECK(rkey2.RecoverCompact (hashMsg, csign2));
        BOOST_CHECK(rkey1C.RecoverCompact(hashMsg, csign1C));
        BOOST_CHECK(rkey2C.RecoverCompact(hashMsg, csign2C));

        BOOST_CHECK(rkey1  == pubkey1);
        BOOST_CHECK(rkey2  == pubkey2);
        BOOST_CHECK(rkey1C == pubkey1C);
        BOOST_CHECK(rkey2C == pubkey2C);
    }

    // test deterministic signing

    std::vector<unsigned char> detsig, detsigc;
    std::string strMsg = "Very deterministic message";
    uint256 hashMsg = Hash(strMsg);
    BOOST_CHECK(key1.Sign(hashMsg, detsig));
    BOOST_CHECK(key1C.Sign(hashMsg, detsigc));
    BOOST_CHECK(detsig == detsigc);
    BOOST_CHECK(detsig == ParseHex("304402205dbbddda71772d95ce91cd2d14b592cfbc1dd0aabd6a394b6c2d377bbe59d31d022014ddda21494a4e221f0824f0b8b924c43fa43c0ad57dccdaa11f81a6bd4582f6"));
    BOOST_CHECK(key2.Sign(hashMsg, detsig));
    BOOST_CHECK(key2C.Sign(hashMsg, detsigc));
    BOOST_CHECK(detsig == detsigc);
    BOOST_CHECK(detsig == ParseHex("3044022052d8a32079c11e79db95af63bb9600c5b04f21a9ca33dc129c2bfa8ac9dc1cd5022061d8ae5e0f6c1a16bde3719c64c2fd70e404b6428ab9a69566962e8771b5944d"));
    BOOST_CHECK(key1.SignCompact(hashMsg, detsig));
    BOOST_CHECK(key1C.SignCompact(hashMsg, detsigc));
    BOOST_CHECK(detsig == ParseHex("1c5dbbddda71772d95ce91cd2d14b592cfbc1dd0aabd6a394b6c2d377bbe59d31d14ddda21494a4e221f0824f0b8b924c43fa43c0ad57dccdaa11f81a6bd4582f6"));
    BOOST_CHECK(detsigc == ParseHex("205dbbddda71772d95ce91cd2d14b592cfbc1dd0aabd6a394b6c2d377bbe59d31d14ddda21494a4e221f0824f0b8b924c43fa43c0ad57dccdaa11f81a6bd4582f6"));
    BOOST_CHECK(key2.SignCompact(hashMsg, detsig));
    BOOST_CHECK(key2C.SignCompact(hashMsg, detsigc));
    BOOST_CHECK(detsig == ParseHex("1c52d8a32079c11e79db95af63bb9600c5b04f21a9ca33dc129c2bfa8ac9dc1cd561d8ae5e0f6c1a16bde3719c64c2fd70e404b6428ab9a69566962e8771b5944d"));
    BOOST_CHECK(detsigc == ParseHex("2052d8a32079c11e79db95af63bb9600c5b04f21a9ca33dc129c2bfa8ac9dc1cd561d8ae5e0f6c1a16bde3719c64c2fd70e404b6428ab9a69566962e8771b5944d"));
}

BOOST_AUTO_TEST_CASE(key_signature_tests)
{
    // When entropy is specified, we should see at least one high R signature within 20 signatures
    CKey key = DecodeSecret(strSecret1);
    std::string msg = "A message to be signed";
    uint256 msg_hash = Hash(msg);
    std::vector<unsigned char> sig;
    bool found = false;

    for (int i = 1; i <=20; ++i) {
        sig.clear();
        BOOST_CHECK(key.Sign(msg_hash, sig, false, i));
        found = sig[3] == 0x21 && sig[4] == 0x00;
        if (found) {
            break;
        }
    }
    BOOST_CHECK(found);

    // When entropy is not specified, we should always see low R signatures that are less than or equal to 70 bytes in 256 tries
    // The low R signatures should always have the value of their "length of R" byte less than or equal to 32
    // We should see at least one signature that is less than 70 bytes.
    bool found_small = false;
    bool found_big = false;
    bool bad_sign = false;
    for (int i = 0; i < 256; ++i) {
        sig.clear();
        std::string msg = "A message to be signed" + ToString(i);
        msg_hash = Hash(msg);
        if (!key.Sign(msg_hash, sig)) {
            bad_sign = true;
            break;
        }
        // sig.size() > 70 implies sig[3] > 32, because S is always low.
        // But check both conditions anyway, just in case this implication is broken for some reason
        if (sig[3] > 32 || sig.size() > 70) {
            found_big = true;
            break;
        }
        found_small |= sig.size() < 70;
    }
    BOOST_CHECK(!bad_sign);
    BOOST_CHECK(!found_big);
    BOOST_CHECK(found_small);
}

BOOST_AUTO_TEST_CASE(key_key_negation)
{
    // create a dummy hash for signature comparison
    unsigned char rnd[8];
    std::string str = "Bitcoin key verification\n";
    GetRandBytes(rnd, sizeof(rnd));
    uint256 hash;
    CHash256().Write(MakeUCharSpan(str)).Write(rnd).Finalize(hash);

    // import the static test key
    CKey key = DecodeSecret(strSecret1C);

    // create a signature
    std::vector<unsigned char> vch_sig;
    std::vector<unsigned char> vch_sig_cmp;
    key.Sign(hash, vch_sig);

    // negate the key twice
    BOOST_CHECK(key.GetPubKey().data()[0] == 0x03);
    key.Negate();
    // after the first negation, the signature must be different
    key.Sign(hash, vch_sig_cmp);
    BOOST_CHECK(vch_sig_cmp != vch_sig);
    BOOST_CHECK(key.GetPubKey().data()[0] == 0x02);
    key.Negate();
    // after the second negation, we should have the original key and thus the
    // same signature
    key.Sign(hash, vch_sig_cmp);
    BOOST_CHECK(vch_sig_cmp == vch_sig);
    BOOST_CHECK(key.GetPubKey().data()[0] == 0x03);
}

static CPubKey UnserializePubkey(const std::vector<uint8_t>& data)
{
    CDataStream stream{SER_NETWORK, INIT_PROTO_VERSION};
    stream << data;
    CPubKey pubkey;
    stream >> pubkey;
    return pubkey;
}

static unsigned int GetLen(unsigned char chHeader)
{
    if (chHeader == 2 || chHeader == 3)
        return CPubKey::COMPRESSED_SIZE;
    if (chHeader == 4 || chHeader == 6 || chHeader == 7)
        return CPubKey::SIZE;
    return 0;
}

static void CmpSerializationPubkey(const CPubKey& pubkey)
{
    CDataStream stream{SER_NETWORK, INIT_PROTO_VERSION};
    stream << pubkey;
    CPubKey pubkey2;
    stream >> pubkey2;
    BOOST_CHECK(pubkey == pubkey2);
}

BOOST_AUTO_TEST_CASE(pubkey_unserialize)
{
    for (uint8_t i = 2; i <= 7; ++i) {
        CPubKey key = UnserializePubkey({0x02});
        BOOST_CHECK(!key.IsValid());
        CmpSerializationPubkey(key);
        key = UnserializePubkey(std::vector<uint8_t>(GetLen(i), i));
        CmpSerializationPubkey(key);
        if (i == 5) {
            BOOST_CHECK(!key.IsValid());
        } else {
            BOOST_CHECK(key.IsValid());
        }
    }
}

BOOST_AUTO_TEST_CASE(bip340_test_vectors)
{
    static const std::vector<std::pair<std::array<std::string, 3>, bool>> VECTORS = {
        {{"F9308A019258C31049344F85F89D5229B531C845836F99B08601F113BCE036F9", "0000000000000000000000000000000000000000000000000000000000000000", "E907831F80848D1069A5371B402410364BDF1C5F8307B0084C55F1CE2DCA821525F66A4A85EA8B71E482A74F382D2CE5EBEEE8FDB2172F477DF4900D310536C0"}, true},
        {{"DFF1D77F2A671C5F36183726DB2341BE58FEAE1DA2DECED843240F7B502BA659", "243F6A8885A308D313198A2E03707344A4093822299F31D0082EFA98EC4E6C89", "6896BD60EEAE296DB48A229FF71DFE071BDE413E6D43F917DC8DCF8C78DE33418906D11AC976ABCCB20B091292BFF4EA897EFCB639EA871CFA95F6DE339E4B0A"}, true},
        {{"DD308AFEC5777E13121FA72B9CC1B7CC0139715309B086C960E18FD969774EB8", "7E2D58D8B3BCDF1ABADEC7829054F90DDA9805AAB56C77333024B9D0A508B75C", "5831AAEED7B44BB74E5EAB94BA9D4294C49BCF2A60728D8B4C200F50DD313C1BAB745879A5AD954A72C45A91C3A51D3C7ADEA98D82F8481E0E1E03674A6F3FB7"}, true},
        {{"25D1DFF95105F5253C4022F628A996AD3A0D95FBF21D468A1B33F8C160D8F517", "FFFFFFFFFFFFFFFFFFFFFFFFFFFFFFFFFFFFFFFFFFFFFFFFFFFFFFFFFFFFFFFF", "7EB0509757E246F19449885651611CB965ECC1A187DD51B64FDA1EDC9637D5EC97582B9CB13DB3933705B32BA982AF5AF25FD78881EBB32771FC5922EFC66EA3"}, true},
        {{"D69C3509BB99E412E68B0FE8544E72837DFA30746D8BE2AA65975F29D22DC7B9", "4DF3C3F68FCC83B27E9D42C90431A72499F17875C81A599B566C9889B9696703", "00000000000000000000003B78CE563F89A0ED9414F5AA28AD0D96D6795F9C6376AFB1548AF603B3EB45C9F8207DEE1060CB71C04E80F593060B07D28308D7F4"}, true},
        {{"EEFDEA4CDB677750A420FEE807EACF21EB9898AE79B9768766E4FAA04A2D4A34", "243F6A8885A308D313198A2E03707344A4093822299F31D0082EFA98EC4E6C89", "6CFF5C3BA86C69EA4B7376F31A9BCB4F74C1976089B2D9963DA2E5543E17776969E89B4C5564D00349106B8497785DD7D1D713A8AE82B32FA79D5F7FC407D39B"}, false},
        {{"DFF1D77F2A671C5F36183726DB2341BE58FEAE1DA2DECED843240F7B502BA659", "243F6A8885A308D313198A2E03707344A4093822299F31D0082EFA98EC4E6C89", "FFF97BD5755EEEA420453A14355235D382F6472F8568A18B2F057A14602975563CC27944640AC607CD107AE10923D9EF7A73C643E166BE5EBEAFA34B1AC553E2"}, false},
        {{"DFF1D77F2A671C5F36183726DB2341BE58FEAE1DA2DECED843240F7B502BA659", "243F6A8885A308D313198A2E03707344A4093822299F31D0082EFA98EC4E6C89", "1FA62E331EDBC21C394792D2AB1100A7B432B013DF3F6FF4F99FCB33E0E1515F28890B3EDB6E7189B630448B515CE4F8622A954CFE545735AAEA5134FCCDB2BD"}, false},
        {{"DFF1D77F2A671C5F36183726DB2341BE58FEAE1DA2DECED843240F7B502BA659", "243F6A8885A308D313198A2E03707344A4093822299F31D0082EFA98EC4E6C89", "6CFF5C3BA86C69EA4B7376F31A9BCB4F74C1976089B2D9963DA2E5543E177769961764B3AA9B2FFCB6EF947B6887A226E8D7C93E00C5ED0C1834FF0D0C2E6DA6"}, false},
        {{"DFF1D77F2A671C5F36183726DB2341BE58FEAE1DA2DECED843240F7B502BA659", "243F6A8885A308D313198A2E03707344A4093822299F31D0082EFA98EC4E6C89", "0000000000000000000000000000000000000000000000000000000000000000123DDA8328AF9C23A94C1FEECFD123BA4FB73476F0D594DCB65C6425BD186051"}, false},
        {{"DFF1D77F2A671C5F36183726DB2341BE58FEAE1DA2DECED843240F7B502BA659", "243F6A8885A308D313198A2E03707344A4093822299F31D0082EFA98EC4E6C89", "00000000000000000000000000000000000000000000000000000000000000017615FBAF5AE28864013C099742DEADB4DBA87F11AC6754F93780D5A1837CF197"}, false},
        {{"DFF1D77F2A671C5F36183726DB2341BE58FEAE1DA2DECED843240F7B502BA659", "243F6A8885A308D313198A2E03707344A4093822299F31D0082EFA98EC4E6C89", "4A298DACAE57395A15D0795DDBFD1DCB564DA82B0F269BC70A74F8220429BA1D69E89B4C5564D00349106B8497785DD7D1D713A8AE82B32FA79D5F7FC407D39B"}, false},
        {{"DFF1D77F2A671C5F36183726DB2341BE58FEAE1DA2DECED843240F7B502BA659", "243F6A8885A308D313198A2E03707344A4093822299F31D0082EFA98EC4E6C89", "FFFFFFFFFFFFFFFFFFFFFFFFFFFFFFFFFFFFFFFFFFFFFFFFFFFFFFFEFFFFFC2F69E89B4C5564D00349106B8497785DD7D1D713A8AE82B32FA79D5F7FC407D39B"}, false},
        {{"DFF1D77F2A671C5F36183726DB2341BE58FEAE1DA2DECED843240F7B502BA659", "243F6A8885A308D313198A2E03707344A4093822299F31D0082EFA98EC4E6C89", "6CFF5C3BA86C69EA4B7376F31A9BCB4F74C1976089B2D9963DA2E5543E177769FFFFFFFFFFFFFFFFFFFFFFFFFFFFFFFEBAAEDCE6AF48A03BBFD25E8CD0364141"}, false},
        {{"FFFFFFFFFFFFFFFFFFFFFFFFFFFFFFFFFFFFFFFFFFFFFFFFFFFFFFFEFFFFFC30", "243F6A8885A308D313198A2E03707344A4093822299F31D0082EFA98EC4E6C89", "6CFF5C3BA86C69EA4B7376F31A9BCB4F74C1976089B2D9963DA2E5543E17776969E89B4C5564D00349106B8497785DD7D1D713A8AE82B32FA79D5F7FC407D39B"}, false}
    };

    for (const auto& test : VECTORS) {
        auto pubkey = ParseHex(test.first[0]);
        auto msg = ParseHex(test.first[1]);
        auto sig = ParseHex(test.first[2]);
        BOOST_CHECK_EQUAL(XOnlyPubKey(pubkey).VerifySchnorr(uint256(msg), sig), test.second);
    }

    static const std::vector<std::array<std::string, 5>> SIGN_VECTORS = {
        {{"0000000000000000000000000000000000000000000000000000000000000003", "F9308A019258C31049344F85F89D5229B531C845836F99B08601F113BCE036F9", "0000000000000000000000000000000000000000000000000000000000000000", "0000000000000000000000000000000000000000000000000000000000000000", "E907831F80848D1069A5371B402410364BDF1C5F8307B0084C55F1CE2DCA821525F66A4A85EA8B71E482A74F382D2CE5EBEEE8FDB2172F477DF4900D310536C0"}},
        {{"B7E151628AED2A6ABF7158809CF4F3C762E7160F38B4DA56A784D9045190CFEF", "DFF1D77F2A671C5F36183726DB2341BE58FEAE1DA2DECED843240F7B502BA659", "0000000000000000000000000000000000000000000000000000000000000001", "243F6A8885A308D313198A2E03707344A4093822299F31D0082EFA98EC4E6C89", "6896BD60EEAE296DB48A229FF71DFE071BDE413E6D43F917DC8DCF8C78DE33418906D11AC976ABCCB20B091292BFF4EA897EFCB639EA871CFA95F6DE339E4B0A"}},
        {{"C90FDAA22168C234C4C6628B80DC1CD129024E088A67CC74020BBEA63B14E5C9", "DD308AFEC5777E13121FA72B9CC1B7CC0139715309B086C960E18FD969774EB8", "C87AA53824B4D7AE2EB035A2B5BBBCCC080E76CDC6D1692C4B0B62D798E6D906", "7E2D58D8B3BCDF1ABADEC7829054F90DDA9805AAB56C77333024B9D0A508B75C", "5831AAEED7B44BB74E5EAB94BA9D4294C49BCF2A60728D8B4C200F50DD313C1BAB745879A5AD954A72C45A91C3A51D3C7ADEA98D82F8481E0E1E03674A6F3FB7"}},
        {{"0B432B2677937381AEF05BB02A66ECD012773062CF3FA2549E44F58ED2401710", "25D1DFF95105F5253C4022F628A996AD3A0D95FBF21D468A1B33F8C160D8F517", "FFFFFFFFFFFFFFFFFFFFFFFFFFFFFFFFFFFFFFFFFFFFFFFFFFFFFFFFFFFFFFFF", "FFFFFFFFFFFFFFFFFFFFFFFFFFFFFFFFFFFFFFFFFFFFFFFFFFFFFFFFFFFFFFFF", "7EB0509757E246F19449885651611CB965ECC1A187DD51B64FDA1EDC9637D5EC97582B9CB13DB3933705B32BA982AF5AF25FD78881EBB32771FC5922EFC66EA3"}},
    };

    for (const auto& [sec_hex, pub_hex, aux_hex, msg_hex, sig_hex] : SIGN_VECTORS) {
        auto sec = ParseHex(sec_hex);
        auto pub = ParseHex(pub_hex);
        uint256 aux256(ParseHex(aux_hex));
        uint256 msg256(ParseHex(msg_hex));
        auto sig = ParseHex(sig_hex);
        unsigned char sig64[64];

        // Run the untweaked test vectors above, comparing with exact expected signature.
        CKey key;
        key.Set(sec.begin(), sec.end(), true);
        XOnlyPubKey pubkey(key.GetPubKey());
        BOOST_CHECK(std::equal(pubkey.begin(), pubkey.end(), pub.begin(), pub.end()));
        bool ok = key.SignSchnorr(msg256, sig64, nullptr, &aux256);
        BOOST_CHECK(ok);
        BOOST_CHECK(std::vector<unsigned char>(sig64, sig64 + 64) == sig);
        // Verify those signatures for good measure.
        BOOST_CHECK(pubkey.VerifySchnorr(msg256, sig64));

        // Do 10 iterations where we sign with a random Merkle root to tweak,
        // and compare against the resulting tweaked keys, with random aux.
        // In iteration i=0 we tweak with empty Merkle tree.
        for (int i = 0; i < 10; ++i) {
            uint256 merkle_root;
            if (i) merkle_root = InsecureRand256();
            auto tweaked = pubkey.CreateTapTweak(i ? &merkle_root : nullptr);
            BOOST_CHECK(tweaked);
            XOnlyPubKey tweaked_key = tweaked->first;
            aux256 = InsecureRand256();
            bool ok = key.SignSchnorr(msg256, sig64, &merkle_root, &aux256);
            BOOST_CHECK(ok);
            BOOST_CHECK(tweaked_key.VerifySchnorr(msg256, sig64));
        }
    }
}

BOOST_AUTO_TEST_SUITE_END()<|MERGE_RESOLUTION|>--- conflicted
+++ resolved
@@ -4,15 +4,6 @@
 
 #include <key.h>
 
-<<<<<<< HEAD
-#include "base58.h"
-#include "dstencode.h"
-#include "script/script.h"
-#include "uint256.h"
-#include "util.h"
-#include "utilstrencodings.h"
-#include "test/test_bitcoin.h"
-=======
 #include <key_io.h>
 #include <streams.h>
 #include <test/util/setup_common.h>
@@ -20,7 +11,6 @@
 #include <util/strencodings.h>
 #include <util/string.h>
 #include <util/system.h>
->>>>>>> 61646189
 
 #include <string>
 #include <vector>
@@ -36,47 +26,7 @@
 static const std::string addr1C = "1NoJrossxPBKfCHuJXT4HadJrXRE9Fxiqs";
 static const std::string addr2C = "1CRj2HyM1CXWzHAXLQtiGLyggNT9WQqsDs";
 
-<<<<<<< HEAD
-static const std::string strSecret1 = "5HxWvvfubhXpYYpS3tJkw6fq9jE9j18THftkZjHHfmFiWtmAbrj";
-static const std::string strSecret2 = "5KC4ejrDjv152FGwP386VD1i2NYc5KkfSMyv1nGy1VGDxGHqVY3";
-static const std::string strSecret1C = "Kwr371tjA9u2rFSMZjTNun2PXXP3WPZu2afRHTcta6KxEUdm1vEw";
-static const std::string strSecret2C = "L3Hq7a8FEQwJkW1M2GNKDW28546Vp5miewcCzSqUD9kCAXrJdS3g";
-static const std::string addr1 = "1QFqqMUD55ZV3PJEJZtaKCsQmjLT6JkjvJ";
-static const std::string addr2 = "1F5y5E5FMc5YzdJtB9hLaUe43GDxEKXENJ";
-static const std::string addr1C = "1NoJrossxPBKfCHuJXT4HadJrXRE9Fxiqs";
-static const std::string addr2C = "1CRj2HyM1CXWzHAXLQtiGLyggNT9WQqsDs";
-
 static const std::string strAddressBad = "1HV9Lc3sNHZxwj4Zk6fB38tEmBryq2cBiF";
-
-#ifdef KEY_TESTS_DUMPINFO
-void dumpKeyInfo(uint256 privkey)
-{
-    CKey key;
-    key.resize(32);
-    memcpy(&secret[0], &privkey, 32);
-    vector<unsigned char> sec;
-    sec.resize(32);
-    memcpy(&sec[0], &secret[0], 32);
-    printf("  * secret (hex): %s\n", HexStr(sec).c_str());
-
-    for (int nCompressed=0; nCompressed<2; nCompressed++)
-    {
-        bool fCompressed = nCompressed == 1;
-        printf("  * %s:\n", fCompressed ? "compressed" : "uncompressed");
-        CBitcoinSecret bsecret;
-        bsecret.SetSecret(secret, fCompressed);
-        printf("    * secret (base58): %s\n", bsecret.ToString().c_str());
-        CKey key;
-        key.SetSecret(secret, fCompressed);
-        vector<unsigned char> vchPubKey = key.GetPubKey();
-        printf("    * pubkey (hex): %s\n", HexStr(vchPubKey).c_str());
-        printf("    * address (base58): %s\n", CBitcoinAddress(vchPubKey).ToString().c_str());
-    }
-}
-#endif
-=======
-static const std::string strAddressBad = "1HV9Lc3sNHZxwj4Zk6fB38tEmBryq2cBiF";
->>>>>>> 61646189
 
 
 BOOST_FIXTURE_TEST_SUITE(key_tests, BasicTestingSetup)
@@ -119,17 +69,10 @@
     BOOST_CHECK(!key2C.VerifyPubKey(pubkey2));
     BOOST_CHECK(key2C.VerifyPubKey(pubkey2C));
 
-<<<<<<< HEAD
-    BOOST_CHECK(DecodeDestination(addr1) == CTxDestination(pubkey1.GetID()));
-    BOOST_CHECK(DecodeDestination(addr2) == CTxDestination(pubkey2.GetID()));
-    BOOST_CHECK(DecodeDestination(addr1C) == CTxDestination(pubkey1C.GetID()));
-    BOOST_CHECK(DecodeDestination(addr2C) == CTxDestination(pubkey2C.GetID()));
-=======
     BOOST_CHECK(DecodeDestination(addr1)  == CTxDestination(PKHash(pubkey1)));
     BOOST_CHECK(DecodeDestination(addr2)  == CTxDestination(PKHash(pubkey2)));
     BOOST_CHECK(DecodeDestination(addr1C) == CTxDestination(PKHash(pubkey1C)));
     BOOST_CHECK(DecodeDestination(addr2C) == CTxDestination(PKHash(pubkey2C)));
->>>>>>> 61646189
 
     for (int n=0; n<16; n++)
     {
