// Copyright (c) 2011-2020 The Bitcoin Core developers
// Distributed under the MIT software license, see the accompanying
// file COPYING or http://www.opensource.org/licenses/mit-license.php.

<<<<<<< HEAD
#include <util.h>

#include <clientversion.h>
#include <primitives/transaction.h>
#include <random.h>
#include <sync.h>
#include <utilstrencodings.h>
#include <utilmoneystr.h>
#include <test/test_bitcoin.h>
=======
#include <util/system.h>

#include <clientversion.h>
#include <hash.h> // For Hash()
#include <key.h>  // For CKey
#include <sync.h>
#include <test/util/logging.h>
#include <test/util/setup_common.h>
#include <test/util/str.h>
#include <uint256.h>
#include <util/getuniquepath.h>
#include <util/message.h> // For MessageSign(), MessageVerify(), MESSAGE_MAGIC
#include <util/moneystr.h>
#include <util/spanparsing.h>
#include <util/strencodings.h>
#include <util/string.h>
#include <util/time.h>
#include <util/vector.h>
>>>>>>> 61646189

#include <array>
#include <optional>
#include <stdint.h>
#include <string.h>
#include <thread>
#include <univalue.h>
#include <utility>
#include <vector>
#ifndef WIN32
#include <signal.h>
#include <sys/types.h>
#include <sys/wait.h>
#endif

#include <boost/test/unit_test.hpp>

<<<<<<< HEAD
=======
using namespace std::literals;
static const std::string STRING_WITH_EMBEDDED_NULL_CHAR{"1"s "\0" "1"s};

/* defined in logging.cpp */
namespace BCLog {
    std::string LogEscapeMessage(const std::string& str);
}

>>>>>>> 61646189
BOOST_FIXTURE_TEST_SUITE(util_tests, BasicTestingSetup)

BOOST_AUTO_TEST_CASE(util_datadir)
{
    // Use local args variable instead of m_args to avoid making assumptions about test setup
    ArgsManager args;
    args.ForceSetArg("-datadir", m_path_root.string());

    const fs::path dd_norm = args.GetDataDirBase();

    args.ForceSetArg("-datadir", dd_norm.string() + "/");
    args.ClearPathCache();
    BOOST_CHECK_EQUAL(dd_norm, args.GetDataDirBase());

    args.ForceSetArg("-datadir", dd_norm.string() + "/.");
    args.ClearPathCache();
    BOOST_CHECK_EQUAL(dd_norm, args.GetDataDirBase());

    args.ForceSetArg("-datadir", dd_norm.string() + "/./");
    args.ClearPathCache();
    BOOST_CHECK_EQUAL(dd_norm, args.GetDataDirBase());

    args.ForceSetArg("-datadir", dd_norm.string() + "/.//");
    args.ClearPathCache();
    BOOST_CHECK_EQUAL(dd_norm, args.GetDataDirBase());
}

BOOST_AUTO_TEST_CASE(util_check)
{
    // Check that Assert can forward
    const std::unique_ptr<int> p_two = Assert(std::make_unique<int>(2));
    // Check that Assert works on lvalues and rvalues
    const int two = *Assert(p_two);
    Assert(two == 2);
    Assert(true);
    // Check that Assume can be used as unary expression
    const bool result{Assume(two == 2)};
    Assert(result);
}

BOOST_AUTO_TEST_CASE(util_criticalsection)
{
    RecursiveMutex cs;

    do {
        LOCK(cs);
        break;

        BOOST_ERROR("break was swallowed!");
    } while(0);

    do {
        TRY_LOCK(cs, lockTest);
        if (lockTest) {
            BOOST_CHECK(true); // Needed to suppress "Test case [...] did not check any assertions"
            break;
        }

        BOOST_ERROR("break was swallowed!");
    } while(0);
}

static const unsigned char ParseHex_expected[65] = {
    0x04, 0x67, 0x8a, 0xfd, 0xb0, 0xfe, 0x55, 0x48, 0x27, 0x19, 0x67, 0xf1, 0xa6, 0x71, 0x30, 0xb7,
    0x10, 0x5c, 0xd6, 0xa8, 0x28, 0xe0, 0x39, 0x09, 0xa6, 0x79, 0x62, 0xe0, 0xea, 0x1f, 0x61, 0xde,
    0xb6, 0x49, 0xf6, 0xbc, 0x3f, 0x4c, 0xef, 0x38, 0xc4, 0xf3, 0x55, 0x04, 0xe5, 0x1e, 0xc1, 0x12,
    0xde, 0x5c, 0x38, 0x4d, 0xf7, 0xba, 0x0b, 0x8d, 0x57, 0x8a, 0x4c, 0x70, 0x2b, 0x6b, 0xf1, 0x1d,
    0x5f
};
BOOST_AUTO_TEST_CASE(util_ParseHex)
{
    std::vector<unsigned char> result;
    std::vector<unsigned char> expected(ParseHex_expected, ParseHex_expected + sizeof(ParseHex_expected));
    // Basic test vector
    result = ParseHex("04678afdb0fe5548271967f1a67130b7105cd6a828e03909a67962e0ea1f61deb649f6bc3f4cef38c4f35504e51ec112de5c384df7ba0b8d578a4c702b6bf11d5f");
    BOOST_CHECK_EQUAL_COLLECTIONS(result.begin(), result.end(), expected.begin(), expected.end());

    // Spaces between bytes must be supported
    result = ParseHex("12 34 56 78");
    BOOST_CHECK(result.size() == 4 && result[0] == 0x12 && result[1] == 0x34 && result[2] == 0x56 && result[3] == 0x78);

    // Leading space must be supported (used in BerkeleyEnvironment::Salvage)
    result = ParseHex(" 89 34 56 78");
    BOOST_CHECK(result.size() == 4 && result[0] == 0x89 && result[1] == 0x34 && result[2] == 0x56 && result[3] == 0x78);

    // Stop parsing at invalid value
    result = ParseHex("1234 invalid 1234");
    BOOST_CHECK(result.size() == 2 && result[0] == 0x12 && result[1] == 0x34);
}

BOOST_AUTO_TEST_CASE(util_HexStr)
{
    BOOST_CHECK_EQUAL(
        HexStr(ParseHex_expected),
        "04678afdb0fe5548271967f1a67130b7105cd6a828e03909a67962e0ea1f61deb649f6bc3f4cef38c4f35504e51ec112de5c384df7ba0b8d578a4c702b6bf11d5f");

    BOOST_CHECK_EQUAL(
        HexStr(Span<const unsigned char>(
               ParseHex_expected + sizeof(ParseHex_expected),
               ParseHex_expected + sizeof(ParseHex_expected))),
        "");

    BOOST_CHECK_EQUAL(
        HexStr(Span<const unsigned char>(ParseHex_expected, ParseHex_expected)),
        "");

    std::vector<unsigned char> ParseHex_vec(ParseHex_expected, ParseHex_expected + 5);

    BOOST_CHECK_EQUAL(
        HexStr(ParseHex_vec),
        "04678afdb0"
    );
}

BOOST_AUTO_TEST_CASE(util_Join)
{
    // Normal version
    BOOST_CHECK_EQUAL(Join({}, ", "), "");
    BOOST_CHECK_EQUAL(Join({"foo"}, ", "), "foo");
    BOOST_CHECK_EQUAL(Join({"foo", "bar"}, ", "), "foo, bar");

    // Version with unary operator
    const auto op_upper = [](const std::string& s) { return ToUpper(s); };
    BOOST_CHECK_EQUAL(Join<std::string>({}, ", ", op_upper), "");
    BOOST_CHECK_EQUAL(Join<std::string>({"foo"}, ", ", op_upper), "FOO");
    BOOST_CHECK_EQUAL(Join<std::string>({"foo", "bar"}, ", ", op_upper), "FOO, BAR");
}

BOOST_AUTO_TEST_CASE(util_FormatParseISO8601DateTime)
{
    BOOST_CHECK_EQUAL(FormatISO8601DateTime(1317425777), "2011-09-30T23:36:17Z");
    BOOST_CHECK_EQUAL(FormatISO8601DateTime(0), "1970-01-01T00:00:00Z");

    BOOST_CHECK_EQUAL(ParseISO8601DateTime("1970-01-01T00:00:00Z"), 0);
    BOOST_CHECK_EQUAL(ParseISO8601DateTime("1960-01-01T00:00:00Z"), 0);
    BOOST_CHECK_EQUAL(ParseISO8601DateTime("2011-09-30T23:36:17Z"), 1317425777);

    auto time = GetTimeSeconds();
    BOOST_CHECK_EQUAL(ParseISO8601DateTime(FormatISO8601DateTime(time)), time);
}

BOOST_AUTO_TEST_CASE(util_FormatISO8601Date)
{
    BOOST_CHECK_EQUAL(FormatISO8601Date(1317425777), "2011-09-30");
}

struct TestArgsManager : public ArgsManager
{
    TestArgsManager() { m_network_only_args.clear(); }
    void ReadConfigString(const std::string str_config)
    {
        std::istringstream streamConfig(str_config);
        {
            LOCK(cs_args);
            m_settings.ro_config.clear();
            m_config_sections.clear();
        }
        std::string error;
        BOOST_REQUIRE(ReadConfigStream(streamConfig, "", error));
    }
    void SetNetworkOnlyArg(const std::string arg)
    {
        LOCK(cs_args);
        m_network_only_args.insert(arg);
    }
    void SetupArgs(const std::vector<std::pair<std::string, unsigned int>>& args)
    {
        for (const auto& arg : args) {
            AddArg(arg.first, "", arg.second, OptionsCategory::OPTIONS);
        }
    }
    using ArgsManager::GetSetting;
    using ArgsManager::GetSettingsList;
    using ArgsManager::ReadConfigStream;
    using ArgsManager::cs_args;
    using ArgsManager::m_network;
    using ArgsManager::m_settings;
};

//! Test GetSetting and GetArg type coercion, negation, and default value handling.
class CheckValueTest : public TestChain100Setup
{
public:
    struct Expect {
        util::SettingsValue setting;
        bool default_string = false;
        bool default_int = false;
        bool default_bool = false;
        const char* string_value = nullptr;
        std::optional<int64_t> int_value;
        std::optional<bool> bool_value;
        std::optional<std::vector<std::string>> list_value;
        const char* error = nullptr;

        explicit Expect(util::SettingsValue s) : setting(std::move(s)) {}
        Expect& DefaultString() { default_string = true; return *this; }
        Expect& DefaultInt() { default_int = true; return *this; }
        Expect& DefaultBool() { default_bool = true; return *this; }
        Expect& String(const char* s) { string_value = s; return *this; }
        Expect& Int(int64_t i) { int_value = i; return *this; }
        Expect& Bool(bool b) { bool_value = b; return *this; }
        Expect& List(std::vector<std::string> m) { list_value = std::move(m); return *this; }
        Expect& Error(const char* e) { error = e; return *this; }
    };

    void CheckValue(unsigned int flags, const char* arg, const Expect& expect)
    {
        TestArgsManager test;
        test.SetupArgs({{"-value", flags}});
        const char* argv[] = {"ignored", arg};
        std::string error;
        bool success = test.ParseParameters(arg ? 2 : 1, (char**)argv, error);

        BOOST_CHECK_EQUAL(test.GetSetting("-value").write(), expect.setting.write());
        auto settings_list = test.GetSettingsList("-value");
        if (expect.setting.isNull() || expect.setting.isFalse()) {
            BOOST_CHECK_EQUAL(settings_list.size(), 0U);
        } else {
            BOOST_CHECK_EQUAL(settings_list.size(), 1U);
            BOOST_CHECK_EQUAL(settings_list[0].write(), expect.setting.write());
        }

        if (expect.error) {
            BOOST_CHECK(!success);
            BOOST_CHECK_NE(error.find(expect.error), std::string::npos);
        } else {
            BOOST_CHECK(success);
            BOOST_CHECK_EQUAL(error, "");
        }

        if (expect.default_string) {
            BOOST_CHECK_EQUAL(test.GetArg("-value", "zzzzz"), "zzzzz");
        } else if (expect.string_value) {
            BOOST_CHECK_EQUAL(test.GetArg("-value", "zzzzz"), expect.string_value);
        } else {
            BOOST_CHECK(!success);
        }

        if (expect.default_int) {
            BOOST_CHECK_EQUAL(test.GetArg("-value", 99999), 99999);
        } else if (expect.int_value) {
            BOOST_CHECK_EQUAL(test.GetArg("-value", 99999), *expect.int_value);
        } else {
            BOOST_CHECK(!success);
        }

        if (expect.default_bool) {
            BOOST_CHECK_EQUAL(test.GetBoolArg("-value", false), false);
            BOOST_CHECK_EQUAL(test.GetBoolArg("-value", true), true);
        } else if (expect.bool_value) {
            BOOST_CHECK_EQUAL(test.GetBoolArg("-value", false), *expect.bool_value);
            BOOST_CHECK_EQUAL(test.GetBoolArg("-value", true), *expect.bool_value);
        } else {
            BOOST_CHECK(!success);
        }

        if (expect.list_value) {
            auto l = test.GetArgs("-value");
            BOOST_CHECK_EQUAL_COLLECTIONS(l.begin(), l.end(), expect.list_value->begin(), expect.list_value->end());
        } else {
            BOOST_CHECK(!success);
        }
    }
};

BOOST_FIXTURE_TEST_CASE(util_CheckValue, CheckValueTest)
{
    using M = ArgsManager;

    CheckValue(M::ALLOW_ANY, nullptr, Expect{{}}.DefaultString().DefaultInt().DefaultBool().List({}));
    CheckValue(M::ALLOW_ANY, "-novalue", Expect{false}.String("0").Int(0).Bool(false).List({}));
    CheckValue(M::ALLOW_ANY, "-novalue=", Expect{false}.String("0").Int(0).Bool(false).List({}));
    CheckValue(M::ALLOW_ANY, "-novalue=0", Expect{true}.String("1").Int(1).Bool(true).List({"1"}));
    CheckValue(M::ALLOW_ANY, "-novalue=1", Expect{false}.String("0").Int(0).Bool(false).List({}));
    CheckValue(M::ALLOW_ANY, "-novalue=2", Expect{false}.String("0").Int(0).Bool(false).List({}));
    CheckValue(M::ALLOW_ANY, "-novalue=abc", Expect{true}.String("1").Int(1).Bool(true).List({"1"}));
    CheckValue(M::ALLOW_ANY, "-value", Expect{""}.String("").Int(0).Bool(true).List({""}));
    CheckValue(M::ALLOW_ANY, "-value=", Expect{""}.String("").Int(0).Bool(true).List({""}));
    CheckValue(M::ALLOW_ANY, "-value=0", Expect{"0"}.String("0").Int(0).Bool(false).List({"0"}));
    CheckValue(M::ALLOW_ANY, "-value=1", Expect{"1"}.String("1").Int(1).Bool(true).List({"1"}));
    CheckValue(M::ALLOW_ANY, "-value=2", Expect{"2"}.String("2").Int(2).Bool(true).List({"2"}));
    CheckValue(M::ALLOW_ANY, "-value=abc", Expect{"abc"}.String("abc").Int(0).Bool(false).List({"abc"}));
}

struct NoIncludeConfTest {
    std::string Parse(const char* arg)
    {
        TestArgsManager test;
        test.SetupArgs({{"-includeconf", ArgsManager::ALLOW_ANY}});
        std::array argv{"ignored", arg};
        std::string error;
        (void)test.ParseParameters(argv.size(), argv.data(), error);
        return error;
    }
};

BOOST_FIXTURE_TEST_CASE(util_NoIncludeConf, NoIncludeConfTest)
{
    BOOST_CHECK_EQUAL(Parse("-noincludeconf"), "");
    BOOST_CHECK_EQUAL(Parse("-includeconf"), "-includeconf cannot be used from commandline; -includeconf=\"\"");
    BOOST_CHECK_EQUAL(Parse("-includeconf=file"), "-includeconf cannot be used from commandline; -includeconf=\"file\"");
}

BOOST_AUTO_TEST_CASE(util_ParseParameters)
{
    TestArgsManager testArgs;
    const auto a = std::make_pair("-a", ArgsManager::ALLOW_ANY);
    const auto b = std::make_pair("-b", ArgsManager::ALLOW_ANY);
    const auto ccc = std::make_pair("-ccc", ArgsManager::ALLOW_ANY);
    const auto d = std::make_pair("-d", ArgsManager::ALLOW_ANY);

    const char *argv_test[] = {"-ignored", "-a", "-b", "-ccc=argument", "-ccc=multiple", "f", "-d=e"};

    std::string error;
    LOCK(testArgs.cs_args);
    testArgs.SetupArgs({a, b, ccc, d});
    BOOST_CHECK(testArgs.ParseParameters(0, (char**)argv_test, error));
    BOOST_CHECK(testArgs.m_settings.command_line_options.empty() && testArgs.m_settings.ro_config.empty());

    BOOST_CHECK(testArgs.ParseParameters(1, (char**)argv_test, error));
    BOOST_CHECK(testArgs.m_settings.command_line_options.empty() && testArgs.m_settings.ro_config.empty());

    BOOST_CHECK(testArgs.ParseParameters(7, (char**)argv_test, error));
    // expectation: -ignored is ignored (program name argument),
    // -a, -b and -ccc end up in map, -d ignored because it is after
    // a non-option argument (non-GNU option parsing)
    BOOST_CHECK(testArgs.m_settings.command_line_options.size() == 3 && testArgs.m_settings.ro_config.empty());
    BOOST_CHECK(testArgs.IsArgSet("-a") && testArgs.IsArgSet("-b") && testArgs.IsArgSet("-ccc")
                && !testArgs.IsArgSet("f") && !testArgs.IsArgSet("-d"));
    BOOST_CHECK(testArgs.m_settings.command_line_options.count("a") && testArgs.m_settings.command_line_options.count("b") && testArgs.m_settings.command_line_options.count("ccc")
                && !testArgs.m_settings.command_line_options.count("f") && !testArgs.m_settings.command_line_options.count("d"));

    BOOST_CHECK(testArgs.m_settings.command_line_options["a"].size() == 1);
    BOOST_CHECK(testArgs.m_settings.command_line_options["a"].front().get_str() == "");
    BOOST_CHECK(testArgs.m_settings.command_line_options["ccc"].size() == 2);
    BOOST_CHECK(testArgs.m_settings.command_line_options["ccc"].front().get_str() == "argument");
    BOOST_CHECK(testArgs.m_settings.command_line_options["ccc"].back().get_str() == "multiple");
    BOOST_CHECK(testArgs.GetArgs("-ccc").size() == 2);
}

BOOST_AUTO_TEST_CASE(util_ParseInvalidParameters)
{
    TestArgsManager test;
    test.SetupArgs({{"-registered", ArgsManager::ALLOW_ANY}});

    const char* argv[] = {"ignored", "-registered"};
    std::string error;
    BOOST_CHECK(test.ParseParameters(2, (char**)argv, error));
    BOOST_CHECK_EQUAL(error, "");

    argv[1] = "-unregistered";
    BOOST_CHECK(!test.ParseParameters(2, (char**)argv, error));
    BOOST_CHECK_EQUAL(error, "Invalid parameter -unregistered");

    // Make sure registered parameters prefixed with a chain name trigger errors.
    // (Previously, they were accepted and ignored.)
    argv[1] = "-test.registered";
    BOOST_CHECK(!test.ParseParameters(2, (char**)argv, error));
    BOOST_CHECK_EQUAL(error, "Invalid parameter -test.registered");
}

static void TestParse(const std::string& str, bool expected_bool, int64_t expected_int)
{
    TestArgsManager test;
    test.SetupArgs({{"-value", ArgsManager::ALLOW_ANY}});
    std::string arg = "-value=" + str;
    const char* argv[] = {"ignored", arg.c_str()};
    std::string error;
    BOOST_CHECK(test.ParseParameters(2, (char**)argv, error));
    BOOST_CHECK_EQUAL(test.GetBoolArg("-value", false), expected_bool);
    BOOST_CHECK_EQUAL(test.GetBoolArg("-value", true), expected_bool);
    BOOST_CHECK_EQUAL(test.GetArg("-value", 99998), expected_int);
    BOOST_CHECK_EQUAL(test.GetArg("-value", 99999), expected_int);
}

// Test bool and int parsing.
BOOST_AUTO_TEST_CASE(util_ArgParsing)
{
    // Some of these cases could be ambiguous or surprising to users, and might
    // be worth triggering errors or warnings in the future. But for now basic
    // test coverage is useful to avoid breaking backwards compatibility
    // unintentionally.
    TestParse("", true, 0);
    TestParse(" ", false, 0);
    TestParse("0", false, 0);
    TestParse("0 ", false, 0);
    TestParse(" 0", false, 0);
    TestParse("+0", false, 0);
    TestParse("-0", false, 0);
    TestParse("5", true, 5);
    TestParse("5 ", true, 5);
    TestParse(" 5", true, 5);
    TestParse("+5", true, 5);
    TestParse("-5", true, -5);
    TestParse("0 5", false, 0);
    TestParse("5 0", true, 5);
    TestParse("050", true, 50);
    TestParse("0.", false, 0);
    TestParse("5.", true, 5);
    TestParse("0.0", false, 0);
    TestParse("0.5", false, 0);
    TestParse("5.0", true, 5);
    TestParse("5.5", true, 5);
    TestParse("x", false, 0);
    TestParse("x0", false, 0);
    TestParse("x5", false, 0);
    TestParse("0x", false, 0);
    TestParse("5x", true, 5);
    TestParse("0x5", false, 0);
    TestParse("false", false, 0);
    TestParse("true", false, 0);
    TestParse("yes", false, 0);
    TestParse("no", false, 0);
}

BOOST_AUTO_TEST_CASE(util_GetBoolArg)
{
    TestArgsManager testArgs;
    const auto a = std::make_pair("-a", ArgsManager::ALLOW_ANY);
    const auto b = std::make_pair("-b", ArgsManager::ALLOW_ANY);
    const auto c = std::make_pair("-c", ArgsManager::ALLOW_ANY);
    const auto d = std::make_pair("-d", ArgsManager::ALLOW_ANY);
    const auto e = std::make_pair("-e", ArgsManager::ALLOW_ANY);
    const auto f = std::make_pair("-f", ArgsManager::ALLOW_ANY);

    const char *argv_test[] = {
        "ignored", "-a", "-nob", "-c=0", "-d=1", "-e=false", "-f=true"};
    std::string error;
    LOCK(testArgs.cs_args);
    testArgs.SetupArgs({a, b, c, d, e, f});
    BOOST_CHECK(testArgs.ParseParameters(7, (char**)argv_test, error));

    // Each letter should be set.
    for (const char opt : "abcdef")
        BOOST_CHECK(testArgs.IsArgSet({'-', opt}) || !opt);

    // Nothing else should be in the map
    BOOST_CHECK(testArgs.m_settings.command_line_options.size() == 6 &&
                testArgs.m_settings.ro_config.empty());

    // The -no prefix should get stripped on the way in.
    BOOST_CHECK(!testArgs.IsArgSet("-nob"));

    // The -b option is flagged as negated, and nothing else is
    BOOST_CHECK(testArgs.IsArgNegated("-b"));
    BOOST_CHECK(!testArgs.IsArgNegated("-a"));

    // Check expected values.
    BOOST_CHECK(testArgs.GetBoolArg("-a", false) == true);
    BOOST_CHECK(testArgs.GetBoolArg("-b", true) == false);
    BOOST_CHECK(testArgs.GetBoolArg("-c", true) == false);
    BOOST_CHECK(testArgs.GetBoolArg("-d", false) == true);
    BOOST_CHECK(testArgs.GetBoolArg("-e", true) == false);
    BOOST_CHECK(testArgs.GetBoolArg("-f", true) == false);
}

BOOST_AUTO_TEST_CASE(util_GetBoolArgEdgeCases)
{
    // Test some awful edge cases that hopefully no user will ever exercise.
    TestArgsManager testArgs;

    // Params test
    const auto foo = std::make_pair("-foo", ArgsManager::ALLOW_ANY);
    const auto bar = std::make_pair("-bar", ArgsManager::ALLOW_ANY);
    const char *argv_test[] = {"ignored", "-nofoo", "-foo", "-nobar=0"};
    testArgs.SetupArgs({foo, bar});
    std::string error;
    BOOST_CHECK(testArgs.ParseParameters(4, (char**)argv_test, error));

    // This was passed twice, second one overrides the negative setting.
    BOOST_CHECK(!testArgs.IsArgNegated("-foo"));
    BOOST_CHECK(testArgs.GetArg("-foo", "xxx") == "");

    // A double negative is a positive, and not marked as negated.
    BOOST_CHECK(!testArgs.IsArgNegated("-bar"));
    BOOST_CHECK(testArgs.GetArg("-bar", "xxx") == "1");

    // Config test
    const char *conf_test = "nofoo=1\nfoo=1\nnobar=0\n";
    BOOST_CHECK(testArgs.ParseParameters(1, (char**)argv_test, error));
    testArgs.ReadConfigString(conf_test);

    // This was passed twice, second one overrides the negative setting,
    // and the value.
    BOOST_CHECK(!testArgs.IsArgNegated("-foo"));
    BOOST_CHECK(testArgs.GetArg("-foo", "xxx") == "1");

    // A double negative is a positive, and does not count as negated.
    BOOST_CHECK(!testArgs.IsArgNegated("-bar"));
    BOOST_CHECK(testArgs.GetArg("-bar", "xxx") == "1");

    // Combined test
    const char *combo_test_args[] = {"ignored", "-nofoo", "-bar"};
    const char *combo_test_conf = "foo=1\nnobar=1\n";
    BOOST_CHECK(testArgs.ParseParameters(3, (char**)combo_test_args, error));
    testArgs.ReadConfigString(combo_test_conf);

    // Command line overrides, but doesn't erase old setting
    BOOST_CHECK(testArgs.IsArgNegated("-foo"));
    BOOST_CHECK(testArgs.GetArg("-foo", "xxx") == "0");
    BOOST_CHECK(testArgs.GetArgs("-foo").size() == 0);

    // Command line overrides, but doesn't erase old setting
    BOOST_CHECK(!testArgs.IsArgNegated("-bar"));
    BOOST_CHECK(testArgs.GetArg("-bar", "xxx") == "");
    BOOST_CHECK(testArgs.GetArgs("-bar").size() == 1
                && testArgs.GetArgs("-bar").front() == "");
}

BOOST_AUTO_TEST_CASE(util_ReadConfigStream)
{
    const char *str_config =
       "a=\n"
       "b=1\n"
       "ccc=argument\n"
       "ccc=multiple\n"
       "d=e\n"
       "nofff=1\n"
       "noggg=0\n"
       "h=1\n"
       "noh=1\n"
       "noi=1\n"
       "i=1\n"
       "sec1.ccc=extend1\n"
       "\n"
       "[sec1]\n"
       "ccc=extend2\n"
       "d=eee\n"
       "h=1\n"
       "[sec2]\n"
       "ccc=extend3\n"
       "iii=2\n";

    TestArgsManager test_args;
    LOCK(test_args.cs_args);
    const auto a = std::make_pair("-a", ArgsManager::ALLOW_ANY);
    const auto b = std::make_pair("-b", ArgsManager::ALLOW_ANY);
    const auto ccc = std::make_pair("-ccc", ArgsManager::ALLOW_ANY);
    const auto d = std::make_pair("-d", ArgsManager::ALLOW_ANY);
    const auto e = std::make_pair("-e", ArgsManager::ALLOW_ANY);
    const auto fff = std::make_pair("-fff", ArgsManager::ALLOW_ANY);
    const auto ggg = std::make_pair("-ggg", ArgsManager::ALLOW_ANY);
    const auto h = std::make_pair("-h", ArgsManager::ALLOW_ANY);
    const auto i = std::make_pair("-i", ArgsManager::ALLOW_ANY);
    const auto iii = std::make_pair("-iii", ArgsManager::ALLOW_ANY);
    test_args.SetupArgs({a, b, ccc, d, e, fff, ggg, h, i, iii});

    test_args.ReadConfigString(str_config);
    // expectation: a, b, ccc, d, fff, ggg, h, i end up in map
    // so do sec1.ccc, sec1.d, sec1.h, sec2.ccc, sec2.iii

    BOOST_CHECK(test_args.m_settings.command_line_options.empty());
    BOOST_CHECK(test_args.m_settings.ro_config.size() == 3);
    BOOST_CHECK(test_args.m_settings.ro_config[""].size() == 8);
    BOOST_CHECK(test_args.m_settings.ro_config["sec1"].size() == 3);
    BOOST_CHECK(test_args.m_settings.ro_config["sec2"].size() == 2);

    BOOST_CHECK(test_args.m_settings.ro_config[""].count("a"));
    BOOST_CHECK(test_args.m_settings.ro_config[""].count("b"));
    BOOST_CHECK(test_args.m_settings.ro_config[""].count("ccc"));
    BOOST_CHECK(test_args.m_settings.ro_config[""].count("d"));
    BOOST_CHECK(test_args.m_settings.ro_config[""].count("fff"));
    BOOST_CHECK(test_args.m_settings.ro_config[""].count("ggg"));
    BOOST_CHECK(test_args.m_settings.ro_config[""].count("h"));
    BOOST_CHECK(test_args.m_settings.ro_config[""].count("i"));
    BOOST_CHECK(test_args.m_settings.ro_config["sec1"].count("ccc"));
    BOOST_CHECK(test_args.m_settings.ro_config["sec1"].count("h"));
    BOOST_CHECK(test_args.m_settings.ro_config["sec2"].count("ccc"));
    BOOST_CHECK(test_args.m_settings.ro_config["sec2"].count("iii"));

    BOOST_CHECK(test_args.IsArgSet("-a"));
    BOOST_CHECK(test_args.IsArgSet("-b"));
    BOOST_CHECK(test_args.IsArgSet("-ccc"));
    BOOST_CHECK(test_args.IsArgSet("-d"));
    BOOST_CHECK(test_args.IsArgSet("-fff"));
    BOOST_CHECK(test_args.IsArgSet("-ggg"));
    BOOST_CHECK(test_args.IsArgSet("-h"));
    BOOST_CHECK(test_args.IsArgSet("-i"));
    BOOST_CHECK(!test_args.IsArgSet("-zzz"));
    BOOST_CHECK(!test_args.IsArgSet("-iii"));

    BOOST_CHECK_EQUAL(test_args.GetArg("-a", "xxx"), "");
    BOOST_CHECK_EQUAL(test_args.GetArg("-b", "xxx"), "1");
    BOOST_CHECK_EQUAL(test_args.GetArg("-ccc", "xxx"), "argument");
    BOOST_CHECK_EQUAL(test_args.GetArg("-d", "xxx"), "e");
    BOOST_CHECK_EQUAL(test_args.GetArg("-fff", "xxx"), "0");
    BOOST_CHECK_EQUAL(test_args.GetArg("-ggg", "xxx"), "1");
    BOOST_CHECK_EQUAL(test_args.GetArg("-h", "xxx"), "0");
    BOOST_CHECK_EQUAL(test_args.GetArg("-i", "xxx"), "1");
    BOOST_CHECK_EQUAL(test_args.GetArg("-zzz", "xxx"), "xxx");
    BOOST_CHECK_EQUAL(test_args.GetArg("-iii", "xxx"), "xxx");

    for (const bool def : {false, true}) {
        BOOST_CHECK(test_args.GetBoolArg("-a", def));
        BOOST_CHECK(test_args.GetBoolArg("-b", def));
        BOOST_CHECK(!test_args.GetBoolArg("-ccc", def));
        BOOST_CHECK(!test_args.GetBoolArg("-d", def));
        BOOST_CHECK(!test_args.GetBoolArg("-fff", def));
        BOOST_CHECK(test_args.GetBoolArg("-ggg", def));
        BOOST_CHECK(!test_args.GetBoolArg("-h", def));
        BOOST_CHECK(test_args.GetBoolArg("-i", def));
        BOOST_CHECK(test_args.GetBoolArg("-zzz", def) == def);
        BOOST_CHECK(test_args.GetBoolArg("-iii", def) == def);
    }

    BOOST_CHECK(test_args.GetArgs("-a").size() == 1
                && test_args.GetArgs("-a").front() == "");
    BOOST_CHECK(test_args.GetArgs("-b").size() == 1
                && test_args.GetArgs("-b").front() == "1");
    BOOST_CHECK(test_args.GetArgs("-ccc").size() == 2
                && test_args.GetArgs("-ccc").front() == "argument"
                && test_args.GetArgs("-ccc").back() == "multiple");
    BOOST_CHECK(test_args.GetArgs("-fff").size() == 0);
    BOOST_CHECK(test_args.GetArgs("-nofff").size() == 0);
    BOOST_CHECK(test_args.GetArgs("-ggg").size() == 1
                && test_args.GetArgs("-ggg").front() == "1");
    BOOST_CHECK(test_args.GetArgs("-noggg").size() == 0);
    BOOST_CHECK(test_args.GetArgs("-h").size() == 0);
    BOOST_CHECK(test_args.GetArgs("-noh").size() == 0);
    BOOST_CHECK(test_args.GetArgs("-i").size() == 1
                && test_args.GetArgs("-i").front() == "1");
    BOOST_CHECK(test_args.GetArgs("-noi").size() == 0);
    BOOST_CHECK(test_args.GetArgs("-zzz").size() == 0);

    BOOST_CHECK(!test_args.IsArgNegated("-a"));
    BOOST_CHECK(!test_args.IsArgNegated("-b"));
    BOOST_CHECK(!test_args.IsArgNegated("-ccc"));
    BOOST_CHECK(!test_args.IsArgNegated("-d"));
    BOOST_CHECK(test_args.IsArgNegated("-fff"));
    BOOST_CHECK(!test_args.IsArgNegated("-ggg"));
    BOOST_CHECK(test_args.IsArgNegated("-h")); // last setting takes precedence
    BOOST_CHECK(!test_args.IsArgNegated("-i")); // last setting takes precedence
    BOOST_CHECK(!test_args.IsArgNegated("-zzz"));

    // Test sections work
    test_args.SelectConfigNetwork("sec1");

    // same as original
    BOOST_CHECK_EQUAL(test_args.GetArg("-a", "xxx"), "");
    BOOST_CHECK_EQUAL(test_args.GetArg("-b", "xxx"), "1");
    BOOST_CHECK_EQUAL(test_args.GetArg("-fff", "xxx"), "0");
    BOOST_CHECK_EQUAL(test_args.GetArg("-ggg", "xxx"), "1");
    BOOST_CHECK_EQUAL(test_args.GetArg("-zzz", "xxx"), "xxx");
    BOOST_CHECK_EQUAL(test_args.GetArg("-iii", "xxx"), "xxx");
    // d is overridden
    BOOST_CHECK(test_args.GetArg("-d", "xxx") == "eee");
    // section-specific setting
    BOOST_CHECK(test_args.GetArg("-h", "xxx") == "1");
    // section takes priority for multiple values
    BOOST_CHECK(test_args.GetArg("-ccc", "xxx") == "extend1");
    // check multiple values works
    const std::vector<std::string> sec1_ccc_expected = {"extend1","extend2","argument","multiple"};
    const auto& sec1_ccc_res = test_args.GetArgs("-ccc");
    BOOST_CHECK_EQUAL_COLLECTIONS(sec1_ccc_res.begin(), sec1_ccc_res.end(), sec1_ccc_expected.begin(), sec1_ccc_expected.end());

    test_args.SelectConfigNetwork("sec2");

    // same as original
    BOOST_CHECK(test_args.GetArg("-a", "xxx") == "");
    BOOST_CHECK(test_args.GetArg("-b", "xxx") == "1");
    BOOST_CHECK(test_args.GetArg("-d", "xxx") == "e");
    BOOST_CHECK(test_args.GetArg("-fff", "xxx") == "0");
    BOOST_CHECK(test_args.GetArg("-ggg", "xxx") == "1");
    BOOST_CHECK(test_args.GetArg("-zzz", "xxx") == "xxx");
    BOOST_CHECK(test_args.GetArg("-h", "xxx") == "0");
    // section-specific setting
    BOOST_CHECK(test_args.GetArg("-iii", "xxx") == "2");
    // section takes priority for multiple values
    BOOST_CHECK(test_args.GetArg("-ccc", "xxx") == "extend3");
    // check multiple values works
    const std::vector<std::string> sec2_ccc_expected = {"extend3","argument","multiple"};
    const auto& sec2_ccc_res = test_args.GetArgs("-ccc");
    BOOST_CHECK_EQUAL_COLLECTIONS(sec2_ccc_res.begin(), sec2_ccc_res.end(), sec2_ccc_expected.begin(), sec2_ccc_expected.end());

    // Test section only options

    test_args.SetNetworkOnlyArg("-d");
    test_args.SetNetworkOnlyArg("-ccc");
    test_args.SetNetworkOnlyArg("-h");

    test_args.SelectConfigNetwork(CBaseChainParams::MAIN);
    BOOST_CHECK(test_args.GetArg("-d", "xxx") == "e");
    BOOST_CHECK(test_args.GetArgs("-ccc").size() == 2);
    BOOST_CHECK(test_args.GetArg("-h", "xxx") == "0");

    test_args.SelectConfigNetwork("sec1");
    BOOST_CHECK(test_args.GetArg("-d", "xxx") == "eee");
    BOOST_CHECK(test_args.GetArgs("-d").size() == 1);
    BOOST_CHECK(test_args.GetArgs("-ccc").size() == 2);
    BOOST_CHECK(test_args.GetArg("-h", "xxx") == "1");

    test_args.SelectConfigNetwork("sec2");
    BOOST_CHECK(test_args.GetArg("-d", "xxx") == "xxx");
    BOOST_CHECK(test_args.GetArgs("-d").size() == 0);
    BOOST_CHECK(test_args.GetArgs("-ccc").size() == 1);
    BOOST_CHECK(test_args.GetArg("-h", "xxx") == "0");
}

BOOST_AUTO_TEST_CASE(util_GetArg)
{
    TestArgsManager testArgs;
    LOCK(testArgs.cs_args);
    testArgs.m_settings.command_line_options.clear();
    testArgs.m_settings.command_line_options["strtest1"] = {"string..."};
    // strtest2 undefined on purpose
    testArgs.m_settings.command_line_options["inttest1"] = {"12345"};
    testArgs.m_settings.command_line_options["inttest2"] = {"81985529216486895"};
    // inttest3 undefined on purpose
    testArgs.m_settings.command_line_options["booltest1"] = {""};
    // booltest2 undefined on purpose
    testArgs.m_settings.command_line_options["booltest3"] = {"0"};
    testArgs.m_settings.command_line_options["booltest4"] = {"1"};

    // priorities
    testArgs.m_settings.command_line_options["pritest1"] = {"a", "b"};
    testArgs.m_settings.ro_config[""]["pritest2"] = {"a", "b"};
    testArgs.m_settings.command_line_options["pritest3"] = {"a"};
    testArgs.m_settings.ro_config[""]["pritest3"] = {"b"};
    testArgs.m_settings.command_line_options["pritest4"] = {"a","b"};
    testArgs.m_settings.ro_config[""]["pritest4"] = {"c","d"};

    BOOST_CHECK_EQUAL(testArgs.GetArg("strtest1", "default"), "string...");
    BOOST_CHECK_EQUAL(testArgs.GetArg("strtest2", "default"), "default");
    BOOST_CHECK_EQUAL(testArgs.GetArg("inttest1", -1), 12345);
    BOOST_CHECK_EQUAL(testArgs.GetArg("inttest2", -1), 81985529216486895LL);
    BOOST_CHECK_EQUAL(testArgs.GetArg("inttest3", -1), -1);
    BOOST_CHECK_EQUAL(testArgs.GetBoolArg("booltest1", false), true);
    BOOST_CHECK_EQUAL(testArgs.GetBoolArg("booltest2", false), false);
    BOOST_CHECK_EQUAL(testArgs.GetBoolArg("booltest3", false), false);
    BOOST_CHECK_EQUAL(testArgs.GetBoolArg("booltest4", false), true);

    BOOST_CHECK_EQUAL(testArgs.GetArg("pritest1", "default"), "b");
    BOOST_CHECK_EQUAL(testArgs.GetArg("pritest2", "default"), "a");
    BOOST_CHECK_EQUAL(testArgs.GetArg("pritest3", "default"), "a");
    BOOST_CHECK_EQUAL(testArgs.GetArg("pritest4", "default"), "b");
}

BOOST_AUTO_TEST_CASE(util_GetChainName)
{
    TestArgsManager test_args;
    const auto testnet = std::make_pair("-testnet", ArgsManager::ALLOW_ANY);
    const auto regtest = std::make_pair("-regtest", ArgsManager::ALLOW_ANY);
    test_args.SetupArgs({testnet, regtest});

    const char* argv_testnet[] = {"cmd", "-testnet"};
    const char* argv_regtest[] = {"cmd", "-regtest"};
    const char* argv_test_no_reg[] = {"cmd", "-testnet", "-noregtest"};
    const char* argv_both[] = {"cmd", "-testnet", "-regtest"};

    // equivalent to "-testnet"
    // regtest in testnet section is ignored
    const char* testnetconf = "testnet=1\nregtest=0\n[test]\nregtest=1";
    std::string error;

    BOOST_CHECK(test_args.ParseParameters(0, (char**)argv_testnet, error));
    BOOST_CHECK_EQUAL(test_args.GetChainName(), "main");

    BOOST_CHECK(test_args.ParseParameters(2, (char**)argv_testnet, error));
    BOOST_CHECK_EQUAL(test_args.GetChainName(), "test");

    BOOST_CHECK(test_args.ParseParameters(2, (char**)argv_regtest, error));
    BOOST_CHECK_EQUAL(test_args.GetChainName(), "regtest");

    BOOST_CHECK(test_args.ParseParameters(3, (char**)argv_test_no_reg, error));
    BOOST_CHECK_EQUAL(test_args.GetChainName(), "test");

    BOOST_CHECK(test_args.ParseParameters(3, (char**)argv_both, error));
    BOOST_CHECK_THROW(test_args.GetChainName(), std::runtime_error);

    BOOST_CHECK(test_args.ParseParameters(0, (char**)argv_testnet, error));
    test_args.ReadConfigString(testnetconf);
    BOOST_CHECK_EQUAL(test_args.GetChainName(), "test");

    BOOST_CHECK(test_args.ParseParameters(2, (char**)argv_testnet, error));
    test_args.ReadConfigString(testnetconf);
    BOOST_CHECK_EQUAL(test_args.GetChainName(), "test");

    BOOST_CHECK(test_args.ParseParameters(2, (char**)argv_regtest, error));
    test_args.ReadConfigString(testnetconf);
    BOOST_CHECK_THROW(test_args.GetChainName(), std::runtime_error);

    BOOST_CHECK(test_args.ParseParameters(3, (char**)argv_test_no_reg, error));
    test_args.ReadConfigString(testnetconf);
    BOOST_CHECK_EQUAL(test_args.GetChainName(), "test");

    BOOST_CHECK(test_args.ParseParameters(3, (char**)argv_both, error));
    test_args.ReadConfigString(testnetconf);
    BOOST_CHECK_THROW(test_args.GetChainName(), std::runtime_error);

    // check setting the network to test (and thus making
    // [test] regtest=1 potentially relevant) doesn't break things
    test_args.SelectConfigNetwork("test");

    BOOST_CHECK(test_args.ParseParameters(0, (char**)argv_testnet, error));
    test_args.ReadConfigString(testnetconf);
    BOOST_CHECK_EQUAL(test_args.GetChainName(), "test");

    BOOST_CHECK(test_args.ParseParameters(2, (char**)argv_testnet, error));
    test_args.ReadConfigString(testnetconf);
    BOOST_CHECK_EQUAL(test_args.GetChainName(), "test");

    BOOST_CHECK(test_args.ParseParameters(2, (char**)argv_regtest, error));
    test_args.ReadConfigString(testnetconf);
    BOOST_CHECK_THROW(test_args.GetChainName(), std::runtime_error);

    BOOST_CHECK(test_args.ParseParameters(2, (char**)argv_test_no_reg, error));
    test_args.ReadConfigString(testnetconf);
    BOOST_CHECK_EQUAL(test_args.GetChainName(), "test");

    BOOST_CHECK(test_args.ParseParameters(3, (char**)argv_both, error));
    test_args.ReadConfigString(testnetconf);
    BOOST_CHECK_THROW(test_args.GetChainName(), std::runtime_error);
}

// Test different ways settings can be merged, and verify results. This test can
// be used to confirm that updates to settings code don't change behavior
// unintentionally.
//
// The test covers:
//
// - Combining different setting actions. Possible actions are: configuring a
//   setting, negating a setting (adding "-no" prefix), and configuring/negating
//   settings in a network section (adding "main." or "test." prefixes).
//
// - Combining settings from command line arguments and a config file.
//
// - Combining SoftSet and ForceSet calls.
//
// - Testing "main" and "test" network values to make sure settings from network
//   sections are applied and to check for mainnet-specific behaviors like
//   inheriting settings from the default section.
//
// - Testing network-specific settings like "-wallet", that may be ignored
//   outside a network section, and non-network specific settings like "-server"
//   that aren't sensitive to the network.
//
struct ArgsMergeTestingSetup : public BasicTestingSetup {
    //! Max number of actions to sequence together. Can decrease this when
    //! debugging to make test results easier to understand.
    static constexpr int MAX_ACTIONS = 3;

    enum Action { NONE, SET, NEGATE, SECTION_SET, SECTION_NEGATE };
    using ActionList = Action[MAX_ACTIONS];

    //! Enumerate all possible test configurations.
    template <typename Fn>
    void ForEachMergeSetup(Fn&& fn)
    {
        ActionList arg_actions = {};
        // command_line_options do not have sections. Only iterate over SET and NEGATE
        ForEachNoDup(arg_actions, SET, NEGATE, [&] {
            ActionList conf_actions = {};
            ForEachNoDup(conf_actions, SET, SECTION_NEGATE, [&] {
                for (bool soft_set : {false, true}) {
                    for (bool force_set : {false, true}) {
                        for (const std::string& section : {CBaseChainParams::MAIN, CBaseChainParams::TESTNET, CBaseChainParams::SIGNET}) {
                            for (const std::string& network : {CBaseChainParams::MAIN, CBaseChainParams::TESTNET, CBaseChainParams::SIGNET}) {
                                for (bool net_specific : {false, true}) {
                                    fn(arg_actions, conf_actions, soft_set, force_set, section, network, net_specific);
                                }
                            }
                        }
                    }
                }
            });
        });
    }

    //! Translate actions into a list of <key>=<value> setting strings.
    std::vector<std::string> GetValues(const ActionList& actions,
        const std::string& section,
        const std::string& name,
        const std::string& value_prefix)
    {
        std::vector<std::string> values;
        int suffix = 0;
        for (Action action : actions) {
            if (action == NONE) break;
            std::string prefix;
            if (action == SECTION_SET || action == SECTION_NEGATE) prefix = section + ".";
            if (action == SET || action == SECTION_SET) {
                for (int i = 0; i < 2; ++i) {
                    values.push_back(prefix + name + "=" + value_prefix + ToString(++suffix));
                }
            }
            if (action == NEGATE || action == SECTION_NEGATE) {
                values.push_back(prefix + "no" + name + "=1");
            }
        }
        return values;
    }
};

// Regression test covering different ways config settings can be merged. The
// test parses and merges settings, representing the results as strings that get
// compared against an expected hash. To debug, the result strings can be dumped
// to a file (see comments below).
BOOST_FIXTURE_TEST_CASE(util_ArgsMerge, ArgsMergeTestingSetup)
{
    CHash256 out_sha;
    FILE* out_file = nullptr;
    if (const char* out_path = getenv("ARGS_MERGE_TEST_OUT")) {
        out_file = fsbridge::fopen(out_path, "w");
        if (!out_file) throw std::system_error(errno, std::generic_category(), "fopen failed");
    }

    ForEachMergeSetup([&](const ActionList& arg_actions, const ActionList& conf_actions, bool soft_set, bool force_set,
                          const std::string& section, const std::string& network, bool net_specific) {
        TestArgsManager parser;
        LOCK(parser.cs_args);

        std::string desc = "net=";
        desc += network;
        parser.m_network = network;

        const std::string& name = net_specific ? "wallet" : "server";
        const std::string key = "-" + name;
        parser.AddArg(key, name, ArgsManager::ALLOW_ANY, OptionsCategory::OPTIONS);
        if (net_specific) parser.SetNetworkOnlyArg(key);

        auto args = GetValues(arg_actions, section, name, "a");
        std::vector<const char*> argv = {"ignored"};
        for (auto& arg : args) {
            arg.insert(0, "-");
            desc += " ";
            desc += arg;
            argv.push_back(arg.c_str());
        }
        std::string error;
        BOOST_CHECK(parser.ParseParameters(argv.size(), argv.data(), error));
        BOOST_CHECK_EQUAL(error, "");

        std::string conf;
        for (auto& conf_val : GetValues(conf_actions, section, name, "c")) {
            desc += " ";
            desc += conf_val;
            conf += conf_val;
            conf += "\n";
        }
        std::istringstream conf_stream(conf);
        BOOST_CHECK(parser.ReadConfigStream(conf_stream, "filepath", error));
        BOOST_CHECK_EQUAL(error, "");

        if (soft_set) {
            desc += " soft";
            parser.SoftSetArg(key, "soft1");
            parser.SoftSetArg(key, "soft2");
        }

        if (force_set) {
            desc += " force";
            parser.ForceSetArg(key, "force1");
            parser.ForceSetArg(key, "force2");
        }

        desc += " || ";

        if (!parser.IsArgSet(key)) {
            desc += "unset";
            BOOST_CHECK(!parser.IsArgNegated(key));
            BOOST_CHECK_EQUAL(parser.GetArg(key, "default"), "default");
            BOOST_CHECK(parser.GetArgs(key).empty());
        } else if (parser.IsArgNegated(key)) {
            desc += "negated";
            BOOST_CHECK_EQUAL(parser.GetArg(key, "default"), "0");
            BOOST_CHECK(parser.GetArgs(key).empty());
        } else {
            desc += parser.GetArg(key, "default");
            desc += " |";
            for (const auto& arg : parser.GetArgs(key)) {
                desc += " ";
                desc += arg;
            }
        }

        std::set<std::string> ignored = parser.GetUnsuitableSectionOnlyArgs();
        if (!ignored.empty()) {
            desc += " | ignored";
            for (const auto& arg : ignored) {
                desc += " ";
                desc += arg;
            }
        }

        desc += "\n";

        out_sha.Write(MakeUCharSpan(desc));
        if (out_file) {
            BOOST_REQUIRE(fwrite(desc.data(), 1, desc.size(), out_file) == desc.size());
        }
    });

    if (out_file) {
        if (fclose(out_file)) throw std::system_error(errno, std::generic_category(), "fclose failed");
        out_file = nullptr;
    }

    unsigned char out_sha_bytes[CSHA256::OUTPUT_SIZE];
    out_sha.Finalize(out_sha_bytes);
    std::string out_sha_hex = HexStr(out_sha_bytes);

    // If check below fails, should manually dump the results with:
    //
    //   ARGS_MERGE_TEST_OUT=results.txt ./test_bitcoin --run_test=util_tests/util_ArgsMerge
    //
    // And verify diff against previous results to make sure the changes are expected.
    //
    // Results file is formatted like:
    //
    //   <input> || <IsArgSet/IsArgNegated/GetArg output> | <GetArgs output> | <GetUnsuitable output>
    BOOST_CHECK_EQUAL(out_sha_hex, "d1e436c1cd510d0ec44d5205d4b4e3bee6387d316e0075c58206cb16603f3d82");
}

// Similar test as above, but for ArgsManager::GetChainName function.
struct ChainMergeTestingSetup : public BasicTestingSetup {
    static constexpr int MAX_ACTIONS = 2;

    enum Action { NONE, ENABLE_TEST, DISABLE_TEST, NEGATE_TEST, ENABLE_REG, DISABLE_REG, NEGATE_REG };
    using ActionList = Action[MAX_ACTIONS];

    //! Enumerate all possible test configurations.
    template <typename Fn>
    void ForEachMergeSetup(Fn&& fn)
    {
        ActionList arg_actions = {};
        ForEachNoDup(arg_actions, ENABLE_TEST, NEGATE_REG, [&] {
            ActionList conf_actions = {};
            ForEachNoDup(conf_actions, ENABLE_TEST, NEGATE_REG, [&] { fn(arg_actions, conf_actions); });
        });
    }
};

BOOST_FIXTURE_TEST_CASE(util_ChainMerge, ChainMergeTestingSetup)
{
    CHash256 out_sha;
    FILE* out_file = nullptr;
    if (const char* out_path = getenv("CHAIN_MERGE_TEST_OUT")) {
        out_file = fsbridge::fopen(out_path, "w");
        if (!out_file) throw std::system_error(errno, std::generic_category(), "fopen failed");
    }

    ForEachMergeSetup([&](const ActionList& arg_actions, const ActionList& conf_actions) {
        TestArgsManager parser;
        LOCK(parser.cs_args);
        parser.AddArg("-regtest", "regtest", ArgsManager::ALLOW_ANY, OptionsCategory::OPTIONS);
        parser.AddArg("-testnet", "testnet", ArgsManager::ALLOW_ANY, OptionsCategory::OPTIONS);

        auto arg = [](Action action) { return action == ENABLE_TEST  ? "-testnet=1"   :
                                              action == DISABLE_TEST ? "-testnet=0"   :
                                              action == NEGATE_TEST  ? "-notestnet=1" :
                                              action == ENABLE_REG   ? "-regtest=1"   :
                                              action == DISABLE_REG  ? "-regtest=0"   :
                                              action == NEGATE_REG   ? "-noregtest=1" : nullptr; };

        std::string desc;
        std::vector<const char*> argv = {"ignored"};
        for (Action action : arg_actions) {
            const char* argstr = arg(action);
            if (!argstr) break;
            argv.push_back(argstr);
            desc += " ";
            desc += argv.back();
        }
        std::string error;
        BOOST_CHECK(parser.ParseParameters(argv.size(), argv.data(), error));
        BOOST_CHECK_EQUAL(error, "");

        std::string conf;
        for (Action action : conf_actions) {
            const char* argstr = arg(action);
            if (!argstr) break;
            desc += " ";
            desc += argstr + 1;
            conf += argstr + 1;
            conf += "\n";
        }
        std::istringstream conf_stream(conf);
        BOOST_CHECK(parser.ReadConfigStream(conf_stream, "filepath", error));
        BOOST_CHECK_EQUAL(error, "");

        desc += " || ";
        try {
            desc += parser.GetChainName();
        } catch (const std::runtime_error& e) {
            desc += "error: ";
            desc += e.what();
        }
        desc += "\n";

        out_sha.Write(MakeUCharSpan(desc));
        if (out_file) {
            BOOST_REQUIRE(fwrite(desc.data(), 1, desc.size(), out_file) == desc.size());
        }
    });

    if (out_file) {
        if (fclose(out_file)) throw std::system_error(errno, std::generic_category(), "fclose failed");
        out_file = nullptr;
    }

    unsigned char out_sha_bytes[CSHA256::OUTPUT_SIZE];
    out_sha.Finalize(out_sha_bytes);
    std::string out_sha_hex = HexStr(out_sha_bytes);

    // If check below fails, should manually dump the results with:
    //
    //   CHAIN_MERGE_TEST_OUT=results.txt ./test_bitcoin --run_test=util_tests/util_ChainMerge
    //
    // And verify diff against previous results to make sure the changes are expected.
    //
    // Results file is formatted like:
    //
    //   <input> || <output>
    BOOST_CHECK_EQUAL(out_sha_hex, "f263493e300023b6509963887444c41386f44b63bc30047eb8402e8c1144854c");
}

BOOST_AUTO_TEST_CASE(util_ReadWriteSettings)
{
    // Test writing setting.
    TestArgsManager args1;
    args1.ForceSetArg("-datadir", m_path_root.string());
    args1.LockSettings([&](util::Settings& settings) { settings.rw_settings["name"] = "value"; });
    args1.WriteSettingsFile();

    // Test reading setting.
    TestArgsManager args2;
    args2.ForceSetArg("-datadir", m_path_root.string());
    args2.ReadSettingsFile();
    args2.LockSettings([&](util::Settings& settings) { BOOST_CHECK_EQUAL(settings.rw_settings["name"].get_str(), "value"); });

    // Test error logging, and remove previously written setting.
    {
        ASSERT_DEBUG_LOG("Failed renaming settings file");
        fs::remove(args1.GetDataDirBase() / "settings.json");
        fs::create_directory(args1.GetDataDirBase() / "settings.json");
        args2.WriteSettingsFile();
        fs::remove(args1.GetDataDirBase() / "settings.json");
    }
}

BOOST_AUTO_TEST_CASE(util_FormatMoney)
{
    BOOST_CHECK_EQUAL(FormatMoney(0), "0.00");
    BOOST_CHECK_EQUAL(FormatMoney((COIN/10000)*123456789), "12345.6789");
    BOOST_CHECK_EQUAL(FormatMoney(-COIN), "-1.00");

    BOOST_CHECK_EQUAL(FormatMoney(COIN*100000000), "100000000.00");
    BOOST_CHECK_EQUAL(FormatMoney(COIN*10000000), "10000000.00");
    BOOST_CHECK_EQUAL(FormatMoney(COIN*1000000), "1000000.00");
    BOOST_CHECK_EQUAL(FormatMoney(COIN*100000), "100000.00");
    BOOST_CHECK_EQUAL(FormatMoney(COIN*10000), "10000.00");
    BOOST_CHECK_EQUAL(FormatMoney(COIN*1000), "1000.00");
    BOOST_CHECK_EQUAL(FormatMoney(COIN*100), "100.00");
    BOOST_CHECK_EQUAL(FormatMoney(COIN*10), "10.00");
    BOOST_CHECK_EQUAL(FormatMoney(COIN), "1.00");
    BOOST_CHECK_EQUAL(FormatMoney(COIN/10), "0.10");
    BOOST_CHECK_EQUAL(FormatMoney(COIN/100), "0.01");
    BOOST_CHECK_EQUAL(FormatMoney(COIN/1000), "0.001");
    BOOST_CHECK_EQUAL(FormatMoney(COIN/10000), "0.0001");
    BOOST_CHECK_EQUAL(FormatMoney(COIN/100000), "0.00001");
    BOOST_CHECK_EQUAL(FormatMoney(COIN/1000000), "0.000001");
    BOOST_CHECK_EQUAL(FormatMoney(COIN/10000000), "0.0000001");
    BOOST_CHECK_EQUAL(FormatMoney(COIN/100000000), "0.00000001");

    BOOST_CHECK_EQUAL(FormatMoney(std::numeric_limits<CAmount>::max()), "92233720368.54775807");
    BOOST_CHECK_EQUAL(FormatMoney(std::numeric_limits<CAmount>::max() - 1), "92233720368.54775806");
    BOOST_CHECK_EQUAL(FormatMoney(std::numeric_limits<CAmount>::max() - 2), "92233720368.54775805");
    BOOST_CHECK_EQUAL(FormatMoney(std::numeric_limits<CAmount>::max() - 3), "92233720368.54775804");
    // ...
    BOOST_CHECK_EQUAL(FormatMoney(std::numeric_limits<CAmount>::min() + 3), "-92233720368.54775805");
    BOOST_CHECK_EQUAL(FormatMoney(std::numeric_limits<CAmount>::min() + 2), "-92233720368.54775806");
    BOOST_CHECK_EQUAL(FormatMoney(std::numeric_limits<CAmount>::min() + 1), "-92233720368.54775807");
    BOOST_CHECK_EQUAL(FormatMoney(std::numeric_limits<CAmount>::min()), "-92233720368.54775808");
}

BOOST_AUTO_TEST_CASE(util_ParseMoney)
{
    CAmount ret = 0;
    BOOST_CHECK(ParseMoney("0.0", ret));
    BOOST_CHECK_EQUAL(ret, 0);

    BOOST_CHECK(ParseMoney("12345.6789", ret));
    BOOST_CHECK_EQUAL(ret, (COIN/10000)*123456789);

    BOOST_CHECK(ParseMoney("100000000.00", ret));
    BOOST_CHECK_EQUAL(ret, COIN*100000000);
    BOOST_CHECK(ParseMoney("10000000.00", ret));
    BOOST_CHECK_EQUAL(ret, COIN*10000000);
    BOOST_CHECK(ParseMoney("1000000.00", ret));
    BOOST_CHECK_EQUAL(ret, COIN*1000000);
    BOOST_CHECK(ParseMoney("100000.00", ret));
    BOOST_CHECK_EQUAL(ret, COIN*100000);
    BOOST_CHECK(ParseMoney("10000.00", ret));
    BOOST_CHECK_EQUAL(ret, COIN*10000);
    BOOST_CHECK(ParseMoney("1000.00", ret));
    BOOST_CHECK_EQUAL(ret, COIN*1000);
    BOOST_CHECK(ParseMoney("100.00", ret));
    BOOST_CHECK_EQUAL(ret, COIN*100);
    BOOST_CHECK(ParseMoney("10.00", ret));
    BOOST_CHECK_EQUAL(ret, COIN*10);
    BOOST_CHECK(ParseMoney("1.00", ret));
    BOOST_CHECK_EQUAL(ret, COIN);
    BOOST_CHECK(ParseMoney("1", ret));
    BOOST_CHECK_EQUAL(ret, COIN);
    BOOST_CHECK(ParseMoney("   1", ret));
    BOOST_CHECK_EQUAL(ret, COIN);
    BOOST_CHECK(ParseMoney("1   ", ret));
    BOOST_CHECK_EQUAL(ret, COIN);
    BOOST_CHECK(ParseMoney("  1 ", ret));
    BOOST_CHECK_EQUAL(ret, COIN);
    BOOST_CHECK(ParseMoney("0.1", ret));
    BOOST_CHECK_EQUAL(ret, COIN/10);
    BOOST_CHECK(ParseMoney("0.01", ret));
    BOOST_CHECK_EQUAL(ret, COIN/100);
    BOOST_CHECK(ParseMoney("0.001", ret));
    BOOST_CHECK_EQUAL(ret, COIN/1000);
    BOOST_CHECK(ParseMoney("0.0001", ret));
    BOOST_CHECK_EQUAL(ret, COIN/10000);
    BOOST_CHECK(ParseMoney("0.00001", ret));
    BOOST_CHECK_EQUAL(ret, COIN/100000);
    BOOST_CHECK(ParseMoney("0.000001", ret));
    BOOST_CHECK_EQUAL(ret, COIN/1000000);
    BOOST_CHECK(ParseMoney("0.0000001", ret));
    BOOST_CHECK_EQUAL(ret, COIN/10000000);
    BOOST_CHECK(ParseMoney("0.00000001", ret));
    BOOST_CHECK_EQUAL(ret, COIN/100000000);
    BOOST_CHECK(ParseMoney(" 0.00000001 ", ret));
    BOOST_CHECK_EQUAL(ret, COIN/100000000);
    BOOST_CHECK(ParseMoney("0.00000001 ", ret));
    BOOST_CHECK_EQUAL(ret, COIN/100000000);
    BOOST_CHECK(ParseMoney(" 0.00000001", ret));
    BOOST_CHECK_EQUAL(ret, COIN/100000000);

    // Parsing amount that can not be represented in ret should fail
    BOOST_CHECK(!ParseMoney("0.000000001", ret));

    // Parsing empty string should fail
    BOOST_CHECK(!ParseMoney("", ret));
    BOOST_CHECK(!ParseMoney(" ", ret));
    BOOST_CHECK(!ParseMoney("  ", ret));

    // Parsing two numbers should fail
    BOOST_CHECK(!ParseMoney("1 2", ret));
    BOOST_CHECK(!ParseMoney(" 1 2 ", ret));
    BOOST_CHECK(!ParseMoney(" 1.2 3 ", ret));
    BOOST_CHECK(!ParseMoney(" 1 2.3 ", ret));

    // Attempted 63 bit overflow should fail
    BOOST_CHECK(!ParseMoney("92233720368.54775808", ret));

    // Parsing negative amounts must fail
    BOOST_CHECK(!ParseMoney("-1", ret));

    // Parsing strings with embedded NUL characters should fail
    BOOST_CHECK(!ParseMoney("\0-1"s, ret));
    BOOST_CHECK(!ParseMoney(STRING_WITH_EMBEDDED_NULL_CHAR, ret));
    BOOST_CHECK(!ParseMoney("1\0"s, ret));
}

BOOST_AUTO_TEST_CASE(util_IsHex)
{
    BOOST_CHECK(IsHex("00"));
    BOOST_CHECK(IsHex("00112233445566778899aabbccddeeffAABBCCDDEEFF"));
    BOOST_CHECK(IsHex("ff"));
    BOOST_CHECK(IsHex("FF"));

    BOOST_CHECK(!IsHex(""));
    BOOST_CHECK(!IsHex("0"));
    BOOST_CHECK(!IsHex("a"));
    BOOST_CHECK(!IsHex("eleven"));
    BOOST_CHECK(!IsHex("00xx00"));
    BOOST_CHECK(!IsHex("0x0000"));
}

BOOST_AUTO_TEST_CASE(util_IsHexNumber)
{
    BOOST_CHECK(IsHexNumber("0x0"));
    BOOST_CHECK(IsHexNumber("0"));
    BOOST_CHECK(IsHexNumber("0x10"));
    BOOST_CHECK(IsHexNumber("10"));
    BOOST_CHECK(IsHexNumber("0xff"));
    BOOST_CHECK(IsHexNumber("ff"));
    BOOST_CHECK(IsHexNumber("0xFfa"));
    BOOST_CHECK(IsHexNumber("Ffa"));
    BOOST_CHECK(IsHexNumber("0x00112233445566778899aabbccddeeffAABBCCDDEEFF"));
    BOOST_CHECK(IsHexNumber("00112233445566778899aabbccddeeffAABBCCDDEEFF"));

    BOOST_CHECK(!IsHexNumber(""));   // empty string not allowed
    BOOST_CHECK(!IsHexNumber("0x")); // empty string after prefix not allowed
    BOOST_CHECK(!IsHexNumber("0x0 ")); // no spaces at end,
    BOOST_CHECK(!IsHexNumber(" 0x0")); // or beginning,
    BOOST_CHECK(!IsHexNumber("0x 0")); // or middle,
    BOOST_CHECK(!IsHexNumber(" "));    // etc.
    BOOST_CHECK(!IsHexNumber("0x0ga")); // invalid character
    BOOST_CHECK(!IsHexNumber("x0"));    // broken prefix
    BOOST_CHECK(!IsHexNumber("0x0x00")); // two prefixes not allowed

}

BOOST_AUTO_TEST_CASE(util_seed_insecure_rand)
{
    SeedInsecureRand(SeedRand::ZEROS);
    for (int mod=2;mod<11;mod++)
    {
        int mask = 1;
        // Really rough binomial confidence approximation.
        int err = 30*10000./mod*sqrt((1./mod*(1-1./mod))/10000.);
        //mask is 2^ceil(log2(mod))-1
        while(mask<mod-1)mask=(mask<<1)+1;

        int count = 0;
        //How often does it get a zero from the uniform range [0,mod)?
        for (int i = 0; i < 10000; i++) {
            uint32_t rval;
            do{
                rval=InsecureRand32()&mask;
            }while(rval>=(uint32_t)mod);
            count += rval==0;
        }
        BOOST_CHECK(count<=10000/mod+err);
        BOOST_CHECK(count>=10000/mod-err);
    }
}

BOOST_AUTO_TEST_CASE(util_TimingResistantEqual)
{
    BOOST_CHECK(TimingResistantEqual(std::string(""), std::string("")));
    BOOST_CHECK(!TimingResistantEqual(std::string("abc"), std::string("")));
    BOOST_CHECK(!TimingResistantEqual(std::string(""), std::string("abc")));
    BOOST_CHECK(!TimingResistantEqual(std::string("a"), std::string("aa")));
    BOOST_CHECK(!TimingResistantEqual(std::string("aa"), std::string("a")));
    BOOST_CHECK(TimingResistantEqual(std::string("abc"), std::string("abc")));
    BOOST_CHECK(!TimingResistantEqual(std::string("abc"), std::string("aba")));
}

/* Test strprintf formatting directives.
 * Put a string before and after to ensure sanity of element sizes on stack. */
#define B "check_prefix"
#define E "check_postfix"
BOOST_AUTO_TEST_CASE(strprintf_numbers)
{
    int64_t s64t = -9223372036854775807LL; /* signed 64 bit test value */
    uint64_t u64t = 18446744073709551615ULL; /* unsigned 64 bit test value */
    BOOST_CHECK(strprintf("%s %d %s", B, s64t, E) == B" -9223372036854775807 " E);
    BOOST_CHECK(strprintf("%s %u %s", B, u64t, E) == B" 18446744073709551615 " E);
    BOOST_CHECK(strprintf("%s %x %s", B, u64t, E) == B" ffffffffffffffff " E);

    size_t st = 12345678; /* unsigned size_t test value */
    ssize_t sst = -12345678; /* signed size_t test value */
    BOOST_CHECK(strprintf("%s %d %s", B, sst, E) == B" -12345678 " E);
    BOOST_CHECK(strprintf("%s %u %s", B, st, E) == B" 12345678 " E);
    BOOST_CHECK(strprintf("%s %x %s", B, st, E) == B" bc614e " E);

    ptrdiff_t pt = 87654321; /* positive ptrdiff_t test value */
    ptrdiff_t spt = -87654321; /* negative ptrdiff_t test value */
    BOOST_CHECK(strprintf("%s %d %s", B, spt, E) == B" -87654321 " E);
    BOOST_CHECK(strprintf("%s %u %s", B, pt, E) == B" 87654321 " E);
    BOOST_CHECK(strprintf("%s %x %s", B, pt, E) == B" 5397fb1 " E);
}
#undef B
#undef E

/* Check for mingw/wine issue #3494
 * Remove this test before time.ctime(0xffffffff) == 'Sun Feb  7 07:28:15 2106'
 */
BOOST_AUTO_TEST_CASE(gettime)
{
    BOOST_CHECK((GetTime() & ~0xFFFFFFFFLL) == 0);
}

BOOST_AUTO_TEST_CASE(util_time_GetTime)
{
    SetMockTime(111);
    // Check that mock time does not change after a sleep
    for (const auto& num_sleep : {0, 1}) {
        UninterruptibleSleep(std::chrono::milliseconds{num_sleep});
        BOOST_CHECK_EQUAL(111, GetTime()); // Deprecated time getter
        BOOST_CHECK_EQUAL(111, GetTime<std::chrono::seconds>().count());
        BOOST_CHECK_EQUAL(111000, GetTime<std::chrono::milliseconds>().count());
        BOOST_CHECK_EQUAL(111000000, GetTime<std::chrono::microseconds>().count());
    }

    SetMockTime(0);
    // Check that system time changes after a sleep
    const auto ms_0 = GetTime<std::chrono::milliseconds>();
    const auto us_0 = GetTime<std::chrono::microseconds>();
    UninterruptibleSleep(std::chrono::milliseconds{1});
    BOOST_CHECK(ms_0 < GetTime<std::chrono::milliseconds>());
    BOOST_CHECK(us_0 < GetTime<std::chrono::microseconds>());
}

BOOST_AUTO_TEST_CASE(test_IsDigit)
{
    BOOST_CHECK_EQUAL(IsDigit('0'), true);
    BOOST_CHECK_EQUAL(IsDigit('1'), true);
    BOOST_CHECK_EQUAL(IsDigit('8'), true);
    BOOST_CHECK_EQUAL(IsDigit('9'), true);

    BOOST_CHECK_EQUAL(IsDigit('0' - 1), false);
    BOOST_CHECK_EQUAL(IsDigit('9' + 1), false);
    BOOST_CHECK_EQUAL(IsDigit(0), false);
    BOOST_CHECK_EQUAL(IsDigit(1), false);
    BOOST_CHECK_EQUAL(IsDigit(8), false);
    BOOST_CHECK_EQUAL(IsDigit(9), false);
}

BOOST_AUTO_TEST_CASE(test_ParseInt32)
{
    int32_t n;
    // Valid values
    BOOST_CHECK(ParseInt32("1234", nullptr));
    BOOST_CHECK(ParseInt32("0", &n) && n == 0);
    BOOST_CHECK(ParseInt32("1234", &n) && n == 1234);
    BOOST_CHECK(ParseInt32("01234", &n) && n == 1234); // no octal
    BOOST_CHECK(ParseInt32("2147483647", &n) && n == 2147483647);
    BOOST_CHECK(ParseInt32("-2147483648", &n) && n == (-2147483647 - 1)); // (-2147483647 - 1) equals INT_MIN
    BOOST_CHECK(ParseInt32("-1234", &n) && n == -1234);
    BOOST_CHECK(ParseInt32("00000000000000001234", &n) && n == 1234);
    BOOST_CHECK(ParseInt32("-00000000000000001234", &n) && n == -1234);
    BOOST_CHECK(ParseInt32("00000000000000000000", &n) && n == 0);
    BOOST_CHECK(ParseInt32("-00000000000000000000", &n) && n == 0);
    // Invalid values
    BOOST_CHECK(!ParseInt32("", &n));
    BOOST_CHECK(!ParseInt32(" 1", &n)); // no padding inside
    BOOST_CHECK(!ParseInt32("1 ", &n));
    BOOST_CHECK(!ParseInt32("++1", &n));
    BOOST_CHECK(!ParseInt32("+-1", &n));
    BOOST_CHECK(!ParseInt32("-+1", &n));
    BOOST_CHECK(!ParseInt32("--1", &n));
    BOOST_CHECK(!ParseInt32("1a", &n));
    BOOST_CHECK(!ParseInt32("aap", &n));
    BOOST_CHECK(!ParseInt32("0x1", &n)); // no hex
    BOOST_CHECK(!ParseInt32(STRING_WITH_EMBEDDED_NULL_CHAR, &n));
    // Overflow and underflow
    BOOST_CHECK(!ParseInt32("-2147483649", nullptr));
    BOOST_CHECK(!ParseInt32("2147483648", nullptr));
    BOOST_CHECK(!ParseInt32("-32482348723847471234", nullptr));
    BOOST_CHECK(!ParseInt32("32482348723847471234", nullptr));
}

BOOST_AUTO_TEST_CASE(test_ParseInt64)
{
    int64_t n;
    // Valid values
    BOOST_CHECK(ParseInt64("1234", nullptr));
    BOOST_CHECK(ParseInt64("0", &n) && n == 0LL);
    BOOST_CHECK(ParseInt64("1234", &n) && n == 1234LL);
    BOOST_CHECK(ParseInt64("01234", &n) && n == 1234LL); // no octal
    BOOST_CHECK(ParseInt64("2147483647", &n) && n == 2147483647LL);
    BOOST_CHECK(ParseInt64("-2147483648", &n) && n == -2147483648LL);
    BOOST_CHECK(ParseInt64("9223372036854775807", &n) && n == (int64_t)9223372036854775807);
    BOOST_CHECK(ParseInt64("-9223372036854775808", &n) && n == (int64_t)-9223372036854775807-1);
    BOOST_CHECK(ParseInt64("-1234", &n) && n == -1234LL);
    // Invalid values
    BOOST_CHECK(!ParseInt64("", &n));
    BOOST_CHECK(!ParseInt64(" 1", &n)); // no padding inside
    BOOST_CHECK(!ParseInt64("1 ", &n));
    BOOST_CHECK(!ParseInt64("1a", &n));
    BOOST_CHECK(!ParseInt64("aap", &n));
    BOOST_CHECK(!ParseInt64("0x1", &n)); // no hex
    BOOST_CHECK(!ParseInt64(STRING_WITH_EMBEDDED_NULL_CHAR, &n));
    // Overflow and underflow
    BOOST_CHECK(!ParseInt64("-9223372036854775809", nullptr));
    BOOST_CHECK(!ParseInt64("9223372036854775808", nullptr));
    BOOST_CHECK(!ParseInt64("-32482348723847471234", nullptr));
    BOOST_CHECK(!ParseInt64("32482348723847471234", nullptr));
<<<<<<< HEAD
=======
}

BOOST_AUTO_TEST_CASE(test_ParseUInt8)
{
    uint8_t n;
    // Valid values
    BOOST_CHECK(ParseUInt8("255", nullptr));
    BOOST_CHECK(ParseUInt8("0", &n) && n == 0);
    BOOST_CHECK(ParseUInt8("255", &n) && n == 255);
    BOOST_CHECK(ParseUInt8("0255", &n) && n == 255); // no octal
    BOOST_CHECK(ParseUInt8("255", &n) && n == static_cast<uint8_t>(255));
    BOOST_CHECK(ParseUInt8("+255", &n) && n == 255);
    BOOST_CHECK(ParseUInt8("00000000000000000012", &n) && n == 12);
    BOOST_CHECK(ParseUInt8("00000000000000000000", &n) && n == 0);
    // Invalid values
    BOOST_CHECK(!ParseUInt8("-00000000000000000000", &n));
    BOOST_CHECK(!ParseUInt8("", &n));
    BOOST_CHECK(!ParseUInt8(" 1", &n)); // no padding inside
    BOOST_CHECK(!ParseUInt8(" -1", &n));
    BOOST_CHECK(!ParseUInt8("++1", &n));
    BOOST_CHECK(!ParseUInt8("+-1", &n));
    BOOST_CHECK(!ParseUInt8("-+1", &n));
    BOOST_CHECK(!ParseUInt8("--1", &n));
    BOOST_CHECK(!ParseUInt8("-1", &n));
    BOOST_CHECK(!ParseUInt8("1 ", &n));
    BOOST_CHECK(!ParseUInt8("1a", &n));
    BOOST_CHECK(!ParseUInt8("aap", &n));
    BOOST_CHECK(!ParseUInt8("0x1", &n)); // no hex
    BOOST_CHECK(!ParseUInt8(STRING_WITH_EMBEDDED_NULL_CHAR, &n));
    // Overflow and underflow
    BOOST_CHECK(!ParseUInt8("-255", &n));
    BOOST_CHECK(!ParseUInt8("256", &n));
    BOOST_CHECK(!ParseUInt8("-123", &n));
    BOOST_CHECK(!ParseUInt8("-123", nullptr));
    BOOST_CHECK(!ParseUInt8("256", nullptr));
}

BOOST_AUTO_TEST_CASE(test_ParseUInt16)
{
    uint16_t n;
    // Valid values
    BOOST_CHECK(ParseUInt16("1234", nullptr));
    BOOST_CHECK(ParseUInt16("0", &n) && n == 0);
    BOOST_CHECK(ParseUInt16("1234", &n) && n == 1234);
    BOOST_CHECK(ParseUInt16("01234", &n) && n == 1234); // no octal
    BOOST_CHECK(ParseUInt16("65535", &n) && n == static_cast<uint16_t>(65535));
    BOOST_CHECK(ParseUInt16("+65535", &n) && n == 65535);
    BOOST_CHECK(ParseUInt16("00000000000000000012", &n) && n == 12);
    BOOST_CHECK(ParseUInt16("00000000000000000000", &n) && n == 0);
    // Invalid values
    BOOST_CHECK(!ParseUInt16("-00000000000000000000", &n));
    BOOST_CHECK(!ParseUInt16("", &n));
    BOOST_CHECK(!ParseUInt16(" 1", &n)); // no padding inside
    BOOST_CHECK(!ParseUInt16(" -1", &n));
    BOOST_CHECK(!ParseUInt16("++1", &n));
    BOOST_CHECK(!ParseUInt16("+-1", &n));
    BOOST_CHECK(!ParseUInt16("-+1", &n));
    BOOST_CHECK(!ParseUInt16("--1", &n));
    BOOST_CHECK(!ParseUInt16("-1", &n));
    BOOST_CHECK(!ParseUInt16("1 ", &n));
    BOOST_CHECK(!ParseUInt16("1a", &n));
    BOOST_CHECK(!ParseUInt16("aap", &n));
    BOOST_CHECK(!ParseUInt16("0x1", &n)); // no hex
    BOOST_CHECK(!ParseUInt16(STRING_WITH_EMBEDDED_NULL_CHAR, &n));
    // Overflow and underflow
    BOOST_CHECK(!ParseUInt16("-65535", &n));
    BOOST_CHECK(!ParseUInt16("65536", &n));
    BOOST_CHECK(!ParseUInt16("-123", &n));
    BOOST_CHECK(!ParseUInt16("-123", nullptr));
    BOOST_CHECK(!ParseUInt16("65536", nullptr));
>>>>>>> 61646189
}

BOOST_AUTO_TEST_CASE(test_ParseUInt32)
{
    uint32_t n;
    // Valid values
    BOOST_CHECK(ParseUInt32("1234", nullptr));
    BOOST_CHECK(ParseUInt32("0", &n) && n == 0);
    BOOST_CHECK(ParseUInt32("1234", &n) && n == 1234);
    BOOST_CHECK(ParseUInt32("01234", &n) && n == 1234); // no octal
    BOOST_CHECK(ParseUInt32("2147483647", &n) && n == 2147483647);
    BOOST_CHECK(ParseUInt32("2147483648", &n) && n == (uint32_t)2147483648);
    BOOST_CHECK(ParseUInt32("4294967295", &n) && n == (uint32_t)4294967295);
    BOOST_CHECK(ParseUInt32("+1234", &n) && n == 1234);
    BOOST_CHECK(ParseUInt32("00000000000000001234", &n) && n == 1234);
    BOOST_CHECK(ParseUInt32("00000000000000000000", &n) && n == 0);
    // Invalid values
    BOOST_CHECK(!ParseUInt32("-00000000000000000000", &n));
    BOOST_CHECK(!ParseUInt32("", &n));
    BOOST_CHECK(!ParseUInt32(" 1", &n)); // no padding inside
    BOOST_CHECK(!ParseUInt32(" -1", &n));
    BOOST_CHECK(!ParseUInt32("++1", &n));
    BOOST_CHECK(!ParseUInt32("+-1", &n));
    BOOST_CHECK(!ParseUInt32("-+1", &n));
    BOOST_CHECK(!ParseUInt32("--1", &n));
    BOOST_CHECK(!ParseUInt32("-1", &n));
    BOOST_CHECK(!ParseUInt32("1 ", &n));
    BOOST_CHECK(!ParseUInt32("1a", &n));
    BOOST_CHECK(!ParseUInt32("aap", &n));
    BOOST_CHECK(!ParseUInt32("0x1", &n)); // no hex
    BOOST_CHECK(!ParseUInt32(STRING_WITH_EMBEDDED_NULL_CHAR, &n));
    // Overflow and underflow
    BOOST_CHECK(!ParseUInt32("-2147483648", &n));
    BOOST_CHECK(!ParseUInt32("4294967296", &n));
    BOOST_CHECK(!ParseUInt32("-1234", &n));
    BOOST_CHECK(!ParseUInt32("-32482348723847471234", nullptr));
    BOOST_CHECK(!ParseUInt32("32482348723847471234", nullptr));
}

BOOST_AUTO_TEST_CASE(test_ParseUInt64)
{
    uint64_t n;
    // Valid values
    BOOST_CHECK(ParseUInt64("1234", nullptr));
    BOOST_CHECK(ParseUInt64("0", &n) && n == 0LL);
    BOOST_CHECK(ParseUInt64("1234", &n) && n == 1234LL);
    BOOST_CHECK(ParseUInt64("01234", &n) && n == 1234LL); // no octal
    BOOST_CHECK(ParseUInt64("2147483647", &n) && n == 2147483647LL);
    BOOST_CHECK(ParseUInt64("9223372036854775807", &n) && n == 9223372036854775807ULL);
    BOOST_CHECK(ParseUInt64("9223372036854775808", &n) && n == 9223372036854775808ULL);
    BOOST_CHECK(ParseUInt64("18446744073709551615", &n) && n == 18446744073709551615ULL);
    // Invalid values
    BOOST_CHECK(!ParseUInt64("", &n));
    BOOST_CHECK(!ParseUInt64(" 1", &n)); // no padding inside
    BOOST_CHECK(!ParseUInt64(" -1", &n));
    BOOST_CHECK(!ParseUInt64("1 ", &n));
    BOOST_CHECK(!ParseUInt64("1a", &n));
    BOOST_CHECK(!ParseUInt64("aap", &n));
    BOOST_CHECK(!ParseUInt64("0x1", &n)); // no hex
    BOOST_CHECK(!ParseUInt64(STRING_WITH_EMBEDDED_NULL_CHAR, &n));
    // Overflow and underflow
    BOOST_CHECK(!ParseUInt64("-9223372036854775809", nullptr));
    BOOST_CHECK(!ParseUInt64("18446744073709551616", nullptr));
    BOOST_CHECK(!ParseUInt64("-32482348723847471234", nullptr));
    BOOST_CHECK(!ParseUInt64("-2147483648", &n));
    BOOST_CHECK(!ParseUInt64("-9223372036854775808", &n));
    BOOST_CHECK(!ParseUInt64("-1234", &n));
}

BOOST_AUTO_TEST_CASE(test_ParseDouble)
{
    double n;
    // Valid values
    BOOST_CHECK(ParseDouble("1234", nullptr));
    BOOST_CHECK(ParseDouble("0", &n) && n == 0.0);
    BOOST_CHECK(ParseDouble("1234", &n) && n == 1234.0);
    BOOST_CHECK(ParseDouble("01234", &n) && n == 1234.0); // no octal
    BOOST_CHECK(ParseDouble("2147483647", &n) && n == 2147483647.0);
    BOOST_CHECK(ParseDouble("-2147483648", &n) && n == -2147483648.0);
    BOOST_CHECK(ParseDouble("-1234", &n) && n == -1234.0);
    BOOST_CHECK(ParseDouble("1e6", &n) && n == 1e6);
    BOOST_CHECK(ParseDouble("-1e6", &n) && n == -1e6);
    // Invalid values
    BOOST_CHECK(!ParseDouble("", &n));
    BOOST_CHECK(!ParseDouble(" 1", &n)); // no padding inside
    BOOST_CHECK(!ParseDouble("1 ", &n));
    BOOST_CHECK(!ParseDouble("1a", &n));
    BOOST_CHECK(!ParseDouble("aap", &n));
    BOOST_CHECK(!ParseDouble("0x1", &n)); // no hex
    BOOST_CHECK(!ParseDouble(STRING_WITH_EMBEDDED_NULL_CHAR, &n));
    // Overflow and underflow
    BOOST_CHECK(!ParseDouble("-1e10000", nullptr));
    BOOST_CHECK(!ParseDouble("1e10000", nullptr));
}

BOOST_AUTO_TEST_CASE(test_FormatParagraph)
{
    BOOST_CHECK_EQUAL(FormatParagraph("", 79, 0), "");
    BOOST_CHECK_EQUAL(FormatParagraph("test", 79, 0), "test");
    BOOST_CHECK_EQUAL(FormatParagraph(" test", 79, 0), " test");
    BOOST_CHECK_EQUAL(FormatParagraph("test test", 79, 0), "test test");
    BOOST_CHECK_EQUAL(FormatParagraph("test test", 4, 0), "test\ntest");
    BOOST_CHECK_EQUAL(FormatParagraph("testerde test", 4, 0), "testerde\ntest");
    BOOST_CHECK_EQUAL(FormatParagraph("test test", 4, 4), "test\n    test");

    // Make sure we don't indent a fully-new line following a too-long line ending
    BOOST_CHECK_EQUAL(FormatParagraph("test test\nabc", 4, 4), "test\n    test\nabc");

    BOOST_CHECK_EQUAL(FormatParagraph("This_is_a_very_long_test_string_without_any_spaces_so_it_should_just_get_returned_as_is_despite_the_length until it gets here", 79), "This_is_a_very_long_test_string_without_any_spaces_so_it_should_just_get_returned_as_is_despite_the_length\nuntil it gets here");

    // Test wrap length is exact
    BOOST_CHECK_EQUAL(FormatParagraph("a b c d e f g h i j k l m n o p q r s t u v w x y z 1 2 3 4 5 6 7 8 9 a b c de f g h i j k l m n o p", 79), "a b c d e f g h i j k l m n o p q r s t u v w x y z 1 2 3 4 5 6 7 8 9 a b c de\nf g h i j k l m n o p");
    BOOST_CHECK_EQUAL(FormatParagraph("x\na b c d e f g h i j k l m n o p q r s t u v w x y z 1 2 3 4 5 6 7 8 9 a b c de f g h i j k l m n o p", 79), "x\na b c d e f g h i j k l m n o p q r s t u v w x y z 1 2 3 4 5 6 7 8 9 a b c de\nf g h i j k l m n o p");
    // Indent should be included in length of lines
    BOOST_CHECK_EQUAL(FormatParagraph("x\na b c d e f g h i j k l m n o p q r s t u v w x y z 1 2 3 4 5 6 7 8 9 a b c de f g h i j k l m n o p q r s t u v w x y z 0 1 2 3 4 5 6 7 8 9 a b c d e fg h i j k", 79, 4), "x\na b c d e f g h i j k l m n o p q r s t u v w x y z 1 2 3 4 5 6 7 8 9 a b c de\n    f g h i j k l m n o p q r s t u v w x y z 0 1 2 3 4 5 6 7 8 9 a b c d e fg\n    h i j k");

    BOOST_CHECK_EQUAL(FormatParagraph("This is a very long test string. This is a second sentence in the very long test string.", 79), "This is a very long test string. This is a second sentence in the very long\ntest string.");
    BOOST_CHECK_EQUAL(FormatParagraph("This is a very long test string.\nThis is a second sentence in the very long test string. This is a third sentence in the very long test string.", 79), "This is a very long test string.\nThis is a second sentence in the very long test string. This is a third\nsentence in the very long test string.");
    BOOST_CHECK_EQUAL(FormatParagraph("This is a very long test string.\n\nThis is a second sentence in the very long test string. This is a third sentence in the very long test string.", 79), "This is a very long test string.\n\nThis is a second sentence in the very long test string. This is a third\nsentence in the very long test string.");
    BOOST_CHECK_EQUAL(FormatParagraph("Testing that normal newlines do not get indented.\nLike here.", 79), "Testing that normal newlines do not get indented.\nLike here.");
}

BOOST_AUTO_TEST_CASE(test_FormatSubVersion)
{
    std::vector<std::string> comments;
    comments.push_back(std::string("comment1"));
    std::vector<std::string> comments2;
    comments2.push_back(std::string("comment1"));
    comments2.push_back(SanitizeString(std::string("Comment2; .,_?@-; !\"#$%&'()*+/<=>[]\\^`{|}~"), SAFE_CHARS_UA_COMMENT)); // Semicolon is discouraged but not forbidden by BIP-0014
    BOOST_CHECK_EQUAL(FormatSubVersion("Test", 99900, std::vector<std::string>()),std::string("/Test:9.99.0/"));
    BOOST_CHECK_EQUAL(FormatSubVersion("Test", 99900, comments),std::string("/Test:9.99.0(comment1)/"));
    BOOST_CHECK_EQUAL(FormatSubVersion("Test", 99900, comments2),std::string("/Test:9.99.0(comment1; Comment2; .,_?@-; )/"));
}

BOOST_AUTO_TEST_CASE(test_ParseFixedPoint)
{
    int64_t amount = 0;
    BOOST_CHECK(ParseFixedPoint("0", 8, &amount));
    BOOST_CHECK_EQUAL(amount, 0LL);
    BOOST_CHECK(ParseFixedPoint("1", 8, &amount));
    BOOST_CHECK_EQUAL(amount, 100000000LL);
    BOOST_CHECK(ParseFixedPoint("0.0", 8, &amount));
    BOOST_CHECK_EQUAL(amount, 0LL);
    BOOST_CHECK(ParseFixedPoint("-0.1", 8, &amount));
    BOOST_CHECK_EQUAL(amount, -10000000LL);
    BOOST_CHECK(ParseFixedPoint("1.1", 8, &amount));
    BOOST_CHECK_EQUAL(amount, 110000000LL);
    BOOST_CHECK(ParseFixedPoint("1.10000000000000000", 8, &amount));
    BOOST_CHECK_EQUAL(amount, 110000000LL);
    BOOST_CHECK(ParseFixedPoint("1.1e1", 8, &amount));
    BOOST_CHECK_EQUAL(amount, 1100000000LL);
    BOOST_CHECK(ParseFixedPoint("1.1e-1", 8, &amount));
    BOOST_CHECK_EQUAL(amount, 11000000LL);
    BOOST_CHECK(ParseFixedPoint("1000", 8, &amount));
    BOOST_CHECK_EQUAL(amount, 100000000000LL);
    BOOST_CHECK(ParseFixedPoint("-1000", 8, &amount));
    BOOST_CHECK_EQUAL(amount, -100000000000LL);
    BOOST_CHECK(ParseFixedPoint("0.00000001", 8, &amount));
    BOOST_CHECK_EQUAL(amount, 1LL);
    BOOST_CHECK(ParseFixedPoint("0.0000000100000000", 8, &amount));
    BOOST_CHECK_EQUAL(amount, 1LL);
    BOOST_CHECK(ParseFixedPoint("-0.00000001", 8, &amount));
    BOOST_CHECK_EQUAL(amount, -1LL);
    BOOST_CHECK(ParseFixedPoint("1000000000.00000001", 8, &amount));
    BOOST_CHECK_EQUAL(amount, 100000000000000001LL);
    BOOST_CHECK(ParseFixedPoint("9999999999.99999999", 8, &amount));
    BOOST_CHECK_EQUAL(amount, 999999999999999999LL);
    BOOST_CHECK(ParseFixedPoint("-9999999999.99999999", 8, &amount));
    BOOST_CHECK_EQUAL(amount, -999999999999999999LL);

    BOOST_CHECK(!ParseFixedPoint("", 8, &amount));
    BOOST_CHECK(!ParseFixedPoint("-", 8, &amount));
    BOOST_CHECK(!ParseFixedPoint("a-1000", 8, &amount));
    BOOST_CHECK(!ParseFixedPoint("-a1000", 8, &amount));
    BOOST_CHECK(!ParseFixedPoint("-1000a", 8, &amount));
    BOOST_CHECK(!ParseFixedPoint("-01000", 8, &amount));
    BOOST_CHECK(!ParseFixedPoint("00.1", 8, &amount));
    BOOST_CHECK(!ParseFixedPoint(".1", 8, &amount));
    BOOST_CHECK(!ParseFixedPoint("--0.1", 8, &amount));
    BOOST_CHECK(!ParseFixedPoint("0.000000001", 8, &amount));
    BOOST_CHECK(!ParseFixedPoint("-0.000000001", 8, &amount));
    BOOST_CHECK(!ParseFixedPoint("0.00000001000000001", 8, &amount));
    BOOST_CHECK(!ParseFixedPoint("-10000000000.00000000", 8, &amount));
    BOOST_CHECK(!ParseFixedPoint("10000000000.00000000", 8, &amount));
    BOOST_CHECK(!ParseFixedPoint("-10000000000.00000001", 8, &amount));
    BOOST_CHECK(!ParseFixedPoint("10000000000.00000001", 8, &amount));
    BOOST_CHECK(!ParseFixedPoint("-10000000000.00000009", 8, &amount));
    BOOST_CHECK(!ParseFixedPoint("10000000000.00000009", 8, &amount));
    BOOST_CHECK(!ParseFixedPoint("-99999999999.99999999", 8, &amount));
    BOOST_CHECK(!ParseFixedPoint("99999909999.09999999", 8, &amount));
    BOOST_CHECK(!ParseFixedPoint("92233720368.54775807", 8, &amount));
    BOOST_CHECK(!ParseFixedPoint("92233720368.54775808", 8, &amount));
    BOOST_CHECK(!ParseFixedPoint("-92233720368.54775808", 8, &amount));
    BOOST_CHECK(!ParseFixedPoint("-92233720368.54775809", 8, &amount));
    BOOST_CHECK(!ParseFixedPoint("1.1e", 8, &amount));
    BOOST_CHECK(!ParseFixedPoint("1.1e-", 8, &amount));
    BOOST_CHECK(!ParseFixedPoint("1.", 8, &amount));

    // Test with 3 decimal places for fee rates in sat/vB.
    BOOST_CHECK(ParseFixedPoint("0.001", 3, &amount));
    BOOST_CHECK_EQUAL(amount, CAmount{1});
    BOOST_CHECK(!ParseFixedPoint("0.0009", 3, &amount));
    BOOST_CHECK(!ParseFixedPoint("31.00100001", 3, &amount));
    BOOST_CHECK(!ParseFixedPoint("31.0011", 3, &amount));
    BOOST_CHECK(!ParseFixedPoint("31.99999999", 3, &amount));
    BOOST_CHECK(!ParseFixedPoint("31.999999999999999999999", 3, &amount));
}

static void TestOtherThread(fs::path dirname, std::string lockname, bool *result)
{
    *result = LockDirectory(dirname, lockname);
}

#ifndef WIN32 // Cannot do this test on WIN32 due to lack of fork()
static constexpr char LockCommand = 'L';
static constexpr char UnlockCommand = 'U';
static constexpr char ExitCommand = 'X';

[[noreturn]] static void TestOtherProcess(fs::path dirname, std::string lockname, int fd)
{
    char ch;
    while (true) {
        int rv = read(fd, &ch, 1); // Wait for command
        assert(rv == 1);
        switch(ch) {
        case LockCommand:
            ch = LockDirectory(dirname, lockname);
            rv = write(fd, &ch, 1);
            assert(rv == 1);
            break;
        case UnlockCommand:
            ReleaseDirectoryLocks();
            ch = true; // Always succeeds
            rv = write(fd, &ch, 1);
            assert(rv == 1);
            break;
        case ExitCommand:
            close(fd);
            exit(0);
        default:
            assert(0);
        }
    }
}
#endif

BOOST_AUTO_TEST_CASE(test_LockDirectory)
{
    fs::path dirname = m_args.GetDataDirBase() / "lock_dir";
    const std::string lockname = ".lock";
#ifndef WIN32
    // Revert SIGCHLD to default, otherwise boost.test will catch and fail on
    // it: there is BOOST_TEST_IGNORE_SIGCHLD but that only works when defined
    // at build-time of the boost library
    void (*old_handler)(int) = signal(SIGCHLD, SIG_DFL);

    // Fork another process for testing before creating the lock, so that we
    // won't fork while holding the lock (which might be undefined, and is not
    // relevant as test case as that is avoided with -daemonize).
    int fd[2];
    BOOST_CHECK_EQUAL(socketpair(AF_UNIX, SOCK_STREAM, 0, fd), 0);
    pid_t pid = fork();
    if (!pid) {
        BOOST_CHECK_EQUAL(close(fd[1]), 0); // Child: close parent end
        TestOtherProcess(dirname, lockname, fd[0]);
    }
    BOOST_CHECK_EQUAL(close(fd[0]), 0); // Parent: close child end
#endif
    // Lock on non-existent directory should fail
    BOOST_CHECK_EQUAL(LockDirectory(dirname, lockname), false);

    fs::create_directories(dirname);

    // Probing lock on new directory should succeed
    BOOST_CHECK_EQUAL(LockDirectory(dirname, lockname, true), true);

    // Persistent lock on new directory should succeed
    BOOST_CHECK_EQUAL(LockDirectory(dirname, lockname), true);

    // Another lock on the directory from the same thread should succeed
    BOOST_CHECK_EQUAL(LockDirectory(dirname, lockname), true);

    // Another lock on the directory from a different thread within the same process should succeed
    bool threadresult;
    std::thread thr(TestOtherThread, dirname, lockname, &threadresult);
    thr.join();
    BOOST_CHECK_EQUAL(threadresult, true);
#ifndef WIN32
    // Try to acquire lock in child process while we're holding it, this should fail.
    char ch;
    BOOST_CHECK_EQUAL(write(fd[1], &LockCommand, 1), 1);
    BOOST_CHECK_EQUAL(read(fd[1], &ch, 1), 1);
    BOOST_CHECK_EQUAL((bool)ch, false);

    // Give up our lock
    ReleaseDirectoryLocks();
    // Probing lock from our side now should succeed, but not hold on to the lock.
    BOOST_CHECK_EQUAL(LockDirectory(dirname, lockname, true), true);

    // Try to acquire the lock in the child process, this should be successful.
    BOOST_CHECK_EQUAL(write(fd[1], &LockCommand, 1), 1);
    BOOST_CHECK_EQUAL(read(fd[1], &ch, 1), 1);
    BOOST_CHECK_EQUAL((bool)ch, true);

    // When we try to probe the lock now, it should fail.
    BOOST_CHECK_EQUAL(LockDirectory(dirname, lockname, true), false);

    // Unlock the lock in the child process
    BOOST_CHECK_EQUAL(write(fd[1], &UnlockCommand, 1), 1);
    BOOST_CHECK_EQUAL(read(fd[1], &ch, 1), 1);
    BOOST_CHECK_EQUAL((bool)ch, true);

    // When we try to probe the lock now, it should succeed.
    BOOST_CHECK_EQUAL(LockDirectory(dirname, lockname, true), true);

    // Re-lock the lock in the child process, then wait for it to exit, check
    // successful return. After that, we check that exiting the process
    // has released the lock as we would expect by probing it.
    int processstatus;
    BOOST_CHECK_EQUAL(write(fd[1], &LockCommand, 1), 1);
    BOOST_CHECK_EQUAL(write(fd[1], &ExitCommand, 1), 1);
    BOOST_CHECK_EQUAL(waitpid(pid, &processstatus, 0), pid);
    BOOST_CHECK_EQUAL(processstatus, 0);
    BOOST_CHECK_EQUAL(LockDirectory(dirname, lockname, true), true);

    // Restore SIGCHLD
    signal(SIGCHLD, old_handler);
    BOOST_CHECK_EQUAL(close(fd[1]), 0); // Close our side of the socketpair
#endif
    // Clean up
    ReleaseDirectoryLocks();
    fs::remove_all(dirname);
}

BOOST_AUTO_TEST_CASE(test_DirIsWritable)
{
    // Should be able to write to the data dir.
    fs::path tmpdirname = m_args.GetDataDirBase();
    BOOST_CHECK_EQUAL(DirIsWritable(tmpdirname), true);

    // Should not be able to write to a non-existent dir.
    tmpdirname = GetUniquePath(tmpdirname);
    BOOST_CHECK_EQUAL(DirIsWritable(tmpdirname), false);

    fs::create_directory(tmpdirname);
    // Should be able to write to it now.
    BOOST_CHECK_EQUAL(DirIsWritable(tmpdirname), true);
    fs::remove(tmpdirname);
}

BOOST_AUTO_TEST_CASE(test_ToLower)
{
    BOOST_CHECK_EQUAL(ToLower('@'), '@');
    BOOST_CHECK_EQUAL(ToLower('A'), 'a');
    BOOST_CHECK_EQUAL(ToLower('Z'), 'z');
    BOOST_CHECK_EQUAL(ToLower('['), '[');
    BOOST_CHECK_EQUAL(ToLower(0), 0);
    BOOST_CHECK_EQUAL(ToLower('\xff'), '\xff');

    BOOST_CHECK_EQUAL(ToLower(""), "");
    BOOST_CHECK_EQUAL(ToLower("#HODL"), "#hodl");
    BOOST_CHECK_EQUAL(ToLower("\x00\xfe\xff"), "\x00\xfe\xff");
}

BOOST_AUTO_TEST_CASE(test_ToUpper)
{
    BOOST_CHECK_EQUAL(ToUpper('`'), '`');
    BOOST_CHECK_EQUAL(ToUpper('a'), 'A');
    BOOST_CHECK_EQUAL(ToUpper('z'), 'Z');
    BOOST_CHECK_EQUAL(ToUpper('{'), '{');
    BOOST_CHECK_EQUAL(ToUpper(0), 0);
    BOOST_CHECK_EQUAL(ToUpper('\xff'), '\xff');

    BOOST_CHECK_EQUAL(ToUpper(""), "");
    BOOST_CHECK_EQUAL(ToUpper("#hodl"), "#HODL");
    BOOST_CHECK_EQUAL(ToUpper("\x00\xfe\xff"), "\x00\xfe\xff");
}

BOOST_AUTO_TEST_CASE(test_Capitalize)
{
    BOOST_CHECK_EQUAL(Capitalize(""), "");
    BOOST_CHECK_EQUAL(Capitalize("bitcoin"), "Bitcoin");
    BOOST_CHECK_EQUAL(Capitalize("\x00\xfe\xff"), "\x00\xfe\xff");
}

static std::string SpanToStr(const Span<const char>& span)
{
    return std::string(span.begin(), span.end());
}

BOOST_AUTO_TEST_CASE(test_spanparsing)
{
    using namespace spanparsing;
    std::string input;
    Span<const char> sp;
    bool success;

    // Const(...): parse a constant, update span to skip it if successful
    input = "MilkToastHoney";
    sp = input;
    success = Const("", sp); // empty
    BOOST_CHECK(success);
    BOOST_CHECK_EQUAL(SpanToStr(sp), "MilkToastHoney");

    success = Const("Milk", sp);
    BOOST_CHECK(success);
    BOOST_CHECK_EQUAL(SpanToStr(sp), "ToastHoney");

    success = Const("Bread", sp);
    BOOST_CHECK(!success);

    success = Const("Toast", sp);
    BOOST_CHECK(success);
    BOOST_CHECK_EQUAL(SpanToStr(sp), "Honey");

    success = Const("Honeybadger", sp);
    BOOST_CHECK(!success);

    success = Const("Honey", sp);
    BOOST_CHECK(success);
    BOOST_CHECK_EQUAL(SpanToStr(sp), "");

    // Func(...): parse a function call, update span to argument if successful
    input = "Foo(Bar(xy,z()))";
    sp = input;

    success = Func("FooBar", sp);
    BOOST_CHECK(!success);

    success = Func("Foo(", sp);
    BOOST_CHECK(!success);

    success = Func("Foo", sp);
    BOOST_CHECK(success);
    BOOST_CHECK_EQUAL(SpanToStr(sp), "Bar(xy,z())");

    success = Func("Bar", sp);
    BOOST_CHECK(success);
    BOOST_CHECK_EQUAL(SpanToStr(sp), "xy,z()");

    success = Func("xy", sp);
    BOOST_CHECK(!success);

    // Expr(...): return expression that span begins with, update span to skip it
    Span<const char> result;

    input = "(n*(n-1))/2";
    sp = input;
    result = Expr(sp);
    BOOST_CHECK_EQUAL(SpanToStr(result), "(n*(n-1))/2");
    BOOST_CHECK_EQUAL(SpanToStr(sp), "");

    input = "foo,bar";
    sp = input;
    result = Expr(sp);
    BOOST_CHECK_EQUAL(SpanToStr(result), "foo");
    BOOST_CHECK_EQUAL(SpanToStr(sp), ",bar");

    input = "(aaaaa,bbbbb()),c";
    sp = input;
    result = Expr(sp);
    BOOST_CHECK_EQUAL(SpanToStr(result), "(aaaaa,bbbbb())");
    BOOST_CHECK_EQUAL(SpanToStr(sp), ",c");

    input = "xyz)foo";
    sp = input;
    result = Expr(sp);
    BOOST_CHECK_EQUAL(SpanToStr(result), "xyz");
    BOOST_CHECK_EQUAL(SpanToStr(sp), ")foo");

    input = "((a),(b),(c)),xxx";
    sp = input;
    result = Expr(sp);
    BOOST_CHECK_EQUAL(SpanToStr(result), "((a),(b),(c))");
    BOOST_CHECK_EQUAL(SpanToStr(sp), ",xxx");

    // Split(...): split a string on every instance of sep, return vector
    std::vector<Span<const char>> results;

    input = "xxx";
    results = Split(input, 'x');
    BOOST_CHECK_EQUAL(results.size(), 4U);
    BOOST_CHECK_EQUAL(SpanToStr(results[0]), "");
    BOOST_CHECK_EQUAL(SpanToStr(results[1]), "");
    BOOST_CHECK_EQUAL(SpanToStr(results[2]), "");
    BOOST_CHECK_EQUAL(SpanToStr(results[3]), "");

    input = "one#two#three";
    results = Split(input, '-');
    BOOST_CHECK_EQUAL(results.size(), 1U);
    BOOST_CHECK_EQUAL(SpanToStr(results[0]), "one#two#three");

    input = "one#two#three";
    results = Split(input, '#');
    BOOST_CHECK_EQUAL(results.size(), 3U);
    BOOST_CHECK_EQUAL(SpanToStr(results[0]), "one");
    BOOST_CHECK_EQUAL(SpanToStr(results[1]), "two");
    BOOST_CHECK_EQUAL(SpanToStr(results[2]), "three");

    input = "*foo*bar*";
    results = Split(input, '*');
    BOOST_CHECK_EQUAL(results.size(), 4U);
    BOOST_CHECK_EQUAL(SpanToStr(results[0]), "");
    BOOST_CHECK_EQUAL(SpanToStr(results[1]), "foo");
    BOOST_CHECK_EQUAL(SpanToStr(results[2]), "bar");
    BOOST_CHECK_EQUAL(SpanToStr(results[3]), "");
}

BOOST_AUTO_TEST_CASE(test_LogEscapeMessage)
{
    // ASCII and UTF-8 must pass through unaltered.
    BOOST_CHECK_EQUAL(BCLog::LogEscapeMessage("Valid log message貓"), "Valid log message貓");
    // Newlines must pass through unaltered.
    BOOST_CHECK_EQUAL(BCLog::LogEscapeMessage("Message\n with newlines\n"), "Message\n with newlines\n");
    // Other control characters are escaped in C syntax.
    BOOST_CHECK_EQUAL(BCLog::LogEscapeMessage("\x01\x7f Corrupted log message\x0d"), R"(\x01\x7f Corrupted log message\x0d)");
    // Embedded NULL characters are escaped too.
    const std::string NUL("O\x00O", 3);
    BOOST_CHECK_EQUAL(BCLog::LogEscapeMessage(NUL), R"(O\x00O)");
}

namespace {

struct Tracker
{
    //! Points to the original object (possibly itself) we moved/copied from
    const Tracker* origin;
    //! How many copies where involved between the original object and this one (moves are not counted)
    int copies;

    Tracker() noexcept : origin(this), copies(0) {}
    Tracker(const Tracker& t) noexcept : origin(t.origin), copies(t.copies + 1) {}
    Tracker(Tracker&& t) noexcept : origin(t.origin), copies(t.copies) {}
    Tracker& operator=(const Tracker& t) noexcept
    {
        origin = t.origin;
        copies = t.copies + 1;
        return *this;
    }
};

}

BOOST_AUTO_TEST_CASE(test_tracked_vector)
{
    Tracker t1;
    Tracker t2;
    Tracker t3;

    BOOST_CHECK(t1.origin == &t1);
    BOOST_CHECK(t2.origin == &t2);
    BOOST_CHECK(t3.origin == &t3);

    auto v1 = Vector(t1);
    BOOST_CHECK_EQUAL(v1.size(), 1U);
    BOOST_CHECK(v1[0].origin == &t1);
    BOOST_CHECK_EQUAL(v1[0].copies, 1);

    auto v2 = Vector(std::move(t2));
    BOOST_CHECK_EQUAL(v2.size(), 1U);
    BOOST_CHECK(v2[0].origin == &t2);
    BOOST_CHECK_EQUAL(v2[0].copies, 0);

    auto v3 = Vector(t1, std::move(t2));
    BOOST_CHECK_EQUAL(v3.size(), 2U);
    BOOST_CHECK(v3[0].origin == &t1);
    BOOST_CHECK(v3[1].origin == &t2);
    BOOST_CHECK_EQUAL(v3[0].copies, 1);
    BOOST_CHECK_EQUAL(v3[1].copies, 0);

    auto v4 = Vector(std::move(v3[0]), v3[1], std::move(t3));
    BOOST_CHECK_EQUAL(v4.size(), 3U);
    BOOST_CHECK(v4[0].origin == &t1);
    BOOST_CHECK(v4[1].origin == &t2);
    BOOST_CHECK(v4[2].origin == &t3);
    BOOST_CHECK_EQUAL(v4[0].copies, 1);
    BOOST_CHECK_EQUAL(v4[1].copies, 1);
    BOOST_CHECK_EQUAL(v4[2].copies, 0);

    auto v5 = Cat(v1, v4);
    BOOST_CHECK_EQUAL(v5.size(), 4U);
    BOOST_CHECK(v5[0].origin == &t1);
    BOOST_CHECK(v5[1].origin == &t1);
    BOOST_CHECK(v5[2].origin == &t2);
    BOOST_CHECK(v5[3].origin == &t3);
    BOOST_CHECK_EQUAL(v5[0].copies, 2);
    BOOST_CHECK_EQUAL(v5[1].copies, 2);
    BOOST_CHECK_EQUAL(v5[2].copies, 2);
    BOOST_CHECK_EQUAL(v5[3].copies, 1);

    auto v6 = Cat(std::move(v1), v3);
    BOOST_CHECK_EQUAL(v6.size(), 3U);
    BOOST_CHECK(v6[0].origin == &t1);
    BOOST_CHECK(v6[1].origin == &t1);
    BOOST_CHECK(v6[2].origin == &t2);
    BOOST_CHECK_EQUAL(v6[0].copies, 1);
    BOOST_CHECK_EQUAL(v6[1].copies, 2);
    BOOST_CHECK_EQUAL(v6[2].copies, 1);

    auto v7 = Cat(v2, std::move(v4));
    BOOST_CHECK_EQUAL(v7.size(), 4U);
    BOOST_CHECK(v7[0].origin == &t2);
    BOOST_CHECK(v7[1].origin == &t1);
    BOOST_CHECK(v7[2].origin == &t2);
    BOOST_CHECK(v7[3].origin == &t3);
    BOOST_CHECK_EQUAL(v7[0].copies, 1);
    BOOST_CHECK_EQUAL(v7[1].copies, 1);
    BOOST_CHECK_EQUAL(v7[2].copies, 1);
    BOOST_CHECK_EQUAL(v7[3].copies, 0);

    auto v8 = Cat(std::move(v2), std::move(v3));
    BOOST_CHECK_EQUAL(v8.size(), 3U);
    BOOST_CHECK(v8[0].origin == &t2);
    BOOST_CHECK(v8[1].origin == &t1);
    BOOST_CHECK(v8[2].origin == &t2);
    BOOST_CHECK_EQUAL(v8[0].copies, 0);
    BOOST_CHECK_EQUAL(v8[1].copies, 1);
    BOOST_CHECK_EQUAL(v8[2].copies, 0);
}

BOOST_AUTO_TEST_CASE(message_sign)
{
    const std::array<unsigned char, 32> privkey_bytes = {
        // just some random data
        // derived address from this private key: 15CRxFdyRpGZLW9w8HnHvVduizdL5jKNbs
        0xD9, 0x7F, 0x51, 0x08, 0xF1, 0x1C, 0xDA, 0x6E,
        0xEE, 0xBA, 0xAA, 0x42, 0x0F, 0xEF, 0x07, 0x26,
        0xB1, 0xF8, 0x98, 0x06, 0x0B, 0x98, 0x48, 0x9F,
        0xA3, 0x09, 0x84, 0x63, 0xC0, 0x03, 0x28, 0x66
    };

    const std::string message = "Trust no one";

    const std::string expected_signature =
        "IPojfrX2dfPnH26UegfbGQQLrdK844DlHq5157/P6h57WyuS/Qsl+h/WSVGDF4MUi4rWSswW38oimDYfNNUBUOk=";

    CKey privkey;
    std::string generated_signature;

    BOOST_REQUIRE_MESSAGE(!privkey.IsValid(),
        "Confirm the private key is invalid");

    BOOST_CHECK_MESSAGE(!MessageSign(privkey, message, generated_signature),
        "Sign with an invalid private key");

    privkey.Set(privkey_bytes.begin(), privkey_bytes.end(), true);

    BOOST_REQUIRE_MESSAGE(privkey.IsValid(),
        "Confirm the private key is valid");

    BOOST_CHECK_MESSAGE(MessageSign(privkey, message, generated_signature),
        "Sign with a valid private key");

    BOOST_CHECK_EQUAL(expected_signature, generated_signature);
}

BOOST_AUTO_TEST_CASE(message_verify)
{
    BOOST_CHECK_EQUAL(
        MessageVerify(
            "invalid address",
            "signature should be irrelevant",
            "message too"),
        MessageVerificationResult::ERR_INVALID_ADDRESS);

    BOOST_CHECK_EQUAL(
        MessageVerify(
            "3B5fQsEXEaV8v6U3ejYc8XaKXAkyQj2MjV",
            "signature should be irrelevant",
            "message too"),
        MessageVerificationResult::ERR_ADDRESS_NO_KEY);

    BOOST_CHECK_EQUAL(
        MessageVerify(
            "1KqbBpLy5FARmTPD4VZnDDpYjkUvkr82Pm",
            "invalid signature, not in base64 encoding",
            "message should be irrelevant"),
        MessageVerificationResult::ERR_MALFORMED_SIGNATURE);

    BOOST_CHECK_EQUAL(
        MessageVerify(
            "1KqbBpLy5FARmTPD4VZnDDpYjkUvkr82Pm",
            "AAAAAAAAAAAAAAAAAAAAAAAAAAAAAAAAAAAAAAAAAAAAAAAAAAAAAAAAAAAAAAAAAAAAAAAAAAAAAAAAAAAAAAA=",
            "message should be irrelevant"),
        MessageVerificationResult::ERR_PUBKEY_NOT_RECOVERED);

    BOOST_CHECK_EQUAL(
        MessageVerify(
            "15CRxFdyRpGZLW9w8HnHvVduizdL5jKNbs",
            "IPojfrX2dfPnH26UegfbGQQLrdK844DlHq5157/P6h57WyuS/Qsl+h/WSVGDF4MUi4rWSswW38oimDYfNNUBUOk=",
            "I never signed this"),
        MessageVerificationResult::ERR_NOT_SIGNED);

    BOOST_CHECK_EQUAL(
        MessageVerify(
            "15CRxFdyRpGZLW9w8HnHvVduizdL5jKNbs",
            "IPojfrX2dfPnH26UegfbGQQLrdK844DlHq5157/P6h57WyuS/Qsl+h/WSVGDF4MUi4rWSswW38oimDYfNNUBUOk=",
            "Trust no one"),
        MessageVerificationResult::OK);

    BOOST_CHECK_EQUAL(
        MessageVerify(
            "11canuhp9X2NocwCq7xNrQYTmUgZAnLK3",
            "IIcaIENoYW5jZWxsb3Igb24gYnJpbmsgb2Ygc2Vjb25kIGJhaWxvdXQgZm9yIGJhbmtzIAaHRtbCeDZINyavx14=",
            "Trust me"),
        MessageVerificationResult::OK);
}

BOOST_AUTO_TEST_CASE(message_hash)
{
    const std::string unsigned_tx = "...";
    const std::string prefixed_message =
        std::string(1, (char)MESSAGE_MAGIC.length()) +
        MESSAGE_MAGIC +
        std::string(1, (char)unsigned_tx.length()) +
        unsigned_tx;

    const uint256 signature_hash = Hash(unsigned_tx);
    const uint256 message_hash1 = Hash(prefixed_message);
    const uint256 message_hash2 = MessageHash(unsigned_tx);

    BOOST_CHECK_EQUAL(message_hash1, message_hash2);
    BOOST_CHECK_NE(message_hash1, signature_hash);
}

BOOST_AUTO_TEST_CASE(remove_prefix)
{
    BOOST_CHECK_EQUAL(RemovePrefix("./util/system.h", "./"), "util/system.h");
    BOOST_CHECK_EQUAL(RemovePrefix("foo", "foo"), "");
    BOOST_CHECK_EQUAL(RemovePrefix("foo", "fo"), "o");
    BOOST_CHECK_EQUAL(RemovePrefix("foo", "f"), "oo");
    BOOST_CHECK_EQUAL(RemovePrefix("foo", ""), "foo");
    BOOST_CHECK_EQUAL(RemovePrefix("fo", "foo"), "fo");
    BOOST_CHECK_EQUAL(RemovePrefix("f", "foo"), "f");
    BOOST_CHECK_EQUAL(RemovePrefix("", "foo"), "");
    BOOST_CHECK_EQUAL(RemovePrefix("", ""), "");
}

template <int F, int T>
static void CheckConvertBits(const std::vector<uint8_t> &in, const std::vector<uint8_t> &expected)
{
    std::vector<uint8_t> outpad;
    bool ret = ConvertBits<F, T, true>(outpad, in.begin(), in.end());
    BOOST_CHECK(ret);
    BOOST_CHECK(outpad == expected);

    const bool dopad = (in.size() * F) % T;
    std::vector<uint8_t> outnopad;
    ret = ConvertBits<F, T, false>(outnopad, in.begin(), in.end());
    BOOST_CHECK(ret != dopad);

    if (dopad)
    {
        // We should have skipped the last digit.
        outnopad.push_back(expected.back());
    }

    BOOST_CHECK(outnopad == expected);

    // Check the other way around.
    std::vector<uint8_t> orignopad;
    ret = ConvertBits<T, F, false>(orignopad, expected.begin(), expected.end());
    BOOST_CHECK(ret == !((expected.size() * T) % F));
    BOOST_CHECK(orignopad == in);

    // Check with padding. We may get an extra 0 in that case.
    std::vector<uint8_t> origpad;
    ret = ConvertBits<T, F, true>(origpad, expected.begin(), expected.end());
    BOOST_CHECK(ret);

    if (dopad)
    {
        BOOST_CHECK_EQUAL(origpad.back(), 0);
        origpad.pop_back();
    }

    BOOST_CHECK(origpad == in);
}

BOOST_AUTO_TEST_CASE(test_ConvertBits)
{
    CheckConvertBits<8, 5>({}, {});
    CheckConvertBits<8, 5>({0xff}, {0x1f, 0x1c});
    CheckConvertBits<8, 5>({0xff, 0xff}, {0x1f, 0x1f, 0x1f, 0x10});
    CheckConvertBits<8, 5>({0xff, 0xff, 0xff}, {0x1f, 0x1f, 0x1f, 0x1f, 0x1e});
    CheckConvertBits<8, 5>({0xff, 0xff, 0xff, 0xff}, {0x1f, 0x1f, 0x1f, 0x1f, 0x1f, 0x1f, 0x18});
    CheckConvertBits<8, 5>({0xff, 0xff, 0xff, 0xff, 0xff}, {0x1f, 0x1f, 0x1f, 0x1f, 0x1f, 0x1f, 0x1f, 0x1f});
    CheckConvertBits<8, 5>({0xff, 0xff, 0xff, 0xff, 0xff}, {0x1f, 0x1f, 0x1f, 0x1f, 0x1f, 0x1f, 0x1f, 0x1f});
    CheckConvertBits<8, 5>({0xff, 0xff, 0xff, 0xff, 0xff}, {0x1f, 0x1f, 0x1f, 0x1f, 0x1f, 0x1f, 0x1f, 0x1f});
    CheckConvertBits<8, 5>({0x01, 0x23, 0x45, 0x67, 0x89, 0xab, 0xcd, 0xef},
        {0x00, 0x04, 0x11, 0x14, 0x0a, 0x19, 0x1c, 0x09, 0x15, 0x0f, 0x06, 0x1e, 0x1e});
}

BOOST_AUTO_TEST_SUITE_END()<|MERGE_RESOLUTION|>--- conflicted
+++ resolved
@@ -2,17 +2,6 @@
 // Distributed under the MIT software license, see the accompanying
 // file COPYING or http://www.opensource.org/licenses/mit-license.php.
 
-<<<<<<< HEAD
-#include <util.h>
-
-#include <clientversion.h>
-#include <primitives/transaction.h>
-#include <random.h>
-#include <sync.h>
-#include <utilstrencodings.h>
-#include <utilmoneystr.h>
-#include <test/test_bitcoin.h>
-=======
 #include <util/system.h>
 
 #include <clientversion.h>
@@ -31,7 +20,6 @@
 #include <util/string.h>
 #include <util/time.h>
 #include <util/vector.h>
->>>>>>> 61646189
 
 #include <array>
 #include <optional>
@@ -49,8 +37,6 @@
 
 #include <boost/test/unit_test.hpp>
 
-<<<<<<< HEAD
-=======
 using namespace std::literals;
 static const std::string STRING_WITH_EMBEDDED_NULL_CHAR{"1"s "\0" "1"s};
 
@@ -59,7 +45,6 @@
     std::string LogEscapeMessage(const std::string& str);
 }
 
->>>>>>> 61646189
 BOOST_FIXTURE_TEST_SUITE(util_tests, BasicTestingSetup)
 
 BOOST_AUTO_TEST_CASE(util_datadir)
@@ -1526,8 +1511,6 @@
     BOOST_CHECK(!ParseInt64("9223372036854775808", nullptr));
     BOOST_CHECK(!ParseInt64("-32482348723847471234", nullptr));
     BOOST_CHECK(!ParseInt64("32482348723847471234", nullptr));
-<<<<<<< HEAD
-=======
 }
 
 BOOST_AUTO_TEST_CASE(test_ParseUInt8)
@@ -1598,7 +1581,6 @@
     BOOST_CHECK(!ParseUInt16("-123", &n));
     BOOST_CHECK(!ParseUInt16("-123", nullptr));
     BOOST_CHECK(!ParseUInt16("65536", nullptr));
->>>>>>> 61646189
 }
 
 BOOST_AUTO_TEST_CASE(test_ParseUInt32)
@@ -2337,59 +2319,4 @@
     BOOST_CHECK_EQUAL(RemovePrefix("", ""), "");
 }
 
-template <int F, int T>
-static void CheckConvertBits(const std::vector<uint8_t> &in, const std::vector<uint8_t> &expected)
-{
-    std::vector<uint8_t> outpad;
-    bool ret = ConvertBits<F, T, true>(outpad, in.begin(), in.end());
-    BOOST_CHECK(ret);
-    BOOST_CHECK(outpad == expected);
-
-    const bool dopad = (in.size() * F) % T;
-    std::vector<uint8_t> outnopad;
-    ret = ConvertBits<F, T, false>(outnopad, in.begin(), in.end());
-    BOOST_CHECK(ret != dopad);
-
-    if (dopad)
-    {
-        // We should have skipped the last digit.
-        outnopad.push_back(expected.back());
-    }
-
-    BOOST_CHECK(outnopad == expected);
-
-    // Check the other way around.
-    std::vector<uint8_t> orignopad;
-    ret = ConvertBits<T, F, false>(orignopad, expected.begin(), expected.end());
-    BOOST_CHECK(ret == !((expected.size() * T) % F));
-    BOOST_CHECK(orignopad == in);
-
-    // Check with padding. We may get an extra 0 in that case.
-    std::vector<uint8_t> origpad;
-    ret = ConvertBits<T, F, true>(origpad, expected.begin(), expected.end());
-    BOOST_CHECK(ret);
-
-    if (dopad)
-    {
-        BOOST_CHECK_EQUAL(origpad.back(), 0);
-        origpad.pop_back();
-    }
-
-    BOOST_CHECK(origpad == in);
-}
-
-BOOST_AUTO_TEST_CASE(test_ConvertBits)
-{
-    CheckConvertBits<8, 5>({}, {});
-    CheckConvertBits<8, 5>({0xff}, {0x1f, 0x1c});
-    CheckConvertBits<8, 5>({0xff, 0xff}, {0x1f, 0x1f, 0x1f, 0x10});
-    CheckConvertBits<8, 5>({0xff, 0xff, 0xff}, {0x1f, 0x1f, 0x1f, 0x1f, 0x1e});
-    CheckConvertBits<8, 5>({0xff, 0xff, 0xff, 0xff}, {0x1f, 0x1f, 0x1f, 0x1f, 0x1f, 0x1f, 0x18});
-    CheckConvertBits<8, 5>({0xff, 0xff, 0xff, 0xff, 0xff}, {0x1f, 0x1f, 0x1f, 0x1f, 0x1f, 0x1f, 0x1f, 0x1f});
-    CheckConvertBits<8, 5>({0xff, 0xff, 0xff, 0xff, 0xff}, {0x1f, 0x1f, 0x1f, 0x1f, 0x1f, 0x1f, 0x1f, 0x1f});
-    CheckConvertBits<8, 5>({0xff, 0xff, 0xff, 0xff, 0xff}, {0x1f, 0x1f, 0x1f, 0x1f, 0x1f, 0x1f, 0x1f, 0x1f});
-    CheckConvertBits<8, 5>({0x01, 0x23, 0x45, 0x67, 0x89, 0xab, 0xcd, 0xef},
-        {0x00, 0x04, 0x11, 0x14, 0x0a, 0x19, 0x1c, 0x09, 0x15, 0x0f, 0x06, 0x1e, 0x1e});
-}
-
 BOOST_AUTO_TEST_SUITE_END()