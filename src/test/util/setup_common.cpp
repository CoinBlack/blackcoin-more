// Copyright (c) 2011-2022 The Bitcoin Core developers
// Distributed under the MIT software license, see the accompanying
// file COPYING or http://www.opensource.org/licenses/mit-license.php.

#include <test/util/setup_common.h>

#include <kernel/validation_cache_sizes.h>

#include <addrman.h>
#include <banman.h>
#include <chainparams.h>
#include <common/system.h>
#include <common/url.h>
#include <consensus/consensus.h>
#include <consensus/params.h>
#include <consensus/validation.h>
#include <crypto/sha256.h>
#include <init.h>
#include <init/common.h>
#include <interfaces/chain.h>
#include <kernel/mempool_entry.h>
#include <logging.h>
#include <net.h>
#include <net_processing.h>
#include <node/blockstorage.h>
#include <node/chainstate.h>
#include <node/context.h>
#include <node/kernel_notifications.h>
#include <node/mempool_args.h>
#include <node/miner.h>
#include <node/peerman_args.h>
#include <node/validation_cache_args.h>
#include <noui.h>
#include <policy/fees.h>
#include <policy/fees_args.h>
#include <pow.h>
#include <random.h>
#include <rpc/blockchain.h>
#include <rpc/register.h>
#include <rpc/server.h>
#include <scheduler.h>
#include <script/sigcache.h>
#include <shutdown.h>
#include <streams.h>
#include <test/util/net.h>
#include <test/util/random.h>
#include <test/util/txmempool.h>
#include <timedata.h>
#include <txdb.h>
#include <txmempool.h>
#include <util/chaintype.h>
#include <util/strencodings.h>
#include <util/string.h>
#include <util/thread.h>
#include <util/threadnames.h>
#include <util/time.h>
#include <util/translation.h>
#include <util/vector.h>
#include <validation.h>
#include <validationinterface.h>
#include <walletinitinterface.h>

#include <algorithm>
#include <functional>
#include <stdexcept>

using kernel::BlockTreeDB;
using kernel::ValidationCacheSizes;
using node::ApplyArgsManOptions;
using node::BlockAssembler;
using node::BlockManager;
using node::CalculateCacheSizes;
using node::KernelNotifications;
using node::LoadChainstate;
using node::RegenerateCommitments;
using node::VerifyLoadedChainstate;

const std::function<std::string(const char*)> G_TRANSLATION_FUN = nullptr;
UrlDecodeFn* const URL_DECODE = nullptr;

/** Random context to get unique temp data dirs. Separate from g_insecure_rand_ctx, which can be seeded from a const env var */
static FastRandomContext g_insecure_rand_ctx_temp_path;

std::ostream& operator<<(std::ostream& os, const uint256& num)
{
    os << num.ToString();
    return os;
}

BasicTestingSetup::BasicTestingSetup(const ChainType chainType, const std::vector<const char*>& extra_args)
    : m_path_root{fs::temp_directory_path() / "test_common_" PACKAGE_NAME / g_insecure_rand_ctx_temp_path.rand256().ToString()},
      m_args{}
{
    m_node.args = &gArgs;
    std::vector<const char*> arguments = Cat(
        {
            "dummy",
            "-printtoconsole=0",
            "-logsourcelocations",
            "-logtimemicros",
            "-logthreadnames",
            "-loglevel=trace",
            "-debug",
            "-debugexclude=libevent",
            "-debugexclude=leveldb",
        },
        extra_args);
    if (G_TEST_COMMAND_LINE_ARGUMENTS) {
        arguments = Cat(arguments, G_TEST_COMMAND_LINE_ARGUMENTS());
    }
    util::ThreadRename("test");
    fs::create_directories(m_path_root);
    m_args.ForceSetArg("-datadir", fs::PathToString(m_path_root));
    gArgs.ForceSetArg("-datadir", fs::PathToString(m_path_root));
    gArgs.ClearPathCache();
    {
        SetupServerArgs(*m_node.args);
        std::string error;
        if (!m_node.args->ParseParameters(arguments.size(), arguments.data(), error)) {
            m_node.args->ClearArgs();
            throw std::runtime_error{error};
        }
    }
    SelectParams(chainType);
    SeedInsecureRand();
    if (G_TEST_LOG_FUN) LogInstance().PushBackCallback(G_TEST_LOG_FUN);
    InitLogging(*m_node.args);
    AppInitParameterInteraction(*m_node.args);
    LogInstance().StartLogging();
    m_node.kernel = std::make_unique<kernel::Context>();
    SetupEnvironment();
    SetupNetworking();

    ValidationCacheSizes validation_cache_sizes{};
    ApplyArgsManOptions(*m_node.args, validation_cache_sizes);
    Assert(InitSignatureCache(validation_cache_sizes.signature_cache_bytes));
    Assert(InitScriptExecutionCache(validation_cache_sizes.script_execution_cache_bytes));

    m_node.chain = interfaces::MakeChain(m_node);
    static bool noui_connected = false;
    if (!noui_connected) {
        noui_connect();
        noui_connected = true;
    }
}

BasicTestingSetup::~BasicTestingSetup()
{
    SetMockTime(0s); // Reset mocktime for following tests
    LogInstance().DisconnectTestLogger();
    fs::remove_all(m_path_root);
    gArgs.ClearArgs();
}

ChainTestingSetup::ChainTestingSetup(const ChainType chainType, const std::vector<const char*>& extra_args)
    : BasicTestingSetup(chainType, extra_args)
{
    const CChainParams& chainparams = Params();

    // We have to run a scheduler thread to prevent ActivateBestChain
    // from blocking due to queue overrun.
    m_node.scheduler = std::make_unique<CScheduler>();
    m_node.scheduler->m_service_thread = std::thread(util::TraceThread, "scheduler", [&] { m_node.scheduler->serviceQueue(); });
    GetMainSignals().RegisterBackgroundSignalScheduler(*m_node.scheduler);

<<<<<<< HEAD
=======
    m_node.fee_estimator = std::make_unique<CBlockPolicyEstimator>(FeeestPath(*m_node.args), DEFAULT_ACCEPT_STALE_FEE_ESTIMATES);
>>>>>>> 44d8b13c
    m_node.mempool = std::make_unique<CTxMemPool>(MemPoolOptionsForTest(m_node));
    m_cache_sizes = CalculateCacheSizes(m_args);

    m_node.notifications = std::make_unique<KernelNotifications>(m_node.exit_status);

    const ChainstateManager::Options chainman_opts{
        .chainparams = chainparams,
        .datadir = m_args.GetDataDirNet(),
        .adjusted_time_callback = GetAdjustedTime,
        .check_block_index = true,
        .notifications = *m_node.notifications,
    };
    const BlockManager::Options blockman_opts{
        .chainparams = chainman_opts.chainparams,
        .blocks_dir = m_args.GetBlocksDirPath(),
        .notifications = chainman_opts.notifications,
    };
    m_node.chainman = std::make_unique<ChainstateManager>(m_node.kernel->interrupt, chainman_opts, blockman_opts);
    m_node.chainman->m_blockman.m_block_tree_db = std::make_unique<BlockTreeDB>(DBParams{
        .path = m_args.GetDataDirNet() / "blocks" / "index",
        .cache_bytes = static_cast<size_t>(m_cache_sizes.block_tree_db),
        .memory_only = true});

    constexpr int script_check_threads = 2;
    StartScriptCheckWorkerThreads(script_check_threads);
}

ChainTestingSetup::~ChainTestingSetup()
{
    if (m_node.scheduler) m_node.scheduler->stop();
    StopScriptCheckWorkerThreads();
    GetMainSignals().FlushBackgroundCallbacks();
    GetMainSignals().UnregisterBackgroundSignalScheduler();
    m_node.connman.reset();
    m_node.banman.reset();
    m_node.addrman.reset();
    m_node.netgroupman.reset();
    m_node.args = nullptr;
    m_node.mempool.reset();
    m_node.scheduler.reset();
    m_node.chainman.reset();
}

void ChainTestingSetup::LoadVerifyActivateChainstate()
{
    auto& chainman{*Assert(m_node.chainman)};
    node::ChainstateLoadOptions options;
    options.mempool = Assert(m_node.mempool.get());
    options.block_tree_db_in_memory = m_block_tree_db_in_memory;
    options.coins_db_in_memory = m_coins_db_in_memory;
    options.reindex = node::fReindex;
    options.reindex_chainstate = m_args.GetBoolArg("-reindex-chainstate", false);
    // Blackcoin
    // options.prune = chainman.m_blockman.IsPruneMode();
    options.check_blocks = m_args.GetIntArg("-checkblocks", DEFAULT_CHECKBLOCKS);
    options.check_level = m_args.GetIntArg("-checklevel", DEFAULT_CHECKLEVEL);
    options.require_full_verification = m_args.IsArgSet("-checkblocks") || m_args.IsArgSet("-checklevel");
    auto [status, error] = LoadChainstate(chainman, m_cache_sizes, options);
    assert(status == node::ChainstateLoadStatus::SUCCESS);

    std::tie(status, error) = VerifyLoadedChainstate(chainman, options);
    assert(status == node::ChainstateLoadStatus::SUCCESS);

    BlockValidationState state;
    if (!chainman.ActiveChainstate().ActivateBestChain(state)) {
        throw std::runtime_error(strprintf("ActivateBestChain failed. (%s)", state.ToString()));
    }
}

TestingSetup::TestingSetup(
    const ChainType chainType,
    const std::vector<const char*>& extra_args,
    const bool coins_db_in_memory,
    const bool block_tree_db_in_memory)
    : ChainTestingSetup(chainType, extra_args)
{
    m_coins_db_in_memory = coins_db_in_memory;
    m_block_tree_db_in_memory = block_tree_db_in_memory;
    // Ideally we'd move all the RPC tests to the functional testing framework
    // instead of unit tests, but for now we need these here.
    RegisterAllCoreRPCCommands(tableRPC);

    LoadVerifyActivateChainstate();

    m_node.netgroupman = std::make_unique<NetGroupManager>(/*asmap=*/std::vector<bool>());
    m_node.addrman = std::make_unique<AddrMan>(*m_node.netgroupman,
                                               /*deterministic=*/false,
                                               m_node.args->GetIntArg("-checkaddrman", 0));
    m_node.banman = std::make_unique<BanMan>(m_args.GetDataDirBase() / "banlist", nullptr, DEFAULT_MISBEHAVING_BANTIME);
    m_node.connman = std::make_unique<ConnmanTestMsg>(0x1337, 0x1337, *m_node.addrman, *m_node.netgroupman, Params()); // Deterministic randomness for tests.
    PeerManager::Options peerman_opts;
    ApplyArgsManOptions(*m_node.args, peerman_opts);
    peerman_opts.deterministic_rng = true;
    m_node.peerman = PeerManager::make(*m_node.connman, *m_node.addrman,
                                       m_node.banman.get(), *m_node.chainman,
                                       *m_node.mempool, peerman_opts);

    {
        CConnman::Options options;
        options.m_msgproc = m_node.peerman.get();
        m_node.connman->Init(options);
    }
}

TestChain100Setup::TestChain100Setup(
        const ChainType chain_type,
        const std::vector<const char*>& extra_args,
        const bool coins_db_in_memory,
        const bool block_tree_db_in_memory)
    : TestingSetup{ChainType::REGTEST, extra_args, coins_db_in_memory, block_tree_db_in_memory}
{
    SetMockTime(1598887952);
    constexpr std::array<unsigned char, 32> vchKey = {
        {0, 0, 0, 0, 0, 0, 0, 0, 0, 0, 0, 0, 0, 0, 0, 0, 0, 0, 0, 0, 0, 0, 0, 0, 0, 0, 0, 0, 0, 0, 0, 1}};
    coinbaseKey.Set(vchKey.begin(), vchKey.end(), true);

    // Blackcoin
    // Generate a 500-block chain:
    this->mineBlocks(500);
    {
        LOCK(::cs_main);
        assert(
            m_node.chainman->ActiveChain().Tip()->GetBlockHash().ToString() ==
            "0000724595fb3b9609d441cbfb9577615c292abf07d996d3edabc48de843642d");
    }
}

void TestChain100Setup::mineBlocks(int num_blocks)
{
    CScript scriptPubKey = CScript() << ToByteVector(coinbaseKey.GetPubKey()) << OP_CHECKSIG;
    for (int i = 0; i < num_blocks; i++) {
        std::vector<CMutableTransaction> noTxns;
        CBlock b = CreateAndProcessBlock(noTxns, scriptPubKey);
        SetMockTime(GetTime() + 1);
        m_coinbase_txns.push_back(b.vtx[0]);
    }
}

CBlock TestChain100Setup::CreateBlock(
    const std::vector<CMutableTransaction>& txns,
    const CScript& scriptPubKey,
    Chainstate& chainstate)
{
    CBlock block = BlockAssembler{chainstate, nullptr}.CreateNewBlock(scriptPubKey)->block;

    Assert(block.vtx.size() == 1);
    for (const CMutableTransaction& tx : txns) {
        block.vtx.push_back(MakeTransactionRef(tx));
    }
    // Blackcoin
    // RegenerateCommitments(block, *Assert(m_node.chainman));

    while (!CheckProofOfWork(block.GetHash(), block.nBits, m_node.chainman->GetConsensus())) ++block.nNonce;

    return block;
}

CBlock TestChain100Setup::CreateAndProcessBlock(
    const std::vector<CMutableTransaction>& txns,
    const CScript& scriptPubKey,
    Chainstate* chainstate)
{
    if (!chainstate) {
        chainstate = &Assert(m_node.chainman)->ActiveChainstate();
    }

    CBlock block = this->CreateBlock(txns, scriptPubKey, *chainstate);
    std::shared_ptr<const CBlock> shared_pblock = std::make_shared<const CBlock>(block);
    Assert(m_node.chainman)->ProcessNewBlock(shared_pblock, true, true, nullptr);

    return block;
}


CMutableTransaction TestChain100Setup::CreateValidMempoolTransaction(CTransactionRef input_transaction,
                                                                     int input_vout,
                                                                     int input_height,
                                                                     CKey input_signing_key,
                                                                     CScript output_destination,
                                                                     CAmount output_amount,
                                                                     bool submit)
{
    // Transaction we will submit to the mempool
    CMutableTransaction mempool_txn;

    // Create an input
    COutPoint outpoint_to_spend(input_transaction->GetHash(), input_vout);
    CTxIn input(outpoint_to_spend);
    mempool_txn.vin.push_back(input);

    // Create an output
    CTxOut output(output_amount, output_destination);
    mempool_txn.vout.push_back(output);

    // Sign the transaction
    // - Add the signing key to a keystore
    FillableSigningProvider keystore;
    keystore.AddKey(input_signing_key);
    // - Populate a CoinsViewCache with the unspent output
    CCoinsView coins_view;
    CCoinsViewCache coins_cache(&coins_view);
    AddCoins(coins_cache, *input_transaction.get(), input_height);
    // - Use GetCoin to properly populate utxo_to_spend,
    Coin utxo_to_spend;
    assert(coins_cache.GetCoin(outpoint_to_spend, utxo_to_spend));
    // - Then add it to a map to pass in to SignTransaction
    std::map<COutPoint, Coin> input_coins;
    input_coins.insert({outpoint_to_spend, utxo_to_spend});
    // - Default signature hashing type
    int nHashType = SIGHASH_ALL;
    std::map<int, bilingual_str> input_errors;
    assert(SignTransaction(mempool_txn, &keystore, input_coins, nHashType, input_errors));

    // If submit=true, add transaction to the mempool.
    if (submit) {
        LOCK(cs_main);
        const MempoolAcceptResult result = m_node.chainman->ProcessTransaction(MakeTransactionRef(mempool_txn));
        assert(result.m_result_type == MempoolAcceptResult::ResultType::VALID);
    }

    return mempool_txn;
}

std::vector<CTransactionRef> TestChain100Setup::PopulateMempool(FastRandomContext& det_rand, size_t num_transactions, bool submit)
{
    std::vector<CTransactionRef> mempool_transactions;
    std::deque<std::pair<COutPoint, CAmount>> unspent_prevouts;
    std::transform(m_coinbase_txns.begin(), m_coinbase_txns.end(), std::back_inserter(unspent_prevouts),
        [](const auto& tx){ return std::make_pair(COutPoint(tx->GetHash(), 0), tx->vout[0].nValue); });
    while (num_transactions > 0 && !unspent_prevouts.empty()) {
        // The number of inputs and outputs are random, between 1 and 24.
        CMutableTransaction mtx = CMutableTransaction();
        const size_t num_inputs = det_rand.randrange(24) + 1;
        CAmount total_in{0};
        for (size_t n{0}; n < num_inputs; ++n) {
            if (unspent_prevouts.empty()) break;
            const auto& [prevout, amount] = unspent_prevouts.front();
            mtx.vin.emplace_back(prevout, CScript());
            total_in += amount;
            unspent_prevouts.pop_front();
        }
        const size_t num_outputs = det_rand.randrange(24) + 1;
        const CAmount fee = 100 * det_rand.randrange(30);
        const CAmount amount_per_output = (total_in - fee) / num_outputs;
        for (size_t n{0}; n < num_outputs; ++n) {
            CScript spk = CScript() << CScriptNum(num_transactions + n);
            mtx.vout.emplace_back(amount_per_output, spk);
        }
        CTransactionRef ptx = MakeTransactionRef(mtx);
        mempool_transactions.push_back(ptx);
        if (amount_per_output > 3000) {
            // If the value is high enough to fund another transaction + fees, keep track of it so
            // it can be used to build a more complex transaction graph. Insert randomly into
            // unspent_prevouts for extra randomness in the resulting structures.
            for (size_t n{0}; n < num_outputs; ++n) {
                unspent_prevouts.emplace_back(COutPoint(ptx->GetHash(), n), amount_per_output);
                std::swap(unspent_prevouts.back(), unspent_prevouts[det_rand.randrange(unspent_prevouts.size())]);
            }
        }
        if (submit) {
            LOCK2(cs_main, m_node.mempool->cs);
            LockPoints lp;
            m_node.mempool->addUnchecked(CTxMemPoolEntry(ptx, /*fee=*/(total_in - num_outputs * amount_per_output),
                                                         /*time=*/0, /*entry_height=*/1, /*entry_sequence=*/0,
                                                         /*spends_coinbase=*/false, /*sigops_cost=*/4, lp));
        }
        --num_transactions;
    }
    return mempool_transactions;
}

void TestChain100Setup::MockMempoolMinFee(const CFeeRate& target_feerate)
{
    LOCK2(cs_main, m_node.mempool->cs);
    // Transactions in the mempool will affect the new minimum feerate.
    assert(m_node.mempool->size() == 0);
    // The target feerate cannot be too low...
    // ...otherwise the transaction's feerate will need to be negative.
    assert(target_feerate > m_node.mempool->m_incremental_relay_feerate);
    // ...otherwise this is not meaningful. The feerate policy uses the maximum of both feerates.
    assert(target_feerate > m_node.mempool->m_min_relay_feerate);

    // Manually create an invalid transaction. Manually set the fee in the CTxMemPoolEntry to
    // achieve the exact target feerate.
    CMutableTransaction mtx = CMutableTransaction();
    mtx.vin.emplace_back(COutPoint{g_insecure_rand_ctx.rand256(), 0});
    mtx.vout.emplace_back(1 * COIN, GetScriptForDestination(WitnessV0ScriptHash(CScript() << OP_TRUE)));
    const auto tx{MakeTransactionRef(mtx)};
    LockPoints lp;
    // The new mempool min feerate is equal to the removed package's feerate + incremental feerate.
    const auto tx_fee = target_feerate.GetFee(GetVirtualTransactionSize(*tx)) -
        m_node.mempool->m_incremental_relay_feerate.GetFee(GetVirtualTransactionSize(*tx));
    m_node.mempool->addUnchecked(CTxMemPoolEntry(tx, /*fee=*/tx_fee,
                                                 /*time=*/0, /*entry_height=*/1, /*entry_sequence=*/0,
                                                 /*spends_coinbase=*/true, /*sigops_cost=*/1, lp));
    m_node.mempool->TrimToSize(0);
    assert(m_node.mempool->GetMinFee() == target_feerate);
}
/**
 * @returns a real block (0000000000013b8ab2cd513b0261a14096412195a72a0c4827d229dcc7e0f7af)
 *      with 9 txs.
 */
CBlock getBlock13b8a()
{
    CBlock block;
    CDataStream stream(ParseHex("0100000090f0a9f110702f808219ebea1173056042a714bad51b916cb6800000000000005275289558f51c9966699404ae2294730c3c9f9bda53523ce50e9b95e558da2fdb261b4d4c86041b1ab1bf930901000000010000000000000000000000000000000000000000000000000000000000000000ffffffff07044c86041b0146ffffffff0100f2052a01000000434104e18f7afbe4721580e81e8414fc8c24d7cfacf254bb5c7b949450c3e997c2dc1242487a8169507b631eb3771f2b425483fb13102c4eb5d858eef260fe70fbfae0ac00000000010000000196608ccbafa16abada902780da4dc35dafd7af05fa0da08cf833575f8cf9e836000000004a493046022100dab24889213caf43ae6adc41cf1c9396c08240c199f5225acf45416330fd7dbd022100fe37900e0644bf574493a07fc5edba06dbc07c311b947520c2d514bc5725dcb401ffffffff0100f2052a010000001976a914f15d1921f52e4007b146dfa60f369ed2fc393ce288ac000000000100000001fb766c1288458c2bafcfec81e48b24d98ec706de6b8af7c4e3c29419bfacb56d000000008c493046022100f268ba165ce0ad2e6d93f089cfcd3785de5c963bb5ea6b8c1b23f1ce3e517b9f022100da7c0f21adc6c401887f2bfd1922f11d76159cbc597fbd756a23dcbb00f4d7290141042b4e8625a96127826915a5b109852636ad0da753c9e1d5606a50480cd0c40f1f8b8d898235e571fe9357d9ec842bc4bba1827daaf4de06d71844d0057707966affffffff0280969800000000001976a9146963907531db72d0ed1a0cfb471ccb63923446f388ac80d6e34c000000001976a914f0688ba1c0d1ce182c7af6741e02658c7d4dfcd388ac000000000100000002c40297f730dd7b5a99567eb8d27b78758f607507c52292d02d4031895b52f2ff010000008b483045022100f7edfd4b0aac404e5bab4fd3889e0c6c41aa8d0e6fa122316f68eddd0a65013902205b09cc8b2d56e1cd1f7f2fafd60a129ed94504c4ac7bdc67b56fe67512658b3e014104732012cb962afa90d31b25d8fb0e32c94e513ab7a17805c14ca4c3423e18b4fb5d0e676841733cb83abaf975845c9f6f2a8097b7d04f4908b18368d6fc2d68ecffffffffca5065ff9617cbcba45eb23726df6498a9b9cafed4f54cbab9d227b0035ddefb000000008a473044022068010362a13c7f9919fa832b2dee4e788f61f6f5d344a7c2a0da6ae740605658022006d1af525b9a14a35c003b78b72bd59738cd676f845d1ff3fc25049e01003614014104732012cb962afa90d31b25d8fb0e32c94e513ab7a17805c14ca4c3423e18b4fb5d0e676841733cb83abaf975845c9f6f2a8097b7d04f4908b18368d6fc2d68ecffffffff01001ec4110200000043410469ab4181eceb28985b9b4e895c13fa5e68d85761b7eee311db5addef76fa8621865134a221bd01f28ec9999ee3e021e60766e9d1f3458c115fb28650605f11c9ac000000000100000001cdaf2f758e91c514655e2dc50633d1e4c84989f8aa90a0dbc883f0d23ed5c2fa010000008b48304502207ab51be6f12a1962ba0aaaf24a20e0b69b27a94fac5adf45aa7d2d18ffd9236102210086ae728b370e5329eead9accd880d0cb070aea0c96255fae6c4f1ddcce1fd56e014104462e76fd4067b3a0aa42070082dcb0bf2f388b6495cf33d789904f07d0f55c40fbd4b82963c69b3dc31895d0c772c812b1d5fbcade15312ef1c0e8ebbb12dcd4ffffffff02404b4c00000000001976a9142b6ba7c9d796b75eef7942fc9288edd37c32f5c388ac002d3101000000001976a9141befba0cdc1ad56529371864d9f6cb042faa06b588ac000000000100000001b4a47603e71b61bc3326efd90111bf02d2f549b067f4c4a8fa183b57a0f800cb010000008a4730440220177c37f9a505c3f1a1f0ce2da777c339bd8339ffa02c7cb41f0a5804f473c9230220585b25a2ee80eb59292e52b987dad92acb0c64eced92ed9ee105ad153cdb12d001410443bd44f683467e549dae7d20d1d79cbdb6df985c6e9c029c8d0c6cb46cc1a4d3cf7923c5021b27f7a0b562ada113bc85d5fda5a1b41e87fe6e8802817cf69996ffffffff0280651406000000001976a9145505614859643ab7b547cd7f1f5e7e2a12322d3788ac00aa0271000000001976a914ea4720a7a52fc166c55ff2298e07baf70ae67e1b88ac00000000010000000586c62cd602d219bb60edb14a3e204de0705176f9022fe49a538054fb14abb49e010000008c493046022100f2bc2aba2534becbdf062eb993853a42bbbc282083d0daf9b4b585bd401aa8c9022100b1d7fd7ee0b95600db8535bbf331b19eed8d961f7a8e54159c53675d5f69df8c014104462e76fd4067b3a0aa42070082dcb0bf2f388b6495cf33d789904f07d0f55c40fbd4b82963c69b3dc31895d0c772c812b1d5fbcade15312ef1c0e8ebbb12dcd4ffffffff03ad0e58ccdac3df9dc28a218bcf6f1997b0a93306faaa4b3a28ae83447b2179010000008b483045022100be12b2937179da88599e27bb31c3525097a07cdb52422d165b3ca2f2020ffcf702200971b51f853a53d644ebae9ec8f3512e442b1bcb6c315a5b491d119d10624c83014104462e76fd4067b3a0aa42070082dcb0bf2f388b6495cf33d789904f07d0f55c40fbd4b82963c69b3dc31895d0c772c812b1d5fbcade15312ef1c0e8ebbb12dcd4ffffffff2acfcab629bbc8685792603762c921580030ba144af553d271716a95089e107b010000008b483045022100fa579a840ac258871365dd48cd7552f96c8eea69bd00d84f05b283a0dab311e102207e3c0ee9234814cfbb1b659b83671618f45abc1326b9edcc77d552a4f2a805c0014104462e76fd4067b3a0aa42070082dcb0bf2f388b6495cf33d789904f07d0f55c40fbd4b82963c69b3dc31895d0c772c812b1d5fbcade15312ef1c0e8ebbb12dcd4ffffffffdcdc6023bbc9944a658ddc588e61eacb737ddf0a3cd24f113b5a8634c517fcd2000000008b4830450221008d6df731df5d32267954bd7d2dda2302b74c6c2a6aa5c0ca64ecbabc1af03c75022010e55c571d65da7701ae2da1956c442df81bbf076cdbac25133f99d98a9ed34c014104462e76fd4067b3a0aa42070082dcb0bf2f388b6495cf33d789904f07d0f55c40fbd4b82963c69b3dc31895d0c772c812b1d5fbcade15312ef1c0e8ebbb12dcd4ffffffffe15557cd5ce258f479dfd6dc6514edf6d7ed5b21fcfa4a038fd69f06b83ac76e010000008b483045022023b3e0ab071eb11de2eb1cc3a67261b866f86bf6867d4558165f7c8c8aca2d86022100dc6e1f53a91de3efe8f63512850811f26284b62f850c70ca73ed5de8771fb451014104462e76fd4067b3a0aa42070082dcb0bf2f388b6495cf33d789904f07d0f55c40fbd4b82963c69b3dc31895d0c772c812b1d5fbcade15312ef1c0e8ebbb12dcd4ffffffff01404b4c00000000001976a9142b6ba7c9d796b75eef7942fc9288edd37c32f5c388ac00000000010000000166d7577163c932b4f9690ca6a80b6e4eb001f0a2fa9023df5595602aae96ed8d000000008a4730440220262b42546302dfb654a229cefc86432b89628ff259dc87edd1154535b16a67e102207b4634c020a97c3e7bbd0d4d19da6aa2269ad9dded4026e896b213d73ca4b63f014104979b82d02226b3a4597523845754d44f13639e3bf2df5e82c6aab2bdc79687368b01b1ab8b19875ae3c90d661a3d0a33161dab29934edeb36aa01976be3baf8affffffff02404b4c00000000001976a9144854e695a02af0aeacb823ccbc272134561e0a1688ac40420f00000000001976a914abee93376d6b37b5c2940655a6fcaf1c8e74237988ac0000000001000000014e3f8ef2e91349a9059cb4f01e54ab2597c1387161d3da89919f7ea6acdbb371010000008c49304602210081f3183471a5ca22307c0800226f3ef9c353069e0773ac76bb580654d56aa523022100d4c56465bdc069060846f4fbf2f6b20520b2a80b08b168b31e66ddb9c694e240014104976c79848e18251612f8940875b2b08d06e6dc73b9840e8860c066b7e87432c477e9a59a453e71e6d76d5fe34058b800a098fc1740ce3012e8fc8a00c96af966ffffffff02c0e1e400000000001976a9144134e75a6fcb6042034aab5e18570cf1f844f54788ac404b4c00000000001976a9142b6ba7c9d796b75eef7942fc9288edd37c32f5c388ac00000000"), SER_NETWORK, PROTOCOL_VERSION);
    stream >> block;
    return block;
}<|MERGE_RESOLUTION|>--- conflicted
+++ resolved
@@ -163,10 +163,6 @@
     m_node.scheduler->m_service_thread = std::thread(util::TraceThread, "scheduler", [&] { m_node.scheduler->serviceQueue(); });
     GetMainSignals().RegisterBackgroundSignalScheduler(*m_node.scheduler);
 
-<<<<<<< HEAD
-=======
-    m_node.fee_estimator = std::make_unique<CBlockPolicyEstimator>(FeeestPath(*m_node.args), DEFAULT_ACCEPT_STALE_FEE_ESTIMATES);
->>>>>>> 44d8b13c
     m_node.mempool = std::make_unique<CTxMemPool>(MemPoolOptionsForTest(m_node));
     m_cache_sizes = CalculateCacheSizes(m_args);
 
@@ -444,8 +440,6 @@
     // Transactions in the mempool will affect the new minimum feerate.
     assert(m_node.mempool->size() == 0);
     // The target feerate cannot be too low...
-    // ...otherwise the transaction's feerate will need to be negative.
-    assert(target_feerate > m_node.mempool->m_incremental_relay_feerate);
     // ...otherwise this is not meaningful. The feerate policy uses the maximum of both feerates.
     assert(target_feerate > m_node.mempool->m_min_relay_feerate);
 
@@ -456,14 +450,12 @@
     mtx.vout.emplace_back(1 * COIN, GetScriptForDestination(WitnessV0ScriptHash(CScript() << OP_TRUE)));
     const auto tx{MakeTransactionRef(mtx)};
     LockPoints lp;
-    // The new mempool min feerate is equal to the removed package's feerate + incremental feerate.
-    const auto tx_fee = target_feerate.GetFee(GetVirtualTransactionSize(*tx)) -
-        m_node.mempool->m_incremental_relay_feerate.GetFee(GetVirtualTransactionSize(*tx));
+    // The new mempool min feerate is equal to the removed package's feerate .
+    const auto tx_fee = target_feerate.GetFee(GetVirtualTransactionSize(*tx));
     m_node.mempool->addUnchecked(CTxMemPoolEntry(tx, /*fee=*/tx_fee,
                                                  /*time=*/0, /*entry_height=*/1, /*entry_sequence=*/0,
                                                  /*spends_coinbase=*/true, /*sigops_cost=*/1, lp));
     m_node.mempool->TrimToSize(0);
-    assert(m_node.mempool->GetMinFee() == target_feerate);
 }
 /**
  * @returns a real block (0000000000013b8ab2cd513b0261a14096412195a72a0c4827d229dcc7e0f7af)
