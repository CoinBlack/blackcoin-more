// Copyright (c) 2015-2022 The Bitcoin Core developers
// Distributed under the MIT software license, see the accompanying
// file COPYING or http://www.opensource.org/licenses/mit-license.php.

#ifndef BITCOIN_TEST_UTIL_SETUP_COMMON_H
#define BITCOIN_TEST_UTIL_SETUP_COMMON_H

#include <common/args.h>
#include <key.h>
#include <node/caches.h>
#include <node/context.h> // IWYU pragma: export
#include <primitives/transaction.h>
#include <pubkey.h>
#include <stdexcept>
#include <util/chaintype.h>
#include <util/check.h>
#include <util/fs.h>
#include <util/string.h>
#include <util/vector.h>

#include <functional>
#include <type_traits>
#include <vector>

class CFeeRate;
class Chainstate;
class FastRandomContext;

/** This is connected to the logger. Can be used to redirect logs to any other log */
extern const std::function<void(const std::string&)> G_TEST_LOG_FUN;

/** Retrieve the command line arguments. */
extern const std::function<std::vector<const char*>()> G_TEST_COMMAND_LINE_ARGUMENTS;

// Enable BOOST_CHECK_EQUAL for enum class types
namespace std {
template <typename T>
std::ostream& operator<<(typename std::enable_if<std::is_enum<T>::value, std::ostream>::type& stream, const T& e)
{
    return stream << static_cast<typename std::underlying_type<T>::type>(e);
}
} // namespace std

<<<<<<< HEAD
/**
 * This global and the helpers that use it are not thread-safe.
 *
 * If thread-safety is needed, the global could be made thread_local (given
 * that thread_local is supported on all architectures we support) or a
 * per-thread instance could be used in the multi-threaded test.
 */
extern FastRandomContext g_insecure_rand_ctx;

/**
 * Flag to make GetRand in random.h return the same number
 */
extern bool g_mock_deterministic_tests;

enum class SeedRand {
    ZEROS, //!< Seed with a compile time constant of zeros
    SEED,  //!< Call the Seed() helper
};

/** Seed the given random ctx or use the seed passed in via an environment var */
void Seed(FastRandomContext& ctx);

static inline void SeedInsecureRand(SeedRand seed = SeedRand::SEED)
{
    if (seed == SeedRand::ZEROS) {
        g_insecure_rand_ctx = FastRandomContext(/*fDeterministic=*/true);
    } else {
        Seed(g_insecure_rand_ctx);
    }
}

// Blackcoin
// static constexpr CAmount CENT{1000000};
=======
static constexpr CAmount CENT{1000000};
>>>>>>> 44d8b13c

/** Basic testing setup.
 * This just configures logging, data dir and chain parameters.
 */
struct BasicTestingSetup {
    node::NodeContext m_node; // keep as first member to be destructed last

    explicit BasicTestingSetup(const ChainType chainType = ChainType::MAIN, const std::vector<const char*>& extra_args = {});
    ~BasicTestingSetup();

    const fs::path m_path_root;
    ArgsManager m_args;
};

/** Testing setup that performs all steps up until right before
 * ChainstateManager gets initialized. Meant for testing ChainstateManager
 * initialization behaviour.
 */
struct ChainTestingSetup : public BasicTestingSetup {
    node::CacheSizes m_cache_sizes{};
    bool m_coins_db_in_memory{true};
    bool m_block_tree_db_in_memory{true};

    explicit ChainTestingSetup(const ChainType chainType = ChainType::MAIN, const std::vector<const char*>& extra_args = {});
    ~ChainTestingSetup();

    // Supplies a chainstate, if one is needed
    void LoadVerifyActivateChainstate();
};

/** Testing setup that configures a complete environment.
 */
struct TestingSetup : public ChainTestingSetup {
    explicit TestingSetup(
        const ChainType chainType = ChainType::MAIN,
        const std::vector<const char*>& extra_args = {},
        const bool coins_db_in_memory = true,
        const bool block_tree_db_in_memory = true);
};

/** Identical to TestingSetup, but chain set to regtest */
struct RegTestingSetup : public TestingSetup {
    RegTestingSetup()
        : TestingSetup{ChainType::REGTEST} {}
};

class CBlock;
struct CMutableTransaction;
class CScript;

/**
 * Testing fixture that pre-creates a 100-block REGTEST-mode block chain
 */
struct TestChain100Setup : public TestingSetup {
    TestChain100Setup(
        const ChainType chain_type = ChainType::REGTEST,
        const std::vector<const char*>& extra_args = {},
        const bool coins_db_in_memory = true,
        const bool block_tree_db_in_memory = true);

    /**
     * Create a new block with just given transactions, coinbase paying to
     * scriptPubKey, and try to add it to the current chain.
     * If no chainstate is specified, default to the active.
     */
    CBlock CreateAndProcessBlock(const std::vector<CMutableTransaction>& txns,
                                 const CScript& scriptPubKey,
                                 Chainstate* chainstate = nullptr);

    /**
     * Create a new block with just given transactions, coinbase paying to
     * scriptPubKey.
     */
    CBlock CreateBlock(
        const std::vector<CMutableTransaction>& txns,
        const CScript& scriptPubKey,
        Chainstate& chainstate);

    //! Mine a series of new blocks on the active chain.
    void mineBlocks(int num_blocks);

    /**
     * Create a transaction and submit to the mempool.
     *
     * @param input_transaction  The transaction to spend
     * @param input_vout         The vout to spend from the input_transaction
     * @param input_height       The height of the block that included the input_transaction
     * @param input_signing_key  The key to spend the input_transaction
     * @param output_destination Where to send the output
     * @param output_amount      How much to send
     * @param submit             Whether or not to submit to mempool
     */
    CMutableTransaction CreateValidMempoolTransaction(CTransactionRef input_transaction,
                                                      int input_vout,
                                                      int input_height,
                                                      CKey input_signing_key,
                                                      CScript output_destination,
                                                      CAmount output_amount = CAmount(1 * COIN),
                                                      bool submit = true);

    /** Create transactions spending from m_coinbase_txns. These transactions will only spend coins
     * that exist in the current chain, but may be premature coinbase spends, have missing
     * signatures, or violate some other consensus rules. They should only be used for testing
     * mempool consistency. All transactions will have some random number of inputs and outputs
     * (between 1 and 24). Transactions may or may not be dependent upon each other; if dependencies
     * exit, every parent will always be somewhere in the list before the child so each transaction
     * can be submitted in the same order they appear in the list.
     * @param[in]   submit      When true, submit transactions to the mempool.
     *                          When false, return them but don't submit them.
     * @returns A vector of transactions that can be submitted to the mempool.
     */
    std::vector<CTransactionRef> PopulateMempool(FastRandomContext& det_rand, size_t num_transactions, bool submit);

    /** Mock the mempool minimum feerate by adding a transaction and calling TrimToSize(0),
     * simulating the mempool "reaching capacity" and evicting by descendant feerate.  Note that
     * this clears the mempool, and the new minimum feerate will depend on the maximum feerate of
     * transactions removed, so this must be called while the mempool is empty.
     *
     * @param target_feerate    The new mempool minimum feerate after this function returns.
     *                          Must be above max(incremental feerate, min relay feerate),
     *                          or 1sat/vB with default settings.
     */
    void MockMempoolMinFee(const CFeeRate& target_feerate);

    std::vector<CTransactionRef> m_coinbase_txns; // For convenience, coinbase transactions
    CKey coinbaseKey; // private/public key needed to spend coinbase transactions
};

/**
 * Make a test setup that has disk access to the debug.log file disabled. Can
 * be used in "hot loops", for example fuzzing or benchmarking.
 */
template <class T = const BasicTestingSetup>
std::unique_ptr<T> MakeNoLogFileContext(const ChainType chain_type = ChainType::REGTEST, const std::vector<const char*>& extra_args = {})
{
    const std::vector<const char*> arguments = Cat(
        {
            "-nodebuglogfile",
            "-nodebug",
        },
        extra_args);

    return std::make_unique<T>(chain_type, arguments);
}

CBlock getBlock13b8a();

// define an implicit conversion here so that uint256 may be used directly in BOOST_CHECK_*
std::ostream& operator<<(std::ostream& os, const uint256& num);

/**
 * BOOST_CHECK_EXCEPTION predicates to check the specific validation error.
 * Use as
 * BOOST_CHECK_EXCEPTION(code that throws, exception type, HasReason("foo"));
 */
class HasReason
{
public:
    explicit HasReason(const std::string& reason) : m_reason(reason) {}
    bool operator()(const std::exception& e) const
    {
        return std::string(e.what()).find(m_reason) != std::string::npos;
    };

private:
    const std::string m_reason;
};

#endif // BITCOIN_TEST_UTIL_SETUP_COMMON_H<|MERGE_RESOLUTION|>--- conflicted
+++ resolved
@@ -41,43 +41,8 @@
 }
 } // namespace std
 
-<<<<<<< HEAD
-/**
- * This global and the helpers that use it are not thread-safe.
- *
- * If thread-safety is needed, the global could be made thread_local (given
- * that thread_local is supported on all architectures we support) or a
- * per-thread instance could be used in the multi-threaded test.
- */
-extern FastRandomContext g_insecure_rand_ctx;
-
-/**
- * Flag to make GetRand in random.h return the same number
- */
-extern bool g_mock_deterministic_tests;
-
-enum class SeedRand {
-    ZEROS, //!< Seed with a compile time constant of zeros
-    SEED,  //!< Call the Seed() helper
-};
-
-/** Seed the given random ctx or use the seed passed in via an environment var */
-void Seed(FastRandomContext& ctx);
-
-static inline void SeedInsecureRand(SeedRand seed = SeedRand::SEED)
-{
-    if (seed == SeedRand::ZEROS) {
-        g_insecure_rand_ctx = FastRandomContext(/*fDeterministic=*/true);
-    } else {
-        Seed(g_insecure_rand_ctx);
-    }
-}
-
 // Blackcoin
 // static constexpr CAmount CENT{1000000};
-=======
-static constexpr CAmount CENT{1000000};
->>>>>>> 44d8b13c
 
 /** Basic testing setup.
  * This just configures logging, data dir and chain parameters.
