// Copyright (c) 2022 The Bitcoin Core developers
// Distributed under the MIT software license, see the accompanying
// file COPYING or http://www.opensource.org/licenses/mit-license.php.

#include <test/util/txmempool.h>

#include <chainparams.h>
#include <node/context.h>
#include <node/mempool_args.h>
#include <txmempool.h>
#include <util/check.h>
#include <util/time.h>
#include <util/translation.h>

using node::NodeContext;

CTxMemPool::Options MemPoolOptionsForTest(const NodeContext& node)
{
    // Blackcoin
    CTxMemPool::Options mempool_opts{};
    /*
    CTxMemPool::Options mempool_opts{
        .estimator = node.fee_estimator.get(),
        // Default to always checking mempool regardless of
        // chainparams.DefaultConsistencyChecks for tests
        .check_ratio = 1,
    };
<<<<<<< HEAD
    */
    const auto err{ApplyArgsManOptions(*node.args, ::Params(), mempool_opts)};
    Assert(!err);
=======
    const auto result{ApplyArgsManOptions(*node.args, ::Params(), mempool_opts)};
    Assert(result);
>>>>>>> 44d8b13c
    return mempool_opts;
}

CTxMemPoolEntry TestMemPoolEntryHelper::FromTx(const CMutableTransaction& tx) const
{
    return FromTx(MakeTransactionRef(tx));
}

CTxMemPoolEntry TestMemPoolEntryHelper::FromTx(const CTransactionRef& tx) const
{
    return CTxMemPoolEntry{tx, nFee, TicksSinceEpoch<std::chrono::seconds>(time), nHeight, m_sequence, spendsCoinbase, sigOpCost, lp};
}<|MERGE_RESOLUTION|>--- conflicted
+++ resolved
@@ -25,14 +25,9 @@
         // chainparams.DefaultConsistencyChecks for tests
         .check_ratio = 1,
     };
-<<<<<<< HEAD
     */
-    const auto err{ApplyArgsManOptions(*node.args, ::Params(), mempool_opts)};
-    Assert(!err);
-=======
     const auto result{ApplyArgsManOptions(*node.args, ::Params(), mempool_opts)};
     Assert(result);
->>>>>>> 44d8b13c
     return mempool_opts;
 }
 
