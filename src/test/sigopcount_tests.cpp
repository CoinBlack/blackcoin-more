// Copyright (c) 2012-2020 The Bitcoin Core developers
// Distributed under the MIT software license, see the accompanying
// file COPYING or http://www.opensource.org/licenses/mit-license.php.

<<<<<<< HEAD
#include <main.h>
#include <pubkey.h>
#include <key.h>
#include <script/script.h>
#include <script/standard.h>
#include <uint256.h>
#include <test/test_bitcoin.h>
=======
#include <consensus/consensus.h>
#include <consensus/tx_verify.h>
#include <key.h>
#include <pubkey.h>
#include <script/script.h>
#include <script/standard.h>
#include <test/util/setup_common.h>
#include <uint256.h>
>>>>>>> 61646189

#include <vector>

#include <boost/test/unit_test.hpp>

// Helpers:
static std::vector<unsigned char>
Serialize(const CScript& s)
{
    std::vector<unsigned char> sSerialized(s.begin(), s.end());
    return sSerialized;
}

BOOST_FIXTURE_TEST_SUITE(sigopcount_tests, BasicTestingSetup)

BOOST_AUTO_TEST_CASE(GetSigOpCount)
{
    // Test CScript::GetSigOpCount()
    CScript s1;
    BOOST_CHECK_EQUAL(s1.GetSigOpCount(false), 0U);
    BOOST_CHECK_EQUAL(s1.GetSigOpCount(true), 0U);

    uint160 dummy;
    s1 << OP_1 << ToByteVector(dummy) << ToByteVector(dummy) << OP_2 << OP_CHECKMULTISIG;
    BOOST_CHECK_EQUAL(s1.GetSigOpCount(true), 2U);
    s1 << OP_IF << OP_CHECKSIG << OP_ENDIF;
    BOOST_CHECK_EQUAL(s1.GetSigOpCount(true), 3U);
    BOOST_CHECK_EQUAL(s1.GetSigOpCount(false), 21U);

    CScript p2sh = GetScriptForDestination(ScriptHash(s1));
    CScript scriptSig;
    scriptSig << OP_0 << Serialize(s1);
    BOOST_CHECK_EQUAL(p2sh.GetSigOpCount(scriptSig), 3U);

    std::vector<CPubKey> keys;
    for (int i = 0; i < 3; i++)
    {
        CKey k;
        k.MakeNewKey(true);
        keys.push_back(k.GetPubKey());
    }
    CScript s2 = GetScriptForMultisig(1, keys);
    BOOST_CHECK_EQUAL(s2.GetSigOpCount(true), 3U);
    BOOST_CHECK_EQUAL(s2.GetSigOpCount(false), 20U);

    p2sh = GetScriptForDestination(ScriptHash(s2));
    BOOST_CHECK_EQUAL(p2sh.GetSigOpCount(true), 0U);
    BOOST_CHECK_EQUAL(p2sh.GetSigOpCount(false), 0U);
    CScript scriptSig2;
    scriptSig2 << OP_1 << ToByteVector(dummy) << ToByteVector(dummy) << Serialize(s2);
    BOOST_CHECK_EQUAL(p2sh.GetSigOpCount(scriptSig2), 3U);
}

/**
 * Verifies script execution of the zeroth scriptPubKey of tx output and
 * zeroth scriptSig and witness of tx input.
 */
static ScriptError VerifyWithFlag(const CTransaction& output, const CMutableTransaction& input, int flags)
{
    ScriptError error;
    CTransaction inputi(input);
<<<<<<< HEAD
    bool ret = VerifyScript(inputi.vin[0].scriptSig, output.vout[0].scriptPubKey, flags, TransactionSignatureChecker(&inputi, 0, output.vout[0].nValue), &error);
=======
    bool ret = VerifyScript(inputi.vin[0].scriptSig, output.vout[0].scriptPubKey, &inputi.vin[0].scriptWitness, flags, TransactionSignatureChecker(&inputi, 0, output.vout[0].nValue, MissingDataBehavior::ASSERT_FAIL), &error);
>>>>>>> 61646189
    BOOST_CHECK((ret == true) == (error == SCRIPT_ERR_OK));

    return error;
}

/**
 * Builds a creationTx from scriptPubKey and a spendingTx from scriptSig
 * such that spendingTx spends output zero of creationTx.
 * Also inserts creationTx's output into the coins view.
 */
<<<<<<< HEAD
void BuildTxs(CMutableTransaction& spendingTx, CCoinsViewCache& coins, CMutableTransaction& creationTx, const CScript& scriptPubKey, const CScript& scriptSig)
=======
static void BuildTxs(CMutableTransaction& spendingTx, CCoinsViewCache& coins, CMutableTransaction& creationTx, const CScript& scriptPubKey, const CScript& scriptSig, const CScriptWitness& witness)
>>>>>>> 61646189
{
    creationTx.nVersion = 1;
    creationTx.vin.resize(1);
    creationTx.vin[0].prevout.SetNull();
    creationTx.vin[0].scriptSig = CScript();
    creationTx.vout.resize(1);
    creationTx.vout[0].nValue = 1;
    creationTx.vout[0].scriptPubKey = scriptPubKey;

    spendingTx.nVersion = 1;
    spendingTx.vin.resize(1);
    spendingTx.vin[0].prevout.hash = creationTx.GetHash();
    spendingTx.vin[0].prevout.n = 0;
    spendingTx.vin[0].scriptSig = scriptSig;
<<<<<<< HEAD
=======
    spendingTx.vin[0].scriptWitness = witness;
>>>>>>> 61646189
    spendingTx.vout.resize(1);
    spendingTx.vout[0].nValue = 1;
    spendingTx.vout[0].scriptPubKey = CScript();

    AddCoins(coins, CTransaction(creationTx), 0);
}

BOOST_AUTO_TEST_CASE(GetTxSigOpCost)
{
    // Transaction creates outputs
    CMutableTransaction creationTx;
    // Transaction that spends outputs and whose
    // sig op cost is going to be tested
    CMutableTransaction spendingTx;

    // Create utxo set
    CCoinsView coinsDummy;
    CCoinsViewCache coins(&coinsDummy);
    // Create key
    CKey key;
    key.MakeNewKey(true);
    CPubKey pubkey = key.GetPubKey();
    // Default flags
    int flags = SCRIPT_VERIFY_P2SH;

    // Multisig script
    {
        CScript scriptPubKey = CScript() << 1 << ToByteVector(pubkey) << ToByteVector(pubkey) << 2 << OP_CHECKMULTISIGVERIFY;
        // Do not use a valid signature to avoid using wallet operations.
        CScript scriptSig = CScript() << OP_0 << OP_0;

<<<<<<< HEAD
        BuildTxs(spendingTx, coins, creationTx, scriptPubKey, scriptSig);
=======
        BuildTxs(spendingTx, coins, creationTx, scriptPubKey, scriptSig, CScriptWitness());
>>>>>>> 61646189
        // Legacy counting only includes signature operations in scriptSigs and scriptPubKeys
        // of a transaction and does not take the actual executed sig operations into account.
        // spendingTx in itself does not contain a signature operation.
        assert(GetTransactionSigOpCount(CTransaction(spendingTx), coins, flags) == 0);
        // creationTx contains two signature operations in its scriptPubKey, but legacy counting
        // is not accurate.
        assert(GetTransactionSigOpCount(CTransaction(creationTx), coins, flags) == MAX_PUBKEYS_PER_MULTISIG);
        // Sanity check: script verification fails because of an invalid signature.
        assert(VerifyWithFlag(CTransaction(creationTx), spendingTx, flags) == SCRIPT_ERR_CHECKMULTISIGVERIFY);
    }

    // Multisig nested in P2SH
    {
        CScript redeemScript = CScript() << 1 << ToByteVector(pubkey) << ToByteVector(pubkey) << 2 << OP_CHECKMULTISIGVERIFY;
        CScript scriptPubKey = GetScriptForDestination(ScriptHash(redeemScript));
        CScript scriptSig = CScript() << OP_0 << OP_0 << ToByteVector(redeemScript);

<<<<<<< HEAD
        BuildTxs(spendingTx, coins, creationTx, scriptPubKey, scriptSig);
        assert(GetTransactionSigOpCount(CTransaction(spendingTx), coins, flags) == 2);
        assert(VerifyWithFlag(creationTx, spendingTx, flags) == SCRIPT_ERR_CHECKMULTISIGVERIFY);
=======
        BuildTxs(spendingTx, coins, creationTx, scriptPubKey, scriptSig, CScriptWitness());
        assert(GetTransactionSigOpCost(CTransaction(spendingTx), coins, flags) == 2 * WITNESS_SCALE_FACTOR);
        assert(VerifyWithFlag(CTransaction(creationTx), spendingTx, flags) == SCRIPT_ERR_CHECKMULTISIGVERIFY);
    }

    // P2WPKH witness program
    {
        CScript scriptPubKey = GetScriptForDestination(WitnessV0KeyHash(pubkey));
        CScript scriptSig = CScript();
        CScriptWitness scriptWitness;
        scriptWitness.stack.push_back(std::vector<unsigned char>(0));
        scriptWitness.stack.push_back(std::vector<unsigned char>(0));


        BuildTxs(spendingTx, coins, creationTx, scriptPubKey, scriptSig, scriptWitness);
        assert(GetTransactionSigOpCost(CTransaction(spendingTx), coins, flags) == 1);
        // No signature operations if we don't verify the witness.
        assert(GetTransactionSigOpCost(CTransaction(spendingTx), coins, flags & ~SCRIPT_VERIFY_WITNESS) == 0);
        assert(VerifyWithFlag(CTransaction(creationTx), spendingTx, flags) == SCRIPT_ERR_EQUALVERIFY);

        // The sig op cost for witness version != 0 is zero.
        assert(scriptPubKey[0] == 0x00);
        scriptPubKey[0] = 0x51;
        BuildTxs(spendingTx, coins, creationTx, scriptPubKey, scriptSig, scriptWitness);
        assert(GetTransactionSigOpCost(CTransaction(spendingTx), coins, flags) == 0);
        scriptPubKey[0] = 0x00;
        BuildTxs(spendingTx, coins, creationTx, scriptPubKey, scriptSig, scriptWitness);

        // The witness of a coinbase transaction is not taken into account.
        spendingTx.vin[0].prevout.SetNull();
        assert(GetTransactionSigOpCost(CTransaction(spendingTx), coins, flags) == 0);
    }

    // P2WPKH nested in P2SH
    {
        CScript scriptSig = GetScriptForDestination(WitnessV0KeyHash(pubkey));
        CScript scriptPubKey = GetScriptForDestination(ScriptHash(scriptSig));
        scriptSig = CScript() << ToByteVector(scriptSig);
        CScriptWitness scriptWitness;
        scriptWitness.stack.push_back(std::vector<unsigned char>(0));
        scriptWitness.stack.push_back(std::vector<unsigned char>(0));

        BuildTxs(spendingTx, coins, creationTx, scriptPubKey, scriptSig, scriptWitness);
        assert(GetTransactionSigOpCost(CTransaction(spendingTx), coins, flags) == 1);
        assert(VerifyWithFlag(CTransaction(creationTx), spendingTx, flags) == SCRIPT_ERR_EQUALVERIFY);
    }

    // P2WSH witness program
    {
        CScript witnessScript = CScript() << 1 << ToByteVector(pubkey) << ToByteVector(pubkey) << 2 << OP_CHECKMULTISIGVERIFY;
        CScript scriptPubKey = GetScriptForDestination(WitnessV0ScriptHash(witnessScript));
        CScript scriptSig = CScript();
        CScriptWitness scriptWitness;
        scriptWitness.stack.push_back(std::vector<unsigned char>(0));
        scriptWitness.stack.push_back(std::vector<unsigned char>(0));
        scriptWitness.stack.push_back(std::vector<unsigned char>(witnessScript.begin(), witnessScript.end()));

        BuildTxs(spendingTx, coins, creationTx, scriptPubKey, scriptSig, scriptWitness);
        assert(GetTransactionSigOpCost(CTransaction(spendingTx), coins, flags) == 2);
        assert(GetTransactionSigOpCost(CTransaction(spendingTx), coins, flags & ~SCRIPT_VERIFY_WITNESS) == 0);
        assert(VerifyWithFlag(CTransaction(creationTx), spendingTx, flags) == SCRIPT_ERR_CHECKMULTISIGVERIFY);
    }

    // P2WSH nested in P2SH
    {
        CScript witnessScript = CScript() << 1 << ToByteVector(pubkey) << ToByteVector(pubkey) << 2 << OP_CHECKMULTISIGVERIFY;
        CScript redeemScript = GetScriptForDestination(WitnessV0ScriptHash(witnessScript));
        CScript scriptPubKey = GetScriptForDestination(ScriptHash(redeemScript));
        CScript scriptSig = CScript() << ToByteVector(redeemScript);
        CScriptWitness scriptWitness;
        scriptWitness.stack.push_back(std::vector<unsigned char>(0));
        scriptWitness.stack.push_back(std::vector<unsigned char>(0));
        scriptWitness.stack.push_back(std::vector<unsigned char>(witnessScript.begin(), witnessScript.end()));

        BuildTxs(spendingTx, coins, creationTx, scriptPubKey, scriptSig, scriptWitness);
        assert(GetTransactionSigOpCost(CTransaction(spendingTx), coins, flags) == 2);
        assert(VerifyWithFlag(CTransaction(creationTx), spendingTx, flags) == SCRIPT_ERR_CHECKMULTISIGVERIFY);
>>>>>>> 61646189
    }
}

BOOST_AUTO_TEST_SUITE_END()<|MERGE_RESOLUTION|>--- conflicted
+++ resolved
@@ -2,15 +2,6 @@
 // Distributed under the MIT software license, see the accompanying
 // file COPYING or http://www.opensource.org/licenses/mit-license.php.
 
-<<<<<<< HEAD
-#include <main.h>
-#include <pubkey.h>
-#include <key.h>
-#include <script/script.h>
-#include <script/standard.h>
-#include <uint256.h>
-#include <test/test_bitcoin.h>
-=======
 #include <consensus/consensus.h>
 #include <consensus/tx_verify.h>
 #include <key.h>
@@ -19,7 +10,6 @@
 #include <script/standard.h>
 #include <test/util/setup_common.h>
 #include <uint256.h>
->>>>>>> 61646189
 
 #include <vector>
 
@@ -81,11 +71,7 @@
 {
     ScriptError error;
     CTransaction inputi(input);
-<<<<<<< HEAD
-    bool ret = VerifyScript(inputi.vin[0].scriptSig, output.vout[0].scriptPubKey, flags, TransactionSignatureChecker(&inputi, 0, output.vout[0].nValue), &error);
-=======
     bool ret = VerifyScript(inputi.vin[0].scriptSig, output.vout[0].scriptPubKey, &inputi.vin[0].scriptWitness, flags, TransactionSignatureChecker(&inputi, 0, output.vout[0].nValue, MissingDataBehavior::ASSERT_FAIL), &error);
->>>>>>> 61646189
     BOOST_CHECK((ret == true) == (error == SCRIPT_ERR_OK));
 
     return error;
@@ -93,14 +79,10 @@
 
 /**
  * Builds a creationTx from scriptPubKey and a spendingTx from scriptSig
- * such that spendingTx spends output zero of creationTx.
+ * and witness such that spendingTx spends output zero of creationTx.
  * Also inserts creationTx's output into the coins view.
  */
-<<<<<<< HEAD
-void BuildTxs(CMutableTransaction& spendingTx, CCoinsViewCache& coins, CMutableTransaction& creationTx, const CScript& scriptPubKey, const CScript& scriptSig)
-=======
 static void BuildTxs(CMutableTransaction& spendingTx, CCoinsViewCache& coins, CMutableTransaction& creationTx, const CScript& scriptPubKey, const CScript& scriptSig, const CScriptWitness& witness)
->>>>>>> 61646189
 {
     creationTx.nVersion = 1;
     creationTx.vin.resize(1);
@@ -115,10 +97,7 @@
     spendingTx.vin[0].prevout.hash = creationTx.GetHash();
     spendingTx.vin[0].prevout.n = 0;
     spendingTx.vin[0].scriptSig = scriptSig;
-<<<<<<< HEAD
-=======
     spendingTx.vin[0].scriptWitness = witness;
->>>>>>> 61646189
     spendingTx.vout.resize(1);
     spendingTx.vout[0].nValue = 1;
     spendingTx.vout[0].scriptPubKey = CScript();
@@ -142,26 +121,22 @@
     key.MakeNewKey(true);
     CPubKey pubkey = key.GetPubKey();
     // Default flags
-    int flags = SCRIPT_VERIFY_P2SH;
-
-    // Multisig script
+    int flags = SCRIPT_VERIFY_WITNESS | SCRIPT_VERIFY_P2SH;
+
+    // Multisig script (legacy counting)
     {
         CScript scriptPubKey = CScript() << 1 << ToByteVector(pubkey) << ToByteVector(pubkey) << 2 << OP_CHECKMULTISIGVERIFY;
         // Do not use a valid signature to avoid using wallet operations.
         CScript scriptSig = CScript() << OP_0 << OP_0;
 
-<<<<<<< HEAD
-        BuildTxs(spendingTx, coins, creationTx, scriptPubKey, scriptSig);
-=======
         BuildTxs(spendingTx, coins, creationTx, scriptPubKey, scriptSig, CScriptWitness());
->>>>>>> 61646189
         // Legacy counting only includes signature operations in scriptSigs and scriptPubKeys
         // of a transaction and does not take the actual executed sig operations into account.
         // spendingTx in itself does not contain a signature operation.
-        assert(GetTransactionSigOpCount(CTransaction(spendingTx), coins, flags) == 0);
+        assert(GetTransactionSigOpCost(CTransaction(spendingTx), coins, flags) == 0);
         // creationTx contains two signature operations in its scriptPubKey, but legacy counting
         // is not accurate.
-        assert(GetTransactionSigOpCount(CTransaction(creationTx), coins, flags) == MAX_PUBKEYS_PER_MULTISIG);
+        assert(GetTransactionSigOpCost(CTransaction(creationTx), coins, flags) == MAX_PUBKEYS_PER_MULTISIG * WITNESS_SCALE_FACTOR);
         // Sanity check: script verification fails because of an invalid signature.
         assert(VerifyWithFlag(CTransaction(creationTx), spendingTx, flags) == SCRIPT_ERR_CHECKMULTISIGVERIFY);
     }
@@ -172,11 +147,6 @@
         CScript scriptPubKey = GetScriptForDestination(ScriptHash(redeemScript));
         CScript scriptSig = CScript() << OP_0 << OP_0 << ToByteVector(redeemScript);
 
-<<<<<<< HEAD
-        BuildTxs(spendingTx, coins, creationTx, scriptPubKey, scriptSig);
-        assert(GetTransactionSigOpCount(CTransaction(spendingTx), coins, flags) == 2);
-        assert(VerifyWithFlag(creationTx, spendingTx, flags) == SCRIPT_ERR_CHECKMULTISIGVERIFY);
-=======
         BuildTxs(spendingTx, coins, creationTx, scriptPubKey, scriptSig, CScriptWitness());
         assert(GetTransactionSigOpCost(CTransaction(spendingTx), coins, flags) == 2 * WITNESS_SCALE_FACTOR);
         assert(VerifyWithFlag(CTransaction(creationTx), spendingTx, flags) == SCRIPT_ERR_CHECKMULTISIGVERIFY);
@@ -254,7 +224,6 @@
         BuildTxs(spendingTx, coins, creationTx, scriptPubKey, scriptSig, scriptWitness);
         assert(GetTransactionSigOpCost(CTransaction(spendingTx), coins, flags) == 2);
         assert(VerifyWithFlag(CTransaction(creationTx), spendingTx, flags) == SCRIPT_ERR_CHECKMULTISIGVERIFY);
->>>>>>> 61646189
     }
 }
 
