// Copyright (c) 2012-2015 The Bitcoin Core developers
// Distributed under the MIT software license, see the accompanying
// file COPYING or http://www.opensource.org/licenses/mit-license.php.

#include "main.h"
#include "pubkey.h"
#include "key.h"
#include "script/script.h"
#include "script/standard.h"
#include "uint256.h"
#include "test/test_bitcoin.h"

#include <vector>

#include <boost/foreach.hpp>
#include <boost/test/unit_test.hpp>

using namespace std;

// Helpers:
static std::vector<unsigned char>
Serialize(const CScript& s)
{
    std::vector<unsigned char> sSerialized(s.begin(), s.end());
    return sSerialized;
}

BOOST_FIXTURE_TEST_SUITE(sigopcount_tests, BasicTestingSetup)

BOOST_AUTO_TEST_CASE(GetSigOpCount)
{
    // Test CScript::GetSigOpCount()
    CScript s1;
    BOOST_CHECK_EQUAL(s1.GetSigOpCount(false), 0U);
    BOOST_CHECK_EQUAL(s1.GetSigOpCount(true), 0U);

    uint160 dummy;
    s1 << OP_1 << ToByteVector(dummy) << ToByteVector(dummy) << OP_2 << OP_CHECKMULTISIG;
    BOOST_CHECK_EQUAL(s1.GetSigOpCount(true), 2U);
    s1 << OP_IF << OP_CHECKSIG << OP_ENDIF;
    BOOST_CHECK_EQUAL(s1.GetSigOpCount(true), 3U);
    BOOST_CHECK_EQUAL(s1.GetSigOpCount(false), 21U);

    CScript p2sh = GetScriptForDestination(CScriptID(s1));
    CScript scriptSig;
    scriptSig << OP_0 << Serialize(s1);
    BOOST_CHECK_EQUAL(p2sh.GetSigOpCount(scriptSig), 3U);

    std::vector<CPubKey> keys;
    for (int i = 0; i < 3; i++)
    {
        CKey k;
        k.MakeNewKey(true);
        keys.push_back(k.GetPubKey());
    }
    CScript s2 = GetScriptForMultisig(1, keys);
    BOOST_CHECK_EQUAL(s2.GetSigOpCount(true), 3U);
    BOOST_CHECK_EQUAL(s2.GetSigOpCount(false), 20U);

    p2sh = GetScriptForDestination(CScriptID(s2));
    BOOST_CHECK_EQUAL(p2sh.GetSigOpCount(true), 0U);
    BOOST_CHECK_EQUAL(p2sh.GetSigOpCount(false), 0U);
    CScript scriptSig2;
    scriptSig2 << OP_1 << ToByteVector(dummy) << ToByteVector(dummy) << Serialize(s2);
    BOOST_CHECK_EQUAL(p2sh.GetSigOpCount(scriptSig2), 3U);
}

/**
 * Verifies script execution of the zeroth scriptPubKey of tx output and
 * zeroth scriptSig and witness of tx input.
 */
ScriptError VerifyWithFlag(const CTransaction& output, const CMutableTransaction& input, int flags)
{
    ScriptError error;
    CTransaction inputi(input);
<<<<<<< HEAD
    bool ret = VerifyScript(inputi.vin[0].scriptSig, output.vout[0].scriptPubKey, flags, TransactionSignatureChecker(&inputi, 0, output.vout[0].nValue), &error);
=======
    bool ret = VerifyScript(inputi.vin[0].scriptSig, output.vout[0].scriptPubKey, inputi.wit.vtxinwit.size() > 0 ? &inputi.wit.vtxinwit[0].scriptWitness : NULL, flags, TransactionSignatureChecker(&inputi, 0, output.vout[0].nValue), &error);
>>>>>>> b6548420
    BOOST_CHECK((ret == true) == (error == SCRIPT_ERR_OK));

    return error;
}

/**
 * Builds a creationTx from scriptPubKey and a spendingTx from scriptSig
<<<<<<< HEAD
 * such that spendingTx spends output zero of creationTx.
 * Also inserts creationTx's output into the coins view.
 */
void BuildTxs(CMutableTransaction& spendingTx, CCoinsViewCache& coins, CMutableTransaction& creationTx, const CScript& scriptPubKey, const CScript& scriptSig)
=======
 * and witness such that spendingTx spends output zero of creationTx.
 * Also inserts creationTx's output into the coins view.
 */
void BuildTxs(CMutableTransaction& spendingTx, CCoinsViewCache& coins, CMutableTransaction& creationTx, const CScript& scriptPubKey, const CScript& scriptSig, const CTxInWitness& witness)
>>>>>>> b6548420
{
    creationTx.nVersion = 1;
    creationTx.vin.resize(1);
    creationTx.vin[0].prevout.SetNull();
    creationTx.vin[0].scriptSig = CScript();
<<<<<<< HEAD
=======
    creationTx.wit.vtxinwit.resize(1);
>>>>>>> b6548420
    creationTx.vout.resize(1);
    creationTx.vout[0].nValue = 1;
    creationTx.vout[0].scriptPubKey = scriptPubKey;

    spendingTx.nVersion = 1;
    spendingTx.vin.resize(1);
    spendingTx.vin[0].prevout.hash = creationTx.GetHash();
    spendingTx.vin[0].prevout.n = 0;
    spendingTx.vin[0].scriptSig = scriptSig;
<<<<<<< HEAD
=======
    spendingTx.wit.vtxinwit.resize(1);
    spendingTx.wit.vtxinwit[0] = witness;
>>>>>>> b6548420
    spendingTx.vout.resize(1);
    spendingTx.vout[0].nValue = 1;
    spendingTx.vout[0].scriptPubKey = CScript();

    coins.ModifyCoins(creationTx.GetHash())->FromTx(creationTx, 0);
}

BOOST_AUTO_TEST_CASE(GetTxSigOpCost)
{
    // Transaction creates outputs
    CMutableTransaction creationTx;
    // Transaction that spends outputs and whose
    // sig op cost is going to be tested
    CMutableTransaction spendingTx;

    // Create utxo set
    CCoinsView coinsDummy;
    CCoinsViewCache coins(&coinsDummy);
    // Create key
    CKey key;
    key.MakeNewKey(true);
    CPubKey pubkey = key.GetPubKey();
    // Default flags
<<<<<<< HEAD
    int flags = SCRIPT_VERIFY_P2SH;

    // Multisig script
=======
    int flags = SCRIPT_VERIFY_WITNESS | SCRIPT_VERIFY_P2SH;

    // Multisig script (legacy counting)
>>>>>>> b6548420
    {
        CScript scriptPubKey = CScript() << 1 << ToByteVector(pubkey) << ToByteVector(pubkey) << 2 << OP_CHECKMULTISIGVERIFY;
        // Do not use a valid signature to avoid using wallet operations.
        CScript scriptSig = CScript() << OP_0 << OP_0;

<<<<<<< HEAD
        BuildTxs(spendingTx, coins, creationTx, scriptPubKey, scriptSig);
        // Legacy counting only includes signature operations in scriptSigs and scriptPubKeys
        // of a transaction and does not take the actual executed sig operations into account.
        // spendingTx in itself does not contain a signature operation.
        assert(GetTransactionSigOpCount(CTransaction(spendingTx), coins, flags) == 0);
        // creationTx contains two signature operations in its scriptPubKey, but legacy counting
        // is not accurate.
        assert(GetTransactionSigOpCount(CTransaction(creationTx), coins, flags) == MAX_PUBKEYS_PER_MULTISIG);
=======
        BuildTxs(spendingTx, coins, creationTx, scriptPubKey, scriptSig, CTxInWitness());
        // Legacy counting only includes signature operations in scriptSigs and scriptPubKeys
        // of a transaction and does not take the actual executed sig operations into account.
        // spendingTx in itself does not contain a signature operation.
        assert(GetTransactionSigOpCost(CTransaction(spendingTx), coins, flags) == 0);
        // creationTx contains two signature operations in its scriptPubKey, but legacy counting
        // is not accurate.
        assert(GetTransactionSigOpCost(CTransaction(creationTx), coins, flags) == MAX_PUBKEYS_PER_MULTISIG * WITNESS_SCALE_FACTOR);
>>>>>>> b6548420
        // Sanity check: script verification fails because of an invalid signature.
        assert(VerifyWithFlag(creationTx, spendingTx, flags) == SCRIPT_ERR_CHECKMULTISIGVERIFY);
    }

    // Multisig nested in P2SH
    {
        CScript redeemScript = CScript() << 1 << ToByteVector(pubkey) << ToByteVector(pubkey) << 2 << OP_CHECKMULTISIGVERIFY;
        CScript scriptPubKey = GetScriptForDestination(CScriptID(redeemScript));
        CScript scriptSig = CScript() << OP_0 << OP_0 << ToByteVector(redeemScript);

<<<<<<< HEAD
        BuildTxs(spendingTx, coins, creationTx, scriptPubKey, scriptSig));
        assert(GetTransactionSigOpCount(CTransaction(spendingTx), coins, flags) == 2);
=======
        BuildTxs(spendingTx, coins, creationTx, scriptPubKey, scriptSig, CTxInWitness());
        assert(GetTransactionSigOpCost(CTransaction(spendingTx), coins, flags) == 2 * WITNESS_SCALE_FACTOR);
        assert(VerifyWithFlag(creationTx, spendingTx, flags) == SCRIPT_ERR_CHECKMULTISIGVERIFY);
    }

    // P2WPKH witness program
    {
        CScript p2pk = CScript() << ToByteVector(pubkey) << OP_CHECKSIG;
        CScript scriptPubKey = GetScriptForWitness(p2pk);
        CScript scriptSig = CScript();
        CTxInWitness witness;
        CScriptWitness scriptWitness;
        scriptWitness.stack.push_back(vector<unsigned char>(0));
        scriptWitness.stack.push_back(vector<unsigned char>(0));
        witness.scriptWitness = scriptWitness;


        BuildTxs(spendingTx, coins, creationTx, scriptPubKey, scriptSig, witness);
        assert(GetTransactionSigOpCost(CTransaction(spendingTx), coins, flags) == 1);
        // No signature operations if we don't verify the witness.
        assert(GetTransactionSigOpCost(CTransaction(spendingTx), coins, flags & ~SCRIPT_VERIFY_WITNESS) == 0);
        assert(VerifyWithFlag(creationTx, spendingTx, flags) == SCRIPT_ERR_EQUALVERIFY);

        // The sig op cost for witness version != 0 is zero.
        assert(scriptPubKey[0] == 0x00);
        scriptPubKey[0] = 0x51;
        BuildTxs(spendingTx, coins, creationTx, scriptPubKey, scriptSig, witness);
        assert(GetTransactionSigOpCost(CTransaction(spendingTx), coins, flags) == 0);
        scriptPubKey[0] = 0x00;
        BuildTxs(spendingTx, coins, creationTx, scriptPubKey, scriptSig, witness);

        // The witness of a coinbase transaction is not taken into account.
        spendingTx.vin[0].prevout.SetNull();
        assert(GetTransactionSigOpCost(CTransaction(spendingTx), coins, flags) == 0);
    }

    // P2WPKH nested in P2SH
    {
        CScript p2pk = CScript() << ToByteVector(pubkey) << OP_CHECKSIG;
        CScript scriptSig = GetScriptForWitness(p2pk);
        CScript scriptPubKey = GetScriptForDestination(CScriptID(scriptSig));
        scriptSig = CScript() << ToByteVector(scriptSig);
        CTxInWitness witness;
        CScriptWitness scriptWitness;
        scriptWitness.stack.push_back(vector<unsigned char>(0));
        scriptWitness.stack.push_back(vector<unsigned char>(0));
        witness.scriptWitness = scriptWitness;

        BuildTxs(spendingTx, coins, creationTx, scriptPubKey, scriptSig, witness);
        assert(GetTransactionSigOpCost(CTransaction(spendingTx), coins, flags) == 1);
        assert(VerifyWithFlag(creationTx, spendingTx, flags) == SCRIPT_ERR_EQUALVERIFY);
    }

    // P2WSH witness program
    {
        CScript witnessScript = CScript() << 1 << ToByteVector(pubkey) << ToByteVector(pubkey) << 2 << OP_CHECKMULTISIGVERIFY;
        CScript scriptPubKey = GetScriptForWitness(witnessScript);
        CScript scriptSig = CScript();
        CTxInWitness witness;
        CScriptWitness scriptWitness;
        scriptWitness.stack.push_back(vector<unsigned char>(0));
        scriptWitness.stack.push_back(vector<unsigned char>(0));
        scriptWitness.stack.push_back(vector<unsigned char>(witnessScript.begin(), witnessScript.end()));
        witness.scriptWitness = scriptWitness;

        BuildTxs(spendingTx, coins, creationTx, scriptPubKey, scriptSig, witness);
        assert(GetTransactionSigOpCost(CTransaction(spendingTx), coins, flags) == 2);
        assert(GetTransactionSigOpCost(CTransaction(spendingTx), coins, flags & ~SCRIPT_VERIFY_WITNESS) == 0);
        assert(VerifyWithFlag(creationTx, spendingTx, flags) == SCRIPT_ERR_CHECKMULTISIGVERIFY);
    }

    // P2WSH nested in P2SH
    {
        CScript witnessScript = CScript() << 1 << ToByteVector(pubkey) << ToByteVector(pubkey) << 2 << OP_CHECKMULTISIGVERIFY;
        CScript redeemScript = GetScriptForWitness(witnessScript);
        CScript scriptPubKey = GetScriptForDestination(CScriptID(redeemScript));
        CScript scriptSig = CScript() << ToByteVector(redeemScript);
        CTxInWitness witness;
        CScriptWitness scriptWitness;
        scriptWitness.stack.push_back(vector<unsigned char>(0));
        scriptWitness.stack.push_back(vector<unsigned char>(0));
        scriptWitness.stack.push_back(vector<unsigned char>(witnessScript.begin(), witnessScript.end()));
        witness.scriptWitness = scriptWitness;

        BuildTxs(spendingTx, coins, creationTx, scriptPubKey, scriptSig, witness);
        assert(GetTransactionSigOpCost(CTransaction(spendingTx), coins, flags) == 2);
>>>>>>> b6548420
        assert(VerifyWithFlag(creationTx, spendingTx, flags) == SCRIPT_ERR_CHECKMULTISIGVERIFY);
    }
}

BOOST_AUTO_TEST_SUITE_END()<|MERGE_RESOLUTION|>--- conflicted
+++ resolved
@@ -73,11 +73,7 @@
 {
     ScriptError error;
     CTransaction inputi(input);
-<<<<<<< HEAD
     bool ret = VerifyScript(inputi.vin[0].scriptSig, output.vout[0].scriptPubKey, flags, TransactionSignatureChecker(&inputi, 0, output.vout[0].nValue), &error);
-=======
-    bool ret = VerifyScript(inputi.vin[0].scriptSig, output.vout[0].scriptPubKey, inputi.wit.vtxinwit.size() > 0 ? &inputi.wit.vtxinwit[0].scriptWitness : NULL, flags, TransactionSignatureChecker(&inputi, 0, output.vout[0].nValue), &error);
->>>>>>> b6548420
     BOOST_CHECK((ret == true) == (error == SCRIPT_ERR_OK));
 
     return error;
@@ -85,26 +81,15 @@
 
 /**
  * Builds a creationTx from scriptPubKey and a spendingTx from scriptSig
-<<<<<<< HEAD
  * such that spendingTx spends output zero of creationTx.
  * Also inserts creationTx's output into the coins view.
  */
 void BuildTxs(CMutableTransaction& spendingTx, CCoinsViewCache& coins, CMutableTransaction& creationTx, const CScript& scriptPubKey, const CScript& scriptSig)
-=======
- * and witness such that spendingTx spends output zero of creationTx.
- * Also inserts creationTx's output into the coins view.
- */
-void BuildTxs(CMutableTransaction& spendingTx, CCoinsViewCache& coins, CMutableTransaction& creationTx, const CScript& scriptPubKey, const CScript& scriptSig, const CTxInWitness& witness)
->>>>>>> b6548420
 {
     creationTx.nVersion = 1;
     creationTx.vin.resize(1);
     creationTx.vin[0].prevout.SetNull();
     creationTx.vin[0].scriptSig = CScript();
-<<<<<<< HEAD
-=======
-    creationTx.wit.vtxinwit.resize(1);
->>>>>>> b6548420
     creationTx.vout.resize(1);
     creationTx.vout[0].nValue = 1;
     creationTx.vout[0].scriptPubKey = scriptPubKey;
@@ -114,11 +99,6 @@
     spendingTx.vin[0].prevout.hash = creationTx.GetHash();
     spendingTx.vin[0].prevout.n = 0;
     spendingTx.vin[0].scriptSig = scriptSig;
-<<<<<<< HEAD
-=======
-    spendingTx.wit.vtxinwit.resize(1);
-    spendingTx.wit.vtxinwit[0] = witness;
->>>>>>> b6548420
     spendingTx.vout.resize(1);
     spendingTx.vout[0].nValue = 1;
     spendingTx.vout[0].scriptPubKey = CScript();
@@ -142,21 +122,14 @@
     key.MakeNewKey(true);
     CPubKey pubkey = key.GetPubKey();
     // Default flags
-<<<<<<< HEAD
     int flags = SCRIPT_VERIFY_P2SH;
 
     // Multisig script
-=======
-    int flags = SCRIPT_VERIFY_WITNESS | SCRIPT_VERIFY_P2SH;
-
-    // Multisig script (legacy counting)
->>>>>>> b6548420
     {
         CScript scriptPubKey = CScript() << 1 << ToByteVector(pubkey) << ToByteVector(pubkey) << 2 << OP_CHECKMULTISIGVERIFY;
         // Do not use a valid signature to avoid using wallet operations.
         CScript scriptSig = CScript() << OP_0 << OP_0;
 
-<<<<<<< HEAD
         BuildTxs(spendingTx, coins, creationTx, scriptPubKey, scriptSig);
         // Legacy counting only includes signature operations in scriptSigs and scriptPubKeys
         // of a transaction and does not take the actual executed sig operations into account.
@@ -165,16 +138,6 @@
         // creationTx contains two signature operations in its scriptPubKey, but legacy counting
         // is not accurate.
         assert(GetTransactionSigOpCount(CTransaction(creationTx), coins, flags) == MAX_PUBKEYS_PER_MULTISIG);
-=======
-        BuildTxs(spendingTx, coins, creationTx, scriptPubKey, scriptSig, CTxInWitness());
-        // Legacy counting only includes signature operations in scriptSigs and scriptPubKeys
-        // of a transaction and does not take the actual executed sig operations into account.
-        // spendingTx in itself does not contain a signature operation.
-        assert(GetTransactionSigOpCost(CTransaction(spendingTx), coins, flags) == 0);
-        // creationTx contains two signature operations in its scriptPubKey, but legacy counting
-        // is not accurate.
-        assert(GetTransactionSigOpCost(CTransaction(creationTx), coins, flags) == MAX_PUBKEYS_PER_MULTISIG * WITNESS_SCALE_FACTOR);
->>>>>>> b6548420
         // Sanity check: script verification fails because of an invalid signature.
         assert(VerifyWithFlag(creationTx, spendingTx, flags) == SCRIPT_ERR_CHECKMULTISIGVERIFY);
     }
@@ -185,97 +148,8 @@
         CScript scriptPubKey = GetScriptForDestination(CScriptID(redeemScript));
         CScript scriptSig = CScript() << OP_0 << OP_0 << ToByteVector(redeemScript);
 
-<<<<<<< HEAD
-        BuildTxs(spendingTx, coins, creationTx, scriptPubKey, scriptSig));
+        BuildTxs(spendingTx, coins, creationTx, scriptPubKey, scriptSig);
         assert(GetTransactionSigOpCount(CTransaction(spendingTx), coins, flags) == 2);
-=======
-        BuildTxs(spendingTx, coins, creationTx, scriptPubKey, scriptSig, CTxInWitness());
-        assert(GetTransactionSigOpCost(CTransaction(spendingTx), coins, flags) == 2 * WITNESS_SCALE_FACTOR);
-        assert(VerifyWithFlag(creationTx, spendingTx, flags) == SCRIPT_ERR_CHECKMULTISIGVERIFY);
-    }
-
-    // P2WPKH witness program
-    {
-        CScript p2pk = CScript() << ToByteVector(pubkey) << OP_CHECKSIG;
-        CScript scriptPubKey = GetScriptForWitness(p2pk);
-        CScript scriptSig = CScript();
-        CTxInWitness witness;
-        CScriptWitness scriptWitness;
-        scriptWitness.stack.push_back(vector<unsigned char>(0));
-        scriptWitness.stack.push_back(vector<unsigned char>(0));
-        witness.scriptWitness = scriptWitness;
-
-
-        BuildTxs(spendingTx, coins, creationTx, scriptPubKey, scriptSig, witness);
-        assert(GetTransactionSigOpCost(CTransaction(spendingTx), coins, flags) == 1);
-        // No signature operations if we don't verify the witness.
-        assert(GetTransactionSigOpCost(CTransaction(spendingTx), coins, flags & ~SCRIPT_VERIFY_WITNESS) == 0);
-        assert(VerifyWithFlag(creationTx, spendingTx, flags) == SCRIPT_ERR_EQUALVERIFY);
-
-        // The sig op cost for witness version != 0 is zero.
-        assert(scriptPubKey[0] == 0x00);
-        scriptPubKey[0] = 0x51;
-        BuildTxs(spendingTx, coins, creationTx, scriptPubKey, scriptSig, witness);
-        assert(GetTransactionSigOpCost(CTransaction(spendingTx), coins, flags) == 0);
-        scriptPubKey[0] = 0x00;
-        BuildTxs(spendingTx, coins, creationTx, scriptPubKey, scriptSig, witness);
-
-        // The witness of a coinbase transaction is not taken into account.
-        spendingTx.vin[0].prevout.SetNull();
-        assert(GetTransactionSigOpCost(CTransaction(spendingTx), coins, flags) == 0);
-    }
-
-    // P2WPKH nested in P2SH
-    {
-        CScript p2pk = CScript() << ToByteVector(pubkey) << OP_CHECKSIG;
-        CScript scriptSig = GetScriptForWitness(p2pk);
-        CScript scriptPubKey = GetScriptForDestination(CScriptID(scriptSig));
-        scriptSig = CScript() << ToByteVector(scriptSig);
-        CTxInWitness witness;
-        CScriptWitness scriptWitness;
-        scriptWitness.stack.push_back(vector<unsigned char>(0));
-        scriptWitness.stack.push_back(vector<unsigned char>(0));
-        witness.scriptWitness = scriptWitness;
-
-        BuildTxs(spendingTx, coins, creationTx, scriptPubKey, scriptSig, witness);
-        assert(GetTransactionSigOpCost(CTransaction(spendingTx), coins, flags) == 1);
-        assert(VerifyWithFlag(creationTx, spendingTx, flags) == SCRIPT_ERR_EQUALVERIFY);
-    }
-
-    // P2WSH witness program
-    {
-        CScript witnessScript = CScript() << 1 << ToByteVector(pubkey) << ToByteVector(pubkey) << 2 << OP_CHECKMULTISIGVERIFY;
-        CScript scriptPubKey = GetScriptForWitness(witnessScript);
-        CScript scriptSig = CScript();
-        CTxInWitness witness;
-        CScriptWitness scriptWitness;
-        scriptWitness.stack.push_back(vector<unsigned char>(0));
-        scriptWitness.stack.push_back(vector<unsigned char>(0));
-        scriptWitness.stack.push_back(vector<unsigned char>(witnessScript.begin(), witnessScript.end()));
-        witness.scriptWitness = scriptWitness;
-
-        BuildTxs(spendingTx, coins, creationTx, scriptPubKey, scriptSig, witness);
-        assert(GetTransactionSigOpCost(CTransaction(spendingTx), coins, flags) == 2);
-        assert(GetTransactionSigOpCost(CTransaction(spendingTx), coins, flags & ~SCRIPT_VERIFY_WITNESS) == 0);
-        assert(VerifyWithFlag(creationTx, spendingTx, flags) == SCRIPT_ERR_CHECKMULTISIGVERIFY);
-    }
-
-    // P2WSH nested in P2SH
-    {
-        CScript witnessScript = CScript() << 1 << ToByteVector(pubkey) << ToByteVector(pubkey) << 2 << OP_CHECKMULTISIGVERIFY;
-        CScript redeemScript = GetScriptForWitness(witnessScript);
-        CScript scriptPubKey = GetScriptForDestination(CScriptID(redeemScript));
-        CScript scriptSig = CScript() << ToByteVector(redeemScript);
-        CTxInWitness witness;
-        CScriptWitness scriptWitness;
-        scriptWitness.stack.push_back(vector<unsigned char>(0));
-        scriptWitness.stack.push_back(vector<unsigned char>(0));
-        scriptWitness.stack.push_back(vector<unsigned char>(witnessScript.begin(), witnessScript.end()));
-        witness.scriptWitness = scriptWitness;
-
-        BuildTxs(spendingTx, coins, creationTx, scriptPubKey, scriptSig, witness);
-        assert(GetTransactionSigOpCost(CTransaction(spendingTx), coins, flags) == 2);
->>>>>>> b6548420
         assert(VerifyWithFlag(creationTx, spendingTx, flags) == SCRIPT_ERR_CHECKMULTISIGVERIFY);
     }
 }
