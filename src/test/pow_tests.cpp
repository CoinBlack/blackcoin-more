--- conflicted
+++ resolved
@@ -20,11 +20,7 @@
     pindexLast.nHeight = 32255;
     pindexLast.nTime = 1262152739;  // Block #32255
     pindexLast.nBits = 0x1d00ffff;
-<<<<<<< HEAD
-    BOOST_CHECK_EQUAL(CalculateNextTargetRequired(&pindexLast, nLastRetargetTime, params, false), 0x1d00d86a);
-=======
     BOOST_CHECK_EQUAL(CalculateNextWorkRequired(&pindexLast, nLastRetargetTime, chainParams->GetConsensus()), 0x1d00d86aU);
->>>>>>> 61646189
 }
 
 /* Test the constraint on the upper bound for next work */
@@ -36,11 +32,7 @@
     pindexLast.nHeight = 2015;
     pindexLast.nTime = 1233061996;  // Block #2015
     pindexLast.nBits = 0x1d00ffff;
-<<<<<<< HEAD
-    BOOST_CHECK_EQUAL(CalculateNextTargetRequired(&pindexLast, nLastRetargetTime, params, false), 0x1d00ffff);
-=======
     BOOST_CHECK_EQUAL(CalculateNextWorkRequired(&pindexLast, nLastRetargetTime, chainParams->GetConsensus()), 0x1d00ffffU);
->>>>>>> 61646189
 }
 
 /* Test the constraint on the lower bound for actual time taken */
@@ -52,11 +44,7 @@
     pindexLast.nHeight = 68543;
     pindexLast.nTime = 1279297671;  // Block #68543
     pindexLast.nBits = 0x1c05a3f4;
-<<<<<<< HEAD
-    BOOST_CHECK_EQUAL(CalculateNextTargetRequired(&pindexLast, nLastRetargetTime, params, false), 0x1c0168fd);
-=======
     BOOST_CHECK_EQUAL(CalculateNextWorkRequired(&pindexLast, nLastRetargetTime, chainParams->GetConsensus()), 0x1c0168fdU);
->>>>>>> 61646189
 }
 
 /* Test the constraint on the upper bound for actual time taken */
@@ -68,11 +56,7 @@
     pindexLast.nHeight = 46367;
     pindexLast.nTime = 1269211443;  // Block #46367
     pindexLast.nBits = 0x1c387f6f;
-<<<<<<< HEAD
-    BOOST_CHECK_EQUAL(CalculateNextTargetRequired(&pindexLast, nLastRetargetTime, params, false), 0x1d00e1fd);
-=======
     BOOST_CHECK_EQUAL(CalculateNextWorkRequired(&pindexLast, nLastRetargetTime, chainParams->GetConsensus()), 0x1d00e1fdU);
->>>>>>> 61646189
 }
 
 BOOST_AUTO_TEST_CASE(CheckProofOfWork_test_negative_target)
@@ -136,11 +120,7 @@
     for (int i = 0; i < 10000; i++) {
         blocks[i].pprev = i ? &blocks[i - 1] : nullptr;
         blocks[i].nHeight = i;
-<<<<<<< HEAD
-        blocks[i].nTime = 1269211443 + i * params.nTargetSpacing;
-=======
-        blocks[i].nTime = 1269211443 + i * chainParams->GetConsensus().nPowTargetSpacing;
->>>>>>> 61646189
+        blocks[i].nTime = 1269211443 + i * chainParams->GetConsensus().nTargetSpacing;
         blocks[i].nBits = 0x207fffff; /* target 0x7fffff000... */
         blocks[i].nChainWork = i ? blocks[i - 1].nChainWork + GetBlockProof(blocks[i - 1]) : arith_uint256(0);
     }
@@ -164,7 +144,7 @@
     BOOST_CHECK_EQUAL(consensus.hashGenesisBlock, chainParams->GenesisBlock().GetHash());
 
     // target timespan is an even multiple of spacing
-    BOOST_CHECK_EQUAL(consensus.nPowTargetTimespan % consensus.nPowTargetSpacing, 0);
+    BOOST_CHECK_EQUAL(consensus.nPowTargetTimespan % consensus.nTargetSpacing, 0);
 
     // genesis nBits is positive, doesn't overflow and is lower than powLimit
     arith_uint256 pow_compact;
