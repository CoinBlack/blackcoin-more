--- conflicted
+++ resolved
@@ -1,31 +1,9 @@
-<<<<<<< HEAD
-// Copyright (c) 2011-2016 The Bitcoin Core developers
-=======
 // Copyright (c) 2011-2020 The Bitcoin Core developers
->>>>>>> 61646189
 // Distributed under the MIT software license, see the accompanying
 // file COPYING or http://www.opensource.org/licenses/mit-license.php.
 
 #include <test/data/tx_invalid.json.h>
 #include <test/data/tx_valid.json.h>
-<<<<<<< HEAD
-#include <test/test_bitcoin.h>
-
-#include <clientversion.h>
-#include <checkqueue.h>
-#include <consensus/validation.h>
-#include <core_io.h>
-#include <key.h>
-#include <keystore.h>
-#include <main.h> // For CheckTransaction
-#include <policy/policy.h>
-#include <script/script.h>
-#include <script/sign.h>
-#include <script/script_error.h>
-#include <script/standard.h>
-#include <utilstrencodings.h>
-
-=======
 #include <test/util/setup_common.h>
 
 #include <checkqueue.h>
@@ -49,41 +27,12 @@
 #include <validation.h>
 
 #include <functional>
->>>>>>> 61646189
 #include <map>
 #include <string>
 
 #include <boost/algorithm/string/classification.hpp>
 #include <boost/algorithm/string/split.hpp>
 #include <boost/test/unit_test.hpp>
-<<<<<<< HEAD
-#include <boost/assign/list_of.hpp>
-
-#include <univalue.h>
-
-typedef vector<unsigned char> valtype;
-
-// In script_tests.cpp
-extern UniValue read_json(const std::string& jsondata);
-
-static std::map<string, unsigned int> mapFlagNames = boost::assign::map_list_of
-    (string("NONE"), (unsigned int)SCRIPT_VERIFY_NONE)
-    (string("P2SH"), (unsigned int)SCRIPT_VERIFY_P2SH)
-    (string("STRICTENC"), (unsigned int)SCRIPT_VERIFY_STRICTENC)
-    (string("DERSIG"), (unsigned int)SCRIPT_VERIFY_DERSIG)
-    (string("LOW_S"), (unsigned int)SCRIPT_VERIFY_LOW_S)
-    (string("SIGPUSHONLY"), (unsigned int)SCRIPT_VERIFY_SIGPUSHONLY)
-    (string("MINIMALDATA"), (unsigned int)SCRIPT_VERIFY_MINIMALDATA)
-    (string("NULLDUMMY"), (unsigned int)SCRIPT_VERIFY_NULLDUMMY)
-    (string("DISCOURAGE_UPGRADABLE_NOPS"), (unsigned int)SCRIPT_VERIFY_DISCOURAGE_UPGRADABLE_NOPS)
-    (string("CLEANSTACK"), (unsigned int)SCRIPT_VERIFY_CLEANSTACK)
-    (string("MINIMALIF"), (unsigned int)SCRIPT_VERIFY_MINIMALIF)
-    (string("NULLFAIL"), (unsigned int)SCRIPT_VERIFY_NULLFAIL)
-    (string("CHECKLOCKTIMEVERIFY"), (unsigned int)SCRIPT_VERIFY_CHECKLOCKTIMEVERIFY)
-    (string("CHECKSEQUENCEVERIFY"), (unsigned int)SCRIPT_VERIFY_CHECKSEQUENCEVERIFY);
-
-unsigned int ParseScriptFlags(string strFlags)
-=======
 
 #include <univalue.h>
 
@@ -117,18 +66,13 @@
 };
 
 unsigned int ParseScriptFlags(std::string strFlags)
->>>>>>> 61646189
 {
     if (strFlags.empty() || strFlags == "NONE") return 0;
     unsigned int flags = 0;
     std::vector<std::string> words;
     boost::algorithm::split(words, strFlags, boost::algorithm::is_any_of(","));
 
-<<<<<<< HEAD
-    for(string word: words)
-=======
     for (const std::string& word : words)
->>>>>>> 61646189
     {
         if (!mapFlagNames.count(word))
             BOOST_ERROR("Bad test: unknown verification flag '" << word << "'");
@@ -297,14 +241,6 @@
             BOOST_CHECK(state.IsValid());
 
             PrecomputedTransactionData txdata(tx);
-<<<<<<< HEAD
-            for (unsigned int i = 0; i < tx.vin.size(); i++)
-            {
-                if (!mapprevOutScriptPubKeys.count(tx.vin[i].prevout))
-                {
-                    BOOST_ERROR("Bad test: " << strTest);
-                    break;
-=======
             unsigned int verify_flags = ParseScriptFlags(test[2].get_str());
 
             // Check that the test gives a valid combination of flags (otherwise VerifyScript will throw). Don't edit the flags.
@@ -326,7 +262,6 @@
                 flags = TrimFlags(~(verify_flags | (unsigned int)InsecureRandBits(mapFlagNames.size())));
                 if (!CheckTxScripts(tx, mapprevOutScriptPubKeys, mapprevOutValues, flags, txdata, strTest, /* expect_valid */ true)) {
                     BOOST_ERROR("Tx unexpectedly failed with random flags " << ToString(flags) << ": " << strTest);
->>>>>>> 61646189
                 }
             }
 
@@ -335,14 +270,6 @@
                 if (!CheckTxScripts(tx, mapprevOutScriptPubKeys, mapprevOutValues, ~flags_excluding_one, txdata, strTest, /* expect_valid */ false)) {
                     BOOST_ERROR("Too many flags unset: " << strTest);
                 }
-<<<<<<< HEAD
-                unsigned int verify_flags = ParseScriptFlags(test[2].get_str());
-                BOOST_CHECK_MESSAGE(VerifyScript(tx.vin[i].scriptSig, mapprevOutScriptPubKeys[tx.vin[i].prevout],
-                                                 verify_flags, TransactionSignatureChecker(&tx, i, amount, txdata), &err),
-                                    strTest);
-                BOOST_CHECK_MESSAGE(err == SCRIPT_ERR_OK, ScriptErrorString(err));
-=======
->>>>>>> 61646189
             }
         }
     }
@@ -393,16 +320,9 @@
                 continue;
             }
 
-<<<<<<< HEAD
-            string transaction = test[1].get_str();
-            CDataStream stream(ParseHex(transaction), SER_NETWORK, PROTOCOL_VERSION);
-            CTransaction tx;
-            stream >> tx;
-=======
             std::string transaction = test[1].get_str();
             CDataStream stream(ParseHex(transaction), SER_NETWORK, PROTOCOL_VERSION );
             CTransaction tx(deserialize, stream);
->>>>>>> 61646189
 
             TxValidationState state;
             if (!CheckTransaction(tx, state) || state.IsInvalid()) {
@@ -411,14 +331,6 @@
             }
 
             PrecomputedTransactionData txdata(tx);
-<<<<<<< HEAD
-            for (unsigned int i = 0; i < tx.vin.size() && fValid; i++)
-            {
-                if (!mapprevOutScriptPubKeys.count(tx.vin[i].prevout))
-                {
-                    BOOST_ERROR("Bad test: " << strTest);
-                    break;
-=======
             unsigned int verify_flags = ParseScriptFlags(test[2].get_str());
 
             // Check that the test gives a valid combination of flags (otherwise VerifyScript will throw). Don't edit the flags.
@@ -436,7 +348,6 @@
                 // Adding individual flags
                 if (!CheckTxScripts(tx, mapprevOutScriptPubKeys, mapprevOutValues, flags, txdata, strTest, /* expect_valid */ false)) {
                     BOOST_ERROR("Tx unexpectedly passed with flag " << name << " set: " << strTest);
->>>>>>> 61646189
                 }
                 // Adding random combinations of flags
                 flags = FillFlags(verify_flags | (unsigned int)InsecureRandBits(mapFlagNames.size()));
@@ -450,11 +361,6 @@
                 if (!CheckTxScripts(tx, mapprevOutScriptPubKeys, mapprevOutValues, flags_excluding_one, txdata, strTest, /* expect_valid */ true)) {
                     BOOST_ERROR("Too many flags set: " << strTest);
                 }
-<<<<<<< HEAD
-                fValid = VerifyScript(tx.vin[i].scriptSig, mapprevOutScriptPubKeys[tx.vin[i].prevout],
-                                      verify_flags, TransactionSignatureChecker(&tx, i, amount, txdata), &err);
-=======
->>>>>>> 61646189
             }
         }
     }
@@ -502,8 +408,6 @@
     BOOST_CHECK(AreInputsStandard(CTransaction(t1), coins, false));
 }
 
-<<<<<<< HEAD
-=======
 static void CreateCreditAndSpend(const FillableSigningProvider& keystore, const CScript& outscript, CTransactionRef& output, CMutableTransaction& input, bool success = true)
 {
     CMutableTransaction outputm;
@@ -841,7 +745,6 @@
     CheckWithFlag(output1, input1, STANDARD_SCRIPT_VERIFY_FLAGS, true);
 }
 
->>>>>>> 61646189
 BOOST_AUTO_TEST_CASE(test_IsStandard)
 {
     LOCK(cs_main);
