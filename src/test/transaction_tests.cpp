<<<<<<< HEAD
// Copyright (c) 2011-2015 The Bitcoin Core developers
=======
// Copyright (c) 2011-2016 The Bitcoin Core developers
>>>>>>> b6548420
// Distributed under the MIT software license, see the accompanying
// file COPYING or http://www.opensource.org/licenses/mit-license.php.

#include "data/tx_invalid.json.h"
#include "data/tx_valid.json.h"
#include "test/test_bitcoin.h"

#include "clientversion.h"
#include "checkqueue.h"
#include "consensus/validation.h"
#include "core_io.h"
#include "key.h"
#include "keystore.h"
#include "main.h" // For CheckTransaction
#include "policy/policy.h"
#include "script/script.h"
#include "script/sign.h"
#include "script/script_error.h"
#include "script/standard.h"
#include "utilstrencodings.h"

#include <map>
#include <string>

#include <boost/algorithm/string/classification.hpp>
#include <boost/algorithm/string/split.hpp>
#include <boost/assign/list_of.hpp>
#include <boost/test/unit_test.hpp>
#include <boost/assign/list_of.hpp>
#include <boost/foreach.hpp>

#include <univalue.h>

using namespace std;

typedef vector<unsigned char> valtype;

// In script_tests.cpp
extern UniValue read_json(const std::string& jsondata);

static std::map<string, unsigned int> mapFlagNames = boost::assign::map_list_of
    (string("NONE"), (unsigned int)SCRIPT_VERIFY_NONE)
    (string("P2SH"), (unsigned int)SCRIPT_VERIFY_P2SH)
    (string("STRICTENC"), (unsigned int)SCRIPT_VERIFY_STRICTENC)
    (string("DERSIG"), (unsigned int)SCRIPT_VERIFY_DERSIG)
    (string("LOW_S"), (unsigned int)SCRIPT_VERIFY_LOW_S)
    (string("SIGPUSHONLY"), (unsigned int)SCRIPT_VERIFY_SIGPUSHONLY)
    (string("MINIMALDATA"), (unsigned int)SCRIPT_VERIFY_MINIMALDATA)
    (string("NULLDUMMY"), (unsigned int)SCRIPT_VERIFY_NULLDUMMY)
    (string("DISCOURAGE_UPGRADABLE_NOPS"), (unsigned int)SCRIPT_VERIFY_DISCOURAGE_UPGRADABLE_NOPS)
    (string("CLEANSTACK"), (unsigned int)SCRIPT_VERIFY_CLEANSTACK)
    (string("MINIMALIF"), (unsigned int)SCRIPT_VERIFY_MINIMALIF)
    (string("NULLFAIL"), (unsigned int)SCRIPT_VERIFY_NULLFAIL)
    (string("CHECKLOCKTIMEVERIFY"), (unsigned int)SCRIPT_VERIFY_CHECKLOCKTIMEVERIFY)
<<<<<<< HEAD
    (string("CHECKSEQUENCEVERIFY"), (unsigned int)SCRIPT_VERIFY_CHECKSEQUENCEVERIFY);
=======
    (string("CHECKSEQUENCEVERIFY"), (unsigned int)SCRIPT_VERIFY_CHECKSEQUENCEVERIFY)
    (string("WITNESS"), (unsigned int)SCRIPT_VERIFY_WITNESS)
    (string("DISCOURAGE_UPGRADABLE_WITNESS_PROGRAM"), (unsigned int)SCRIPT_VERIFY_DISCOURAGE_UPGRADABLE_WITNESS_PROGRAM)
    (string("WITNESS_PUBKEYTYPE"), (unsigned int)SCRIPT_VERIFY_WITNESS_PUBKEYTYPE);
>>>>>>> b6548420

unsigned int ParseScriptFlags(string strFlags)
{
    if (strFlags.empty()) {
        return 0;
    }
    unsigned int flags = 0;
    vector<string> words;
    boost::algorithm::split(words, strFlags, boost::algorithm::is_any_of(","));

    BOOST_FOREACH(string word, words)
    {
        if (!mapFlagNames.count(word))
            BOOST_ERROR("Bad test: unknown verification flag '" << word << "'");
        flags |= mapFlagNames[word];
    }

    return flags;
}

string FormatScriptFlags(unsigned int flags)
{
    if (flags == 0) {
        return "";
    }
    string ret;
    std::map<string, unsigned int>::const_iterator it = mapFlagNames.begin();
    while (it != mapFlagNames.end()) {
        if (flags & it->second) {
            ret += it->first + ",";
        }
        it++;
    }
    return ret.substr(0, ret.size() - 1);
}

BOOST_FIXTURE_TEST_SUITE(transaction_tests, BasicTestingSetup)

BOOST_AUTO_TEST_CASE(tx_valid)
{
    // Read tests from test/data/tx_valid.json
    // Format is an array of arrays
    // Inner arrays are either [ "comment" ]
    // or [[[prevout hash, prevout index, prevout scriptPubKey], [input 2], ...],"], serializedTransaction, verifyFlags
    // ... where all scripts are stringified scripts.
    //
    // verifyFlags is a comma separated list of script verification flags to apply, or "NONE"
    UniValue tests = read_json(std::string(json_tests::tx_valid, json_tests::tx_valid + sizeof(json_tests::tx_valid)));

    ScriptError err;
    for (unsigned int idx = 0; idx < tests.size(); idx++) {
        UniValue test = tests[idx];
        string strTest = test.write();
        if (test[0].isArray())
        {
            if (test.size() != 3 || !test[1].isStr() || !test[2].isStr())
            {
                BOOST_ERROR("Bad test: " << strTest);
                continue;
            }

            map<COutPoint, CScript> mapprevOutScriptPubKeys;
            map<COutPoint, int64_t> mapprevOutValues;
            UniValue inputs = test[0].get_array();
            bool fValid = true;
	    for (unsigned int inpIdx = 0; inpIdx < inputs.size(); inpIdx++) {
	        const UniValue& input = inputs[inpIdx];
                if (!input.isArray())
                {
                    fValid = false;
                    break;
                }
                UniValue vinput = input.get_array();
                if (vinput.size() < 3 || vinput.size() > 4)
                {
                    fValid = false;
                    break;
                }
                COutPoint outpoint(uint256S(vinput[0].get_str()), vinput[1].get_int());
                mapprevOutScriptPubKeys[outpoint] = ParseScript(vinput[2].get_str());
                if (vinput.size() >= 4)
                {
                    mapprevOutValues[outpoint] = vinput[3].get_int64();
                }
            }
            if (!fValid)
            {
                BOOST_ERROR("Bad test: " << strTest);
                continue;
            }

            string transaction = test[1].get_str();
            CDataStream stream(ParseHex(transaction), SER_NETWORK, PROTOCOL_VERSION);
            CTransaction tx;
            stream >> tx;

            CValidationState state;
            BOOST_CHECK_MESSAGE(CheckTransaction(tx, state), strTest);
            BOOST_CHECK(state.IsValid());

            PrecomputedTransactionData txdata(tx);
            for (unsigned int i = 0; i < tx.vin.size(); i++)
            {
                if (!mapprevOutScriptPubKeys.count(tx.vin[i].prevout))
                {
                    BOOST_ERROR("Bad test: " << strTest);
                    break;
                }

                CAmount amount = 0;
<<<<<<< HEAD
=======
                if (mapprevOutValues.count(tx.vin[i].prevout)) {
                    amount = mapprevOutValues[tx.vin[i].prevout];
                }
>>>>>>> b6548420
                unsigned int verify_flags = ParseScriptFlags(test[2].get_str());
                const CScriptWitness *witness = (i < tx.wit.vtxinwit.size()) ? &tx.wit.vtxinwit[i].scriptWitness : NULL;
                BOOST_CHECK_MESSAGE(VerifyScript(tx.vin[i].scriptSig, mapprevOutScriptPubKeys[tx.vin[i].prevout],
<<<<<<< HEAD
                                                 verify_flags, TransactionSignatureChecker(&tx, i, amount, txdata), &err),
=======
                                                 witness, verify_flags, TransactionSignatureChecker(&tx, i, amount, txdata), &err),
>>>>>>> b6548420
                                    strTest);
                BOOST_CHECK_MESSAGE(err == SCRIPT_ERR_OK, ScriptErrorString(err));
            }
        }
    }
}

BOOST_AUTO_TEST_CASE(tx_invalid)
{
    // Read tests from test/data/tx_invalid.json
    // Format is an array of arrays
    // Inner arrays are either [ "comment" ]
    // or [[[prevout hash, prevout index, prevout scriptPubKey], [input 2], ...],"], serializedTransaction, verifyFlags
    // ... where all scripts are stringified scripts.
    //
    // verifyFlags is a comma separated list of script verification flags to apply, or "NONE"
    UniValue tests = read_json(std::string(json_tests::tx_invalid, json_tests::tx_invalid + sizeof(json_tests::tx_invalid)));

    ScriptError err;
    for (unsigned int idx = 0; idx < tests.size(); idx++) {
        UniValue test = tests[idx];
        string strTest = test.write();
        if (test[0].isArray())
        {
            if (test.size() != 3 || !test[1].isStr() || !test[2].isStr())
            {
                BOOST_ERROR("Bad test: " << strTest);
                continue;
            }

            map<COutPoint, CScript> mapprevOutScriptPubKeys;
            map<COutPoint, int64_t> mapprevOutValues;
            UniValue inputs = test[0].get_array();
            bool fValid = true;
	    for (unsigned int inpIdx = 0; inpIdx < inputs.size(); inpIdx++) {
	        const UniValue& input = inputs[inpIdx];
                if (!input.isArray())
                {
                    fValid = false;
                    break;
                }
                UniValue vinput = input.get_array();
                if (vinput.size() < 3 || vinput.size() > 4)
                {
                    fValid = false;
                    break;
                }
                COutPoint outpoint(uint256S(vinput[0].get_str()), vinput[1].get_int());
                mapprevOutScriptPubKeys[outpoint] = ParseScript(vinput[2].get_str());
                if (vinput.size() >= 4)
                {
                    mapprevOutValues[outpoint] = vinput[3].get_int64();
                }
            }
            if (!fValid)
            {
                BOOST_ERROR("Bad test: " << strTest);
                continue;
            }

            string transaction = test[1].get_str();
            CDataStream stream(ParseHex(transaction), SER_NETWORK, PROTOCOL_VERSION );
            CTransaction tx;
            stream >> tx;

            CValidationState state;
            fValid = CheckTransaction(tx, state) && state.IsValid();

            PrecomputedTransactionData txdata(tx);
            for (unsigned int i = 0; i < tx.vin.size() && fValid; i++)
            {
                if (!mapprevOutScriptPubKeys.count(tx.vin[i].prevout))
                {
                    BOOST_ERROR("Bad test: " << strTest);
                    break;
                }

                unsigned int verify_flags = ParseScriptFlags(test[2].get_str());
                CAmount amount = 0;
<<<<<<< HEAD
                fValid = VerifyScript(tx.vin[i].scriptSig, mapprevOutScriptPubKeys[tx.vin[i].prevout],
                                      verify_flags, TransactionSignatureChecker(&tx, i, amount, txdata), &err);
=======
                if (mapprevOutValues.count(tx.vin[i].prevout)) {
                    amount = mapprevOutValues[tx.vin[i].prevout];
                }
                const CScriptWitness *witness = (i < tx.wit.vtxinwit.size()) ? &tx.wit.vtxinwit[i].scriptWitness : NULL;
                fValid = VerifyScript(tx.vin[i].scriptSig, mapprevOutScriptPubKeys[tx.vin[i].prevout],
                                      witness, verify_flags, TransactionSignatureChecker(&tx, i, amount, txdata), &err);
>>>>>>> b6548420
            }
            BOOST_CHECK_MESSAGE(!fValid, strTest);
            BOOST_CHECK_MESSAGE(err != SCRIPT_ERR_OK, ScriptErrorString(err));
        }
    }
}

BOOST_AUTO_TEST_CASE(basic_transaction_tests)
{
    // Random real transaction (e2769b09e784f32f62ef849763d4f45b98e07ba658647343b915ff832b110436)
    unsigned char ch[] = {0x01, 0x00, 0x00, 0x00, 0x01, 0x6b, 0xff, 0x7f, 0xcd, 0x4f, 0x85, 0x65, 0xef, 0x40, 0x6d, 0xd5, 0xd6, 0x3d, 0x4f, 0xf9, 0x4f, 0x31, 0x8f, 0xe8, 0x20, 0x27, 0xfd, 0x4d, 0xc4, 0x51, 0xb0, 0x44, 0x74, 0x01, 0x9f, 0x74, 0xb4, 0x00, 0x00, 0x00, 0x00, 0x8c, 0x49, 0x30, 0x46, 0x02, 0x21, 0x00, 0xda, 0x0d, 0xc6, 0xae, 0xce, 0xfe, 0x1e, 0x06, 0xef, 0xdf, 0x05, 0x77, 0x37, 0x57, 0xde, 0xb1, 0x68, 0x82, 0x09, 0x30, 0xe3, 0xb0, 0xd0, 0x3f, 0x46, 0xf5, 0xfc, 0xf1, 0x50, 0xbf, 0x99, 0x0c, 0x02, 0x21, 0x00, 0xd2, 0x5b, 0x5c, 0x87, 0x04, 0x00, 0x76, 0xe4, 0xf2, 0x53, 0xf8, 0x26, 0x2e, 0x76, 0x3e, 0x2d, 0xd5, 0x1e, 0x7f, 0xf0, 0xbe, 0x15, 0x77, 0x27, 0xc4, 0xbc, 0x42, 0x80, 0x7f, 0x17, 0xbd, 0x39, 0x01, 0x41, 0x04, 0xe6, 0xc2, 0x6e, 0xf6, 0x7d, 0xc6, 0x10, 0xd2, 0xcd, 0x19, 0x24, 0x84, 0x78, 0x9a, 0x6c, 0xf9, 0xae, 0xa9, 0x93, 0x0b, 0x94, 0x4b, 0x7e, 0x2d, 0xb5, 0x34, 0x2b, 0x9d, 0x9e, 0x5b, 0x9f, 0xf7, 0x9a, 0xff, 0x9a, 0x2e, 0xe1, 0x97, 0x8d, 0xd7, 0xfd, 0x01, 0xdf, 0xc5, 0x22, 0xee, 0x02, 0x28, 0x3d, 0x3b, 0x06, 0xa9, 0xd0, 0x3a, 0xcf, 0x80, 0x96, 0x96, 0x8d, 0x7d, 0xbb, 0x0f, 0x91, 0x78, 0xff, 0xff, 0xff, 0xff, 0x02, 0x8b, 0xa7, 0x94, 0x0e, 0x00, 0x00, 0x00, 0x00, 0x19, 0x76, 0xa9, 0x14, 0xba, 0xde, 0xec, 0xfd, 0xef, 0x05, 0x07, 0x24, 0x7f, 0xc8, 0xf7, 0x42, 0x41, 0xd7, 0x3b, 0xc0, 0x39, 0x97, 0x2d, 0x7b, 0x88, 0xac, 0x40, 0x94, 0xa8, 0x02, 0x00, 0x00, 0x00, 0x00, 0x19, 0x76, 0xa9, 0x14, 0xc1, 0x09, 0x32, 0x48, 0x3f, 0xec, 0x93, 0xed, 0x51, 0xf5, 0xfe, 0x95, 0xe7, 0x25, 0x59, 0xf2, 0xcc, 0x70, 0x43, 0xf9, 0x88, 0xac, 0x00, 0x00, 0x00, 0x00, 0x00};
    vector<unsigned char> vch(ch, ch + sizeof(ch) -1);
    CDataStream stream(vch, SER_DISK, CLIENT_VERSION);
    CMutableTransaction tx;
    stream >> tx;
    CValidationState state;
    BOOST_CHECK_MESSAGE(CheckTransaction(tx, state) && state.IsValid(), "Simple deserialized transaction should be valid.");

    // Check that duplicate txins fail
    tx.vin.push_back(tx.vin[0]);
    BOOST_CHECK_MESSAGE(!CheckTransaction(tx, state) || !state.IsValid(), "Transaction with duplicate txins should be invalid.");
}

//
// Helper: create two dummy transactions, each with
// two outputs.  The first has 11 and 50 CENT outputs
// paid to a TX_PUBKEY, the second 21 and 22 CENT outputs
// paid to a TX_PUBKEYHASH.
//
static std::vector<CMutableTransaction>
SetupDummyInputs(CBasicKeyStore& keystoreRet, CCoinsViewCache& coinsRet)
{
    std::vector<CMutableTransaction> dummyTransactions;
    dummyTransactions.resize(2);

    // Add some keys to the keystore:
    CKey key[4];
    for (int i = 0; i < 4; i++)
    {
        key[i].MakeNewKey(i % 2);
        keystoreRet.AddKey(key[i]);
    }

    // Create some dummy input transactions
    dummyTransactions[0].vout.resize(2);
    dummyTransactions[0].vout[0].nValue = 11*CENT;
    dummyTransactions[0].vout[0].scriptPubKey << ToByteVector(key[0].GetPubKey()) << OP_CHECKSIG;
    dummyTransactions[0].vout[1].nValue = 50*CENT;
    dummyTransactions[0].vout[1].scriptPubKey << ToByteVector(key[1].GetPubKey()) << OP_CHECKSIG;
    coinsRet.ModifyCoins(dummyTransactions[0].GetHash())->FromTx(dummyTransactions[0], 0);

    dummyTransactions[1].vout.resize(2);
    dummyTransactions[1].vout[0].nValue = 21*CENT;
    dummyTransactions[1].vout[0].scriptPubKey = GetScriptForDestination(key[2].GetPubKey().GetID());
    dummyTransactions[1].vout[1].nValue = 22*CENT;
    dummyTransactions[1].vout[1].scriptPubKey = GetScriptForDestination(key[3].GetPubKey().GetID());
    coinsRet.ModifyCoins(dummyTransactions[1].GetHash())->FromTx(dummyTransactions[1], 0);

    return dummyTransactions;
}

BOOST_AUTO_TEST_CASE(test_Get)
{
    CBasicKeyStore keystore;
    CCoinsView coinsDummy;
    CCoinsViewCache coins(&coinsDummy);
    std::vector<CMutableTransaction> dummyTransactions = SetupDummyInputs(keystore, coins);

    CMutableTransaction t1;
    t1.vin.resize(3);
    t1.vin[0].prevout.hash = dummyTransactions[0].GetHash();
    t1.vin[0].prevout.n = 1;
    t1.vin[0].scriptSig << std::vector<unsigned char>(65, 0);
    t1.vin[1].prevout.hash = dummyTransactions[1].GetHash();
    t1.vin[1].prevout.n = 0;
    t1.vin[1].scriptSig << std::vector<unsigned char>(65, 0) << std::vector<unsigned char>(33, 4);
    t1.vin[2].prevout.hash = dummyTransactions[1].GetHash();
    t1.vin[2].prevout.n = 1;
    t1.vin[2].scriptSig << std::vector<unsigned char>(65, 0) << std::vector<unsigned char>(33, 4);
    t1.vout.resize(2);
    t1.vout[0].nValue = 90*CENT;
    t1.vout[0].scriptPubKey << OP_1;

    BOOST_CHECK(AreInputsStandard(t1, coins));
    BOOST_CHECK_EQUAL(coins.GetValueIn(t1), (50+21+22)*CENT);
<<<<<<< HEAD
=======
}

void CreateCreditAndSpend(const CKeyStore& keystore, const CScript& outscript, CTransaction& output, CMutableTransaction& input, bool success = true)
{
    CMutableTransaction outputm;
    outputm.nVersion = 1;
    outputm.vin.resize(1);
    outputm.vin[0].prevout.SetNull();
    outputm.vin[0].scriptSig = CScript();
    outputm.wit.vtxinwit.resize(1);
    outputm.vout.resize(1);
    outputm.vout[0].nValue = 1;
    outputm.vout[0].scriptPubKey = outscript;
    CDataStream ssout(SER_NETWORK, PROTOCOL_VERSION);
    ssout << outputm;
    ssout >> output;
    assert(output.vin.size() == 1);
    assert(output.vin[0] == outputm.vin[0]);
    assert(output.vout.size() == 1);
    assert(output.vout[0] == outputm.vout[0]);
    assert(output.wit.vtxinwit.size() == 0);

    CMutableTransaction inputm;
    inputm.nVersion = 1;
    inputm.vin.resize(1);
    inputm.vin[0].prevout.hash = output.GetHash();
    inputm.vin[0].prevout.n = 0;
    inputm.wit.vtxinwit.resize(1);
    inputm.vout.resize(1);
    inputm.vout[0].nValue = 1;
    inputm.vout[0].scriptPubKey = CScript();
    bool ret = SignSignature(keystore, output, inputm, 0, SIGHASH_ALL);
    assert(ret == success);
    CDataStream ssin(SER_NETWORK, PROTOCOL_VERSION);
    ssin << inputm;
    ssin >> input;
    assert(input.vin.size() == 1);
    assert(input.vin[0] == inputm.vin[0]);
    assert(input.vout.size() == 1);
    assert(input.vout[0] == inputm.vout[0]);
    if (inputm.wit.IsNull()) {
        assert(input.wit.IsNull());
    } else {
        assert(!input.wit.IsNull());
        assert(input.wit.vtxinwit.size() == 1);
        assert(input.wit.vtxinwit[0].scriptWitness.stack == inputm.wit.vtxinwit[0].scriptWitness.stack);
    }
}

void CheckWithFlag(const CTransaction& output, const CMutableTransaction& input, int flags, bool success)
{
    ScriptError error;
    CTransaction inputi(input);
    bool ret = VerifyScript(inputi.vin[0].scriptSig, output.vout[0].scriptPubKey, inputi.wit.vtxinwit.size() > 0 ? &inputi.wit.vtxinwit[0].scriptWitness : NULL, flags, TransactionSignatureChecker(&inputi, 0, output.vout[0].nValue), &error);
    assert(ret == success);
}

static CScript PushAll(const vector<valtype>& values)
{
    CScript result;
    BOOST_FOREACH(const valtype& v, values) {
        if (v.size() == 0) {
            result << OP_0;
        } else if (v.size() == 1 && v[0] >= 1 && v[0] <= 16) {
            result << CScript::EncodeOP_N(v[0]);
        } else {
            result << v;
        }
    }
    return result;
}

void ReplaceRedeemScript(CScript& script, const CScript& redeemScript)
{
    vector<valtype> stack;
    EvalScript(stack, script, SCRIPT_VERIFY_STRICTENC, BaseSignatureChecker(), SIGVERSION_BASE);
    assert(stack.size() > 0);
    stack.back() = std::vector<unsigned char>(redeemScript.begin(), redeemScript.end());
    script = PushAll(stack);
}

BOOST_AUTO_TEST_CASE(test_big_witness_transaction) {
    CMutableTransaction mtx;
    mtx.nVersion = 1;

    CKey key;
    key.MakeNewKey(true); // Need to use compressed keys in segwit or the signing will fail
    CBasicKeyStore keystore;
    keystore.AddKeyPubKey(key, key.GetPubKey());
    CKeyID hash = key.GetPubKey().GetID();
    CScript scriptPubKey = CScript() << OP_0 << std::vector<unsigned char>(hash.begin(), hash.end());

    vector<int> sigHashes;
    sigHashes.push_back(SIGHASH_NONE | SIGHASH_ANYONECANPAY);
    sigHashes.push_back(SIGHASH_SINGLE | SIGHASH_ANYONECANPAY);
    sigHashes.push_back(SIGHASH_ALL | SIGHASH_ANYONECANPAY);
    sigHashes.push_back(SIGHASH_NONE);
    sigHashes.push_back(SIGHASH_SINGLE);
    sigHashes.push_back(SIGHASH_ALL);

    // create a big transaction of 4500 inputs signed by the same key
    for(uint32_t ij = 0; ij < 4500; ij++) {
        uint32_t i = mtx.vin.size();
        uint256 prevId;
        prevId.SetHex("0000000000000000000000000000000000000000000000000000000000000100");
        COutPoint outpoint(prevId, i);

        mtx.vin.resize(mtx.vin.size() + 1);
        mtx.vin[i].prevout = outpoint;
        mtx.vin[i].scriptSig = CScript();

        mtx.vout.resize(mtx.vout.size() + 1);
        mtx.vout[i].nValue = 1000;
        mtx.vout[i].scriptPubKey = CScript() << OP_1;
    }

    // sign all inputs
    for(uint32_t i = 0; i < mtx.vin.size(); i++) {
        bool hashSigned = SignSignature(keystore, scriptPubKey, mtx, i, 1000, sigHashes.at(i % sigHashes.size()));
        assert(hashSigned);
    }

    CTransaction tx;
    CDataStream ssout(SER_NETWORK, PROTOCOL_VERSION);
    WithOrVersion(&ssout, 0) << mtx;
    WithOrVersion(&ssout, 0) >> tx;

    // check all inputs concurrently, with the cache
    PrecomputedTransactionData txdata(tx);
    boost::thread_group threadGroup;
    CCheckQueue<CScriptCheck> scriptcheckqueue(128);
    CCheckQueueControl<CScriptCheck> control(&scriptcheckqueue);

    for (int i=0; i<20; i++)
        threadGroup.create_thread(boost::bind(&CCheckQueue<CScriptCheck>::Thread, boost::ref(scriptcheckqueue)));

    CCoins coins;
    coins.nVersion = 1;
    coins.fCoinBase = false;
    for(uint32_t i = 0; i < mtx.vin.size(); i++) {
        CTxOut txout;
        txout.nValue = 1000;
        txout.scriptPubKey = scriptPubKey;
        coins.vout.push_back(txout);
    }

    for(uint32_t i = 0; i < mtx.vin.size(); i++) {
        std::vector<CScriptCheck> vChecks;
        CScriptCheck check(coins, tx, i, SCRIPT_VERIFY_P2SH | SCRIPT_VERIFY_WITNESS, false, &txdata);
        vChecks.push_back(CScriptCheck());
        check.swap(vChecks.back());
        control.Add(vChecks);
    }

    bool controlCheck = control.Wait();
    assert(controlCheck);

    threadGroup.interrupt_all();
    threadGroup.join_all();
}

BOOST_AUTO_TEST_CASE(test_witness)
{
    CBasicKeyStore keystore, keystore2;
    CKey key1, key2, key3, key1L, key2L;
    CPubKey pubkey1, pubkey2, pubkey3, pubkey1L, pubkey2L;
    key1.MakeNewKey(true);
    key2.MakeNewKey(true);
    key3.MakeNewKey(true);
    key1L.MakeNewKey(false);
    key2L.MakeNewKey(false);
    pubkey1 = key1.GetPubKey();
    pubkey2 = key2.GetPubKey();
    pubkey3 = key3.GetPubKey();
    pubkey1L = key1L.GetPubKey();
    pubkey2L = key2L.GetPubKey();
    keystore.AddKeyPubKey(key1, pubkey1);
    keystore.AddKeyPubKey(key2, pubkey2);
    keystore.AddKeyPubKey(key1L, pubkey1L);
    keystore.AddKeyPubKey(key2L, pubkey2L);
    CScript scriptPubkey1, scriptPubkey2, scriptPubkey1L, scriptPubkey2L, scriptMulti;
    scriptPubkey1 << ToByteVector(pubkey1) << OP_CHECKSIG;
    scriptPubkey2 << ToByteVector(pubkey2) << OP_CHECKSIG;
    scriptPubkey1L << ToByteVector(pubkey1L) << OP_CHECKSIG;
    scriptPubkey2L << ToByteVector(pubkey2L) << OP_CHECKSIG;
    std::vector<CPubKey> oneandthree;
    oneandthree.push_back(pubkey1);
    oneandthree.push_back(pubkey3);
    scriptMulti = GetScriptForMultisig(2, oneandthree);
    keystore.AddCScript(scriptPubkey1);
    keystore.AddCScript(scriptPubkey2);
    keystore.AddCScript(scriptPubkey1L);
    keystore.AddCScript(scriptPubkey2L);
    keystore.AddCScript(scriptMulti);
    keystore.AddCScript(GetScriptForWitness(scriptPubkey1));
    keystore.AddCScript(GetScriptForWitness(scriptPubkey2));
    keystore.AddCScript(GetScriptForWitness(scriptPubkey1L));
    keystore.AddCScript(GetScriptForWitness(scriptPubkey2L));
    keystore.AddCScript(GetScriptForWitness(scriptMulti));
    keystore2.AddCScript(scriptMulti);
    keystore2.AddCScript(GetScriptForWitness(scriptMulti));
    keystore2.AddKeyPubKey(key3, pubkey3);

    CTransaction output1, output2;
    CMutableTransaction input1, input2;
    SignatureData sigdata;

    // Normal pay-to-compressed-pubkey.
    CreateCreditAndSpend(keystore, scriptPubkey1, output1, input1);
    CreateCreditAndSpend(keystore, scriptPubkey2, output2, input2);
    CheckWithFlag(output1, input1, 0, true);
    CheckWithFlag(output1, input1, SCRIPT_VERIFY_P2SH, true);
    CheckWithFlag(output1, input1, SCRIPT_VERIFY_WITNESS | SCRIPT_VERIFY_P2SH, true);
    CheckWithFlag(output1, input1, STANDARD_SCRIPT_VERIFY_FLAGS, true);
    CheckWithFlag(output1, input2, 0, false);
    CheckWithFlag(output1, input2, SCRIPT_VERIFY_P2SH, false);
    CheckWithFlag(output1, input2, SCRIPT_VERIFY_WITNESS | SCRIPT_VERIFY_P2SH, false);
    CheckWithFlag(output1, input2, STANDARD_SCRIPT_VERIFY_FLAGS, false);

    // P2SH pay-to-compressed-pubkey.
    CreateCreditAndSpend(keystore, GetScriptForDestination(CScriptID(scriptPubkey1)), output1, input1);
    CreateCreditAndSpend(keystore, GetScriptForDestination(CScriptID(scriptPubkey2)), output2, input2);
    ReplaceRedeemScript(input2.vin[0].scriptSig, scriptPubkey1);
    CheckWithFlag(output1, input1, 0, true);
    CheckWithFlag(output1, input1, SCRIPT_VERIFY_P2SH, true);
    CheckWithFlag(output1, input1, SCRIPT_VERIFY_WITNESS | SCRIPT_VERIFY_P2SH, true);
    CheckWithFlag(output1, input1, STANDARD_SCRIPT_VERIFY_FLAGS, true);
    CheckWithFlag(output1, input2, 0, true);
    CheckWithFlag(output1, input2, SCRIPT_VERIFY_P2SH, false);
    CheckWithFlag(output1, input2, SCRIPT_VERIFY_WITNESS | SCRIPT_VERIFY_P2SH, false);
    CheckWithFlag(output1, input2, STANDARD_SCRIPT_VERIFY_FLAGS, false);

    // Witness pay-to-compressed-pubkey (v0).
    CreateCreditAndSpend(keystore, GetScriptForWitness(scriptPubkey1), output1, input1);
    CreateCreditAndSpend(keystore, GetScriptForWitness(scriptPubkey2), output2, input2);
    CheckWithFlag(output1, input1, 0, true);
    CheckWithFlag(output1, input1, SCRIPT_VERIFY_P2SH, true);
    CheckWithFlag(output1, input1, SCRIPT_VERIFY_WITNESS | SCRIPT_VERIFY_P2SH, true);
    CheckWithFlag(output1, input1, STANDARD_SCRIPT_VERIFY_FLAGS, true);
    CheckWithFlag(output1, input2, 0, true);
    CheckWithFlag(output1, input2, SCRIPT_VERIFY_P2SH, true);
    CheckWithFlag(output1, input2, SCRIPT_VERIFY_WITNESS | SCRIPT_VERIFY_P2SH, false);
    CheckWithFlag(output1, input2, STANDARD_SCRIPT_VERIFY_FLAGS, false);

    // P2SH witness pay-to-compressed-pubkey (v0).
    CreateCreditAndSpend(keystore, GetScriptForDestination(CScriptID(GetScriptForWitness(scriptPubkey1))), output1, input1);
    CreateCreditAndSpend(keystore, GetScriptForDestination(CScriptID(GetScriptForWitness(scriptPubkey2))), output2, input2);
    ReplaceRedeemScript(input2.vin[0].scriptSig, GetScriptForWitness(scriptPubkey1));
    CheckWithFlag(output1, input1, 0, true);
    CheckWithFlag(output1, input1, SCRIPT_VERIFY_P2SH, true);
    CheckWithFlag(output1, input1, SCRIPT_VERIFY_WITNESS | SCRIPT_VERIFY_P2SH, true);
    CheckWithFlag(output1, input1, STANDARD_SCRIPT_VERIFY_FLAGS, true);
    CheckWithFlag(output1, input2, 0, true);
    CheckWithFlag(output1, input2, SCRIPT_VERIFY_P2SH, true);
    CheckWithFlag(output1, input2, SCRIPT_VERIFY_WITNESS | SCRIPT_VERIFY_P2SH, false);
    CheckWithFlag(output1, input2, STANDARD_SCRIPT_VERIFY_FLAGS, false);

    // Normal pay-to-uncompressed-pubkey.
    CreateCreditAndSpend(keystore, scriptPubkey1L, output1, input1);
    CreateCreditAndSpend(keystore, scriptPubkey2L, output2, input2);
    CheckWithFlag(output1, input1, 0, true);
    CheckWithFlag(output1, input1, SCRIPT_VERIFY_P2SH, true);
    CheckWithFlag(output1, input1, SCRIPT_VERIFY_WITNESS | SCRIPT_VERIFY_P2SH, true);
    CheckWithFlag(output1, input1, STANDARD_SCRIPT_VERIFY_FLAGS, true);
    CheckWithFlag(output1, input2, 0, false);
    CheckWithFlag(output1, input2, SCRIPT_VERIFY_P2SH, false);
    CheckWithFlag(output1, input2, SCRIPT_VERIFY_WITNESS | SCRIPT_VERIFY_P2SH, false);
    CheckWithFlag(output1, input2, STANDARD_SCRIPT_VERIFY_FLAGS, false);

    // P2SH pay-to-uncompressed-pubkey.
    CreateCreditAndSpend(keystore, GetScriptForDestination(CScriptID(scriptPubkey1L)), output1, input1);
    CreateCreditAndSpend(keystore, GetScriptForDestination(CScriptID(scriptPubkey2L)), output2, input2);
    ReplaceRedeemScript(input2.vin[0].scriptSig, scriptPubkey1L);
    CheckWithFlag(output1, input1, 0, true);
    CheckWithFlag(output1, input1, SCRIPT_VERIFY_P2SH, true);
    CheckWithFlag(output1, input1, SCRIPT_VERIFY_WITNESS | SCRIPT_VERIFY_P2SH, true);
    CheckWithFlag(output1, input1, STANDARD_SCRIPT_VERIFY_FLAGS, true);
    CheckWithFlag(output1, input2, 0, true);
    CheckWithFlag(output1, input2, SCRIPT_VERIFY_P2SH, false);
    CheckWithFlag(output1, input2, SCRIPT_VERIFY_WITNESS | SCRIPT_VERIFY_P2SH, false);
    CheckWithFlag(output1, input2, STANDARD_SCRIPT_VERIFY_FLAGS, false);

    // Signing disabled for witness pay-to-uncompressed-pubkey (v1).
    CreateCreditAndSpend(keystore, GetScriptForWitness(scriptPubkey1L), output1, input1, false);
    CreateCreditAndSpend(keystore, GetScriptForWitness(scriptPubkey2L), output2, input2, false);

    // Signing disabled for P2SH witness pay-to-uncompressed-pubkey (v1).
    CreateCreditAndSpend(keystore, GetScriptForDestination(CScriptID(GetScriptForWitness(scriptPubkey1L))), output1, input1, false);
    CreateCreditAndSpend(keystore, GetScriptForDestination(CScriptID(GetScriptForWitness(scriptPubkey2L))), output2, input2, false);

    // Normal 2-of-2 multisig
    CreateCreditAndSpend(keystore, scriptMulti, output1, input1, false);
    CheckWithFlag(output1, input1, 0, false);
    CreateCreditAndSpend(keystore2, scriptMulti, output2, input2, false);
    CheckWithFlag(output2, input2, 0, false);
    BOOST_CHECK(output1 == output2);
    UpdateTransaction(input1, 0, CombineSignatures(output1.vout[0].scriptPubKey, MutableTransactionSignatureChecker(&input1, 0, output1.vout[0].nValue), DataFromTransaction(input1, 0), DataFromTransaction(input2, 0)));
    CheckWithFlag(output1, input1, STANDARD_SCRIPT_VERIFY_FLAGS, true);

    // P2SH 2-of-2 multisig
    CreateCreditAndSpend(keystore, GetScriptForDestination(CScriptID(scriptMulti)), output1, input1, false);
    CheckWithFlag(output1, input1, 0, true);
    CheckWithFlag(output1, input1, SCRIPT_VERIFY_P2SH, false);
    CreateCreditAndSpend(keystore2, GetScriptForDestination(CScriptID(scriptMulti)), output2, input2, false);
    CheckWithFlag(output2, input2, 0, true);
    CheckWithFlag(output2, input2, SCRIPT_VERIFY_P2SH, false);
    BOOST_CHECK(output1 == output2);
    UpdateTransaction(input1, 0, CombineSignatures(output1.vout[0].scriptPubKey, MutableTransactionSignatureChecker(&input1, 0, output1.vout[0].nValue), DataFromTransaction(input1, 0), DataFromTransaction(input2, 0)));
    CheckWithFlag(output1, input1, SCRIPT_VERIFY_P2SH, true);
    CheckWithFlag(output1, input1, STANDARD_SCRIPT_VERIFY_FLAGS, true);

    // Witness 2-of-2 multisig
    CreateCreditAndSpend(keystore, GetScriptForWitness(scriptMulti), output1, input1, false);
    CheckWithFlag(output1, input1, 0, true);
    CheckWithFlag(output1, input1, SCRIPT_VERIFY_P2SH | SCRIPT_VERIFY_WITNESS, false);
    CreateCreditAndSpend(keystore2, GetScriptForWitness(scriptMulti), output2, input2, false);
    CheckWithFlag(output2, input2, 0, true);
    CheckWithFlag(output2, input2, SCRIPT_VERIFY_P2SH | SCRIPT_VERIFY_WITNESS, false);
    BOOST_CHECK(output1 == output2);
    UpdateTransaction(input1, 0, CombineSignatures(output1.vout[0].scriptPubKey, MutableTransactionSignatureChecker(&input1, 0, output1.vout[0].nValue), DataFromTransaction(input1, 0), DataFromTransaction(input2, 0)));
    CheckWithFlag(output1, input1, SCRIPT_VERIFY_P2SH | SCRIPT_VERIFY_WITNESS, true);
    CheckWithFlag(output1, input1, STANDARD_SCRIPT_VERIFY_FLAGS, true);

    // P2SH witness 2-of-2 multisig
    CreateCreditAndSpend(keystore, GetScriptForDestination(CScriptID(GetScriptForWitness(scriptMulti))), output1, input1, false);
    CheckWithFlag(output1, input1, SCRIPT_VERIFY_P2SH, true);
    CheckWithFlag(output1, input1, SCRIPT_VERIFY_P2SH | SCRIPT_VERIFY_WITNESS, false);
    CreateCreditAndSpend(keystore2, GetScriptForDestination(CScriptID(GetScriptForWitness(scriptMulti))), output2, input2, false);
    CheckWithFlag(output2, input2, SCRIPT_VERIFY_P2SH, true);
    CheckWithFlag(output2, input2, SCRIPT_VERIFY_P2SH | SCRIPT_VERIFY_WITNESS, false);
    BOOST_CHECK(output1 == output2);
    UpdateTransaction(input1, 0, CombineSignatures(output1.vout[0].scriptPubKey, MutableTransactionSignatureChecker(&input1, 0, output1.vout[0].nValue), DataFromTransaction(input1, 0), DataFromTransaction(input2, 0)));
    CheckWithFlag(output1, input1, SCRIPT_VERIFY_P2SH | SCRIPT_VERIFY_WITNESS, true);
    CheckWithFlag(output1, input1, STANDARD_SCRIPT_VERIFY_FLAGS, true);
>>>>>>> b6548420
}

BOOST_AUTO_TEST_CASE(test_IsStandard)
{
    LOCK(cs_main);
    CBasicKeyStore keystore;
    CCoinsView coinsDummy;
    CCoinsViewCache coins(&coinsDummy);
    std::vector<CMutableTransaction> dummyTransactions = SetupDummyInputs(keystore, coins);

    CMutableTransaction t;
    t.vin.resize(1);
    t.vin[0].prevout.hash = dummyTransactions[0].GetHash();
    t.vin[0].prevout.n = 1;
    t.vin[0].scriptSig << std::vector<unsigned char>(65, 0);
    t.vout.resize(1);
    t.vout[0].nValue = 90*CENT;
    CKey key;
    key.MakeNewKey(true);
    t.vout[0].scriptPubKey = GetScriptForDestination(key.GetPubKey().GetID());

    string reason;
    BOOST_CHECK(IsStandardTx(t, reason));

    // Check dust with default relay fee:
    CAmount nDustThreshold = 182 * minRelayTxFee.GetFeePerK()/1000 * 3;
    BOOST_CHECK_EQUAL(nDustThreshold, 546);
    // dust:
    t.vout[0].nValue = nDustThreshold - 1;
    BOOST_CHECK(!IsStandardTx(t, reason));
    // not dust:
    t.vout[0].nValue = nDustThreshold;
    BOOST_CHECK(IsStandardTx(t, reason));

    // Check dust with odd relay fee to verify rounding:
    // nDustThreshold = 182 * 1234 / 1000 * 3
    minRelayTxFee = CFeeRate(1234);
    // dust:
    t.vout[0].nValue = 672 - 1;
    BOOST_CHECK(!IsStandardTx(t, reason));
    // not dust:
    t.vout[0].nValue = 672;
    BOOST_CHECK(IsStandardTx(t, reason));
    minRelayTxFee = CFeeRate(DEFAULT_MIN_RELAY_TX_FEE);

    t.vout[0].scriptPubKey = CScript() << OP_1;
    BOOST_CHECK(!IsStandardTx(t, reason));

    // MAX_OP_RETURN_RELAY-byte TX_NULL_DATA (standard)
    t.vout[0].scriptPubKey = CScript() << OP_RETURN << ParseHex("04678afdb0fe5548271967f1a67130b7105cd6a828e03909a67962e0ea1f61deb649f6bc3f4cef3804678afdb0fe5548271967f1a67130b7105cd6a828e03909a67962e0ea1f61deb649f6bc3f4cef38");
    BOOST_CHECK_EQUAL(MAX_OP_RETURN_RELAY, t.vout[0].scriptPubKey.size());
    BOOST_CHECK(IsStandardTx(t, reason));

    // MAX_OP_RETURN_RELAY+1-byte TX_NULL_DATA (non-standard)
    t.vout[0].scriptPubKey = CScript() << OP_RETURN << ParseHex("04678afdb0fe5548271967f1a67130b7105cd6a828e03909a67962e0ea1f61deb649f6bc3f4cef3804678afdb0fe5548271967f1a67130b7105cd6a828e03909a67962e0ea1f61deb649f6bc3f4cef3800");
    BOOST_CHECK_EQUAL(MAX_OP_RETURN_RELAY + 1, t.vout[0].scriptPubKey.size());
    BOOST_CHECK(!IsStandardTx(t, reason));

    // Data payload can be encoded in any way...
    t.vout[0].scriptPubKey = CScript() << OP_RETURN << ParseHex("");
    BOOST_CHECK(IsStandardTx(t, reason));
    t.vout[0].scriptPubKey = CScript() << OP_RETURN << ParseHex("00") << ParseHex("01");
    BOOST_CHECK(IsStandardTx(t, reason));
    // OP_RESERVED *is* considered to be a PUSHDATA type opcode by IsPushOnly()!
    t.vout[0].scriptPubKey = CScript() << OP_RETURN << OP_RESERVED << -1 << 0 << ParseHex("01") << 2 << 3 << 4 << 5 << 6 << 7 << 8 << 9 << 10 << 11 << 12 << 13 << 14 << 15 << 16;
    BOOST_CHECK(IsStandardTx(t, reason));
    t.vout[0].scriptPubKey = CScript() << OP_RETURN << 0 << ParseHex("01") << 2 << ParseHex("ffffffffffffffffffffffffffffffffffffffffffffffffffffffffffffffffffffffff");
    BOOST_CHECK(IsStandardTx(t, reason));

    // ...so long as it only contains PUSHDATA's
    t.vout[0].scriptPubKey = CScript() << OP_RETURN << OP_RETURN;
    BOOST_CHECK(!IsStandardTx(t, reason));

    // TX_NULL_DATA w/o PUSHDATA
    t.vout.resize(1);
    t.vout[0].scriptPubKey = CScript() << OP_RETURN;
    BOOST_CHECK(IsStandardTx(t, reason));

    // Only one TX_NULL_DATA permitted in all cases
    t.vout.resize(2);
    t.vout[0].scriptPubKey = CScript() << OP_RETURN << ParseHex("04678afdb0fe5548271967f1a67130b7105cd6a828e03909a67962e0ea1f61deb649f6bc3f4cef38");
    t.vout[1].scriptPubKey = CScript() << OP_RETURN << ParseHex("04678afdb0fe5548271967f1a67130b7105cd6a828e03909a67962e0ea1f61deb649f6bc3f4cef38");
    BOOST_CHECK(!IsStandardTx(t, reason));

    t.vout[0].scriptPubKey = CScript() << OP_RETURN << ParseHex("04678afdb0fe5548271967f1a67130b7105cd6a828e03909a67962e0ea1f61deb649f6bc3f4cef38");
    t.vout[1].scriptPubKey = CScript() << OP_RETURN;
    BOOST_CHECK(!IsStandardTx(t, reason));

    t.vout[0].scriptPubKey = CScript() << OP_RETURN;
    t.vout[1].scriptPubKey = CScript() << OP_RETURN;
    BOOST_CHECK(!IsStandardTx(t, reason));
}

BOOST_AUTO_TEST_SUITE_END()<|MERGE_RESOLUTION|>--- conflicted
+++ resolved
@@ -1,8 +1,4 @@
-<<<<<<< HEAD
-// Copyright (c) 2011-2015 The Bitcoin Core developers
-=======
 // Copyright (c) 2011-2016 The Bitcoin Core developers
->>>>>>> b6548420
 // Distributed under the MIT software license, see the accompanying
 // file COPYING or http://www.opensource.org/licenses/mit-license.php.
 
@@ -32,7 +28,6 @@
 #include <boost/assign/list_of.hpp>
 #include <boost/test/unit_test.hpp>
 #include <boost/assign/list_of.hpp>
-#include <boost/foreach.hpp>
 
 #include <univalue.h>
 
@@ -57,14 +52,7 @@
     (string("MINIMALIF"), (unsigned int)SCRIPT_VERIFY_MINIMALIF)
     (string("NULLFAIL"), (unsigned int)SCRIPT_VERIFY_NULLFAIL)
     (string("CHECKLOCKTIMEVERIFY"), (unsigned int)SCRIPT_VERIFY_CHECKLOCKTIMEVERIFY)
-<<<<<<< HEAD
     (string("CHECKSEQUENCEVERIFY"), (unsigned int)SCRIPT_VERIFY_CHECKSEQUENCEVERIFY);
-=======
-    (string("CHECKSEQUENCEVERIFY"), (unsigned int)SCRIPT_VERIFY_CHECKSEQUENCEVERIFY)
-    (string("WITNESS"), (unsigned int)SCRIPT_VERIFY_WITNESS)
-    (string("DISCOURAGE_UPGRADABLE_WITNESS_PROGRAM"), (unsigned int)SCRIPT_VERIFY_DISCOURAGE_UPGRADABLE_WITNESS_PROGRAM)
-    (string("WITNESS_PUBKEYTYPE"), (unsigned int)SCRIPT_VERIFY_WITNESS_PUBKEYTYPE);
->>>>>>> b6548420
 
 unsigned int ParseScriptFlags(string strFlags)
 {
@@ -175,20 +163,12 @@
                 }
 
                 CAmount amount = 0;
-<<<<<<< HEAD
-=======
                 if (mapprevOutValues.count(tx.vin[i].prevout)) {
                     amount = mapprevOutValues[tx.vin[i].prevout];
                 }
->>>>>>> b6548420
                 unsigned int verify_flags = ParseScriptFlags(test[2].get_str());
-                const CScriptWitness *witness = (i < tx.wit.vtxinwit.size()) ? &tx.wit.vtxinwit[i].scriptWitness : NULL;
                 BOOST_CHECK_MESSAGE(VerifyScript(tx.vin[i].scriptSig, mapprevOutScriptPubKeys[tx.vin[i].prevout],
-<<<<<<< HEAD
                                                  verify_flags, TransactionSignatureChecker(&tx, i, amount, txdata), &err),
-=======
-                                                 witness, verify_flags, TransactionSignatureChecker(&tx, i, amount, txdata), &err),
->>>>>>> b6548420
                                     strTest);
                 BOOST_CHECK_MESSAGE(err == SCRIPT_ERR_OK, ScriptErrorString(err));
             }
@@ -250,7 +230,7 @@
             }
 
             string transaction = test[1].get_str();
-            CDataStream stream(ParseHex(transaction), SER_NETWORK, PROTOCOL_VERSION );
+            CDataStream stream(ParseHex(transaction), SER_NETWORK, PROTOCOL_VERSION);
             CTransaction tx;
             stream >> tx;
 
@@ -268,17 +248,11 @@
 
                 unsigned int verify_flags = ParseScriptFlags(test[2].get_str());
                 CAmount amount = 0;
-<<<<<<< HEAD
+                if (mapprevOutValues.count(tx.vin[i].prevout)) {
+                    amount = mapprevOutValues[tx.vin[i].prevout];
+                }
                 fValid = VerifyScript(tx.vin[i].scriptSig, mapprevOutScriptPubKeys[tx.vin[i].prevout],
                                       verify_flags, TransactionSignatureChecker(&tx, i, amount, txdata), &err);
-=======
-                if (mapprevOutValues.count(tx.vin[i].prevout)) {
-                    amount = mapprevOutValues[tx.vin[i].prevout];
-                }
-                const CScriptWitness *witness = (i < tx.wit.vtxinwit.size()) ? &tx.wit.vtxinwit[i].scriptWitness : NULL;
-                fValid = VerifyScript(tx.vin[i].scriptSig, mapprevOutScriptPubKeys[tx.vin[i].prevout],
-                                      witness, verify_flags, TransactionSignatureChecker(&tx, i, amount, txdata), &err);
->>>>>>> b6548420
             }
             BOOST_CHECK_MESSAGE(!fValid, strTest);
             BOOST_CHECK_MESSAGE(err != SCRIPT_ERR_OK, ScriptErrorString(err));
@@ -364,343 +338,6 @@
 
     BOOST_CHECK(AreInputsStandard(t1, coins));
     BOOST_CHECK_EQUAL(coins.GetValueIn(t1), (50+21+22)*CENT);
-<<<<<<< HEAD
-=======
-}
-
-void CreateCreditAndSpend(const CKeyStore& keystore, const CScript& outscript, CTransaction& output, CMutableTransaction& input, bool success = true)
-{
-    CMutableTransaction outputm;
-    outputm.nVersion = 1;
-    outputm.vin.resize(1);
-    outputm.vin[0].prevout.SetNull();
-    outputm.vin[0].scriptSig = CScript();
-    outputm.wit.vtxinwit.resize(1);
-    outputm.vout.resize(1);
-    outputm.vout[0].nValue = 1;
-    outputm.vout[0].scriptPubKey = outscript;
-    CDataStream ssout(SER_NETWORK, PROTOCOL_VERSION);
-    ssout << outputm;
-    ssout >> output;
-    assert(output.vin.size() == 1);
-    assert(output.vin[0] == outputm.vin[0]);
-    assert(output.vout.size() == 1);
-    assert(output.vout[0] == outputm.vout[0]);
-    assert(output.wit.vtxinwit.size() == 0);
-
-    CMutableTransaction inputm;
-    inputm.nVersion = 1;
-    inputm.vin.resize(1);
-    inputm.vin[0].prevout.hash = output.GetHash();
-    inputm.vin[0].prevout.n = 0;
-    inputm.wit.vtxinwit.resize(1);
-    inputm.vout.resize(1);
-    inputm.vout[0].nValue = 1;
-    inputm.vout[0].scriptPubKey = CScript();
-    bool ret = SignSignature(keystore, output, inputm, 0, SIGHASH_ALL);
-    assert(ret == success);
-    CDataStream ssin(SER_NETWORK, PROTOCOL_VERSION);
-    ssin << inputm;
-    ssin >> input;
-    assert(input.vin.size() == 1);
-    assert(input.vin[0] == inputm.vin[0]);
-    assert(input.vout.size() == 1);
-    assert(input.vout[0] == inputm.vout[0]);
-    if (inputm.wit.IsNull()) {
-        assert(input.wit.IsNull());
-    } else {
-        assert(!input.wit.IsNull());
-        assert(input.wit.vtxinwit.size() == 1);
-        assert(input.wit.vtxinwit[0].scriptWitness.stack == inputm.wit.vtxinwit[0].scriptWitness.stack);
-    }
-}
-
-void CheckWithFlag(const CTransaction& output, const CMutableTransaction& input, int flags, bool success)
-{
-    ScriptError error;
-    CTransaction inputi(input);
-    bool ret = VerifyScript(inputi.vin[0].scriptSig, output.vout[0].scriptPubKey, inputi.wit.vtxinwit.size() > 0 ? &inputi.wit.vtxinwit[0].scriptWitness : NULL, flags, TransactionSignatureChecker(&inputi, 0, output.vout[0].nValue), &error);
-    assert(ret == success);
-}
-
-static CScript PushAll(const vector<valtype>& values)
-{
-    CScript result;
-    BOOST_FOREACH(const valtype& v, values) {
-        if (v.size() == 0) {
-            result << OP_0;
-        } else if (v.size() == 1 && v[0] >= 1 && v[0] <= 16) {
-            result << CScript::EncodeOP_N(v[0]);
-        } else {
-            result << v;
-        }
-    }
-    return result;
-}
-
-void ReplaceRedeemScript(CScript& script, const CScript& redeemScript)
-{
-    vector<valtype> stack;
-    EvalScript(stack, script, SCRIPT_VERIFY_STRICTENC, BaseSignatureChecker(), SIGVERSION_BASE);
-    assert(stack.size() > 0);
-    stack.back() = std::vector<unsigned char>(redeemScript.begin(), redeemScript.end());
-    script = PushAll(stack);
-}
-
-BOOST_AUTO_TEST_CASE(test_big_witness_transaction) {
-    CMutableTransaction mtx;
-    mtx.nVersion = 1;
-
-    CKey key;
-    key.MakeNewKey(true); // Need to use compressed keys in segwit or the signing will fail
-    CBasicKeyStore keystore;
-    keystore.AddKeyPubKey(key, key.GetPubKey());
-    CKeyID hash = key.GetPubKey().GetID();
-    CScript scriptPubKey = CScript() << OP_0 << std::vector<unsigned char>(hash.begin(), hash.end());
-
-    vector<int> sigHashes;
-    sigHashes.push_back(SIGHASH_NONE | SIGHASH_ANYONECANPAY);
-    sigHashes.push_back(SIGHASH_SINGLE | SIGHASH_ANYONECANPAY);
-    sigHashes.push_back(SIGHASH_ALL | SIGHASH_ANYONECANPAY);
-    sigHashes.push_back(SIGHASH_NONE);
-    sigHashes.push_back(SIGHASH_SINGLE);
-    sigHashes.push_back(SIGHASH_ALL);
-
-    // create a big transaction of 4500 inputs signed by the same key
-    for(uint32_t ij = 0; ij < 4500; ij++) {
-        uint32_t i = mtx.vin.size();
-        uint256 prevId;
-        prevId.SetHex("0000000000000000000000000000000000000000000000000000000000000100");
-        COutPoint outpoint(prevId, i);
-
-        mtx.vin.resize(mtx.vin.size() + 1);
-        mtx.vin[i].prevout = outpoint;
-        mtx.vin[i].scriptSig = CScript();
-
-        mtx.vout.resize(mtx.vout.size() + 1);
-        mtx.vout[i].nValue = 1000;
-        mtx.vout[i].scriptPubKey = CScript() << OP_1;
-    }
-
-    // sign all inputs
-    for(uint32_t i = 0; i < mtx.vin.size(); i++) {
-        bool hashSigned = SignSignature(keystore, scriptPubKey, mtx, i, 1000, sigHashes.at(i % sigHashes.size()));
-        assert(hashSigned);
-    }
-
-    CTransaction tx;
-    CDataStream ssout(SER_NETWORK, PROTOCOL_VERSION);
-    WithOrVersion(&ssout, 0) << mtx;
-    WithOrVersion(&ssout, 0) >> tx;
-
-    // check all inputs concurrently, with the cache
-    PrecomputedTransactionData txdata(tx);
-    boost::thread_group threadGroup;
-    CCheckQueue<CScriptCheck> scriptcheckqueue(128);
-    CCheckQueueControl<CScriptCheck> control(&scriptcheckqueue);
-
-    for (int i=0; i<20; i++)
-        threadGroup.create_thread(boost::bind(&CCheckQueue<CScriptCheck>::Thread, boost::ref(scriptcheckqueue)));
-
-    CCoins coins;
-    coins.nVersion = 1;
-    coins.fCoinBase = false;
-    for(uint32_t i = 0; i < mtx.vin.size(); i++) {
-        CTxOut txout;
-        txout.nValue = 1000;
-        txout.scriptPubKey = scriptPubKey;
-        coins.vout.push_back(txout);
-    }
-
-    for(uint32_t i = 0; i < mtx.vin.size(); i++) {
-        std::vector<CScriptCheck> vChecks;
-        CScriptCheck check(coins, tx, i, SCRIPT_VERIFY_P2SH | SCRIPT_VERIFY_WITNESS, false, &txdata);
-        vChecks.push_back(CScriptCheck());
-        check.swap(vChecks.back());
-        control.Add(vChecks);
-    }
-
-    bool controlCheck = control.Wait();
-    assert(controlCheck);
-
-    threadGroup.interrupt_all();
-    threadGroup.join_all();
-}
-
-BOOST_AUTO_TEST_CASE(test_witness)
-{
-    CBasicKeyStore keystore, keystore2;
-    CKey key1, key2, key3, key1L, key2L;
-    CPubKey pubkey1, pubkey2, pubkey3, pubkey1L, pubkey2L;
-    key1.MakeNewKey(true);
-    key2.MakeNewKey(true);
-    key3.MakeNewKey(true);
-    key1L.MakeNewKey(false);
-    key2L.MakeNewKey(false);
-    pubkey1 = key1.GetPubKey();
-    pubkey2 = key2.GetPubKey();
-    pubkey3 = key3.GetPubKey();
-    pubkey1L = key1L.GetPubKey();
-    pubkey2L = key2L.GetPubKey();
-    keystore.AddKeyPubKey(key1, pubkey1);
-    keystore.AddKeyPubKey(key2, pubkey2);
-    keystore.AddKeyPubKey(key1L, pubkey1L);
-    keystore.AddKeyPubKey(key2L, pubkey2L);
-    CScript scriptPubkey1, scriptPubkey2, scriptPubkey1L, scriptPubkey2L, scriptMulti;
-    scriptPubkey1 << ToByteVector(pubkey1) << OP_CHECKSIG;
-    scriptPubkey2 << ToByteVector(pubkey2) << OP_CHECKSIG;
-    scriptPubkey1L << ToByteVector(pubkey1L) << OP_CHECKSIG;
-    scriptPubkey2L << ToByteVector(pubkey2L) << OP_CHECKSIG;
-    std::vector<CPubKey> oneandthree;
-    oneandthree.push_back(pubkey1);
-    oneandthree.push_back(pubkey3);
-    scriptMulti = GetScriptForMultisig(2, oneandthree);
-    keystore.AddCScript(scriptPubkey1);
-    keystore.AddCScript(scriptPubkey2);
-    keystore.AddCScript(scriptPubkey1L);
-    keystore.AddCScript(scriptPubkey2L);
-    keystore.AddCScript(scriptMulti);
-    keystore.AddCScript(GetScriptForWitness(scriptPubkey1));
-    keystore.AddCScript(GetScriptForWitness(scriptPubkey2));
-    keystore.AddCScript(GetScriptForWitness(scriptPubkey1L));
-    keystore.AddCScript(GetScriptForWitness(scriptPubkey2L));
-    keystore.AddCScript(GetScriptForWitness(scriptMulti));
-    keystore2.AddCScript(scriptMulti);
-    keystore2.AddCScript(GetScriptForWitness(scriptMulti));
-    keystore2.AddKeyPubKey(key3, pubkey3);
-
-    CTransaction output1, output2;
-    CMutableTransaction input1, input2;
-    SignatureData sigdata;
-
-    // Normal pay-to-compressed-pubkey.
-    CreateCreditAndSpend(keystore, scriptPubkey1, output1, input1);
-    CreateCreditAndSpend(keystore, scriptPubkey2, output2, input2);
-    CheckWithFlag(output1, input1, 0, true);
-    CheckWithFlag(output1, input1, SCRIPT_VERIFY_P2SH, true);
-    CheckWithFlag(output1, input1, SCRIPT_VERIFY_WITNESS | SCRIPT_VERIFY_P2SH, true);
-    CheckWithFlag(output1, input1, STANDARD_SCRIPT_VERIFY_FLAGS, true);
-    CheckWithFlag(output1, input2, 0, false);
-    CheckWithFlag(output1, input2, SCRIPT_VERIFY_P2SH, false);
-    CheckWithFlag(output1, input2, SCRIPT_VERIFY_WITNESS | SCRIPT_VERIFY_P2SH, false);
-    CheckWithFlag(output1, input2, STANDARD_SCRIPT_VERIFY_FLAGS, false);
-
-    // P2SH pay-to-compressed-pubkey.
-    CreateCreditAndSpend(keystore, GetScriptForDestination(CScriptID(scriptPubkey1)), output1, input1);
-    CreateCreditAndSpend(keystore, GetScriptForDestination(CScriptID(scriptPubkey2)), output2, input2);
-    ReplaceRedeemScript(input2.vin[0].scriptSig, scriptPubkey1);
-    CheckWithFlag(output1, input1, 0, true);
-    CheckWithFlag(output1, input1, SCRIPT_VERIFY_P2SH, true);
-    CheckWithFlag(output1, input1, SCRIPT_VERIFY_WITNESS | SCRIPT_VERIFY_P2SH, true);
-    CheckWithFlag(output1, input1, STANDARD_SCRIPT_VERIFY_FLAGS, true);
-    CheckWithFlag(output1, input2, 0, true);
-    CheckWithFlag(output1, input2, SCRIPT_VERIFY_P2SH, false);
-    CheckWithFlag(output1, input2, SCRIPT_VERIFY_WITNESS | SCRIPT_VERIFY_P2SH, false);
-    CheckWithFlag(output1, input2, STANDARD_SCRIPT_VERIFY_FLAGS, false);
-
-    // Witness pay-to-compressed-pubkey (v0).
-    CreateCreditAndSpend(keystore, GetScriptForWitness(scriptPubkey1), output1, input1);
-    CreateCreditAndSpend(keystore, GetScriptForWitness(scriptPubkey2), output2, input2);
-    CheckWithFlag(output1, input1, 0, true);
-    CheckWithFlag(output1, input1, SCRIPT_VERIFY_P2SH, true);
-    CheckWithFlag(output1, input1, SCRIPT_VERIFY_WITNESS | SCRIPT_VERIFY_P2SH, true);
-    CheckWithFlag(output1, input1, STANDARD_SCRIPT_VERIFY_FLAGS, true);
-    CheckWithFlag(output1, input2, 0, true);
-    CheckWithFlag(output1, input2, SCRIPT_VERIFY_P2SH, true);
-    CheckWithFlag(output1, input2, SCRIPT_VERIFY_WITNESS | SCRIPT_VERIFY_P2SH, false);
-    CheckWithFlag(output1, input2, STANDARD_SCRIPT_VERIFY_FLAGS, false);
-
-    // P2SH witness pay-to-compressed-pubkey (v0).
-    CreateCreditAndSpend(keystore, GetScriptForDestination(CScriptID(GetScriptForWitness(scriptPubkey1))), output1, input1);
-    CreateCreditAndSpend(keystore, GetScriptForDestination(CScriptID(GetScriptForWitness(scriptPubkey2))), output2, input2);
-    ReplaceRedeemScript(input2.vin[0].scriptSig, GetScriptForWitness(scriptPubkey1));
-    CheckWithFlag(output1, input1, 0, true);
-    CheckWithFlag(output1, input1, SCRIPT_VERIFY_P2SH, true);
-    CheckWithFlag(output1, input1, SCRIPT_VERIFY_WITNESS | SCRIPT_VERIFY_P2SH, true);
-    CheckWithFlag(output1, input1, STANDARD_SCRIPT_VERIFY_FLAGS, true);
-    CheckWithFlag(output1, input2, 0, true);
-    CheckWithFlag(output1, input2, SCRIPT_VERIFY_P2SH, true);
-    CheckWithFlag(output1, input2, SCRIPT_VERIFY_WITNESS | SCRIPT_VERIFY_P2SH, false);
-    CheckWithFlag(output1, input2, STANDARD_SCRIPT_VERIFY_FLAGS, false);
-
-    // Normal pay-to-uncompressed-pubkey.
-    CreateCreditAndSpend(keystore, scriptPubkey1L, output1, input1);
-    CreateCreditAndSpend(keystore, scriptPubkey2L, output2, input2);
-    CheckWithFlag(output1, input1, 0, true);
-    CheckWithFlag(output1, input1, SCRIPT_VERIFY_P2SH, true);
-    CheckWithFlag(output1, input1, SCRIPT_VERIFY_WITNESS | SCRIPT_VERIFY_P2SH, true);
-    CheckWithFlag(output1, input1, STANDARD_SCRIPT_VERIFY_FLAGS, true);
-    CheckWithFlag(output1, input2, 0, false);
-    CheckWithFlag(output1, input2, SCRIPT_VERIFY_P2SH, false);
-    CheckWithFlag(output1, input2, SCRIPT_VERIFY_WITNESS | SCRIPT_VERIFY_P2SH, false);
-    CheckWithFlag(output1, input2, STANDARD_SCRIPT_VERIFY_FLAGS, false);
-
-    // P2SH pay-to-uncompressed-pubkey.
-    CreateCreditAndSpend(keystore, GetScriptForDestination(CScriptID(scriptPubkey1L)), output1, input1);
-    CreateCreditAndSpend(keystore, GetScriptForDestination(CScriptID(scriptPubkey2L)), output2, input2);
-    ReplaceRedeemScript(input2.vin[0].scriptSig, scriptPubkey1L);
-    CheckWithFlag(output1, input1, 0, true);
-    CheckWithFlag(output1, input1, SCRIPT_VERIFY_P2SH, true);
-    CheckWithFlag(output1, input1, SCRIPT_VERIFY_WITNESS | SCRIPT_VERIFY_P2SH, true);
-    CheckWithFlag(output1, input1, STANDARD_SCRIPT_VERIFY_FLAGS, true);
-    CheckWithFlag(output1, input2, 0, true);
-    CheckWithFlag(output1, input2, SCRIPT_VERIFY_P2SH, false);
-    CheckWithFlag(output1, input2, SCRIPT_VERIFY_WITNESS | SCRIPT_VERIFY_P2SH, false);
-    CheckWithFlag(output1, input2, STANDARD_SCRIPT_VERIFY_FLAGS, false);
-
-    // Signing disabled for witness pay-to-uncompressed-pubkey (v1).
-    CreateCreditAndSpend(keystore, GetScriptForWitness(scriptPubkey1L), output1, input1, false);
-    CreateCreditAndSpend(keystore, GetScriptForWitness(scriptPubkey2L), output2, input2, false);
-
-    // Signing disabled for P2SH witness pay-to-uncompressed-pubkey (v1).
-    CreateCreditAndSpend(keystore, GetScriptForDestination(CScriptID(GetScriptForWitness(scriptPubkey1L))), output1, input1, false);
-    CreateCreditAndSpend(keystore, GetScriptForDestination(CScriptID(GetScriptForWitness(scriptPubkey2L))), output2, input2, false);
-
-    // Normal 2-of-2 multisig
-    CreateCreditAndSpend(keystore, scriptMulti, output1, input1, false);
-    CheckWithFlag(output1, input1, 0, false);
-    CreateCreditAndSpend(keystore2, scriptMulti, output2, input2, false);
-    CheckWithFlag(output2, input2, 0, false);
-    BOOST_CHECK(output1 == output2);
-    UpdateTransaction(input1, 0, CombineSignatures(output1.vout[0].scriptPubKey, MutableTransactionSignatureChecker(&input1, 0, output1.vout[0].nValue), DataFromTransaction(input1, 0), DataFromTransaction(input2, 0)));
-    CheckWithFlag(output1, input1, STANDARD_SCRIPT_VERIFY_FLAGS, true);
-
-    // P2SH 2-of-2 multisig
-    CreateCreditAndSpend(keystore, GetScriptForDestination(CScriptID(scriptMulti)), output1, input1, false);
-    CheckWithFlag(output1, input1, 0, true);
-    CheckWithFlag(output1, input1, SCRIPT_VERIFY_P2SH, false);
-    CreateCreditAndSpend(keystore2, GetScriptForDestination(CScriptID(scriptMulti)), output2, input2, false);
-    CheckWithFlag(output2, input2, 0, true);
-    CheckWithFlag(output2, input2, SCRIPT_VERIFY_P2SH, false);
-    BOOST_CHECK(output1 == output2);
-    UpdateTransaction(input1, 0, CombineSignatures(output1.vout[0].scriptPubKey, MutableTransactionSignatureChecker(&input1, 0, output1.vout[0].nValue), DataFromTransaction(input1, 0), DataFromTransaction(input2, 0)));
-    CheckWithFlag(output1, input1, SCRIPT_VERIFY_P2SH, true);
-    CheckWithFlag(output1, input1, STANDARD_SCRIPT_VERIFY_FLAGS, true);
-
-    // Witness 2-of-2 multisig
-    CreateCreditAndSpend(keystore, GetScriptForWitness(scriptMulti), output1, input1, false);
-    CheckWithFlag(output1, input1, 0, true);
-    CheckWithFlag(output1, input1, SCRIPT_VERIFY_P2SH | SCRIPT_VERIFY_WITNESS, false);
-    CreateCreditAndSpend(keystore2, GetScriptForWitness(scriptMulti), output2, input2, false);
-    CheckWithFlag(output2, input2, 0, true);
-    CheckWithFlag(output2, input2, SCRIPT_VERIFY_P2SH | SCRIPT_VERIFY_WITNESS, false);
-    BOOST_CHECK(output1 == output2);
-    UpdateTransaction(input1, 0, CombineSignatures(output1.vout[0].scriptPubKey, MutableTransactionSignatureChecker(&input1, 0, output1.vout[0].nValue), DataFromTransaction(input1, 0), DataFromTransaction(input2, 0)));
-    CheckWithFlag(output1, input1, SCRIPT_VERIFY_P2SH | SCRIPT_VERIFY_WITNESS, true);
-    CheckWithFlag(output1, input1, STANDARD_SCRIPT_VERIFY_FLAGS, true);
-
-    // P2SH witness 2-of-2 multisig
-    CreateCreditAndSpend(keystore, GetScriptForDestination(CScriptID(GetScriptForWitness(scriptMulti))), output1, input1, false);
-    CheckWithFlag(output1, input1, SCRIPT_VERIFY_P2SH, true);
-    CheckWithFlag(output1, input1, SCRIPT_VERIFY_P2SH | SCRIPT_VERIFY_WITNESS, false);
-    CreateCreditAndSpend(keystore2, GetScriptForDestination(CScriptID(GetScriptForWitness(scriptMulti))), output2, input2, false);
-    CheckWithFlag(output2, input2, SCRIPT_VERIFY_P2SH, true);
-    CheckWithFlag(output2, input2, SCRIPT_VERIFY_P2SH | SCRIPT_VERIFY_WITNESS, false);
-    BOOST_CHECK(output1 == output2);
-    UpdateTransaction(input1, 0, CombineSignatures(output1.vout[0].scriptPubKey, MutableTransactionSignatureChecker(&input1, 0, output1.vout[0].nValue), DataFromTransaction(input1, 0), DataFromTransaction(input2, 0)));
-    CheckWithFlag(output1, input1, SCRIPT_VERIFY_P2SH | SCRIPT_VERIFY_WITNESS, true);
-    CheckWithFlag(output1, input1, STANDARD_SCRIPT_VERIFY_FLAGS, true);
->>>>>>> b6548420
 }
 
 BOOST_AUTO_TEST_CASE(test_IsStandard)
