--- conflicted
+++ resolved
@@ -40,13 +40,8 @@
     static const auto testing_setup = MakeNoLogFileContext<const TestingSetup>();
     g_setup = testing_setup.get();
 
-<<<<<<< HEAD
     for (int i = 0; i < 2 * Params().GetConsensus().nCoinbaseMaturity; ++i) {
-        CTxIn in = MineBlock(g_setup->m_node, P2WSH_OP_TRUE);
-=======
-    for (int i = 0; i < 2 * COINBASE_MATURITY; ++i) {
         COutPoint prevout{MineBlock(g_setup->m_node, P2WSH_OP_TRUE)};
->>>>>>> 44d8b13c
         // Remember the txids to avoid expensive disk access later on
         auto& outpoints = i < Params().GetConsensus().nCoinbaseMaturity ?
                               g_outpoints_coinbase_init_mature :
