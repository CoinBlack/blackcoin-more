--- conflicted
+++ resolved
@@ -58,7 +58,7 @@
         auto& chainman{*setup->m_node.chainman};
         for (const auto& block : chain) {
             BlockValidationState dummy;
-            bool processed{chainman.ProcessNewBlockHeaders({*block}, true, dummy)};
+            bool processed{chainman.ProcessNewBlockHeaders({*block}, true, dummy, false)};
             Assert(processed);
             const auto* index{WITH_LOCK(::cs_main, return chainman.m_blockman.LookupBlockIndex(block->GetHash()))};
             Assert(index);
@@ -87,9 +87,9 @@
             outfile << Span{metadata};
         } else {
             auto msg_start = chainman.GetParams().MessageStart();
-            int base_blockheight{fuzzed_data_provider.ConsumeIntegralInRange<int>(1, 2 * COINBASE_MATURITY)};
+            int base_blockheight{fuzzed_data_provider.ConsumeIntegralInRange<int>(1, 2 * Params().GetConsensus().nCoinbaseMaturity)};
             uint256 base_blockhash{g_chain->at(base_blockheight - 1)->GetHash()};
-            uint64_t m_coins_count{fuzzed_data_provider.ConsumeIntegralInRange<uint64_t>(1, 3 * COINBASE_MATURITY)};
+            uint64_t m_coins_count{fuzzed_data_provider.ConsumeIntegralInRange<uint64_t>(1, 3 * Params().GetConsensus().nCoinbaseMaturity)};
             SnapshotMetadata metadata{msg_start, base_blockhash, m_coins_count};
             outfile << metadata;
         }
@@ -104,7 +104,7 @@
                 outfile << coinbase->GetHash();
                 WriteCompactSize(outfile, 1); // number of coins for the hash
                 WriteCompactSize(outfile, 0); // index of coin
-                outfile << Coin(coinbase->vout[0], height, /*fCoinBaseIn=*/1);
+                outfile << Coin(coinbase->vout[0], height, /*fCoinBaseIn=*/1, /*fCoinStakeIn=*/0, /*nTime=*/0);
                 height++;
             }
         }
@@ -116,7 +116,7 @@
             outfile << coinbase->GetHash();
             WriteCompactSize(outfile, 1);   // number of coins for the hash
             WriteCompactSize(outfile, 999); // index of coin
-            outfile << Coin{coinbase->vout[0], /*nHeightIn=*/999, /*fCoinBaseIn=*/0};
+            outfile << Coin{coinbase->vout[0], /*nHeightIn=*/999, /*fCoinBaseIn=*/0, /*fCoinStakeIn=*/0, /*nTime=*/0};
         }
     }
 
@@ -133,25 +133,16 @@
     }};
 
     if (fuzzed_data_provider.ConsumeBool()) {
-<<<<<<< HEAD
-        for (const auto& block : *g_chain) {
-            BlockValidationState dummy;
-            bool processed{chainman.ProcessNewBlockHeaders({*block}, true, dummy, false)};
-            Assert(processed);
-            const auto* index{WITH_LOCK(::cs_main, return chainman.m_blockman.LookupBlockIndex(block->GetHash()))};
-            Assert(index);
-=======
         // Consume the bool, but skip the code for the INVALID fuzz target
         if constexpr (!INVALID) {
             for (const auto& block : *g_chain) {
                 BlockValidationState dummy;
-                bool processed{chainman.ProcessNewBlockHeaders({*block}, true, dummy)};
+                bool processed{chainman.ProcessNewBlockHeaders({*block}, true, dummy, false)};
                 Assert(processed);
                 const auto* index{WITH_LOCK(::cs_main, return chainman.m_blockman.LookupBlockIndex(block->GetHash()))};
                 Assert(index);
             }
             dirty_chainman = true;
->>>>>>> 89522379
         }
     }
 
