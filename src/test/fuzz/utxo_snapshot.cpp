--- conflicted
+++ resolved
@@ -23,13 +23,8 @@
 
 void initialize_chain()
 {
-<<<<<<< HEAD
-    const auto params{CreateChainParams(ArgsManager{}, CBaseChainParams::REGTEST)};
+    const auto params{CreateChainParams(ArgsManager{}, ChainType::REGTEST)};
     static const auto chain{CreateBlockChain(2 * Params().GetConsensus().nCoinbaseMaturity, *params)};
-=======
-    const auto params{CreateChainParams(ArgsManager{}, ChainType::REGTEST)};
-    static const auto chain{CreateBlockChain(2 * COINBASE_MATURITY, *params)};
->>>>>>> 44d8b13c
     g_chain = &chain;
 }
 
