--- conflicted
+++ resolved
@@ -51,11 +51,7 @@
         for (int i = 0; i < n; ++i) {
             elements.insert(ConsumeRandomLengthByteVector(fuzzed_data_provider, 16));
         }
-<<<<<<< HEAD
-        CVectorWriter stream{0, 0, golomb_rice_data, 0};
-=======
-        VectorWriter stream{golomb_rice_data, 0};
->>>>>>> c7885ecd
+        VectorWriter stream{0, golomb_rice_data, 0};
         WriteCompactSize(stream, static_cast<uint32_t>(elements.size()));
         BitStreamWriter bitwriter{stream};
         if (!elements.empty()) {
