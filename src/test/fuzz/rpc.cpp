--- conflicted
+++ resolved
@@ -250,11 +250,7 @@
                 good_data = false;
                 return;
             }
-<<<<<<< HEAD
-            DataStream data_stream{};
-=======
             CDataStream data_stream{SER_NETWORK};
->>>>>>> 353efd3f
             data_stream << TX_WITH_WITNESS(*opt_block);
             r = HexStr(data_stream);
         },
@@ -288,11 +284,7 @@
                 good_data = false;
                 return;
             }
-<<<<<<< HEAD
-            DataStream data_stream{};
-=======
             CDataStream data_stream{SER_NETWORK};
->>>>>>> 353efd3f
             data_stream << *opt_psbt;
             r = EncodeBase64(data_stream);
         },
