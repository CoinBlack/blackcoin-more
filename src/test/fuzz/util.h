// Copyright (c) 2009-2022 The Bitcoin Core developers
// Distributed under the MIT software license, see the accompanying
// file COPYING or http://www.opensource.org/licenses/mit-license.php.

#ifndef BITCOIN_TEST_FUZZ_UTIL_H
#define BITCOIN_TEST_FUZZ_UTIL_H

#include <addresstype.h>
#include <arith_uint256.h>
#include <coins.h>
#include <compat/compat.h>
#include <consensus/amount.h>
#include <consensus/consensus.h>
#include <key.h>
#include <merkleblock.h>
#include <primitives/transaction.h>
#include <script/script.h>
#include <serialize.h>
#include <streams.h>
#include <test/fuzz/FuzzedDataProvider.h>
#include <test/fuzz/fuzz.h>
#include <uint256.h>

#include <algorithm>
#include <array>
#include <cstdint>
#include <cstdio>
#include <optional>
#include <string>
#include <vector>

class PeerManager;

template <typename... Callables>
size_t CallOneOf(FuzzedDataProvider& fuzzed_data_provider, Callables... callables)
{
    constexpr size_t call_size{sizeof...(callables)};
    static_assert(call_size >= 1);
    const size_t call_index{fuzzed_data_provider.ConsumeIntegralInRange<size_t>(0, call_size - 1)};

    size_t i{0};
    ((i++ == call_index ? callables() : void()), ...);
    return call_size;
}

template <typename Collection>
auto& PickValue(FuzzedDataProvider& fuzzed_data_provider, Collection& col)
{
    auto sz{col.size()};
    assert(sz >= 1);
    auto it = col.begin();
    std::advance(it, fuzzed_data_provider.ConsumeIntegralInRange<decltype(sz)>(0, sz - 1));
    return *it;
}

template<typename B = uint8_t>
[[nodiscard]] inline std::vector<B> ConsumeRandomLengthByteVector(FuzzedDataProvider& fuzzed_data_provider, const std::optional<size_t>& max_length = std::nullopt) noexcept
{
    static_assert(sizeof(B) == 1);
    const std::string s = max_length ?
                              fuzzed_data_provider.ConsumeRandomLengthString(*max_length) :
                              fuzzed_data_provider.ConsumeRandomLengthString();
    std::vector<B> ret(s.size());
    std::copy(s.begin(), s.end(), reinterpret_cast<char*>(ret.data()));
    return ret;
}

[[nodiscard]] inline std::vector<bool> ConsumeRandomLengthBitVector(FuzzedDataProvider& fuzzed_data_provider, const std::optional<size_t>& max_length = std::nullopt) noexcept
{
    return BytesToBits(ConsumeRandomLengthByteVector(fuzzed_data_provider, max_length));
}

[[nodiscard]] inline DataStream ConsumeDataStream(FuzzedDataProvider& fuzzed_data_provider, const std::optional<size_t>& max_length = std::nullopt) noexcept
{
    return DataStream{ConsumeRandomLengthByteVector(fuzzed_data_provider, max_length)};
}

[[nodiscard]] inline std::vector<std::string> ConsumeRandomLengthStringVector(FuzzedDataProvider& fuzzed_data_provider, const size_t max_vector_size = 16, const size_t max_string_length = 16) noexcept
{
    const size_t n_elements = fuzzed_data_provider.ConsumeIntegralInRange<size_t>(0, max_vector_size);
    std::vector<std::string> r;
    for (size_t i = 0; i < n_elements; ++i) {
        r.push_back(fuzzed_data_provider.ConsumeRandomLengthString(max_string_length));
    }
    return r;
}

template <typename T>
[[nodiscard]] inline std::vector<T> ConsumeRandomLengthIntegralVector(FuzzedDataProvider& fuzzed_data_provider, const size_t max_vector_size = 16) noexcept
{
    const size_t n_elements = fuzzed_data_provider.ConsumeIntegralInRange<size_t>(0, max_vector_size);
    std::vector<T> r;
    for (size_t i = 0; i < n_elements; ++i) {
        r.push_back(fuzzed_data_provider.ConsumeIntegral<T>());
    }
    return r;
}

template <typename P>
[[nodiscard]] P ConsumeDeserializationParams(FuzzedDataProvider& fuzzed_data_provider) noexcept;

template <typename T, typename P>
[[nodiscard]] std::optional<T> ConsumeDeserializable(FuzzedDataProvider& fuzzed_data_provider, const P& params, const std::optional<size_t>& max_length = std::nullopt) noexcept
{
    const std::vector<uint8_t> buffer{ConsumeRandomLengthByteVector(fuzzed_data_provider, max_length)};
    CDataStream ds{buffer, SER_NETWORK};
    T obj;
    try {
        ds >> params(obj);
    } catch (const std::ios_base::failure&) {
        return std::nullopt;
    }
    return obj;
}

template <typename T>
[[nodiscard]] inline std::optional<T> ConsumeDeserializable(FuzzedDataProvider& fuzzed_data_provider, const std::optional<size_t>& max_length = std::nullopt) noexcept
{
    const std::vector<uint8_t> buffer = ConsumeRandomLengthByteVector(fuzzed_data_provider, max_length);
<<<<<<< HEAD
    DataStream ds{buffer};
=======
    CDataStream ds{buffer, SER_NETWORK};
>>>>>>> 353efd3f
    T obj;
    try {
        ds >> obj;
    } catch (const std::ios_base::failure&) {
        return std::nullopt;
    }
    return obj;
}

template <typename WeakEnumType, size_t size>
[[nodiscard]] WeakEnumType ConsumeWeakEnum(FuzzedDataProvider& fuzzed_data_provider, const WeakEnumType (&all_types)[size]) noexcept
{
    return fuzzed_data_provider.ConsumeBool() ?
               fuzzed_data_provider.PickValueInArray<WeakEnumType>(all_types) :
               WeakEnumType(fuzzed_data_provider.ConsumeIntegral<typename std::underlying_type<WeakEnumType>::type>());
}

[[nodiscard]] inline opcodetype ConsumeOpcodeType(FuzzedDataProvider& fuzzed_data_provider) noexcept
{
    return static_cast<opcodetype>(fuzzed_data_provider.ConsumeIntegralInRange<uint32_t>(0, MAX_OPCODE));
}

[[nodiscard]] CAmount ConsumeMoney(FuzzedDataProvider& fuzzed_data_provider, const std::optional<CAmount>& max = std::nullopt) noexcept;

[[nodiscard]] int64_t ConsumeTime(FuzzedDataProvider& fuzzed_data_provider, const std::optional<int64_t>& min = std::nullopt, const std::optional<int64_t>& max = std::nullopt) noexcept;

[[nodiscard]] CMutableTransaction ConsumeTransaction(FuzzedDataProvider& fuzzed_data_provider, const std::optional<std::vector<Txid>>& prevout_txids, const int max_num_in = 10, const int max_num_out = 10) noexcept;

[[nodiscard]] CScriptWitness ConsumeScriptWitness(FuzzedDataProvider& fuzzed_data_provider, const size_t max_stack_elem_size = 32) noexcept;

[[nodiscard]] CScript ConsumeScript(FuzzedDataProvider& fuzzed_data_provider, const bool maybe_p2wsh = false) noexcept;

[[nodiscard]] uint32_t ConsumeSequence(FuzzedDataProvider& fuzzed_data_provider) noexcept;

[[nodiscard]] inline CScriptNum ConsumeScriptNum(FuzzedDataProvider& fuzzed_data_provider) noexcept
{
    return CScriptNum{fuzzed_data_provider.ConsumeIntegral<int64_t>()};
}

[[nodiscard]] inline uint160 ConsumeUInt160(FuzzedDataProvider& fuzzed_data_provider) noexcept
{
    const std::vector<uint8_t> v160 = fuzzed_data_provider.ConsumeBytes<uint8_t>(160 / 8);
    if (v160.size() != 160 / 8) {
        return {};
    }
    return uint160{v160};
}

[[nodiscard]] inline uint256 ConsumeUInt256(FuzzedDataProvider& fuzzed_data_provider) noexcept
{
    const std::vector<uint8_t> v256 = fuzzed_data_provider.ConsumeBytes<uint8_t>(256 / 8);
    if (v256.size() != 256 / 8) {
        return {};
    }
    return uint256{v256};
}

[[nodiscard]] inline arith_uint256 ConsumeArithUInt256(FuzzedDataProvider& fuzzed_data_provider) noexcept
{
    return UintToArith256(ConsumeUInt256(fuzzed_data_provider));
}

[[nodiscard]] std::map<COutPoint, Coin> ConsumeCoins(FuzzedDataProvider& fuzzed_data_provider) noexcept;

[[nodiscard]] CTxDestination ConsumeTxDestination(FuzzedDataProvider& fuzzed_data_provider) noexcept;

[[nodiscard]] CKey ConsumePrivateKey(FuzzedDataProvider& fuzzed_data_provider, std::optional<bool> compressed = std::nullopt) noexcept;

template <typename T>
[[nodiscard]] bool MultiplicationOverflow(const T i, const T j) noexcept
{
    static_assert(std::is_integral<T>::value, "Integral required.");
    if (std::numeric_limits<T>::is_signed) {
        if (i > 0) {
            if (j > 0) {
                return i > (std::numeric_limits<T>::max() / j);
            } else {
                return j < (std::numeric_limits<T>::min() / i);
            }
        } else {
            if (j > 0) {
                return i < (std::numeric_limits<T>::min() / j);
            } else {
                return i != 0 && (j < (std::numeric_limits<T>::max() / i));
            }
        }
    } else {
        return j != 0 && i > std::numeric_limits<T>::max() / j;
    }
}

[[nodiscard]] bool ContainsSpentInput(const CTransaction& tx, const CCoinsViewCache& inputs) noexcept;

/**
 * Sets errno to a value selected from the given std::array `errnos`.
 */
template <typename T, size_t size>
void SetFuzzedErrNo(FuzzedDataProvider& fuzzed_data_provider, const std::array<T, size>& errnos)
{
    errno = fuzzed_data_provider.PickValueInArray(errnos);
}

/*
 * Sets a fuzzed errno in the range [0, 133 (EHWPOISON)]. Can be used from functions emulating
 * standard library functions that set errno, or in other contexts where the value of errno
 * might be relevant for the execution path that will be taken.
 */
inline void SetFuzzedErrNo(FuzzedDataProvider& fuzzed_data_provider) noexcept
{
    errno = fuzzed_data_provider.ConsumeIntegralInRange<int>(0, 133);
}

/**
 * Returns a byte vector of specified size regardless of the number of remaining bytes available
 * from the fuzzer. Pads with zero value bytes if needed to achieve the specified size.
 */
template<typename B = uint8_t>
[[nodiscard]] inline std::vector<B> ConsumeFixedLengthByteVector(FuzzedDataProvider& fuzzed_data_provider, const size_t length) noexcept
{
    static_assert(sizeof(B) == 1);
    auto random_bytes = fuzzed_data_provider.ConsumeBytes<B>(length);
    random_bytes.resize(length);
    return random_bytes;
}

class FuzzedFileProvider
{
    FuzzedDataProvider& m_fuzzed_data_provider;
    int64_t m_offset = 0;

public:
    FuzzedFileProvider(FuzzedDataProvider& fuzzed_data_provider) : m_fuzzed_data_provider{fuzzed_data_provider}
    {
    }

    FILE* open();

    static ssize_t read(void* cookie, char* buf, size_t size);

    static ssize_t write(void* cookie, const char* buf, size_t size);

    static int seek(void* cookie, int64_t* offset, int whence);

    static int close(void* cookie);
};

#define WRITE_TO_STREAM_CASE(type, consume) \
    [&] {                                   \
        type o = consume;                   \
        stream << o;                        \
    }
template <typename Stream>
void WriteToStream(FuzzedDataProvider& fuzzed_data_provider, Stream& stream) noexcept
{
    while (fuzzed_data_provider.ConsumeBool()) {
        try {
            CallOneOf(
                fuzzed_data_provider,
                WRITE_TO_STREAM_CASE(bool, fuzzed_data_provider.ConsumeBool()),
                WRITE_TO_STREAM_CASE(int8_t, fuzzed_data_provider.ConsumeIntegral<int8_t>()),
                WRITE_TO_STREAM_CASE(uint8_t, fuzzed_data_provider.ConsumeIntegral<uint8_t>()),
                WRITE_TO_STREAM_CASE(int16_t, fuzzed_data_provider.ConsumeIntegral<int16_t>()),
                WRITE_TO_STREAM_CASE(uint16_t, fuzzed_data_provider.ConsumeIntegral<uint16_t>()),
                WRITE_TO_STREAM_CASE(int32_t, fuzzed_data_provider.ConsumeIntegral<int32_t>()),
                WRITE_TO_STREAM_CASE(uint32_t, fuzzed_data_provider.ConsumeIntegral<uint32_t>()),
                WRITE_TO_STREAM_CASE(int64_t, fuzzed_data_provider.ConsumeIntegral<int64_t>()),
                WRITE_TO_STREAM_CASE(uint64_t, fuzzed_data_provider.ConsumeIntegral<uint64_t>()),
                WRITE_TO_STREAM_CASE(std::string, fuzzed_data_provider.ConsumeRandomLengthString(32)),
                WRITE_TO_STREAM_CASE(std::vector<uint8_t>, ConsumeRandomLengthIntegralVector<uint8_t>(fuzzed_data_provider)));
        } catch (const std::ios_base::failure&) {
            break;
        }
    }
}

#define READ_FROM_STREAM_CASE(type) \
    [&] {                           \
        type o;                     \
        stream >> o;                \
    }
template <typename Stream>
void ReadFromStream(FuzzedDataProvider& fuzzed_data_provider, Stream& stream) noexcept
{
    while (fuzzed_data_provider.ConsumeBool()) {
        try {
            CallOneOf(
                fuzzed_data_provider,
                READ_FROM_STREAM_CASE(bool),
                READ_FROM_STREAM_CASE(int8_t),
                READ_FROM_STREAM_CASE(uint8_t),
                READ_FROM_STREAM_CASE(int16_t),
                READ_FROM_STREAM_CASE(uint16_t),
                READ_FROM_STREAM_CASE(int32_t),
                READ_FROM_STREAM_CASE(uint32_t),
                READ_FROM_STREAM_CASE(int64_t),
                READ_FROM_STREAM_CASE(uint64_t),
                READ_FROM_STREAM_CASE(std::string),
                READ_FROM_STREAM_CASE(std::vector<uint8_t>));
        } catch (const std::ios_base::failure&) {
            break;
        }
    }
}

#endif // BITCOIN_TEST_FUZZ_UTIL_H<|MERGE_RESOLUTION|>--- conflicted
+++ resolved
@@ -117,11 +117,7 @@
 [[nodiscard]] inline std::optional<T> ConsumeDeserializable(FuzzedDataProvider& fuzzed_data_provider, const std::optional<size_t>& max_length = std::nullopt) noexcept
 {
     const std::vector<uint8_t> buffer = ConsumeRandomLengthByteVector(fuzzed_data_provider, max_length);
-<<<<<<< HEAD
-    DataStream ds{buffer};
-=======
     CDataStream ds{buffer, SER_NETWORK};
->>>>>>> 353efd3f
     T obj;
     try {
         ds >> obj;
