--- conflicted
+++ resolved
@@ -1060,134 +1060,6 @@
                 "8da4e775a563c18f715f802a063c5a31b8a11f5c5ee1879ec3454e5f3c738d2d");
 }
 
-<<<<<<< HEAD
-static void TestChaCha20Poly1305AEAD(bool must_succeed, unsigned int expected_aad_length, const std::string& hex_m, const std::string& hex_k1, const std::string& hex_k2, const std::string& hex_aad_keystream, const std::string& hex_encrypted_message, const std::string& hex_encrypted_message_seq_999)
-{
-    // we need two sequence numbers, one for the payload cipher instance...
-    uint32_t seqnr_payload = 0;
-    // ... and one for the AAD (length) cipher instance
-    uint32_t seqnr_aad = 0;
-    // we need to keep track of the position in the AAD cipher instance
-    // keystream since we use the same 64byte output 21 times
-    // (21 times 3 bytes length < 64)
-    int aad_pos = 0;
-
-    std::vector<unsigned char> aead_K_1 = ParseHex(hex_k1);
-    std::vector<unsigned char> aead_K_2 = ParseHex(hex_k2);
-    std::vector<unsigned char> plaintext_buf = ParseHex(hex_m);
-    std::vector<unsigned char> expected_aad_keystream = ParseHex(hex_aad_keystream);
-    std::vector<unsigned char> expected_ciphertext_and_mac = ParseHex(hex_encrypted_message);
-    std::vector<unsigned char> expected_ciphertext_and_mac_sequence999 = ParseHex(hex_encrypted_message_seq_999);
-
-    std::vector<unsigned char> ciphertext_buf(plaintext_buf.size() + POLY1305_TAGLEN, 0);
-    std::vector<unsigned char> plaintext_buf_new(plaintext_buf.size(), 0);
-    std::vector<unsigned char> cmp_ctx_buffer(64);
-    uint32_t out_len = 0;
-
-    // create the AEAD instance
-    ChaCha20Poly1305AEAD aead(aead_K_1.data(), aead_K_1.size(), aead_K_2.data(), aead_K_2.size());
-
-    // create a chacha20 instance to compare against
-    ChaCha20 cmp_ctx(aead_K_1.data());
-
-    // encipher
-    bool res = aead.Crypt(seqnr_payload, seqnr_aad, aad_pos, ciphertext_buf.data(), ciphertext_buf.size(), plaintext_buf.data(), plaintext_buf.size(), true);
-    // make sure the operation succeeded if expected to succeed
-    BOOST_CHECK_EQUAL(res, must_succeed);
-    if (!res) return;
-
-    // verify ciphertext & mac against the test vector
-    BOOST_CHECK_EQUAL(expected_ciphertext_and_mac.size(), ciphertext_buf.size());
-    BOOST_CHECK(memcmp(ciphertext_buf.data(), expected_ciphertext_and_mac.data(), ciphertext_buf.size()) == 0);
-
-    // manually construct the AAD keystream
-    cmp_ctx.SetIV(seqnr_aad);
-    cmp_ctx.Seek64(0);
-    cmp_ctx.Keystream(cmp_ctx_buffer.data(), 64);
-    BOOST_CHECK(memcmp(expected_aad_keystream.data(), cmp_ctx_buffer.data(), expected_aad_keystream.size()) == 0);
-    // crypt the 3 length bytes and compare the length
-    uint32_t len_cmp = 0;
-    len_cmp = (ciphertext_buf[0] ^ cmp_ctx_buffer[aad_pos + 0]) |
-              (ciphertext_buf[1] ^ cmp_ctx_buffer[aad_pos + 1]) << 8 |
-              (ciphertext_buf[2] ^ cmp_ctx_buffer[aad_pos + 2]) << 16;
-    BOOST_CHECK_EQUAL(len_cmp, expected_aad_length);
-
-    // encrypt / decrypt 1000 packets
-    for (size_t i = 0; i < 1000; ++i) {
-        res = aead.Crypt(seqnr_payload, seqnr_aad, aad_pos, ciphertext_buf.data(), ciphertext_buf.size(), plaintext_buf.data(), plaintext_buf.size(), true);
-        BOOST_CHECK(res);
-        BOOST_CHECK(aead.GetLength(&out_len, seqnr_aad, aad_pos, ciphertext_buf.data()));
-        BOOST_CHECK_EQUAL(out_len, expected_aad_length);
-        res = aead.Crypt(seqnr_payload, seqnr_aad, aad_pos, plaintext_buf_new.data(), plaintext_buf_new.size(), ciphertext_buf.data(), ciphertext_buf.size(), false);
-        BOOST_CHECK(res);
-
-        // make sure we repetitive get the same plaintext
-        BOOST_CHECK(memcmp(plaintext_buf.data(), plaintext_buf_new.data(), plaintext_buf.size()) == 0);
-
-        // compare sequence number 999 against the test vector
-        if (seqnr_payload == 999) {
-            BOOST_CHECK(memcmp(ciphertext_buf.data(), expected_ciphertext_and_mac_sequence999.data(), expected_ciphertext_and_mac_sequence999.size()) == 0);
-        }
-        // set nonce and block counter, output the keystream
-        cmp_ctx.SetIV(seqnr_aad);
-        cmp_ctx.Seek64(0);
-        cmp_ctx.Keystream(cmp_ctx_buffer.data(), 64);
-
-        // crypt the 3 length bytes and compare the length
-        len_cmp = 0;
-        len_cmp = (ciphertext_buf[0] ^ cmp_ctx_buffer[aad_pos + 0]) |
-                  (ciphertext_buf[1] ^ cmp_ctx_buffer[aad_pos + 1]) << 8 |
-                  (ciphertext_buf[2] ^ cmp_ctx_buffer[aad_pos + 2]) << 16;
-        BOOST_CHECK_EQUAL(len_cmp, expected_aad_length);
-
-        // increment the sequence number(s)
-        // always increment the payload sequence number
-        // increment the AAD keystream position by its size (3)
-        // increment the AAD sequence number if we would hit the 64 byte limit
-        seqnr_payload++;
-        aad_pos += CHACHA20_POLY1305_AEAD_AAD_LEN;
-        if (aad_pos + CHACHA20_POLY1305_AEAD_AAD_LEN > CHACHA20_ROUND_OUTPUT) {
-            aad_pos = 0;
-            seqnr_aad++;
-        }
-    }
-}
-
-BOOST_AUTO_TEST_CASE(chacha20_poly1305_aead_testvector)
-{
-    /* test chacha20poly1305@blackcoin AEAD */
-
-    // must fail with no message
-    TestChaCha20Poly1305AEAD(false, 0,
-        "",
-        "0000000000000000000000000000000000000000000000000000000000000000",
-        "0000000000000000000000000000000000000000000000000000000000000000", "", "", "");
-
-    TestChaCha20Poly1305AEAD(true, 0,
-        /* m  */ "0000000000000000000000000000000000000000000000000000000000000000",
-        /* k1 (AAD) */ "0000000000000000000000000000000000000000000000000000000000000000",
-        /* k2 (payload) */ "0000000000000000000000000000000000000000000000000000000000000000",
-        /* AAD keystream */ "76b8e0ada0f13d90405d6ae55386bd28bdd219b8a08ded1aa836efcc8b770dc7da41597c5157488d7724e03fb8d84a376a43b8f41518a11cc387b669b2ee6586",
-        /* encrypted message & MAC */ "76b8e09f07e7be5551387a98ba977c732d080dcb0f29a048e3656912c6533e32d2fc11829c1b6c1df1f551cd6131ff08",
-        /* encrypted message & MAC at sequence 999 */ "b0a03d5bd2855d60699e7d3a3133fa47be740fe4e4c1f967555e2d9271f31c3aaa7aa16ec62c5e24f040c08bb20c3598");
-    TestChaCha20Poly1305AEAD(true, 1,
-        "0100000000000000000000000000000000000000000000000000000000000000",
-        "0000000000000000000000000000000000000000000000000000000000000000",
-        "0000000000000000000000000000000000000000000000000000000000000000",
-        "76b8e0ada0f13d90405d6ae55386bd28bdd219b8a08ded1aa836efcc8b770dc7da41597c5157488d7724e03fb8d84a376a43b8f41518a11cc387b669b2ee6586",
-        "77b8e09f07e7be5551387a98ba977c732d080dcb0f29a048e3656912c6533e32baf0c85b6dff8602b06cf52a6aefc62e",
-        "b1a03d5bd2855d60699e7d3a3133fa47be740fe4e4c1f967555e2d9271f31c3a8bd94d54b5ecabbc41ffbb0c90924080");
-    TestChaCha20Poly1305AEAD(true, 255,
-        "ff0000f195e66982105ffb640bb7757f579da31602fc93ec01ac56f85ac3c134a4547b733b46413042c9440049176905d3be59ea1c53f15916155c2be8241a38008b9a26bc35941e2444177c8ade6689de95264986d95889fb60e84629c9bd9a5acb1cc118be563eb9b3a4a472f82e09a7e778492b562ef7130e88dfe031c79db9d4f7c7a899151b9a475032b63fc385245fe054e3dd5a97a5f576fe064025d3ce042c566ab2c507b138db853e3d6959660996546cc9c4a6eafdc777c040d70eaf46f76dad3979e5c5360c3317166a1c894c94a371876a94df7628fe4eaaf2ccb27d5aaae0ad7ad0f9d4b6ad3b54098746d4524d38407a6deb3ab78fab78c9",
-        "ff0102030405060708090a0b0c0d0e0f101112131415161718191a1b1c1d1e1f",
-        "000102030405060708090a0b0c0d0e0f101112131415161718191a1b1c1d1e1f",
-        "c640c1711e3ee904ac35c57ab9791c8a1c408603a90b77a83b54f6c844cb4b06d94e7fc6c800e165acd66147e80ec45a567f6ce66d05ec0cae679dceeb890017",
-        "3940c1e92da4582ff6f92a776aeb14d014d384eeb30f660dacf70a14a23fd31e91212701334e2ce1acf5199dc84f4d61ddbe6571bca5af874b4c9226c26e650995d157644e1848b96ed6c2102d5489a050e71d29a5a66ece11de5fb5c9558d54da28fe45b0bc4db4e5b88030bfc4a352b4b7068eccf656bae7ad6a35615315fc7c49d4200388d5eca67c2e822e069336c69b40db67e0f3c81209c50f3216a4b89fb3ae1b984b7851a2ec6f68ab12b101ab120e1ea7313bb93b5a0f71185c7fea017ddb92769861c29dba4fbc432280d5dff21b36d1c4c790128b22699950bb18bf74c448cdfe547d8ed4f657d8005fdc0cd7a050c2d46050a44c4376355858981fbe8b184288276e7a93eabc899c4a",
-        "f039c6689eaeef0456685200feaab9d54bbd9acde4410a3b6f4321296f4a8ca2604b49727d8892c57e005d799b2a38e85e809f20146e08eec75169691c8d4f54a0d51a1e1c7b381e0474eb02f994be9415ef3ffcbd2343f0601e1f3b172a1d494f838824e4df570f8e3b0c04e27966e36c82abd352d07054ef7bd36b84c63f9369afe7ed79b94f953873006b920c3fa251a771de1b63da927058ade119aa898b8c97e42a606b2f6df1e2d957c22f7593c1e2002f4252f4c9ae4bf773499e5cfcfe14dfc1ede26508953f88553bf4a76a802f6a0068d59295b01503fd9a600067624203e880fdf53933b96e1f4d9eb3f4e363dd8165a278ff667a41ee42b9892b077cefff92b93441f7be74cf10e6cd");
-}
-
-=======
->>>>>>> 44d8b13c
 BOOST_AUTO_TEST_CASE(countbits_tests)
 {
     FastRandomContext ctx;
