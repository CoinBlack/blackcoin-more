--- conflicted
+++ resolved
@@ -10,527 +10,13 @@
 #include <consensus/merkle.h>
 #include <deploymentinfo.h>
 #include <hash.h> // for signet block challenge hash
-<<<<<<< HEAD
-#include <key_io.h>
-#include <script/standard.h>
-=======
+#include <key_io.h> // for DecodeDestination()
 #include <script/interpreter.h>
 #include <util/string.h>
->>>>>>> 88259837
 #include <util/system.h>
 
 #include <assert.h>
 
-<<<<<<< HEAD
-#include <boost/algorithm/string/classification.hpp>
-#include <boost/algorithm/string/split.hpp>
-
-static CBlock CreateGenesisBlock(const char* pszTimestamp, const CScript& genesisOutputScript, uint32_t nTime, uint32_t nNonce, uint32_t nBits, int32_t nVersion, const CAmount& genesisReward)
-{
-    // Genesis block
-
-    // MainNet:
-
-    //CBlock(hash=000001faef25dec4fbcf906e6242621df2c183bf232f263d0ba5b101911e4563, ver=1, hashPrevBlock=0000000000000000000000000000000000000000000000000000000000000000, hashMerkleRoot=12630d16a97f24b287c8c2594dda5fb98c9e6c70fc61d44191931ea2aa08dc90, nTime=1393221600, nBits=1e0fffff, nNonce=164482, vtx=1, vchBlockSig=)
-    //  Coinbase(hash=12630d16a9, nTime=1393221600, ver=1, vin.size=1, vout.size=1, nLockTime=0)
-    //    CTxIn(COutPoint(0000000000, 4294967295), coinbase 00012a24323020466562203230313420426974636f696e2041544d7320636f6d6520746f20555341)
-    //    CTxOut(empty)
-    //  vMerkleTree: 12630d16a9
-
-    // TestNet:
-
-    //CBlock(hash=0000724595fb3b9609d441cbfb9577615c292abf07d996d3edabc48de843642d, ver=1, hashPrevBlock=0000000000000000000000000000000000000000000000000000000000000000, hashMerkleRoot=12630d16a97f24b287c8c2594dda5fb98c9e6c70fc61d44191931ea2aa08dc90, nTime=1393221600, nBits=1f00ffff, nNonce=216178, vtx=1, vchBlockSig=)
-    //  Coinbase(hash=12630d16a9, nTime=1393221600, ver=1, vin.size=1, vout.size=1, nLockTime=0)
-    //    CTxIn(COutPoint(0000000000, 4294967295), coinbase 00012a24323020466562203230313420426974636f696e2041544d7320636f6d6520746f20555341)
-    //    CTxOut(empty)
-    //  vMerkleTree: 12630d16a9
-
-    CMutableTransaction txNew;
-    txNew.nVersion = 1;
-    txNew.nTime = nTime;
-    txNew.vin.resize(1);
-    txNew.vout.resize(1);
-    txNew.vin[0].scriptSig = CScript() << 0 << CScriptNum(42) << std::vector<unsigned char>((const unsigned char*)pszTimestamp, (const unsigned char*)pszTimestamp + strlen(pszTimestamp));
-    txNew.vout[0].nValue = genesisReward;
-
-    CBlock genesis;
-    genesis.nTime    = nTime;
-    genesis.nBits    = nBits;
-    genesis.nNonce   = nNonce;
-    genesis.nVersion = nVersion;
-    genesis.vtx.push_back(MakeTransactionRef(std::move(txNew)));
-    genesis.hashPrevBlock.SetNull();
-    genesis.hashMerkleRoot = BlockMerkleRoot(genesis);
-    return genesis;
-}
-
-/**
- * Build the genesis block. Note that the output of its generation
- * transaction cannot be spent since it did not originally exist in the
- * database.
- */
-static CBlock CreateGenesisBlock(uint32_t nTime, uint32_t nNonce, uint32_t nBits, int32_t nVersion, const CAmount& genesisReward)
-{
-    const char* pszTimestamp = "20 Feb 2014 Bitcoin ATMs come to USA";
-    const CScript genesisOutputScript = CScript() << ParseHex("04678afdb0fe5548271967f1a67130b7105cd6a828e03909a67962e0ea1f61deb649f6bc3f4cef38c4f35504e51ec112de5c384df7ba0b8d578a4c702b6bf11d5f") << OP_CHECKSIG;
-    return CreateGenesisBlock(pszTimestamp, genesisOutputScript, nTime, nNonce, nBits, nVersion, genesisReward);
-}
-
-/**
- * Main network on which people trade goods and services.
- */
-class CMainParams : public CChainParams {
-public:
-    CMainParams() {
-        strNetworkID = CBaseChainParams::MAIN;
-        consensus.signet_blocks = false;
-        consensus.signet_challenge.clear();
-        consensus.nMaxReorganizationDepth = 500;
-        consensus.CSVHeight = std::numeric_limits<int>::max(); // std::numeric_limits<int>::max()
-        consensus.SegwitHeight = std::numeric_limits<int>::max(); // std::numeric_limits<int>::max()
-        consensus.MinBIP9WarningHeight = std::numeric_limits<int>::max(); // CSV activation height + miner confirmation window
-        consensus.powLimit = uint256S("00000fffffffffffffffffffffffffffffffffffffffffffffffffffffffffff");
-        consensus.posLimit = uint256S("00000fffffffffffffffffffffffffffffffffffffffffffffffffffffffffff");
-        consensus.posLimitV2 = uint256S("000000000000ffffffffffffffffffffffffffffffffffffffffffffffffffff");
-        consensus.nTargetTimespan = 16 * 60; // 16 mins
-        consensus.nTargetSpacingV1 = 60;
-        consensus.nTargetSpacing = 64;
-        consensus.fPowAllowMinDifficultyBlocks = false;
-        consensus.fPowNoRetargeting = false;
-        consensus.fPoSNoRetargeting = false;
-        consensus.nRuleChangeActivationThreshold = 1916; // 95% of 2016
-        consensus.nMinerConfirmationWindow = 2016; // nTargetTimespan / nTargetSpacing
-
-        consensus.vDeployments[Consensus::DEPLOYMENT_TESTDUMMY].bit = 28;
-        consensus.vDeployments[Consensus::DEPLOYMENT_TESTDUMMY].nStartTime = Consensus::BIP9Deployment::NEVER_ACTIVE;
-        consensus.vDeployments[Consensus::DEPLOYMENT_TESTDUMMY].nTimeout = Consensus::BIP9Deployment::NO_TIMEOUT;
-        consensus.vDeployments[Consensus::DEPLOYMENT_TESTDUMMY].min_activation_height = 0; // No activation delay
-
-        // Deployment of SegWit (BIP141, BIP143, and BIP147)
-        consensus.vDeployments[Consensus::DEPLOYMENT_SEGWIT].bit = 1;
-        consensus.vDeployments[Consensus::DEPLOYMENT_SEGWIT].nStartTime = Consensus::BIP9Deployment::NEVER_ACTIVE;
-        consensus.vDeployments[Consensus::DEPLOYMENT_SEGWIT].nTimeout = Consensus::BIP9Deployment::NO_TIMEOUT;
-        consensus.vDeployments[Consensus::DEPLOYMENT_SEGWIT].min_activation_height = 0; // No activation delay
-
-        // Deployment of Taproot (BIPs 340-342)
-        consensus.vDeployments[Consensus::DEPLOYMENT_TAPROOT].bit = 2;
-        consensus.vDeployments[Consensus::DEPLOYMENT_TAPROOT].nStartTime = Consensus::BIP9Deployment::NEVER_ACTIVE;
-        consensus.vDeployments[Consensus::DEPLOYMENT_TAPROOT].nTimeout = Consensus::BIP9Deployment::NO_TIMEOUT;
-        consensus.vDeployments[Consensus::DEPLOYMENT_TAPROOT].min_activation_height = 0; // No activation delay
-
-        consensus.nProtocolV1RetargetingFixedTime = 1395631999;
-        consensus.nProtocolV2Time = 1407053625;
-        consensus.nProtocolV3Time = 1444028400;
-        consensus.nProtocolV3_1Time = 4102437600;
-        consensus.nLastPOWBlock = 10000;
-        consensus.nStakeTimestampMask = 0xf; // 15
-        consensus.nCoinbaseMaturity = 500;
-
-        consensus.nMinimumChainWork = uint256S("0x0000000000000000000000000000000000000000000003d0c8be7da303f59236");
-        consensus.defaultAssumeValid = uint256S("0xae0c2a9bd13746e2887ca57bf1046b3c787a5ed1068fd1633a3575f08ee291fc"); // 4232630
-
-        /**
-         * The message start string is designed to be unlikely to occur in normal data.
-         * The characters are rarely used upper ASCII, not valid as UTF-8, and produce
-         * a large 32-bit integer with any alignment.
-         */
-        pchMessageStart[0] = 0x70;
-        pchMessageStart[1] = 0x35;
-        pchMessageStart[2] = 0x22;
-        pchMessageStart[3] = 0x05;
-        nDefaultPort = 15714;
-        nPruneAfterHeight = 100000;
-        m_assumed_blockchain_size = 15;
-
-        genesis = CreateGenesisBlock(1393221600, 164482, 0x1e0fffff, 1, 0);
-        consensus.hashGenesisBlock = genesis.GetHash();
-        assert(consensus.hashGenesisBlock == uint256S("0x000001faef25dec4fbcf906e6242621df2c183bf232f263d0ba5b101911e4563"));
-        assert(genesis.hashMerkleRoot == uint256S("0x12630d16a97f24b287c8c2594dda5fb98c9e6c70fc61d44191931ea2aa08dc90"));
-
-        // Note that of those which support the service bits prefix, most only support a subset of
-        // possible options.
-        // This is fine at runtime as we'll fall back to using them as an addrfetch if they don't support the
-        // service bits we want, but we should get them updated to support all service bits wanted by any
-        // release ASAP to avoid it where possible.
-        vSeeds.emplace_back("dnsseed.blackcoin.nl"); // hosted at dns.blackcoin.nl
-        vSeeds.emplace_back("dnsseed2.blackcoin.nl"); // hosted at vps.blackcoin.nl
-        vSeeds.emplace_back("swap.blackcoin.nl"); // swapservice static node
-        vSeeds.emplace_back("node.blackcoin.nl");  // payBLK static node
-
-        base58Prefixes[PUBKEY_ADDRESS] = std::vector<unsigned char>(1,25);
-        base58Prefixes[SCRIPT_ADDRESS] = std::vector<unsigned char>(1,85);
-        base58Prefixes[SECRET_KEY] =     std::vector<unsigned char>(1,153);
-        base58Prefixes[EXT_PUBLIC_KEY] = {0x04, 0x88, 0xB2, 0x1E};
-        base58Prefixes[EXT_SECRET_KEY] = {0x04, 0x88, 0xAD, 0xE4};
-
-        bech32_hrp = "blk";
-
-        vFixedSeeds = std::vector<uint8_t>(std::begin(chainparams_seed_main), std::end(chainparams_seed_main));
-
-        fDefaultConsistencyChecks = false;
-        fRequireStandard = true;
-        m_is_test_chain = false;
-        m_is_mockable_chain = false;
-
-        checkpointData = {
-            {
-                {  5001, uint256S("0x2fac9021be0c311e7b6dc0933a72047c70f817e2eb1e01bede011193ad1b28bc")}, // hardfork
-                { 10000, uint256S("0x0000000000827e4dc601f7310a91c45af8df0dfc1b6fa1dfa5b896cb00c8767c")}, // last pow block
-                { 38425, uint256S("0x62bf2e9701226d2f88d9fa99d650bd81f3faf2e56f305b7d71ccd1e7aa9c3075")}, // hardfork
-                {254348, uint256S("0x9bf8d9bd757d3ef23d5906d70567e5f0da93f1e0376588c8d421a95e2421838b")}, // minor network split
-                {319002, uint256S("0x0011494d03b2cdf1ecfc8b0818f1e0ef7ee1d9e9b3d1279c10d35456bc3899ef")}, // hardfork
-                {872456, uint256S("0xe4fd321ced1de06213d2e246b150b4bfd8c4aa0989965dce88f2a58668c64860")}, // hardfork
-                {4232630, uint256S("0xae0c2a9bd13746e2887ca57bf1046b3c787a5ed1068fd1633a3575f08ee291fc")},
-            }
-        };
-
-        m_assumeutxo_data = MapAssumeutxo{
-         // TODO to be specified in a future patch.
-        };
-
-        chainTxData = ChainTxData{
-            // Data from RPC: getchaintxstats 40500 ae0c2a9bd13746e2887ca57bf1046b3c787a5ed1068fd1633a3575f08ee291fc
-            /* nTime    */ 1668631296,
-            /* nTxCount */ 13562393,
-            /* dTxRate  */ 0.030
-        };
-
-        // A vector of p2sh addresses
-        vDevFundAddress = { "BKDvboD1CzZ5KycP1FRSXRoi7XXhHoQhS1" };
-    }
-};
-
-/**
- * Testnet (v1): public test network which is reset from time to time.
- */
-class CTestNetParams : public CChainParams {
-public:
-    CTestNetParams() {
-        strNetworkID = CBaseChainParams::TESTNET;
-        consensus.signet_blocks = false;
-        consensus.signet_challenge.clear();
-        consensus.nMaxReorganizationDepth = 500;
-        consensus.CSVHeight = std::numeric_limits<int>::max(); // std::numeric_limits<int>::max()
-        consensus.SegwitHeight = std::numeric_limits<int>::max(); // std::numeric_limits<int>::max()
-        consensus.MinBIP9WarningHeight = std::numeric_limits<int>::max(); // CSV activation height + miner confirmation window
-        consensus.powLimit = uint256S("0000ffffffffffffffffffffffffffffffffffffffffffffffffffffffffffff");
-        consensus.posLimit = uint256S("00000fffffffffffffffffffffffffffffffffffffffffffffffffffffffffff");
-        consensus.posLimitV2 = uint256S("000000000000ffffffffffffffffffffffffffffffffffffffffffffffffffff");
-        consensus.nTargetTimespan = 16 * 60; // 16 mins
-        consensus.nTargetSpacingV1 = 60;
-        consensus.nTargetSpacing = 64;
-        consensus.fPowAllowMinDifficultyBlocks = true;
-        consensus.fPowNoRetargeting = false;
-        consensus.fPoSNoRetargeting = false;
-        consensus.nRuleChangeActivationThreshold = 1512; // 75% for testchains
-        consensus.nMinerConfirmationWindow = 2016; // nTargetTimespan / nTargetSpacing
-
-        consensus.vDeployments[Consensus::DEPLOYMENT_TESTDUMMY].bit = 28;
-        consensus.vDeployments[Consensus::DEPLOYMENT_TESTDUMMY].nStartTime = Consensus::BIP9Deployment::NEVER_ACTIVE;
-        consensus.vDeployments[Consensus::DEPLOYMENT_TESTDUMMY].nTimeout = Consensus::BIP9Deployment::NO_TIMEOUT;
-        consensus.vDeployments[Consensus::DEPLOYMENT_TESTDUMMY].min_activation_height = 0; // No activation delay
-
-        // Deployment of SegWit (BIP141, BIP143, and BIP147)
-        consensus.vDeployments[Consensus::DEPLOYMENT_SEGWIT].bit = 1;
-        consensus.vDeployments[Consensus::DEPLOYMENT_SEGWIT].nStartTime = Consensus::BIP9Deployment::NEVER_ACTIVE;
-        consensus.vDeployments[Consensus::DEPLOYMENT_SEGWIT].nTimeout = Consensus::BIP9Deployment::NO_TIMEOUT;
-        consensus.vDeployments[Consensus::DEPLOYMENT_SEGWIT].min_activation_height = 0; // No activation delay
-
-        // Deployment of Taproot (BIPs 340-342)
-        consensus.vDeployments[Consensus::DEPLOYMENT_TAPROOT].bit = 2;
-        consensus.vDeployments[Consensus::DEPLOYMENT_TAPROOT].nStartTime = Consensus::BIP9Deployment::NEVER_ACTIVE;
-        consensus.vDeployments[Consensus::DEPLOYMENT_TAPROOT].nTimeout = Consensus::BIP9Deployment::NO_TIMEOUT;
-        consensus.vDeployments[Consensus::DEPLOYMENT_TAPROOT].min_activation_height = 0; // No activation delay
-
-        consensus.nProtocolV1RetargetingFixedTime = 1395631999;
-        consensus.nProtocolV2Time = 1407053625;
-        consensus.nProtocolV3Time = 1444028400;
-        consensus.nProtocolV3_1Time = 1667779200;
-        consensus.nLastPOWBlock = 0x7fffffff;
-        consensus.nStakeTimestampMask = 0xf;
-        consensus.nCoinbaseMaturity = 10;
-
-        pchMessageStart[0] = 0xcd;
-        pchMessageStart[1] = 0xf2;
-        pchMessageStart[2] = 0xc0;
-        pchMessageStart[3] = 0xef;
-        nDefaultPort = 25714;
-
-        consensus.nMinimumChainWork = uint256S("0x00000000000000000000000000000000000000000000003aaf405e01eda716e7");
-        consensus.defaultAssumeValid = uint256S("0x9583676625157dc0405bbd48b9220157eeabb7d9460fa234d31b49ea7014de2f"); // 90235
-
-        nPruneAfterHeight = 1000;
-        m_assumed_blockchain_size = 2;
-
-        genesis = CreateGenesisBlock(1393221600, 216178, 0x1f00ffff, 1, 0);
-        consensus.hashGenesisBlock = genesis.GetHash();
-        assert(consensus.hashGenesisBlock == uint256S("0x0000724595fb3b9609d441cbfb9577615c292abf07d996d3edabc48de843642d"));
-        assert(genesis.hashMerkleRoot == uint256S("0x12630d16a97f24b287c8c2594dda5fb98c9e6c70fc61d44191931ea2aa08dc90"));
-
-        vFixedSeeds.clear();
-        vSeeds.clear();
-
-        base58Prefixes[PUBKEY_ADDRESS] = std::vector<unsigned char>(1,111);
-        base58Prefixes[SCRIPT_ADDRESS] = std::vector<unsigned char>(1,196);
-        base58Prefixes[SECRET_KEY] =     std::vector<unsigned char>(1,239);
-        base58Prefixes[EXT_PUBLIC_KEY] = {0x04, 0x35, 0x87, 0xCF};
-        base58Prefixes[EXT_SECRET_KEY] = {0x04, 0x35, 0x83, 0x94};
-
-        bech32_hrp = "tblk";
-
-        vFixedSeeds = std::vector<uint8_t>(std::begin(chainparams_seed_test), std::end(chainparams_seed_test));
-
-        fDefaultConsistencyChecks = false;
-        fRequireStandard = false;
-        m_is_test_chain = true;
-        m_is_mockable_chain = false;
-
-        checkpointData = {
-            {
-                {  90235, uint256S("0x567898e79184dc2f7dc3a661f794f28566e4b856d70180914f7371b1b3cc82d8")},
-                {1415393, uint256S("0x5d5c42500cc6057533e249ba9eeb9b5e998aff30468c904bc267ec9bccbc8b39")},
-            }
-        };
-
-        m_assumeutxo_data = MapAssumeutxo{
-            // TODO to be specified in a future patch.
-        };
-
-        chainTxData = ChainTxData{
-            // Data from RPC: getchaintxstats 40500 9583676625157dc0405bbd48b9220157eeabb7d9460fa234d31b49ea7014de2f
-            /* nTime    */ 1674153488,
-            /* nTxCount */ 2833624,
-            /* dTxRate  */ 0.029
-        };
-        // A vector of p2sh addresses
-        vDevFundAddress = { "n14L5xqAs7QRzNiTLPNaPeqaF9CRoxzVnU" };
-
-    }
-};
-
-/**
- * Signet: test network with an additional consensus parameter (see BIP325).
- */
-class SigNetParams : public CChainParams {
-public:
-    explicit SigNetParams(const ArgsManager& args) {
-        std::vector<uint8_t> bin;
-        vSeeds.clear();
-
-        if (!args.IsArgSet("-signetchallenge")) {
-            bin = ParseHex("512103ad5e0edad18cb1f0fc0d28a3d4f1f3e445640337489abb10404f2d1e086be430210359ef5021964fe22d6f8e05b2463c9540ce96883fe3b278760f048f5189f2e6c452ae");
-            /*
-            vSeeds.emplace_back("seed.signet.bitcoin.sprovoost.nl.");
-
-            // Hardcoded nodes can be removed once there are more DNS seeds
-            vSeeds.emplace_back("178.128.221.177");
-            vSeeds.emplace_back("v7ajjeirttkbnt32wpy3c6w3emwnfr3fkla7hpxcfokr3ysd3kqtzmqd.onion:38333");
-
-            consensus.nMinimumChainWork = uint256S("0x000000000000000000000000000000000000000000000000000000de26b0e471");
-            consensus.defaultAssumeValid = uint256S("0x00000112852484b5fe3451572368f93cfd2723279af3464e478aee35115256ef"); // 78788
-            */
-            m_assumed_blockchain_size = 1;
-            chainTxData = ChainTxData{
-                // Data from RPC: getchaintxstats 4096 000000187d4440e5bff91488b700a140441e089a8aaea707414982460edbfe54
-                /* nTime    */ 0,
-                /* nTxCount */ 0,
-                /* dTxRate  */ 0.0,
-            };
-        } else {
-            const auto signet_challenge = args.GetArgs("-signetchallenge");
-            if (signet_challenge.size() != 1) {
-                throw std::runtime_error(strprintf("%s: -signetchallenge cannot be multiple values.", __func__));
-            }
-            bin = ParseHex(signet_challenge[0]);
-
-            consensus.nMinimumChainWork = uint256{};
-            consensus.defaultAssumeValid = uint256{};
-            m_assumed_blockchain_size = 0;
-            chainTxData = ChainTxData{
-                0,
-                0,
-                0,
-            };
-            LogPrintf("Signet with challenge %s\n", signet_challenge[0]);
-        }
-
-        if (args.IsArgSet("-signetseednode")) {
-            vSeeds = args.GetArgs("-signetseednode");
-        }
-
-        strNetworkID = CBaseChainParams::SIGNET;
-        consensus.signet_blocks = true;
-        consensus.signet_challenge.assign(bin.begin(), bin.end());
-        consensus.CSVHeight = 1;
-        consensus.SegwitHeight = std::numeric_limits<int>::max();
-        consensus.nTargetTimespan = 14 * 24 * 60 * 60; // two weeks
-        consensus.nTargetSpacing = 10 * 60;
-        consensus.fPowAllowMinDifficultyBlocks = false;
-        consensus.fPowNoRetargeting = false;
-        consensus.nRuleChangeActivationThreshold = 1815; // 90% of 2016
-        consensus.nMinerConfirmationWindow = 2016; // nTargetTimespan / nTargetSpacing
-        consensus.MinBIP9WarningHeight = 0;
-        consensus.powLimit = uint256S("00000377ae000000000000000000000000000000000000000000000000000000");
-        consensus.vDeployments[Consensus::DEPLOYMENT_TESTDUMMY].bit = 28;
-        consensus.vDeployments[Consensus::DEPLOYMENT_TESTDUMMY].nStartTime = Consensus::BIP9Deployment::NEVER_ACTIVE;
-        consensus.vDeployments[Consensus::DEPLOYMENT_TESTDUMMY].nTimeout = Consensus::BIP9Deployment::NO_TIMEOUT;
-        consensus.vDeployments[Consensus::DEPLOYMENT_TESTDUMMY].min_activation_height = 0; // No activation delay
-
-        // Deployment of SegWit (BIP141, BIP143, and BIP147)
-        consensus.vDeployments[Consensus::DEPLOYMENT_SEGWIT].bit = 1;
-        consensus.vDeployments[Consensus::DEPLOYMENT_SEGWIT].nStartTime = Consensus::BIP9Deployment::ALWAYS_ACTIVE;
-        consensus.vDeployments[Consensus::DEPLOYMENT_SEGWIT].nTimeout = Consensus::BIP9Deployment::NO_TIMEOUT;
-        consensus.vDeployments[Consensus::DEPLOYMENT_SEGWIT].min_activation_height = 0; // No activation delay
-
-        // Activation of Taproot (BIPs 340-342)
-        consensus.vDeployments[Consensus::DEPLOYMENT_TAPROOT].bit = 2;
-        consensus.vDeployments[Consensus::DEPLOYMENT_TAPROOT].nStartTime = Consensus::BIP9Deployment::NEVER_ACTIVE;
-        consensus.vDeployments[Consensus::DEPLOYMENT_TAPROOT].nTimeout = Consensus::BIP9Deployment::NO_TIMEOUT;
-        consensus.vDeployments[Consensus::DEPLOYMENT_TAPROOT].min_activation_height = 0; // No activation delay
-
-        // message start is defined as the first 4 bytes of the sha256d of the block script
-        CHashWriter h(SER_DISK, 0);
-        h << consensus.signet_challenge;
-        uint256 hash = h.GetHash();
-        memcpy(pchMessageStart, hash.begin(), 4);
-
-        nDefaultPort = 38333;
-        nPruneAfterHeight = 1000;
-
-        genesis = CreateGenesisBlock(1393221600, 216178, 0x1f00ffff, 1, 0);
-        consensus.hashGenesisBlock = genesis.GetHash();
-        assert(consensus.hashGenesisBlock == uint256S("0x0000724595fb3b9609d441cbfb9577615c292abf07d996d3edabc48de843642d"));
-        assert(genesis.hashMerkleRoot == uint256S("0x12630d16a97f24b287c8c2594dda5fb98c9e6c70fc61d44191931ea2aa08dc90"));
-
-        vFixedSeeds.clear();
-
-        base58Prefixes[PUBKEY_ADDRESS] = std::vector<unsigned char>(1,111);
-        base58Prefixes[SCRIPT_ADDRESS] = std::vector<unsigned char>(1,196);
-        base58Prefixes[SECRET_KEY] =     std::vector<unsigned char>(1,239);
-        base58Prefixes[EXT_PUBLIC_KEY] = {0x04, 0x35, 0x87, 0xCF};
-        base58Prefixes[EXT_SECRET_KEY] = {0x04, 0x35, 0x83, 0x94};
-
-        bech32_hrp = "tb";
-
-        fDefaultConsistencyChecks = false;
-        fRequireStandard = true;
-        m_is_test_chain = true;
-        m_is_mockable_chain = false;
-    }
-};
-
-/**
- * Regression test: intended for private networks only. Has minimal difficulty to ensure that
- * blocks can be found instantly.
- */
-class CRegTestParams : public CChainParams {
-public:
-    explicit CRegTestParams(const ArgsManager& args) {
-        strNetworkID =  CBaseChainParams::REGTEST;
-        consensus.signet_blocks = false;
-        consensus.signet_challenge.clear();
-        consensus.nMaxReorganizationDepth = 50;
-        consensus.CSVHeight = std::numeric_limits<int>::max();
-        consensus.SegwitHeight = std::numeric_limits<int>::max();
-        consensus.MinBIP9WarningHeight = std::numeric_limits<int>::max();
-        consensus.powLimit = uint256S("7fffffffffffffffffffffffffffffffffffffffffffffffffffffffffffffff");
-        consensus.posLimit = uint256S("00000fffffffffffffffffffffffffffffffffffffffffffffffffffffffffff");
-        consensus.posLimitV2 = uint256S("000000000000ffffffffffffffffffffffffffffffffffffffffffffffffffff");
-        consensus.nTargetTimespan = 16 * 60; // 16 mins
-        consensus.nTargetSpacingV1 = 64;
-        consensus.nTargetSpacing = 64;
-        consensus.fPowAllowMinDifficultyBlocks = true;
-        consensus.fPowNoRetargeting = true;
-        consensus.fPoSNoRetargeting = true;
-        consensus.nRuleChangeActivationThreshold = 108;// 75% for regtest
-        consensus.nMinerConfirmationWindow = 144; // Faster than normal for regtest (144 instead of 2016)
-
-        consensus.vDeployments[Consensus::DEPLOYMENT_TESTDUMMY].bit = 28;
-        consensus.vDeployments[Consensus::DEPLOYMENT_TESTDUMMY].nStartTime = 0;
-        consensus.vDeployments[Consensus::DEPLOYMENT_TESTDUMMY].nTimeout = Consensus::BIP9Deployment::NO_TIMEOUT;
-        consensus.vDeployments[Consensus::DEPLOYMENT_TESTDUMMY].min_activation_height = 0; // No activation delay
-
-        // Deployment of SegWit (BIP141, BIP143, and BIP147)
-        consensus.vDeployments[Consensus::DEPLOYMENT_SEGWIT].bit = 1;
-        consensus.vDeployments[Consensus::DEPLOYMENT_SEGWIT].nStartTime = Consensus::BIP9Deployment::NEVER_ACTIVE;
-        consensus.vDeployments[Consensus::DEPLOYMENT_SEGWIT].nTimeout = Consensus::BIP9Deployment::NO_TIMEOUT;
-        consensus.vDeployments[Consensus::DEPLOYMENT_SEGWIT].min_activation_height = 0; // No activation delay
-
-        // Deployment of Taproot (BIPs 340-342)
-        consensus.vDeployments[Consensus::DEPLOYMENT_TAPROOT].bit = 2;
-        consensus.vDeployments[Consensus::DEPLOYMENT_TAPROOT].nStartTime = Consensus::BIP9Deployment::NEVER_ACTIVE;
-        consensus.vDeployments[Consensus::DEPLOYMENT_TAPROOT].nTimeout = Consensus::BIP9Deployment::NO_TIMEOUT;
-        consensus.vDeployments[Consensus::DEPLOYMENT_TAPROOT].min_activation_height = 0; // No activation delay
-
-        consensus.nMinimumChainWork = uint256{};
-        consensus.defaultAssumeValid = uint256{};
-
-        consensus.nProtocolV1RetargetingFixedTime = 1395631999;
-        consensus.nProtocolV2Time = 1407053625;
-        consensus.nProtocolV3Time = 1444028400;
-        consensus.nProtocolV3_1Time = 4102437600;
-        consensus.nLastPOWBlock = 0x7fffffff;
-        consensus.nStakeTimestampMask = 0xf;
-        consensus.nCoinbaseMaturity = 10;
-
-        pchMessageStart[0] = 0x70;
-        pchMessageStart[1] = 0x35;
-        pchMessageStart[2] = 0x22;
-        pchMessageStart[3] = 0x06;
-        nDefaultPort = 35714;
-        nPruneAfterHeight = args.GetBoolArg("-fastprune", false) ? 100 : 1000;
-        m_assumed_blockchain_size = 0;
-
-        UpdateActivationParametersFromArgs(args);
-
-        genesis = CreateGenesisBlock(1393221600, 216178, 0x207fffff, 1, 0);
-        consensus.hashGenesisBlock = genesis.GetHash();
-        assert(consensus.hashGenesisBlock == uint256S("0x562924fd4f697dbb0092775159d1f2b4c3c0d2fb86635c6417cf3f6fe602a69e"));
-        assert(genesis.hashMerkleRoot == uint256S("0x12630d16a97f24b287c8c2594dda5fb98c9e6c70fc61d44191931ea2aa08dc90"));
-
-        vFixedSeeds.clear(); //!< Regtest mode doesn't have any fixed seeds.
-        vSeeds.clear();
-        vSeeds.emplace_back("dummySeed.invalid.");
-
-        fDefaultConsistencyChecks = true;
-        fRequireStandard = false;
-        m_is_test_chain = true;
-        m_is_mockable_chain = true;
-
-        checkpointData = {
-            {
-                { 0, uint256S("0x0000724595fb3b9609d441cbfb9577615c292abf07d996d3edabc48de843642d")},
-            }
-        };
-
-        m_assumeutxo_data = MapAssumeutxo{};
-
-        chainTxData = ChainTxData{
-            0,
-            0,
-            0
-        };
-
-        base58Prefixes[PUBKEY_ADDRESS] = std::vector<unsigned char>(1,111);
-        base58Prefixes[SCRIPT_ADDRESS] = std::vector<unsigned char>(1,196);
-        base58Prefixes[SECRET_KEY] = std::vector<unsigned char>(1,239);
-        base58Prefixes[EXT_PUBLIC_KEY] = {0x04, 0x88, 0xB2, 0x1E};
-        base58Prefixes[EXT_SECRET_KEY] = {0x04, 0x88, 0xAD, 0xE4};
-
-        bech32_hrp = "blrt";
-
-        vDevFundAddress = {};
-    }
-
-    /**
-     * Allows modifying the Version Bits regtest parameters.
-     */
-    void UpdateVersionBitsParameters(Consensus::DeploymentPos d, int64_t nStartTime, int64_t nTimeout, int min_activation_height)
-    {
-        consensus.vDeployments[d].nStartTime = nStartTime;
-        consensus.vDeployments[d].nTimeout = nTimeout;
-        consensus.vDeployments[d].min_activation_height = min_activation_height;
-=======
 void ReadSigNetArgs(const ArgsManager& args, CChainParams::SigNetOptions& options)
 {
     if (args.IsArgSet("-signetseednode")) {
@@ -542,14 +28,11 @@
             throw std::runtime_error(strprintf("%s: -signetchallenge cannot be multiple values.", __func__));
         }
         options.challenge.emplace(ParseHex(signet_challenge[0]));
->>>>>>> 88259837
     }
 }
 
 void ReadRegTestArgs(const ArgsManager& args, CChainParams::RegTestOptions& options)
 {
-    if (auto value = args.GetBoolArg("-fastprune")) options.fastprune = *value;
-
     for (const std::string& arg : args.GetArgs("-testactivationheight")) {
         const auto found{arg.find('@')};
         if (found == std::string::npos) {
@@ -561,17 +44,10 @@
         if (!ParseInt32(value, &height) || height < 0 || height >= std::numeric_limits<int>::max()) {
             throw std::runtime_error(strprintf("Invalid height value (%s) for -testactivationheight=name@height.", arg));
         }
-<<<<<<< HEAD
-        if (name == "segwit") {
-            consensus.SegwitHeight = int{height};
-        } else if (name == "csv") {
-            consensus.CSVHeight = int{height};
-=======
 
         const auto deployment_name{arg.substr(0, found)};
         if (const auto buried_deployment = GetBuriedDeployment(deployment_name)) {
             options.activation_heights[*buried_deployment] = height;
->>>>>>> 88259837
         } else {
             throw std::runtime_error(strprintf("Invalid name (%s) for -testactivationheight=name@height.", arg));
         }
