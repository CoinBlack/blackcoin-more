// Copyright (c) 2010 Satoshi Nakamoto
// Copyright (c) 2009-2015 The Bitcoin Core developers
// Distributed under the MIT software license, see the accompanying
// file COPYING or http://www.opensource.org/licenses/mit-license.php.

#include "chainparams.h"
#include "consensus/merkle.h"

#include "tinyformat.h"
#include "util.h"
#include "utilstrencodings.h"

#include <assert.h>

#include <boost/assign/list_of.hpp>

#include "chainparamsseeds.h"
#include "arith_uint256.h"

using namespace std;

static CBlock CreateGenesisBlock(const char* pszTimestamp, const CScript& genesisOutputScript, uint32_t nTime, uint32_t nNonce, uint32_t nBits, int32_t nVersion, const CAmount& genesisReward)
{
    // Genesis block

    // MainNet:

    //CBlock(hash=000001faef25dec4fbcf906e6242621df2c183bf232f263d0ba5b101911e4563, ver=1, hashPrevBlock=0000000000000000000000000000000000000000000000000000000000000000, hashMerkleRoot=12630d16a97f24b287c8c2594dda5fb98c9e6c70fc61d44191931ea2aa08dc90, nTime=1393221600, nBits=1e0fffff, nNonce=164482, vtx=1, vchBlockSig=)
    //  Coinbase(hash=12630d16a9, nTime=1393221600, ver=1, vin.size=1, vout.size=1, nLockTime=0)
    //    CTxIn(COutPoint(0000000000, 4294967295), coinbase 00012a24323020466562203230313420426974636f696e2041544d7320636f6d6520746f20555341)
    //    CTxOut(empty)
    //  vMerkleTree: 12630d16a9

    // TestNet:

    //CBlock(hash=0000724595fb3b9609d441cbfb9577615c292abf07d996d3edabc48de843642d, ver=1, hashPrevBlock=0000000000000000000000000000000000000000000000000000000000000000, hashMerkleRoot=12630d16a97f24b287c8c2594dda5fb98c9e6c70fc61d44191931ea2aa08dc90, nTime=1393221600, nBits=1f00ffff, nNonce=216178, vtx=1, vchBlockSig=)
    //  Coinbase(hash=12630d16a9, nTime=1393221600, ver=1, vin.size=1, vout.size=1, nLockTime=0)
    //    CTxIn(COutPoint(0000000000, 4294967295), coinbase 00012a24323020466562203230313420426974636f696e2041544d7320636f6d6520746f20555341)
    //    CTxOut(empty)
    //  vMerkleTree: 12630d16a9

    CMutableTransaction txNew;
    txNew.nVersion = 1;
    txNew.nTime = nTime;
    txNew.vin.resize(1);
    txNew.vout.resize(1);
    txNew.vin[0].scriptSig = CScript() << 0 << CScriptNum(42) << vector<unsigned char>((const unsigned char*)pszTimestamp, (const unsigned char*)pszTimestamp + strlen(pszTimestamp));
    txNew.vout[0].nValue = genesisReward;

    CBlock genesis;
    genesis.nTime    = nTime;
    genesis.nBits    = nBits;
    genesis.nNonce   = nNonce;
    genesis.nVersion = nVersion;
    genesis.vtx.push_back(txNew);
    genesis.hashPrevBlock.SetNull();
    genesis.hashMerkleRoot = BlockMerkleRoot(genesis);
    return genesis;
}

/**
 * Build the genesis block. Note that the output of its generation
 * transaction cannot be spent since it did not originally exist in the
 * database.
 */
static CBlock CreateGenesisBlock(uint32_t nTime, uint32_t nNonce, uint32_t nBits, int32_t nVersion, const CAmount& genesisReward)
{
    const char* pszTimestamp = "20 Feb 2014 Bitcoin ATMs come to USA";
    const CScript genesisOutputScript = CScript() << ParseHex("04678afdb0fe5548271967f1a67130b7105cd6a828e03909a67962e0ea1f61deb649f6bc3f4cef38c4f35504e51ec112de5c384df7ba0b8d578a4c702b6bf11d5f") << OP_CHECKSIG;
    return CreateGenesisBlock(pszTimestamp, genesisOutputScript, nTime, nNonce, nBits, nVersion, genesisReward);
}

/**
 * Main network
 */
/**
 * What makes a good checkpoint block?
 * + Is surrounded by blocks with reasonable timestamps
 *   (no blocks before with a timestamp after, none after with
 *    timestamp before)
 * + Contains no strange transactions
 */

class CMainParams : public CChainParams {
public:
    CMainParams() {
        strNetworkID = "main";
        consensus.nMaxReorganizationDepth = 500;
        consensus.nMajorityEnforceBlockUpgrade = 750;
        consensus.nMajorityRejectBlockOutdated = 950;
        consensus.nMajorityWindow = 1000;
        consensus.powLimit = uint256S("00000fffffffffffffffffffffffffffffffffffffffffffffffffffffffffff");
        consensus.posLimit = uint256S("00000fffffffffffffffffffffffffffffffffffffffffffffffffffffffffff");
        consensus.posLimitV2 = uint256S("000000000000ffffffffffffffffffffffffffffffffffffffffffffffffffff");
        consensus.nTargetTimespan = 16 * 60; // 16 mins
        consensus.nTargetSpacingV1 = 60;
        consensus.nTargetSpacing = 64;
        consensus.BIP34Height = -1;
        consensus.BIP34Hash = uint256();
        consensus.fPowAllowMinDifficultyBlocks = false;
        consensus.fPowNoRetargeting = false;
        consensus.fPoSNoRetargeting = false;
        consensus.nRuleChangeActivationThreshold = 1916; // 95% of 2016
        consensus.nMinerConfirmationWindow = 2016; // nTargetTimespan / nTargetSpacing
        consensus.vDeployments[Consensus::DEPLOYMENT_TESTDUMMY].bit = 28;
        consensus.vDeployments[Consensus::DEPLOYMENT_TESTDUMMY].nStartTime = 1199145601; // January 1, 2008
        consensus.vDeployments[Consensus::DEPLOYMENT_TESTDUMMY].nTimeout = 1230767999; // December 31, 2008

        consensus.nProtocolV1RetargetingFixedTime = 1395631999;
        consensus.nProtocolV2Time = 1407053625;
        consensus.nProtocolV3Time = 1444028400;
        consensus.nProtocolV3_1Time = 4102437600;
        consensus.nLastPOWBlock = 10000;
        consensus.nStakeTimestampMask = 0xf; // 15
        consensus.nCoinbaseMaturity = 500;

        // The best chain should have at least this much work.
        consensus.nMinimumChainWork = uint256S("0x0000000000000000000000000000000000000000000003333cc03d7375f97554");

        /**
         * The message start string is designed to be unlikely to occur in normal data.
         * The characters are rarely used upper ASCII, not valid as UTF-8, and produce
         * a large 32-bit integer with any alignment.
         */
        pchMessageStart[0] = 0x70;
        pchMessageStart[1] = 0x35;
        pchMessageStart[2] = 0x22;
        pchMessageStart[3] = 0x05;
        nDefaultPort = 15714;
        nPruneAfterHeight = 100000;

        genesis = CreateGenesisBlock(1393221600, 164482, 0x1e0fffff, 1, 0);
        consensus.hashGenesisBlock = genesis.GetHash();
        assert(consensus.hashGenesisBlock == uint256S("0x000001faef25dec4fbcf906e6242621df2c183bf232f263d0ba5b101911e4563"));
        assert(genesis.hashMerkleRoot == uint256S("0x12630d16a97f24b287c8c2594dda5fb98c9e6c70fc61d44191931ea2aa08dc90"));

        vSeeds.push_back(CDNSSeedData("dnsseed.blackcoin.nl", "dnsseed.blackcoin.nl")); //hosted at dns.blackcoin.nl
        vSeeds.push_back(CDNSSeedData("dnsseed2.blackcoin.nl", "dnsseed2.blackcoin.nl")); //hosted at vps.blackcoin.nl
        vSeeds.push_back(CDNSSeedData("ghost.blackcoin.nl", "ghost.blackcoin.nl")); // Michel van Kessel static node
        vSeeds.push_back(CDNSSeedData("node.blackcoin.io ", "node.blackcoin.nl"));  // payBLK static node

        base58Prefixes[PUBKEY_ADDRESS] = std::vector<unsigned char>(1,25);
        base58Prefixes[SCRIPT_ADDRESS] = std::vector<unsigned char>(1,85);
        base58Prefixes[SECRET_KEY] = std::vector<unsigned char>(1,153);
        base58Prefixes[EXT_PUBLIC_KEY] = boost::assign::list_of(0x04)(0x88)(0xB2)(0x1E).convert_to_container<std::vector<unsigned char> >();
        base58Prefixes[EXT_SECRET_KEY] = boost::assign::list_of(0x04)(0x88)(0xAD)(0xE4).convert_to_container<std::vector<unsigned char> >();
        cashaddrPrefix = "blackcoin";

        vFixedSeeds = std::vector<SeedSpec6>(pnSeed6_main, pnSeed6_main + ARRAYLEN(pnSeed6_main));

        fMiningRequiresPeers = true;
        fDefaultConsistencyChecks = false;
        fRequireStandard = true;
        fMineBlocksOnDemand = false;
        fTestnetToBeDeprecatedFieldRPC = false;

        checkpointData = (CCheckpointData) {
                    boost::assign::map_list_of
                    (  5001, uint256S("0x2fac9021be0c311e7b6dc0933a72047c70f817e2eb1e01bede011193ad1b28bc"))  // hardfork
                    ( 10000, uint256S("0x0000000000827e4dc601f7310a91c45af8df0dfc1b6fa1dfa5b896cb00c8767c"))  // last pow block
                    ( 38425, uint256S("0x62bf2e9701226d2f88d9fa99d650bd81f3faf2e56f305b7d71ccd1e7aa9c3075"))  // hardfork
                    (254348, uint256S("0x9bf8d9bd757d3ef23d5906d70567e5f0da93f1e0376588c8d421a95e2421838b"))  // minor network split
                    (319002, uint256S("0x0011494d03b2cdf1ecfc8b0818f1e0ef7ee1d9e9b3d1279c10d35456bc3899ef"))  // hardfork
                    (872456, uint256S("0xe4fd321ced1de06213d2e246b150b4bfd8c4aa0989965dce88f2a58668c64860")), // hardfork
                    1444028528, // * UNIX timestamp of last checkpoint block
                    2774767,    // * total number of transactions between genesis and last checkpoint
                                //   (the tx=... number in the SetBestChain debug.log lines)
                    3500.0      // * estimated number of transactions per day after checkpoint
        };
    }
};
static CMainParams mainParams;

/**
 * Testnet
 */
class CTestNetParams : public CChainParams {
public:
    CTestNetParams() {
        strNetworkID = "test";
        consensus.nMaxReorganizationDepth = 500;
        consensus.nMajorityEnforceBlockUpgrade = 750;
        consensus.nMajorityRejectBlockOutdated = 950;
        consensus.nMajorityWindow = 1000;
        consensus.powLimit = uint256S("0000ffffffffffffffffffffffffffffffffffffffffffffffffffffffffffff");
        consensus.posLimit = uint256S("00000fffffffffffffffffffffffffffffffffffffffffffffffffffffffffff");
        consensus.posLimitV2 = uint256S("000000000000ffffffffffffffffffffffffffffffffffffffffffffffffffff");
        consensus.nTargetTimespan = 16 * 60; // 16 mins
        consensus.nTargetSpacingV1 = 60;
        consensus.nTargetSpacing = 64;
        consensus.BIP34Height = -1;
        consensus.BIP34Hash = uint256();
        consensus.fPowAllowMinDifficultyBlocks = true;
        consensus.fPowNoRetargeting = false;
        consensus.fPoSNoRetargeting = false;
        consensus.nRuleChangeActivationThreshold = 1512; // 75% for testchains
        consensus.nMinerConfirmationWindow = 2016; // nPowTargetTimespan / nPowTargetSpacing
        consensus.vDeployments[Consensus::DEPLOYMENT_TESTDUMMY].bit = 28;
        consensus.vDeployments[Consensus::DEPLOYMENT_TESTDUMMY].nStartTime = 1199145601; // January 1, 2008
        consensus.vDeployments[Consensus::DEPLOYMENT_TESTDUMMY].nTimeout = 1230767999; // December 31, 2008

        consensus.nProtocolV1RetargetingFixedTime = 1395631999;
        consensus.nProtocolV2Time = 1407053625;
        consensus.nProtocolV3Time = 1444028400;
        consensus.nProtocolV3_1Time = 4102437600;
        consensus.nLastPOWBlock = 0x7fffffff;
        consensus.nStakeTimestampMask = 0xf;
        consensus.nCoinbaseMaturity = 10;

        pchMessageStart[0] = 0xcd;
        pchMessageStart[1] = 0xf2;
        pchMessageStart[2] = 0xc0;
        pchMessageStart[3] = 0xef;
        nDefaultPort = 25714;

        // The best chain should have at least this much work.
        consensus.nMinimumChainWork = uint256S("0x00000000000000000000000000000000000000000000002ded16d314fb2cac1c");

        nPruneAfterHeight = 1000;

        genesis = CreateGenesisBlock(1393221600, 216178, 0x1f00ffff, 1, 0);
        consensus.hashGenesisBlock = genesis.GetHash();
        assert(consensus.hashGenesisBlock == uint256S("0x0000724595fb3b9609d441cbfb9577615c292abf07d996d3edabc48de843642d"));
        assert(genesis.hashMerkleRoot == uint256S("0x12630d16a97f24b287c8c2594dda5fb98c9e6c70fc61d44191931ea2aa08dc90"));

        vFixedSeeds.clear();
        vSeeds.clear();

        base58Prefixes[PUBKEY_ADDRESS] = std::vector<unsigned char>(1,111);
        base58Prefixes[SCRIPT_ADDRESS] = std::vector<unsigned char>(1,196);
        base58Prefixes[SECRET_KEY] =     std::vector<unsigned char>(1,239);
        base58Prefixes[EXT_PUBLIC_KEY] = boost::assign::list_of(0x04)(0x35)(0x87)(0xCF).convert_to_container<std::vector<unsigned char> >();
        base58Prefixes[EXT_SECRET_KEY] = boost::assign::list_of(0x04)(0x35)(0x83)(0x94).convert_to_container<std::vector<unsigned char> >();
        cashaddrPrefix = "blktest";

        vFixedSeeds = std::vector<SeedSpec6>(pnSeed6_test, pnSeed6_test + ARRAYLEN(pnSeed6_test));

        fMiningRequiresPeers = true;
        fDefaultConsistencyChecks = false;
        fRequireStandard = false;
        fMineBlocksOnDemand = false;
        fTestnetToBeDeprecatedFieldRPC = true;

        checkpointData = (CCheckpointData) {
            boost::assign::map_list_of
            ( 90235, uint256S("0x567898e79184dc2f7dc3a661f794f28566e4b856d70180914f7371b1b3cc82d8")),
            1549558800,
            179080,
            2.0
        };

    }
};
static CTestNetParams testNetParams;

/**
 * Regression test
 */
class CRegTestParams : public CChainParams {
public:
    CRegTestParams() {
        strNetworkID = "regtest";
        consensus.nMaxReorganizationDepth = 50;
        consensus.nMajorityEnforceBlockUpgrade = 51;
        consensus.nMajorityRejectBlockOutdated = 75;
        consensus.nMajorityWindow = 100;
        consensus.powLimit = uint256S("0000ffffffffffffffffffffffffffffffffffffffffffffffffffffffffffff");
        consensus.posLimit = uint256S("00000fffffffffffffffffffffffffffffffffffffffffffffffffffffffffff");
        consensus.posLimitV2 = uint256S("000000000000ffffffffffffffffffffffffffffffffffffffffffffffffffff");
        consensus.nTargetTimespan = 16 * 60; // 16 mins
        consensus.nTargetSpacingV1 = 64;
        consensus.nTargetSpacing = 64;
        consensus.BIP34Height = -1; // BIP34 has not necessarily activated on regtest
        consensus.BIP34Hash = uint256();
        consensus.fPowAllowMinDifficultyBlocks = true;
        consensus.fPowNoRetargeting = true;
        consensus.fPoSNoRetargeting = true;
        consensus.nRuleChangeActivationThreshold = 108;// 75% for regtest
        consensus.nMinerConfirmationWindow = 144; // Faster than normal for regtest (144 instead of 2016)
        consensus.vDeployments[Consensus::DEPLOYMENT_TESTDUMMY].bit = 28;
        consensus.vDeployments[Consensus::DEPLOYMENT_TESTDUMMY].nStartTime = 1199145601; // January 1, 2008
        consensus.vDeployments[Consensus::DEPLOYMENT_TESTDUMMY].nTimeout = 1230767999; // December 31, 2008

        // The best chain should have at least this much work.
        consensus.nMinimumChainWork = uint256S("0x00");

        consensus.nProtocolV1RetargetingFixedTime = 1395631999;
        consensus.nProtocolV2Time = 1407053625;
        consensus.nProtocolV3Time = 1444028400;
<<<<<<< HEAD
        consensus.nProtocolV3_1Time = 4102437600;
        consensus.nLastPOWBlock = 1000;
=======
        consensus.nLastPOWBlock = 10000;
>>>>>>> e07507d0
        consensus.nStakeTimestampMask = 0xf;
        consensus.nCoinbaseMaturity = 10;

        pchMessageStart[0] = 0x70;
        pchMessageStart[1] = 0x35;
        pchMessageStart[2] = 0x22;
        pchMessageStart[3] = 0x06;
        nDefaultPort = 35714;
        nPruneAfterHeight = 100000;

        genesis = CreateGenesisBlock(1393221600, 216178, 0x1f00ffff, 1, 0);
        consensus.hashGenesisBlock = genesis.GetHash();
        assert(consensus.hashGenesisBlock == uint256S("0x0000724595fb3b9609d441cbfb9577615c292abf07d996d3edabc48de843642d"));
        assert(genesis.hashMerkleRoot == uint256S("0x12630d16a97f24b287c8c2594dda5fb98c9e6c70fc61d44191931ea2aa08dc90"));

        vFixedSeeds.clear(); //!< Regtest mode doesn't have any fixed seeds.
        vSeeds.clear();      //!< Regtest mode doesn't have any DNS seeds.

        base58Prefixes[PUBKEY_ADDRESS] = std::vector<unsigned char>(1,111);
        base58Prefixes[SCRIPT_ADDRESS] = std::vector<unsigned char>(1,196);
        base58Prefixes[SECRET_KEY] = std::vector<unsigned char>(1,239);
        base58Prefixes[EXT_PUBLIC_KEY] = boost::assign::list_of(0x04)(0x88)(0xB2)(0x1E).convert_to_container<std::vector<unsigned char> >();
        base58Prefixes[EXT_SECRET_KEY] = boost::assign::list_of(0x04)(0x88)(0xAD)(0xE4).convert_to_container<std::vector<unsigned char> >();
        cashaddrPrefix = "blkreg";

        fMiningRequiresPeers = false;
        fDefaultConsistencyChecks = true;
        fRequireStandard = false;
        fMineBlocksOnDemand = true;
        fTestnetToBeDeprecatedFieldRPC = false;

    }

    void UpdateBIP9Parameters(Consensus::DeploymentPos d, int64_t nStartTime, int64_t nTimeout)
    {
        consensus.vDeployments[d].nStartTime = nStartTime;
        consensus.vDeployments[d].nTimeout = nTimeout;
    }
};
static CRegTestParams regTestParams;

static CChainParams *pCurrentParams = 0;

const CChainParams &Params() {
    assert(pCurrentParams);
    return *pCurrentParams;
}

CChainParams& Params(const std::string& chain)
{
    if (chain == CBaseChainParams::MAIN)
            return mainParams;
    else if (chain == CBaseChainParams::TESTNET)
            return testNetParams;
    else if (chain == CBaseChainParams::REGTEST)
            return regTestParams;
    else
        throw std::runtime_error(strprintf("%s: Unknown chain %s.", __func__, chain));
}

void SelectParams(const std::string& network)
{
    SelectBaseParams(network);
    pCurrentParams = &Params(network);
}

void UpdateRegtestBIP9Parameters(Consensus::DeploymentPos d, int64_t nStartTime, int64_t nTimeout)
{
    regTestParams.UpdateBIP9Parameters(d, nStartTime, nTimeout);
}<|MERGE_RESOLUTION|>--- conflicted
+++ resolved
@@ -287,12 +287,8 @@
         consensus.nProtocolV1RetargetingFixedTime = 1395631999;
         consensus.nProtocolV2Time = 1407053625;
         consensus.nProtocolV3Time = 1444028400;
-<<<<<<< HEAD
         consensus.nProtocolV3_1Time = 4102437600;
         consensus.nLastPOWBlock = 1000;
-=======
-        consensus.nLastPOWBlock = 10000;
->>>>>>> e07507d0
         consensus.nStakeTimestampMask = 0xf;
         consensus.nCoinbaseMaturity = 10;
 
