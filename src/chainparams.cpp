// Copyright (c) 2010 Satoshi Nakamoto
// Copyright (c) 2009-2021 The Bitcoin Core developers
// Distributed under the MIT software license, see the accompanying
// file COPYING or http://www.opensource.org/licenses/mit-license.php.

#include <chainparams.h>
#include <base58.h>

#include <chainparamsseeds.h>
#include <consensus/merkle.h>
#include <deploymentinfo.h>
#include <hash.h> // for signet block challenge hash
#include <key_io.h>
#include <script/standard.h>
#include <util/system.h>

#include <assert.h>

#include <boost/algorithm/string/classification.hpp>
#include <boost/algorithm/string/split.hpp>

static CBlock CreateGenesisBlock(const char* pszTimestamp, const CScript& genesisOutputScript, uint32_t nTime, uint32_t nNonce, uint32_t nBits, int32_t nVersion, const CAmount& genesisReward)
{
    // Genesis block

    // MainNet:

    //CBlock(hash=000001faef25dec4fbcf906e6242621df2c183bf232f263d0ba5b101911e4563, ver=1, hashPrevBlock=0000000000000000000000000000000000000000000000000000000000000000, hashMerkleRoot=12630d16a97f24b287c8c2594dda5fb98c9e6c70fc61d44191931ea2aa08dc90, nTime=1393221600, nBits=1e0fffff, nNonce=164482, vtx=1, vchBlockSig=)
    //  Coinbase(hash=12630d16a9, nTime=1393221600, ver=1, vin.size=1, vout.size=1, nLockTime=0)
    //    CTxIn(COutPoint(0000000000, 4294967295), coinbase 00012a24323020466562203230313420426974636f696e2041544d7320636f6d6520746f20555341)
    //    CTxOut(empty)
    //  vMerkleTree: 12630d16a9

    // TestNet:

    //CBlock(hash=0000724595fb3b9609d441cbfb9577615c292abf07d996d3edabc48de843642d, ver=1, hashPrevBlock=0000000000000000000000000000000000000000000000000000000000000000, hashMerkleRoot=12630d16a97f24b287c8c2594dda5fb98c9e6c70fc61d44191931ea2aa08dc90, nTime=1393221600, nBits=1f00ffff, nNonce=216178, vtx=1, vchBlockSig=)
    //  Coinbase(hash=12630d16a9, nTime=1393221600, ver=1, vin.size=1, vout.size=1, nLockTime=0)
    //    CTxIn(COutPoint(0000000000, 4294967295), coinbase 00012a24323020466562203230313420426974636f696e2041544d7320636f6d6520746f20555341)
    //    CTxOut(empty)
    //  vMerkleTree: 12630d16a9

    CMutableTransaction txNew;
    txNew.nVersion = 1;
    txNew.nTime = nTime;
    txNew.vin.resize(1);
    txNew.vout.resize(1);
    txNew.vin[0].scriptSig = CScript() << 0 << CScriptNum(42) << std::vector<unsigned char>((const unsigned char*)pszTimestamp, (const unsigned char*)pszTimestamp + strlen(pszTimestamp));
    txNew.vout[0].nValue = genesisReward;

    CBlock genesis;
    genesis.nTime    = nTime;
    genesis.nBits    = nBits;
    genesis.nNonce   = nNonce;
    genesis.nVersion = nVersion;
    genesis.vtx.push_back(MakeTransactionRef(std::move(txNew)));
    genesis.hashPrevBlock.SetNull();
    genesis.hashMerkleRoot = BlockMerkleRoot(genesis);
    return genesis;
}

/**
 * Build the genesis block. Note that the output of its generation
 * transaction cannot be spent since it did not originally exist in the
 * database.
 */
static CBlock CreateGenesisBlock(uint32_t nTime, uint32_t nNonce, uint32_t nBits, int32_t nVersion, const CAmount& genesisReward)
{
    const char* pszTimestamp = "20 Feb 2014 Bitcoin ATMs come to USA";
    const CScript genesisOutputScript = CScript() << ParseHex("04678afdb0fe5548271967f1a67130b7105cd6a828e03909a67962e0ea1f61deb649f6bc3f4cef38c4f35504e51ec112de5c384df7ba0b8d578a4c702b6bf11d5f") << OP_CHECKSIG;
    return CreateGenesisBlock(pszTimestamp, genesisOutputScript, nTime, nNonce, nBits, nVersion, genesisReward);
}

/**
 * Main network on which people trade goods and services.
 */
class CMainParams : public CChainParams {
public:
    CMainParams() {
        strNetworkID = CBaseChainParams::MAIN;
        consensus.signet_blocks = false;
        consensus.signet_challenge.clear();
        consensus.nMaxReorganizationDepth = 500;
        consensus.CSVHeight = std::numeric_limits<int>::max(); // std::numeric_limits<int>::max()
        consensus.SegwitHeight = std::numeric_limits<int>::max(); // std::numeric_limits<int>::max()
        consensus.MinBIP9WarningHeight = std::numeric_limits<int>::max(); // CSV activation height + miner confirmation window
        consensus.powLimit = uint256S("00000fffffffffffffffffffffffffffffffffffffffffffffffffffffffffff");
        consensus.posLimit = uint256S("00000fffffffffffffffffffffffffffffffffffffffffffffffffffffffffff");
        consensus.posLimitV2 = uint256S("000000000000ffffffffffffffffffffffffffffffffffffffffffffffffffff");
        consensus.nTargetTimespan = 16 * 60; // 16 mins
        consensus.nTargetSpacingV1 = 60;
        consensus.nTargetSpacing = 64;
        consensus.fPowAllowMinDifficultyBlocks = false;
        consensus.fPowNoRetargeting = false;
        consensus.fPoSNoRetargeting = false;
        consensus.nRuleChangeActivationThreshold = 1916; // 95% of 2016
        consensus.nMinerConfirmationWindow = 2016; // nTargetTimespan / nTargetSpacing

        consensus.vDeployments[Consensus::DEPLOYMENT_TESTDUMMY].bit = 28;
        consensus.vDeployments[Consensus::DEPLOYMENT_TESTDUMMY].nStartTime = Consensus::BIP9Deployment::NEVER_ACTIVE;
        consensus.vDeployments[Consensus::DEPLOYMENT_TESTDUMMY].nTimeout = Consensus::BIP9Deployment::NO_TIMEOUT;
        consensus.vDeployments[Consensus::DEPLOYMENT_TESTDUMMY].min_activation_height = 0; // No activation delay

        // Deployment of SegWit (BIP141, BIP143, and BIP147)
        consensus.vDeployments[Consensus::DEPLOYMENT_SEGWIT].bit = 1;
        consensus.vDeployments[Consensus::DEPLOYMENT_SEGWIT].nStartTime = Consensus::BIP9Deployment::NEVER_ACTIVE;
        consensus.vDeployments[Consensus::DEPLOYMENT_SEGWIT].nTimeout = Consensus::BIP9Deployment::NO_TIMEOUT;
        consensus.vDeployments[Consensus::DEPLOYMENT_SEGWIT].min_activation_height = 0; // No activation delay

        // Deployment of Taproot (BIPs 340-342)
        consensus.vDeployments[Consensus::DEPLOYMENT_TAPROOT].bit = 2;
        consensus.vDeployments[Consensus::DEPLOYMENT_TAPROOT].nStartTime = Consensus::BIP9Deployment::NEVER_ACTIVE;
        consensus.vDeployments[Consensus::DEPLOYMENT_TAPROOT].nTimeout = Consensus::BIP9Deployment::NO_TIMEOUT;
        consensus.vDeployments[Consensus::DEPLOYMENT_TAPROOT].min_activation_height = 0; // No activation delay

        consensus.nProtocolV1RetargetingFixedTime = 1395631999;
        consensus.nProtocolV2Time = 1407053625;
        consensus.nProtocolV3Time = 1444028400;
        consensus.nProtocolV3_1Time = 4102437600;
        consensus.nLastPOWBlock = 10000;
        consensus.nStakeTimestampMask = 0xf; // 15
        consensus.nCoinbaseMaturity = 500;

<<<<<<< HEAD
        consensus.nMinimumChainWork = uint256S("0x00000000000000000000000000000000000000000000039c894d4e483a4943d1");
        consensus.defaultAssumeValid = uint256S("0xae0c2a9bd13746e2887ca57bf1046b3c787a5ed1068fd1633a3575f08ee291fc"); // 4232630
=======
        // The best chain should have at least this much work.
        consensus.nMinimumChainWork = uint256S("0x0000000000000000000000000000000000000000000003d0c8be7da303f59236");
>>>>>>> c17f4182

        /**
         * The message start string is designed to be unlikely to occur in normal data.
         * The characters are rarely used upper ASCII, not valid as UTF-8, and produce
         * a large 32-bit integer with any alignment.
         */
        pchMessageStart[0] = 0x70;
        pchMessageStart[1] = 0x35;
        pchMessageStart[2] = 0x22;
        pchMessageStart[3] = 0x05;
        nDefaultPort = 15714;
        nPruneAfterHeight = 100000;
        m_assumed_blockchain_size = 15;

        genesis = CreateGenesisBlock(1393221600, 164482, 0x1e0fffff, 1, 0);
        consensus.hashGenesisBlock = genesis.GetHash();
        assert(consensus.hashGenesisBlock == uint256S("0x000001faef25dec4fbcf906e6242621df2c183bf232f263d0ba5b101911e4563"));
        assert(genesis.hashMerkleRoot == uint256S("0x12630d16a97f24b287c8c2594dda5fb98c9e6c70fc61d44191931ea2aa08dc90"));

<<<<<<< HEAD
        // Note that of those which support the service bits prefix, most only support a subset of
        // possible options.
        // This is fine at runtime as we'll fall back to using them as an addrfetch if they don't support the
        // service bits we want, but we should get them updated to support all service bits wanted by any
        // release ASAP to avoid it where possible.
        vSeeds.emplace_back("dnsseed.blackcoin.nl"); // hosted at dns.blackcoin.nl
        vSeeds.emplace_back("dnsseed2.blackcoin.nl"); // hosted at vps.blackcoin.nl
        vSeeds.emplace_back("ghost.blackcoin.nl"); // Michel van Kessel static node
        vSeeds.emplace_back("node.blackcoin.nl");  // payBLK static node
=======
        vSeeds.push_back(CDNSSeedData("dnsseed.blackcoin.nl", "dnsseed.blackcoin.nl")); //hosted at dns.blackcoin.nl
        vSeeds.push_back(CDNSSeedData("dnsseed2.blackcoin.nl", "dnsseed2.blackcoin.nl")); //hosted at vps.blackcoin.nl
        vSeeds.push_back(CDNSSeedData("swap.blackcoin.nl", "swap.blackcoin.nl")); // swapservice static node
        vSeeds.push_back(CDNSSeedData("node.blackcoin.nl ", "node.blackcoin.nl"));  // payBLK static node
>>>>>>> c17f4182

        base58Prefixes[PUBKEY_ADDRESS] = std::vector<unsigned char>(1,25);
        base58Prefixes[SCRIPT_ADDRESS] = std::vector<unsigned char>(1,85);
        base58Prefixes[SECRET_KEY] =     std::vector<unsigned char>(1,153);
        base58Prefixes[EXT_PUBLIC_KEY] = {0x04, 0x88, 0xB2, 0x1E};
        base58Prefixes[EXT_SECRET_KEY] = {0x04, 0x88, 0xAD, 0xE4};

        bech32_hrp = "blk";

        vFixedSeeds = std::vector<uint8_t>(std::begin(chainparams_seed_main), std::end(chainparams_seed_main));

        fDefaultConsistencyChecks = false;
        fRequireStandard = true;
<<<<<<< HEAD
        m_is_test_chain = false;
        m_is_mockable_chain = false;

        checkpointData = {
            {
                {  5001, uint256S("0x2fac9021be0c311e7b6dc0933a72047c70f817e2eb1e01bede011193ad1b28bc")}, // hardfork
                { 10000, uint256S("0x0000000000827e4dc601f7310a91c45af8df0dfc1b6fa1dfa5b896cb00c8767c")}, // last pow block
                { 38425, uint256S("0x62bf2e9701226d2f88d9fa99d650bd81f3faf2e56f305b7d71ccd1e7aa9c3075")}, // hardfork
                {254348, uint256S("0x9bf8d9bd757d3ef23d5906d70567e5f0da93f1e0376588c8d421a95e2421838b")}, // minor network split
                {319002, uint256S("0x0011494d03b2cdf1ecfc8b0818f1e0ef7ee1d9e9b3d1279c10d35456bc3899ef")}, // hardfork
                {872456, uint256S("0xe4fd321ced1de06213d2e246b150b4bfd8c4aa0989965dce88f2a58668c64860")}, // hardfork
                {4232630, uint256S("0xae0c2a9bd13746e2887ca57bf1046b3c787a5ed1068fd1633a3575f08ee291fc")},
            }
        };

        m_assumeutxo_data = MapAssumeutxo{
         // TODO to be specified in a future patch.
        };

        chainTxData = ChainTxData{
            // Data from RPC: getchaintxstats 40500 ae0c2a9bd13746e2887ca57bf1046b3c787a5ed1068fd1633a3575f08ee291fc
            /* nTime    */ 1668631296,
            /* nTxCount */ 13562393,
            /* dTxRate  */ 0.030
=======
        fMineBlocksOnDemand = false;
        fTestnetToBeDeprecatedFieldRPC = false;

        checkpointData = (CCheckpointData) {
                    boost::assign::map_list_of
                    (  5001, uint256S("0x2fac9021be0c311e7b6dc0933a72047c70f817e2eb1e01bede011193ad1b28bc"))  // hardfork
                    ( 10000, uint256S("0x0000000000827e4dc601f7310a91c45af8df0dfc1b6fa1dfa5b896cb00c8767c"))  // last pow block
                    ( 38425, uint256S("0x62bf2e9701226d2f88d9fa99d650bd81f3faf2e56f305b7d71ccd1e7aa9c3075"))  // hardfork
                    (254348, uint256S("0x9bf8d9bd757d3ef23d5906d70567e5f0da93f1e0376588c8d421a95e2421838b"))  // minor network split
                    (319002, uint256S("0x0011494d03b2cdf1ecfc8b0818f1e0ef7ee1d9e9b3d1279c10d35456bc3899ef"))  // hardfork
                    (872456, uint256S("0xe4fd321ced1de06213d2e246b150b4bfd8c4aa0989965dce88f2a58668c64860"))  // hardfork
                    (4232630, uint256S("0xae0c2a9bd13746e2887ca57bf1046b3c787a5ed1068fd1633a3575f08ee291fc")), // start devfund
                    1668631296, // * UNIX timestamp of last checkpoint block
                    13562393,    // * total number of transactions between genesis and last checkpoint
                                //   (the tx=... number in the SetBestChain debug.log lines)
                    3500.0      // * estimated number of transactions per day after checkpoint
>>>>>>> c17f4182
        };

        // A vector of p2sh addresses
        vDevFundAddress = { "BKDvboD1CzZ5KycP1FRSXRoi7XXhHoQhS1" };
    }
};

/**
 * Testnet (v1): public test network which is reset from time to time.
 */
class CTestNetParams : public CChainParams {
public:
    CTestNetParams() {
        strNetworkID = CBaseChainParams::TESTNET;
        consensus.signet_blocks = false;
        consensus.signet_challenge.clear();
        consensus.nMaxReorganizationDepth = 500;
        consensus.CSVHeight = std::numeric_limits<int>::max(); // std::numeric_limits<int>::max()
        consensus.SegwitHeight = std::numeric_limits<int>::max(); // std::numeric_limits<int>::max()
        consensus.MinBIP9WarningHeight = std::numeric_limits<int>::max(); // CSV activation height + miner confirmation window
        consensus.powLimit = uint256S("0000ffffffffffffffffffffffffffffffffffffffffffffffffffffffffffff");
        consensus.posLimit = uint256S("00000fffffffffffffffffffffffffffffffffffffffffffffffffffffffffff");
        consensus.posLimitV2 = uint256S("000000000000ffffffffffffffffffffffffffffffffffffffffffffffffffff");
        consensus.nTargetTimespan = 16 * 60; // 16 mins
        consensus.nTargetSpacingV1 = 60;
        consensus.nTargetSpacing = 64;
        consensus.fPowAllowMinDifficultyBlocks = true;
        consensus.fPowNoRetargeting = false;
        consensus.fPoSNoRetargeting = false;
        consensus.nRuleChangeActivationThreshold = 1512; // 75% for testchains
        consensus.nMinerConfirmationWindow = 2016; // nTargetTimespan / nTargetSpacing

        consensus.vDeployments[Consensus::DEPLOYMENT_TESTDUMMY].bit = 28;
        consensus.vDeployments[Consensus::DEPLOYMENT_TESTDUMMY].nStartTime = Consensus::BIP9Deployment::NEVER_ACTIVE;
        consensus.vDeployments[Consensus::DEPLOYMENT_TESTDUMMY].nTimeout = Consensus::BIP9Deployment::NO_TIMEOUT;
        consensus.vDeployments[Consensus::DEPLOYMENT_TESTDUMMY].min_activation_height = 0; // No activation delay

        // Deployment of SegWit (BIP141, BIP143, and BIP147)
        consensus.vDeployments[Consensus::DEPLOYMENT_SEGWIT].bit = 1;
        consensus.vDeployments[Consensus::DEPLOYMENT_SEGWIT].nStartTime = Consensus::BIP9Deployment::NEVER_ACTIVE;
        consensus.vDeployments[Consensus::DEPLOYMENT_SEGWIT].nTimeout = Consensus::BIP9Deployment::NO_TIMEOUT;
        consensus.vDeployments[Consensus::DEPLOYMENT_SEGWIT].min_activation_height = 0; // No activation delay

        // Deployment of Taproot (BIPs 340-342)
        consensus.vDeployments[Consensus::DEPLOYMENT_TAPROOT].bit = 2;
        consensus.vDeployments[Consensus::DEPLOYMENT_TAPROOT].nStartTime = Consensus::BIP9Deployment::NEVER_ACTIVE;
        consensus.vDeployments[Consensus::DEPLOYMENT_TAPROOT].nTimeout = Consensus::BIP9Deployment::NO_TIMEOUT;
        consensus.vDeployments[Consensus::DEPLOYMENT_TAPROOT].min_activation_height = 0; // No activation delay

        consensus.nProtocolV1RetargetingFixedTime = 1395631999;
        consensus.nProtocolV2Time = 1407053625;
        consensus.nProtocolV3Time = 1444028400;
        consensus.nProtocolV3_1Time = 1667779200;
        consensus.nLastPOWBlock = 0x7fffffff;
        consensus.nStakeTimestampMask = 0xf;
        consensus.nCoinbaseMaturity = 10;

        pchMessageStart[0] = 0xcd;
        pchMessageStart[1] = 0xf2;
        pchMessageStart[2] = 0xc0;
        pchMessageStart[3] = 0xef;
        nDefaultPort = 25714;

<<<<<<< HEAD
        consensus.nMinimumChainWork = uint256S("0x0000000000000000000000000000000000000000000000395ae7599030cbde43");
        consensus.defaultAssumeValid = uint256S("0x9583676625157dc0405bbd48b9220157eeabb7d9460fa234d31b49ea7014de2f"); // 90235
=======
        // The best chain should have at least this much work.
        consensus.nMinimumChainWork = uint256S("0x00000000000000000000000000000000000000000000003aaf405e01eda716e7");
>>>>>>> c17f4182

        nPruneAfterHeight = 1000;
        m_assumed_blockchain_size = 2;

        genesis = CreateGenesisBlock(1393221600, 216178, 0x1f00ffff, 1, 0);
        consensus.hashGenesisBlock = genesis.GetHash();
        assert(consensus.hashGenesisBlock == uint256S("0x0000724595fb3b9609d441cbfb9577615c292abf07d996d3edabc48de843642d"));
        assert(genesis.hashMerkleRoot == uint256S("0x12630d16a97f24b287c8c2594dda5fb98c9e6c70fc61d44191931ea2aa08dc90"));

        vFixedSeeds.clear();
        vSeeds.clear();

        base58Prefixes[PUBKEY_ADDRESS] = std::vector<unsigned char>(1,111);
        base58Prefixes[SCRIPT_ADDRESS] = std::vector<unsigned char>(1,196);
        base58Prefixes[SECRET_KEY] =     std::vector<unsigned char>(1,239);
        base58Prefixes[EXT_PUBLIC_KEY] = {0x04, 0x35, 0x87, 0xCF};
        base58Prefixes[EXT_SECRET_KEY] = {0x04, 0x35, 0x83, 0x94};

        bech32_hrp = "tblk";

        vFixedSeeds = std::vector<uint8_t>(std::begin(chainparams_seed_test), std::end(chainparams_seed_test));

        fDefaultConsistencyChecks = false;
<<<<<<< HEAD
        fRequireStandard = false;
        m_is_test_chain = true;
        m_is_mockable_chain = false;

        checkpointData = {
            {
                {  90235, uint256S("0x567898e79184dc2f7dc3a661f794f28566e4b856d70180914f7371b1b3cc82d8")},
                {1415393, uint256S("0x9583676625157dc0405bbd48b9220157eeabb7d9460fa234d31b49ea7014de2f")},
            }
        };

        m_assumeutxo_data = MapAssumeutxo{
            // TODO to be specified in a future patch.
=======
        fRequireStandard = true;
        fMineBlocksOnDemand = false;
        fTestnetToBeDeprecatedFieldRPC = true;

        checkpointData = (CCheckpointData) {
            boost::assign::map_list_of
            (  90235, uint256S("0x567898e79184dc2f7dc3a661f794f28566e4b856d70180914f7371b1b3cc82d8"))  //initial snapshot
            (1415393, uint256S("0x9583676625157dc0405bbd48b9220157eeabb7d9460fa234d31b49ea7014de2f")), //start devfund
            1685643568,
            70100,
            2.0
>>>>>>> c17f4182
        };

        chainTxData = ChainTxData{
            // Data from RPC: getchaintxstats 40500 9583676625157dc0405bbd48b9220157eeabb7d9460fa234d31b49ea7014de2f
            /* nTime    */ 1674153488,
            /* nTxCount */ 2833624,
            /* dTxRate  */ 0.029
        };
        // A vector of p2sh addresses
        vDevFundAddress = { "n14L5xqAs7QRzNiTLPNaPeqaF9CRoxzVnU" };

    }
};

/**
 * Signet: test network with an additional consensus parameter (see BIP325).
 */
class SigNetParams : public CChainParams {
public:
    explicit SigNetParams(const ArgsManager& args) {
        std::vector<uint8_t> bin;
        vSeeds.clear();

        if (!args.IsArgSet("-signetchallenge")) {
            bin = ParseHex("512103ad5e0edad18cb1f0fc0d28a3d4f1f3e445640337489abb10404f2d1e086be430210359ef5021964fe22d6f8e05b2463c9540ce96883fe3b278760f048f5189f2e6c452ae");
            /*
            vSeeds.emplace_back("seed.signet.bitcoin.sprovoost.nl.");

            // Hardcoded nodes can be removed once there are more DNS seeds
            vSeeds.emplace_back("178.128.221.177");
            vSeeds.emplace_back("v7ajjeirttkbnt32wpy3c6w3emwnfr3fkla7hpxcfokr3ysd3kqtzmqd.onion:38333");

            consensus.nMinimumChainWork = uint256S("0x000000000000000000000000000000000000000000000000000000de26b0e471");
            consensus.defaultAssumeValid = uint256S("0x00000112852484b5fe3451572368f93cfd2723279af3464e478aee35115256ef"); // 78788
            */
            m_assumed_blockchain_size = 1;
            chainTxData = ChainTxData{
                // Data from RPC: getchaintxstats 4096 000000187d4440e5bff91488b700a140441e089a8aaea707414982460edbfe54
                /* nTime    */ 0,
                /* nTxCount */ 0,
                /* dTxRate  */ 0.0,
            };
        } else {
            const auto signet_challenge = args.GetArgs("-signetchallenge");
            if (signet_challenge.size() != 1) {
                throw std::runtime_error(strprintf("%s: -signetchallenge cannot be multiple values.", __func__));
            }
            bin = ParseHex(signet_challenge[0]);

            consensus.nMinimumChainWork = uint256{};
            consensus.defaultAssumeValid = uint256{};
            m_assumed_blockchain_size = 0;
            chainTxData = ChainTxData{
                0,
                0,
                0,
            };
            LogPrintf("Signet with challenge %s\n", signet_challenge[0]);
        }

        if (args.IsArgSet("-signetseednode")) {
            vSeeds = args.GetArgs("-signetseednode");
        }

        strNetworkID = CBaseChainParams::SIGNET;
        consensus.signet_blocks = true;
        consensus.signet_challenge.assign(bin.begin(), bin.end());
        consensus.CSVHeight = 1;
        consensus.SegwitHeight = std::numeric_limits<int>::max();
        consensus.nTargetTimespan = 14 * 24 * 60 * 60; // two weeks
        consensus.nTargetSpacing = 10 * 60;
        consensus.fPowAllowMinDifficultyBlocks = false;
        consensus.fPowNoRetargeting = false;
        consensus.nRuleChangeActivationThreshold = 1815; // 90% of 2016
        consensus.nMinerConfirmationWindow = 2016; // nTargetTimespan / nTargetSpacing
        consensus.MinBIP9WarningHeight = 0;
        consensus.powLimit = uint256S("00000377ae000000000000000000000000000000000000000000000000000000");
        consensus.vDeployments[Consensus::DEPLOYMENT_TESTDUMMY].bit = 28;
        consensus.vDeployments[Consensus::DEPLOYMENT_TESTDUMMY].nStartTime = Consensus::BIP9Deployment::NEVER_ACTIVE;
        consensus.vDeployments[Consensus::DEPLOYMENT_TESTDUMMY].nTimeout = Consensus::BIP9Deployment::NO_TIMEOUT;
        consensus.vDeployments[Consensus::DEPLOYMENT_TESTDUMMY].min_activation_height = 0; // No activation delay

        // Deployment of SegWit (BIP141, BIP143, and BIP147)
        consensus.vDeployments[Consensus::DEPLOYMENT_SEGWIT].bit = 1;
        consensus.vDeployments[Consensus::DEPLOYMENT_SEGWIT].nStartTime = Consensus::BIP9Deployment::ALWAYS_ACTIVE;
        consensus.vDeployments[Consensus::DEPLOYMENT_SEGWIT].nTimeout = Consensus::BIP9Deployment::NO_TIMEOUT;
        consensus.vDeployments[Consensus::DEPLOYMENT_SEGWIT].min_activation_height = 0; // No activation delay

        // Activation of Taproot (BIPs 340-342)
        consensus.vDeployments[Consensus::DEPLOYMENT_TAPROOT].bit = 2;
        consensus.vDeployments[Consensus::DEPLOYMENT_TAPROOT].nStartTime = Consensus::BIP9Deployment::NEVER_ACTIVE;
        consensus.vDeployments[Consensus::DEPLOYMENT_TAPROOT].nTimeout = Consensus::BIP9Deployment::NO_TIMEOUT;
        consensus.vDeployments[Consensus::DEPLOYMENT_TAPROOT].min_activation_height = 0; // No activation delay

        // message start is defined as the first 4 bytes of the sha256d of the block script
        CHashWriter h(SER_DISK, 0);
        h << consensus.signet_challenge;
        uint256 hash = h.GetHash();
        memcpy(pchMessageStart, hash.begin(), 4);

        nDefaultPort = 38333;
        nPruneAfterHeight = 1000;

        genesis = CreateGenesisBlock(1393221600, 216178, 0x1f00ffff, 1, 0);
        consensus.hashGenesisBlock = genesis.GetHash();
        assert(consensus.hashGenesisBlock == uint256S("0x0000724595fb3b9609d441cbfb9577615c292abf07d996d3edabc48de843642d"));
        assert(genesis.hashMerkleRoot == uint256S("0x12630d16a97f24b287c8c2594dda5fb98c9e6c70fc61d44191931ea2aa08dc90"));

        vFixedSeeds.clear();

        base58Prefixes[PUBKEY_ADDRESS] = std::vector<unsigned char>(1,111);
        base58Prefixes[SCRIPT_ADDRESS] = std::vector<unsigned char>(1,196);
        base58Prefixes[SECRET_KEY] =     std::vector<unsigned char>(1,239);
        base58Prefixes[EXT_PUBLIC_KEY] = {0x04, 0x35, 0x87, 0xCF};
        base58Prefixes[EXT_SECRET_KEY] = {0x04, 0x35, 0x83, 0x94};

        bech32_hrp = "tb";

        fDefaultConsistencyChecks = false;
        fRequireStandard = true;
        m_is_test_chain = true;
        m_is_mockable_chain = false;
    }
};

/**
 * Regression test: intended for private networks only. Has minimal difficulty to ensure that
 * blocks can be found instantly.
 */
class CRegTestParams : public CChainParams {
public:
    explicit CRegTestParams(const ArgsManager& args) {
        strNetworkID =  CBaseChainParams::REGTEST;
        consensus.signet_blocks = false;
        consensus.signet_challenge.clear();
        consensus.nMaxReorganizationDepth = 50;
        consensus.CSVHeight = std::numeric_limits<int>::max();
        consensus.SegwitHeight = std::numeric_limits<int>::max();
        consensus.MinBIP9WarningHeight = std::numeric_limits<int>::max();
        consensus.powLimit = uint256S("7fffffffffffffffffffffffffffffffffffffffffffffffffffffffffffffff");
        consensus.posLimit = uint256S("00000fffffffffffffffffffffffffffffffffffffffffffffffffffffffffff");
        consensus.posLimitV2 = uint256S("000000000000ffffffffffffffffffffffffffffffffffffffffffffffffffff");
        consensus.nTargetTimespan = 16 * 60; // 16 mins
        consensus.nTargetSpacingV1 = 64;
        consensus.nTargetSpacing = 64;
        consensus.fPowAllowMinDifficultyBlocks = true;
        consensus.fPowNoRetargeting = true;
        consensus.fPoSNoRetargeting = true;
        consensus.nRuleChangeActivationThreshold = 108;// 75% for regtest
        consensus.nMinerConfirmationWindow = 144; // Faster than normal for regtest (144 instead of 2016)

        consensus.vDeployments[Consensus::DEPLOYMENT_TESTDUMMY].bit = 28;
        consensus.vDeployments[Consensus::DEPLOYMENT_TESTDUMMY].nStartTime = 0;
        consensus.vDeployments[Consensus::DEPLOYMENT_TESTDUMMY].nTimeout = Consensus::BIP9Deployment::NO_TIMEOUT;
        consensus.vDeployments[Consensus::DEPLOYMENT_TESTDUMMY].min_activation_height = 0; // No activation delay

        // Deployment of SegWit (BIP141, BIP143, and BIP147)
        consensus.vDeployments[Consensus::DEPLOYMENT_SEGWIT].bit = 1;
        consensus.vDeployments[Consensus::DEPLOYMENT_SEGWIT].nStartTime = Consensus::BIP9Deployment::NEVER_ACTIVE;
        consensus.vDeployments[Consensus::DEPLOYMENT_SEGWIT].nTimeout = Consensus::BIP9Deployment::NO_TIMEOUT;
        consensus.vDeployments[Consensus::DEPLOYMENT_SEGWIT].min_activation_height = 0; // No activation delay

        // Deployment of Taproot (BIPs 340-342)
        consensus.vDeployments[Consensus::DEPLOYMENT_TAPROOT].bit = 2;
        consensus.vDeployments[Consensus::DEPLOYMENT_TAPROOT].nStartTime = Consensus::BIP9Deployment::NEVER_ACTIVE;
        consensus.vDeployments[Consensus::DEPLOYMENT_TAPROOT].nTimeout = Consensus::BIP9Deployment::NO_TIMEOUT;
        consensus.vDeployments[Consensus::DEPLOYMENT_TAPROOT].min_activation_height = 0; // No activation delay

        consensus.nMinimumChainWork = uint256{};
        consensus.defaultAssumeValid = uint256{};

        consensus.nProtocolV1RetargetingFixedTime = 1395631999;
        consensus.nProtocolV2Time = 1407053625;
        consensus.nProtocolV3Time = 1444028400;
        consensus.nProtocolV3_1Time = 4102437600;
        consensus.nLastPOWBlock = 0x7fffffff;
        consensus.nStakeTimestampMask = 0xf;
        consensus.nCoinbaseMaturity = 10;

        pchMessageStart[0] = 0x70;
        pchMessageStart[1] = 0x35;
        pchMessageStart[2] = 0x22;
        pchMessageStart[3] = 0x06;
        nDefaultPort = 35714;
        nPruneAfterHeight = args.GetBoolArg("-fastprune", false) ? 100 : 1000;
        m_assumed_blockchain_size = 0;

        UpdateActivationParametersFromArgs(args);

        genesis = CreateGenesisBlock(1393221600, 216178, 0x207fffff, 1, 0);
        consensus.hashGenesisBlock = genesis.GetHash();
        assert(consensus.hashGenesisBlock == uint256S("0x562924fd4f697dbb0092775159d1f2b4c3c0d2fb86635c6417cf3f6fe602a69e"));
        assert(genesis.hashMerkleRoot == uint256S("0x12630d16a97f24b287c8c2594dda5fb98c9e6c70fc61d44191931ea2aa08dc90"));

        vFixedSeeds.clear(); //!< Regtest mode doesn't have any fixed seeds.
        vSeeds.clear();
        vSeeds.emplace_back("dummySeed.invalid.");

        fDefaultConsistencyChecks = true;
        fRequireStandard = false;
        m_is_test_chain = true;
        m_is_mockable_chain = true;

        checkpointData = {
            {
                { 0, uint256S("0x0000724595fb3b9609d441cbfb9577615c292abf07d996d3edabc48de843642d")},
            }
        };

        m_assumeutxo_data = MapAssumeutxo{};

        chainTxData = ChainTxData{
            0,
            0,
            0
        };

        base58Prefixes[PUBKEY_ADDRESS] = std::vector<unsigned char>(1,111);
        base58Prefixes[SCRIPT_ADDRESS] = std::vector<unsigned char>(1,196);
        base58Prefixes[SECRET_KEY] = std::vector<unsigned char>(1,239);
        base58Prefixes[EXT_PUBLIC_KEY] = {0x04, 0x88, 0xB2, 0x1E};
        base58Prefixes[EXT_SECRET_KEY] = {0x04, 0x88, 0xAD, 0xE4};

        bech32_hrp = "blrt";

        vDevFundAddress = {};
    }

    /**
     * Allows modifying the Version Bits regtest parameters.
     */
    void UpdateVersionBitsParameters(Consensus::DeploymentPos d, int64_t nStartTime, int64_t nTimeout, int min_activation_height)
    {
        consensus.vDeployments[d].nStartTime = nStartTime;
        consensus.vDeployments[d].nTimeout = nTimeout;
        consensus.vDeployments[d].min_activation_height = min_activation_height;
    }
    void UpdateActivationParametersFromArgs(const ArgsManager& args);
};

static void MaybeUpdateHeights(const ArgsManager& args, Consensus::Params& consensus)
{
    for (const std::string& arg : args.GetArgs("-testactivationheight")) {
        const auto found{arg.find('@')};
        if (found == std::string::npos) {
            throw std::runtime_error(strprintf("Invalid format (%s) for -testactivationheight=name@height.", arg));
        }
        const auto name{arg.substr(0, found)};
        const auto value{arg.substr(found + 1)};
        int32_t height;
        if (!ParseInt32(value, &height) || height < 0 || height >= std::numeric_limits<int>::max()) {
            throw std::runtime_error(strprintf("Invalid height value (%s) for -testactivationheight=name@height.", arg));
        }
        if (name == "segwit") {
            consensus.SegwitHeight = int{height};
        } else if (name == "csv") {
            consensus.CSVHeight = int{height};
        } else {
            throw std::runtime_error(strprintf("Invalid name (%s) for -testactivationheight=name@height.", arg));
        }
    }
}

void CRegTestParams::UpdateActivationParametersFromArgs(const ArgsManager& args)
{
    MaybeUpdateHeights(args, consensus);

    if (!args.IsArgSet("-vbparams")) return;

    for (const std::string& strDeployment : args.GetArgs("-vbparams")) {
        std::vector<std::string> vDeploymentParams;
        boost::split(vDeploymentParams, strDeployment, boost::is_any_of(":"));
        if (vDeploymentParams.size() < 3 || 4 < vDeploymentParams.size()) {
            throw std::runtime_error("Version bits parameters malformed, expecting deployment:start:end[:min_activation_height]");
        }
        int64_t nStartTime, nTimeout;
        int min_activation_height = 0;
        if (!ParseInt64(vDeploymentParams[1], &nStartTime)) {
            throw std::runtime_error(strprintf("Invalid nStartTime (%s)", vDeploymentParams[1]));
        }
        if (!ParseInt64(vDeploymentParams[2], &nTimeout)) {
            throw std::runtime_error(strprintf("Invalid nTimeout (%s)", vDeploymentParams[2]));
        }
        if (vDeploymentParams.size() >= 4 && !ParseInt32(vDeploymentParams[3], &min_activation_height)) {
            throw std::runtime_error(strprintf("Invalid min_activation_height (%s)", vDeploymentParams[3]));
        }
        bool found = false;
        for (int j=0; j < (int)Consensus::MAX_VERSION_BITS_DEPLOYMENTS; ++j) {
            if (vDeploymentParams[0] == VersionBitsDeploymentInfo[j].name) {
                UpdateVersionBitsParameters(Consensus::DeploymentPos(j), nStartTime, nTimeout, min_activation_height);
                found = true;
                LogPrintf("Setting version bits activation parameters for %s to start=%ld, timeout=%ld, min_activation_height=%d\n", vDeploymentParams[0], nStartTime, nTimeout, min_activation_height);
                break;
            }
        }
        if (!found) {
            throw std::runtime_error(strprintf("Invalid deployment (%s)", vDeploymentParams[0]));
        }
    }
}

static std::unique_ptr<const CChainParams> globalChainParams;

const CChainParams &Params() {
    assert(globalChainParams);
    return *globalChainParams;
}

std::unique_ptr<const CChainParams> CreateChainParams(const ArgsManager& args, const std::string& chain)
{
    if (chain == CBaseChainParams::MAIN) {
        return std::unique_ptr<CChainParams>(new CMainParams());
    } else if (chain == CBaseChainParams::TESTNET) {
        return std::unique_ptr<CChainParams>(new CTestNetParams());
    } else if (chain == CBaseChainParams::SIGNET) {
        return std::unique_ptr<CChainParams>(new SigNetParams(args));
    } else if (chain == CBaseChainParams::REGTEST) {
        return std::unique_ptr<CChainParams>(new CRegTestParams(args));
    }
    throw std::runtime_error(strprintf("%s: Unknown chain %s.", __func__, chain));
}

void SelectParams(const std::string& network)
{
    SelectBaseParams(network);
    globalChainParams = CreateChainParams(gArgs, network);
}

// Blackcoin: Donations to dev fund 
std::string CChainParams::GetDevFundAddress() const
{
    return vDevFundAddress[0];
}

CScript CChainParams::GetDevRewardScript() const
{
    CTxDestination dest = DecodeDestination(GetDevFundAddress());
    CScript scriptPubKey = GetScriptForDestination(dest);
    return scriptPubKey;
}<|MERGE_RESOLUTION|>--- conflicted
+++ resolved
@@ -120,13 +120,8 @@
         consensus.nStakeTimestampMask = 0xf; // 15
         consensus.nCoinbaseMaturity = 500;
 
-<<<<<<< HEAD
-        consensus.nMinimumChainWork = uint256S("0x00000000000000000000000000000000000000000000039c894d4e483a4943d1");
+        consensus.nMinimumChainWork = uint256S("0x0000000000000000000000000000000000000000000003d0c8be7da303f59236");
         consensus.defaultAssumeValid = uint256S("0xae0c2a9bd13746e2887ca57bf1046b3c787a5ed1068fd1633a3575f08ee291fc"); // 4232630
-=======
-        // The best chain should have at least this much work.
-        consensus.nMinimumChainWork = uint256S("0x0000000000000000000000000000000000000000000003d0c8be7da303f59236");
->>>>>>> c17f4182
 
         /**
          * The message start string is designed to be unlikely to occur in normal data.
@@ -146,7 +141,6 @@
         assert(consensus.hashGenesisBlock == uint256S("0x000001faef25dec4fbcf906e6242621df2c183bf232f263d0ba5b101911e4563"));
         assert(genesis.hashMerkleRoot == uint256S("0x12630d16a97f24b287c8c2594dda5fb98c9e6c70fc61d44191931ea2aa08dc90"));
 
-<<<<<<< HEAD
         // Note that of those which support the service bits prefix, most only support a subset of
         // possible options.
         // This is fine at runtime as we'll fall back to using them as an addrfetch if they don't support the
@@ -154,14 +148,8 @@
         // release ASAP to avoid it where possible.
         vSeeds.emplace_back("dnsseed.blackcoin.nl"); // hosted at dns.blackcoin.nl
         vSeeds.emplace_back("dnsseed2.blackcoin.nl"); // hosted at vps.blackcoin.nl
-        vSeeds.emplace_back("ghost.blackcoin.nl"); // Michel van Kessel static node
+        vSeeds.emplace_back("swap.blackcoin.nl"); // swapservice static node
         vSeeds.emplace_back("node.blackcoin.nl");  // payBLK static node
-=======
-        vSeeds.push_back(CDNSSeedData("dnsseed.blackcoin.nl", "dnsseed.blackcoin.nl")); //hosted at dns.blackcoin.nl
-        vSeeds.push_back(CDNSSeedData("dnsseed2.blackcoin.nl", "dnsseed2.blackcoin.nl")); //hosted at vps.blackcoin.nl
-        vSeeds.push_back(CDNSSeedData("swap.blackcoin.nl", "swap.blackcoin.nl")); // swapservice static node
-        vSeeds.push_back(CDNSSeedData("node.blackcoin.nl ", "node.blackcoin.nl"));  // payBLK static node
->>>>>>> c17f4182
 
         base58Prefixes[PUBKEY_ADDRESS] = std::vector<unsigned char>(1,25);
         base58Prefixes[SCRIPT_ADDRESS] = std::vector<unsigned char>(1,85);
@@ -175,7 +163,6 @@
 
         fDefaultConsistencyChecks = false;
         fRequireStandard = true;
-<<<<<<< HEAD
         m_is_test_chain = false;
         m_is_mockable_chain = false;
 
@@ -200,24 +187,6 @@
             /* nTime    */ 1668631296,
             /* nTxCount */ 13562393,
             /* dTxRate  */ 0.030
-=======
-        fMineBlocksOnDemand = false;
-        fTestnetToBeDeprecatedFieldRPC = false;
-
-        checkpointData = (CCheckpointData) {
-                    boost::assign::map_list_of
-                    (  5001, uint256S("0x2fac9021be0c311e7b6dc0933a72047c70f817e2eb1e01bede011193ad1b28bc"))  // hardfork
-                    ( 10000, uint256S("0x0000000000827e4dc601f7310a91c45af8df0dfc1b6fa1dfa5b896cb00c8767c"))  // last pow block
-                    ( 38425, uint256S("0x62bf2e9701226d2f88d9fa99d650bd81f3faf2e56f305b7d71ccd1e7aa9c3075"))  // hardfork
-                    (254348, uint256S("0x9bf8d9bd757d3ef23d5906d70567e5f0da93f1e0376588c8d421a95e2421838b"))  // minor network split
-                    (319002, uint256S("0x0011494d03b2cdf1ecfc8b0818f1e0ef7ee1d9e9b3d1279c10d35456bc3899ef"))  // hardfork
-                    (872456, uint256S("0xe4fd321ced1de06213d2e246b150b4bfd8c4aa0989965dce88f2a58668c64860"))  // hardfork
-                    (4232630, uint256S("0xae0c2a9bd13746e2887ca57bf1046b3c787a5ed1068fd1633a3575f08ee291fc")), // start devfund
-                    1668631296, // * UNIX timestamp of last checkpoint block
-                    13562393,    // * total number of transactions between genesis and last checkpoint
-                                //   (the tx=... number in the SetBestChain debug.log lines)
-                    3500.0      // * estimated number of transactions per day after checkpoint
->>>>>>> c17f4182
         };
 
         // A vector of p2sh addresses
@@ -281,13 +250,8 @@
         pchMessageStart[3] = 0xef;
         nDefaultPort = 25714;
 
-<<<<<<< HEAD
-        consensus.nMinimumChainWork = uint256S("0x0000000000000000000000000000000000000000000000395ae7599030cbde43");
+        consensus.nMinimumChainWork = uint256S("0x00000000000000000000000000000000000000000000003aaf405e01eda716e7");
         consensus.defaultAssumeValid = uint256S("0x9583676625157dc0405bbd48b9220157eeabb7d9460fa234d31b49ea7014de2f"); // 90235
-=======
-        // The best chain should have at least this much work.
-        consensus.nMinimumChainWork = uint256S("0x00000000000000000000000000000000000000000000003aaf405e01eda716e7");
->>>>>>> c17f4182
 
         nPruneAfterHeight = 1000;
         m_assumed_blockchain_size = 2;
@@ -311,7 +275,6 @@
         vFixedSeeds = std::vector<uint8_t>(std::begin(chainparams_seed_test), std::end(chainparams_seed_test));
 
         fDefaultConsistencyChecks = false;
-<<<<<<< HEAD
         fRequireStandard = false;
         m_is_test_chain = true;
         m_is_mockable_chain = false;
@@ -325,19 +288,6 @@
 
         m_assumeutxo_data = MapAssumeutxo{
             // TODO to be specified in a future patch.
-=======
-        fRequireStandard = true;
-        fMineBlocksOnDemand = false;
-        fTestnetToBeDeprecatedFieldRPC = true;
-
-        checkpointData = (CCheckpointData) {
-            boost::assign::map_list_of
-            (  90235, uint256S("0x567898e79184dc2f7dc3a661f794f28566e4b856d70180914f7371b1b3cc82d8"))  //initial snapshot
-            (1415393, uint256S("0x9583676625157dc0405bbd48b9220157eeabb7d9460fa234d31b49ea7014de2f")), //start devfund
-            1685643568,
-            70100,
-            2.0
->>>>>>> c17f4182
         };
 
         chainTxData = ChainTxData{
