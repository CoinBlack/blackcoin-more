--- conflicted
+++ resolved
@@ -14,27 +14,15 @@
     BEGIN
         BLOCK "040904E4" // U.S. English - multilingual (hex)
         BEGIN
-<<<<<<< HEAD
             VALUE "CompanyName",        "Blackcoin"
             VALUE "FileDescription",    "blackmore-tx (CLI Blackcoin transaction editor utility)"
-            VALUE "FileVersion",        VER_FILEVERSION_STR
+            VALUE "FileVersion",        PACKAGE_VERSION
             VALUE "InternalName",       "blackmore-tx"
             VALUE "LegalCopyright",     COPYRIGHT_STR
             VALUE "LegalTrademarks1",   "Distributed under the MIT software license, see the accompanying file COPYING or http://www.opensource.org/licenses/mit-license.php."
             VALUE "OriginalFilename",   "blackmore-tx.exe"
             VALUE "ProductName",        "blackmore-tx"
-            VALUE "ProductVersion",     VER_PRODUCTVERSION_STR
-=======
-            VALUE "CompanyName",        "Bitcoin"
-            VALUE "FileDescription",    "bitcoin-tx (CLI Bitcoin transaction editor utility)"
-            VALUE "FileVersion",        PACKAGE_VERSION
-            VALUE "InternalName",       "bitcoin-tx"
-            VALUE "LegalCopyright",     COPYRIGHT_STR
-            VALUE "LegalTrademarks1",   "Distributed under the MIT software license, see the accompanying file COPYING or http://www.opensource.org/licenses/mit-license.php."
-            VALUE "OriginalFilename",   "bitcoin-tx.exe"
-            VALUE "ProductName",        "bitcoin-tx"
             VALUE "ProductVersion",     PACKAGE_VERSION
->>>>>>> dd04f2dd
         END
     END
 
