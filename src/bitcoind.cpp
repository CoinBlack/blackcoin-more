--- conflicted
+++ resolved
@@ -41,19 +41,8 @@
  *          >0 if successful, and in parent process.
  *          -1 in case of error (in parent process).
  *
-<<<<<<< HEAD
  *          In case of success, endpoint will be one end of a pipe from the child to parent process,
  *          which can be used with TokenWrite (in the child) or TokenRead (in the parent).
-=======
- * This is the developer documentation of the reference client for an experimental new digital currency called Blackcoin (https://blackcoin.org/),
- * which enables instant payments to anyone, anywhere in the world. Bitcoin uses peer-to-peer technology to operate
- * with no central authority: managing transactions and issuing money are carried out collectively by the network.
- *
- * The software is a community-driven open source project, released under the MIT license.
- *
- * \section Navigation
- * Use the buttons <code>Namespaces</code>, <code>Classes</code> or <code>Files</code> at the top of the page to start navigating the code.
->>>>>>> 69948161
  */
 int fork_daemon(bool nochdir, bool noclose, TokenPipeEnd& endpoint)
 {
