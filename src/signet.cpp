--- conflicted
+++ resolved
@@ -109,11 +109,7 @@
     uint256 signet_merkle = ComputeModifiedMerkleRoot(modified_cb, block);
 
     std::vector<uint8_t> block_data;
-<<<<<<< HEAD
-    CVectorWriter writer{SER_NETWORK, INIT_PROTO_VERSION, block_data, 0};
-=======
-    VectorWriter writer{block_data, 0};
->>>>>>> c7885ecd
+    VectorWriter writer{SER_NETWORK, block_data, 0};
     writer << block.nVersion;
     writer << block.hashPrevBlock;
     writer << signet_merkle;
