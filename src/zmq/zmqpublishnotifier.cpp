// Copyright (c) 2015-2022 The Bitcoin Core developers
// Distributed under the MIT software license, see the accompanying
// file COPYING or http://www.opensource.org/licenses/mit-license.php.

#include <zmq/zmqpublishnotifier.h>

#include <chain.h>
#include <chainparams.h>
#include <crypto/common.h>
#include <kernel/cs_main.h>
#include <logging.h>
#include <netaddress.h>
#include <netbase.h>
#include <node/blockstorage.h>
#include <primitives/block.h>
#include <primitives/transaction.h>
#include <rpc/server.h>
#include <serialize.h>
#include <streams.h>
#include <sync.h>
#include <uint256.h>
#include <zmq/zmqutil.h>

#include <zmq.h>

#include <cassert>
#include <cstdarg>
#include <cstddef>
#include <cstdint>
#include <cstring>
#include <map>
#include <optional>
#include <string>
#include <utility>
#include <vector>

namespace Consensus {
struct Params;
}

static std::multimap<std::string, CZMQAbstractPublishNotifier*> mapPublishNotifiers;

static const char *MSG_HASHBLOCK = "hashblock";
static const char *MSG_HASHTX    = "hashtx";
static const char *MSG_RAWBLOCK  = "rawblock";
static const char *MSG_RAWTX     = "rawtx";
static const char *MSG_SEQUENCE  = "sequence";

// Internal function to send multipart message
static int zmq_send_multipart(void *sock, const void* data, size_t size, ...)
{
    va_list args;
    va_start(args, size);

    while (1)
    {
        zmq_msg_t msg;

        int rc = zmq_msg_init_size(&msg, size);
        if (rc != 0)
        {
            zmqError("Unable to initialize ZMQ msg");
            va_end(args);
            return -1;
        }

        void *buf = zmq_msg_data(&msg);
        memcpy(buf, data, size);

        data = va_arg(args, const void*);

        rc = zmq_msg_send(&msg, sock, data ? ZMQ_SNDMORE : 0);
        if (rc == -1)
        {
            zmqError("Unable to send ZMQ msg");
            zmq_msg_close(&msg);
            va_end(args);
            return -1;
        }

        zmq_msg_close(&msg);

        if (!data)
            break;

        size = va_arg(args, size_t);
    }
    va_end(args);
    return 0;
}

static bool IsZMQAddressIPV6(const std::string &zmq_address)
{
    const std::string tcp_prefix = "tcp://";
    const size_t tcp_index = zmq_address.rfind(tcp_prefix);
    const size_t colon_index = zmq_address.rfind(':');
    if (tcp_index == 0 && colon_index != std::string::npos) {
        const std::string ip = zmq_address.substr(tcp_prefix.length(), colon_index - tcp_prefix.length());
        const std::optional<CNetAddr> addr{LookupHost(ip, false)};
        if (addr.has_value() && addr.value().IsIPv6()) return true;
    }
    return false;
}

bool CZMQAbstractPublishNotifier::Initialize(void *pcontext)
{
    assert(!psocket);

    // check if address is being used by other publish notifier
    std::multimap<std::string, CZMQAbstractPublishNotifier*>::iterator i = mapPublishNotifiers.find(address);

    if (i==mapPublishNotifiers.end())
    {
        psocket = zmq_socket(pcontext, ZMQ_PUB);
        if (!psocket)
        {
            zmqError("Failed to create socket");
            return false;
        }

        LogPrint(BCLog::ZMQ, "Outbound message high water mark for %s at %s is %d\n", type, address, outbound_message_high_water_mark);

        int rc = zmq_setsockopt(psocket, ZMQ_SNDHWM, &outbound_message_high_water_mark, sizeof(outbound_message_high_water_mark));
        if (rc != 0)
        {
            zmqError("Failed to set outbound message high water mark");
            zmq_close(psocket);
            return false;
        }

        const int so_keepalive_option {1};
        rc = zmq_setsockopt(psocket, ZMQ_TCP_KEEPALIVE, &so_keepalive_option, sizeof(so_keepalive_option));
        if (rc != 0) {
            zmqError("Failed to set SO_KEEPALIVE");
            zmq_close(psocket);
            return false;
        }

        // On some systems (e.g. OpenBSD) the ZMQ_IPV6 must not be enabled, if the address to bind isn't IPv6
        const int enable_ipv6 { IsZMQAddressIPV6(address) ? 1 : 0};
        rc = zmq_setsockopt(psocket, ZMQ_IPV6, &enable_ipv6, sizeof(enable_ipv6));
        if (rc != 0) {
            zmqError("Failed to set ZMQ_IPV6");
            zmq_close(psocket);
            return false;
        }

        rc = zmq_bind(psocket, address.c_str());
        if (rc != 0)
        {
            zmqError("Failed to bind address");
            zmq_close(psocket);
            return false;
        }

        // register this notifier for the address, so it can be reused for other publish notifier
        mapPublishNotifiers.insert(std::make_pair(address, this));
        return true;
    }
    else
    {
        LogPrint(BCLog::ZMQ, "Reusing socket for address %s\n", address);
        LogPrint(BCLog::ZMQ, "Outbound message high water mark for %s at %s is %d\n", type, address, outbound_message_high_water_mark);

        psocket = i->second->psocket;
        mapPublishNotifiers.insert(std::make_pair(address, this));

        return true;
    }
}

void CZMQAbstractPublishNotifier::Shutdown()
{
    // Early return if Initialize was not called
    if (!psocket) return;

    int count = mapPublishNotifiers.count(address);

    // remove this notifier from the list of publishers using this address
    typedef std::multimap<std::string, CZMQAbstractPublishNotifier*>::iterator iterator;
    std::pair<iterator, iterator> iterpair = mapPublishNotifiers.equal_range(address);

    for (iterator it = iterpair.first; it != iterpair.second; ++it)
    {
        if (it->second==this)
        {
            mapPublishNotifiers.erase(it);
            break;
        }
    }

    if (count == 1)
    {
        LogPrint(BCLog::ZMQ, "Close socket at address %s\n", address);
        int linger = 0;
        zmq_setsockopt(psocket, ZMQ_LINGER, &linger, sizeof(linger));
        zmq_close(psocket);
    }

    psocket = nullptr;
}

bool CZMQAbstractPublishNotifier::SendZmqMessage(const char *command, const void* data, size_t size)
{
    assert(psocket);

    /* send three parts, command & data & a LE 4byte sequence number */
    unsigned char msgseq[sizeof(uint32_t)];
    WriteLE32(msgseq, nSequence);
    int rc = zmq_send_multipart(psocket, command, strlen(command), data, size, msgseq, (size_t)sizeof(uint32_t), nullptr);
    if (rc == -1)
        return false;

    /* increment memory only sequence number after sending */
    nSequence++;

    return true;
}

bool CZMQPublishHashBlockNotifier::NotifyBlock(const CBlockIndex *pindex)
{
    uint256 hash = pindex->GetBlockHash();
    LogPrint(BCLog::ZMQ, "Publish hashblock %s to %s\n", hash.GetHex(), this->address);
    uint8_t data[32];
    for (unsigned int i = 0; i < 32; i++) {
        data[31 - i] = hash.begin()[i];
    }
    return SendZmqMessage(MSG_HASHBLOCK, data, 32);
}

bool CZMQPublishHashTransactionNotifier::NotifyTransaction(const CTransaction &transaction)
{
    uint256 hash = transaction.GetHash();
    LogPrint(BCLog::ZMQ, "Publish hashtx %s to %s\n", hash.GetHex(), this->address);
    uint8_t data[32];
    for (unsigned int i = 0; i < 32; i++) {
        data[31 - i] = hash.begin()[i];
    }
    return SendZmqMessage(MSG_HASHTX, data, 32);
}

bool CZMQPublishRawBlockNotifier::NotifyBlock(const CBlockIndex *pindex)
{
    LogPrint(BCLog::ZMQ, "Publish rawblock %s to %s\n", pindex->GetBlockHash().GetHex(), this->address);

<<<<<<< HEAD
    DataStream ss;
=======
    CDataStream ss(SER_NETWORK);
>>>>>>> 353efd3f
    CBlock block;
    if (!m_get_block_by_index(block, *pindex)) {
        zmqError("Can't read block from disk");
        return false;
    }

<<<<<<< HEAD
    ss << TX_WITH_WITNESS(block);
=======
    ss << RPCTxSerParams(block);
>>>>>>> 353efd3f

    return SendZmqMessage(MSG_RAWBLOCK, &(*ss.begin()), ss.size());
}

bool CZMQPublishRawTransactionNotifier::NotifyTransaction(const CTransaction &transaction)
{
    uint256 hash = transaction.GetHash();
    LogPrint(BCLog::ZMQ, "Publish rawtx %s to %s\n", hash.GetHex(), this->address);
<<<<<<< HEAD
    DataStream ss;
    ss << TX_WITH_WITNESS(transaction);
=======
    CDataStream ss(SER_NETWORK);
    ss << RPCTxSerParams(transaction);
>>>>>>> 353efd3f
    return SendZmqMessage(MSG_RAWTX, &(*ss.begin()), ss.size());
}

// Helper function to send a 'sequence' topic message with the following structure:
//    <32-byte hash> | <1-byte label> | <8-byte LE sequence> (optional)
static bool SendSequenceMsg(CZMQAbstractPublishNotifier& notifier, uint256 hash, char label, std::optional<uint64_t> sequence = {})
{
    unsigned char data[sizeof(hash) + sizeof(label) + sizeof(uint64_t)];
    for (unsigned int i = 0; i < sizeof(hash); ++i) {
        data[sizeof(hash) - 1 - i] = hash.begin()[i];
    }
    data[sizeof(hash)] = label;
    if (sequence) WriteLE64(data + sizeof(hash) + sizeof(label), *sequence);
    return notifier.SendZmqMessage(MSG_SEQUENCE, data, sequence ? sizeof(data) : sizeof(hash) + sizeof(label));
}

bool CZMQPublishSequenceNotifier::NotifyBlockConnect(const CBlockIndex *pindex)
{
    uint256 hash = pindex->GetBlockHash();
    LogPrint(BCLog::ZMQ, "Publish sequence block connect %s to %s\n", hash.GetHex(), this->address);
    return SendSequenceMsg(*this, hash, /* Block (C)onnect */ 'C');
}

bool CZMQPublishSequenceNotifier::NotifyBlockDisconnect(const CBlockIndex *pindex)
{
    uint256 hash = pindex->GetBlockHash();
    LogPrint(BCLog::ZMQ, "Publish sequence block disconnect %s to %s\n", hash.GetHex(), this->address);
    return SendSequenceMsg(*this, hash, /* Block (D)isconnect */ 'D');
}

bool CZMQPublishSequenceNotifier::NotifyTransactionAcceptance(const CTransaction &transaction, uint64_t mempool_sequence)
{
    uint256 hash = transaction.GetHash();
    LogPrint(BCLog::ZMQ, "Publish hashtx mempool acceptance %s to %s\n", hash.GetHex(), this->address);
    return SendSequenceMsg(*this, hash, /* Mempool (A)cceptance */ 'A', mempool_sequence);
}

bool CZMQPublishSequenceNotifier::NotifyTransactionRemoval(const CTransaction &transaction, uint64_t mempool_sequence)
{
    uint256 hash = transaction.GetHash();
    LogPrint(BCLog::ZMQ, "Publish hashtx mempool removal %s to %s\n", hash.GetHex(), this->address);
    return SendSequenceMsg(*this, hash, /* Mempool (R)emoval */ 'R', mempool_sequence);
}<|MERGE_RESOLUTION|>--- conflicted
+++ resolved
@@ -243,22 +243,14 @@
 {
     LogPrint(BCLog::ZMQ, "Publish rawblock %s to %s\n", pindex->GetBlockHash().GetHex(), this->address);
 
-<<<<<<< HEAD
-    DataStream ss;
-=======
     CDataStream ss(SER_NETWORK);
->>>>>>> 353efd3f
     CBlock block;
     if (!m_get_block_by_index(block, *pindex)) {
         zmqError("Can't read block from disk");
         return false;
     }
 
-<<<<<<< HEAD
     ss << TX_WITH_WITNESS(block);
-=======
-    ss << RPCTxSerParams(block);
->>>>>>> 353efd3f
 
     return SendZmqMessage(MSG_RAWBLOCK, &(*ss.begin()), ss.size());
 }
@@ -267,13 +259,8 @@
 {
     uint256 hash = transaction.GetHash();
     LogPrint(BCLog::ZMQ, "Publish rawtx %s to %s\n", hash.GetHex(), this->address);
-<<<<<<< HEAD
-    DataStream ss;
+    CDataStream ss(SER_NETWORK);
     ss << TX_WITH_WITNESS(transaction);
-=======
-    CDataStream ss(SER_NETWORK);
-    ss << RPCTxSerParams(transaction);
->>>>>>> 353efd3f
     return SendZmqMessage(MSG_RAWTX, &(*ss.begin()), ss.size());
 }
 
