// Copyright (c) 2009-2010 Satoshi Nakamoto
// Copyright (c) 2009-2020 The Bitcoin Core developers
// Distributed under the MIT software license, see the accompanying
// file COPYING or http://www.opensource.org/licenses/mit-license.php.

<<<<<<< HEAD
#include "miner.h"

#include "amount.h"
#include "chain.h"
#include "chainparams.h"
#include "coins.h"
#include "consensus/consensus.h"
#include "consensus/merkle.h"
#include "consensus/validation.h"
#include "crypto/scrypt.h"
#include "hash.h"
#include "main.h"
#include "net.h"
#include "policy/policy.h"
#include "pos.h"
#include "pow.h"
#include "primitives/transaction.h"
#include "script/standard.h"
#include "timedata.h"
#include "txmempool.h"
#include "util.h"
#include "utilmoneystr.h"
#include "validationinterface.h"
#include "wallet/wallet.h"

#include <algorithm>
#include <boost/thread.hpp>
#include <boost/tuple/tuple.hpp>
#include <queue>

using namespace std;

//////////////////////////////////////////////////////////////////////////////
//
// BitcoinMiner
//

//
// Unconfirmed transactions in the memory pool often depend on other
// transactions in the memory pool. When we select transactions from the
// pool, we select by highest priority or fee rate, so we might consider
// transactions that depend on transactions that aren't yet in the block.

uint64_t nLastBlockTx = 0;
uint64_t nLastBlockSize = 0;
int64_t nLastCoinStakeSearchInterval = 0;
unsigned int nMinerSleep = 500;

class ScoreCompare
{
public:
    ScoreCompare() {}

    bool operator()(const CTxMemPool::txiter a, const CTxMemPool::txiter b)
    {
        return CompareTxMemPoolEntryByScore()(*b,*a); // Convert to less than
    }
};
=======
#include <miner.h>

#include <amount.h>
#include <chain.h>
#include <chainparams.h>
#include <coins.h>
#include <consensus/consensus.h>
#include <consensus/merkle.h>
#include <consensus/tx_verify.h>
#include <consensus/validation.h>
#include <deploymentstatus.h>
#include <policy/feerate.h>
#include <policy/policy.h>
#include <pow.h>
#include <primitives/transaction.h>
#include <timedata.h>
#include <util/moneystr.h>
#include <util/system.h>

#include <algorithm>
#include <utility>
>>>>>>> 61646189

int64_t UpdateTime(CBlock* pblock, const Consensus::Params& consensusParams, const CBlockIndex* pindexPrev)
{
    int64_t nOldTime = pblock->nTime;
    int64_t nNewTime = std::max(pindexPrev->GetPastTimeLimit()+1, GetAdjustedTime());

    if (nOldTime < nNewTime)
        pblock->nTime = nNewTime;

    // Updating time can change work required on testnet:
    if (consensusParams.fPowAllowMinDifficultyBlocks)
        pblock->nBits =  GetNextTargetRequired(pindexPrev, pblock, consensusParams, pblock->IsProofOfStake());

    return nNewTime - nOldTime;
}

<<<<<<< HEAD
int64_t GetMaxTransactionTime(CBlock* pblock)
    {
        int64_t maxTransactionTime = 0;
        for (std::vector<CTransaction>::const_iterator it(pblock->vtx.begin()); it != pblock->vtx.end(); ++it)
                maxTransactionTime = std::max(maxTransactionTime, (int64_t)it->nTime);
        return maxTransactionTime;
    }

BlockAssembler::BlockAssembler(const CChainParams& _chainparams)
    : chainparams(_chainparams)
{
    // Largest block you're willing to create:
    nBlockMaxSize = GetArg("-blockmaxsize", DEFAULT_BLOCK_MAX_SIZE);
    // Limit to between 1K and MAX_BLOCK_SIZE-1K for sanity:
    nBlockMaxSize = std::max((unsigned int)1000, std::min((unsigned int)(MAX_BLOCK_SIZE-1000), nBlockMaxSize));
=======
void RegenerateCommitments(CBlock& block, ChainstateManager& chainman)
{
    CMutableTransaction tx{*block.vtx.at(0)};
    tx.vout.erase(tx.vout.begin() + GetWitnessCommitmentIndex(block));
    block.vtx.at(0) = MakeTransactionRef(tx);

    CBlockIndex* prev_block = WITH_LOCK(::cs_main, return chainman.m_blockman.LookupBlockIndex(block.hashPrevBlock));
    GenerateCoinbaseCommitment(block, prev_block, Params().GetConsensus());

    block.hashMerkleRoot = BlockMerkleRoot(block);
}

BlockAssembler::Options::Options() {
    blockMinFeeRate = CFeeRate(DEFAULT_BLOCK_MIN_TX_FEE);
    nBlockMaxWeight = DEFAULT_BLOCK_MAX_WEIGHT;
}

BlockAssembler::BlockAssembler(CChainState& chainstate, const CTxMemPool& mempool, const CChainParams& params, const Options& options)
    : chainparams(params),
      m_mempool(mempool),
      m_chainstate(chainstate)
{
    blockMinFeeRate = options.blockMinFeeRate;
    // Limit weight to between 4K and MAX_BLOCK_WEIGHT-4K for sanity:
    nBlockMaxWeight = std::max<size_t>(4000, std::min<size_t>(MAX_BLOCK_WEIGHT - 4000, options.nBlockMaxWeight));
}

static BlockAssembler::Options DefaultOptions()
{
    // Block resource limits
    // If -blockmaxweight is not given, limit to DEFAULT_BLOCK_MAX_WEIGHT
    BlockAssembler::Options options;
    options.nBlockMaxWeight = gArgs.GetArg("-blockmaxweight", DEFAULT_BLOCK_MAX_WEIGHT);
    CAmount n = 0;
    if (gArgs.IsArgSet("-blockmintxfee") && ParseMoney(gArgs.GetArg("-blockmintxfee", ""), n)) {
        options.blockMinFeeRate = CFeeRate(n);
    } else {
        options.blockMinFeeRate = CFeeRate(DEFAULT_BLOCK_MIN_TX_FEE);
    }
    return options;
>>>>>>> 61646189
}

BlockAssembler::BlockAssembler(CChainState& chainstate, const CTxMemPool& mempool, const CChainParams& params)
    : BlockAssembler(chainstate, mempool, params, DefaultOptions()) {}

void BlockAssembler::resetBlock()
{
    inBlock.clear();

    // Reserve space for coinbase tx
<<<<<<< HEAD
    nBlockSize = 1000;
    nBlockSigOps = 100;
=======
    nBlockWeight = 4000;
    nBlockSigOpsCost = 400;
    fIncludeWitness = false;
>>>>>>> 61646189

    // These counters do not include coinbase tx
    nBlockTx = 0;
    nFees = 0;
}

<<<<<<< HEAD
CBlockTemplate* BlockAssembler::CreateNewBlock(const CScript& scriptPubKeyIn, int64_t* pFees, bool fProofOfStake)
=======
std::unique_ptr<CBlockTemplate> BlockAssembler::CreateNewBlock(const CScript& scriptPubKeyIn)
>>>>>>> 61646189
{
    int64_t nTimeStart = GetTimeMicros();

    resetBlock();

    pblocktemplate.reset(new CBlockTemplate());

    if(!pblocktemplate.get())
<<<<<<< HEAD
        return NULL;

    CBlock *pblock = &pblocktemplate->block; // pointer for convenience
=======
        return nullptr;
    CBlock* const pblock = &pblocktemplate->block; // pointer for convenience
>>>>>>> 61646189

    // Add dummy coinbase tx as first transaction
    pblock->vtx.emplace_back();
    pblocktemplate->vTxFees.push_back(-1); // updated at end
    pblocktemplate->vTxSigOpsCost.push_back(-1); // updated at end

    LOCK2(cs_main, m_mempool.cs);
    CBlockIndex* pindexPrev = m_chainstate.m_chain.Tip();
    assert(pindexPrev != nullptr);
    nHeight = pindexPrev->nHeight + 1;

    pblock->nVersion = g_versionbitscache.ComputeBlockVersion(pindexPrev, chainparams.GetConsensus());
    // -regtest only: allow overriding block.nVersion with
    // -blockversion=N to test forking scenarios
    if (chainparams.MineBlocksOnDemand())
        pblock->nVersion = gArgs.GetArg("-blockversion", pblock->nVersion);

    pblock->nTime = GetAdjustedTime();
    const int64_t nMedianTimePast = pindexPrev->GetPastTimeLimit();

    nLockTimeCutoff = (STANDARD_LOCKTIME_VERIFY_FLAGS & LOCKTIME_MEDIAN_TIME_PAST)
                       ? nMedianTimePast
                       : pblock->GetBlockTime();

<<<<<<< HEAD
    addPriorityTxs(pblock->GetBlockTime(), fProofOfStake);
    addPackageTxs();

    nLastBlockTx = nBlockTx;
    nLastBlockSize = nBlockSize;
=======
    // Decide whether to include witness transactions
    // This is only needed in case the witness softfork activation is reverted
    // (which would require a very deep reorganization).
    // Note that the mempool would accept transactions with witness data before
    // the deployment is active, but we would only ever mine blocks after activation
    // unless there is a massive block reorganization with the witness softfork
    // not activated.
    // TODO: replace this with a call to main to assess validity of a mempool
    // transaction (which in most cases can be a no-op).
    fIncludeWitness = DeploymentActiveAfter(pindexPrev, chainparams.GetConsensus(), Consensus::DEPLOYMENT_SEGWIT);

    int nPackagesSelected = 0;
    int nDescendantsUpdated = 0;
    addPackageTxs(nPackagesSelected, nDescendantsUpdated);

    int64_t nTime1 = GetTimeMicros();

    m_last_block_num_txs = nBlockTx;
    m_last_block_weight = nBlockWeight;
>>>>>>> 61646189

    // Create coinbase transaction.
    CMutableTransaction coinbaseTx;
    coinbaseTx.vin.resize(1);
    coinbaseTx.vin[0].prevout.SetNull();
    coinbaseTx.vout.resize(1);
    if (fProofOfStake) {
        // Make the coinbase tx empty in case of proof of stake
        coinbaseTx.vout[0].SetEmpty();
    }
    else {
        coinbaseTx.vout[0].scriptPubKey = scriptPubKeyIn;
        coinbaseTx.vout[0].nValue = nFees + GetProofOfWorkSubsidy();
    }
    coinbaseTx.vin[0].scriptSig = CScript() << nHeight << OP_0;
<<<<<<< HEAD
    pblock->vtx[0] = coinbaseTx;
    pblocktemplate->vTxFees[0] = -nFees;

    /*
    LogPrintf("CreateNewBlock(): total size %u txs: %u fees: %ld sigops %d\n", nBlockSize, nBlockTx, nFees, nBlockSigOps);
    */

    if (pFees)
        *pFees = nFees;
=======
    pblock->vtx[0] = MakeTransactionRef(std::move(coinbaseTx));
    pblocktemplate->vchCoinbaseCommitment = GenerateCoinbaseCommitment(*pblock, pindexPrev, chainparams.GetConsensus());
    pblocktemplate->vTxFees[0] = -nFees;

    LogPrintf("CreateNewBlock(): block weight: %u txs: %u fees: %ld sigops %d\n", GetBlockWeight(*pblock), nBlockTx, nFees, nBlockSigOpsCost);
>>>>>>> 61646189

    // Fill in header
    pblock->hashPrevBlock  = pindexPrev->GetBlockHash();
    pblock->nTime = max(pindexPrev->GetPastTimeLimit()+1, GetMaxTransactionTime(pblock));
    if (!fProofOfStake)
        UpdateTime(pblock, chainparams.GetConsensus(), pindexPrev);
    pblock->nBits          = GetNextTargetRequired(pindexPrev, pblock, chainparams.GetConsensus(), fProofOfStake);
    pblock->nNonce         = 0;
<<<<<<< HEAD
    pblocktemplate->vTxSigOpsCost[0] = GetSigOpCountWithoutP2SH(pblock->vtx[0]);

    CValidationState state;
    if (!fProofOfStake && !TestBlockValidity(state, chainparams, *pblock, pindexPrev, false, false, true)) {
        throw std::runtime_error(strprintf("%s: TestBlockValidity failed: %s", __func__, FormatStateMessage(state)));
=======
    pblocktemplate->vTxSigOpsCost[0] = WITNESS_SCALE_FACTOR * GetLegacySigOpCount(*pblock->vtx[0]);

    BlockValidationState state;
    if (!TestBlockValidity(state, chainparams, m_chainstate, *pblock, pindexPrev, false, false)) {
        throw std::runtime_error(strprintf("%s: TestBlockValidity failed: %s", __func__, state.ToString()));
>>>>>>> 61646189
    }
    int64_t nTime2 = GetTimeMicros();

    LogPrint(BCLog::BENCH, "CreateNewBlock() packages: %.2fms (%d packages, %d updated descendants), validity: %.2fms (total %.2fms)\n", 0.001 * (nTime1 - nTimeStart), nPackagesSelected, nDescendantsUpdated, 0.001 * (nTime2 - nTime1), 0.001 * (nTime2 - nTimeStart));

    return std::move(pblocktemplate);
}

void BlockAssembler::onlyUnconfirmed(CTxMemPool::setEntries& testSet)
{
    for (CTxMemPool::setEntries::iterator iit = testSet.begin(); iit != testSet.end(); ) {
        // Only test txs not already in the block
        if (inBlock.count(*iit)) {
            testSet.erase(iit++);
        }
        else {
            iit++;
        }
    }
}

<<<<<<< HEAD
bool BlockAssembler::TestPackage(uint64_t packageSize, int64_t packageSigOps)
{
    auto blockSizeWithPackage = nBlockSize + packageSize;
    if (blockSizeWithPackage >= DEFAULT_BLOCK_MAX_SIZE)
=======
bool BlockAssembler::TestPackage(uint64_t packageSize, int64_t packageSigOpsCost) const
{
    // TODO: switch to weight-based accounting for packages instead of vsize-based accounting.
    if (nBlockWeight + WITNESS_SCALE_FACTOR * packageSize >= nBlockMaxWeight)
>>>>>>> 61646189
        return false;
    if (nBlockSigOps + packageSigOps >= MAX_BLOCK_SIGOPS)
        return false;
    return true;
}

// Perform transaction-level checks before adding to block:
// - transaction finality (locktime)
<<<<<<< HEAD
// - serialized size (in case -blockmaxsize is in use)
bool BlockAssembler::TestPackageTransactions(const CTxMemPool::setEntries& package)
=======
// - premature witness (in case segwit transactions are added to mempool before
//   segwit activation)
bool BlockAssembler::TestPackageTransactions(const CTxMemPool::setEntries& package) const
>>>>>>> 61646189
{
    for (CTxMemPool::txiter it : package) {
        if (!IsFinalTx(it->GetTx(), nHeight, nLockTimeCutoff))
            return false;
<<<<<<< HEAD
        uint64_t nTxSize = ::GetSerializeSize(it->GetTx(), SER_NETWORK, PROTOCOL_VERSION);
        if (nPotentialBlockSize + nTxSize >= nBlockMaxSize)
            return false;
        nPotentialBlockSize += nTxSize;
    }
    return true;
}

bool BlockAssembler::TestForBlock(CTxMemPool::txiter iter)
{
    if (nBlockSize + iter->GetTxSize() >= nBlockMaxSize) {
        // If the block is so close to full that no more txs will fit
        // or if we've tried more than 50 times to fill remaining space
        // then flag that the block is finished
        if (nBlockSize >  nBlockMaxSize - 100 || lastFewTxs > 50) {
             blockFinished = true;
             return false;
        }
        // Once we're within 1000 bytes of a full block, only look at 50 more txs
        // to try to fill the remaining space.
        if (nBlockSize > nBlockMaxSize - 1000) {
            lastFewTxs++;
        }
        return false;
    }

    if (nBlockSigOps + iter->GetSigOpCount() >= MAX_BLOCK_SIGOPS) {
        // If the block has room for no more sig ops then
        // flag that the block is finished
        if (nBlockSigOps > MAX_BLOCK_SIGOPS - 2) {
            blockFinished = true;
=======
        if (!fIncludeWitness && it->GetTx().HasWitness())
>>>>>>> 61646189
            return false;
    }
    return true;
}

void BlockAssembler::AddToBlock(CTxMemPool::txiter iter)
{
<<<<<<< HEAD
    CBlock *pblock = &pblocktemplate->block;

    pblock->vtx.push_back(iter->GetTx());
    pblocktemplate->vTxFees.push_back(iter->GetFee());
    pblocktemplate->vTxSigOpsCost.push_back(iter->GetSigOpCount());
    nBlockSize += iter->GetTxSize();
=======
    pblocktemplate->block.vtx.emplace_back(iter->GetSharedTx());
    pblocktemplate->vTxFees.push_back(iter->GetFee());
    pblocktemplate->vTxSigOpsCost.push_back(iter->GetSigOpCost());
    nBlockWeight += iter->GetTxWeight();
>>>>>>> 61646189
    ++nBlockTx;
    nBlockSigOps += iter->GetSigOpCount();
    nFees += iter->GetFee();
    inBlock.insert(iter);

    bool fPrintPriority = gArgs.GetBoolArg("-printpriority", DEFAULT_PRINTPRIORITY);
    if (fPrintPriority) {
        LogPrintf("fee %s txid %s\n",
                  CFeeRate(iter->GetModifiedFee(), iter->GetTxSize()).ToString(),
                  iter->GetTx().GetHash().ToString());
    }
}

int BlockAssembler::UpdatePackagesForAdded(const CTxMemPool::setEntries& alreadyAdded,
        indexed_modified_transaction_set &mapModifiedTx)
{
    int nDescendantsUpdated = 0;
    for (CTxMemPool::txiter it : alreadyAdded) {
        CTxMemPool::setEntries descendants;
        m_mempool.CalculateDescendants(it, descendants);
        // Insert all descendants (not yet in block) into the modified set
        for (CTxMemPool::txiter desc : descendants) {
            if (alreadyAdded.count(desc))
                continue;
            ++nDescendantsUpdated;
            modtxiter mit = mapModifiedTx.find(desc);
            if (mit == mapModifiedTx.end()) {
                CTxMemPoolModifiedEntry modEntry(desc);
                modEntry.nSizeWithAncestors -= it->GetTxSize();
                modEntry.nModFeesWithAncestors -= it->GetModifiedFee();
                modEntry.nSigOpCountWithAncestors -= it->GetSigOpCount();
                mapModifiedTx.insert(modEntry);
            } else {
                mapModifiedTx.modify(mit, update_for_parent_inclusion(it));
            }
        }
    }
    return nDescendantsUpdated;
}

// Skip entries in mapTx that are already in a block or are present
// in mapModifiedTx (which implies that the mapTx ancestor state is
// stale due to ancestor inclusion in the block)
// Also skip transactions that we've already failed to add. This can happen if
// we consider a transaction in mapModifiedTx and it fails: we can then
// potentially consider it again while walking mapTx.  It's currently
// guaranteed to fail again, but as a belt-and-suspenders check we put it in
// failedTx and avoid re-evaluation, since the re-evaluation would be using
// cached size/sigops/fee values that are not actually correct.
bool BlockAssembler::SkipMapTxEntry(CTxMemPool::txiter it, indexed_modified_transaction_set &mapModifiedTx, CTxMemPool::setEntries &failedTx)
{
    assert(it != m_mempool.mapTx.end());
    return mapModifiedTx.count(it) || inBlock.count(it) || failedTx.count(it);
}

void BlockAssembler::SortForBlock(const CTxMemPool::setEntries& package, std::vector<CTxMemPool::txiter>& sortedEntries)
{
    // Sort package by ancestor count
    // If a transaction A depends on transaction B, then A's ancestor count
    // must be greater than B's.  So this is sufficient to validly order the
    // transactions for block inclusion.
    sortedEntries.clear();
    sortedEntries.insert(sortedEntries.begin(), package.begin(), package.end());
    std::sort(sortedEntries.begin(), sortedEntries.end(), CompareTxIterByAncestorCount());
}

// This transaction selection algorithm orders the mempool based
// on feerate of a transaction including all unconfirmed ancestors.
// Since we don't remove transactions from the mempool as we select them
// for block inclusion, we need an alternate method of updating the feerate
// of a transaction with its not-yet-selected ancestors as we go.
// This is accomplished by walking the in-mempool descendants of selected
// transactions and storing a temporary modified state in mapModifiedTxs.
// Each time through the loop, we compare the best transaction in
// mapModifiedTxs with the next transaction in the mempool to decide what
// transaction package to work on next.
void BlockAssembler::addPackageTxs(int &nPackagesSelected, int &nDescendantsUpdated)
{
    // mapModifiedTx will store sorted packages after they are modified
    // because some of their txs are already in the block
    indexed_modified_transaction_set mapModifiedTx;
    // Keep track of entries that failed inclusion, to avoid duplicate work
    CTxMemPool::setEntries failedTx;

    // Start by adding all descendants of previously added txs to mapModifiedTx
    // and modifying them for their already included ancestors
    UpdatePackagesForAdded(inBlock, mapModifiedTx);

    CTxMemPool::indexed_transaction_set::index<ancestor_score>::type::iterator mi = m_mempool.mapTx.get<ancestor_score>().begin();
    CTxMemPool::txiter iter;

    // Limit the number of attempts to add transactions to the block when it is
    // close to full; this is just a simple heuristic to finish quickly if the
    // mempool has a lot of entries.
    const int64_t MAX_CONSECUTIVE_FAILURES = 1000;
    int64_t nConsecutiveFailed = 0;

    while (mi != m_mempool.mapTx.get<ancestor_score>().end() || !mapModifiedTx.empty()) {
        // First try to find a new transaction in mapTx to evaluate.
        if (mi != m_mempool.mapTx.get<ancestor_score>().end() &&
            SkipMapTxEntry(m_mempool.mapTx.project<0>(mi), mapModifiedTx, failedTx)) {
            ++mi;
            continue;
        }

        // Now that mi is not stale, determine which transaction to evaluate:
        // the next entry from mapTx, or the best from mapModifiedTx?
        bool fUsingModified = false;

        modtxscoreiter modit = mapModifiedTx.get<ancestor_score>().begin();
        if (mi == m_mempool.mapTx.get<ancestor_score>().end()) {
            // We're out of entries in mapTx; use the entry from mapModifiedTx
            iter = modit->iter;
            fUsingModified = true;
        } else {
            // Try to compare the mapTx entry to the mapModifiedTx entry
            iter = m_mempool.mapTx.project<0>(mi);
            if (modit != mapModifiedTx.get<ancestor_score>().end() &&
                    CompareTxMemPoolEntryByAncestorFee()(*modit, CTxMemPoolModifiedEntry(iter))) {
                // The best entry in mapModifiedTx has higher score
                // than the one from mapTx.
                // Switch which transaction (package) to consider
                iter = modit->iter;
                fUsingModified = true;
            } else {
                // Either no entry in mapModifiedTx, or it's worse than mapTx.
                // Increment mi for the next loop iteration.
                ++mi;
            }
        }

        // We skip mapTx entries that are inBlock, and mapModifiedTx shouldn't
        // contain anything that is inBlock.
        assert(!inBlock.count(iter));

        uint64_t packageSize = iter->GetSizeWithAncestors();
        CAmount packageFees = iter->GetModFeesWithAncestors();
        int64_t packageSigOps = iter->GetSigOpCountWithAncestors();
        if (fUsingModified) {
            packageSize = modit->nSizeWithAncestors;
            packageFees = modit->nModFeesWithAncestors;
            packageSigOps = modit->nSigOpCountWithAncestors;
        }

        if (packageFees < blockMinFeeRate.GetFee(packageSize)) {
            // Everything else we might consider has a lower fee rate
            return;
        }

        if (!TestPackage(packageSize, packageSigOps)) {
            if (fUsingModified) {
                // Since we always look at the best entry in mapModifiedTx,
                // we must erase failed entries so that we can consider the
                // next best entry on the next loop iteration
                mapModifiedTx.get<ancestor_score>().erase(modit);
                failedTx.insert(iter);
            }

            ++nConsecutiveFailed;

            if (nConsecutiveFailed > MAX_CONSECUTIVE_FAILURES && nBlockWeight >
                    nBlockMaxWeight - 4000) {
                // Give up if we're close to full and haven't succeeded in a while
                break;
            }
            continue;
        }

        CTxMemPool::setEntries ancestors;
        uint64_t nNoLimit = std::numeric_limits<uint64_t>::max();
        std::string dummy;
        m_mempool.CalculateMemPoolAncestors(*iter, ancestors, nNoLimit, nNoLimit, nNoLimit, nNoLimit, dummy, false);

        onlyUnconfirmed(ancestors);
        ancestors.insert(iter);

        // Test if all tx's are Final
        if (!TestPackageTransactions(ancestors)) {
            if (fUsingModified) {
                mapModifiedTx.get<ancestor_score>().erase(modit);
                failedTx.insert(iter);
            }
            continue;
        }

        // This transaction will make it in; reset the failed counter.
        nConsecutiveFailed = 0;

        // Package can be added. Sort the entries in a valid order.
        std::vector<CTxMemPool::txiter> sortedEntries;
        SortForBlock(ancestors, sortedEntries);

        for (size_t i=0; i<sortedEntries.size(); ++i) {
            AddToBlock(sortedEntries[i]);
            // Erase from the modified set, if present
            mapModifiedTx.erase(sortedEntries[i]);
        }

<<<<<<< HEAD
        // Update transactions that depend on each of these
        UpdatePackagesForAdded(ancestors, mapModifiedTx);
    }
}

void BlockAssembler::addPriorityTxs(int64_t nBlockTime, bool fProofOfStake)
{
    // How much of the block should be dedicated to high-priority transactions,
    // included regardless of the fees they pay
    unsigned int nBlockPrioritySize = GetArg("-blockprioritysize", DEFAULT_BLOCK_PRIORITY_SIZE);
    nBlockPrioritySize = std::min(nBlockMaxSize, nBlockPrioritySize);

    if (nBlockPrioritySize == 0) {
        return;
    }

    // This vector will be sorted into a priority queue:
    vector<TxCoinAgePriority> vecPriority;
    TxCoinAgePriorityCompare pricomparer;
    std::map<CTxMemPool::txiter, double, CTxMemPool::CompareIteratorByHash> waitPriMap;
    typedef std::map<CTxMemPool::txiter, double, CTxMemPool::CompareIteratorByHash>::iterator waitPriIter;
    double actualPriority = -1;

    vecPriority.reserve(mempool.mapTx.size());
    for (CTxMemPool::indexed_transaction_set::iterator mi = mempool.mapTx.begin();
         mi != mempool.mapTx.end(); ++mi)
    {
        double dPriority = mi->GetPriority(nHeight);
        CAmount dummy;
        mempool.ApplyDeltas(mi->GetTx().GetHash(), dPriority, dummy);
        vecPriority.push_back(TxCoinAgePriority(dPriority, mi));
    }
    std::make_heap(vecPriority.begin(), vecPriority.end(), pricomparer);

    CTxMemPool::txiter iter;
    while (!vecPriority.empty() && !blockFinished) { // add a tx from priority queue to fill the blockprioritysize
        iter = vecPriority.front().second;
        actualPriority = vecPriority.front().first;
        std::pop_heap(vecPriority.begin(), vecPriority.end(), pricomparer);
        vecPriority.pop_back();

        // If tx already in block, skip
        if (inBlock.count(iter)) {
            assert(false); // shouldn't happen for priority txs
            continue;
        }

        if (fProofOfStake && nBlockTime < (int64_t)iter->GetTx().nTime)
            continue;

        // If tx is dependent on other mempool txs which haven't yet been included
        // then put it in the waitSet
        if (isStillDependent(iter)) {
            waitPriMap.insert(std::make_pair(iter, actualPriority));
            continue;
        }

        // If this tx fits in the block add it, otherwise keep looping
        if (TestForBlock(iter)) {
            AddToBlock(iter);

            // If now that this txs is added we've surpassed our desired priority size
            // or have dropped below the AllowFreeThreshold, then we're done adding priority txs
            if (nBlockSize >= nBlockPrioritySize || !AllowFree(actualPriority)) {
                break;
            }

            // This tx was successfully added, so
            // add transactions that depend on this one to the priority queue to try again
            BOOST_FOREACH(CTxMemPool::txiter child, mempool.GetMemPoolChildren(iter))
            {
                waitPriIter wpiter = waitPriMap.find(child);
                if (wpiter != waitPriMap.end()) {
                    vecPriority.push_back(TxCoinAgePriority(wpiter->second,child));
                    std::push_heap(vecPriority.begin(), vecPriority.end(), pricomparer);
                    waitPriMap.erase(wpiter);
                }
            }
        }
=======
        ++nPackagesSelected;

        // Update transactions that depend on each of these
        nDescendantsUpdated += UpdatePackagesForAdded(ancestors, mapModifiedTx);
>>>>>>> 61646189
    }
}

void IncrementExtraNonce(CBlock* pblock, const CBlockIndex* pindexPrev, unsigned int& nExtraNonce)
{
    // Update nExtraNonce
    static uint256 hashPrevBlock;
    if (hashPrevBlock != pblock->hashPrevBlock)
    {
        nExtraNonce = 0;
        hashPrevBlock = pblock->hashPrevBlock;
    }
    ++nExtraNonce;
    unsigned int nHeight = pindexPrev->nHeight+1; // Height first in coinbase required for block.version=2
    CMutableTransaction txCoinbase(*pblock->vtx[0]);
    txCoinbase.vin[0].scriptSig = (CScript() << nHeight << CScriptNum(nExtraNonce));
    assert(txCoinbase.vin[0].scriptSig.size() <= 100);

    pblock->vtx[0] = MakeTransactionRef(std::move(txCoinbase));
    pblock->hashMerkleRoot = BlockMerkleRoot(*pblock);
}

void ThreadStakeMiner(CWallet *pwallet, const CChainParams& chainparams)
{
    SetThreadPriority(THREAD_PRIORITY_LOWEST);
    LogPrintf("Staking started\n");

    // Make this thread recognisable as the mining thread
    RenameThread("blackcoin-miner");

    CReserveKey reservekey(pwallet);

    bool fTryToSync = true;
    bool regtestMode = Params().GetConsensus().fPoSNoRetargeting;
    if (regtestMode) {
        nMinerSleep = 30000; //limit regtest to 30s, otherwise it'll create 2 blocks per second
    }

    while (true)
    {
        while (pwallet->IsLocked())
        {
            nLastCoinStakeSearchInterval = 0;
            MilliSleep(10000);
        }

        if (!regtestMode) {
            while (vNodes.empty() || IsInitialBlockDownload())
            {
                nLastCoinStakeSearchInterval = 0;
                fTryToSync = true;
                MilliSleep(1000);
            }
            if (fTryToSync)
            {
                fTryToSync = false;
                if (vNodes.size() < 3 || pindexBestHeader->GetBlockTime() < GetTime() - 10 * 60)
                {
                    MilliSleep(60000);
                    continue;
                }
            }
        }

        //
        // Create new block
        //
        if (pwallet->HaveAvailableCoinsForStaking()) {
            int64_t nFees = 0;
            // First just create an empty block. No need to process transactions until we know we can create a block
            std::unique_ptr<CBlockTemplate> pblocktemplate(BlockAssembler(Params()).CreateNewBlock(reservekey.reserveScript, &nFees, true));
            if (!pblocktemplate.get())
                 return;

            CBlock *pblock = &pblocktemplate->block;
            // Trying to sign a block
            if (SignBlock(*pblock, *pwallet, nFees))
            {
                // increase priority
                SetThreadPriority(THREAD_PRIORITY_ABOVE_NORMAL);
                 // Sign the full block
                CheckStake(pblock, *pwallet, chainparams);
                // return back to low priority
                SetThreadPriority(THREAD_PRIORITY_LOWEST);
                MilliSleep(500);
            }
        }
        MilliSleep(nMinerSleep);
    }
}<|MERGE_RESOLUTION|>--- conflicted
+++ resolved
@@ -3,66 +3,9 @@
 // Distributed under the MIT software license, see the accompanying
 // file COPYING or http://www.opensource.org/licenses/mit-license.php.
 
-<<<<<<< HEAD
-#include "miner.h"
-
-#include "amount.h"
-#include "chain.h"
-#include "chainparams.h"
-#include "coins.h"
-#include "consensus/consensus.h"
-#include "consensus/merkle.h"
-#include "consensus/validation.h"
-#include "crypto/scrypt.h"
-#include "hash.h"
-#include "main.h"
-#include "net.h"
-#include "policy/policy.h"
-#include "pos.h"
-#include "pow.h"
-#include "primitives/transaction.h"
-#include "script/standard.h"
-#include "timedata.h"
-#include "txmempool.h"
-#include "util.h"
-#include "utilmoneystr.h"
-#include "validationinterface.h"
-#include "wallet/wallet.h"
-
-#include <algorithm>
-#include <boost/thread.hpp>
-#include <boost/tuple/tuple.hpp>
-#include <queue>
-
-using namespace std;
-
-//////////////////////////////////////////////////////////////////////////////
-//
-// BitcoinMiner
-//
-
-//
-// Unconfirmed transactions in the memory pool often depend on other
-// transactions in the memory pool. When we select transactions from the
-// pool, we select by highest priority or fee rate, so we might consider
-// transactions that depend on transactions that aren't yet in the block.
-
-uint64_t nLastBlockTx = 0;
-uint64_t nLastBlockSize = 0;
-int64_t nLastCoinStakeSearchInterval = 0;
-unsigned int nMinerSleep = 500;
-
-class ScoreCompare
-{
-public:
-    ScoreCompare() {}
-
-    bool operator()(const CTxMemPool::txiter a, const CTxMemPool::txiter b)
-    {
-        return CompareTxMemPoolEntryByScore()(*b,*a); // Convert to less than
-    }
-};
-=======
+// PoSMiner by Peercoin
+// Copyright (c) 2020-2022 The Peercoin developers
+
 #include <miner.h>
 
 #include <amount.h>
@@ -74,50 +17,54 @@
 #include <consensus/tx_verify.h>
 #include <consensus/validation.h>
 #include <deploymentstatus.h>
+#include <net_processing.h>
+#include <node/ui_interface.h>
 #include <policy/feerate.h>
 #include <policy/policy.h>
+#include <pos.h>
 #include <pow.h>
 #include <primitives/transaction.h>
+#include <shutdown.h> // ShutdownRequested()
 #include <timedata.h>
 #include <util/moneystr.h>
 #include <util/system.h>
+#include <util/thread.h>
+#include <util/threadnames.h>
+#include <wallet/wallet.h>
+#include <warnings.h>
 
 #include <algorithm>
+#include <thread>
 #include <utility>
->>>>>>> 61646189
+
+std::thread threadStakeMiner;
+int64_t nLastCoinStakeSearchInterval = 0;
+static std::atomic<bool> fEnableStaking(false);
+bool EnableStaking() { return fEnableStaking; }
 
 int64_t UpdateTime(CBlock* pblock, const Consensus::Params& consensusParams, const CBlockIndex* pindexPrev)
 {
     int64_t nOldTime = pblock->nTime;
-    int64_t nNewTime = std::max(pindexPrev->GetPastTimeLimit()+1, GetAdjustedTime());
+    int64_t nNewTime = std::max(pindexPrev->GetMedianTimePast()+1, GetAdjustedTime());
 
     if (nOldTime < nNewTime)
         pblock->nTime = nNewTime;
 
     // Updating time can change work required on testnet:
     if (consensusParams.fPowAllowMinDifficultyBlocks)
-        pblock->nBits =  GetNextTargetRequired(pindexPrev, pblock, consensusParams, pblock->IsProofOfStake());
+        pblock->nBits = GetNextTargetRequired(pindexPrev, consensusParams, pblock->IsProofOfStake());
 
     return nNewTime - nOldTime;
 }
 
-<<<<<<< HEAD
 int64_t GetMaxTransactionTime(CBlock* pblock)
-    {
-        int64_t maxTransactionTime = 0;
-        for (std::vector<CTransaction>::const_iterator it(pblock->vtx.begin()); it != pblock->vtx.end(); ++it)
-                maxTransactionTime = std::max(maxTransactionTime, (int64_t)it->nTime);
-        return maxTransactionTime;
-    }
-
-BlockAssembler::BlockAssembler(const CChainParams& _chainparams)
-    : chainparams(_chainparams)
-{
-    // Largest block you're willing to create:
-    nBlockMaxSize = GetArg("-blockmaxsize", DEFAULT_BLOCK_MAX_SIZE);
-    // Limit to between 1K and MAX_BLOCK_SIZE-1K for sanity:
-    nBlockMaxSize = std::max((unsigned int)1000, std::min((unsigned int)(MAX_BLOCK_SIZE-1000), nBlockMaxSize));
-=======
+{
+    int64_t maxTransactionTime = 0;
+    for (std::vector<CTransactionRef>::const_iterator it(pblock->vtx.begin()); it != pblock->vtx.end(); ++it)
+        maxTransactionTime = std::max(maxTransactionTime, (int64_t)it->get()->nTime);
+    return maxTransactionTime;
+}
+
 void RegenerateCommitments(CBlock& block, ChainstateManager& chainman)
 {
     CMutableTransaction tx{*block.vtx.at(0)};
@@ -158,7 +105,6 @@
         options.blockMinFeeRate = CFeeRate(DEFAULT_BLOCK_MIN_TX_FEE);
     }
     return options;
->>>>>>> 61646189
 }
 
 BlockAssembler::BlockAssembler(CChainState& chainstate, const CTxMemPool& mempool, const CChainParams& params)
@@ -169,25 +115,16 @@
     inBlock.clear();
 
     // Reserve space for coinbase tx
-<<<<<<< HEAD
-    nBlockSize = 1000;
-    nBlockSigOps = 100;
-=======
     nBlockWeight = 4000;
     nBlockSigOpsCost = 400;
     fIncludeWitness = false;
->>>>>>> 61646189
 
     // These counters do not include coinbase tx
     nBlockTx = 0;
     nFees = 0;
 }
 
-<<<<<<< HEAD
-CBlockTemplate* BlockAssembler::CreateNewBlock(const CScript& scriptPubKeyIn, int64_t* pFees, bool fProofOfStake)
-=======
-std::unique_ptr<CBlockTemplate> BlockAssembler::CreateNewBlock(const CScript& scriptPubKeyIn)
->>>>>>> 61646189
+std::unique_ptr<CBlockTemplate> BlockAssembler::CreateNewBlock(const CScript& scriptPubKeyIn, CWallet* pwallet, bool* pfPoSCancel)
 {
     int64_t nTimeStart = GetTimeMicros();
 
@@ -196,24 +133,63 @@
     pblocktemplate.reset(new CBlockTemplate());
 
     if(!pblocktemplate.get())
-<<<<<<< HEAD
-        return NULL;
-
-    CBlock *pblock = &pblocktemplate->block; // pointer for convenience
-=======
         return nullptr;
     CBlock* const pblock = &pblocktemplate->block; // pointer for convenience
->>>>>>> 61646189
+    pblock->nTime = GetAdjustedTime();
+
+    LOCK2(cs_main, m_mempool.cs);
+    CBlockIndex* pindexPrev = m_chainstate.m_chain.Tip();
+    assert(pindexPrev != nullptr);
+    nHeight = pindexPrev->nHeight + 1;
+
+    // Create coinbase transaction.
+    CMutableTransaction coinbaseTx;
+    coinbaseTx.vin.resize(1);
+    coinbaseTx.vin[0].prevout.SetNull();
+    coinbaseTx.vout.resize(1);
+
+    // Proof-of-work block
+    if (!pwallet) {
+        pblock->nBits = GetNextTargetRequired(pindexPrev, chainparams.GetConsensus(), false);
+        coinbaseTx.vout[0].scriptPubKey = scriptPubKeyIn;
+        coinbaseTx.vout[0].nValue = nFees + GetProofOfWorkSubsidy();
+    }
 
     // Add dummy coinbase tx as first transaction
     pblock->vtx.emplace_back();
     pblocktemplate->vTxFees.push_back(-1); // updated at end
     pblocktemplate->vTxSigOpsCost.push_back(-1); // updated at end
 
-    LOCK2(cs_main, m_mempool.cs);
-    CBlockIndex* pindexPrev = m_chainstate.m_chain.Tip();
-    assert(pindexPrev != nullptr);
-    nHeight = pindexPrev->nHeight + 1;
+    // peercoin: if coinstake available add coinstake tx
+    static int64_t nLastCoinStakeSearchTime = GetAdjustedTime();  // only initialized at startup
+
+    if (pwallet) { // attempt to find a coinstake
+        *pfPoSCancel = true;
+        pblock->nBits = GetNextTargetRequired(pindexPrev, chainparams.GetConsensus(), true);
+        CMutableTransaction txCoinStake;
+        int64_t nSearchTime = txCoinStake.nTime; // search to current time
+        nSearchTime &= ~Params().GetConsensus().nStakeTimestampMask;
+        if (nSearchTime > nLastCoinStakeSearchTime) {
+            if (pwallet->CreateCoinStake(pwallet, pblock->nBits, nSearchTime - nLastCoinStakeSearchTime /* 1 */ , txCoinStake, nFees)) {
+                if (nSearchTime >= pindexPrev->GetMedianTimePast()+1) {
+                    // Make the coinbase tx empty in case of proof of stake
+                    coinbaseTx.vout[0].SetEmpty();
+                    if (coinbaseTx.nVersion < 2) {
+                        pblock->nTime = coinbaseTx.nTime = txCoinStake.nTime = nSearchTime;
+                    } else {
+                        pblock->nTime = nSearchTime;
+                        coinbaseTx.nTime = txCoinStake.nTime = 0;
+                    }
+                    pblock->vtx.push_back(MakeTransactionRef(CTransaction(txCoinStake)));
+                    *pfPoSCancel = false;
+                }
+            }
+            nLastCoinStakeSearchInterval = nSearchTime - nLastCoinStakeSearchTime;
+            nLastCoinStakeSearchTime = nSearchTime;
+        }
+        if (*pfPoSCancel)
+            return nullptr; // peercoin: there is no point to continue if we failed to create coinstake
+    }
 
     pblock->nVersion = g_versionbitscache.ComputeBlockVersion(pindexPrev, chainparams.GetConsensus());
     // -regtest only: allow overriding block.nVersion with
@@ -221,20 +197,12 @@
     if (chainparams.MineBlocksOnDemand())
         pblock->nVersion = gArgs.GetArg("-blockversion", pblock->nVersion);
 
-    pblock->nTime = GetAdjustedTime();
-    const int64_t nMedianTimePast = pindexPrev->GetPastTimeLimit();
+    const int64_t nMedianTimePast = pindexPrev->GetMedianTimePast();
 
     nLockTimeCutoff = (STANDARD_LOCKTIME_VERIFY_FLAGS & LOCKTIME_MEDIAN_TIME_PAST)
                        ? nMedianTimePast
                        : pblock->GetBlockTime();
 
-<<<<<<< HEAD
-    addPriorityTxs(pblock->GetBlockTime(), fProofOfStake);
-    addPackageTxs();
-
-    nLastBlockTx = nBlockTx;
-    nLastBlockSize = nBlockSize;
-=======
     // Decide whether to include witness transactions
     // This is only needed in case the witness softfork activation is reverted
     // (which would require a very deep reorganization).
@@ -254,60 +222,27 @@
 
     m_last_block_num_txs = nBlockTx;
     m_last_block_weight = nBlockWeight;
->>>>>>> 61646189
-
-    // Create coinbase transaction.
-    CMutableTransaction coinbaseTx;
-    coinbaseTx.vin.resize(1);
-    coinbaseTx.vin[0].prevout.SetNull();
-    coinbaseTx.vout.resize(1);
-    if (fProofOfStake) {
-        // Make the coinbase tx empty in case of proof of stake
-        coinbaseTx.vout[0].SetEmpty();
-    }
-    else {
-        coinbaseTx.vout[0].scriptPubKey = scriptPubKeyIn;
-        coinbaseTx.vout[0].nValue = nFees + GetProofOfWorkSubsidy();
-    }
+
     coinbaseTx.vin[0].scriptSig = CScript() << nHeight << OP_0;
-<<<<<<< HEAD
-    pblock->vtx[0] = coinbaseTx;
+    pblock->vtx[0] = MakeTransactionRef(std::move(coinbaseTx));
+    if (fIncludeWitness)
+        pblocktemplate->vchCoinbaseCommitment = GenerateCoinbaseCommitment(*pblock, pindexPrev, chainparams.GetConsensus());
     pblocktemplate->vTxFees[0] = -nFees;
 
-    /*
-    LogPrintf("CreateNewBlock(): total size %u txs: %u fees: %ld sigops %d\n", nBlockSize, nBlockTx, nFees, nBlockSigOps);
-    */
-
-    if (pFees)
-        *pFees = nFees;
-=======
-    pblock->vtx[0] = MakeTransactionRef(std::move(coinbaseTx));
-    pblocktemplate->vchCoinbaseCommitment = GenerateCoinbaseCommitment(*pblock, pindexPrev, chainparams.GetConsensus());
-    pblocktemplate->vTxFees[0] = -nFees;
-
-    LogPrintf("CreateNewBlock(): block weight: %u txs: %u fees: %ld sigops %d\n", GetBlockWeight(*pblock), nBlockTx, nFees, nBlockSigOpsCost);
->>>>>>> 61646189
+    // Blackcoin: Avoid log spamming
+    // LogPrintf("CreateNewBlock(): block weight: %u txs: %u fees: %ld sigops %d\n", GetBlockWeight(*pblock), nBlockTx, nFees, nBlockSigOpsCost);
 
     // Fill in header
     pblock->hashPrevBlock  = pindexPrev->GetBlockHash();
-    pblock->nTime = max(pindexPrev->GetPastTimeLimit()+1, GetMaxTransactionTime(pblock));
-    if (!fProofOfStake)
+    pblock->nTime = std::max(pindexPrev->GetMedianTimePast()+1, GetMaxTransactionTime(pblock));
+    if (!pblock->IsProofOfStake())
         UpdateTime(pblock, chainparams.GetConsensus(), pindexPrev);
-    pblock->nBits          = GetNextTargetRequired(pindexPrev, pblock, chainparams.GetConsensus(), fProofOfStake);
     pblock->nNonce         = 0;
-<<<<<<< HEAD
-    pblocktemplate->vTxSigOpsCost[0] = GetSigOpCountWithoutP2SH(pblock->vtx[0]);
-
-    CValidationState state;
-    if (!fProofOfStake && !TestBlockValidity(state, chainparams, *pblock, pindexPrev, false, false, true)) {
-        throw std::runtime_error(strprintf("%s: TestBlockValidity failed: %s", __func__, FormatStateMessage(state)));
-=======
     pblocktemplate->vTxSigOpsCost[0] = WITNESS_SCALE_FACTOR * GetLegacySigOpCount(*pblock->vtx[0]);
 
     BlockValidationState state;
-    if (!TestBlockValidity(state, chainparams, m_chainstate, *pblock, pindexPrev, false, false)) {
+    if (!pblock->IsProofOfStake() && !TestBlockValidity(state, chainparams, m_chainstate, *pblock, pindexPrev, false, false, true)) {
         throw std::runtime_error(strprintf("%s: TestBlockValidity failed: %s", __func__, state.ToString()));
->>>>>>> 61646189
     }
     int64_t nTime2 = GetTimeMicros();
 
@@ -329,94 +264,39 @@
     }
 }
 
-<<<<<<< HEAD
-bool BlockAssembler::TestPackage(uint64_t packageSize, int64_t packageSigOps)
-{
-    auto blockSizeWithPackage = nBlockSize + packageSize;
-    if (blockSizeWithPackage >= DEFAULT_BLOCK_MAX_SIZE)
-=======
 bool BlockAssembler::TestPackage(uint64_t packageSize, int64_t packageSigOpsCost) const
 {
     // TODO: switch to weight-based accounting for packages instead of vsize-based accounting.
     if (nBlockWeight + WITNESS_SCALE_FACTOR * packageSize >= nBlockMaxWeight)
->>>>>>> 61646189
         return false;
-    if (nBlockSigOps + packageSigOps >= MAX_BLOCK_SIGOPS)
+    if (nBlockSigOpsCost + packageSigOpsCost >= MAX_BLOCK_SIGOPS_COST)
         return false;
     return true;
 }
 
 // Perform transaction-level checks before adding to block:
 // - transaction finality (locktime)
-<<<<<<< HEAD
-// - serialized size (in case -blockmaxsize is in use)
-bool BlockAssembler::TestPackageTransactions(const CTxMemPool::setEntries& package)
-=======
 // - premature witness (in case segwit transactions are added to mempool before
 //   segwit activation)
 bool BlockAssembler::TestPackageTransactions(const CTxMemPool::setEntries& package) const
->>>>>>> 61646189
 {
     for (CTxMemPool::txiter it : package) {
         if (!IsFinalTx(it->GetTx(), nHeight, nLockTimeCutoff))
             return false;
-<<<<<<< HEAD
-        uint64_t nTxSize = ::GetSerializeSize(it->GetTx(), SER_NETWORK, PROTOCOL_VERSION);
-        if (nPotentialBlockSize + nTxSize >= nBlockMaxSize)
+        if (!fIncludeWitness && it->GetTx().HasWitness())
             return false;
-        nPotentialBlockSize += nTxSize;
     }
     return true;
 }
 
-bool BlockAssembler::TestForBlock(CTxMemPool::txiter iter)
-{
-    if (nBlockSize + iter->GetTxSize() >= nBlockMaxSize) {
-        // If the block is so close to full that no more txs will fit
-        // or if we've tried more than 50 times to fill remaining space
-        // then flag that the block is finished
-        if (nBlockSize >  nBlockMaxSize - 100 || lastFewTxs > 50) {
-             blockFinished = true;
-             return false;
-        }
-        // Once we're within 1000 bytes of a full block, only look at 50 more txs
-        // to try to fill the remaining space.
-        if (nBlockSize > nBlockMaxSize - 1000) {
-            lastFewTxs++;
-        }
-        return false;
-    }
-
-    if (nBlockSigOps + iter->GetSigOpCount() >= MAX_BLOCK_SIGOPS) {
-        // If the block has room for no more sig ops then
-        // flag that the block is finished
-        if (nBlockSigOps > MAX_BLOCK_SIGOPS - 2) {
-            blockFinished = true;
-=======
-        if (!fIncludeWitness && it->GetTx().HasWitness())
->>>>>>> 61646189
-            return false;
-    }
-    return true;
-}
-
 void BlockAssembler::AddToBlock(CTxMemPool::txiter iter)
 {
-<<<<<<< HEAD
-    CBlock *pblock = &pblocktemplate->block;
-
-    pblock->vtx.push_back(iter->GetTx());
-    pblocktemplate->vTxFees.push_back(iter->GetFee());
-    pblocktemplate->vTxSigOpsCost.push_back(iter->GetSigOpCount());
-    nBlockSize += iter->GetTxSize();
-=======
     pblocktemplate->block.vtx.emplace_back(iter->GetSharedTx());
     pblocktemplate->vTxFees.push_back(iter->GetFee());
     pblocktemplate->vTxSigOpsCost.push_back(iter->GetSigOpCost());
     nBlockWeight += iter->GetTxWeight();
->>>>>>> 61646189
     ++nBlockTx;
-    nBlockSigOps += iter->GetSigOpCount();
+    nBlockSigOpsCost += iter->GetSigOpCost();
     nFees += iter->GetFee();
     inBlock.insert(iter);
 
@@ -445,7 +325,7 @@
                 CTxMemPoolModifiedEntry modEntry(desc);
                 modEntry.nSizeWithAncestors -= it->GetTxSize();
                 modEntry.nModFeesWithAncestors -= it->GetModifiedFee();
-                modEntry.nSigOpCountWithAncestors -= it->GetSigOpCount();
+                modEntry.nSigOpCostWithAncestors -= it->GetSigOpCost();
                 mapModifiedTx.insert(modEntry);
             } else {
                 mapModifiedTx.modify(mit, update_for_parent_inclusion(it));
@@ -552,11 +432,11 @@
 
         uint64_t packageSize = iter->GetSizeWithAncestors();
         CAmount packageFees = iter->GetModFeesWithAncestors();
-        int64_t packageSigOps = iter->GetSigOpCountWithAncestors();
+        int64_t packageSigOpsCost = iter->GetSigOpCostWithAncestors();
         if (fUsingModified) {
             packageSize = modit->nSizeWithAncestors;
             packageFees = modit->nModFeesWithAncestors;
-            packageSigOps = modit->nSigOpCountWithAncestors;
+            packageSigOpsCost = modit->nSigOpCostWithAncestors;
         }
 
         if (packageFees < blockMinFeeRate.GetFee(packageSize)) {
@@ -564,7 +444,7 @@
             return;
         }
 
-        if (!TestPackage(packageSize, packageSigOps)) {
+        if (!TestPackage(packageSize, packageSigOpsCost)) {
             if (fUsingModified) {
                 // Since we always look at the best entry in mapModifiedTx,
                 // we must erase failed entries so that we can consider the
@@ -613,92 +493,10 @@
             mapModifiedTx.erase(sortedEntries[i]);
         }
 
-<<<<<<< HEAD
-        // Update transactions that depend on each of these
-        UpdatePackagesForAdded(ancestors, mapModifiedTx);
-    }
-}
-
-void BlockAssembler::addPriorityTxs(int64_t nBlockTime, bool fProofOfStake)
-{
-    // How much of the block should be dedicated to high-priority transactions,
-    // included regardless of the fees they pay
-    unsigned int nBlockPrioritySize = GetArg("-blockprioritysize", DEFAULT_BLOCK_PRIORITY_SIZE);
-    nBlockPrioritySize = std::min(nBlockMaxSize, nBlockPrioritySize);
-
-    if (nBlockPrioritySize == 0) {
-        return;
-    }
-
-    // This vector will be sorted into a priority queue:
-    vector<TxCoinAgePriority> vecPriority;
-    TxCoinAgePriorityCompare pricomparer;
-    std::map<CTxMemPool::txiter, double, CTxMemPool::CompareIteratorByHash> waitPriMap;
-    typedef std::map<CTxMemPool::txiter, double, CTxMemPool::CompareIteratorByHash>::iterator waitPriIter;
-    double actualPriority = -1;
-
-    vecPriority.reserve(mempool.mapTx.size());
-    for (CTxMemPool::indexed_transaction_set::iterator mi = mempool.mapTx.begin();
-         mi != mempool.mapTx.end(); ++mi)
-    {
-        double dPriority = mi->GetPriority(nHeight);
-        CAmount dummy;
-        mempool.ApplyDeltas(mi->GetTx().GetHash(), dPriority, dummy);
-        vecPriority.push_back(TxCoinAgePriority(dPriority, mi));
-    }
-    std::make_heap(vecPriority.begin(), vecPriority.end(), pricomparer);
-
-    CTxMemPool::txiter iter;
-    while (!vecPriority.empty() && !blockFinished) { // add a tx from priority queue to fill the blockprioritysize
-        iter = vecPriority.front().second;
-        actualPriority = vecPriority.front().first;
-        std::pop_heap(vecPriority.begin(), vecPriority.end(), pricomparer);
-        vecPriority.pop_back();
-
-        // If tx already in block, skip
-        if (inBlock.count(iter)) {
-            assert(false); // shouldn't happen for priority txs
-            continue;
-        }
-
-        if (fProofOfStake && nBlockTime < (int64_t)iter->GetTx().nTime)
-            continue;
-
-        // If tx is dependent on other mempool txs which haven't yet been included
-        // then put it in the waitSet
-        if (isStillDependent(iter)) {
-            waitPriMap.insert(std::make_pair(iter, actualPriority));
-            continue;
-        }
-
-        // If this tx fits in the block add it, otherwise keep looping
-        if (TestForBlock(iter)) {
-            AddToBlock(iter);
-
-            // If now that this txs is added we've surpassed our desired priority size
-            // or have dropped below the AllowFreeThreshold, then we're done adding priority txs
-            if (nBlockSize >= nBlockPrioritySize || !AllowFree(actualPriority)) {
-                break;
-            }
-
-            // This tx was successfully added, so
-            // add transactions that depend on this one to the priority queue to try again
-            BOOST_FOREACH(CTxMemPool::txiter child, mempool.GetMemPoolChildren(iter))
-            {
-                waitPriIter wpiter = waitPriMap.find(child);
-                if (wpiter != waitPriMap.end()) {
-                    vecPriority.push_back(TxCoinAgePriority(wpiter->second,child));
-                    std::push_heap(vecPriority.begin(), vecPriority.end(), pricomparer);
-                    waitPriMap.erase(wpiter);
-                }
-            }
-        }
-=======
         ++nPackagesSelected;
 
         // Update transactions that depend on each of these
         nDescendantsUpdated += UpdatePackagesForAdded(ancestors, mapModifiedTx);
->>>>>>> 61646189
     }
 }
 
@@ -721,71 +519,231 @@
     pblock->hashMerkleRoot = BlockMerkleRoot(*pblock);
 }
 
-void ThreadStakeMiner(CWallet *pwallet, const CChainParams& chainparams)
-{
-    SetThreadPriority(THREAD_PRIORITY_LOWEST);
-    LogPrintf("Staking started\n");
-
-    // Make this thread recognisable as the mining thread
-    RenameThread("blackcoin-miner");
-
-    CReserveKey reservekey(pwallet);
-
-    bool fTryToSync = true;
-    bool regtestMode = Params().GetConsensus().fPoSNoRetargeting;
-    if (regtestMode) {
-        nMinerSleep = 30000; //limit regtest to 30s, otherwise it'll create 2 blocks per second
-    }
-
-    while (true)
+
+// Peercoin & Blackcoin
+static bool ProcessBlockFound(const CBlock* pblock, ChainstateManager* chainman, CChainState* chainstate)
+{
+    LogPrintf("%s\n", pblock->ToString());
+    LogPrintf("generated %s\n", FormatMoney(pblock->vtx[0]->vout[0].nValue));
+
+    // Found a solution
     {
-        while (pwallet->IsLocked())
-        {
-            nLastCoinStakeSearchInterval = 0;
-            MilliSleep(10000);
-        }
-
-        if (!regtestMode) {
-            while (vNodes.empty() || IsInitialBlockDownload())
+        LOCK(cs_main);
+        BlockValidationState state;
+        if (!CheckProofOfStake(chainman->BlockIndex()[pblock->hashPrevBlock], *pblock->vtx[1], pblock->nBits, state, chainstate->CoinsTip(), pblock->vtx[1]->nTime ? pblock->vtx[1]->nTime : pblock->nTime))
+            return error("ProcessBlockFound(): proof-of-stake checking failed");
+        
+        if (pblock->hashPrevBlock != chainstate->m_chain.Tip()->GetBlockHash())
+            return error("ProcessBlockFound(): generated block is stale");
+    }
+
+    // Process this block the same as if we had received it from another node
+    std::shared_ptr<const CBlock> shared_pblock = std::make_shared<const CBlock>(*pblock);
+    if (!chainman->ProcessNewBlock(Params(), shared_pblock, true, NULL))
+        return error("ProcessBlockFound(): block not accepted");
+
+    return true;
+}
+
+void PoSMiner(std::shared_ptr<CWallet> pwallet, ChainstateManager* chainman, CChainState* chainstate, CConnman* connman, CTxMemPool* mempool)
+{
+    LogPrintf("PoSMiner started for proof-of-stake\n");
+    util::ThreadRename("blackcoin-stake-miner");
+
+    unsigned int nExtraNonce = 0;
+
+    OutputType output_type = pwallet->m_default_address_type;
+    ReserveDestination reservedest(pwallet.get(), output_type);
+    CTxDestination dest;
+
+    // Compute timeout for pos as sqrt(numUTXO)
+    unsigned int pos_timio;
+    {
+        LOCK(pwallet->cs_wallet);
+
+        std::string strError;
+        if (!reservedest.GetReservedDestination(dest, true, strError))
+            throw std::runtime_error("Error: Keypool ran out, please call keypoolrefill first");
+
+        std::vector<COutput> vCoins;
+        CCoinControl coincontrol;
+        pwallet->AvailableCoins(vCoins, &coincontrol);
+        pos_timio = gArgs.GetArg("-staketimio", 500) + 30 * sqrt(vCoins.size());
+        LogPrintf("Set proof-of-stake timeout: %ums for %u UTXOs\n", pos_timio, vCoins.size());
+    }
+
+    std::string strMintMessage = _("Info: Staking suspended due to locked wallet.").translated;
+    std::string strMintSyncMessage = _("Info: Staking suspended while synchronizing wallet.").translated;
+    std::string strMintDisabledMessage = _("Info: Staking disabled by 'nominting' option.").translated;
+    std::string strMintBlockMessage = _("Info: Staking suspended due to block creation failure.").translated;
+    std::string strMintEmpty = "";
+    if (!gArgs.GetBoolArg("-staking", DEFAULT_STAKE))
+    {
+        strMintWarning = strMintDisabledMessage;
+        LogPrintf("proof-of-stake miner disabled\n");
+        return;
+    }
+
+    try {
+        bool fNeedToClear = false;
+        while (EnableStaking()) {
+            if (ShutdownRequested())
+                return;
+            while (pwallet->IsLocked()) {
+                if (strMintWarning != strMintMessage) {
+                    strMintWarning = strMintMessage;
+                    uiInterface.NotifyAlertChanged();
+                }
+                fNeedToClear = true;
+                if (!connman->interruptNet.sleep_for(std::chrono::seconds(2)))
+                    return;
+            }
+
+            // Busy-wait for the network to come online so we don't waste time mining
+            // on an obsolete chain. In regtest mode we expect to fly solo.
+            while(connman == nullptr || connman->GetNodeCount(ConnectionDirection::Both) == 0 || chainstate->IsInitialBlockDownload()) {
+                if (Params().NetworkIDString() == CBaseChainParams::REGTEST)
+                    break;
+                if (ShutdownRequested())
+                    return;
+                LogPrintf("Staker thread sleeps while IBD at %d\n", chainstate->m_chain.Tip()->nHeight);
+                if (strMintWarning != strMintSyncMessage) {
+                    strMintWarning = strMintSyncMessage;
+                    uiInterface.NotifyAlertChanged();
+                }
+                fNeedToClear = true;
+                if (!connman->interruptNet.sleep_for(std::chrono::seconds(2)))
+                        return;
+            }
+
+            while (GuessVerificationProgress(Params().TxData(), chainstate->m_chain.Tip()) < 0.996)
             {
-                nLastCoinStakeSearchInterval = 0;
-                fTryToSync = true;
-                MilliSleep(1000);
-            }
-            if (fTryToSync)
+                LogPrintf("Minter thread sleeps while sync at %f\n", GuessVerificationProgress(Params().TxData(), chainstate->m_chain.Tip()));
+                if (strMintWarning != strMintSyncMessage) {
+                    strMintWarning = strMintSyncMessage;
+                    uiInterface.NotifyAlertChanged();
+                }
+                fNeedToClear = true;
+                if (!connman->interruptNet.sleep_for(std::chrono::seconds(2)))
+                        return;
+            }
+            if (fNeedToClear) {
+                strMintWarning = strMintEmpty;
+                uiInterface.NotifyAlertChanged();
+                fNeedToClear = false;
+            }
+
+            //
+            // Create new block
+            //
+            CBlockIndex* pindexPrev = chainstate->m_chain.Tip();
+            bool fPoSCancel = false;
+            CScript scriptPubKey = GetScriptForDestination(dest);
+            CBlock *pblock;
+            std::unique_ptr<CBlockTemplate> pblocktemplate;
+
             {
-                fTryToSync = false;
-                if (vNodes.size() < 3 || pindexBestHeader->GetBlockTime() < GetTime() - 10 * 60)
+                LOCK(pwallet->cs_wallet);
+                pblocktemplate = BlockAssembler(*chainstate, *mempool, Params()).CreateNewBlock(scriptPubKey, pwallet.get(), &fPoSCancel);
+            }
+
+            if (!pblocktemplate.get())
+            {
+                if (fPoSCancel == true)
                 {
-                    MilliSleep(60000);
+                    if (!connman->interruptNet.sleep_for(std::chrono::milliseconds(pos_timio)))
+                        return;
                     continue;
                 }
-            }
-        }
-
-        //
-        // Create new block
-        //
-        if (pwallet->HaveAvailableCoinsForStaking()) {
-            int64_t nFees = 0;
-            // First just create an empty block. No need to process transactions until we know we can create a block
-            std::unique_ptr<CBlockTemplate> pblocktemplate(BlockAssembler(Params()).CreateNewBlock(reservekey.reserveScript, &nFees, true));
-            if (!pblocktemplate.get())
-                 return;
-
-            CBlock *pblock = &pblocktemplate->block;
-            // Trying to sign a block
-            if (SignBlock(*pblock, *pwallet, nFees))
+                strMintWarning = strMintBlockMessage;
+                uiInterface.NotifyAlertChanged();
+                LogPrintf("Error in PoSMiner: Keypool ran out, please call keypoolrefill before restarting the mining thread\n");
+                if (!connman->interruptNet.sleep_for(std::chrono::seconds(10)))
+                   return;
+
+                return;
+            }
+            pblock = &pblocktemplate->block;
+            IncrementExtraNonce(pblock, pindexPrev, nExtraNonce);
+
+            // peercoin: if proof-of-stake block found then process block
+            if (pblock->IsProofOfStake())
             {
-                // increase priority
-                SetThreadPriority(THREAD_PRIORITY_ABOVE_NORMAL);
-                 // Sign the full block
-                CheckStake(pblock, *pwallet, chainparams);
-                // return back to low priority
-                SetThreadPriority(THREAD_PRIORITY_LOWEST);
-                MilliSleep(500);
-            }
-        }
-        MilliSleep(nMinerSleep);
-    }
+                {
+                    LOCK(pwallet->cs_wallet);
+                    if (!SignBlock(*pblock, *pwallet))
+                    {
+                        LogPrintf("PoSMiner: failed to sign PoS block");
+                        continue;
+                    }
+                }
+                LogPrintf("PoSMiner: proof-of-stake block found %s\n", pblock->GetHash().ToString());
+                ProcessBlockFound(pblock, chainman, chainstate);
+                // Blackcoin ToDo: !!!
+                // Rest for ~3 minutes after successful block to preserve close quick
+                if (!connman->interruptNet.sleep_for(std::chrono::seconds(60 + GetRand(4))))
+                    return;
+            }
+            if (!connman->interruptNet.sleep_for(std::chrono::milliseconds(pos_timio)))
+                return;
+
+            continue;
+        }
+    }
+    catch (const std::runtime_error &e)
+    {
+        LogPrintf("PoSMiner: runtime error: %s\n", e.what());
+        return;
+    }
+}
+
+// peercoin: stake minter thread
+void static ThreadStakeMiner(std::shared_ptr<CWallet> pwallet, ChainstateManager* chainman, CChainState* chainstate, CConnman* connman, CTxMemPool* mempool)
+{
+    LogPrintf("ThreadStakeMiner started\n");
+    try {
+        PoSMiner(pwallet, chainman, chainstate, connman, mempool);
+    }
+    catch (std::exception& e) {
+        PrintExceptionContinue(&e, "ThreadStakeMiner()");
+    } catch (...) {
+        PrintExceptionContinue(nullptr, "ThreadStakeMiner()");
+    }
+    LogPrintf("ThreadStakeMiner stopped\n");
+}
+
+// peercoin: stake minter
+void MinePoS(bool fGenerate, std::shared_ptr<CWallet> pwallet, ChainstateManager* chainman, CChainState* chainstate, CConnman* connman, CTxMemPool* mempool)
+{
+    if (!fGenerate) {
+        fEnableStaking = false;
+        return;
+    }
+
+    if (!EnableStaking()) {
+        fEnableStaking = true;
+        // peercoin: mint proof-of-stake blocks in the background
+        threadStakeMiner = std::thread(&ThreadStakeMiner, std::move(pwallet), std::move(chainman), std::move(chainstate), std::move(connman), std::move(mempool));
+    }
+}
+
+void InterruptStaking()
+{
+    LogPrintf("Interrupting ThreadStakeMiner\n");
+    fEnableStaking = false;
+    if (threadStakeMiner.joinable()) {
+        LogPrintf("Waiting for *interrupt* ThreadStakeMiner...\n");
+        threadStakeMiner.join();
+    }
+    LogPrintf("ThreadStakeMiner *interrupt* done!\n");
+}
+
+void StopStaking()
+{
+    LogPrintf("Stopping ThreadStakeMiner\n");
+    if (threadStakeMiner.joinable()) {
+        LogPrintf("Waiting for *stop* ThreadStakeMiner...\n");
+        threadStakeMiner.join();
+    }
+    LogPrintf("ThreadStakeMiner *stop* done!\n");
 }