--- conflicted
+++ resolved
@@ -160,15 +160,12 @@
     {BCLog::VALIDATION, "validation"},
     {BCLog::I2P, "i2p"},
     {BCLog::IPC, "ipc"},
-<<<<<<< HEAD
-    {BCLog::COINSTAKE, "coinstake"},
-=======
 #ifdef DEBUG_LOCKCONTENTION
     {BCLog::LOCK, "lock"},
 #endif
     {BCLog::UTIL, "util"},
     {BCLog::BLOCKSTORE, "blockstorage"},
->>>>>>> dd04f2dd
+    {BCLog::COINSTAKE, "coinstake"},
     {BCLog::ALL, "1"},
     {BCLog::ALL, "all"},
 };
