// Copyright (c) 2018-2022 The Bitcoin Core developers
// Distributed under the MIT software license, see the accompanying
// file COPYING or http://www.opensource.org/licenses/mit-license.php.

#include <mutex>
#include <set>

#include <blockfilter.h>
#include <crypto/siphash.h>
#include <hash.h>
#include <primitives/block.h>
#include <primitives/transaction.h>
#include <script/script.h>
#include <streams.h>
#include <undo.h>
#include <util/golombrice.h>
#include <util/string.h>

static const std::map<BlockFilterType, std::string> g_filter_types = {
    {BlockFilterType::BASIC, "basic"},
};

uint64_t GCSFilter::HashToRange(const Element& element) const
{
    uint64_t hash = CSipHasher(m_params.m_siphash_k0, m_params.m_siphash_k1)
        .Write(element)
        .Finalize();
    return FastRange64(hash, m_F);
}

std::vector<uint64_t> GCSFilter::BuildHashedSet(const ElementSet& elements) const
{
    std::vector<uint64_t> hashed_elements;
    hashed_elements.reserve(elements.size());
    for (const Element& element : elements) {
        hashed_elements.push_back(HashToRange(element));
    }
    std::sort(hashed_elements.begin(), hashed_elements.end());
    return hashed_elements;
}

GCSFilter::GCSFilter(const Params& params)
    : m_params(params), m_N(0), m_F(0), m_encoded{0}
{}

GCSFilter::GCSFilter(const Params& params, std::vector<unsigned char> encoded_filter, bool skip_decode_check)
    : m_params(params), m_encoded(std::move(encoded_filter))
{
    SpanReader stream{m_encoded};

    uint64_t N = ReadCompactSize(stream);
    m_N = static_cast<uint32_t>(N);
    if (m_N != N) {
        throw std::ios_base::failure("N must be <2^32");
    }
    m_F = static_cast<uint64_t>(m_N) * static_cast<uint64_t>(m_params.m_M);

    if (skip_decode_check) return;

    // Verify that the encoded filter contains exactly N elements. If it has too much or too little
    // data, a std::ios_base::failure exception will be raised.
    BitStreamReader bitreader{stream};
    for (uint64_t i = 0; i < m_N; ++i) {
        GolombRiceDecode(bitreader, m_params.m_P);
    }
    if (!stream.empty()) {
        throw std::ios_base::failure("encoded_filter contains excess data");
    }
}

GCSFilter::GCSFilter(const Params& params, const ElementSet& elements)
    : m_params(params)
{
    size_t N = elements.size();
    m_N = static_cast<uint32_t>(N);
    if (m_N != N) {
        throw std::invalid_argument("N must be <2^32");
    }
    m_F = static_cast<uint64_t>(m_N) * static_cast<uint64_t>(m_params.m_M);

<<<<<<< HEAD
    CVectorWriter stream(SER_NETWORK, GCS_SER_VERSION, m_encoded, 0);
=======
    VectorWriter stream{m_encoded, 0};
>>>>>>> c7885ecd

    WriteCompactSize(stream, m_N);

    if (elements.empty()) {
        return;
    }

    BitStreamWriter bitwriter{stream};

    uint64_t last_value = 0;
    for (uint64_t value : BuildHashedSet(elements)) {
        uint64_t delta = value - last_value;
        GolombRiceEncode(bitwriter, m_params.m_P, delta);
        last_value = value;
    }

    bitwriter.Flush();
}

bool GCSFilter::MatchInternal(const uint64_t* element_hashes, size_t size) const
{
    SpanReader stream{m_encoded};

    // Seek forward by size of N
    uint64_t N = ReadCompactSize(stream);
    assert(N == m_N);

    BitStreamReader bitreader{stream};

    uint64_t value = 0;
    size_t hashes_index = 0;
    for (uint32_t i = 0; i < m_N; ++i) {
        uint64_t delta = GolombRiceDecode(bitreader, m_params.m_P);
        value += delta;

        while (true) {
            if (hashes_index == size) {
                return false;
            } else if (element_hashes[hashes_index] == value) {
                return true;
            } else if (element_hashes[hashes_index] > value) {
                break;
            }

            hashes_index++;
        }
    }

    return false;
}

bool GCSFilter::Match(const Element& element) const
{
    uint64_t query = HashToRange(element);
    return MatchInternal(&query, 1);
}

bool GCSFilter::MatchAny(const ElementSet& elements) const
{
    const std::vector<uint64_t> queries = BuildHashedSet(elements);
    return MatchInternal(queries.data(), queries.size());
}

const std::string& BlockFilterTypeName(BlockFilterType filter_type)
{
    static std::string unknown_retval;
    auto it = g_filter_types.find(filter_type);
    return it != g_filter_types.end() ? it->second : unknown_retval;
}

bool BlockFilterTypeByName(const std::string& name, BlockFilterType& filter_type) {
    for (const auto& entry : g_filter_types) {
        if (entry.second == name) {
            filter_type = entry.first;
            return true;
        }
    }
    return false;
}

const std::set<BlockFilterType>& AllBlockFilterTypes()
{
    static std::set<BlockFilterType> types;

    static std::once_flag flag;
    std::call_once(flag, []() {
            for (const auto& entry : g_filter_types) {
                types.insert(entry.first);
            }
        });

    return types;
}

const std::string& ListBlockFilterTypes()
{
    static std::string type_list{Join(g_filter_types, ", ", [](const auto& entry) { return entry.second; })};

    return type_list;
}

static GCSFilter::ElementSet BasicFilterElements(const CBlock& block,
                                                 const CBlockUndo& block_undo)
{
    GCSFilter::ElementSet elements;

    for (const CTransactionRef& tx : block.vtx) {
        for (const CTxOut& txout : tx->vout) {
            const CScript& script = txout.scriptPubKey;
            if (script.empty() || script[0] == OP_RETURN) continue;
            elements.emplace(script.begin(), script.end());
        }
    }

    for (const CTxUndo& tx_undo : block_undo.vtxundo) {
        for (const Coin& prevout : tx_undo.vprevout) {
            const CScript& script = prevout.out.scriptPubKey;
            if (script.empty()) continue;
            elements.emplace(script.begin(), script.end());
        }
    }

    return elements;
}

BlockFilter::BlockFilter(BlockFilterType filter_type, const uint256& block_hash,
                         std::vector<unsigned char> filter, bool skip_decode_check)
    : m_filter_type(filter_type), m_block_hash(block_hash)
{
    GCSFilter::Params params;
    if (!BuildParams(params)) {
        throw std::invalid_argument("unknown filter_type");
    }
    m_filter = GCSFilter(params, std::move(filter), skip_decode_check);
}

BlockFilter::BlockFilter(BlockFilterType filter_type, const CBlock& block, const CBlockUndo& block_undo)
    : m_filter_type(filter_type), m_block_hash(block.GetHash())
{
    GCSFilter::Params params;
    if (!BuildParams(params)) {
        throw std::invalid_argument("unknown filter_type");
    }
    m_filter = GCSFilter(params, BasicFilterElements(block, block_undo));
}

bool BlockFilter::BuildParams(GCSFilter::Params& params) const
{
    switch (m_filter_type) {
    case BlockFilterType::BASIC:
        params.m_siphash_k0 = m_block_hash.GetUint64(0);
        params.m_siphash_k1 = m_block_hash.GetUint64(1);
        params.m_P = BASIC_FILTER_P;
        params.m_M = BASIC_FILTER_M;
        return true;
    case BlockFilterType::INVALID:
        return false;
    }

    return false;
}

uint256 BlockFilter::GetHash() const
{
    return Hash(GetEncodedFilter());
}

uint256 BlockFilter::ComputeHeader(const uint256& prev_header) const
{
    return Hash(GetHash(), prev_header);
}<|MERGE_RESOLUTION|>--- conflicted
+++ resolved
@@ -78,11 +78,7 @@
     }
     m_F = static_cast<uint64_t>(m_N) * static_cast<uint64_t>(m_params.m_M);
 
-<<<<<<< HEAD
-    CVectorWriter stream(SER_NETWORK, GCS_SER_VERSION, m_encoded, 0);
-=======
-    VectorWriter stream{m_encoded, 0};
->>>>>>> c7885ecd
+    VectorWriter stream{SER_NETWORK, m_encoded, 0};
 
     WriteCompactSize(stream, m_N);
 
