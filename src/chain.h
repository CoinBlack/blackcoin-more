// Copyright (c) 2009-2010 Satoshi Nakamoto
// Copyright (c) 2009-2022 The Bitcoin Core developers
// Distributed under the MIT software license, see the accompanying
// file COPYING or http://www.opensource.org/licenses/mit-license.php.

#ifndef BITCOIN_CHAIN_H
#define BITCOIN_CHAIN_H

#include <arith_uint256.h>
#include <chainparams.h>
#include <consensus/params.h>
#include <flatfile.h>
#include <kernel/cs_main.h>
#include <primitives/block.h>
#include <sync.h>
#include <uint256.h>
#include <util/time.h>

#include <vector>

/**
 * Maximum amount of time that a block timestamp is allowed to exceed the
 * current network-adjusted time before the block will be accepted.
 */
static constexpr int64_t MAX_FUTURE_BLOCK_TIME = 2 * 60 * 60;

/**
 * Timestamp window used as a grace period by code that compares external
 * timestamps (such as timestamps passed to RPCs, or wallet key creation times)
 * to block timestamps. This should be set at least as high as
 * MAX_FUTURE_BLOCK_TIME.
 */
static constexpr int64_t TIMESTAMP_WINDOW = MAX_FUTURE_BLOCK_TIME;

/**
 * Maximum gap between node time and block time used
 * for the "Catching up..." mode in GUI.
 *
 * Ref: https://github.com/bitcoin/bitcoin/pull/1026
 */
static constexpr int64_t MAX_BLOCK_TIME_GAP = 90 * 60;

class CBlockFileInfo
{
public:
    unsigned int nBlocks{};      //!< number of blocks stored in file
    unsigned int nSize{};        //!< number of used bytes of block file
    unsigned int nUndoSize{};    //!< number of used bytes in the undo file
    unsigned int nHeightFirst{}; //!< lowest height of block in file
    unsigned int nHeightLast{};  //!< highest height of block in file
    uint64_t nTimeFirst{};       //!< earliest time of block in file
    uint64_t nTimeLast{};        //!< latest time of block in file

    SERIALIZE_METHODS(CBlockFileInfo, obj)
    {
        READWRITE(VARINT(obj.nBlocks));
        READWRITE(VARINT(obj.nSize));
        READWRITE(VARINT(obj.nUndoSize));
        READWRITE(VARINT(obj.nHeightFirst));
        READWRITE(VARINT(obj.nHeightLast));
        READWRITE(VARINT(obj.nTimeFirst));
        READWRITE(VARINT(obj.nTimeLast));
    }

    CBlockFileInfo() {}

    std::string ToString() const;

    /** update statistics (does not update nSize) */
    void AddBlock(unsigned int nHeightIn, uint64_t nTimeIn)
    {
        if (nBlocks == 0 || nHeightFirst > nHeightIn)
            nHeightFirst = nHeightIn;
        if (nBlocks == 0 || nTimeFirst > nTimeIn)
            nTimeFirst = nTimeIn;
        nBlocks++;
        if (nHeightIn > nHeightLast)
            nHeightLast = nHeightIn;
        if (nTimeIn > nTimeLast)
            nTimeLast = nTimeIn;
    }
};

enum BlockStatus : uint32_t {
    //! Unused.
    BLOCK_VALID_UNKNOWN      =    0,

    //! Reserved (was BLOCK_VALID_HEADER).
    BLOCK_VALID_RESERVED     =    1,

    //! All parent headers found, difficulty matches, timestamp >= median previous, checkpoint. Implies all parents
    //! are also at least TREE.
    BLOCK_VALID_TREE         =    2,

    /**
     * Only first tx is coinbase, 2 <= coinbase input script length <= 100, transactions valid, no duplicate txids,
     * sigops, size, merkle root. Implies all parents are at least TREE but not necessarily TRANSACTIONS. When all
     * parent blocks also have TRANSACTIONS, CBlockIndex::nChainTx will be set.
     */
    BLOCK_VALID_TRANSACTIONS =    3,

    //! Outputs do not overspend inputs, no double spends, coinbase output ok, no immature coinbase spends, BIP30.
    //! Implies all parents are either at least VALID_CHAIN, or are ASSUMED_VALID
    BLOCK_VALID_CHAIN        =    4,

    //! Scripts & signatures ok. Implies all parents are either at least VALID_SCRIPTS, or are ASSUMED_VALID.
    BLOCK_VALID_SCRIPTS      =    5,

    //! All validity bits.
    BLOCK_VALID_MASK         =   BLOCK_VALID_RESERVED | BLOCK_VALID_TREE | BLOCK_VALID_TRANSACTIONS |
                                 BLOCK_VALID_CHAIN | BLOCK_VALID_SCRIPTS,

    BLOCK_HAVE_DATA          =    8, //!< full block available in blk*.dat
    BLOCK_HAVE_UNDO          =   16, //!< undo data available in rev*.dat
    BLOCK_HAVE_MASK          =   BLOCK_HAVE_DATA | BLOCK_HAVE_UNDO,

    BLOCK_FAILED_VALID       =   32, //!< stage after last reached validness failed
    BLOCK_FAILED_CHILD       =   64, //!< descends from failed block
    BLOCK_FAILED_MASK        =   BLOCK_FAILED_VALID | BLOCK_FAILED_CHILD,

    BLOCK_OPT_WITNESS        =   128, //!< block data in blk*.dat was received with a witness-enforcing client

    /**
     * If ASSUMED_VALID is set, it means that this block has not been validated
     * and has validity status less than VALID_SCRIPTS. Also that it may have
     * descendant blocks with VALID_SCRIPTS set, because they can be validated
     * based on an assumeutxo snapshot.
     *
     * When an assumeutxo snapshot is loaded, the ASSUMED_VALID flag is added to
     * unvalidated blocks at the snapshot height and below. Then, as the background
     * validation progresses, and these blocks are validated, the ASSUMED_VALID
     * flags are removed. See `doc/design/assumeutxo.md` for details.
     *
     * This flag is only used to implement checks in CheckBlockIndex() and
     * should not be used elsewhere.
     */
    BLOCK_ASSUMED_VALID      =   256,
};

/** The block chain is a tree shaped structure starting with the
 * genesis block at the root, with each block potentially having multiple
 * candidates to be the next block. A blockindex may have multiple pprev pointing
 * to it, but at most one of them can be part of the currently active branch.
 */
class CBlockIndex
{
public:
    //! pointer to the hash of the block, if any. Memory is owned by this CBlockIndex
    const uint256* phashBlock{nullptr};

    //! pointer to the index of the predecessor of this block
    CBlockIndex* pprev{nullptr};

    //! pointer to the index of some further predecessor of this block
    CBlockIndex* pskip{nullptr};

    //! height of the entry in the chain. The genesis block has height 0
    int nHeight{0};

    //! Which # file this block is stored in (blk?????.dat)
    int nFile GUARDED_BY(::cs_main){0};

    //! Byte offset within blk?????.dat where this block's data is stored
    unsigned int nDataPos GUARDED_BY(::cs_main){0};

    //! Byte offset within rev?????.dat where this block's undo data is stored
    unsigned int nUndoPos GUARDED_BY(::cs_main){0};

    //! (memory only) Total amount of work (expected number of hashes) in the chain up to and including this block
    arith_uint256 nChainWork{};

    //! Number of transactions in this block.
    //! Note: in a potential headers-first mode, this number cannot be relied upon
    //! Note: this value is faked during UTXO snapshot load to ensure that
    //! LoadBlockIndex() will load index entries for blocks that we lack data for.
    //! @sa ActivateSnapshot
    unsigned int nTx{0};

    //! (memory only) Number of transactions in the chain up to and including this block.
    //! This value will be non-zero only if and only if transactions for this block and all its parents are available.
    //! Change to 64-bit type before 2024 (assuming worst case of 60 byte transactions).
    //!
    //! Note: this value is faked during use of a UTXO snapshot because we don't
    //! have the underlying block data available during snapshot load.
    //! @sa AssumeutxoData
    //! @sa ActivateSnapshot
    unsigned int nChainTx{0};

    //! Verification status of this block. See enum BlockStatus
    //!
    //! Note: this value is modified to show BLOCK_OPT_WITNESS during UTXO snapshot
    //! load to avoid the block index being spuriously rewound.
    //! @sa NeedsRedownload
    //! @sa ActivateSnapshot
    uint32_t nStatus GUARDED_BY(::cs_main){0};

    //! block header
    int32_t nVersion{0};
    uint256 hashMerkleRoot{};
    uint32_t nTime{0};
    uint32_t nBits{0};
    uint32_t nNonce{0};

    //! (memory only) Sequential id assigned to distinguish order in which blocks are received.
    int32_t nSequenceId{0};

    //! (memory only) Maximum nTime in the chain up to and including this block.
    unsigned int nTimeMax{0};

    //! peercoin: proof-of-stake related block index fields
    unsigned int nFlags{0};  // peercoin: block index flags
    enum
    {
        BLOCK_PROOF_OF_STAKE = (1 << 0),
        BLOCK_STAKE_ENTROPY  = (1 << 1),
        BLOCK_STAKE_MODIFIER = (1 << 2),
    };

    //! hash modifier of proof-of-stake
    uint256 nStakeModifier{};

    bool IsProofOfWork() const
    {
        return !(nFlags & BLOCK_PROOF_OF_STAKE);
    }

    bool IsProofOfStake() const
    {
        return (nFlags & BLOCK_PROOF_OF_STAKE);
    }

    void SetProofOfStake()
    {
        nFlags |= BLOCK_PROOF_OF_STAKE;
    }

    explicit CBlockIndex(const CBlockHeader& block)
        : nVersion{block.nVersion},
          hashMerkleRoot{block.hashMerkleRoot},
          nTime{block.nTime},
          nBits{block.nBits},
          nNonce{block.nNonce},
          nFlags{block.nFlags}
    {
    }

    FlatFilePos GetBlockPos() const EXCLUSIVE_LOCKS_REQUIRED(::cs_main)
    {
        AssertLockHeld(::cs_main);
        FlatFilePos ret;
        if (nStatus & BLOCK_HAVE_DATA) {
            ret.nFile = nFile;
            ret.nPos = nDataPos;
        }
        return ret;
    }

    FlatFilePos GetUndoPos() const EXCLUSIVE_LOCKS_REQUIRED(::cs_main)
    {
        AssertLockHeld(::cs_main);
        FlatFilePos ret;
        if (nStatus & BLOCK_HAVE_UNDO) {
            ret.nFile = nFile;
            ret.nPos = nUndoPos;
        }
        return ret;
    }

    CBlockHeader GetBlockHeader() const
    {
        CBlockHeader block;
        block.nVersion = nVersion;
        if (pprev)
            block.hashPrevBlock = pprev->GetBlockHash();
        block.hashMerkleRoot = hashMerkleRoot;
        block.nTime = nTime;
        block.nBits = nBits;
        block.nNonce = nNonce;
        block.nFlags = nFlags;
        return block;
    }

    uint256 GetBlockHash() const
    {
        assert(phashBlock != nullptr);
        return *phashBlock;
    }

    uint256 GetBlockPoWHash() const
    {
        return GetBlockHeader().GetPoWHash();
    }
    /**
     * Check whether this block's and all previous blocks' transactions have been
     * downloaded (and stored to disk) at some point.
     *
     * Does not imply the transactions are consensus-valid (ConnectTip might fail)
<<<<<<< HEAD
     * Does not imply the transactions are still stored on disk.
=======
     * Does not imply the transactions are still stored on disk. (IsBlockPruned might return true)
     *
     * Note that this will be true for the snapshot base block, if one is loaded (and
     * all subsequent assumed-valid blocks) since its nChainTx value will have been set
     * manually based on the related AssumeutxoData entry.
>>>>>>> 44d8b13c
     */
    bool HaveNumChainTxs() const { return nChainTx != 0; }

    NodeSeconds Time() const
    {
        return NodeSeconds{std::chrono::seconds{nTime}};
    }

    int64_t GetBlockTime() const
    {
        return (int64_t)nTime;
    }

    int64_t GetBlockTimeMax() const
    {
        return (int64_t)nTimeMax;
    }

    static constexpr int nMedianTimeSpan = 11;

    int64_t GetMedianTimePast() const
    {
        // Blackcoin: use GetBlockTime() since ProtocolV2
        if (Params().GetConsensus().IsProtocolV2(GetBlockTime()))
            return GetBlockTime();
        else {
            int64_t pmedian[nMedianTimeSpan];
            int64_t* pbegin = &pmedian[nMedianTimeSpan];
            int64_t* pend = &pmedian[nMedianTimeSpan];

            const CBlockIndex* pindex = this;
            for (int i = 0; i < nMedianTimeSpan && pindex; i++, pindex = pindex->pprev)
                *(--pbegin) = pindex->GetBlockTime();

            std::sort(pbegin, pend);
            return pbegin[(pend - pbegin)/2];
        }
    }

    std::string ToString() const;

    //! Check whether this block index entry is valid up to the passed validity level.
    bool IsValid(enum BlockStatus nUpTo = BLOCK_VALID_TRANSACTIONS) const
        EXCLUSIVE_LOCKS_REQUIRED(::cs_main)
    {
        AssertLockHeld(::cs_main);
        assert(!(nUpTo & ~BLOCK_VALID_MASK)); // Only validity flags allowed.
        if (nStatus & BLOCK_FAILED_MASK)
            return false;
        return ((nStatus & BLOCK_VALID_MASK) >= nUpTo);
    }

    //! @returns true if the block is assumed-valid; this means it is queued to be
    //!   validated by a background chainstate.
    bool IsAssumedValid() const EXCLUSIVE_LOCKS_REQUIRED(::cs_main)
    {
        AssertLockHeld(::cs_main);
        return nStatus & BLOCK_ASSUMED_VALID;
    }

    //! Raise the validity level of this block index entry.
    //! Returns true if the validity was changed.
    bool RaiseValidity(enum BlockStatus nUpTo) EXCLUSIVE_LOCKS_REQUIRED(::cs_main)
    {
        AssertLockHeld(::cs_main);
        assert(!(nUpTo & ~BLOCK_VALID_MASK)); // Only validity flags allowed.
        if (nStatus & BLOCK_FAILED_MASK) return false;

        if ((nStatus & BLOCK_VALID_MASK) < nUpTo) {
            // If this block had been marked assumed-valid and we're raising
            // its validity to a certain point, there is no longer an assumption.
            if (nStatus & BLOCK_ASSUMED_VALID && nUpTo >= BLOCK_VALID_SCRIPTS) {
                nStatus &= ~BLOCK_ASSUMED_VALID;
            }

            nStatus = (nStatus & ~BLOCK_VALID_MASK) | nUpTo;
            return true;
        }
        return false;
    }

    //! Build the skiplist pointer for this entry.
    void BuildSkip();

    //! Efficiently find an ancestor of this block.
    CBlockIndex* GetAncestor(int height);
    const CBlockIndex* GetAncestor(int height) const;

    CBlockIndex() = default;
    ~CBlockIndex() = default;

protected:
    //! CBlockIndex should not allow public copy construction because equality
    //! comparison via pointer is very common throughout the codebase, making
    //! use of copy a footgun. Also, use of copies do not have the benefit
    //! of simplifying lifetime considerations due to attributes like pprev and
    //! pskip, which are at risk of becoming dangling pointers in a copied
    //! instance.
    //!
    //! We declare these protected instead of simply deleting them so that
    //! CDiskBlockIndex can reuse copy construction.
    CBlockIndex(const CBlockIndex&) = default;
    CBlockIndex& operator=(const CBlockIndex&) = delete;
    CBlockIndex(CBlockIndex&&) = delete;
    CBlockIndex& operator=(CBlockIndex&&) = delete;
};

arith_uint256 GetBlockProof(const CBlockIndex& block);
/** Return the time it would take to redo the work difference between from and to, assuming the current hashrate corresponds to the difficulty at tip, in seconds. */
int64_t GetBlockProofEquivalentTime(const CBlockIndex& to, const CBlockIndex& from, const CBlockIndex& tip, const Consensus::Params&);
/** Find the forking point between two chain tips. */
const CBlockIndex* LastCommonAncestor(const CBlockIndex* pa, const CBlockIndex* pb);


/** Used to marshal pointers into hashes for db storage. */
class CDiskBlockIndex : public CBlockIndex
{
    /** Historically CBlockLocator's version field has been written to disk
     * streams as the client version, but the value has never been used.
     *
     * Hard-code to the highest client version ever written.
     * SerParams can be used if the field requires any meaning in the future.
     **/
    static constexpr int DUMMY_VERSION = 259900;

public:
    uint256 hashPrev;
    uint256 nHashBlock;

    CDiskBlockIndex()
    {
        hashPrev = uint256();
        nHashBlock = uint256();
    }

    explicit CDiskBlockIndex(const CBlockIndex* pindex) : CBlockIndex(*pindex)
    {
        hashPrev = (pprev ? pprev->GetBlockHash() : uint256());
        nHashBlock = *pindex->phashBlock;
    }

    SERIALIZE_METHODS(CDiskBlockIndex, obj)
    {
        LOCK(::cs_main);
        int _nVersion = DUMMY_VERSION;
        READWRITE(VARINT_MODE(_nVersion, VarIntMode::NONNEGATIVE_SIGNED));

        READWRITE(VARINT_MODE(obj.nHeight, VarIntMode::NONNEGATIVE_SIGNED));
        READWRITE(VARINT(obj.nStatus));
        READWRITE(VARINT(obj.nTx));
        if (obj.nStatus & (BLOCK_HAVE_DATA | BLOCK_HAVE_UNDO)) READWRITE(VARINT_MODE(obj.nFile, VarIntMode::NONNEGATIVE_SIGNED));
        if (obj.nStatus & BLOCK_HAVE_DATA) READWRITE(VARINT(obj.nDataPos));
        if (obj.nStatus & BLOCK_HAVE_UNDO) READWRITE(VARINT(obj.nUndoPos));

        // block header
        READWRITE(obj.nVersion);
        READWRITE(obj.hashPrev);
        READWRITE(obj.hashMerkleRoot);
        READWRITE(obj.nTime);
        READWRITE(obj.nBits);
        READWRITE(obj.nNonce);

        READWRITE(obj.nHashBlock);

        // PoS fields
        READWRITE(obj.nFlags);
        READWRITE(obj.nStakeModifier);
    }

    uint256 ConstructBlockHash() const
    {
        return nHashBlock;
    }

    uint256 GetBlockHash() = delete;
    std::string ToString() = delete;
};

/** An in-memory indexed chain of blocks. */
class CChain
{
private:
    std::vector<CBlockIndex*> vChain;

public:
    CChain() = default;
    CChain(const CChain&) = delete;
    CChain& operator=(const CChain&) = delete;

    /** Returns the index entry for the genesis block of this chain, or nullptr if none. */
    CBlockIndex* Genesis() const
    {
        return vChain.size() > 0 ? vChain[0] : nullptr;
    }

    /** Returns the index entry for the tip of this chain, or nullptr if none. */
    CBlockIndex* Tip() const
    {
        return vChain.size() > 0 ? vChain[vChain.size() - 1] : nullptr;
    }

    /** Returns the index entry at a particular height in this chain, or nullptr if no such height exists. */
    CBlockIndex* operator[](int nHeight) const
    {
        if (nHeight < 0 || nHeight >= (int)vChain.size())
            return nullptr;
        return vChain[nHeight];
    }

    /** Efficiently check whether a block is present in this chain. */
    bool Contains(const CBlockIndex* pindex) const
    {
        return (*this)[pindex->nHeight] == pindex;
    }

    /** Find the successor of a block in this chain, or nullptr if the given index is not found or is the tip. */
    CBlockIndex* Next(const CBlockIndex* pindex) const
    {
        if (Contains(pindex))
            return (*this)[pindex->nHeight + 1];
        else
            return nullptr;
    }

    /** Return the maximal height in the chain. Is equal to chain.Tip() ? chain.Tip()->nHeight : -1. */
    int Height() const
    {
        return int(vChain.size()) - 1;
    }

    /** Set/initialize a chain with a given tip. */
    void SetTip(CBlockIndex& block);

    /** Return a CBlockLocator that refers to the tip in of this chain. */
    CBlockLocator GetLocator() const;

    /** Find the last common block between this chain and a block index entry. */
    const CBlockIndex* FindFork(const CBlockIndex* pindex) const;

    /** Find the earliest block with timestamp equal or greater than the given time and height equal or greater than the given height. */
    CBlockIndex* FindEarliestAtLeast(int64_t nTime, int height) const;
};

/** Get the last block index entry. */
const CBlockIndex* GetLastBlockIndex(const CBlockIndex* pindex, bool fProofOfStake);

/** Get a locator for a block index entry. */
CBlockLocator GetLocator(const CBlockIndex* index);

/** Construct a list of hash entries to put in a locator.  */
std::vector<uint256> LocatorEntries(const CBlockIndex* index);

#endif // BITCOIN_CHAIN_H<|MERGE_RESOLUTION|>--- conflicted
+++ resolved
@@ -295,15 +295,11 @@
      * downloaded (and stored to disk) at some point.
      *
      * Does not imply the transactions are consensus-valid (ConnectTip might fail)
-<<<<<<< HEAD
      * Does not imply the transactions are still stored on disk.
-=======
-     * Does not imply the transactions are still stored on disk. (IsBlockPruned might return true)
      *
      * Note that this will be true for the snapshot base block, if one is loaded (and
      * all subsequent assumed-valid blocks) since its nChainTx value will have been set
      * manually based on the related AssumeutxoData entry.
->>>>>>> 44d8b13c
      */
     bool HaveNumChainTxs() const { return nChainTx != 0; }
 
