// Copyright (c) 2009-2010 Satoshi Nakamoto
// Copyright (c) 2009-2021 The Bitcoin Core developers
// Distributed under the MIT software license, see the accompanying
// file COPYING or http://www.opensource.org/licenses/mit-license.php.

#ifndef BITCOIN_CHAIN_H
#define BITCOIN_CHAIN_H

#include <arith_uint256.h>
#include <consensus/params.h>
#include <flatfile.h>
#include <primitives/block.h>
#include <sync.h>
#include <tinyformat.h>
#include <uint256.h>
#include <chainparams.h>
#include <vector>

/**
 * Maximum amount of time that a block timestamp is allowed to exceed the
 * current network-adjusted time before the block will be accepted.
 */
static constexpr int64_t MAX_FUTURE_BLOCK_TIME = 2 * 60 * 60;

/**
 * Timestamp window used as a grace period by code that compares external
 * timestamps (such as timestamps passed to RPCs, or wallet key creation times)
 * to block timestamps. This should be set at least as high as
 * MAX_FUTURE_BLOCK_TIME.
 */
static constexpr int64_t TIMESTAMP_WINDOW = MAX_FUTURE_BLOCK_TIME;

/**
 * Maximum gap between node time and block time used
 * for the "Catching up..." mode in GUI.
 *
 * Ref: https://github.com/bitcoin/bitcoin/pull/1026
 */
static constexpr int64_t MAX_BLOCK_TIME_GAP = 90 * 60;

extern RecursiveMutex cs_main;

class CBlockFileInfo
{
public:
    unsigned int nBlocks;      //!< number of blocks stored in file
    unsigned int nSize;        //!< number of used bytes of block file
    unsigned int nUndoSize;    //!< number of used bytes in the undo file
    unsigned int nHeightFirst; //!< lowest height of block in file
    unsigned int nHeightLast;  //!< highest height of block in file
    uint64_t nTimeFirst;       //!< earliest time of block in file
    uint64_t nTimeLast;        //!< latest time of block in file

    SERIALIZE_METHODS(CBlockFileInfo, obj)
    {
        READWRITE(VARINT(obj.nBlocks));
        READWRITE(VARINT(obj.nSize));
        READWRITE(VARINT(obj.nUndoSize));
        READWRITE(VARINT(obj.nHeightFirst));
        READWRITE(VARINT(obj.nHeightLast));
        READWRITE(VARINT(obj.nTimeFirst));
        READWRITE(VARINT(obj.nTimeLast));
    }

    void SetNull()
    {
        nBlocks = 0;
        nSize = 0;
        nUndoSize = 0;
        nHeightFirst = 0;
        nHeightLast = 0;
        nTimeFirst = 0;
        nTimeLast = 0;
    }

    CBlockFileInfo()
    {
        SetNull();
    }

    std::string ToString() const;

    /** update statistics (does not update nSize) */
    void AddBlock(unsigned int nHeightIn, uint64_t nTimeIn)
    {
        if (nBlocks == 0 || nHeightFirst > nHeightIn)
            nHeightFirst = nHeightIn;
        if (nBlocks == 0 || nTimeFirst > nTimeIn)
            nTimeFirst = nTimeIn;
        nBlocks++;
        if (nHeightIn > nHeightLast)
            nHeightLast = nHeightIn;
        if (nTimeIn > nTimeLast)
            nTimeLast = nTimeIn;
    }
};

enum BlockStatus : uint32_t {
    //! Unused.
    BLOCK_VALID_UNKNOWN      =    0,

    //! Reserved (was BLOCK_VALID_HEADER).
    BLOCK_VALID_RESERVED     =    1,

    //! All parent headers found, difficulty matches, timestamp >= median previous, checkpoint. Implies all parents
    //! are also at least TREE.
    BLOCK_VALID_TREE         =    2,

    /**
     * Only first tx is coinbase, 2 <= coinbase input script length <= 100, transactions valid, no duplicate txids,
     * sigops, size, merkle root. Implies all parents are at least TREE but not necessarily TRANSACTIONS. When all
     * parent blocks also have TRANSACTIONS, CBlockIndex::nChainTx will be set.
     */
    BLOCK_VALID_TRANSACTIONS =    3,

    //! Outputs do not overspend inputs, no double spends, coinbase output ok, no immature coinbase spends, BIP30.
    //! Implies all parents are also at least CHAIN.
    BLOCK_VALID_CHAIN        =    4,

    //! Scripts & signatures ok. Implies all parents are also at least SCRIPTS.
    BLOCK_VALID_SCRIPTS      =    5,

    //! All validity bits.
    BLOCK_VALID_MASK         =   BLOCK_VALID_RESERVED | BLOCK_VALID_TREE | BLOCK_VALID_TRANSACTIONS |
                                 BLOCK_VALID_CHAIN | BLOCK_VALID_SCRIPTS,

    BLOCK_HAVE_DATA          =    8, //!< full block available in blk*.dat
    BLOCK_HAVE_UNDO          =   16, //!< undo data available in rev*.dat
    BLOCK_HAVE_MASK          =   BLOCK_HAVE_DATA | BLOCK_HAVE_UNDO,

    BLOCK_FAILED_VALID       =   32, //!< stage after last reached validness failed
    BLOCK_FAILED_CHILD       =   64, //!< descends from failed block
    BLOCK_FAILED_MASK        =   BLOCK_FAILED_VALID | BLOCK_FAILED_CHILD,

    BLOCK_OPT_WITNESS        =   128, //!< block data in blk*.dat was received with a witness-enforcing client

    /**
     * If set, this indicates that the block index entry is assumed-valid.
     * Certain diagnostics will be skipped in e.g. CheckBlockIndex().
     * It almost certainly means that the block's full validation is pending
     * on a background chainstate. See `doc/assumeutxo.md`.
     */
    BLOCK_ASSUMED_VALID      =   256,
};

/** The block chain is a tree shaped structure starting with the
 * genesis block at the root, with each block potentially having multiple
 * candidates to be the next block. A blockindex may have multiple pprev pointing
 * to it, but at most one of them can be part of the currently active branch.
 */
class CBlockIndex
{
public:
    //! pointer to the hash of the block, if any. Memory is owned by this CBlockIndex
    const uint256* phashBlock{nullptr};

    //! pointer to the index of the predecessor of this block
    CBlockIndex* pprev{nullptr};

    //! pointer to the index of some further predecessor of this block
    CBlockIndex* pskip{nullptr};

    //! height of the entry in the chain. The genesis block has height 0
    int nHeight{0};

    //! Which # file this block is stored in (blk?????.dat)
    int nFile GUARDED_BY(::cs_main){0};

    //! Byte offset within blk?????.dat where this block's data is stored
    unsigned int nDataPos GUARDED_BY(::cs_main){0};

    //! Byte offset within rev?????.dat where this block's undo data is stored
    unsigned int nUndoPos GUARDED_BY(::cs_main){0};

    //! (memory only) Total amount of work (expected number of hashes) in the chain up to and including this block
    arith_uint256 nChainWork{};

    //! Number of transactions in this block.
    //! Note: in a potential headers-first mode, this number cannot be relied upon
    //! Note: this value is faked during UTXO snapshot load to ensure that
    //! LoadBlockIndex() will load index entries for blocks that we lack data for.
    //! @sa ActivateSnapshot
    unsigned int nTx{0};

    //! (memory only) Number of transactions in the chain up to and including this block.
    //! This value will be non-zero only if and only if transactions for this block and all its parents are available.
    //! Change to 64-bit type before 2024 (assuming worst case of 60 byte transactions).
    //!
    //! Note: this value is faked during use of a UTXO snapshot because we don't
    //! have the underlying block data available during snapshot load.
    //! @sa AssumeutxoData
    //! @sa ActivateSnapshot
    unsigned int nChainTx{0};

    //! Verification status of this block. See enum BlockStatus
    //!
    //! Note: this value is modified to show BLOCK_OPT_WITNESS during UTXO snapshot
    //! load to avoid the block index being spuriously rewound.
    //! @sa NeedsRedownload
    //! @sa ActivateSnapshot
    uint32_t nStatus GUARDED_BY(::cs_main){0};

    //! block header
    int32_t nVersion{0};
    uint256 hashMerkleRoot{};
    uint32_t nTime{0};
    uint32_t nBits{0};
    uint32_t nNonce{0};

    //! peercoin: proof-of-stake related block index fields
    unsigned int nFlags{0};  // peercoin: block index flags
    enum
    {
        BLOCK_PROOF_OF_STAKE = (1 << 0),
        BLOCK_STAKE_ENTROPY  = (1 << 1),
        BLOCK_STAKE_MODIFIER = (1 << 2),
    };

    //! hash modifier of proof-of-stake
    uint256 nStakeModifier{};

    //! (memory only) Sequential id assigned to distinguish order in which blocks are received.
    int32_t nSequenceId{0};

    //! (memory only) Maximum nTime in the chain up to and including this block.
    unsigned int nTimeMax{0};

    CBlockIndex()
    {
    }

    explicit CBlockIndex(const CBlockHeader& block)
        : nVersion{block.nVersion},
          hashMerkleRoot{block.hashMerkleRoot},
          nTime{block.nTime},
          nBits{block.nBits},
          nNonce{block.nNonce},
          nFlags{block.nFlags}
    {
    }

    FlatFilePos GetBlockPos() const EXCLUSIVE_LOCKS_REQUIRED(::cs_main)
    {
        AssertLockHeld(::cs_main);
        FlatFilePos ret;
        if (nStatus & BLOCK_HAVE_DATA) {
            ret.nFile = nFile;
            ret.nPos = nDataPos;
        }
        return ret;
    }

    FlatFilePos GetUndoPos() const EXCLUSIVE_LOCKS_REQUIRED(::cs_main)
    {
        AssertLockHeld(::cs_main);
        FlatFilePos ret;
        if (nStatus & BLOCK_HAVE_UNDO) {
            ret.nFile = nFile;
            ret.nPos = nUndoPos;
        }
        return ret;
    }

    CBlockHeader GetBlockHeader() const
    {
        CBlockHeader block;
        block.nVersion = nVersion;
        if (pprev)
            block.hashPrevBlock = pprev->GetBlockHash();
        block.hashMerkleRoot = hashMerkleRoot;
<<<<<<< HEAD
        block.nTime          = nTime;
        block.nBits          = nBits;
        block.nNonce         = nNonce;
        block.nFlags         = nFlags;
=======
        block.nTime = nTime;
        block.nBits = nBits;
        block.nNonce = nNonce;
>>>>>>> dd04f2dd
        return block;
    }

    uint256 GetBlockHash() const
    {
        return *phashBlock;
    }

    uint256 GetBlockPoWHash() const
    {
        return GetBlockHeader().GetPoWHash();
    }
    /**
     * Check whether this block's and all previous blocks' transactions have been
     * downloaded (and stored to disk) at some point.
     *
     * Does not imply the transactions are consensus-valid (ConnectTip might fail)
     * Does not imply the transactions are still stored on disk. (IsBlockPruned might return true)
     */
    bool HaveTxsDownloaded() const { return nChainTx != 0; }

    int64_t GetBlockTime() const
    {
        return (int64_t)nTime;
    }

    int64_t GetBlockTimeMax() const
    {
        return (int64_t)nTimeMax;
    }

    static constexpr int nMedianTimeSpan = 11;

    int64_t GetMedianTimePast() const
    {
        // Blackcoin: use GetBlockTime() since ProtocolV2
        if (Params().GetConsensus().IsProtocolV2(GetBlockTime()))
            return GetBlockTime();
        else {
            int64_t pmedian[nMedianTimeSpan];
            int64_t* pbegin = &pmedian[nMedianTimeSpan];
            int64_t* pend = &pmedian[nMedianTimeSpan];

            const CBlockIndex* pindex = this;
            for (int i = 0; i < nMedianTimeSpan && pindex; i++, pindex = pindex->pprev)
                *(--pbegin) = pindex->GetBlockTime();

            std::sort(pbegin, pend);
            return pbegin[(pend - pbegin)/2];
        }
    }

    bool IsProofOfWork() const
    {
        return !(nFlags & BLOCK_PROOF_OF_STAKE);
    }

    bool IsProofOfStake() const
    {
        return (nFlags & BLOCK_PROOF_OF_STAKE);
    }

<<<<<<< HEAD
    void SetProofOfStake()
    {
        nFlags |= BLOCK_PROOF_OF_STAKE;
=======
        std::sort(pbegin, pend);
        return pbegin[(pend - pbegin) / 2];
>>>>>>> dd04f2dd
    }

    std::string ToString() const
    {
        return strprintf("CBlockIndex(pprev=%p, nHeight=%d, merkle=%s, hashBlock=%s)",
            pprev, nHeight,
            hashMerkleRoot.ToString(),
            GetBlockHash().ToString());
    }

    //! Check whether this block index entry is valid up to the passed validity level.
    bool IsValid(enum BlockStatus nUpTo = BLOCK_VALID_TRANSACTIONS) const
        EXCLUSIVE_LOCKS_REQUIRED(::cs_main)
    {
        AssertLockHeld(::cs_main);
        assert(!(nUpTo & ~BLOCK_VALID_MASK)); // Only validity flags allowed.
        if (nStatus & BLOCK_FAILED_MASK)
            return false;
        return ((nStatus & BLOCK_VALID_MASK) >= nUpTo);
    }

    //! @returns true if the block is assumed-valid; this means it is queued to be
    //!   validated by a background chainstate.
    bool IsAssumedValid() const EXCLUSIVE_LOCKS_REQUIRED(::cs_main)
    {
        AssertLockHeld(::cs_main);
        return nStatus & BLOCK_ASSUMED_VALID;
    }

    //! Raise the validity level of this block index entry.
    //! Returns true if the validity was changed.
    bool RaiseValidity(enum BlockStatus nUpTo) EXCLUSIVE_LOCKS_REQUIRED(::cs_main)
    {
        AssertLockHeld(::cs_main);
        assert(!(nUpTo & ~BLOCK_VALID_MASK)); // Only validity flags allowed.
        if (nStatus & BLOCK_FAILED_MASK) return false;

        if ((nStatus & BLOCK_VALID_MASK) < nUpTo) {
            // If this block had been marked assumed-valid and we're raising
            // its validity to a certain point, there is no longer an assumption.
            if (nStatus & BLOCK_ASSUMED_VALID && nUpTo >= BLOCK_VALID_SCRIPTS) {
                nStatus &= ~BLOCK_ASSUMED_VALID;
            }

            nStatus = (nStatus & ~BLOCK_VALID_MASK) | nUpTo;
            return true;
        }
        return false;
    }

    //! Build the skiplist pointer for this entry.
    void BuildSkip();

    //! Efficiently find an ancestor of this block.
    CBlockIndex* GetAncestor(int height);
    const CBlockIndex* GetAncestor(int height) const;
};

arith_uint256 GetBlockProof(const CBlockIndex& block);
/** Return the time it would take to redo the work difference between from and to, assuming the current hashrate corresponds to the difficulty at tip, in seconds. */
int64_t GetBlockProofEquivalentTime(const CBlockIndex& to, const CBlockIndex& from, const CBlockIndex& tip, const Consensus::Params&);
/** Find the forking point between two chain tips. */
const CBlockIndex* LastCommonAncestor(const CBlockIndex* pa, const CBlockIndex* pb);


/** Used to marshal pointers into hashes for db storage. */
class CDiskBlockIndex : public CBlockIndex
{
public:
    uint256 hashPrev;
    uint256 nHashBlock;

    CDiskBlockIndex()
    {
        hashPrev = uint256();
        nHashBlock = uint256();
    }

    explicit CDiskBlockIndex(const CBlockIndex* pindex) : CBlockIndex(*pindex)
    {
        hashPrev = (pprev ? pprev->GetBlockHash() : uint256());
        nHashBlock = *pindex->phashBlock;
    }

    SERIALIZE_METHODS(CDiskBlockIndex, obj)
    {
        LOCK(::cs_main);
        int _nVersion = s.GetVersion();
        if (!(s.GetType() & SER_GETHASH)) READWRITE(VARINT_MODE(_nVersion, VarIntMode::NONNEGATIVE_SIGNED));

        READWRITE(VARINT_MODE(obj.nHeight, VarIntMode::NONNEGATIVE_SIGNED));
        READWRITE(VARINT(obj.nStatus));
        READWRITE(VARINT(obj.nTx));
        if (obj.nStatus & (BLOCK_HAVE_DATA | BLOCK_HAVE_UNDO)) READWRITE(VARINT_MODE(obj.nFile, VarIntMode::NONNEGATIVE_SIGNED));
        if (obj.nStatus & BLOCK_HAVE_DATA) READWRITE(VARINT(obj.nDataPos));
        if (obj.nStatus & BLOCK_HAVE_UNDO) READWRITE(VARINT(obj.nUndoPos));

        // block header
        READWRITE(obj.nVersion);
        READWRITE(obj.hashPrev);
        READWRITE(obj.hashMerkleRoot);
        READWRITE(obj.nTime);
        READWRITE(obj.nBits);
        READWRITE(obj.nNonce);

        // PoS fields
        READWRITE(obj.nHashBlock);
        READWRITE(obj.nFlags);
        READWRITE(obj.nStakeModifier);
    }

    uint256 GetBlockHash() const
    {
<<<<<<< HEAD
        return nHashBlock;
=======
        CBlockHeader block;
        block.nVersion = nVersion;
        block.hashPrevBlock = hashPrev;
        block.hashMerkleRoot = hashMerkleRoot;
        block.nTime = nTime;
        block.nBits = nBits;
        block.nNonce = nNonce;
        return block.GetHash();
>>>>>>> dd04f2dd
    }

    std::string ToString() const
    {
        std::string str = "CDiskBlockIndex(";
        str += CBlockIndex::ToString();
        str += strprintf("\n                hashBlock=%s, hashPrev=%s)",
            GetBlockHash().ToString(),
            hashPrev.ToString());
        return str;
    }
};

/** An in-memory indexed chain of blocks. */
class CChain
{
private:
    std::vector<CBlockIndex*> vChain;

public:
    CChain() = default;
    CChain(const CChain&) = delete;
    CChain& operator=(const CChain&) = delete;

    /** Returns the index entry for the genesis block of this chain, or nullptr if none. */
    CBlockIndex* Genesis() const
    {
        return vChain.size() > 0 ? vChain[0] : nullptr;
    }

    /** Returns the index entry for the tip of this chain, or nullptr if none. */
    CBlockIndex* Tip() const
    {
        return vChain.size() > 0 ? vChain[vChain.size() - 1] : nullptr;
    }

    /** Returns the index entry at a particular height in this chain, or nullptr if no such height exists. */
    CBlockIndex* operator[](int nHeight) const
    {
        if (nHeight < 0 || nHeight >= (int)vChain.size())
            return nullptr;
        return vChain[nHeight];
    }

    /** Efficiently check whether a block is present in this chain. */
    bool Contains(const CBlockIndex* pindex) const
    {
        return (*this)[pindex->nHeight] == pindex;
    }

    /** Find the successor of a block in this chain, or nullptr if the given index is not found or is the tip. */
    CBlockIndex* Next(const CBlockIndex* pindex) const
    {
        if (Contains(pindex))
            return (*this)[pindex->nHeight + 1];
        else
            return nullptr;
    }

    /** Return the maximal height in the chain. Is equal to chain.Tip() ? chain.Tip()->nHeight : -1. */
    int Height() const
    {
        return int(vChain.size()) - 1;
    }

    /** Set/initialize a chain with a given tip. */
    void SetTip(CBlockIndex* pindex);

    /** Return a CBlockLocator that refers to a block in this chain (by default the tip). */
    CBlockLocator GetLocator(const CBlockIndex* pindex = nullptr) const;

    /** Find the last common block between this chain and a block index entry. */
    const CBlockIndex* FindFork(const CBlockIndex* pindex) const;

    /** Find the earliest block with timestamp equal or greater than the given time and height equal or greater than the given height. */
    CBlockIndex* FindEarliestAtLeast(int64_t nTime, int height) const;
};

const CBlockIndex* GetLastBlockIndex(const CBlockIndex* pindex, bool fProofOfStake);

#endif // BITCOIN_CHAIN_H<|MERGE_RESOLUTION|>--- conflicted
+++ resolved
@@ -207,6 +207,12 @@
     uint32_t nBits{0};
     uint32_t nNonce{0};
 
+    //! (memory only) Sequential id assigned to distinguish order in which blocks are received.
+    int32_t nSequenceId{0};
+
+    //! (memory only) Maximum nTime in the chain up to and including this block.
+    unsigned int nTimeMax{0};
+
     //! peercoin: proof-of-stake related block index fields
     unsigned int nFlags{0};  // peercoin: block index flags
     enum
@@ -219,11 +225,20 @@
     //! hash modifier of proof-of-stake
     uint256 nStakeModifier{};
 
-    //! (memory only) Sequential id assigned to distinguish order in which blocks are received.
-    int32_t nSequenceId{0};
-
-    //! (memory only) Maximum nTime in the chain up to and including this block.
-    unsigned int nTimeMax{0};
+    bool IsProofOfWork() const
+    {
+        return !(nFlags & BLOCK_PROOF_OF_STAKE);
+    }
+
+    bool IsProofOfStake() const
+    {
+        return (nFlags & BLOCK_PROOF_OF_STAKE);
+    }
+
+    void SetProofOfStake()
+    {
+        nFlags |= BLOCK_PROOF_OF_STAKE;
+    }
 
     CBlockIndex()
     {
@@ -268,16 +283,10 @@
         if (pprev)
             block.hashPrevBlock = pprev->GetBlockHash();
         block.hashMerkleRoot = hashMerkleRoot;
-<<<<<<< HEAD
-        block.nTime          = nTime;
-        block.nBits          = nBits;
-        block.nNonce         = nNonce;
-        block.nFlags         = nFlags;
-=======
         block.nTime = nTime;
         block.nBits = nBits;
         block.nNonce = nNonce;
->>>>>>> dd04f2dd
+        block.nFlags = nFlags;
         return block;
     }
 
@@ -330,26 +339,6 @@
         }
     }
 
-    bool IsProofOfWork() const
-    {
-        return !(nFlags & BLOCK_PROOF_OF_STAKE);
-    }
-
-    bool IsProofOfStake() const
-    {
-        return (nFlags & BLOCK_PROOF_OF_STAKE);
-    }
-
-<<<<<<< HEAD
-    void SetProofOfStake()
-    {
-        nFlags |= BLOCK_PROOF_OF_STAKE;
-=======
-        std::sort(pbegin, pend);
-        return pbegin[(pend - pbegin) / 2];
->>>>>>> dd04f2dd
-    }
-
     std::string ToString() const
     {
         return strprintf("CBlockIndex(pprev=%p, nHeight=%d, merkle=%s, hashBlock=%s)",
@@ -453,26 +442,16 @@
         READWRITE(obj.nBits);
         READWRITE(obj.nNonce);
 
+        READWRITE(obj.nHashBlock);
+
         // PoS fields
-        READWRITE(obj.nHashBlock);
         READWRITE(obj.nFlags);
         READWRITE(obj.nStakeModifier);
     }
 
     uint256 GetBlockHash() const
     {
-<<<<<<< HEAD
         return nHashBlock;
-=======
-        CBlockHeader block;
-        block.nVersion = nVersion;
-        block.hashPrevBlock = hashPrev;
-        block.hashMerkleRoot = hashMerkleRoot;
-        block.nTime = nTime;
-        block.nBits = nBits;
-        block.nNonce = nNonce;
-        return block.GetHash();
->>>>>>> dd04f2dd
     }
 
     std::string ToString() const
