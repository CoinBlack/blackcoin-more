// Copyright (c) 2009-2010 Satoshi Nakamoto
// Copyright (c) 2009-2015 The Bitcoin Core developers
<<<<<<< HEAD
// Copyright (c) 2016 The BlackCoin Core developers
=======
>>>>>>> b6548420
// Distributed under the MIT software license, see the accompanying
// file COPYING or http://www.opensource.org/licenses/mit-license.php.

#ifndef BITCOIN_COINS_H
#define BITCOIN_COINS_H

#include "compressor.h"
#include "core_memusage.h"
#include "hash.h"
#include "memusage.h"
#include "serialize.h"
#include "uint256.h"

#include <assert.h>
#include <stdint.h>

#include <boost/foreach.hpp>
#include <boost/unordered_map.hpp>

/** 
 * Pruned version of CTransaction: only retains metadata and unspent transaction outputs
 *
 * Serialized format:
 * - VARINT(nVersion)
 * - VARINT(nCode)
 * - unspentness bitvector, for vout[2] and further; least significant byte first
 * - the non-spent CTxOuts (via CTxOutCompressor)
 * - VARINT(nHeight)
 * - nTime
 *
 * The nCode value consists of:
 * - bit 0: IsCoinBase()
 * - bit 1: vout[0] is not spent
 * - bit 2: vout[1] is not spent
 * - The higher bits encode N, the number of non-zero bytes in the following bitvector.
 *   - In case both bit 1 and bit 2 are unset, they encode N-1, as there must be at
 *     least one non-spent output).
 *
 * Example: 0104835800816115944e077fe7c803cfa57f29b36bf87c1d358bb85e
 *          <><><--------------------------------------------><---->
 *          |  \                  |                             /
 *    version   code             vout[1]                  height
 *
 *    - version = 1
 *    - code = 4 (vout[1] is not spent, and 0 non-zero bytes of bitvector follow)
 *    - unspentness bitvector: as 0 non-zero bytes follow, it has length 0
 *    - vout[1]: 835800816115944e077fe7c803cfa57f29b36bf87c1d35
 *               * 8358: compact amount representation for 60000000000 (600 BTC)
 *               * 00: special txout type pay-to-pubkey-hash
 *               * 816115944e077fe7c803cfa57f29b36bf87c1d35: address uint160
 *    - height = 203998
 *
 *
 * Example: 0109044086ef97d5790061b01caab50f1b8e9c50a5057eb43c2d9563a4eebbd123008c988f1a4a4de2161e0f50aac7f17e7f9555caa486af3b
 *          <><><--><--------------------------------------------------><----------------------------------------------><---->
 *         /  \   \                     |                                                           |                     /
 *  version  code  unspentness       vout[4]                                                     vout[16]           height
 *
 *  - version = 1
 *  - code = 9 (coinbase, neither vout[0] or vout[1] are unspent,
 *                2 (1, +1 because both bit 1 and bit 2 are unset) non-zero bitvector bytes follow)
 *  - unspentness bitvector: bits 2 (0x04) and 14 (0x4000) are set, so vout[2+2] and vout[14+2] are unspent
 *  - vout[4]: 86ef97d5790061b01caab50f1b8e9c50a5057eb43c2d9563a4ee
 *             * 86ef97d579: compact amount representation for 234925952 (2.35 BTC)
 *             * 00: special txout type pay-to-pubkey-hash
 *             * 61b01caab50f1b8e9c50a5057eb43c2d9563a4ee: address uint160
 *  - vout[16]: bbd123008c988f1a4a4de2161e0f50aac7f17e7f9555caa4
 *              * bbd123: compact amount representation for 110397 (0.001 BTC)
 *              * 00: special txout type pay-to-pubkey-hash
 *              * 8c988f1a4a4de2161e0f50aac7f17e7f9555caa4: address uint160
 *  - height = 120891
 */
class CCoins
{
public:
    //! whether transaction is a coinbase
    bool fCoinBase;

    //! whether transaction is a coinstake
    bool fCoinStake;

    //! unspent transaction outputs; spent outputs are .IsNull(); spent outputs at the end of the array are dropped
    std::vector<CTxOut> vout;

    //! at which height this transaction was included in the active block chain
    int nHeight;

    //! version of the CTransaction; accesses to this value should probably check for nHeight as well,
    //! as new tx version will probably only be introduced at certain heights
    int nVersion;

    //! time of the CTransaction
    unsigned int nTime;

    void FromTx(const CTransaction &tx, int nHeightIn) {
        fCoinBase = tx.IsCoinBase();
        fCoinStake = tx.IsCoinStake();
        vout = tx.vout;
        nHeight = nHeightIn;
        nVersion = tx.nVersion;
        nTime = tx.nTime;
        ClearUnspendable();
    }

    //! construct a CCoins from a CTransaction, at a given height
    CCoins(const CTransaction &tx, int nHeightIn) {
        FromTx(tx, nHeightIn);
    }

    void Clear() {
        fCoinBase = false;
        fCoinStake = false;
        std::vector<CTxOut>().swap(vout);
        nHeight = 0;
        nVersion = 0;
        nTime = 0;
    }

    //! empty constructor
    CCoins() : fCoinBase(false), fCoinStake(false), vout(0), nHeight(0), nVersion(0), nTime(0) { }

    //!remove spent outputs at the end of vout
    void Cleanup() {
        while (vout.size() > 0 && vout.back().IsNull())
            vout.pop_back();
        if (vout.empty())
            std::vector<CTxOut>().swap(vout);
    }

    void ClearUnspendable() {
        BOOST_FOREACH(CTxOut &txout, vout) {
            if (txout.IsUnspendable())
                txout.SetNull();
        }
        Cleanup();
    }

    void swap(CCoins &to) {
        std::swap(to.fCoinBase, fCoinBase);
        std::swap(to.fCoinStake, fCoinStake);
        to.vout.swap(vout);
        std::swap(to.nHeight, nHeight);
        std::swap(to.nVersion, nVersion);
        std::swap(to.nTime, nTime);
    }

    //! equality test
    friend bool operator==(const CCoins &a, const CCoins &b) {
         // Empty CCoins objects are always equal.
         if (a.IsPruned() && b.IsPruned())
             return true;
         return a.fCoinBase == b.fCoinBase &&
        		a.fCoinStake == b.fCoinStake &&
                a.nHeight == b.nHeight &&
                a.nVersion == b.nVersion &&
				a.nTime == b.nTime &&
                a.vout == b.vout;
    }
    friend bool operator!=(const CCoins &a, const CCoins &b) {
        return !(a == b);
    }

    void CalcMaskSize(unsigned int &nBytes, unsigned int &nNonzeroBytes) const;

    bool IsCoinBase() const {
        return fCoinBase;
    }

    bool IsCoinStake() const {
        return fCoinStake;
    }

    unsigned int GetSerializeSize(int nType, int nVersion) const {
        unsigned int nSize = 0;
        unsigned int nMaskSize = 0, nMaskCode = 0;
        CalcMaskSize(nMaskSize, nMaskCode);
        bool fFirst = vout.size() > 0 && !vout[0].IsNull();
        bool fSecond = vout.size() > 1 && !vout[1].IsNull();
        assert(fFirst || fSecond || nMaskCode);
        unsigned int nCode = 16*(nMaskCode - (fFirst || fSecond ? 0 : 1)) + (fCoinBase ? 1 : 0) + (fFirst ? 2 : 0) + (fSecond ? 4 : 0) + (fCoinStake ? 8 : 0);
        // version
        nSize += ::GetSerializeSize(VARINT(this->nVersion), nType, nVersion);
        // size of header code
        nSize += ::GetSerializeSize(VARINT(nCode), nType, nVersion);
        // spentness bitmask
        nSize += nMaskSize;
        // txouts themself
        for (unsigned int i = 0; i < vout.size(); i++)
            if (!vout[i].IsNull())
                nSize += ::GetSerializeSize(CTxOutCompressor(REF(vout[i])), nType, nVersion);
        // height
        nSize += ::GetSerializeSize(VARINT(nHeight), nType, nVersion);
        // time
        nSize += ::GetSerializeSize(nTime, nType, nVersion);
        return nSize;
    }

    template<typename Stream>
    void Serialize(Stream &s, int nType, int nVersion) const {
        unsigned int nMaskSize = 0, nMaskCode = 0;
        CalcMaskSize(nMaskSize, nMaskCode);
        bool fFirst = vout.size() > 0 && !vout[0].IsNull();
        bool fSecond = vout.size() > 1 && !vout[1].IsNull();
        assert(fFirst || fSecond || nMaskCode);
        unsigned int nCode = 16*(nMaskCode - (fFirst || fSecond ? 0 : 1)) + (fCoinBase ? 1 : 0) + (fFirst ? 2 : 0) + (fSecond ? 4 : 0) + (fCoinStake ? 8 : 0);
        // version
        ::Serialize(s, VARINT(this->nVersion), nType, nVersion);
        // header code
        ::Serialize(s, VARINT(nCode), nType, nVersion);
        // spentness bitmask
        for (unsigned int b = 0; b<nMaskSize; b++) {
            unsigned char chAvail = 0;
            for (unsigned int i = 0; i < 8 && 2+b*8+i < vout.size(); i++)
                if (!vout[2+b*8+i].IsNull())
                    chAvail |= (1 << i);
            ::Serialize(s, chAvail, nType, nVersion);
        }
        // txouts themself
        for (unsigned int i = 0; i < vout.size(); i++) {
            if (!vout[i].IsNull())
                ::Serialize(s, CTxOutCompressor(REF(vout[i])), nType, nVersion);
        }
        // coinbase height
        ::Serialize(s, VARINT(nHeight), nType, nVersion);
        // time
        ::Serialize(s, nTime, nType, nVersion);
    }

    template<typename Stream>
    void Unserialize(Stream &s, int nType, int nVersion) {
        unsigned int nCode = 0;
        // version
        ::Unserialize(s, VARINT(this->nVersion), nType, nVersion);
        // header code
        ::Unserialize(s, VARINT(nCode), nType, nVersion);
        fCoinBase = nCode & 1;
        fCoinStake = nCode & 8;
        std::vector<bool> vAvail(2, false);
        vAvail[0] = (nCode & 2) != 0;
        vAvail[1] = (nCode & 4) != 0;
        unsigned int nMaskCode = (nCode / 16) + ((nCode & 6) != 0 ? 0 : 1);
        // spentness bitmask
        while (nMaskCode > 0) {
            unsigned char chAvail = 0;
            ::Unserialize(s, chAvail, nType, nVersion);
            for (unsigned int p = 0; p < 8; p++) {
                bool f = (chAvail & (1 << p)) != 0;
                vAvail.push_back(f);
            }
            if (chAvail != 0)
                nMaskCode--;
        }
        // txouts themself
        vout.assign(vAvail.size(), CTxOut());
        for (unsigned int i = 0; i < vAvail.size(); i++) {
            if (vAvail[i])
                ::Unserialize(s, REF(CTxOutCompressor(vout[i])), nType, nVersion);
        }
        // coinbase height
        ::Unserialize(s, VARINT(nHeight), nType, nVersion);
        // time
        ::Unserialize(s, nTime, nType, nVersion);
        Cleanup();
    }

    //! mark a vout spent
    bool Spend(uint32_t nPos);

    //! check whether a particular output is still available
    bool IsAvailable(unsigned int nPos) const {
        return (nPos < vout.size() && !vout[nPos].IsNull());
    }

    //! check whether the entire CCoins is spent
    //! note that only !IsPruned() CCoins can be serialized
    bool IsPruned() const {
        BOOST_FOREACH(const CTxOut &out, vout)
            if (!out.IsNull())
                return false;
        return true;
    }

    size_t DynamicMemoryUsage() const {
        size_t ret = memusage::DynamicUsage(vout);
        BOOST_FOREACH(const CTxOut &out, vout) {
            ret += RecursiveDynamicUsage(out.scriptPubKey);
        }
        return ret;
    }
};

class SaltedTxidHasher
{
private:
    /** Salt */
    const uint64_t k0, k1;

public:
    SaltedTxidHasher();

    /**
     * This *must* return size_t. With Boost 1.46 on 32-bit systems the
     * unordered_map will behave unpredictably if the custom hasher returns a
     * uint64_t, resulting in failures when syncing the chain (#4634).
     */
    size_t operator()(const uint256& txid) const {
        return SipHashUint256(k0, k1, txid);
    }
};

struct CCoinsCacheEntry
{
    CCoins coins; // The actual cached data.
    unsigned char flags;

    enum Flags {
        DIRTY = (1 << 0), // This cache entry is potentially different from the version in the parent view.
        FRESH = (1 << 1), // The parent view does not have this entry (or it is pruned).
    };

    CCoinsCacheEntry() : coins(), flags(0) {}
};

typedef boost::unordered_map<uint256, CCoinsCacheEntry, SaltedTxidHasher> CCoinsMap;

/** Cursor for iterating over CoinsView state */
class CCoinsViewCursor
{
public:
    CCoinsViewCursor(const uint256 &hashBlockIn): hashBlock(hashBlockIn) {}
    virtual ~CCoinsViewCursor();

    virtual bool GetKey(uint256 &key) const = 0;
    virtual bool GetValue(CCoins &coins) const = 0;
    /* Don't care about GetKeySize here */
    virtual unsigned int GetValueSize() const = 0;
<<<<<<< HEAD

    virtual bool Valid() const = 0;
    virtual void Next() = 0;

=======

    virtual bool Valid() const = 0;
    virtual void Next() = 0;

>>>>>>> b6548420
    //! Get best block at the time this cursor was created
    const uint256 &GetBestBlock() const { return hashBlock; }
private:
    uint256 hashBlock;
};

/** Abstract view on the open txout dataset. */
class CCoinsView
{
public:
    //! Retrieve the CCoins (unspent transaction outputs) for a given txid
    virtual bool GetCoins(const uint256 &txid, CCoins &coins) const;

    //! Just check whether we have data for a given txid.
    //! This may (but cannot always) return true for fully spent transactions
    virtual bool HaveCoins(const uint256 &txid) const;

    //! Retrieve the block hash whose state this CCoinsView currently represents
    virtual uint256 GetBestBlock() const;

    //! Do a bulk modification (multiple CCoins changes + BestBlock change).
    //! The passed mapCoins can be modified.
    virtual bool BatchWrite(CCoinsMap &mapCoins, const uint256 &hashBlock);

    //! Get a cursor to iterate over the whole state
    virtual CCoinsViewCursor *Cursor() const;

    //! As we use CCoinsViews polymorphically, have a virtual destructor
    virtual ~CCoinsView() {}
};


/** CCoinsView backed by another CCoinsView */
class CCoinsViewBacked : public CCoinsView
{
protected:
    CCoinsView *base;

public:
    CCoinsViewBacked(CCoinsView *viewIn);
    bool GetCoins(const uint256 &txid, CCoins &coins) const;
    bool HaveCoins(const uint256 &txid) const;
    uint256 GetBestBlock() const;
    void SetBackend(CCoinsView &viewIn);
    bool BatchWrite(CCoinsMap &mapCoins, const uint256 &hashBlock);
    CCoinsViewCursor *Cursor() const;
};


class CCoinsViewCache;

/** 
 * A reference to a mutable cache entry. Encapsulating it allows us to run
 *  cleanup code after the modification is finished, and keeping track of
 *  concurrent modifications. 
 */
class CCoinsModifier
{
private:
    CCoinsViewCache& cache;
    CCoinsMap::iterator it;
    size_t cachedCoinUsage; // Cached memory usage of the CCoins object before modification
    CCoinsModifier(CCoinsViewCache& cache_, CCoinsMap::iterator it_, size_t usage);

public:
    CCoins* operator->() { return &it->second.coins; }
    CCoins& operator*() { return it->second.coins; }
    ~CCoinsModifier();
    friend class CCoinsViewCache;
};

/** CCoinsView that adds a memory cache for transactions to another CCoinsView */
class CCoinsViewCache : public CCoinsViewBacked
{
protected:
    /* Whether this cache has an active modifier. */
    bool hasModifier;


    /**
     * Make mutable so that we can "fill the cache" even from Get-methods
     * declared as "const".  
     */
    mutable uint256 hashBlock;
    mutable CCoinsMap cacheCoins;

    /* Cached dynamic memory usage for the inner CCoins objects. */
    mutable size_t cachedCoinsUsage;

public:
    CCoinsViewCache(CCoinsView *baseIn);
    ~CCoinsViewCache();

    // Standard CCoinsView methods
    bool GetCoins(const uint256 &txid, CCoins &coins) const;
    bool HaveCoins(const uint256 &txid) const;
    uint256 GetBestBlock() const;
    void SetBestBlock(const uint256 &hashBlock);
    bool BatchWrite(CCoinsMap &mapCoins, const uint256 &hashBlock);

    /**
     * Check if we have the given tx already loaded in this cache.
     * The semantics are the same as HaveCoins(), but no calls to
     * the backing CCoinsView are made.
     */
    bool HaveCoinsInCache(const uint256 &txid) const;

    /**
     * Return a pointer to CCoins in the cache, or NULL if not found. This is
     * more efficient than GetCoins. Modifications to other cache entries are
     * allowed while accessing the returned pointer.
     */
    const CCoins* AccessCoins(const uint256 &txid) const;

    /**
     * Return a modifiable reference to a CCoins. If no entry with the given
     * txid exists, a new one is created. Simultaneous modifications are not
     * allowed.
     */
    CCoinsModifier ModifyCoins(const uint256 &txid);

    /**
     * Return a modifiable reference to a CCoins. Assumes that no entry with the given
     * txid exists and creates a new one. This saves a database access in the case where
     * the coins were to be wiped out by FromTx anyway.  This should not be called with
     * the 2 historical coinbase duplicate pairs because the new coins are marked fresh, and
     * in the event the duplicate coinbase was spent before a flush, the now pruned coins
     * would not properly overwrite the first coinbase of the pair. Simultaneous modifications
     * are not allowed.
     */
    CCoinsModifier ModifyNewCoins(const uint256 &txid, bool coinbase);

    /**
     * Push the modifications applied to this cache to its base.
     * Failure to call this method before destruction will cause the changes to be forgotten.
     * If false is returned, the state of this cache (and its backing view) will be undefined.
     */
    bool Flush();

    /**
     * Removes the transaction with the given hash from the cache, if it is
     * not modified.
     */
    void Uncache(const uint256 &txid);

    //! Calculate the size of the cache (in number of transactions)
    unsigned int GetCacheSize() const;

    //! Calculate the size of the cache (in bytes)
    size_t DynamicMemoryUsage() const;

    /** 
     * Amount of bitcoins coming in to a transaction
     * Note that lightweight clients may not know anything besides the hash of previous transactions,
     * so may not be able to calculate this.
     *
     * @param[in] tx	transaction for which we are checking input total
     * @return	Sum of value of all inputs (scriptSigs)
     */
    CAmount GetValueIn(const CTransaction& tx) const;

    //! Check whether all prevouts of the transaction are present in the UTXO set represented by this view
    bool HaveInputs(const CTransaction& tx) const;

    /**
     * Return priority of tx at height nHeight. Also calculate the sum of the values of the inputs
     * that are already in the chain.  These are the inputs that will age and increase priority as
     * new blocks are added to the chain.
     */
    double GetPriority(const CTransaction &tx, int nHeight, CAmount &inChainInputValue) const;

    const CTxOut &GetOutputFor(const CTxIn& input) const;

    friend class CCoinsModifier;

private:
    CCoinsMap::iterator FetchCoins(const uint256 &txid);
    CCoinsMap::const_iterator FetchCoins(const uint256 &txid) const;

    /**
     * By making the copy constructor private, we prevent accidentally using it when one intends to create a cache on top of a base cache.
     */
    CCoinsViewCache(const CCoinsViewCache &);
};

#endif // BITCOIN_COINS_H<|MERGE_RESOLUTION|>--- conflicted
+++ resolved
@@ -1,9 +1,6 @@
 // Copyright (c) 2009-2010 Satoshi Nakamoto
 // Copyright (c) 2009-2015 The Bitcoin Core developers
-<<<<<<< HEAD
-// Copyright (c) 2016 The BlackCoin Core developers
-=======
->>>>>>> b6548420
+// Copyright (c) 2016 The BlackCoin developers
 // Distributed under the MIT software license, see the accompanying
 // file COPYING or http://www.opensource.org/licenses/mit-license.php.
 
@@ -340,17 +337,10 @@
     virtual bool GetValue(CCoins &coins) const = 0;
     /* Don't care about GetKeySize here */
     virtual unsigned int GetValueSize() const = 0;
-<<<<<<< HEAD
 
     virtual bool Valid() const = 0;
     virtual void Next() = 0;
 
-=======
-
-    virtual bool Valid() const = 0;
-    virtual void Next() = 0;
-
->>>>>>> b6548420
     //! Get best block at the time this cursor was created
     const uint256 &GetBestBlock() const { return hashBlock; }
 private:
