--- conflicted
+++ resolved
@@ -15,13 +15,9 @@
     {
         CSerializedNetMsg msg;
         msg.m_type = std::move(msg_type);
-<<<<<<< HEAD
         // Blackcoin ToDo: revert after nodes upgrade to current version
         int32_t serModes = nVersion <= OLD_VERSION ? SER_NETWORK : SER_NETWORK | SER_POSMARKER;
-        CVectorWriter{serModes, nFlags | nVersion, msg.data, 0, std::forward<Args>(args)...};
-=======
-        VectorWriter{msg.data, 0, std::forward<Args>(args)...};
->>>>>>> c7885ecd
+        VectorWriter{serModes, msg.data, 0, std::forward<Args>(args)...};
         return msg;
     }
 } // namespace NetMsg
