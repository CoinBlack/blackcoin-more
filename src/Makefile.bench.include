# Copyright (c) 2015-2016 The Bitcoin Core developers
# Distributed under the MIT software license, see the accompanying
# file COPYING or http://www.opensource.org/licenses/mit-license.php.

bin_PROGRAMS += bench/bench_bitcoin
BENCH_SRCDIR = bench
BENCH_BINARY = bench/bench_bitcoin$(EXEEXT)


bench_bench_bitcoin_SOURCES = \
  bench/bench_bitcoin.cpp \
  bench/bench.cpp \
  bench/bench.h \
  bench/Examples.cpp \
  bench/rollingbloom.cpp \
  bench/crypto_hash.cpp \
<<<<<<< HEAD
  bench/ccoins_caching.cpp \
  bench/mempool_eviction.cpp \
=======
>>>>>>> b6548420
  bench/base58.cpp

bench_bench_bitcoin_CPPFLAGS = $(AM_CPPFLAGS) $(BITCOIN_INCLUDES) $(EVENT_CLFAGS) $(EVENT_PTHREADS_CFLAGS) -I$(builddir)/bench/
bench_bench_bitcoin_CXXFLAGS = $(AM_CXXFLAGS) $(PIE_FLAGS)
bench_bench_bitcoin_LDADD = \
  $(LIBBITCOIN_SERVER) \
  $(LIBBITCOIN_COMMON) \
  $(LIBBITCOIN_UTIL) \
  $(LIBBITCOIN_CONSENSUS) \
  $(LIBBITCOIN_CRYPTO) \
  $(LIBLEVELDB) \
  $(LIBMEMENV) \
  $(LIBSECP256K1) \
  $(LIBUNIVALUE)

if ENABLE_ZMQ
bench_bench_bitcoin_LDADD += $(LIBBITCOIN_ZMQ) $(ZMQ_LIBS)
endif

if ENABLE_WALLET
bench_bench_bitcoin_SOURCES += bench/coin_selection.cpp
bench_bench_bitcoin_LDADD += $(LIBBITCOIN_WALLET) $(LIBBITCOIN_CRYPTO)
endif

bench_bench_bitcoin_LDADD += $(BOOST_LIBS) $(BDB_LIBS) $(SSL_LIBS) $(CRYPTO_LIBS) $(MINIUPNPC_LIBS) $(EVENT_PTHREADS_LIBS) $(EVENT_LIBS)
bench_bench_bitcoin_LDFLAGS = $(RELDFLAGS) $(AM_LDFLAGS) $(LIBTOOL_APP_LDFLAGS)

CLEAN_BITCOIN_BENCH = bench/*.gcda bench/*.gcno

CLEANFILES += $(CLEAN_BITCOIN_BENCH)

bitcoin_bench: $(BENCH_BINARY)

bench: $(BENCH_BINARY) FORCE
	$(BENCH_BINARY)

bitcoin_bench_clean : FORCE
	rm -f $(CLEAN_BITCOIN_BENCH) $(bench_bench_bitcoin_OBJECTS) $(BENCH_BINARY)<|MERGE_RESOLUTION|>--- conflicted
+++ resolved
@@ -14,11 +14,8 @@
   bench/Examples.cpp \
   bench/rollingbloom.cpp \
   bench/crypto_hash.cpp \
-<<<<<<< HEAD
   bench/ccoins_caching.cpp \
   bench/mempool_eviction.cpp \
-=======
->>>>>>> b6548420
   bench/base58.cpp
 
 bench_bench_bitcoin_CPPFLAGS = $(AM_CPPFLAGS) $(BITCOIN_INCLUDES) $(EVENT_CLFAGS) $(EVENT_PTHREADS_CFLAGS) -I$(builddir)/bench/
