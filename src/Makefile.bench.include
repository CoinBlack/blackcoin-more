--- conflicted
+++ resolved
@@ -2,11 +2,7 @@
 # Distributed under the MIT software license, see the accompanying
 # file COPYING or http://www.opensource.org/licenses/mit-license.php.
 
-<<<<<<< HEAD
 bin_PROGRAMS += bench/bench_blackmore
-=======
-bin_PROGRAMS += bench/bench_bitcoin
->>>>>>> 61646189
 BENCH_SRCDIR = bench
 BENCH_BINARY = bench/bench_blackmore$(EXEEXT)
 
@@ -14,15 +10,7 @@
   bench/data/block413567.raw
 GENERATED_BENCH_FILES = $(RAW_BENCH_FILES:.raw=.raw.h)
 
-<<<<<<< HEAD
 bench_bench_blackmore_SOURCES = \
-  bench/bench_bitcoin.cpp \
-  bench/bench.cpp \
-  bench/bench.h \
-  bench/cashaddr.cpp \
-  bench/Examples.cpp \
-=======
-bench_bench_bitcoin_SOURCES = \
   $(RAW_BENCH_FILES) \
   bench/addrman.cpp \
   bench/bench_bitcoin.cpp \
@@ -35,20 +23,11 @@
   bench/data.cpp \
   bench/duplicate_inputs.cpp \
   bench/examples.cpp \
->>>>>>> 61646189
   bench/rollingbloom.cpp \
   bench/chacha20.cpp \
   bench/chacha_poly_aead.cpp \
   bench/crypto_hash.cpp \
   bench/ccoins_caching.cpp \
-<<<<<<< HEAD
-  bench/mempool_eviction.cpp \
-  bench/base58.cpp
-
-bench_bench_blackmore_CPPFLAGS = $(AM_CPPFLAGS) $(BITCOIN_INCLUDES) $(EVENT_CLFAGS) $(EVENT_PTHREADS_CFLAGS) -I$(builddir)/bench/
-bench_bench_blackmore_CXXFLAGS = $(AM_CXXFLAGS) $(PIE_FLAGS)
-bench_bench_blackmore_LDADD = \
-=======
   bench/gcs_filter.cpp \
   bench/hashpadding.cpp \
   bench/merkle_root.cpp \
@@ -67,12 +46,11 @@
   bench/poly1305.cpp \
   bench/prevector.cpp
 
-nodist_bench_bench_bitcoin_SOURCES = $(GENERATED_BENCH_FILES)
+nodist_bench_bench_blackmore_SOURCES = $(GENERATED_BENCH_FILES)
 
-bench_bench_bitcoin_CPPFLAGS = $(AM_CPPFLAGS) $(BITCOIN_INCLUDES) $(EVENT_CFLAGS) $(EVENT_PTHREADS_CFLAGS) -I$(builddir)/bench/
-bench_bench_bitcoin_CXXFLAGS = $(AM_CXXFLAGS) $(PIE_FLAGS)
-bench_bench_bitcoin_LDADD = \
->>>>>>> 61646189
+bench_bench_blackmore_CPPFLAGS = $(AM_CPPFLAGS) $(BITCOIN_INCLUDES) $(EVENT_CFLAGS) $(EVENT_PTHREADS_CFLAGS) -I$(builddir)/bench/
+bench_bench_blackmore_CXXFLAGS = $(AM_CXXFLAGS) $(PIE_FLAGS)
+bench_bench_blackmore_LDADD = \
   $(LIBBITCOIN_SERVER) \
   $(LIBBITCOIN_WALLET) \
   $(LIBBITCOIN_COMMON) \
@@ -93,53 +71,31 @@
 endif
 
 if ENABLE_WALLET
-<<<<<<< HEAD
 bench_bench_blackmore_SOURCES += bench/coin_selection.cpp
-bench_bench_blackmore_LDADD += $(LIBBITCOIN_WALLET) $(LIBBITCOIN_CRYPTO)
+bench_bench_blackmore_SOURCES += bench/wallet_balance.cpp
 endif
 
-bench_bench_blackmore_LDADD += $(BOOST_LIBS) $(BDB_LIBS) $(SSL_LIBS) $(CRYPTO_LIBS) $(MINIUPNPC_LIBS) $(EVENT_PTHREADS_LIBS) $(EVENT_LIBS) $(LIBEVENT_LIBS)
-bench_bench_blackmore_LDFLAGS = $(RELDFLAGS) $(AM_LDFLAGS) $(LIBTOOL_APP_LDFLAGS)
-=======
-bench_bench_bitcoin_SOURCES += bench/coin_selection.cpp
-bench_bench_bitcoin_SOURCES += bench/wallet_balance.cpp
-endif
-
-bench_bench_bitcoin_LDADD += $(BOOST_LIBS) $(BDB_LIBS) $(EVENT_PTHREADS_LIBS) $(EVENT_LIBS) $(MINIUPNPC_LIBS) $(NATPMP_LIBS) $(SQLITE_LIBS)
-bench_bench_bitcoin_LDFLAGS = $(RELDFLAGS) $(AM_LDFLAGS) $(LIBTOOL_APP_LDFLAGS) $(PTHREAD_FLAGS)
->>>>>>> 61646189
+bench_bench_blackmore_LDADD += $(BOOST_LIBS) $(BDB_LIBS) $(SSL_LIBS) $(CRYPTO_LIBS) $(EVENT_PTHREADS_LIBS) $(EVENT_LIBS) $(MINIUPNPC_LIBS) $(NATPMP_LIBS) $(SQLITE_LIBS)
+bench_bench_blackmore_LDFLAGS = $(RELDFLAGS) $(AM_LDFLAGS) $(LIBTOOL_APP_LDFLAGS) $(PTHREAD_FLAGS)
 
 CLEAN_BITCOIN_BENCH = bench/*.gcda bench/*.gcno $(GENERATED_BENCH_FILES)
 
 CLEANFILES += $(CLEAN_BITCOIN_BENCH)
 
-<<<<<<< HEAD
-blackmore_bench: $(BENCH_BINARY)
-=======
 bench/data.cpp: bench/data/block413567.raw.h
 
-bitcoin_bench: $(BENCH_BINARY)
->>>>>>> 61646189
+blackmore_bench: $(BENCH_BINARY)
 
 bench: $(BENCH_BINARY) FORCE
 	$(BENCH_BINARY)
 
-<<<<<<< HEAD
 blackmore_bench_clean : FORCE
 	rm -f $(CLEAN_BITCOIN_BENCH) $(bench_bench_blackmore_OBJECTS) $(BENCH_BINARY)
-=======
-bitcoin_bench_clean : FORCE
-	rm -f $(CLEAN_BITCOIN_BENCH) $(bench_bench_bitcoin_OBJECTS) $(BENCH_BINARY)
->>>>>>> 61646189
 
 %.raw.h: %.raw
 	@$(MKDIR_P) $(@D)
 	@{ \
-<<<<<<< HEAD
-	 echo "static unsigned const char $(*F)[] = {" && \
-=======
 	 echo "static unsigned const char $(*F)_raw[] = {" && \
->>>>>>> 61646189
 	 $(HEXDUMP) -v -e '8/1 "0x%02x, "' -e '"\n"' $< | $(SED) -e 's/0x  ,//g' && \
 	 echo "};"; \
 	} > "$@.new" && mv -f "$@.new" "$@"
