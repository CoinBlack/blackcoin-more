// Copyright (c) 2009-2010 Satoshi Nakamoto
// Copyright (c) 2009-2022 The Bitcoin Core developers
// Distributed under the MIT software license, see the accompanying
// file COPYING or http://www.opensource.org/licenses/mit-license.php.

#include <util/system.h>

<<<<<<< HEAD
#ifdef ENABLE_EXTERNAL_SIGNER
#if defined(__GNUC__)
// Boost 1.78 requires the following workaround.
// See: https://github.com/boostorg/process/issues/235
#pragma GCC diagnostic push
#pragma GCC diagnostic ignored "-Wnarrowing"
#endif
#include <boost/process.hpp>
#if defined(__GNUC__)
#pragma GCC diagnostic pop
#endif
#endif // ENABLE_EXTERNAL_SIGNER

=======
>>>>>>> 88259837
#include <chainparamsbase.h>
#include <sync.h>
#include <util/check.h>
#include <util/fs.h>
#include <util/fs_helpers.h>
#include <util/getuniquepath.h>
#include <util/strencodings.h>
#include <util/string.h>
#include <util/syserror.h>
#include <util/translation.h>


#if (defined(__FreeBSD__) || defined(__OpenBSD__) || defined(__DragonFly__))
#include <pthread.h>
#include <pthread_np.h>
#endif

#ifndef WIN32
#include <algorithm>
#include <cassert>
#include <fcntl.h>
#include <sched.h>
#include <sys/resource.h>
#include <sys/stat.h>

#else

#include <codecvt>

#include <shellapi.h>
#include <shlobj.h>
#endif

#ifdef HAVE_MALLOPT_ARENA_MAX
#include <malloc.h>
#endif

#include <univalue.h>

#include <fstream>
#include <map>
#include <memory>
#include <optional>
#include <string>
#include <system_error>
#include <thread>
#include <typeinfo>

// Application startup time (used for uptime calculation)
const int64_t nStartupTime = GetTime();

const char * const BITCOIN_CONF_FILENAME = "blackmore.conf";
const char * const BITCOIN_SETTINGS_FILENAME = "settings.json";

ArgsManager gArgs;

/**
 * Interpret a string argument as a boolean.
 *
 * The definition of LocaleIndependentAtoi<int>() requires that non-numeric string values
 * like "foo", return 0. This means that if a user unintentionally supplies a
 * non-integer argument here, the return value is always false. This means that
 * -foo=false does what the user probably expects, but -foo=true is well defined
 * but does not do what they probably expected.
 *
 * The return value of LocaleIndependentAtoi<int>(...) is zero when given input not
 * representable as an int.
 *
 * For a more extensive discussion of this topic (and a wide range of opinions
 * on the Right Way to change this code), see PR12713.
 */
static bool InterpretBool(const std::string& strValue)
{
    if (strValue.empty())
        return true;
    return (LocaleIndependentAtoi<int>(strValue) != 0);
}

static std::string SettingName(const std::string& arg)
{
    return arg.size() > 0 && arg[0] == '-' ? arg.substr(1) : arg;
}

struct KeyInfo {
    std::string name;
    std::string section;
    bool negated{false};
};

/**
 * Parse "name", "section.name", "noname", "section.noname" settings keys.
 *
 * @note Where an option was negated can be later checked using the
 * IsArgNegated() method. One use case for this is to have a way to disable
 * options that are not normally boolean (e.g. using -nodebuglogfile to request
 * that debug log output is not sent to any file at all).
 */
KeyInfo InterpretKey(std::string key)
{
    KeyInfo result;
    // Split section name from key name for keys like "testnet.foo" or "regtest.bar"
    size_t option_index = key.find('.');
    if (option_index != std::string::npos) {
        result.section = key.substr(0, option_index);
        key.erase(0, option_index + 1);
    }
    if (key.substr(0, 2) == "no") {
        key.erase(0, 2);
        result.negated = true;
    }
    result.name = key;
    return result;
}

/**
 * Interpret settings value based on registered flags.
 *
 * @param[in]   key      key information to know if key was negated
 * @param[in]   value    string value of setting to be parsed
 * @param[in]   flags    ArgsManager registered argument flags
 * @param[out]  error    Error description if settings value is not valid
 *
 * @return parsed settings value if it is valid, otherwise nullopt accompanied
 * by a descriptive error string
 */
static std::optional<util::SettingsValue> InterpretValue(const KeyInfo& key, const std::string* value,
                                                         unsigned int flags, std::string& error)
{
    // Return negated settings as false values.
    if (key.negated) {
        if (flags & ArgsManager::DISALLOW_NEGATION) {
            error = strprintf("Negating of -%s is meaningless and therefore forbidden", key.name);
            return std::nullopt;
        }
        // Double negatives like -nofoo=0 are supported (but discouraged)
        if (value && !InterpretBool(*value)) {
            LogPrintf("Warning: parsed potentially confusing double-negative -%s=%s\n", key.name, *value);
            return true;
        }
        return false;
    }
    if (!value && (flags & ArgsManager::DISALLOW_ELISION)) {
        error = strprintf("Can not set -%s with no value. Please specify value with -%s=value.", key.name, key.name);
        return std::nullopt;
    }
    return value ? *value : "";
}

// Define default constructor and destructor that are not inline, so code instantiating this class doesn't need to
// #include class definitions for all members.
// For example, m_settings has an internal dependency on univalue.
ArgsManager::ArgsManager() = default;
ArgsManager::~ArgsManager() = default;

std::set<std::string> ArgsManager::GetUnsuitableSectionOnlyArgs() const
{
    std::set<std::string> unsuitables;

    LOCK(cs_args);

    // if there's no section selected, don't worry
    if (m_network.empty()) return std::set<std::string> {};

    // if it's okay to use the default section for this network, don't worry
    if (m_network == CBaseChainParams::MAIN) return std::set<std::string> {};

    for (const auto& arg : m_network_only_args) {
        if (OnlyHasDefaultSectionSetting(m_settings, m_network, SettingName(arg))) {
            unsuitables.insert(arg);
        }
    }
    return unsuitables;
}

std::list<SectionInfo> ArgsManager::GetUnrecognizedSections() const
{
    // Section names to be recognized in the config file.
    static const std::set<std::string> available_sections{
        CBaseChainParams::REGTEST,
        CBaseChainParams::SIGNET,
        CBaseChainParams::TESTNET,
        CBaseChainParams::MAIN
    };

    LOCK(cs_args);
    std::list<SectionInfo> unrecognized = m_config_sections;
    unrecognized.remove_if([](const SectionInfo& appeared){ return available_sections.find(appeared.m_name) != available_sections.end(); });
    return unrecognized;
}

void ArgsManager::SelectConfigNetwork(const std::string& network)
{
    LOCK(cs_args);
    m_network = network;
}

bool ArgsManager::ParseParameters(int argc, const char* const argv[], std::string& error)
{
    LOCK(cs_args);
    m_settings.command_line_options.clear();

    for (int i = 1; i < argc; i++) {
        std::string key(argv[i]);

#ifdef MAC_OSX
        // At the first time when a user gets the "App downloaded from the
        // internet" warning, and clicks the Open button, macOS passes
        // a unique process serial number (PSN) as -psn_... command-line
        // argument, which we filter out.
        if (key.substr(0, 5) == "-psn_") continue;
#endif

        if (key == "-") break; //bitcoin-tx using stdin
        std::optional<std::string> val;
        size_t is_index = key.find('=');
        if (is_index != std::string::npos) {
            val = key.substr(is_index + 1);
            key.erase(is_index);
        }
#ifdef WIN32
        key = ToLower(key);
        if (key[0] == '/')
            key[0] = '-';
#endif

        if (key[0] != '-') {
            if (!m_accept_any_command && m_command.empty()) {
                // The first non-dash arg is a registered command
                std::optional<unsigned int> flags = GetArgFlags(key);
                if (!flags || !(*flags & ArgsManager::COMMAND)) {
                    error = strprintf("Invalid command '%s'", argv[i]);
                    return false;
                }
            }
            m_command.push_back(key);
            while (++i < argc) {
                // The remaining args are command args
                m_command.push_back(argv[i]);
            }
            break;
        }

        // Transform --foo to -foo
        if (key.length() > 1 && key[1] == '-')
            key.erase(0, 1);

        // Transform -foo to foo
        key.erase(0, 1);
        KeyInfo keyinfo = InterpretKey(key);
        std::optional<unsigned int> flags = GetArgFlags('-' + keyinfo.name);

        // Unknown command line options and command line options with dot
        // characters (which are returned from InterpretKey with nonempty
        // section strings) are not valid.
        if (!flags || !keyinfo.section.empty()) {
            error = strprintf("Invalid parameter %s", argv[i]);
            return false;
        }

        std::optional<util::SettingsValue> value = InterpretValue(keyinfo, val ? &*val : nullptr, *flags, error);
        if (!value) return false;

        m_settings.command_line_options[keyinfo.name].push_back(*value);
    }

    // we do not allow -includeconf from command line, only -noincludeconf
    if (auto* includes = util::FindKey(m_settings.command_line_options, "includeconf")) {
        const util::SettingsSpan values{*includes};
        // Range may be empty if -noincludeconf was passed
        if (!values.empty()) {
            error = "-includeconf cannot be used from commandline; -includeconf=" + values.begin()->write();
            return false; // pick first value as example
        }
    }
    return true;
}

std::optional<unsigned int> ArgsManager::GetArgFlags(const std::string& name) const
{
    LOCK(cs_args);
    for (const auto& arg_map : m_available_args) {
        const auto search = arg_map.second.find(name);
        if (search != arg_map.second.end()) {
            return search->second.m_flags;
        }
    }
    return std::nullopt;
}

fs::path ArgsManager::GetPathArg(std::string arg, const fs::path& default_value) const
{
    if (IsArgNegated(arg)) return fs::path{};
    std::string path_str = GetArg(arg, "");
    if (path_str.empty()) return default_value;
    fs::path result = fs::PathFromString(path_str).lexically_normal();
    // Remove trailing slash, if present.
    return result.has_filename() ? result : result.parent_path();
}

const fs::path& ArgsManager::GetBlocksDirPath() const
{
    LOCK(cs_args);
    fs::path& path = m_cached_blocks_path;

    // Cache the path to avoid calling fs::create_directories on every call of
    // this function
    if (!path.empty()) return path;

    if (IsArgSet("-blocksdir")) {
        path = fs::absolute(GetPathArg("-blocksdir"));
        if (!fs::is_directory(path)) {
            path = "";
            return path;
        }
    } else {
        path = GetDataDirBase();
    }

    path /= fs::PathFromString(BaseParams().DataDir());
    path /= "blocks";
    fs::create_directories(path);
    return path;
}

const fs::path& ArgsManager::GetDataDir(bool net_specific) const
{
    LOCK(cs_args);
    fs::path& path = net_specific ? m_cached_network_datadir_path : m_cached_datadir_path;

    // Used cached path if available
    if (!path.empty()) return path;

    const fs::path datadir{GetPathArg("-datadir")};
    if (!datadir.empty()) {
        path = fs::absolute(datadir);
        if (!fs::is_directory(path)) {
            path = "";
            return path;
        }
    } else {
        path = GetDefaultDataDir();
    }

    if (net_specific && !BaseParams().DataDir().empty()) {
        path /= fs::PathFromString(BaseParams().DataDir());
    }

    return path;
}

void ArgsManager::ClearPathCache()
{
    LOCK(cs_args);

    m_cached_datadir_path = fs::path();
    m_cached_network_datadir_path = fs::path();
    m_cached_blocks_path = fs::path();
}

std::optional<const ArgsManager::Command> ArgsManager::GetCommand() const
{
    Command ret;
    LOCK(cs_args);
    auto it = m_command.begin();
    if (it == m_command.end()) {
        // No command was passed
        return std::nullopt;
    }
    if (!m_accept_any_command) {
        // The registered command
        ret.command = *(it++);
    }
    while (it != m_command.end()) {
        // The unregistered command and args (if any)
        ret.args.push_back(*(it++));
    }
    return ret;
}

std::vector<std::string> ArgsManager::GetArgs(const std::string& strArg) const
{
    std::vector<std::string> result;
    for (const util::SettingsValue& value : GetSettingsList(strArg)) {
        result.push_back(value.isFalse() ? "0" : value.isTrue() ? "1" : value.get_str());
    }
    return result;
}

bool ArgsManager::IsArgSet(const std::string& strArg) const
{
    return !GetSetting(strArg).isNull();
}

bool ArgsManager::GetSettingsPath(fs::path* filepath, bool temp, bool backup) const
{
    fs::path settings = GetPathArg("-settings", BITCOIN_SETTINGS_FILENAME);
    if (settings.empty()) {
        return false;
    }
    if (backup) {
        settings += ".bak";
    }
    if (filepath) {
        *filepath = fsbridge::AbsPathJoin(GetDataDirNet(), temp ? settings + ".tmp" : settings);
    }
    return true;
}

static void SaveErrors(const std::vector<std::string> errors, std::vector<std::string>* error_out)
{
    for (const auto& error : errors) {
        if (error_out) {
            error_out->emplace_back(error);
        } else {
            LogPrintf("%s\n", error);
        }
    }
}

bool ArgsManager::ReadSettingsFile(std::vector<std::string>* errors)
{
    fs::path path;
    if (!GetSettingsPath(&path, /* temp= */ false)) {
        return true; // Do nothing if settings file disabled.
    }

    LOCK(cs_args);
    m_settings.rw_settings.clear();
    std::vector<std::string> read_errors;
    if (!util::ReadSettings(path, m_settings.rw_settings, read_errors)) {
        SaveErrors(read_errors, errors);
        return false;
    }
    for (const auto& setting : m_settings.rw_settings) {
        KeyInfo key = InterpretKey(setting.first); // Split setting key into section and argname
        if (!GetArgFlags('-' + key.name)) {
            LogPrintf("Ignoring unknown rw_settings value %s\n", setting.first);
        }
    }
    return true;
}

bool ArgsManager::WriteSettingsFile(std::vector<std::string>* errors, bool backup) const
{
    fs::path path, path_tmp;
    if (!GetSettingsPath(&path, /*temp=*/false, backup) || !GetSettingsPath(&path_tmp, /*temp=*/true, backup)) {
        throw std::logic_error("Attempt to write settings file when dynamic settings are disabled.");
    }

    LOCK(cs_args);
    std::vector<std::string> write_errors;
    if (!util::WriteSettings(path_tmp, m_settings.rw_settings, write_errors)) {
        SaveErrors(write_errors, errors);
        return false;
    }
    if (!RenameOver(path_tmp, path)) {
        SaveErrors({strprintf("Failed renaming settings file %s to %s\n", fs::PathToString(path_tmp), fs::PathToString(path))}, errors);
        return false;
    }
    return true;
}

util::SettingsValue ArgsManager::GetPersistentSetting(const std::string& name) const
{
    LOCK(cs_args);
    return util::GetSetting(m_settings, m_network, name, !UseDefaultSection("-" + name),
        /*ignore_nonpersistent=*/true, /*get_chain_name=*/false);
}

bool ArgsManager::IsArgNegated(const std::string& strArg) const
{
    return GetSetting(strArg).isFalse();
}

std::string ArgsManager::GetArg(const std::string& strArg, const std::string& strDefault) const
{
    return GetArg(strArg).value_or(strDefault);
}

std::optional<std::string> ArgsManager::GetArg(const std::string& strArg) const
{
    const util::SettingsValue value = GetSetting(strArg);
<<<<<<< HEAD
    return value.isNull() ? strDefault : value.isFalse() ? "0" : value.isTrue() ? "1" : value.isNum() ? value.getValStr() : value.get_str();
=======
    return SettingToString(value);
}

std::optional<std::string> SettingToString(const util::SettingsValue& value)
{
    if (value.isNull()) return std::nullopt;
    if (value.isFalse()) return "0";
    if (value.isTrue()) return "1";
    if (value.isNum()) return value.getValStr();
    return value.get_str();
}

std::string SettingToString(const util::SettingsValue& value, const std::string& strDefault)
{
    return SettingToString(value).value_or(strDefault);
>>>>>>> 88259837
}

int64_t ArgsManager::GetIntArg(const std::string& strArg, int64_t nDefault) const
{
    return GetIntArg(strArg).value_or(nDefault);
}

std::optional<int64_t> ArgsManager::GetIntArg(const std::string& strArg) const
{
    const util::SettingsValue value = GetSetting(strArg);
    return SettingToInt(value);
}

std::optional<int64_t> SettingToInt(const util::SettingsValue& value)
{
    if (value.isNull()) return std::nullopt;
    if (value.isFalse()) return 0;
    if (value.isTrue()) return 1;
    if (value.isNum()) return value.getInt<int64_t>();
    return LocaleIndependentAtoi<int64_t>(value.get_str());
}

int64_t SettingToInt(const util::SettingsValue& value, int64_t nDefault)
{
    return SettingToInt(value).value_or(nDefault);
}

bool ArgsManager::GetBoolArg(const std::string& strArg, bool fDefault) const
{
    return GetBoolArg(strArg).value_or(fDefault);
}

std::optional<bool> ArgsManager::GetBoolArg(const std::string& strArg) const
{
    const util::SettingsValue value = GetSetting(strArg);
    return SettingToBool(value);
}

std::optional<bool> SettingToBool(const util::SettingsValue& value)
{
    if (value.isNull()) return std::nullopt;
    if (value.isBool()) return value.get_bool();
    return InterpretBool(value.get_str());
}

bool SettingToBool(const util::SettingsValue& value, bool fDefault)
{
    return SettingToBool(value).value_or(fDefault);
}

bool ArgsManager::SoftSetArg(const std::string& strArg, const std::string& strValue)
{
    LOCK(cs_args);
    if (IsArgSet(strArg)) return false;
    ForceSetArg(strArg, strValue);
    return true;
}

bool ArgsManager::SoftSetBoolArg(const std::string& strArg, bool fValue)
{
    if (fValue)
        return SoftSetArg(strArg, std::string("1"));
    else
        return SoftSetArg(strArg, std::string("0"));
}

void ArgsManager::ForceSetArg(const std::string& strArg, const std::string& strValue)
{
    LOCK(cs_args);
    m_settings.forced_settings[SettingName(strArg)] = strValue;
}

void ArgsManager::AddCommand(const std::string& cmd, const std::string& help)
{
    Assert(cmd.find('=') == std::string::npos);
    Assert(cmd.at(0) != '-');

    LOCK(cs_args);
    m_accept_any_command = false; // latch to false
    std::map<std::string, Arg>& arg_map = m_available_args[OptionsCategory::COMMANDS];
    auto ret = arg_map.emplace(cmd, Arg{"", help, ArgsManager::COMMAND});
    Assert(ret.second); // Fail on duplicate commands
}

void ArgsManager::AddArg(const std::string& name, const std::string& help, unsigned int flags, const OptionsCategory& cat)
{
    Assert((flags & ArgsManager::COMMAND) == 0); // use AddCommand

    // Split arg name from its help param
    size_t eq_index = name.find('=');
    if (eq_index == std::string::npos) {
        eq_index = name.size();
    }
    std::string arg_name = name.substr(0, eq_index);

    LOCK(cs_args);
    std::map<std::string, Arg>& arg_map = m_available_args[cat];
    auto ret = arg_map.emplace(arg_name, Arg{name.substr(eq_index, name.size() - eq_index), help, flags});
    assert(ret.second); // Make sure an insertion actually happened

    if (flags & ArgsManager::NETWORK_ONLY) {
        m_network_only_args.emplace(arg_name);
    }
}

void ArgsManager::AddHiddenArgs(const std::vector<std::string>& names)
{
    for (const std::string& name : names) {
        AddArg(name, "", ArgsManager::ALLOW_ANY, OptionsCategory::HIDDEN);
    }
}

std::string ArgsManager::GetHelpMessage() const
{
    const bool show_debug = GetBoolArg("-help-debug", false);

    std::string usage;
    LOCK(cs_args);
    for (const auto& arg_map : m_available_args) {
        switch(arg_map.first) {
            case OptionsCategory::OPTIONS:
                usage += HelpMessageGroup("Options:");
                break;
            case OptionsCategory::CONNECTION:
                usage += HelpMessageGroup("Connection options:");
                break;
            case OptionsCategory::ZMQ:
                usage += HelpMessageGroup("ZeroMQ notification options:");
                break;
            case OptionsCategory::DEBUG_TEST:
                usage += HelpMessageGroup("Debugging/Testing options:");
                break;
            case OptionsCategory::NODE_RELAY:
                usage += HelpMessageGroup("Node relay options:");
                break;
            case OptionsCategory::BLOCK_CREATION:
                usage += HelpMessageGroup("Block creation options:");
                break;
            case OptionsCategory::RPC:
                usage += HelpMessageGroup("RPC server options:");
                break;
            case OptionsCategory::WALLET:
                usage += HelpMessageGroup("Wallet options:");
                break;
            case OptionsCategory::WALLET_DEBUG_TEST:
                if (show_debug) usage += HelpMessageGroup("Wallet debugging/testing options:");
                break;
            case OptionsCategory::CHAINPARAMS:
                usage += HelpMessageGroup("Chain selection options:");
                break;
            case OptionsCategory::GUI:
                usage += HelpMessageGroup("UI Options:");
                break;
            case OptionsCategory::COMMANDS:
                usage += HelpMessageGroup("Commands:");
                break;
            case OptionsCategory::REGISTER_COMMANDS:
                usage += HelpMessageGroup("Register Commands:");
                break;
            default:
                break;
        }

        // When we get to the hidden options, stop
        if (arg_map.first == OptionsCategory::HIDDEN) break;

        for (const auto& arg : arg_map.second) {
            if (show_debug || !(arg.second.m_flags & ArgsManager::DEBUG_ONLY)) {
                std::string name;
                if (arg.second.m_help_param.empty()) {
                    name = arg.first;
                } else {
                    name = arg.first + arg.second.m_help_param;
                }
                usage += HelpMessageOpt(name, arg.second.m_help_text);
            }
        }
    }
    return usage;
}

bool HelpRequested(const ArgsManager& args)
{
    return args.IsArgSet("-?") || args.IsArgSet("-h") || args.IsArgSet("-help") || args.IsArgSet("-help-debug");
}

void SetupHelpOptions(ArgsManager& args)
{
    args.AddArg("-?", "Print this help message and exit", ArgsManager::ALLOW_ANY, OptionsCategory::OPTIONS);
    args.AddHiddenArgs({"-h", "-help"});
}

static const int screenWidth = 79;
static const int optIndent = 2;
static const int msgIndent = 7;

std::string HelpMessageGroup(const std::string &message) {
    return std::string(message) + std::string("\n\n");
}

std::string HelpMessageOpt(const std::string &option, const std::string &message) {
    return std::string(optIndent,' ') + std::string(option) +
           std::string("\n") + std::string(msgIndent,' ') +
           FormatParagraph(message, screenWidth - msgIndent, msgIndent) +
           std::string("\n\n");
}

<<<<<<< HEAD
static std::string FormatException(const std::exception* pex, const char* pszThread)
{
#ifdef WIN32
    char pszModule[MAX_PATH] = "";
    GetModuleFileNameA(nullptr, pszModule, sizeof(pszModule));
#else
    const char* pszModule = "blackcoin";
#endif
    if (pex)
        return strprintf(
            "EXCEPTION: %s       \n%s       \n%s in %s       \n", typeid(*pex).name(), pex->what(), pszModule, pszThread);
    else
        return strprintf(
            "UNKNOWN EXCEPTION       \n%s in %s       \n", pszModule, pszThread);
}

void PrintExceptionContinue(const std::exception* pex, const char* pszThread)
{
    std::string message = FormatException(pex, pszThread);
    LogPrintf("\n\n************************\n%s\n", message);
    tfm::format(std::cerr, "\n\n************************\n%s\n", message);
}

=======
>>>>>>> 88259837
fs::path GetDefaultDataDir()
{
    // Windows: C:\Users\Username\AppData\Roaming\Blackmore
    // macOS: ~/Library/Application Support/Blackmore
    // Unix-like: ~/.blackmore
#ifdef WIN32
    // Windows
    return GetSpecialFolderPath(CSIDL_APPDATA) / "Blackmore";
#else
    fs::path pathRet;
    char* pszHome = getenv("HOME");
    if (pszHome == nullptr || strlen(pszHome) == 0)
        pathRet = fs::path("/");
    else
        pathRet = fs::path(pszHome);
#ifdef MAC_OSX
    // macOS
    return pathRet / "Library/Application Support/Blackmore";
#else
    // Unix-like
    return pathRet / ".blackmore";
#endif
#endif
}

bool CheckDataDirOption(const ArgsManager& args)
{
    const fs::path datadir{args.GetPathArg("-datadir")};
    return datadir.empty() || fs::is_directory(fs::absolute(datadir));
}

fs::path GetConfigFile(const ArgsManager& args, const fs::path& configuration_file_path)
{
    return AbsPathForConfigVal(args, configuration_file_path, /*net_specific=*/false);
}

static bool GetConfigOptions(std::istream& stream, const std::string& filepath, std::string& error, std::vector<std::pair<std::string, std::string>>& options, std::list<SectionInfo>& sections)
{
    std::string str, prefix;
    std::string::size_type pos;
    int linenr = 1;
    while (std::getline(stream, str)) {
        bool used_hash = false;
        if ((pos = str.find('#')) != std::string::npos) {
            str = str.substr(0, pos);
            used_hash = true;
        }
        const static std::string pattern = " \t\r\n";
        str = TrimString(str, pattern);
        if (!str.empty()) {
            if (*str.begin() == '[' && *str.rbegin() == ']') {
                const std::string section = str.substr(1, str.size() - 2);
                sections.emplace_back(SectionInfo{section, filepath, linenr});
                prefix = section + '.';
            } else if (*str.begin() == '-') {
                error = strprintf("parse error on line %i: %s, options in configuration file must be specified without leading -", linenr, str);
                return false;
            } else if ((pos = str.find('=')) != std::string::npos) {
                std::string name = prefix + TrimString(std::string_view{str}.substr(0, pos), pattern);
                std::string_view value = TrimStringView(std::string_view{str}.substr(pos + 1), pattern);
                if (used_hash && name.find("rpcpassword") != std::string::npos) {
                    error = strprintf("parse error on line %i, using # in rpcpassword can be ambiguous and should be avoided", linenr);
                    return false;
                }
                options.emplace_back(name, value);
                if ((pos = name.rfind('.')) != std::string::npos && prefix.length() <= pos) {
                    sections.emplace_back(SectionInfo{name.substr(0, pos), filepath, linenr});
                }
            } else {
                error = strprintf("parse error on line %i: %s", linenr, str);
                if (str.size() >= 2 && str.substr(0, 2) == "no") {
                    error += strprintf(", if you intended to specify a negated option, use %s=1 instead", str);
                }
                return false;
            }
        }
        ++linenr;
    }
    return true;
}

bool IsConfSupported(KeyInfo& key, std::string& error) {
    if (key.name == "conf") {
        error = "conf cannot be set in the configuration file; use includeconf= if you want to include additional config files";
        return false;
    }
    if (key.name == "reindex") {
        // reindex can be set in a config file but it is strongly discouraged as this will cause the node to reindex on
        // every restart. Allow the config but throw a warning
        LogPrintf("Warning: reindex=1 is set in the configuration file, which will significantly slow down startup. Consider removing or commenting out this option for better performance, unless there is currently a condition which makes rebuilding the indexes necessary\n");
        return true;
    }
    return true;
}

bool ArgsManager::ReadConfigStream(std::istream& stream, const std::string& filepath, std::string& error, bool ignore_invalid_keys)
{
    LOCK(cs_args);
    std::vector<std::pair<std::string, std::string>> options;
    if (!GetConfigOptions(stream, filepath, error, options, m_config_sections)) {
        return false;
    }
    for (const std::pair<std::string, std::string>& option : options) {
        KeyInfo key = InterpretKey(option.first);
        std::optional<unsigned int> flags = GetArgFlags('-' + key.name);
        if (!IsConfSupported(key, error)) return false;
        if (flags) {
            std::optional<util::SettingsValue> value = InterpretValue(key, &option.second, *flags, error);
            if (!value) {
                return false;
            }
            m_settings.ro_config[key.section][key.name].push_back(*value);
        } else {
            if (ignore_invalid_keys) {
                LogPrintf("Ignoring unknown configuration value %s\n", option.first);
            } else {
                error = strprintf("Invalid configuration value %s", option.first);
                return false;
            }
        }
    }
    return true;
}

fs::path ArgsManager::GetConfigFilePath() const
{
    return GetConfigFile(*this, GetPathArg("-conf", BITCOIN_CONF_FILENAME));
}

bool ArgsManager::ReadConfigFiles(std::string& error, bool ignore_invalid_keys)
{
    {
        LOCK(cs_args);
        m_settings.ro_config.clear();
        m_config_sections.clear();
    }

    const auto conf_path{GetConfigFilePath()};
    std::ifstream stream{conf_path};

    // not ok to have a config file specified that cannot be opened
    if (IsArgSet("-conf") && !stream.good()) {
        error = strprintf("specified config file \"%s\" could not be opened.", fs::PathToString(conf_path));
        return false;
    }
    // ok to not have a config file
    if (stream.good()) {
        if (!ReadConfigStream(stream, fs::PathToString(conf_path), error, ignore_invalid_keys)) {
            return false;
        }
        // `-includeconf` cannot be included in the command line arguments except
        // as `-noincludeconf` (which indicates that no included conf file should be used).
        bool use_conf_file{true};
        {
            LOCK(cs_args);
            if (auto* includes = util::FindKey(m_settings.command_line_options, "includeconf")) {
                // ParseParameters() fails if a non-negated -includeconf is passed on the command-line
                assert(util::SettingsSpan(*includes).last_negated());
                use_conf_file = false;
            }
        }
        if (use_conf_file) {
            std::string chain_id = GetChainName();
            std::vector<std::string> conf_file_names;

            auto add_includes = [&](const std::string& network, size_t skip = 0) {
                size_t num_values = 0;
                LOCK(cs_args);
                if (auto* section = util::FindKey(m_settings.ro_config, network)) {
                    if (auto* values = util::FindKey(*section, "includeconf")) {
                        for (size_t i = std::max(skip, util::SettingsSpan(*values).negated()); i < values->size(); ++i) {
                            conf_file_names.push_back((*values)[i].get_str());
                        }
                        num_values = values->size();
                    }
                }
                return num_values;
            };

            // We haven't set m_network yet (that happens in SelectParams()), so manually check
            // for network.includeconf args.
            const size_t chain_includes = add_includes(chain_id);
            const size_t default_includes = add_includes({});

            for (const std::string& conf_file_name : conf_file_names) {
                std::ifstream conf_file_stream{GetConfigFile(*this, fs::PathFromString(conf_file_name))};
                if (conf_file_stream.good()) {
                    if (!ReadConfigStream(conf_file_stream, conf_file_name, error, ignore_invalid_keys)) {
                        return false;
                    }
                    LogPrintf("Included configuration file %s\n", conf_file_name);
                } else {
                    error = "Failed to include configuration file " + conf_file_name;
                    return false;
                }
            }

            // Warn about recursive -includeconf
            conf_file_names.clear();
            add_includes(chain_id, /* skip= */ chain_includes);
            add_includes({}, /* skip= */ default_includes);
            std::string chain_id_final = GetChainName();
            if (chain_id_final != chain_id) {
                // Also warn about recursive includeconf for the chain that was specified in one of the includeconfs
                add_includes(chain_id_final);
            }
            for (const std::string& conf_file_name : conf_file_names) {
                tfm::format(std::cerr, "warning: -includeconf cannot be used from included files; ignoring -includeconf=%s\n", conf_file_name);
            }
        }
    }

    // If datadir is changed in .conf file:
    ClearPathCache();
    if (!CheckDataDirOption(*this)) {
        error = strprintf("specified data directory \"%s\" does not exist.", GetArg("-datadir", ""));
        return false;
    }
    return true;
}

std::string ArgsManager::GetChainName() const
{
    auto get_net = [&](const std::string& arg) {
        LOCK(cs_args);
        util::SettingsValue value = util::GetSetting(m_settings, /* section= */ "", SettingName(arg),
            /* ignore_default_section_config= */ false,
            /*ignore_nonpersistent=*/false,
            /* get_chain_name= */ true);
        return value.isNull() ? false : value.isBool() ? value.get_bool() : InterpretBool(value.get_str());
    };

    const bool fRegTest = get_net("-regtest");
    const bool fSigNet  = get_net("-signet");
    const bool fTestNet = get_net("-testnet");
    const bool is_chain_arg_set = IsArgSet("-chain");

    if ((int)is_chain_arg_set + (int)fRegTest + (int)fSigNet + (int)fTestNet > 1) {
        throw std::runtime_error("Invalid combination of -regtest, -signet, -testnet and -chain. Can use at most one.");
    }
    if (fRegTest)
        return CBaseChainParams::REGTEST;
    if (fSigNet) {
        return CBaseChainParams::SIGNET;
    }
    if (fTestNet)
        return CBaseChainParams::TESTNET;

    return GetArg("-chain", CBaseChainParams::MAIN);
}

bool ArgsManager::UseDefaultSection(const std::string& arg) const
{
    return m_network == CBaseChainParams::MAIN || m_network_only_args.count(arg) == 0;
}

util::SettingsValue ArgsManager::GetSetting(const std::string& arg) const
{
    LOCK(cs_args);
    return util::GetSetting(
        m_settings, m_network, SettingName(arg), !UseDefaultSection(arg),
        /*ignore_nonpersistent=*/false, /*get_chain_name=*/false);
}

std::vector<util::SettingsValue> ArgsManager::GetSettingsList(const std::string& arg) const
{
    LOCK(cs_args);
    return util::GetSettingsList(m_settings, m_network, SettingName(arg), !UseDefaultSection(arg));
}

void ArgsManager::logArgsPrefix(
    const std::string& prefix,
    const std::string& section,
    const std::map<std::string, std::vector<util::SettingsValue>>& args) const
{
    std::string section_str = section.empty() ? "" : "[" + section + "] ";
    for (const auto& arg : args) {
        for (const auto& value : arg.second) {
            std::optional<unsigned int> flags = GetArgFlags('-' + arg.first);
            if (flags) {
                std::string value_str = (*flags & SENSITIVE) ? "****" : value.write();
                LogPrintf("%s %s%s=%s\n", prefix, section_str, arg.first, value_str);
            }
        }
    }
}

void ArgsManager::LogArgs() const
{
    LOCK(cs_args);
    for (const auto& section : m_settings.ro_config) {
        logArgsPrefix("Config file arg:", section.first, section.second);
    }
    for (const auto& setting : m_settings.rw_settings) {
        LogPrintf("Setting file arg: %s = %s\n", setting.first, setting.second.write());
    }
    logArgsPrefix("Command-line arg:", "", m_settings.command_line_options);
}

#ifndef WIN32
std::string ShellEscape(const std::string& arg)
{
    std::string escaped = arg;
    ReplaceAll(escaped, "'", "'\"'\"'");
    return "'" + escaped + "'";
}
#endif

#if HAVE_SYSTEM
void runCommand(const std::string& strCommand)
{
    if (strCommand.empty()) return;
#ifndef WIN32
    int nErr = ::system(strCommand.c_str());
#else
    int nErr = ::_wsystem(std::wstring_convert<std::codecvt_utf8_utf16<wchar_t>,wchar_t>().from_bytes(strCommand).c_str());
#endif
    if (nErr)
        LogPrintf("runCommand error: system(%s) returned %d\n", strCommand, nErr);
}
#endif

void SetupEnvironment()
{
#ifdef HAVE_MALLOPT_ARENA_MAX
    // glibc-specific: On 32-bit systems set the number of arenas to 1.
    // By default, since glibc 2.10, the C library will create up to two heap
    // arenas per core. This is known to cause excessive virtual address space
    // usage in our usage. Work around it by setting the maximum number of
    // arenas to 1.
    if (sizeof(void*) == 4) {
        mallopt(M_ARENA_MAX, 1);
    }
#endif
    // On most POSIX systems (e.g. Linux, but not BSD) the environment's locale
    // may be invalid, in which case the "C.UTF-8" locale is used as fallback.
#if !defined(WIN32) && !defined(MAC_OSX) && !defined(__FreeBSD__) && !defined(__OpenBSD__) && !defined(__NetBSD__)
    try {
        std::locale(""); // Raises a runtime error if current locale is invalid
    } catch (const std::runtime_error&) {
        setenv("LC_ALL", "C.UTF-8", 1);
    }
#elif defined(WIN32)
    // Set the default input/output charset is utf-8
    SetConsoleCP(CP_UTF8);
    SetConsoleOutputCP(CP_UTF8);
#endif

#ifndef WIN32
    constexpr mode_t private_umask = 0077;
    umask(private_umask);
#endif
}

bool SetupNetworking()
{
#ifdef WIN32
    // Initialize Windows Sockets
    WSADATA wsadata;
    int ret = WSAStartup(MAKEWORD(2,2), &wsadata);
    if (ret != NO_ERROR || LOBYTE(wsadata.wVersion ) != 2 || HIBYTE(wsadata.wVersion) != 2)
        return false;
#endif
    return true;
}

int GetNumCores()
{
    return std::thread::hardware_concurrency();
}

// Obtain the application startup time (used for uptime calculation)
int64_t GetStartupTime()
{
    return nStartupTime;
}

fs::path AbsPathForConfigVal(const ArgsManager& args, const fs::path& path, bool net_specific)
{
    if (path.is_absolute()) {
        return path;
    }
    return fsbridge::AbsPathJoin(net_specific ? args.GetDataDirNet() : args.GetDataDirBase(), path);
}

void ScheduleBatchPriority()
{
#ifdef SCHED_BATCH
    const static sched_param param{};
    const int rc = pthread_setschedparam(pthread_self(), SCHED_BATCH, &param);
    if (rc != 0) {
        LogPrintf("Failed to pthread_setschedparam: %s\n", SysErrorString(rc));
    }
#endif
}

namespace util {
#ifdef WIN32
WinCmdLineArgs::WinCmdLineArgs()
{
    wchar_t** wargv = CommandLineToArgvW(GetCommandLineW(), &argc);
    std::wstring_convert<std::codecvt_utf8_utf16<wchar_t>, wchar_t> utf8_cvt;
    argv = new char*[argc];
    args.resize(argc);
    for (int i = 0; i < argc; i++) {
        args[i] = utf8_cvt.to_bytes(wargv[i]);
        argv[i] = &*args[i].begin();
    }
    LocalFree(wargv);
}

WinCmdLineArgs::~WinCmdLineArgs()
{
    delete[] argv;
}

std::pair<int, char**> WinCmdLineArgs::get()
{
    return std::make_pair(argc, argv);
}
#endif
} // namespace util<|MERGE_RESOLUTION|>--- conflicted
+++ resolved
@@ -5,22 +5,6 @@
 
 #include <util/system.h>
 
-<<<<<<< HEAD
-#ifdef ENABLE_EXTERNAL_SIGNER
-#if defined(__GNUC__)
-// Boost 1.78 requires the following workaround.
-// See: https://github.com/boostorg/process/issues/235
-#pragma GCC diagnostic push
-#pragma GCC diagnostic ignored "-Wnarrowing"
-#endif
-#include <boost/process.hpp>
-#if defined(__GNUC__)
-#pragma GCC diagnostic pop
-#endif
-#endif // ENABLE_EXTERNAL_SIGNER
-
-=======
->>>>>>> 88259837
 #include <chainparamsbase.h>
 #include <sync.h>
 #include <util/check.h>
@@ -503,9 +487,6 @@
 std::optional<std::string> ArgsManager::GetArg(const std::string& strArg) const
 {
     const util::SettingsValue value = GetSetting(strArg);
-<<<<<<< HEAD
-    return value.isNull() ? strDefault : value.isFalse() ? "0" : value.isTrue() ? "1" : value.isNum() ? value.getValStr() : value.get_str();
-=======
     return SettingToString(value);
 }
 
@@ -521,7 +502,6 @@
 std::string SettingToString(const util::SettingsValue& value, const std::string& strDefault)
 {
     return SettingToString(value).value_or(strDefault);
->>>>>>> 88259837
 }
 
 int64_t ArgsManager::GetIntArg(const std::string& strArg, int64_t nDefault) const
@@ -729,32 +709,6 @@
            std::string("\n\n");
 }
 
-<<<<<<< HEAD
-static std::string FormatException(const std::exception* pex, const char* pszThread)
-{
-#ifdef WIN32
-    char pszModule[MAX_PATH] = "";
-    GetModuleFileNameA(nullptr, pszModule, sizeof(pszModule));
-#else
-    const char* pszModule = "blackcoin";
-#endif
-    if (pex)
-        return strprintf(
-            "EXCEPTION: %s       \n%s       \n%s in %s       \n", typeid(*pex).name(), pex->what(), pszModule, pszThread);
-    else
-        return strprintf(
-            "UNKNOWN EXCEPTION       \n%s in %s       \n", pszModule, pszThread);
-}
-
-void PrintExceptionContinue(const std::exception* pex, const char* pszThread)
-{
-    std::string message = FormatException(pex, pszThread);
-    LogPrintf("\n\n************************\n%s\n", message);
-    tfm::format(std::cerr, "\n\n************************\n%s\n", message);
-}
-
-=======
->>>>>>> 88259837
 fs::path GetDefaultDataDir()
 {
     // Windows: C:\Users\Username\AppData\Roaming\Blackmore
