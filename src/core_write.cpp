// Copyright (c) 2009-2022 The Bitcoin Core developers
// Distributed under the MIT software license, see the accompanying
// file COPYING or http://www.opensource.org/licenses/mit-license.php.

#include <core_io.h>

#include <common/system.h>
#include <consensus/amount.h>
#include <consensus/consensus.h>
#include <consensus/validation.h>
#include <key_io.h>
#include <script/descriptor.h>
#include <script/script.h>
#include <script/solver.h>
#include <serialize.h>
#include <streams.h>
#include <undo.h>
#include <univalue.h>
#include <util/check.h>
#include <util/strencodings.h>

#include <map>
#include <string>
#include <vector>

UniValue ValueFromAmount(const CAmount amount)
{
    static_assert(COIN > 1);
    int64_t quotient = amount / COIN;
    int64_t remainder = amount % COIN;
    if (amount < 0) {
        quotient = -quotient;
        remainder = -remainder;
    }
    return UniValue(UniValue::VNUM,
            strprintf("%s%d.%08d", amount < 0 ? "-" : "", quotient, remainder));
}

std::string FormatScript(const CScript& script)
{
    std::string ret;
    CScript::const_iterator it = script.begin();
    opcodetype op;
    while (it != script.end()) {
        CScript::const_iterator it2 = it;
        std::vector<unsigned char> vch;
        if (script.GetOp(it, op, vch)) {
            if (op == OP_0) {
                ret += "0 ";
                continue;
            } else if ((op >= OP_1 && op <= OP_16) || op == OP_1NEGATE) {
                ret += strprintf("%i ", op - OP_1NEGATE - 1);
                continue;
            } else if (op >= OP_NOP && op <= OP_NOP10) {
                std::string str(GetOpName(op));
                if (str.substr(0, 3) == std::string("OP_")) {
                    ret += str.substr(3, std::string::npos) + " ";
                    continue;
                }
            }
            if (vch.size() > 0) {
                ret += strprintf("0x%x 0x%x ", HexStr(std::vector<uint8_t>(it2, it - vch.size())),
                                               HexStr(std::vector<uint8_t>(it - vch.size(), it)));
            } else {
                ret += strprintf("0x%x ", HexStr(std::vector<uint8_t>(it2, it)));
            }
            continue;
        }
        ret += strprintf("0x%x ", HexStr(std::vector<uint8_t>(it2, script.end())));
        break;
    }
    return ret.substr(0, ret.empty() ? ret.npos : ret.size() - 1);
}

const std::map<unsigned char, std::string> mapSigHashTypes = {
    {static_cast<unsigned char>(SIGHASH_ALL), std::string("ALL")},
    {static_cast<unsigned char>(SIGHASH_ALL|SIGHASH_ANYONECANPAY), std::string("ALL|ANYONECANPAY")},
    {static_cast<unsigned char>(SIGHASH_NONE), std::string("NONE")},
    {static_cast<unsigned char>(SIGHASH_NONE|SIGHASH_ANYONECANPAY), std::string("NONE|ANYONECANPAY")},
    {static_cast<unsigned char>(SIGHASH_SINGLE), std::string("SINGLE")},
    {static_cast<unsigned char>(SIGHASH_SINGLE|SIGHASH_ANYONECANPAY), std::string("SINGLE|ANYONECANPAY")},
};

std::string SighashToStr(unsigned char sighash_type)
{
    const auto& it = mapSigHashTypes.find(sighash_type);
    if (it == mapSigHashTypes.end()) return "";
    return it->second;
}

/**
 * Create the assembly string representation of a CScript object.
 * @param[in] script    CScript object to convert into the asm string representation.
 * @param[in] fAttemptSighashDecode    Whether to attempt to decode sighash types on data within the script that matches the format
 *                                     of a signature. Only pass true for scripts you believe could contain signatures. For example,
 *                                     pass false, or omit the this argument (defaults to false), for scriptPubKeys.
 */
std::string ScriptToAsmStr(const CScript& script, const bool fAttemptSighashDecode)
{
    std::string str;
    opcodetype opcode;
    std::vector<unsigned char> vch;
    CScript::const_iterator pc = script.begin();
    while (pc < script.end()) {
        if (!str.empty()) {
            str += " ";
        }
        if (!script.GetOp(pc, opcode, vch)) {
            str += "[error]";
            return str;
        }
        if (0 <= opcode && opcode <= OP_PUSHDATA4) {
            if (vch.size() <= static_cast<std::vector<unsigned char>::size_type>(4)) {
                str += strprintf("%d", CScriptNum(vch, false).getint());
            } else {
                // the IsUnspendable check makes sure not to try to decode OP_RETURN data that may match the format of a signature
                if (fAttemptSighashDecode && !script.IsUnspendable()) {
                    std::string strSigHashDecode;
                    // goal: only attempt to decode a defined sighash type from data that looks like a signature within a scriptSig.
                    // this won't decode correctly formatted public keys in Pubkey or Multisig scripts due to
                    // the restrictions on the pubkey formats (see IsCompressedOrUncompressedPubKey) being incongruous with the
                    // checks in CheckSignatureEncoding.
                    if (CheckSignatureEncoding(vch, SCRIPT_VERIFY_STRICTENC, nullptr)) {
                        const unsigned char chSigHashType = vch.back();
                        const auto it = mapSigHashTypes.find(chSigHashType);
                        if (it != mapSigHashTypes.end()) {
                            strSigHashDecode = "[" + it->second + "]";
                            vch.pop_back(); // remove the sighash type byte. it will be replaced by the decode.
                        }
                    }
                    str += HexStr(vch) + strSigHashDecode;
                } else {
                    str += HexStr(vch);
                }
            }
        } else {
            str += GetOpName(opcode);
        }
    }
    return str;
}

std::string EncodeHexTx(const CTransaction& tx)
{
    DataStream ssTx;
    ssTx << TX_WITH_WITNESS(tx);
    return HexStr(ssTx);
}

void ScriptToUniv(const CScript& script, UniValue& out, bool include_hex, bool include_address, const SigningProvider* provider)
{
    CTxDestination address;

    out.pushKV("asm", ScriptToAsmStr(script));
    if (include_address) {
        out.pushKV("desc", InferDescriptor(script, provider ? *provider : DUMMY_SIGNING_PROVIDER)->ToString());
    }
    if (include_hex) {
        out.pushKV("hex", HexStr(script));
    }

    std::vector<std::vector<unsigned char>> solns;
    const TxoutType type{Solver(script, solns)};
    // Blackcoin: We need to see the encoded pubkey address.
    // This is essentially a reversal of Bitcoin PR #16725
    if (include_address && ExtractDestination(script, address)) /*&& type != TxoutType::PUBKEY)*/ {
        out.pushKV("address", EncodeDestination(address));
    }
    out.pushKV("type", GetTxnOutputType(type));
}

void TxToUniv(const CTransaction& tx, const uint256& block_hash, UniValue& entry, bool include_hex, const CTxUndo* txundo, TxVerbosity verbosity)
{
    CHECK_NONFATAL(verbosity >= TxVerbosity::SHOW_DETAILS);

    entry.pushKV("txid", tx.GetHash().GetHex());
    entry.pushKV("hash", tx.GetWitnessHash().GetHex());
<<<<<<< HEAD
    // Transaction version is actually unsigned in consensus checks, just signed in memory,
    // so cast to unsigned before giving it to the user.
    entry.pushKV("version", static_cast<int64_t>(static_cast<uint32_t>(tx.nVersion)));
    if (tx.nVersion < 2)
        entry.pushKV("time", (int64_t)tx.nTime);
=======
    entry.pushKV("version", tx.version);
>>>>>>> 89522379
    entry.pushKV("size", tx.GetTotalSize());
    entry.pushKV("vsize", (GetTransactionWeight(tx) + WITNESS_SCALE_FACTOR - 1) / WITNESS_SCALE_FACTOR);
    entry.pushKV("weight", GetTransactionWeight(tx));
    entry.pushKV("locktime", (int64_t)tx.nLockTime);

    UniValue vin{UniValue::VARR};

    // If available, use Undo data to calculate the fee. Note that txundo == nullptr
    // for coinbase transactions and for transactions where undo data is unavailable.
    const bool have_undo = txundo != nullptr;
    CAmount amt_total_in = 0;
    CAmount amt_total_out = 0;

    for (unsigned int i = 0; i < tx.vin.size(); i++) {
        const CTxIn& txin = tx.vin[i];
        UniValue in(UniValue::VOBJ);
        if (tx.IsCoinBase()) {
            in.pushKV("coinbase", HexStr(txin.scriptSig));
        } else {
            in.pushKV("txid", txin.prevout.hash.GetHex());
            in.pushKV("vout", (int64_t)txin.prevout.n);
            UniValue o(UniValue::VOBJ);
            o.pushKV("asm", ScriptToAsmStr(txin.scriptSig, true));
            o.pushKV("hex", HexStr(txin.scriptSig));
            in.pushKV("scriptSig", std::move(o));
        }
        if (!tx.vin[i].scriptWitness.IsNull()) {
            UniValue txinwitness(UniValue::VARR);
            for (const auto& item : tx.vin[i].scriptWitness.stack) {
                txinwitness.push_back(HexStr(item));
            }
            in.pushKV("txinwitness", std::move(txinwitness));
        }
        if (have_undo) {
            const Coin& prev_coin = txundo->vprevout[i];
            const CTxOut& prev_txout = prev_coin.out;

            amt_total_in += prev_txout.nValue;

            if (verbosity == TxVerbosity::SHOW_DETAILS_AND_PREVOUT) {
                UniValue o_script_pub_key(UniValue::VOBJ);
                ScriptToUniv(prev_txout.scriptPubKey, /*out=*/o_script_pub_key, /*include_hex=*/true, /*include_address=*/true);

                UniValue p(UniValue::VOBJ);
                p.pushKV("generated", bool(prev_coin.fCoinBase));
                p.pushKV("height", uint64_t(prev_coin.nHeight));
                p.pushKV("value", ValueFromAmount(prev_txout.nValue));
                p.pushKV("scriptPubKey", std::move(o_script_pub_key));
                in.pushKV("prevout", std::move(p));
            }
        }
        in.pushKV("sequence", (int64_t)txin.nSequence);
        vin.push_back(std::move(in));
    }
    entry.pushKV("vin", std::move(vin));

    UniValue vout(UniValue::VARR);
    for (unsigned int i = 0; i < tx.vout.size(); i++) {
        const CTxOut& txout = tx.vout[i];

        UniValue out(UniValue::VOBJ);

        out.pushKV("value", ValueFromAmount(txout.nValue));
        out.pushKV("n", (int64_t)i);

        UniValue o(UniValue::VOBJ);
        ScriptToUniv(txout.scriptPubKey, /*out=*/o, /*include_hex=*/true, /*include_address=*/true);
        out.pushKV("scriptPubKey", std::move(o));
        vout.push_back(std::move(out));

        if (have_undo) {
            amt_total_out += txout.nValue;
        }
    }
    entry.pushKV("vout", std::move(vout));

    if (have_undo) {
        const CAmount fee = amt_total_in - amt_total_out;
        if (!tx.IsCoinStake()) {
            CHECK_NONFATAL(MoneyRange(fee));
            entry.pushKV("fee", ValueFromAmount(fee));
        }
        else {
            entry.pushKV("reward", ValueFromAmount(-fee));
        }
    }

    if (!block_hash.IsNull()) {
        entry.pushKV("blockhash", block_hash.GetHex());
    }

    if (include_hex) {
        entry.pushKV("hex", EncodeHexTx(tx)); // The hex-encoded transaction. Used the name "hex" to be consistent with the verbose output of "getrawtransaction".
    }
}<|MERGE_RESOLUTION|>--- conflicted
+++ resolved
@@ -175,15 +175,9 @@
 
     entry.pushKV("txid", tx.GetHash().GetHex());
     entry.pushKV("hash", tx.GetWitnessHash().GetHex());
-<<<<<<< HEAD
-    // Transaction version is actually unsigned in consensus checks, just signed in memory,
-    // so cast to unsigned before giving it to the user.
-    entry.pushKV("version", static_cast<int64_t>(static_cast<uint32_t>(tx.nVersion)));
-    if (tx.nVersion < 2)
+    entry.pushKV("version", tx.version);
+    if (tx.version < 2)
         entry.pushKV("time", (int64_t)tx.nTime);
-=======
-    entry.pushKV("version", tx.version);
->>>>>>> 89522379
     entry.pushKV("size", tx.GetTotalSize());
     entry.pushKV("vsize", (GetTransactionWeight(tx) + WITNESS_SCALE_FACTOR - 1) / WITNESS_SCALE_FACTOR);
     entry.pushKV("weight", GetTransactionWeight(tx));
