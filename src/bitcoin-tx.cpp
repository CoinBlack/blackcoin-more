--- conflicted
+++ resolved
@@ -99,16 +99,11 @@
 
     if (argc < 2 || HelpRequested(gArgs) || gArgs.IsArgSet("-version")) {
         // First part of help message is specific to this utility
-<<<<<<< HEAD
         std::string strUsage = PACKAGE_NAME " blackmore-tx utility version " + FormatFullVersion() + "\n";
-        if (!gArgs.IsArgSet("-version")) {
-=======
-        std::string strUsage = PACKAGE_NAME " bitcoin-tx utility version " + FormatFullVersion() + "\n";
 
         if (gArgs.IsArgSet("-version")) {
             strUsage += FormatParagraph(LicenseInfo());
         } else {
->>>>>>> dd04f2dd
             strUsage += "\n"
                 "Usage:  blackmore-tx [options] <hex-tx> [commands]  Update hex-encoded blackcoin transaction\n"
                 "or:     blackmore-tx [options] -create [commands]   Create hex-encoded blackcoin transaction\n"
