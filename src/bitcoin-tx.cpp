--- conflicted
+++ resolved
@@ -66,12 +66,6 @@
     argsman.AddArg("outscript=VALUE:SCRIPT[:FLAGS]", "Add raw script output to TX. "
         "Optionally add the \"W\" flag to produce a pay-to-witness-script-hash output. "
         "Optionally add the \"S\" flag to wrap the output in a pay-to-script-hash.", ArgsManager::ALLOW_ANY, OptionsCategory::COMMANDS);
-<<<<<<< HEAD
-=======
-    argsman.AddArg("replaceable(=N)", "Sets Replace-By-Fee (RBF) opt-in sequence number for input N. "
-        "If N is not provided, the command attempts to opt-in all available inputs for RBF. "
-        "If the transaction has no inputs, this option is ignored.", ArgsManager::ALLOW_ANY, OptionsCategory::COMMANDS);
->>>>>>> c7885ecd
     argsman.AddArg("sign=SIGHASH-FLAGS", "Add zero or more signatures to transaction. "
         "This command requires JSON registers:"
         "prevtxs=JSON object, "
@@ -225,19 +219,13 @@
     tx.nLockTime = (unsigned int) newLocktime;
 }
 
+
+
 static void MutateTxTime(CMutableTransaction& tx, const std::string& cmdVal)
 {
-<<<<<<< HEAD
     int64_t newTime;
     if (!ParseInt64(cmdVal, &newTime) || newTime < 0LL || newTime > 0xffffffffLL)
         throw std::runtime_error("Invalid TX time requested: '" + cmdVal + "'");
-=======
-    // parse requested index
-    int64_t inIdx = -1;
-    if (strInIdx != "" && (!ParseInt64(strInIdx, &inIdx) || inIdx < 0 || inIdx >= static_cast<int64_t>(tx.vin.size()))) {
-        throw std::runtime_error("Invalid TX input index '" + strInIdx + "'");
-    }
->>>>>>> c7885ecd
 
     tx.nTime = (unsigned int) newTime;
 }
