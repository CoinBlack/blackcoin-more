package=native_cctools
$(package)_version=2ef2e931cf641547eb8a68cfebde61003587c9fd
$(package)_download_path=https://github.com/tpoechtrager/cctools-port/archive
$(package)_file_name=$($(package)_version).tar.gz
$(package)_sha256_hash=6b73269efdf5c58a070e7357b66ee760501388549d6a12b423723f45888b074b
$(package)_build_subdir=cctools
$(package)_dependencies=native_libtapi

define $(package)_set_vars
  $(package)_config_opts=--target=$(host)
  $(package)_ldflags+=-Wl,-rpath=\\$$$$$$$$\$$$$$$$$ORIGIN/../lib
  ifeq ($(strip $(FORCE_USE_SYSTEM_CLANG)),)
  $(package)_config_opts+=--enable-lto-support --with-llvm-config=$(build_prefix)/bin/llvm-config
  endif
  $(package)_cc=$(clang_prog)
  $(package)_cxx=$(clangxx_prog)
<<<<<<< HEAD
endef

define $(package)_preprocess_cmds
  cp -f $(BASEDIR)/config.guess $(BASEDIR)/config.sub cctools
=======
>>>>>>> 61646189
endef

define $(package)_config_cmds
  $($(package)_autoconf)
endef

define $(package)_build_cmds
  $(MAKE)
endef

define $(package)_stage_cmds
  $(MAKE) DESTDIR=$($(package)_staging_dir) install
endef

define $(package)_postprocess_cmds
  rm -rf share
endef<|MERGE_RESOLUTION|>--- conflicted
+++ resolved
@@ -14,13 +14,6 @@
   endif
   $(package)_cc=$(clang_prog)
   $(package)_cxx=$(clangxx_prog)
-<<<<<<< HEAD
-endef
-
-define $(package)_preprocess_cmds
-  cp -f $(BASEDIR)/config.guess $(BASEDIR)/config.sub cctools
-=======
->>>>>>> 61646189
 endef
 
 define $(package)_config_cmds
