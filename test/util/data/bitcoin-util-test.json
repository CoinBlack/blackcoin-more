--- conflicted
+++ resolved
@@ -156,11 +156,7 @@
     "error_txt": "error: invalid TX input txid",
     "description": "Tests the check for an invalid txid valid hex but too long"
   },
-<<<<<<< HEAD
-
-  { "exec": "./blackmore-tx",
-=======
-  { "exec": "./bitcoin-tx",
+  { "exec": "./blackmore-tx",
     "args":
     ["-create",
      "in=5897de6bd6027a475eadd57019d4e6872c396d0716c4875a5f1a6fcfdf385c1f:0",
@@ -170,7 +166,7 @@
     "description": "Tests the check for an invalid string input index with replaceable"
   },
   {
-    "exec": "./bitcoin-tx",
+    "exec": "./blackmore-tx",
     "args":
     ["-create",
      "in=5897de6bd6027a475eadd57019d4e6872c396d0716c4875a5f1a6fcfdf385c1f:0",
@@ -180,7 +176,7 @@
     "description": "Tests the check for an invalid negative input index with replaceable"
   },
   {
-    "exec": "./bitcoin-tx",
+    "exec": "./blackmore-tx",
     "args":
     ["-create",
      "in=5897de6bd6027a475eadd57019d4e6872c396d0716c4875a5f1a6fcfdf385c1f:0",
@@ -190,7 +186,7 @@
     "description": "Tests the check for an invalid positive out-of-bounds input index with replaceable"
   },
   {
-    "exec": "./bitcoin-tx",
+    "exec": "./blackmore-tx",
     "args":
     ["-create",
      "in=5897de6bd6027a475eadd57019d4e6872c396d0716c4875a5f1a6fcfdf385c1f:0",
@@ -199,7 +195,7 @@
     "description": "Tests that the 'SEQUENCE' value for a single input is set to fdffffff for single input"
   },
   {
-    "exec": "./bitcoin-tx",
+    "exec": "./blackmore-tx",
     "args":
     ["-create",
      "in=5897de6bd6027a475eadd57019d4e6872c396d0716c4875a5f1a6fcfdf385c1f:0",
@@ -208,7 +204,7 @@
     "description": "Tests that the 'SEQUENCE' value for a single input is set to fdffffff when N omitted"
   },
   {
-    "exec": "./bitcoin-tx",
+    "exec": "./blackmore-tx",
     "args":
     ["-create",
      "in=5897de6bd6027a475eadd57019d4e6872c396d0716c4875a5f1a6fcfdf385c1f:0",
@@ -219,7 +215,7 @@
     "description": "Tests that only the 'SEQUENCE' value of input[1] is set to fdffffff"
   },
   {
-    "exec": "./bitcoin-tx",
+    "exec": "./blackmore-tx",
     "args":
     ["-create",
      "in=5897de6bd6027a475eadd57019d4e6872c396d0716c4875a5f1a6fcfdf385c1f:0",
@@ -230,7 +226,7 @@
     "description": "Tests that the 'SEQUENCE' value for each input is set to fdffffff when N omitted"
   },
   {
-    "exec": "./bitcoin-tx",
+    "exec": "./blackmore-tx",
     "args":
     ["-create",
      "replaceable="],
@@ -238,7 +234,7 @@
     "description": "Tests behavior when no inputs are provided in the transaction"
   },
   {
-    "exec": "./bitcoin-tx",
+    "exec": "./blackmore-tx",
     "args":
     ["-create",
      "in=5897de6bd6027a475eadd57019d4e6872c396d0716c4875a5f1a6fcfdf385c1f:0:abcdef00",
@@ -247,8 +243,7 @@
     "error_txt": "error: invalid TX sequence id 'abcdef00'",
     "description": "Try to make invalid input replaceable"
   },
-  { "exec": "./bitcoin-tx",
->>>>>>> c7885ecd
+  { "exec": "./blackmore-tx",
     "args":
     ["-create",
      "in=5897de6bd6027a475eadd57019d4e6872c396d0716c4875a5f1a6fcfdf385c1f:0x"],
