#!/usr/bin/env python3
# Copyright (c) 2021-present The Bitcoin Core developers
# Distributed under the MIT software license, see the accompanying
# file COPYING or http://www.opensource.org/licenses/mit-license.php.
"""Test for assumeutxo, a means of quickly bootstrapping a node using
a serialized version of the UTXO set at a certain height, which corresponds
to a hash that has been compiled into bitcoind.

The assumeutxo value generated and used here is committed to in
`CRegTestParams::m_assumeutxo_data` in `src/kernel/chainparams.cpp`.

## Possible test improvements

- TODO: test what happens with -reindex and -reindex-chainstate before the
      snapshot is validated, and make sure it's deleted successfully.

Interesting test cases could be loading an assumeutxo snapshot file with:

- TODO: Valid hash but invalid snapshot file (bad coin height or
      bad other serialization)
- TODO: Valid snapshot file, but referencing a snapshot block that turns out to be
      invalid, or has an invalid parent
- TODO: Valid snapshot file and snapshot block, but the block is not on the
      most-work chain

Interesting starting states could be loading a snapshot when the current chain tip is:

- TODO: An ancestor of snapshot block
- TODO: Not an ancestor of the snapshot block but has less work
- TODO: The snapshot block
- TODO: A descendant of the snapshot block
- TODO: Not an ancestor or a descendant of the snapshot block and has more work

"""
from shutil import rmtree

<<<<<<< HEAD
=======
from test_framework.messages import tx_from_hex
>>>>>>> c7885ecd
from test_framework.test_framework import BitcoinTestFramework
from test_framework.util import (
    assert_equal,
    assert_raises_rpc_error,
)
from test_framework.wallet import (
    getnewdestination,
    MiniWallet,
)

START_HEIGHT = 199
SNAPSHOT_BASE_HEIGHT = 299
FINAL_HEIGHT = 399
COMPLETE_IDX = {'synced': True, 'best_block_height': FINAL_HEIGHT}


class AssumeutxoTest(BitcoinTestFramework):

    def set_test_params(self):
        """Use the pregenerated, deterministic chain up to height 199."""
        self.num_nodes = 3
        self.rpc_timeout = 120
        self.extra_args = [
            [],
            ["-fastprune", "-prune=1", "-blockfilterindex=1", "-coinstatsindex=1"],
            ["-persistmempool=0","-txindex=1", "-blockfilterindex=1", "-coinstatsindex=1"],
        ]

    def setup_network(self):
        """Start with the nodes disconnected so that one can generate a snapshot
        including blocks the other hasn't yet seen."""
        self.add_nodes(3)
        self.start_nodes(extra_args=self.extra_args)

    def test_invalid_snapshot_scenarios(self, valid_snapshot_path):
        self.log.info("Test different scenarios of loading invalid snapshot files")
        with open(valid_snapshot_path, 'rb') as f:
            valid_snapshot_contents = f.read()
        bad_snapshot_path = valid_snapshot_path + '.mod'

        def expected_error(log_msg="", rpc_details=""):
            with self.nodes[1].assert_debug_log([log_msg]):
                assert_raises_rpc_error(-32603, f"Unable to load UTXO snapshot{rpc_details}", self.nodes[1].loadtxoutset, bad_snapshot_path)

        self.log.info("  - snapshot file referring to a block that is not in the assumeutxo parameters")
        prev_block_hash = self.nodes[0].getblockhash(SNAPSHOT_BASE_HEIGHT - 1)
        bogus_block_hash = "0" * 64  # Represents any unknown block hash
        for bad_block_hash in [bogus_block_hash, prev_block_hash]:
            with open(bad_snapshot_path, 'wb') as f:
                # block hash of the snapshot base is stored right at the start (first 32 bytes)
                f.write(bytes.fromhex(bad_block_hash)[::-1] + valid_snapshot_contents[32:])
            error_details = f", assumeutxo block hash in snapshot metadata not recognized ({bad_block_hash})"
            expected_error(rpc_details=error_details)

        self.log.info("  - snapshot file with wrong number of coins")
        valid_num_coins = int.from_bytes(valid_snapshot_contents[32:32 + 8], "little")
        for off in [-1, +1]:
            with open(bad_snapshot_path, 'wb') as f:
                f.write(valid_snapshot_contents[:32])
                f.write((valid_num_coins + off).to_bytes(8, "little"))
                f.write(valid_snapshot_contents[32 + 8:])
            expected_error(log_msg=f"bad snapshot - coins left over after deserializing 298 coins" if off == -1 else f"bad snapshot format or truncated snapshot after deserializing 299 coins")

        self.log.info("  - snapshot file with alternated UTXO data")
        cases = [
            [b"\xff" * 32, 0, "7d52155c9a9fdc4525b637ef6170568e5dad6fabd0b1fdbb9432010b8453095b"],  # wrong outpoint hash
            [(1).to_bytes(4, "little"), 32, "9f4d897031ab8547665b4153317ae2fdbf0130c7840b66427ebc48b881cb80ad"],  # wrong outpoint index
            [b"\x81", 36, "3da966ba9826fb6d2604260e01607b55ba44e1a5de298606b08704bc62570ea8"],  # wrong coin code VARINT((coinbase ? 1 : 0) | (height << 1))
            [b"\x80", 36, "091e893b3ccb4334378709578025356c8bcb0a623f37c7c4e493133c988648e5"],  # another wrong coin code
        ]

        for content, offset, wrong_hash in cases:
            with open(bad_snapshot_path, "wb") as f:
                f.write(valid_snapshot_contents[:(32 + 8 + offset)])
                f.write(content)
                f.write(valid_snapshot_contents[(32 + 8 + offset + len(content)):])
            expected_error(log_msg=f"[snapshot] bad snapshot content hash: expected a4bf3407ccb2cc0145c49ebba8fa91199f8a3903daf0883875941497d2493c27, got {wrong_hash}")

    def test_invalid_chainstate_scenarios(self):
        self.log.info("Test different scenarios of invalid snapshot chainstate in datadir")

        self.log.info("  - snapshot chainstate referring to a block that is not in the assumeutxo parameters")
        self.stop_node(0)
        chainstate_snapshot_path = self.nodes[0].chain_path / "chainstate_snapshot"
        chainstate_snapshot_path.mkdir()
        with open(chainstate_snapshot_path / "base_blockhash", 'wb') as f:
            f.write(b'z' * 32)

        def expected_error(log_msg="", error_msg=""):
            with self.nodes[0].assert_debug_log([log_msg]):
                self.nodes[0].assert_start_raises_init_error(expected_msg=error_msg)

        expected_error_msg = f"Error: A fatal internal error occurred, see debug.log for details"
        error_details = f"Assumeutxo data not found for the given blockhash"
        expected_error(log_msg=error_details, error_msg=expected_error_msg)

        # resurrect node again
        rmtree(chainstate_snapshot_path)
        self.start_node(0)

    def test_invalid_mempool_state(self, dump_output_path):
        self.log.info("Test bitcoind should fail when mempool not empty.")
        node=self.nodes[2]
        tx = MiniWallet(node).send_self_transfer(from_node=node)

        assert tx['txid'] in node.getrawmempool()

        # Attempt to load the snapshot on Node 2 and expect it to fail
        with node.assert_debug_log(expected_msgs=["[snapshot] can't activate a snapshot when mempool not empty"]):
            assert_raises_rpc_error(-32603, "Unable to load UTXO snapshot", node.loadtxoutset, dump_output_path)

        self.restart_node(2, extra_args=self.extra_args[2])

    def test_invalid_chainstate_scenarios(self):
        self.log.info("Test different scenarios of invalid snapshot chainstate in datadir")

        self.log.info("  - snapshot chainstate refering to a block that is not in the assumeutxo parameters")
        self.stop_node(0)
        chainstate_snapshot_path = self.nodes[0].chain_path / "chainstate_snapshot"
        chainstate_snapshot_path.mkdir()
        with open(chainstate_snapshot_path / "base_blockhash", 'wb') as f:
            f.write(b'z' * 32)
        expected_error = f"Error: A fatal internal error occurred, see debug.log for details"
        self.nodes[0].assert_start_raises_init_error(expected_msg=expected_error)

        # resurrect node again
        rmtree(chainstate_snapshot_path)
        self.start_node(0)

    def run_test(self):
        """
        Bring up two (disconnected) nodes, mine some new blocks on the first,
        and generate a UTXO snapshot.

        Load the snapshot into the second, ensure it syncs to tip and completes
        background validation when connected to the first.
        """
        n0 = self.nodes[0]
        n1 = self.nodes[1]
        n2 = self.nodes[2]

        self.mini_wallet = MiniWallet(n0)

        # Mock time for a deterministic chain
        for n in self.nodes:
            n.setmocktime(n.getblockheader(n.getbestblockhash())['time'])

        self.sync_blocks()

        # Generate a series of blocks that `n0` will have in the snapshot,
        # but that n1 doesn't yet see. In order for the snapshot to activate,
        # though, we have to ferry over the new headers to n1 so that it
        # isn't waiting forever to see the header of the snapshot's base block
        # while disconnected from n0.
        for i in range(100):
            if i % 3 == 0:
                self.mini_wallet.send_self_transfer(from_node=n0)
            self.generate(n0, nblocks=1, sync_fun=self.no_op)
            newblock = n0.getblock(n0.getbestblockhash(), 0)

            # make n1 aware of the new header, but don't give it the block.
            n1.submitheader(newblock)
            n2.submitheader(newblock)

        # Ensure everyone is seeing the same headers.
        for n in self.nodes:
            assert_equal(n.getblockchaininfo()["headers"], SNAPSHOT_BASE_HEIGHT)

        self.log.info("-- Testing assumeutxo + some indexes + pruning")

        assert_equal(n0.getblockcount(), SNAPSHOT_BASE_HEIGHT)
        assert_equal(n1.getblockcount(), START_HEIGHT)

        self.log.info(f"Creating a UTXO snapshot at height {SNAPSHOT_BASE_HEIGHT}")
        dump_output = n0.dumptxoutset('utxos.dat')

        assert_equal(
            dump_output['txoutset_hash'],
            "a4bf3407ccb2cc0145c49ebba8fa91199f8a3903daf0883875941497d2493c27")
        assert_equal(dump_output["nchaintx"], 334)
        assert_equal(n0.getblockchaininfo()["blocks"], SNAPSHOT_BASE_HEIGHT)

        # Mine more blocks on top of the snapshot that n1 hasn't yet seen. This
        # will allow us to test n1's sync-to-tip on top of a snapshot.
        self.generate(n0, nblocks=100, sync_fun=self.no_op)

        assert_equal(n0.getblockcount(), FINAL_HEIGHT)
        assert_equal(n1.getblockcount(), START_HEIGHT)

        assert_equal(n0.getblockchaininfo()["blocks"], FINAL_HEIGHT)

        self.test_invalid_mempool_state(dump_output['path'])
        self.test_invalid_snapshot_scenarios(dump_output['path'])
        self.test_invalid_chainstate_scenarios()

        self.log.info(f"Loading snapshot into second node from {dump_output['path']}")
        loaded = n1.loadtxoutset(dump_output['path'])
        assert_equal(loaded['coins_loaded'], SNAPSHOT_BASE_HEIGHT)
        assert_equal(loaded['base_height'], SNAPSHOT_BASE_HEIGHT)

        normal, snapshot = n1.getchainstates()["chainstates"]
        assert_equal(normal['blocks'], START_HEIGHT)
        assert_equal(normal.get('snapshot_blockhash'), None)
        assert_equal(normal['validated'], True)
        assert_equal(snapshot['blocks'], SNAPSHOT_BASE_HEIGHT)
        assert_equal(snapshot['snapshot_blockhash'], dump_output['base_hash'])
        assert_equal(snapshot['validated'], False)

        assert_equal(n1.getblockchaininfo()["blocks"], SNAPSHOT_BASE_HEIGHT)

        self.log.info("Submit a spending transaction for a snapshot chainstate coin to the mempool")
        # spend the coinbase output of the first block that is not available on node1
        spend_coin_blockhash = n1.getblockhash(START_HEIGHT + 1)
        assert_raises_rpc_error(-1, "Block not found on disk", n1.getblock, spend_coin_blockhash)
        prev_tx = n0.getblock(spend_coin_blockhash, 3)['tx'][0]
        prevout = {"txid": prev_tx['txid'], "vout": 0, "scriptPubKey": prev_tx['vout'][0]['scriptPubKey']['hex']}
        privkey = n0.get_deterministic_priv_key().key
        raw_tx = n1.createrawtransaction([prevout], {getnewdestination()[2]: 24.99})
        signed_tx = n1.signrawtransactionwithkey(raw_tx, [privkey], [prevout])['hex']
        signed_txid = tx_from_hex(signed_tx).rehash()

        assert n1.gettxout(prev_tx['txid'], 0) is not None
        n1.sendrawtransaction(signed_tx)
        assert signed_txid in n1.getrawmempool()
        assert not n1.gettxout(prev_tx['txid'], 0)

        PAUSE_HEIGHT = FINAL_HEIGHT - 40

        self.log.info("Restarting node to stop at height %d", PAUSE_HEIGHT)
        self.restart_node(1, extra_args=[
            f"-stopatheight={PAUSE_HEIGHT}", *self.extra_args[1]])

        # Finally connect the nodes and let them sync.
        #
        # Set `wait_for_connect=False` to avoid a race between performing connection
        # assertions and the -stopatheight tripping.
        self.connect_nodes(0, 1, wait_for_connect=False)

        n1.wait_until_stopped(timeout=5)

        self.log.info("Checking that blocks are segmented on disk")
        assert self.has_blockfile(n1, "00000"), "normal blockfile missing"
        assert self.has_blockfile(n1, "00001"), "assumed blockfile missing"
        assert not self.has_blockfile(n1, "00002"), "too many blockfiles"

        self.log.info("Restarted node before snapshot validation completed, reloading...")
        self.restart_node(1, extra_args=self.extra_args[1])
        self.connect_nodes(0, 1)

        self.log.info(f"Ensuring snapshot chain syncs to tip. ({FINAL_HEIGHT})")
        self.wait_until(lambda: n1.getchainstates()['chainstates'][-1]['blocks'] == FINAL_HEIGHT)
        self.sync_blocks(nodes=(n0, n1))

        self.log.info("Ensuring background validation completes")
        self.wait_until(lambda: len(n1.getchainstates()['chainstates']) == 1)

        # Ensure indexes have synced.
        completed_idx_state = {
            'basic block filter index': COMPLETE_IDX,
            'coinstatsindex': COMPLETE_IDX,
        }
        self.wait_until(lambda: n1.getindexinfo() == completed_idx_state)


        for i in (0, 1):
            n = self.nodes[i]
            self.log.info(f"Restarting node {i} to ensure (Check|Load)BlockIndex passes")
            self.restart_node(i, extra_args=self.extra_args[i])

            assert_equal(n.getblockchaininfo()["blocks"], FINAL_HEIGHT)

            chainstate, = n.getchainstates()['chainstates']
            assert_equal(chainstate['blocks'], FINAL_HEIGHT)

            if i != 0:
                # Ensure indexes have synced for the assumeutxo node
                self.wait_until(lambda: n.getindexinfo() == completed_idx_state)


        # Node 2: all indexes + reindex
        # -----------------------------

        self.log.info("-- Testing all indexes + reindex")
        assert_equal(n2.getblockcount(), START_HEIGHT)

        self.log.info(f"Loading snapshot into third node from {dump_output['path']}")
        loaded = n2.loadtxoutset(dump_output['path'])
        assert_equal(loaded['coins_loaded'], SNAPSHOT_BASE_HEIGHT)
        assert_equal(loaded['base_height'], SNAPSHOT_BASE_HEIGHT)

        normal, snapshot = n2.getchainstates()['chainstates']
        assert_equal(normal['blocks'], START_HEIGHT)
        assert_equal(normal.get('snapshot_blockhash'), None)
        assert_equal(normal['validated'], True)
        assert_equal(snapshot['blocks'], SNAPSHOT_BASE_HEIGHT)
        assert_equal(snapshot['snapshot_blockhash'], dump_output['base_hash'])
        assert_equal(snapshot['validated'], False)

        self.connect_nodes(0, 2)
        self.wait_until(lambda: n2.getchainstates()['chainstates'][-1]['blocks'] == FINAL_HEIGHT)
        self.sync_blocks()

        self.log.info("Ensuring background validation completes")
        self.wait_until(lambda: len(n2.getchainstates()['chainstates']) == 1)

        completed_idx_state = {
            'basic block filter index': COMPLETE_IDX,
            'coinstatsindex': COMPLETE_IDX,
            'txindex': COMPLETE_IDX,
        }
        self.wait_until(lambda: n2.getindexinfo() == completed_idx_state)

        for i in (0, 2):
            n = self.nodes[i]
            self.log.info(f"Restarting node {i} to ensure (Check|Load)BlockIndex passes")
            self.restart_node(i, extra_args=self.extra_args[i])

            assert_equal(n.getblockchaininfo()["blocks"], FINAL_HEIGHT)

            chainstate, = n.getchainstates()['chainstates']
            assert_equal(chainstate['blocks'], FINAL_HEIGHT)

            if i != 0:
                # Ensure indexes have synced for the assumeutxo node
                self.wait_until(lambda: n.getindexinfo() == completed_idx_state)

        self.log.info("Test -reindex-chainstate of an assumeutxo-synced node")
        self.restart_node(2, extra_args=[
            '-reindex-chainstate=1', *self.extra_args[2]])
        assert_equal(n2.getblockchaininfo()["blocks"], FINAL_HEIGHT)
        self.wait_until(lambda: n2.getblockcount() == FINAL_HEIGHT)

        self.log.info("Test -reindex of an assumeutxo-synced node")
        self.restart_node(2, extra_args=['-reindex=1', *self.extra_args[2]])
        self.connect_nodes(0, 2)
        self.wait_until(lambda: n2.getblockcount() == FINAL_HEIGHT)


if __name__ == '__main__':
    AssumeutxoTest().main()<|MERGE_RESOLUTION|>--- conflicted
+++ resolved
@@ -34,10 +34,7 @@
 """
 from shutil import rmtree
 
-<<<<<<< HEAD
-=======
 from test_framework.messages import tx_from_hex
->>>>>>> c7885ecd
 from test_framework.test_framework import BitcoinTestFramework
 from test_framework.util import (
     assert_equal,
