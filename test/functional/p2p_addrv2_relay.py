--- conflicted
+++ resolved
@@ -38,10 +38,6 @@
         addr.ip = ONION_ADDR
     else:
         addr.ip = f"123.123.123.{i % 256}"
-<<<<<<< HEAD
-    addr.port = 15714 + i
-=======
->>>>>>> 44d8b13c
     ADDRS.append(addr)
 
 
