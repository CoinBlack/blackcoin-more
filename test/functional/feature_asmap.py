#!/usr/bin/env python3
# Copyright (c) 2020-2021 The Bitcoin Core developers
# Distributed under the MIT software license, see the accompanying
# file COPYING or http://www.opensource.org/licenses/mit-license.php.
"""Test asmap config argument for ASN-based IP bucketing.

Verify node behaviour and debug log when launching blackmored in these cases:

1. `blackmored` with no -asmap arg, using /16 prefix for IP bucketing

2. `blackmored -asmap=<absolute path>`, using the unit test skeleton asmap

3. `blackmored -asmap=<relative path>`, using the unit test skeleton asmap

4. `blackmored -asmap/-asmap=` with no file specified, using the default asmap

5. `blackmored -asmap` restart with an addrman containing new and tried entries

6. `blackmored -asmap` with no file specified and a missing default asmap file

7. `blackmored -asmap` with an empty (unparsable) default asmap file

The tests are order-independent.

"""
import os
import shutil

from test_framework.test_framework import BitcoinTestFramework
from test_framework.util import assert_equal

DEFAULT_ASMAP_FILENAME = 'ip_asn.map' # defined in src/init.cpp
ASMAP = 'src/test/data/asmap.raw' # path to unit test skeleton asmap
VERSION = 'fec61fa21a9f46f3b17bdcd660d7f4cd90b966aad3aec593c99b35f0aca15853'

def expected_messages(filename):
    return [f'Opened asmap file "{filename}" (59 bytes) from disk',
            f'Using asmap version {VERSION} for IP bucketing']

class AsmapTest(BitcoinTestFramework):
    def set_test_params(self):
        self.num_nodes = 1
        # Do addrman checks on all operations and use deterministic addrman
        self.extra_args = [["-checkaddrman=1", "-test=addrman"]]

    def fill_addrman(self, node_id):
<<<<<<< HEAD
        """Add 1 tried address to the addrman, followed by 1 new address."""
        for addr, tried in [[0, True], [1, False]]:
            self.nodes[node_id].addpeeraddress(address=f"101.{addr}.0.0", tried=tried, port=15714)
=======
        """Add 2 tried addresses to the addrman, followed by 2 new addresses."""
        for addr, tried in [[0, True], [1, True], [2, False], [3, False]]:
            self.nodes[node_id].addpeeraddress(address=f"101.{addr}.0.0", tried=tried, port=8333)
>>>>>>> 89522379

    def test_without_asmap_arg(self):
        self.log.info('Test blackmored with no -asmap arg passed')
        self.stop_node(0)
        with self.node.assert_debug_log(['Using /16 prefix for IP bucketing']):
            self.start_node(0)

    def test_asmap_with_absolute_path(self):
        self.log.info('Test blackmored -asmap=<absolute path>')
        self.stop_node(0)
        filename = os.path.join(self.datadir, 'my-map-file.map')
        shutil.copyfile(self.asmap_raw, filename)
        with self.node.assert_debug_log(expected_messages(filename)):
            self.start_node(0, [f'-asmap={filename}'])
        os.remove(filename)

    def test_asmap_with_relative_path(self):
        self.log.info('Test blackmored -asmap=<relative path>')
        self.stop_node(0)
        name = 'ASN_map'
        filename = os.path.join(self.datadir, name)
        shutil.copyfile(self.asmap_raw, filename)
        with self.node.assert_debug_log(expected_messages(filename)):
            self.start_node(0, [f'-asmap={name}'])
        os.remove(filename)

    def test_default_asmap(self):
        shutil.copyfile(self.asmap_raw, self.default_asmap)
        for arg in ['-asmap', '-asmap=']:
            self.log.info(f'Test blackmored {arg} (using default map file)')
            self.stop_node(0)
            with self.node.assert_debug_log(expected_messages(self.default_asmap)):
                self.start_node(0, [arg])
        os.remove(self.default_asmap)

    def test_asmap_interaction_with_addrman_containing_entries(self):
        self.log.info("Test blackmored -asmap restart with addrman containing new and tried entries")
        self.stop_node(0)
        shutil.copyfile(self.asmap_raw, self.default_asmap)
        self.start_node(0, ["-asmap", "-checkaddrman=1", "-test=addrman"])
        self.fill_addrman(node_id=0)
        self.restart_node(0, ["-asmap", "-checkaddrman=1", "-test=addrman"])
        with self.node.assert_debug_log(
            expected_msgs=[
                "CheckAddrman: new 2, tried 2, total 4 started",
                "CheckAddrman: completed",
            ]
        ):
            self.node.getnodeaddresses()  # getnodeaddresses re-runs the addrman checks
        os.remove(self.default_asmap)

    def test_default_asmap_with_missing_file(self):
        self.log.info('Test blackmored -asmap with missing default map file')
        self.stop_node(0)
        msg = f"Error: Could not find asmap file \"{self.default_asmap}\""
        self.node.assert_start_raises_init_error(extra_args=['-asmap'], expected_msg=msg)

    def test_empty_asmap(self):
        self.log.info('Test blackmored -asmap with empty map file')
        self.stop_node(0)
        with open(self.default_asmap, "w", encoding="utf-8") as f:
            f.write("")
        msg = f"Error: Could not parse asmap file \"{self.default_asmap}\""
        self.node.assert_start_raises_init_error(extra_args=['-asmap'], expected_msg=msg)
        os.remove(self.default_asmap)

    def test_asmap_health_check(self):
        self.log.info('Test bitcoind -asmap logs ASMap Health Check with basic stats')
        shutil.copyfile(self.asmap_raw, self.default_asmap)
        msg = "ASMap Health Check: 4 clearnet peers are mapped to 3 ASNs with 0 peers being unmapped"
        with self.node.assert_debug_log(expected_msgs=[msg]):
            self.start_node(0, extra_args=['-asmap'])
        raw_addrman = self.node.getrawaddrman()
        asns = []
        for _, entries in raw_addrman.items():
            for _, entry in entries.items():
                asn = entry['mapped_as']
                if asn not in asns:
                    asns.append(asn)
        assert_equal(len(asns), 3)
        os.remove(self.default_asmap)

    def run_test(self):
        self.node = self.nodes[0]
        self.datadir = self.node.chain_path
        self.default_asmap = os.path.join(self.datadir, DEFAULT_ASMAP_FILENAME)
        base_dir = self.config["environment"]["SRCDIR"]
        self.asmap_raw = os.path.join(base_dir, ASMAP)

        self.test_without_asmap_arg()
        self.test_asmap_with_absolute_path()
        self.test_asmap_with_relative_path()
        self.test_default_asmap()
        self.test_asmap_interaction_with_addrman_containing_entries()
        self.test_default_asmap_with_missing_file()
        self.test_empty_asmap()
        self.test_asmap_health_check()


if __name__ == '__main__':
    AsmapTest(__file__).main()<|MERGE_RESOLUTION|>--- conflicted
+++ resolved
@@ -44,15 +44,9 @@
         self.extra_args = [["-checkaddrman=1", "-test=addrman"]]
 
     def fill_addrman(self, node_id):
-<<<<<<< HEAD
-        """Add 1 tried address to the addrman, followed by 1 new address."""
-        for addr, tried in [[0, True], [1, False]]:
-            self.nodes[node_id].addpeeraddress(address=f"101.{addr}.0.0", tried=tried, port=15714)
-=======
         """Add 2 tried addresses to the addrman, followed by 2 new addresses."""
         for addr, tried in [[0, True], [1, True], [2, False], [3, False]]:
-            self.nodes[node_id].addpeeraddress(address=f"101.{addr}.0.0", tried=tried, port=8333)
->>>>>>> 89522379
+            self.nodes[node_id].addpeeraddress(address=f"101.{addr}.0.0", tried=tried, port=15714)
 
     def test_without_asmap_arg(self):
         self.log.info('Test blackmored with no -asmap arg passed')
