#!/usr/bin/env python3
# Copyright (c) 2017-2021 The Bitcoin Core developers
# Distributed under the MIT software license, see the accompanying
# file COPYING or http://www.opensource.org/licenses/mit-license.php.
"""Test multiwallet.

Verify that a bitcoind node can load multiple wallet files
"""
from decimal import Decimal
from threading import Thread
import os
import shutil
import stat
import sys
import time

from test_framework.authproxy import JSONRPCException
from test_framework.blocktools import COINBASE_MATURITY
from test_framework.test_framework import BitcoinTestFramework
from test_framework.test_node import ErrorMatch
from test_framework.util import (
    assert_equal,
    assert_raises_rpc_error,
    get_rpc_proxy,
)

got_loading_error = False


def test_load_unload(node, name):
    global got_loading_error
    while True:
        if got_loading_error:
            return
        try:
            node.loadwallet(name)
            node.unloadwallet(name)
        except JSONRPCException as e:
            if e.error['code'] == -4 and 'Wallet already loading' in e.error['message']:
                got_loading_error = True
                return


class MultiWalletTest(BitcoinTestFramework):
    def set_test_params(self):
        self.setup_clean_chain = True
        self.num_nodes = 2
        self.rpc_timeout = 120
        self.extra_args = [["-nowallet"], []]

    def skip_test_if_missing_module(self):
        self.skip_if_no_wallet()

    def add_options(self, parser):
        parser.add_argument(
            '--data_wallets_dir',
            default=os.path.join(os.path.dirname(os.path.realpath(__file__)), 'data/wallets/'),
            help='Test data with wallet directories (default: %(default)s)',
        )

    def run_test(self):
        node = self.nodes[0]

        data_dir = lambda *p: os.path.join(node.datadir, self.chain, *p)
        wallet_dir = lambda *p: data_dir('wallets', *p)
        wallet = lambda name: node.get_wallet_rpc(name)

        def wallet_file(name):
            if name == self.default_wallet_name:
                return wallet_dir(self.default_wallet_name, self.wallet_data_filename)
            if os.path.isdir(wallet_dir(name)):
                return wallet_dir(name, "wallet.dat")
            return wallet_dir(name)

        assert_equal(self.nodes[0].listwalletdir(), {'wallets': [{'name': self.default_wallet_name}]})

        # check wallet.dat is created
        self.stop_nodes()
        assert_equal(os.path.isfile(wallet_dir(self.default_wallet_name, self.wallet_data_filename)), True)

        # create symlink to verify wallet directory path can be referenced
        # through symlink
        os.mkdir(wallet_dir('w7'))
        os.symlink('w7', wallet_dir('w7_symlink'))

        os.symlink('..', wallet_dir('recursive_dir_symlink'))

        os.mkdir(wallet_dir('self_walletdat_symlink'))
        os.symlink('wallet.dat', wallet_dir('self_walletdat_symlink/wallet.dat'))

        # rename wallet.dat to make sure plain wallet file paths (as opposed to
        # directory paths) can be loaded
        # create another dummy wallet for use in testing backups later
        self.start_node(0)
        node.createwallet("empty")
        node.createwallet("plain")
        node.createwallet("created")
        self.stop_nodes()
        empty_wallet = os.path.join(self.options.tmpdir, 'empty.dat')
        os.rename(wallet_file("empty"), empty_wallet)
        shutil.rmtree(wallet_dir("empty"))
        empty_created_wallet = os.path.join(self.options.tmpdir, 'empty.created.dat')
        os.rename(wallet_dir("created", self.wallet_data_filename), empty_created_wallet)
        shutil.rmtree(wallet_dir("created"))
        os.rename(wallet_file("plain"), wallet_dir("w8"))
        shutil.rmtree(wallet_dir("plain"))

        # restart node with a mix of wallet names:
        #   w1, w2, w3 - to verify new wallets created when non-existing paths specified
        #   w          - to verify wallet name matching works when one wallet path is prefix of another
        #   sub/w5     - to verify relative wallet path is created correctly
        #   extern/w6  - to verify absolute wallet path is created correctly
        #   w7_symlink - to verify symlinked wallet path is initialized correctly
        #   w8         - to verify existing wallet file is loaded correctly. Not tested for SQLite wallets as this is a deprecated BDB behavior.
        #   ''         - to verify default wallet file is created correctly
        to_create = ['w1', 'w2', 'w3', 'w', 'sub/w5', 'w7_symlink']
        in_wallet_dir = [w.replace('/', os.path.sep) for w in to_create]  # Wallets in the wallet dir
        in_wallet_dir.append('w7')  # w7 is not loaded or created, but will be listed by listwalletdir because w7_symlink
        to_create.append(os.path.join(self.options.tmpdir, 'extern/w6'))  # External, not in the wallet dir, so we need to avoid adding it to in_wallet_dir
        to_load = [self.default_wallet_name]
        if not self.options.descriptors:
            to_load.append('w8')
        wallet_names = to_create + to_load  # Wallet names loaded in the wallet
        in_wallet_dir += to_load  # The loaded wallets are also in the wallet dir
        self.start_node(0)
        for wallet_name in to_create:
            self.nodes[0].createwallet(wallet_name)
        for wallet_name in to_load:
            self.nodes[0].loadwallet(wallet_name)

        os.mkdir(wallet_dir('no_access'))
        os.chmod(wallet_dir('no_access'), 0)
        try:
            with self.nodes[0].assert_debug_log(expected_msgs=['Error scanning']):
                walletlist = self.nodes[0].listwalletdir()['wallets']
        finally:
            # Need to ensure access is restored for cleanup
            os.chmod(wallet_dir('no_access'), stat.S_IRUSR | stat.S_IWUSR | stat.S_IXUSR)
        assert_equal(sorted(map(lambda w: w['name'], walletlist)), sorted(in_wallet_dir))

        assert_equal(set(node.listwallets()), set(wallet_names))

        # should raise rpc error if wallet path can't be created
        err_code = -4 if self.options.descriptors else -1
<<<<<<< HEAD
        assert_raises_rpc_error(err_code, "boost::filesystem::create_director", self.nodes[0].createwallet, "w8/bad")
=======
        assert_raises_rpc_error(err_code, "filesystem error:" if sys.platform != 'win32' else "create_directories:", self.nodes[0].createwallet, "w8/bad")
>>>>>>> dd04f2dd

        # check that all requested wallets were created
        self.stop_node(0)
        for wallet_name in wallet_names:
            assert_equal(os.path.isfile(wallet_file(wallet_name)), True)

        self.nodes[0].assert_start_raises_init_error(['-walletdir=wallets'], 'Error: Specified -walletdir "wallets" does not exist')
        self.nodes[0].assert_start_raises_init_error(['-walletdir=wallets'], 'Error: Specified -walletdir "wallets" is a relative path', cwd=data_dir())
        self.nodes[0].assert_start_raises_init_error(['-walletdir=debug.log'], 'Error: Specified -walletdir "debug.log" is not a directory', cwd=data_dir())

        self.start_node(0, ['-wallet=w1', '-wallet=w1'])
        self.stop_node(0, 'Warning: Ignoring duplicate -wallet w1.')

        if not self.options.descriptors:
            # Only BDB doesn't open duplicate wallet files. SQLite does not have this limitation. While this may be desired in the future, it is not necessary
            # should not initialize if one wallet is a copy of another
            shutil.copyfile(wallet_dir('w8'), wallet_dir('w8_copy'))
            in_wallet_dir.append('w8_copy')
            exp_stderr = r"BerkeleyDatabase: Can't open database w8_copy \(duplicates fileid \w+ from w8\)"
            self.nodes[0].assert_start_raises_init_error(['-wallet=w8', '-wallet=w8_copy'], exp_stderr, match=ErrorMatch.PARTIAL_REGEX)

        # should not initialize if wallet file is a symlink
        os.symlink('w8', wallet_dir('w8_symlink'))
        self.nodes[0].assert_start_raises_init_error(['-wallet=w8_symlink'], r'Error: Invalid -wallet path \'w8_symlink\'\. .*', match=ErrorMatch.FULL_REGEX)

        # should not initialize if the specified walletdir does not exist
        self.nodes[0].assert_start_raises_init_error(['-walletdir=bad'], 'Error: Specified -walletdir "bad" does not exist')
        # should not initialize if the specified walletdir is not a directory
        not_a_dir = wallet_dir('notadir')
        open(not_a_dir, 'a', encoding="utf8").close()
        self.nodes[0].assert_start_raises_init_error(['-walletdir=' + not_a_dir], 'Error: Specified -walletdir "' + not_a_dir + '" is not a directory')

        self.log.info("Do not allow -upgradewallet with multiwallet")
        self.nodes[0].assert_start_raises_init_error(['-upgradewallet'], "Error: Error parsing command line arguments: Invalid parameter -upgradewallet")

        # if wallets/ doesn't exist, datadir should be the default wallet dir
        wallet_dir2 = data_dir('walletdir')
        os.rename(wallet_dir(), wallet_dir2)
        self.start_node(0)
        self.nodes[0].createwallet("w4")
        self.nodes[0].createwallet("w5")
        assert_equal(set(node.listwallets()), {"w4", "w5"})
        w5 = wallet("w5")
        self.generatetoaddress(node, nblocks=1, address=w5.getnewaddress(), sync_fun=self.no_op)

        # now if wallets/ exists again, but the rootdir is specified as the walletdir, w4 and w5 should still be loaded
        os.rename(wallet_dir2, wallet_dir())
        self.restart_node(0, ['-nowallet', '-walletdir=' + data_dir()])
        self.nodes[0].loadwallet("w4")
        self.nodes[0].loadwallet("w5")
        assert_equal(set(node.listwallets()), {"w4", "w5"})
        w5 = wallet("w5")
        w5_info = w5.getwalletinfo()
        assert_equal(w5_info['immature_balance'], 50)

        competing_wallet_dir = os.path.join(self.options.tmpdir, 'competing_walletdir')
        os.mkdir(competing_wallet_dir)
        self.restart_node(0, ['-nowallet', '-walletdir=' + competing_wallet_dir])
        self.nodes[0].createwallet(self.default_wallet_name)
        if self.options.descriptors:
            exp_stderr = f"Error: SQLiteDatabase: Unable to obtain an exclusive lock on the database, is it being used by another instance of {self.config['environment']['PACKAGE_NAME']}?"
        else:
            exp_stderr = r"Error: Error initializing wallet database environment \"\S+competing_walletdir\S*\"!"
        self.nodes[1].assert_start_raises_init_error(['-walletdir=' + competing_wallet_dir], exp_stderr, match=ErrorMatch.PARTIAL_REGEX)

        self.restart_node(0)
        for wallet_name in wallet_names:
            self.nodes[0].loadwallet(wallet_name)

        assert_equal(sorted(map(lambda w: w['name'], self.nodes[0].listwalletdir()['wallets'])), sorted(in_wallet_dir))

        wallets = [wallet(w) for w in wallet_names]
        wallet_bad = wallet("bad")

        # check wallet names and balances
        self.generatetoaddress(node, nblocks=1, address=wallets[0].getnewaddress(), sync_fun=self.no_op)
        for wallet_name, wallet in zip(wallet_names, wallets):
            info = wallet.getwalletinfo()
            assert_equal(info['immature_balance'], 50 if wallet is wallets[0] else 0)
            assert_equal(info['walletname'], wallet_name)

        # accessing invalid wallet fails
        assert_raises_rpc_error(-18, "Requested wallet does not exist or is not loaded", wallet_bad.getwalletinfo)

        # accessing wallet RPC without using wallet endpoint fails
        assert_raises_rpc_error(-19, "Wallet file not specified", node.getwalletinfo)

        w1, w2, w3, w4, *_ = wallets
        self.generatetoaddress(node, nblocks=COINBASE_MATURITY + 1, address=w1.getnewaddress(), sync_fun=self.no_op)
        assert_equal(w1.getbalance(), 100)
        assert_equal(w2.getbalance(), 0)
        assert_equal(w3.getbalance(), 0)
        assert_equal(w4.getbalance(), 0)

        w1.sendtoaddress(w2.getnewaddress(), 1)
        w1.sendtoaddress(w3.getnewaddress(), 2)
        w1.sendtoaddress(w4.getnewaddress(), 3)
        self.generatetoaddress(node, nblocks=1, address=w1.getnewaddress(), sync_fun=self.no_op)
        assert_equal(w2.getbalance(), 1)
        assert_equal(w3.getbalance(), 2)
        assert_equal(w4.getbalance(), 3)

        batch = w1.batch([w1.getblockchaininfo.get_request(), w1.getwalletinfo.get_request()])
        assert_equal(batch[0]["result"]["chain"], self.chain)
        assert_equal(batch[1]["result"]["walletname"], "w1")

        self.log.info('Check for per-wallet settxfee call')
        assert_equal(w1.getwalletinfo()['paytxfee'], 0)
        assert_equal(w2.getwalletinfo()['paytxfee'], 0)
        w2.settxfee(0.001)
        assert_equal(w1.getwalletinfo()['paytxfee'], 0)
        assert_equal(w2.getwalletinfo()['paytxfee'], Decimal('0.00100000'))

        self.log.info("Test dynamic wallet loading")

        self.restart_node(0, ['-nowallet'])
        assert_equal(node.listwallets(), [])
        assert_raises_rpc_error(-18, "No wallet is loaded. Load a wallet using loadwallet or create a new one with createwallet. (Note: A default wallet is no longer automatically created)", node.getwalletinfo)

        self.log.info("Load first wallet")
        loadwallet_name = node.loadwallet(wallet_names[0])
        assert_equal(loadwallet_name['name'], wallet_names[0])
        assert_equal(node.listwallets(), wallet_names[0:1])
        node.getwalletinfo()
        w1 = node.get_wallet_rpc(wallet_names[0])
        w1.getwalletinfo()

        self.log.info("Load second wallet")
        loadwallet_name = node.loadwallet(wallet_names[1])
        assert_equal(loadwallet_name['name'], wallet_names[1])
        assert_equal(node.listwallets(), wallet_names[0:2])
        assert_raises_rpc_error(-19, "Wallet file not specified", node.getwalletinfo)
        w2 = node.get_wallet_rpc(wallet_names[1])
        w2.getwalletinfo()

        self.log.info("Concurrent wallet loading")
        threads = []
        for _ in range(3):
            n = node.cli if self.options.usecli else get_rpc_proxy(node.url, 1, timeout=600, coveragedir=node.coverage_dir)
            t = Thread(target=test_load_unload, args=(n, wallet_names[2]))
            t.start()
            threads.append(t)
        for t in threads:
            t.join()
        global got_loading_error
        assert_equal(got_loading_error, True)

        self.log.info("Load remaining wallets")
        for wallet_name in wallet_names[2:]:
            loadwallet_name = self.nodes[0].loadwallet(wallet_name)
            assert_equal(loadwallet_name['name'], wallet_name)

        assert_equal(set(self.nodes[0].listwallets()), set(wallet_names))

        # Fail to load if wallet doesn't exist
        path = os.path.join(self.options.tmpdir, "node0", "regtest", "wallets", "wallets")
        assert_raises_rpc_error(-18, "Wallet file verification failed. Failed to load database path '{}'. Path does not exist.".format(path), self.nodes[0].loadwallet, 'wallets')

        # Fail to load duplicate wallets
        path = os.path.join(self.options.tmpdir, "node0", "regtest", "wallets", "w1", "wallet.dat")
        if self.options.descriptors:
            assert_raises_rpc_error(-4, f"Wallet file verification failed. SQLiteDatabase: Unable to obtain an exclusive lock on the database, is it being used by another instance of {self.config['environment']['PACKAGE_NAME']}?", self.nodes[0].loadwallet, wallet_names[0])
        else:
            assert_raises_rpc_error(-35, "Wallet file verification failed. Refusing to load database. Data file '{}' is already loaded.".format(path), self.nodes[0].loadwallet, wallet_names[0])

            # This tests the default wallet that BDB makes, so SQLite wallet doesn't need to test this
            # Fail to load duplicate wallets by different ways (directory and filepath)
            path = os.path.join(self.options.tmpdir, "node0", "regtest", "wallets", "wallet.dat")
            assert_raises_rpc_error(-35, "Wallet file verification failed. Refusing to load database. Data file '{}' is already loaded.".format(path), self.nodes[0].loadwallet, 'wallet.dat')

            # Only BDB doesn't open duplicate wallet files. SQLite does not have this limitation. While this may be desired in the future, it is not necessary
            # Fail to load if one wallet is a copy of another
            assert_raises_rpc_error(-4, "BerkeleyDatabase: Can't open database w8_copy (duplicates fileid", self.nodes[0].loadwallet, 'w8_copy')

            # Fail to load if one wallet is a copy of another, test this twice to make sure that we don't re-introduce #14304
            assert_raises_rpc_error(-4, "BerkeleyDatabase: Can't open database w8_copy (duplicates fileid", self.nodes[0].loadwallet, 'w8_copy')

        # Fail to load if wallet file is a symlink
        assert_raises_rpc_error(-4, "Wallet file verification failed. Invalid -wallet path 'w8_symlink'", self.nodes[0].loadwallet, 'w8_symlink')

        # Fail to load if a directory is specified that doesn't contain a wallet
        os.mkdir(wallet_dir('empty_wallet_dir'))
        path = os.path.join(self.options.tmpdir, "node0", "regtest", "wallets", "empty_wallet_dir")
        assert_raises_rpc_error(-18, "Wallet file verification failed. Failed to load database path '{}'. Data is not in recognized format.".format(path), self.nodes[0].loadwallet, 'empty_wallet_dir')

        self.log.info("Test dynamic wallet creation.")

        # Fail to create a wallet if it already exists.
        path = os.path.join(self.options.tmpdir, "node0", "regtest", "wallets", "w2")
        assert_raises_rpc_error(-4, "Failed to create database path '{}'. Database already exists.".format(path), self.nodes[0].createwallet, 'w2')

        # Successfully create a wallet with a new name
        loadwallet_name = self.nodes[0].createwallet('w9')
        in_wallet_dir.append('w9')
        assert_equal(loadwallet_name['name'], 'w9')
        w9 = node.get_wallet_rpc('w9')
        assert_equal(w9.getwalletinfo()['walletname'], 'w9')

        assert 'w9' in self.nodes[0].listwallets()

        # Successfully create a wallet using a full path
        new_wallet_dir = os.path.join(self.options.tmpdir, 'new_walletdir')
        new_wallet_name = os.path.join(new_wallet_dir, 'w10')
        loadwallet_name = self.nodes[0].createwallet(new_wallet_name)
        assert_equal(loadwallet_name['name'], new_wallet_name)
        w10 = node.get_wallet_rpc(new_wallet_name)
        assert_equal(w10.getwalletinfo()['walletname'], new_wallet_name)

        assert new_wallet_name in self.nodes[0].listwallets()

        self.log.info("Test dynamic wallet unloading")

        # Test `unloadwallet` errors
        assert_raises_rpc_error(-1, "JSON value is not a string as expected", self.nodes[0].unloadwallet)
        assert_raises_rpc_error(-18, "Requested wallet does not exist or is not loaded", self.nodes[0].unloadwallet, "dummy")
        assert_raises_rpc_error(-18, "Requested wallet does not exist or is not loaded", node.get_wallet_rpc("dummy").unloadwallet)
        assert_raises_rpc_error(-8, "RPC endpoint wallet and wallet_name parameter specify different wallets", w1.unloadwallet, "w2"),

        # Successfully unload the specified wallet name
        self.nodes[0].unloadwallet("w1")
        assert 'w1' not in self.nodes[0].listwallets()

        # Unload w1 again, this time providing the wallet name twice
        self.nodes[0].loadwallet("w1")
        assert 'w1' in self.nodes[0].listwallets()
        w1.unloadwallet("w1")
        assert 'w1' not in self.nodes[0].listwallets()

        # Successfully unload the wallet referenced by the request endpoint
        # Also ensure unload works during walletpassphrase timeout
        w2.encryptwallet('test')
        w2.walletpassphrase('test', 1)
        w2.unloadwallet()
        time.sleep(1.1)
        assert 'w2' not in self.nodes[0].listwallets()

        # Successfully unload all wallets
        for wallet_name in self.nodes[0].listwallets():
            self.nodes[0].unloadwallet(wallet_name)
        assert_equal(self.nodes[0].listwallets(), [])
        assert_raises_rpc_error(-18, "No wallet is loaded. Load a wallet using loadwallet or create a new one with createwallet. (Note: A default wallet is no longer automatically created)", self.nodes[0].getwalletinfo)

        # Successfully load a previously unloaded wallet
        self.nodes[0].loadwallet('w1')
        assert_equal(self.nodes[0].listwallets(), ['w1'])
        assert_equal(w1.getwalletinfo()['walletname'], 'w1')

        assert_equal(sorted(map(lambda w: w['name'], self.nodes[0].listwalletdir()['wallets'])), sorted(in_wallet_dir))

        # Test backing up and restoring wallets
        self.log.info("Test wallet backup")
        self.restart_node(0, ['-nowallet'])
        for wallet_name in wallet_names:
            self.nodes[0].loadwallet(wallet_name)
        for wallet_name in wallet_names:
            rpc = self.nodes[0].get_wallet_rpc(wallet_name)
            addr = rpc.getnewaddress()
            backup = os.path.join(self.options.tmpdir, 'backup.dat')
            if os.path.exists(backup):
                os.unlink(backup)
            rpc.backupwallet(backup)
            self.nodes[0].unloadwallet(wallet_name)
            shutil.copyfile(empty_created_wallet if wallet_name == self.default_wallet_name else empty_wallet, wallet_file(wallet_name))
            self.nodes[0].loadwallet(wallet_name)
            assert_equal(rpc.getaddressinfo(addr)['ismine'], False)
            self.nodes[0].unloadwallet(wallet_name)
            shutil.copyfile(backup, wallet_file(wallet_name))
            self.nodes[0].loadwallet(wallet_name)
            assert_equal(rpc.getaddressinfo(addr)['ismine'], True)

        # Test .walletlock file is closed
        self.start_node(1)
        wallet = os.path.join(self.options.tmpdir, 'my_wallet')
        self.nodes[0].createwallet(wallet)
        if self.options.descriptors:
            assert_raises_rpc_error(-4, "Unable to obtain an exclusive lock", self.nodes[1].loadwallet, wallet)
        else:
            assert_raises_rpc_error(-4, "Error initializing wallet database environment", self.nodes[1].loadwallet, wallet)
        self.nodes[0].unloadwallet(wallet)
        self.nodes[1].loadwallet(wallet)


if __name__ == '__main__':
    MultiWalletTest().main()<|MERGE_RESOLUTION|>--- conflicted
+++ resolved
@@ -142,11 +142,7 @@
 
         # should raise rpc error if wallet path can't be created
         err_code = -4 if self.options.descriptors else -1
-<<<<<<< HEAD
-        assert_raises_rpc_error(err_code, "boost::filesystem::create_director", self.nodes[0].createwallet, "w8/bad")
-=======
         assert_raises_rpc_error(err_code, "filesystem error:" if sys.platform != 'win32' else "create_directories:", self.nodes[0].createwallet, "w8/bad")
->>>>>>> dd04f2dd
 
         # check that all requested wallets were created
         self.stop_node(0)
