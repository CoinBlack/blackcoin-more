#!/usr/bin/env python3
# Copyright (c) 2018-2022 The Bitcoin Core developers
# Distributed under the MIT software license, see the accompanying
# file COPYING or http://www.opensource.org/licenses/mit-license.php.
"""Test blackmore-wallet."""

import os
import stat
import subprocess
import textwrap

from collections import OrderedDict

from test_framework.test_framework import BitcoinTestFramework
from test_framework.util import (
    assert_equal,
    sha256sum_file,
)


class ToolWalletTest(BitcoinTestFramework):
    def add_options(self, parser):
        self.add_wallet_options(parser)

    def set_test_params(self):
        self.num_nodes = 1
        self.setup_clean_chain = True
        self.rpc_timeout = 120

    def skip_test_if_missing_module(self):
        self.skip_if_no_wallet()
        self.skip_if_no_wallet_tool()

    def bitcoin_wallet_process(self, *args):
<<<<<<< HEAD
        default_args = ['-datadir={}'.format(self.nodes[0].datadir_path), '-chain=%s' % self.chain]
=======
        binary = self.config["environment"]["BUILDDIR"] + '/src/blackmore-wallet' + self.config["environment"]["EXEEXT"]
        default_args = ['-datadir={}'.format(self.nodes[0].datadir), '-chain=%s' % self.chain]
>>>>>>> 32fdb90d
        if not self.options.descriptors and 'create' in args:
            default_args.append('-legacy')

        return subprocess.Popen([self.options.bitcoinwallet] + default_args + list(args), stdin=subprocess.PIPE, stdout=subprocess.PIPE, stderr=subprocess.PIPE, text=True)

    def assert_raises_tool_error(self, error, *args):
        p = self.bitcoin_wallet_process(*args)
        stdout, stderr = p.communicate()
        assert_equal(p.poll(), 1)
        assert_equal(stdout, '')
        assert_equal(stderr.strip(), error)

    def assert_tool_output(self, output, *args):
        p = self.bitcoin_wallet_process(*args)
        stdout, stderr = p.communicate()
        assert_equal(stderr, '')
        assert_equal(stdout, output)
        assert_equal(p.poll(), 0)

    def wallet_shasum(self):
        return sha256sum_file(self.wallet_path).hex()

    def wallet_timestamp(self):
        return os.path.getmtime(self.wallet_path)

    def wallet_permissions(self):
        return oct(os.lstat(self.wallet_path).st_mode)[-3:]

    def log_wallet_timestamp_comparison(self, old, new):
        result = 'unchanged' if new == old else 'increased!'
        self.log.debug('Wallet file timestamp {}'.format(result))

    def get_expected_info_output(self, name="", transactions=0, keypool=2, address=0, imported_privs=0):
        wallet_name = self.default_wallet_name if name == "" else name
        if self.options.descriptors:
            output_types = 4  # p2pkh, p2sh, segwit, bech32m
            return textwrap.dedent('''\
                Wallet info
                ===========
                Name: %s
                Format: sqlite
                Descriptors: yes
                Encrypted: no
                HD (hd seed available): yes
                Keypool Size: %d
                Transactions: %d
                Address Book: %d
            ''' % (wallet_name, keypool * output_types, transactions, imported_privs * 3 + address))
        else:
            output_types = 3  # p2pkh, p2sh, segwit. Legacy wallets do not support bech32m.
            return textwrap.dedent('''\
                Wallet info
                ===========
                Name: %s
                Format: bdb
                Descriptors: no
                Encrypted: no
                HD (hd seed available): yes
                Keypool Size: %d
                Transactions: %d
                Address Book: %d
            ''' % (wallet_name, keypool, transactions, (address + imported_privs) * output_types))

    def read_dump(self, filename):
        dump = OrderedDict()
        with open(filename, "r", encoding="utf8") as f:
            for row in f:
                row = row.strip()
                key, value = row.split(',')
                dump[key] = value
        return dump

    def assert_is_sqlite(self, filename):
        with open(filename, 'rb') as f:
            file_magic = f.read(16)
            assert file_magic == b'SQLite format 3\x00'

    def assert_is_bdb(self, filename):
        with open(filename, 'rb') as f:
            f.seek(12, 0)
            file_magic = f.read(4)
            assert file_magic == b'\x00\x05\x31\x62' or file_magic == b'\x62\x31\x05\x00'

    def write_dump(self, dump, filename, magic=None, skip_checksum=False):
        if magic is None:
            magic = "BITCOIN_CORE_WALLET_DUMP"
        with open(filename, "w", encoding="utf8") as f:
            row = ",".join([magic, dump[magic]]) + "\n"
            f.write(row)
            for k, v in dump.items():
                if k == magic or k == "checksum":
                    continue
                row = ",".join([k, v]) + "\n"
                f.write(row)
            if not skip_checksum:
                row = ",".join(["checksum", dump["checksum"]]) + "\n"
                f.write(row)

    def assert_dump(self, expected, received):
        e = expected.copy()
        r = received.copy()

        # BDB will add a "version" record that is not present in sqlite
        # In that case, we should ignore this record in both
        # But because this also effects the checksum, we also need to drop that.
        v_key = "0776657273696f6e" # Version key
        if v_key in e and v_key not in r:
            del e[v_key]
            del e["checksum"]
            del r["checksum"]
        if v_key not in e and v_key in r:
            del r[v_key]
            del e["checksum"]
            del r["checksum"]

        assert_equal(len(e), len(r))
        for k, v in e.items():
            assert_equal(v, r[k])

    def do_tool_createfromdump(self, wallet_name, dumpfile, file_format=None):
        dumppath = self.nodes[0].datadir_path / dumpfile
        rt_dumppath = self.nodes[0].datadir_path / "rt-{}.dump".format(wallet_name)

        dump_data = self.read_dump(dumppath)

        args = ["-wallet={}".format(wallet_name),
                "-dumpfile={}".format(dumppath)]
        if file_format is not None:
            args.append("-format={}".format(file_format))
        args.append("createfromdump")

        load_output = ""
        if file_format is not None and file_format != dump_data["format"]:
            load_output += "Warning: Dumpfile wallet format \"{}\" does not match command line specified format \"{}\".\n".format(dump_data["format"], file_format)
        self.assert_tool_output(load_output, *args)
        assert (self.nodes[0].wallets_path / wallet_name).is_dir()

        self.assert_tool_output("The dumpfile may contain private keys. To ensure the safety of your Blackcoin, do not share the dumpfile.\n", '-wallet={}'.format(wallet_name), '-dumpfile={}'.format(rt_dumppath), 'dump')

        rt_dump_data = self.read_dump(rt_dumppath)
        wallet_dat = self.nodes[0].wallets_path / wallet_name / "wallet.dat"
        if rt_dump_data["format"] == "bdb":
            self.assert_is_bdb(wallet_dat)
        else:
            self.assert_is_sqlite(wallet_dat)

    def test_invalid_tool_commands_and_args(self):
        self.log.info('Testing that various invalid commands raise with specific error messages')
        self.assert_raises_tool_error("Error parsing command line arguments: Invalid command 'foo'", 'foo')
        # `blackmore-wallet help` raises an error. Use `blackmore-wallet -help`.
        self.assert_raises_tool_error("Error parsing command line arguments: Invalid command 'help'", 'help')
        self.assert_raises_tool_error('Error: Additional arguments provided (create). Methods do not take arguments. Please refer to `-help`.', 'info', 'create')
        self.assert_raises_tool_error('Error parsing command line arguments: Invalid parameter -foo', '-foo')
        self.assert_raises_tool_error('No method provided. Run `blackmore-wallet -help` for valid methods.')
        self.assert_raises_tool_error('Wallet name must be provided when creating a new wallet.', 'create')
        locked_dir = self.nodes[0].wallets_path
        error = 'Error initializing wallet database environment "{}"!'.format(locked_dir)
        if self.options.descriptors:
            error = f"SQLiteDatabase: Unable to obtain an exclusive lock on the database, is it being used by another instance of {self.config['environment']['PACKAGE_NAME']}?"
        self.assert_raises_tool_error(
            error,
            '-wallet=' + self.default_wallet_name,
            'info',
        )
        path = self.nodes[0].wallets_path / "nonexistent.dat"
        self.assert_raises_tool_error("Failed to load database path '{}'. Path does not exist.".format(path), '-wallet=nonexistent.dat', 'info')

    def test_tool_wallet_info(self):
        # Stop the node to close the wallet to call the info command.
        self.stop_node(0)
        self.log.info('Calling wallet tool info, testing output')
        #
        # TODO: Wallet tool info should work with wallet file permissions set to
        # read-only without raising:
        # "Error loading wallet.dat. Is wallet being used by another process?"
        # The following lines should be uncommented and the tests still succeed:
        #
        # self.log.debug('Setting wallet file permissions to 400 (read-only)')
        # os.chmod(self.wallet_path, stat.S_IRUSR)
        # assert self.wallet_permissions() in ['400', '666'] # Sanity check. 666 because Appveyor.
        # shasum_before = self.wallet_shasum()
        timestamp_before = self.wallet_timestamp()
        self.log.debug('Wallet file timestamp before calling info: {}'.format(timestamp_before))
        out = self.get_expected_info_output(imported_privs=1)
        self.assert_tool_output(out, '-wallet=' + self.default_wallet_name, 'info')
        timestamp_after = self.wallet_timestamp()
        self.log.debug('Wallet file timestamp after calling info: {}'.format(timestamp_after))
        self.log_wallet_timestamp_comparison(timestamp_before, timestamp_after)
        self.log.debug('Setting wallet file permissions back to 600 (read/write)')
        os.chmod(self.wallet_path, stat.S_IRUSR | stat.S_IWUSR)
        assert self.wallet_permissions() in ['600', '666']  # Sanity check. 666 because Appveyor.
        #
        # TODO: Wallet tool info should not write to the wallet file.
        # The following lines should be uncommented and the tests still succeed:
        #
        # assert_equal(timestamp_before, timestamp_after)
        # shasum_after = self.wallet_shasum()
        # assert_equal(shasum_before, shasum_after)
        # self.log.debug('Wallet file shasum unchanged\n')

    def test_tool_wallet_info_after_transaction(self):
        """
        Mutate the wallet with a transaction to verify that the info command
        output changes accordingly.
        """
        self.start_node(0)
        self.log.info('Generating transaction to mutate wallet')
        self.generate(self.nodes[0], 1)
        self.stop_node(0)

        self.log.info('Calling wallet tool info after generating a transaction, testing output')
        shasum_before = self.wallet_shasum()
        timestamp_before = self.wallet_timestamp()
        self.log.debug('Wallet file timestamp before calling info: {}'.format(timestamp_before))
        out = self.get_expected_info_output(transactions=1, imported_privs=1)
        self.assert_tool_output(out, '-wallet=' + self.default_wallet_name, 'info')
        shasum_after = self.wallet_shasum()
        timestamp_after = self.wallet_timestamp()
        self.log.debug('Wallet file timestamp after calling info: {}'.format(timestamp_after))
        self.log_wallet_timestamp_comparison(timestamp_before, timestamp_after)
        #
        # TODO: Wallet tool info should not write to the wallet file.
        # This assertion should be uncommented and succeed:
        # assert_equal(timestamp_before, timestamp_after)
        assert_equal(shasum_before, shasum_after)
        self.log.debug('Wallet file shasum unchanged\n')

    def test_tool_wallet_create_on_existing_wallet(self):
        self.log.info('Calling wallet tool create on an existing wallet, testing output')
        shasum_before = self.wallet_shasum()
        timestamp_before = self.wallet_timestamp()
        self.log.debug('Wallet file timestamp before calling create: {}'.format(timestamp_before))
        out = "Topping up keypool...\n" + self.get_expected_info_output(name="foo", keypool=2000)
        self.assert_tool_output(out, '-wallet=foo', 'create')
        shasum_after = self.wallet_shasum()
        timestamp_after = self.wallet_timestamp()
        self.log.debug('Wallet file timestamp after calling create: {}'.format(timestamp_after))
        self.log_wallet_timestamp_comparison(timestamp_before, timestamp_after)
        assert_equal(timestamp_before, timestamp_after)
        assert_equal(shasum_before, shasum_after)
        self.log.debug('Wallet file shasum unchanged\n')

    def test_getwalletinfo_on_different_wallet(self):
        self.log.info('Starting node with arg -wallet=foo')
        self.start_node(0, ['-nowallet', '-wallet=foo'])

        self.log.info('Calling getwalletinfo on a different wallet ("foo"), testing output')
        shasum_before = self.wallet_shasum()
        timestamp_before = self.wallet_timestamp()
        self.log.debug('Wallet file timestamp before calling getwalletinfo: {}'.format(timestamp_before))
        out = self.nodes[0].getwalletinfo()
        self.stop_node(0)

        shasum_after = self.wallet_shasum()
        timestamp_after = self.wallet_timestamp()
        self.log.debug('Wallet file timestamp after calling getwalletinfo: {}'.format(timestamp_after))

        assert_equal(0, out['txcount'])
        if not self.options.descriptors:
            assert_equal(1000, out['keypoolsize'])
            assert_equal(1000, out['keypoolsize_hd_internal'])
            assert_equal(True, 'hdseedid' in out)
        else:
            assert_equal(4000, out['keypoolsize'])
            assert_equal(4000, out['keypoolsize_hd_internal'])

        self.log_wallet_timestamp_comparison(timestamp_before, timestamp_after)
        assert_equal(timestamp_before, timestamp_after)
        assert_equal(shasum_after, shasum_before)
        self.log.debug('Wallet file shasum unchanged\n')

    def test_salvage(self):
        # TODO: Check salvage actually salvages and doesn't break things. https://github.com/bitcoin/bitcoin/issues/7463
        self.log.info('Check salvage')
        self.start_node(0)
        self.nodes[0].createwallet("salvage")
        self.stop_node(0)

        self.assert_tool_output('', '-wallet=salvage', 'salvage')

    def test_dump_createfromdump(self):
        self.start_node(0)
        self.nodes[0].createwallet("todump")
        file_format = self.nodes[0].get_wallet_rpc("todump").getwalletinfo()["format"]
        self.nodes[0].createwallet("todump2")
        self.stop_node(0)

        self.log.info('Checking dump arguments')
        self.assert_raises_tool_error('No dump file provided. To use dump, -dumpfile=<filename> must be provided.', '-wallet=todump', 'dump')

        self.log.info('Checking basic dump')
<<<<<<< HEAD
        wallet_dump = self.nodes[0].datadir_path / "wallet.dump"
        self.assert_tool_output('The dumpfile may contain private keys. To ensure the safety of your Bitcoin, do not share the dumpfile.\n', '-wallet=todump', '-dumpfile={}'.format(wallet_dump), 'dump')
=======
        wallet_dump = os.path.join(self.nodes[0].datadir, "wallet.dump")
        self.assert_tool_output('The dumpfile may contain private keys. To ensure the safety of your Blackcoin, do not share the dumpfile.\n', '-wallet=todump', '-dumpfile={}'.format(wallet_dump), 'dump')
>>>>>>> 32fdb90d

        dump_data = self.read_dump(wallet_dump)
        orig_dump = dump_data.copy()
        # Check the dump magic
        assert_equal(dump_data['BITCOIN_CORE_WALLET_DUMP'], '1')
        # Check the file format
        assert_equal(dump_data["format"], file_format)

        self.log.info('Checking that a dumpfile cannot be overwritten')
        self.assert_raises_tool_error('File {} already exists. If you are sure this is what you want, move it out of the way first.'.format(wallet_dump),  '-wallet=todump2', '-dumpfile={}'.format(wallet_dump), 'dump')

        self.log.info('Checking createfromdump arguments')
        self.assert_raises_tool_error('No dump file provided. To use createfromdump, -dumpfile=<filename> must be provided.', '-wallet=todump', 'createfromdump')
        non_exist_dump = self.nodes[0].datadir_path / "wallet.nodump"
        self.assert_raises_tool_error('Unknown wallet file format "notaformat" provided. Please provide one of "bdb" or "sqlite".', '-wallet=todump', '-format=notaformat', '-dumpfile={}'.format(wallet_dump), 'createfromdump')
        self.assert_raises_tool_error('Dump file {} does not exist.'.format(non_exist_dump), '-wallet=todump', '-dumpfile={}'.format(non_exist_dump), 'createfromdump')
        wallet_path = self.nodes[0].wallets_path / "todump2"
        self.assert_raises_tool_error('Failed to create database path \'{}\'. Database already exists.'.format(wallet_path), '-wallet=todump2', '-dumpfile={}'.format(wallet_dump), 'createfromdump')
        self.assert_raises_tool_error("The -descriptors option can only be used with the 'create' command.", '-descriptors', '-wallet=todump2', '-dumpfile={}'.format(wallet_dump), 'createfromdump')

        self.log.info('Checking createfromdump')
        self.do_tool_createfromdump("load", "wallet.dump")
        if self.is_bdb_compiled():
            self.do_tool_createfromdump("load-bdb", "wallet.dump", "bdb")
        if self.is_sqlite_compiled():
            self.do_tool_createfromdump("load-sqlite", "wallet.dump", "sqlite")

        self.log.info('Checking createfromdump handling of magic and versions')
        bad_ver_wallet_dump = self.nodes[0].datadir_path / "wallet-bad_ver1.dump"
        dump_data["BITCOIN_CORE_WALLET_DUMP"] = "0"
        self.write_dump(dump_data, bad_ver_wallet_dump)
<<<<<<< HEAD
        self.assert_raises_tool_error('Error: Dumpfile version is not supported. This version of bitcoin-wallet only supports version 1 dumpfiles. Got dumpfile with version 0', '-wallet=badload', '-dumpfile={}'.format(bad_ver_wallet_dump), 'createfromdump')
        assert not (self.nodes[0].wallets_path / "badload").is_dir()
        bad_ver_wallet_dump = self.nodes[0].datadir_path / "wallet-bad_ver2.dump"
        dump_data["BITCOIN_CORE_WALLET_DUMP"] = "2"
        self.write_dump(dump_data, bad_ver_wallet_dump)
        self.assert_raises_tool_error('Error: Dumpfile version is not supported. This version of bitcoin-wallet only supports version 1 dumpfiles. Got dumpfile with version 2', '-wallet=badload', '-dumpfile={}'.format(bad_ver_wallet_dump), 'createfromdump')
        assert not (self.nodes[0].wallets_path / "badload").is_dir()
        bad_magic_wallet_dump = self.nodes[0].datadir_path / "wallet-bad_magic.dump"
=======
        self.assert_raises_tool_error('Error: Dumpfile version is not supported. This version of blackmore-wallet only supports version 1 dumpfiles. Got dumpfile with version 0', '-wallet=badload', '-dumpfile={}'.format(bad_ver_wallet_dump), 'createfromdump')
        assert not os.path.isdir(os.path.join(self.nodes[0].datadir, "regtest/wallets", "badload"))
        bad_ver_wallet_dump = os.path.join(self.nodes[0].datadir, "wallet-bad_ver2.dump")
        dump_data["BITCOIN_CORE_WALLET_DUMP"] = "2"
        self.write_dump(dump_data, bad_ver_wallet_dump)
        self.assert_raises_tool_error('Error: Dumpfile version is not supported. This version of blackmore-wallet only supports version 1 dumpfiles. Got dumpfile with version 2', '-wallet=badload', '-dumpfile={}'.format(bad_ver_wallet_dump), 'createfromdump')
        assert not os.path.isdir(os.path.join(self.nodes[0].datadir, "regtest/wallets", "badload"))
        bad_magic_wallet_dump = os.path.join(self.nodes[0].datadir, "wallet-bad_magic.dump")
>>>>>>> 32fdb90d
        del dump_data["BITCOIN_CORE_WALLET_DUMP"]
        dump_data["not_the_right_magic"] = "1"
        self.write_dump(dump_data, bad_magic_wallet_dump, "not_the_right_magic")
        self.assert_raises_tool_error('Error: Dumpfile identifier record is incorrect. Got "not_the_right_magic", expected "BITCOIN_CORE_WALLET_DUMP".', '-wallet=badload', '-dumpfile={}'.format(bad_magic_wallet_dump), 'createfromdump')
        assert not (self.nodes[0].wallets_path / "badload").is_dir()

        self.log.info('Checking createfromdump handling of checksums')
        bad_sum_wallet_dump = self.nodes[0].datadir_path / "wallet-bad_sum1.dump"
        dump_data = orig_dump.copy()
        checksum = dump_data["checksum"]
        dump_data["checksum"] = "1" * 64
        self.write_dump(dump_data, bad_sum_wallet_dump)
        self.assert_raises_tool_error('Error: Dumpfile checksum does not match. Computed {}, expected {}'.format(checksum, "1" * 64), '-wallet=bad', '-dumpfile={}'.format(bad_sum_wallet_dump), 'createfromdump')
        assert not (self.nodes[0].wallets_path / "badload").is_dir()
        bad_sum_wallet_dump = self.nodes[0].datadir_path / "wallet-bad_sum2.dump"
        del dump_data["checksum"]
        self.write_dump(dump_data, bad_sum_wallet_dump, skip_checksum=True)
        self.assert_raises_tool_error('Error: Missing checksum', '-wallet=badload', '-dumpfile={}'.format(bad_sum_wallet_dump), 'createfromdump')
        assert not (self.nodes[0].wallets_path / "badload").is_dir()
        bad_sum_wallet_dump = self.nodes[0].datadir_path / "wallet-bad_sum3.dump"
        dump_data["checksum"] = "2" * 10
        self.write_dump(dump_data, bad_sum_wallet_dump)
        self.assert_raises_tool_error('Error: Checksum is not the correct size', '-wallet=badload', '-dumpfile={}'.format(bad_sum_wallet_dump), 'createfromdump')
        assert not (self.nodes[0].wallets_path / "badload").is_dir()
        dump_data["checksum"] = "3" * 66
        self.write_dump(dump_data, bad_sum_wallet_dump)
        self.assert_raises_tool_error('Error: Checksum is not the correct size', '-wallet=badload', '-dumpfile={}'.format(bad_sum_wallet_dump), 'createfromdump')
        assert not (self.nodes[0].wallets_path / "badload").is_dir()

    def test_chainless_conflicts(self):
        self.log.info("Test wallet tool when wallet contains conflicting transactions")
        self.restart_node(0)
        self.generate(self.nodes[0], 101)

        def_wallet = self.nodes[0].get_wallet_rpc(self.default_wallet_name)

        self.nodes[0].createwallet("conflicts")
        wallet = self.nodes[0].get_wallet_rpc("conflicts")
        def_wallet.sendtoaddress(wallet.getnewaddress(), 10)
        self.generate(self.nodes[0], 1)

        # parent tx
        parent_txid = wallet.sendtoaddress(wallet.getnewaddress(), 9)
        parent_txid_bytes = bytes.fromhex(parent_txid)[::-1]
        conflict_utxo = wallet.gettransaction(txid=parent_txid, verbose=True)["decoded"]["vin"][0]

        # The specific assertion in MarkConflicted being tested requires that the parent tx is already loaded
        # by the time the child tx is loaded. Since transactions end up being loaded in txid order due to how both
        # and sqlite store things, we can just grind the child tx until it has a txid that is greater than the parent's.
        locktime = 500000000 # Use locktime as nonce, starting at unix timestamp minimum
        addr = wallet.getnewaddress()
        while True:
            child_send_res = wallet.send(outputs=[{addr: 8}], add_to_wallet=False, locktime=locktime)
            child_txid = child_send_res["txid"]
            child_txid_bytes = bytes.fromhex(child_txid)[::-1]
            if (child_txid_bytes > parent_txid_bytes):
                wallet.sendrawtransaction(child_send_res["hex"])
                break
            locktime += 1

        # conflict with parent
        conflict_unsigned = self.nodes[0].createrawtransaction(inputs=[conflict_utxo], outputs=[{wallet.getnewaddress(): 9.9999}])
        conflict_signed = wallet.signrawtransactionwithwallet(conflict_unsigned)["hex"]
        conflict_txid = self.nodes[0].sendrawtransaction(conflict_signed)
        self.generate(self.nodes[0], 1)
        assert_equal(wallet.gettransaction(txid=parent_txid)["confirmations"], -1)
        assert_equal(wallet.gettransaction(txid=child_txid)["confirmations"], -1)
        assert_equal(wallet.gettransaction(txid=conflict_txid)["confirmations"], 1)

        self.stop_node(0)

        # Wallet tool should successfully give info for this wallet
        expected_output = textwrap.dedent(f'''\
            Wallet info
            ===========
            Name: conflicts
            Format: {"sqlite" if self.options.descriptors else "bdb"}
            Descriptors: {"yes" if self.options.descriptors else "no"}
            Encrypted: no
            HD (hd seed available): yes
            Keypool Size: {"8" if self.options.descriptors else "1"}
            Transactions: 4
            Address Book: 4
        ''')
        self.assert_tool_output(expected_output, "-wallet=conflicts", "info")

    def run_test(self):
        self.wallet_path = self.nodes[0].wallets_path / self.default_wallet_name / self.wallet_data_filename
        self.test_invalid_tool_commands_and_args()
        # Warning: The following tests are order-dependent.
        self.test_tool_wallet_info()
        self.test_tool_wallet_info_after_transaction()
        self.test_tool_wallet_create_on_existing_wallet()
        self.test_getwalletinfo_on_different_wallet()
        if not self.options.descriptors:
            # Salvage is a legacy wallet only thing
            self.test_salvage()
        self.test_dump_createfromdump()
        self.test_chainless_conflicts()

if __name__ == '__main__':
    ToolWalletTest().main()<|MERGE_RESOLUTION|>--- conflicted
+++ resolved
@@ -32,12 +32,8 @@
         self.skip_if_no_wallet_tool()
 
     def bitcoin_wallet_process(self, *args):
-<<<<<<< HEAD
-        default_args = ['-datadir={}'.format(self.nodes[0].datadir_path), '-chain=%s' % self.chain]
-=======
         binary = self.config["environment"]["BUILDDIR"] + '/src/blackmore-wallet' + self.config["environment"]["EXEEXT"]
         default_args = ['-datadir={}'.format(self.nodes[0].datadir), '-chain=%s' % self.chain]
->>>>>>> 32fdb90d
         if not self.options.descriptors and 'create' in args:
             default_args.append('-legacy')
 
@@ -329,13 +325,8 @@
         self.assert_raises_tool_error('No dump file provided. To use dump, -dumpfile=<filename> must be provided.', '-wallet=todump', 'dump')
 
         self.log.info('Checking basic dump')
-<<<<<<< HEAD
         wallet_dump = self.nodes[0].datadir_path / "wallet.dump"
-        self.assert_tool_output('The dumpfile may contain private keys. To ensure the safety of your Bitcoin, do not share the dumpfile.\n', '-wallet=todump', '-dumpfile={}'.format(wallet_dump), 'dump')
-=======
-        wallet_dump = os.path.join(self.nodes[0].datadir, "wallet.dump")
         self.assert_tool_output('The dumpfile may contain private keys. To ensure the safety of your Blackcoin, do not share the dumpfile.\n', '-wallet=todump', '-dumpfile={}'.format(wallet_dump), 'dump')
->>>>>>> 32fdb90d
 
         dump_data = self.read_dump(wallet_dump)
         orig_dump = dump_data.copy()
@@ -367,25 +358,14 @@
         bad_ver_wallet_dump = self.nodes[0].datadir_path / "wallet-bad_ver1.dump"
         dump_data["BITCOIN_CORE_WALLET_DUMP"] = "0"
         self.write_dump(dump_data, bad_ver_wallet_dump)
-<<<<<<< HEAD
-        self.assert_raises_tool_error('Error: Dumpfile version is not supported. This version of bitcoin-wallet only supports version 1 dumpfiles. Got dumpfile with version 0', '-wallet=badload', '-dumpfile={}'.format(bad_ver_wallet_dump), 'createfromdump')
+        self.assert_raises_tool_error('Error: Dumpfile version is not supported. This version of blackmore-wallet only supports version 1 dumpfiles. Got dumpfile with version 0', '-wallet=badload', '-dumpfile={}'.format(bad_ver_wallet_dump), 'createfromdump')
         assert not (self.nodes[0].wallets_path / "badload").is_dir()
         bad_ver_wallet_dump = self.nodes[0].datadir_path / "wallet-bad_ver2.dump"
         dump_data["BITCOIN_CORE_WALLET_DUMP"] = "2"
         self.write_dump(dump_data, bad_ver_wallet_dump)
-        self.assert_raises_tool_error('Error: Dumpfile version is not supported. This version of bitcoin-wallet only supports version 1 dumpfiles. Got dumpfile with version 2', '-wallet=badload', '-dumpfile={}'.format(bad_ver_wallet_dump), 'createfromdump')
+        self.assert_raises_tool_error('Error: Dumpfile version is not supported. This version of blackmore-wallet only supports version 1 dumpfiles. Got dumpfile with version 2', '-wallet=badload', '-dumpfile={}'.format(bad_ver_wallet_dump), 'createfromdump')
         assert not (self.nodes[0].wallets_path / "badload").is_dir()
         bad_magic_wallet_dump = self.nodes[0].datadir_path / "wallet-bad_magic.dump"
-=======
-        self.assert_raises_tool_error('Error: Dumpfile version is not supported. This version of blackmore-wallet only supports version 1 dumpfiles. Got dumpfile with version 0', '-wallet=badload', '-dumpfile={}'.format(bad_ver_wallet_dump), 'createfromdump')
-        assert not os.path.isdir(os.path.join(self.nodes[0].datadir, "regtest/wallets", "badload"))
-        bad_ver_wallet_dump = os.path.join(self.nodes[0].datadir, "wallet-bad_ver2.dump")
-        dump_data["BITCOIN_CORE_WALLET_DUMP"] = "2"
-        self.write_dump(dump_data, bad_ver_wallet_dump)
-        self.assert_raises_tool_error('Error: Dumpfile version is not supported. This version of blackmore-wallet only supports version 1 dumpfiles. Got dumpfile with version 2', '-wallet=badload', '-dumpfile={}'.format(bad_ver_wallet_dump), 'createfromdump')
-        assert not os.path.isdir(os.path.join(self.nodes[0].datadir, "regtest/wallets", "badload"))
-        bad_magic_wallet_dump = os.path.join(self.nodes[0].datadir, "wallet-bad_magic.dump")
->>>>>>> 32fdb90d
         del dump_data["BITCOIN_CORE_WALLET_DUMP"]
         dump_data["not_the_right_magic"] = "1"
         self.write_dump(dump_data, bad_magic_wallet_dump, "not_the_right_magic")
