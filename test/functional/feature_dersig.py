--- conflicted
+++ resolved
@@ -50,11 +50,6 @@
         # whitelist peers to speed up tx relay / mempool sync
         self.noban_tx_relay = True
         self.extra_args = [[
-<<<<<<< HEAD
-            '-whitelist=noban@127.0.0.1',
-=======
-            f'-testactivationheight=dersig@{DERSIG_HEIGHT}',
->>>>>>> 89522379
             '-par=1',  # Use only one script thread to get the exact log msg for testing
         ]]
         self.setup_clean_chain = True
