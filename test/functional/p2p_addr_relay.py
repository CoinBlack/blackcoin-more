#!/usr/bin/env python3
# Copyright (c) 2020-2021 The Bitcoin Core developers
# Distributed under the MIT software license, see the accompanying
# file COPYING or http://www.opensource.org/licenses/mit-license.php.
"""
Test addr relay
"""

import random
import time

from test_framework.messages import (
    CAddress,
    msg_addr,
    msg_getaddr,
    msg_verack,
)
from test_framework.p2p import (
    P2PInterface,
    p2p_lock,
    P2P_SERVICES,
)
from test_framework.test_framework import BitcoinTestFramework
from test_framework.util import assert_equal, assert_greater_than


class AddrReceiver(P2PInterface):
    num_ipv4_received = 0
    test_addr_contents = False
    _tokens = 1
    send_getaddr = True

    def __init__(self, test_addr_contents=False, send_getaddr=True):
        super().__init__()
        self.test_addr_contents = test_addr_contents
        self.send_getaddr = send_getaddr

    def on_addr(self, message):
        for addr in message.addrs:
            self.num_ipv4_received += 1
            if(self.test_addr_contents):
                # relay_tests checks the content of the addr messages match
                # expectations based on the message creation in setup_addr_msg
                assert_equal(addr.nServices, 9)
<<<<<<< HEAD
                if not 15714 <= addr.port < 8343:
                    raise AssertionError("Invalid addr.port of {} (15714-8342 expected)".format(addr.port))
                assert addr.ip.startswith('123.123.123.')
=======
                if not 8333 <= addr.port < 8343:
                    raise AssertionError("Invalid addr.port of {} (8333-8342 expected)".format(addr.port))
                assert addr.ip.startswith('123.123.')
>>>>>>> dd04f2dd

    def on_getaddr(self, message):
        # When the node sends us a getaddr, it increments the addr relay tokens for the connection by 1000
        self._tokens += 1000

    @property
    def tokens(self):
        with p2p_lock:
            return self._tokens

    def increment_tokens(self, n):
        # When we move mocktime forward, the node increments the addr relay tokens for its peers
        with p2p_lock:
            self._tokens += n

    def addr_received(self):
        return self.num_ipv4_received != 0

    def on_version(self, message):
        self.send_message(msg_verack())
        if (self.send_getaddr):
            self.send_message(msg_getaddr())

    def getaddr_received(self):
        return self.message_count['getaddr'] > 0


class AddrTest(BitcoinTestFramework):
    counter = 0
    mocktime = int(time.time())

    def set_test_params(self):
        self.num_nodes = 1
        self.extra_args = [["-whitelist=addr@127.0.0.1"]]

    def run_test(self):
        self.oversized_addr_test()
        self.relay_tests()
        self.inbound_blackhole_tests()

        # This test populates the addrman, which can impact the node's behavior
        # in subsequent tests
        self.getaddr_tests()
        self.blocksonly_mode_tests()
        self.rate_limit_tests()

    def setup_addr_msg(self, num, sequential_ips=True):
        addrs = []
        for i in range(num):
            addr = CAddress()
<<<<<<< HEAD
            addr.time = self.mocktime + i
            addr.nServices = NODE_NETWORK | NODE_WITNESS
            addr.ip = f"123.123.123.{self.counter % 256}"
            addr.port = 15714 + i
=======
            addr.time = self.mocktime + random.randrange(-100, 100)
            addr.nServices = P2P_SERVICES
            if sequential_ips:
                assert self.counter < 256 ** 2  # Don't allow the returned ip addresses to wrap.
                addr.ip = f"123.123.{self.counter // 256}.{self.counter % 256}"
                self.counter += 1
            else:
                addr.ip = f"{random.randrange(128,169)}.{random.randrange(1,255)}.{random.randrange(1,255)}.{random.randrange(1,255)}"
            addr.port = 8333 + i
>>>>>>> dd04f2dd
            addrs.append(addr)

<<<<<<< HEAD
    def setup_rand_addr_msg(self, num):
        addrs = []
        for i in range(num):
            addr = CAddress()
            addr.time = self.mocktime + i
            addr.nServices = NODE_NETWORK | NODE_WITNESS
            addr.ip = f"{random.randrange(128,169)}.{random.randrange(1,255)}.{random.randrange(1,255)}.{random.randrange(1,255)}"
            addr.port = 15714
            addrs.append(addr)
=======
>>>>>>> dd04f2dd
        msg = msg_addr()
        msg.addrs = addrs
        return msg

    def send_addr_msg(self, source, msg, receivers):
        source.send_and_ping(msg)
        # invoke m_next_addr_send timer:
        # `addr` messages are sent on an exponential distribution with mean interval of 30s.
        # Setting the mocktime 600s forward gives a probability of (1 - e^-(600/30)) that
        # the event will occur (i.e. this fails once in ~500 million repeats).
        self.mocktime += 10 * 60
        self.nodes[0].setmocktime(self.mocktime)
        for peer in receivers:
            peer.sync_send_with_ping()

    def oversized_addr_test(self):
        self.log.info('Send an addr message that is too large')
        addr_source = self.nodes[0].add_p2p_connection(P2PInterface())

        msg = self.setup_addr_msg(1010)
        with self.nodes[0].assert_debug_log(['addr message size = 1010']):
            addr_source.send_and_ping(msg)

        self.nodes[0].disconnect_p2ps()

    def relay_tests(self):
        self.log.info('Test address relay')
        self.log.info('Check that addr message content is relayed and added to addrman')
        addr_source = self.nodes[0].add_p2p_connection(P2PInterface())
        num_receivers = 7
        receivers = []
        for _ in range(num_receivers):
            receivers.append(self.nodes[0].add_p2p_connection(AddrReceiver(test_addr_contents=True)))

        # Keep this with length <= 10. Addresses from larger messages are not
        # relayed.
        num_ipv4_addrs = 10
        msg = self.setup_addr_msg(num_ipv4_addrs)
        with self.nodes[0].assert_debug_log(
            [
                'received: addr (301 bytes) peer=1',
            ]
        ):
            self.send_addr_msg(addr_source, msg, receivers)

        total_ipv4_received = sum(r.num_ipv4_received for r in receivers)

        # Every IPv4 address must be relayed to two peers, other than the
        # originating node (addr_source).
        ipv4_branching_factor = 2
        assert_equal(total_ipv4_received, num_ipv4_addrs * ipv4_branching_factor)

        self.nodes[0].disconnect_p2ps()

        self.log.info('Check relay of addresses received from outbound peers')
        inbound_peer = self.nodes[0].add_p2p_connection(AddrReceiver(test_addr_contents=True, send_getaddr=False))
        full_outbound_peer = self.nodes[0].add_outbound_p2p_connection(AddrReceiver(), p2p_idx=0, connection_type="outbound-full-relay")
        msg = self.setup_addr_msg(2)
        self.send_addr_msg(full_outbound_peer, msg, [inbound_peer])
        self.log.info('Check that the first addr message received from an outbound peer is not relayed')
        # Currently, there is a flag that prevents the first addr message received
        # from a new outbound peer to be relayed to others. Originally meant to prevent
        # large GETADDR responses from being relayed, it now typically affects the self-announcement
        # of the outbound peer which is often sent before the GETADDR response.
        assert_equal(inbound_peer.num_ipv4_received, 0)

        # Send an empty ADDR message to initialize address relay on this connection.
        inbound_peer.send_and_ping(msg_addr())

        self.log.info('Check that subsequent addr messages sent from an outbound peer are relayed')
        msg2 = self.setup_addr_msg(2)
        self.send_addr_msg(full_outbound_peer, msg2, [inbound_peer])
        assert_equal(inbound_peer.num_ipv4_received, 2)

        self.log.info('Check address relay to outbound peers')
        block_relay_peer = self.nodes[0].add_outbound_p2p_connection(AddrReceiver(), p2p_idx=1, connection_type="block-relay-only")
        msg3 = self.setup_addr_msg(2)
        self.send_addr_msg(inbound_peer, msg3, [full_outbound_peer, block_relay_peer])

        self.log.info('Check that addresses are relayed to full outbound peers')
        assert_equal(full_outbound_peer.num_ipv4_received, 2)
        self.log.info('Check that addresses are not relayed to block-relay-only outbound peers')
        assert_equal(block_relay_peer.num_ipv4_received, 0)

        self.nodes[0].disconnect_p2ps()

    def sum_addr_messages(self, msgs_dict):
        return sum(bytes_received for (msg, bytes_received) in msgs_dict.items() if msg in ['addr', 'addrv2', 'getaddr'])

    def inbound_blackhole_tests(self):
        self.log.info('Check that we only relay addresses to inbound peers who have previously sent us addr related messages')

        addr_source = self.nodes[0].add_p2p_connection(P2PInterface())
        receiver_peer = self.nodes[0].add_p2p_connection(AddrReceiver())
        blackhole_peer = self.nodes[0].add_p2p_connection(AddrReceiver(send_getaddr=False))
        initial_addrs_received = receiver_peer.num_ipv4_received

        peerinfo = self.nodes[0].getpeerinfo()
        assert_equal(peerinfo[0]['addr_relay_enabled'], True)  # addr_source
        assert_equal(peerinfo[1]['addr_relay_enabled'], True)  # receiver_peer
        assert_equal(peerinfo[2]['addr_relay_enabled'], False)  # blackhole_peer

        # addr_source sends 2 addresses to node0
        msg = self.setup_addr_msg(2)
        addr_source.send_and_ping(msg)
        self.mocktime += 30 * 60
        self.nodes[0].setmocktime(self.mocktime)
        receiver_peer.sync_with_ping()
        blackhole_peer.sync_with_ping()

        peerinfo = self.nodes[0].getpeerinfo()

        # Confirm node received addr-related messages from receiver peer
        assert_greater_than(self.sum_addr_messages(peerinfo[1]['bytesrecv_per_msg']), 0)
        # And that peer received addresses
        assert_equal(receiver_peer.num_ipv4_received - initial_addrs_received, 2)

        # Confirm node has not received addr-related messages from blackhole peer
        assert_equal(self.sum_addr_messages(peerinfo[2]['bytesrecv_per_msg']), 0)
        # And that peer did not receive addresses
        assert_equal(blackhole_peer.num_ipv4_received, 0)

        self.log.info("After blackhole peer sends addr message, it becomes eligible for addr gossip")
        blackhole_peer.send_and_ping(msg_addr())

        # Confirm node has now received addr-related messages from blackhole peer
        assert_greater_than(self.sum_addr_messages(peerinfo[1]['bytesrecv_per_msg']), 0)
        assert_equal(self.nodes[0].getpeerinfo()[2]['addr_relay_enabled'], True)

        msg = self.setup_addr_msg(2)
        self.send_addr_msg(addr_source, msg, [receiver_peer, blackhole_peer])

        # And that peer received addresses
        assert_equal(blackhole_peer.num_ipv4_received, 2)

        self.nodes[0].disconnect_p2ps()

    def getaddr_tests(self):
        # In the previous tests, the node answered GETADDR requests with an
        # empty addrman. Due to GETADDR response caching (see
        # CConnman::GetAddresses), the node would continue to provide 0 addrs
        # in response until enough time has passed or the node is restarted.
        self.restart_node(0)

        self.log.info('Test getaddr behavior')
        self.log.info('Check that we send a getaddr message upon connecting to an outbound-full-relay peer')
        full_outbound_peer = self.nodes[0].add_outbound_p2p_connection(AddrReceiver(), p2p_idx=0, connection_type="outbound-full-relay")
        full_outbound_peer.sync_with_ping()
        assert full_outbound_peer.getaddr_received()

        self.log.info('Check that we do not send a getaddr message upon connecting to a block-relay-only peer')
        block_relay_peer = self.nodes[0].add_outbound_p2p_connection(AddrReceiver(), p2p_idx=1, connection_type="block-relay-only")
        block_relay_peer.sync_with_ping()
        assert_equal(block_relay_peer.getaddr_received(), False)

        self.log.info('Check that we answer getaddr messages only from inbound peers')
        inbound_peer = self.nodes[0].add_p2p_connection(AddrReceiver(send_getaddr=False))
        inbound_peer.sync_with_ping()

        # Add some addresses to addrman
        for i in range(1000):
            first_octet = i >> 8
            second_octet = i % 256
            a = f"{first_octet}.{second_octet}.1.1"
            self.nodes[0].addpeeraddress(a, 15714)

        full_outbound_peer.send_and_ping(msg_getaddr())
        block_relay_peer.send_and_ping(msg_getaddr())
        inbound_peer.send_and_ping(msg_getaddr())

        # invoke m_next_addr_send timer, see under send_addr_msg() function for rationale
        self.mocktime += 10 * 60
        self.nodes[0].setmocktime(self.mocktime)
        inbound_peer.wait_until(lambda: inbound_peer.addr_received() is True)

        assert_equal(full_outbound_peer.num_ipv4_received, 0)
        assert_equal(block_relay_peer.num_ipv4_received, 0)
        assert inbound_peer.num_ipv4_received > 100

        self.nodes[0].disconnect_p2ps()

    def blocksonly_mode_tests(self):
        self.log.info('Test addr relay in -blocksonly mode')
        self.restart_node(0, ["-blocksonly", "-whitelist=addr@127.0.0.1"])
        self.mocktime = int(time.time())

        self.log.info('Check that we send getaddr messages')
        full_outbound_peer = self.nodes[0].add_outbound_p2p_connection(AddrReceiver(), p2p_idx=0, connection_type="outbound-full-relay")
        full_outbound_peer.sync_with_ping()
        assert full_outbound_peer.getaddr_received()

        self.log.info('Check that we relay address messages')
        addr_source = self.nodes[0].add_p2p_connection(P2PInterface())
        msg = self.setup_addr_msg(2)
        self.send_addr_msg(addr_source, msg, [full_outbound_peer])
        assert_equal(full_outbound_peer.num_ipv4_received, 2)

        self.nodes[0].disconnect_p2ps()

    def send_addrs_and_test_rate_limiting(self, peer, no_relay, *, new_addrs, total_addrs):
        """Send an addr message and check that the number of addresses processed and rate-limited is as expected"""

        peer.send_and_ping(self.setup_addr_msg(new_addrs, sequential_ips=False))

        peerinfo = self.nodes[0].getpeerinfo()[0]
        addrs_processed = peerinfo['addr_processed']
        addrs_rate_limited = peerinfo['addr_rate_limited']
        self.log.debug(f"addrs_processed = {addrs_processed}, addrs_rate_limited = {addrs_rate_limited}")

        if no_relay:
            assert_equal(addrs_processed, 0)
            assert_equal(addrs_rate_limited, 0)
        else:
            assert_equal(addrs_processed, min(total_addrs, peer.tokens))
            assert_equal(addrs_rate_limited, max(0, total_addrs - peer.tokens))

    def rate_limit_tests(self):
        self.mocktime = int(time.time())
        self.restart_node(0, [])
        self.nodes[0].setmocktime(self.mocktime)

        for conn_type, no_relay in [("outbound-full-relay", False), ("block-relay-only", True), ("inbound", False)]:
            self.log.info(f'Test rate limiting of addr processing for {conn_type} peers')
            if conn_type == "inbound":
                peer = self.nodes[0].add_p2p_connection(AddrReceiver())
            else:
                peer = self.nodes[0].add_outbound_p2p_connection(AddrReceiver(), p2p_idx=0, connection_type=conn_type)

            # Send 600 addresses. For all but the block-relay-only peer this should result in addresses being processed.
            self.send_addrs_and_test_rate_limiting(peer, no_relay, new_addrs=600, total_addrs=600)

            # Send 600 more addresses. For the outbound-full-relay peer (which we send a GETADDR, and thus will
            # process up to 1001 incoming addresses), this means more addresses will be processed.
            self.send_addrs_and_test_rate_limiting(peer, no_relay, new_addrs=600, total_addrs=1200)

            # Send 10 more. As we reached the processing limit for all nodes, no more addresses should be procesesd.
            self.send_addrs_and_test_rate_limiting(peer, no_relay, new_addrs=10, total_addrs=1210)

            # Advance the time by 100 seconds, permitting the processing of 10 more addresses.
            # Send 200 and verify that 10 are processed.
            self.mocktime += 100
            self.nodes[0].setmocktime(self.mocktime)
            peer.increment_tokens(10)

            self.send_addrs_and_test_rate_limiting(peer, no_relay, new_addrs=200, total_addrs=1410)

            # Advance the time by 1000 seconds, permitting the processing of 100 more addresses.
            # Send 200 and verify that 100 are processed.
            self.mocktime += 1000
            self.nodes[0].setmocktime(self.mocktime)
            peer.increment_tokens(100)

            self.send_addrs_and_test_rate_limiting(peer, no_relay, new_addrs=200, total_addrs=1610)

            self.nodes[0].disconnect_p2ps()


if __name__ == '__main__':
    AddrTest().main()<|MERGE_RESOLUTION|>--- conflicted
+++ resolved
@@ -42,15 +42,9 @@
                 # relay_tests checks the content of the addr messages match
                 # expectations based on the message creation in setup_addr_msg
                 assert_equal(addr.nServices, 9)
-<<<<<<< HEAD
-                if not 15714 <= addr.port < 8343:
-                    raise AssertionError("Invalid addr.port of {} (15714-8342 expected)".format(addr.port))
-                assert addr.ip.startswith('123.123.123.')
-=======
-                if not 8333 <= addr.port < 8343:
-                    raise AssertionError("Invalid addr.port of {} (8333-8342 expected)".format(addr.port))
+                if not 15714 <= addr.port < 15724:
+                    raise AssertionError("Invalid addr.port of {} (15714-15724 expected)".format(addr.port))
                 assert addr.ip.startswith('123.123.')
->>>>>>> dd04f2dd
 
     def on_getaddr(self, message):
         # When the node sends us a getaddr, it increments the addr relay tokens for the connection by 1000
@@ -101,12 +95,6 @@
         addrs = []
         for i in range(num):
             addr = CAddress()
-<<<<<<< HEAD
-            addr.time = self.mocktime + i
-            addr.nServices = NODE_NETWORK | NODE_WITNESS
-            addr.ip = f"123.123.123.{self.counter % 256}"
-            addr.port = 15714 + i
-=======
             addr.time = self.mocktime + random.randrange(-100, 100)
             addr.nServices = P2P_SERVICES
             if sequential_ips:
@@ -115,22 +103,9 @@
                 self.counter += 1
             else:
                 addr.ip = f"{random.randrange(128,169)}.{random.randrange(1,255)}.{random.randrange(1,255)}.{random.randrange(1,255)}"
-            addr.port = 8333 + i
->>>>>>> dd04f2dd
+            addr.port = 15714 + i
             addrs.append(addr)
 
-<<<<<<< HEAD
-    def setup_rand_addr_msg(self, num):
-        addrs = []
-        for i in range(num):
-            addr = CAddress()
-            addr.time = self.mocktime + i
-            addr.nServices = NODE_NETWORK | NODE_WITNESS
-            addr.ip = f"{random.randrange(128,169)}.{random.randrange(1,255)}.{random.randrange(1,255)}.{random.randrange(1,255)}"
-            addr.port = 15714
-            addrs.append(addr)
-=======
->>>>>>> dd04f2dd
         msg = msg_addr()
         msg.addrs = addrs
         return msg
