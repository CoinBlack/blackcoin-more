#!/usr/bin/env python3
# Copyright (c) 2020-2022 The Bitcoin Core developers
# Distributed under the MIT software license, see the accompanying
# file COPYING or http://www.opensource.org/licenses/mit-license.php.
"""Test the send RPC command."""

from decimal import Decimal, getcontext
from itertools import product

from test_framework.authproxy import JSONRPCException
from test_framework.descriptors import descsum_create
from test_framework.key import ECKey
from test_framework.messages import (
    ser_compact_size,
    WITNESS_SCALE_FACTOR,
)
from test_framework.test_framework import BitcoinTestFramework
from test_framework.util import (
    assert_equal,
    assert_fee_amount,
    assert_greater_than,
    assert_raises_rpc_error,
    count_bytes,
)
from test_framework.wallet_util import bytes_to_wif

class WalletSendTest(BitcoinTestFramework):
    def add_options(self, parser):
        self.add_wallet_options(parser)

    def set_test_params(self):
        self.num_nodes = 2
        # whitelist all peers to speed up tx relay / mempool sync
        self.extra_args = [
            ["-whitelist=127.0.0.1","-walletrbf=1"],
            ["-whitelist=127.0.0.1","-walletrbf=1"],
        ]
        getcontext().prec = 8 # Satoshi precision for Decimal

    def skip_test_if_missing_module(self):
        self.skip_if_no_wallet()

    def test_send(self, from_wallet, to_wallet=None, amount=None, data=None,
                  arg_conf_target=None, arg_estimate_mode=None, arg_fee_rate=None,
                  conf_target=None, estimate_mode=None, fee_rate=None, add_to_wallet=None, psbt=None,
                  inputs=None, add_inputs=None, include_unsafe=None, change_address=None, change_position=None, change_type=None,
<<<<<<< HEAD
                  include_watching=None, locktime=None, lock_unspents=None, subtract_fee_from_outputs=None,
                  expect_error=None, solving_data=None):
=======
                  include_watching=None, locktime=None, lock_unspents=None, replaceable=None, subtract_fee_from_outputs=None,
                  expect_error=None, solving_data=None, minconf=None):
>>>>>>> 88259837
        assert (amount is None) != (data is None)

        from_balance_before = from_wallet.getbalances()["mine"]["trusted"]
        if include_unsafe:
            from_balance_before += from_wallet.getbalances()["mine"]["untrusted_pending"]

        if to_wallet is None:
            assert amount is None
        else:
            to_untrusted_pending_before = to_wallet.getbalances()["mine"]["untrusted_pending"]

        if amount:
            dest = to_wallet.getnewaddress()
            outputs = {dest: amount}
        else:
            outputs = {"data": data}

        # Construct options dictionary
        options = {}
        if add_to_wallet is not None:
            options["add_to_wallet"] = add_to_wallet
        else:
            if psbt:
                add_to_wallet = False
            else:
                add_to_wallet = from_wallet.getwalletinfo()["private_keys_enabled"] # Default value
        if psbt is not None:
            options["psbt"] = psbt
        if conf_target is not None:
            options["conf_target"] = conf_target
        if estimate_mode is not None:
            options["estimate_mode"] = estimate_mode
        if fee_rate is not None:
            options["fee_rate"] = fee_rate
        if inputs is not None:
            options["inputs"] = inputs
        if add_inputs is not None:
            options["add_inputs"] = add_inputs
        if include_unsafe is not None:
            options["include_unsafe"] = include_unsafe
        if change_address is not None:
            options["change_address"] = change_address
        if change_position is not None:
            options["change_position"] = change_position
        if change_type is not None:
            options["change_type"] = change_type
        if include_watching is not None:
            options["include_watching"] = include_watching
        if locktime is not None:
            options["locktime"] = locktime
        if lock_unspents is not None:
            options["lock_unspents"] = lock_unspents
        if subtract_fee_from_outputs is not None:
            options["subtract_fee_from_outputs"] = subtract_fee_from_outputs
        if solving_data is not None:
            options["solving_data"] = solving_data
        if minconf is not None:
            options["minconf"] = minconf

        if len(options.keys()) == 0:
            options = None

        if expect_error is None:
            res = from_wallet.send(outputs=outputs, conf_target=arg_conf_target, estimate_mode=arg_estimate_mode, fee_rate=arg_fee_rate, options=options)
        else:
            try:
                assert_raises_rpc_error(expect_error[0], expect_error[1], from_wallet.send,
                    outputs=outputs, conf_target=arg_conf_target, estimate_mode=arg_estimate_mode, fee_rate=arg_fee_rate, options=options)
            except AssertionError:
                # Provide debug info if the test fails
                self.log.error("Unexpected successful result:")
                self.log.error(arg_conf_target)
                self.log.error(arg_estimate_mode)
                self.log.error(arg_fee_rate)
                self.log.error(options)
                res = from_wallet.send(outputs=outputs, conf_target=arg_conf_target, estimate_mode=arg_estimate_mode, fee_rate=arg_fee_rate, options=options)
                self.log.error(res)
                if "txid" in res and add_to_wallet:
                    self.log.error("Transaction details:")
                    try:
                        tx = from_wallet.gettransaction(res["txid"])
                        self.log.error(tx)
                        self.log.error("testmempoolaccept (transaction may already be in mempool):")
                        self.log.error(from_wallet.testmempoolaccept([tx["hex"]]))
                    except JSONRPCException as exc:
                        self.log.error(exc)

                raise

            return

        if locktime:
            return res

        if from_wallet.getwalletinfo()["private_keys_enabled"] and not include_watching:
            assert_equal(res["complete"], True)
            assert "txid" in res
        else:
            assert_equal(res["complete"], False)
            assert not "txid" in res
            assert "psbt" in res

        from_balance = from_wallet.getbalances()["mine"]["trusted"]
        if include_unsafe:
            from_balance += from_wallet.getbalances()["mine"]["untrusted_pending"]

        if add_to_wallet and not include_watching:
            # Ensure transaction exists in the wallet:
            tx = from_wallet.gettransaction(res["txid"])
            assert tx
            # Ensure transaction exists in the mempool:
            tx = from_wallet.getrawtransaction(res["txid"], True)
            assert tx
            if amount:
                if subtract_fee_from_outputs:
                    assert_equal(from_balance_before - from_balance, amount)
                else:
                    assert_greater_than(from_balance_before - from_balance, amount)
            else:
                assert next((out for out in tx["vout"] if out["scriptPubKey"]["asm"] == "OP_RETURN 35"), None)
        else:
            assert_equal(from_balance_before, from_balance)

        if to_wallet:
            self.sync_mempools()
            if add_to_wallet:
                if not subtract_fee_from_outputs:
                    assert_equal(to_wallet.getbalances()["mine"]["untrusted_pending"], to_untrusted_pending_before + Decimal(amount if amount else 0))
            else:
                assert_equal(to_wallet.getbalances()["mine"]["untrusted_pending"], to_untrusted_pending_before)

        return res

    def run_test(self):
        self.log.info("Setup wallets...")
        # w0 is a wallet with coinbase rewards
        w0 = self.nodes[0].get_wallet_rpc(self.default_wallet_name)
        # w1 is a regular wallet
        self.nodes[1].createwallet(wallet_name="w1")
        w1 = self.nodes[1].get_wallet_rpc("w1")
        # w2 contains the private keys for w3
        self.nodes[1].createwallet(wallet_name="w2", blank=True)
        w2 = self.nodes[1].get_wallet_rpc("w2")
        xpriv = "tprv8ZgxMBicQKsPfHCsTwkiM1KT56RXbGGTqvc2hgqzycpwbHqqpcajQeMRZoBD35kW4RtyCemu6j34Ku5DEspmgjKdt2qe4SvRch5Kk8B8A2v"
        xpub = "tpubD6NzVbkrYhZ4YkEfMbRJkQyZe7wTkbTNRECozCtJPtdLRn6cT1QKb8yHjwAPcAr26eHBFYs5iLiFFnCbwPRsncCKUKCfubHDMGKzMVcN1Jg"
        if self.options.descriptors:
            w2.importdescriptors([{
                "desc": descsum_create("wpkh(" + xpriv + "/0/0/*)"),
                "timestamp": "now",
                "range": [0, 100],
                "active": True
            },{
                "desc": descsum_create("wpkh(" + xpriv + "/0/1/*)"),
                "timestamp": "now",
                "range": [0, 100],
                "active": True,
                "internal": True
            }])
        else:
            w2.sethdseed(True)

        # w3 is a watch-only wallet, based on w2
        self.nodes[1].createwallet(wallet_name="w3", disable_private_keys=True)
        w3 = self.nodes[1].get_wallet_rpc("w3")
        if self.options.descriptors:
            # Match the privkeys in w2 for descriptors
            res = w3.importdescriptors([{
                "desc": descsum_create("wpkh(" + xpub + "/0/0/*)"),
                "timestamp": "now",
                "range": [0, 100],
                "keypool": True,
                "active": True,
                "watchonly": True
            },{
                "desc": descsum_create("wpkh(" + xpub + "/0/1/*)"),
                "timestamp": "now",
                "range": [0, 100],
                "keypool": True,
                "active": True,
                "internal": True,
                "watchonly": True
            }])
            assert_equal(res, [{"success": True}, {"success": True}])

        for _ in range(3):
            a2_receive = w2.getnewaddress()
            if not self.options.descriptors:
                # Because legacy wallets use exclusively hardened derivation, we can't do a ranged import like we do for descriptors
                a2_change = w2.getrawchangeaddress() # doesn't actually use change derivation
                res = w3.importmulti([{
                    "desc": w2.getaddressinfo(a2_receive)["desc"],
                    "timestamp": "now",
                    "keypool": True,
                    "watchonly": True
                },{
                    "desc": w2.getaddressinfo(a2_change)["desc"],
                    "timestamp": "now",
                    "keypool": True,
                    "internal": True,
                    "watchonly": True
                }])
                assert_equal(res, [{"success": True}, {"success": True}])

        w0.sendtoaddress(a2_receive, 10) # fund w3
        self.generate(self.nodes[0], 1)

        if not self.options.descriptors:
            # w4 has private keys enabled, but only contains watch-only keys (from w2)
            # This is legacy wallet behavior only as descriptor wallets don't allow watchonly and non-watchonly things in the same wallet.
            self.nodes[1].createwallet(wallet_name="w4", disable_private_keys=False)
            w4 = self.nodes[1].get_wallet_rpc("w4")
            for _ in range(3):
                a2_receive = w2.getnewaddress()
                res = w4.importmulti([{
                    "desc": w2.getaddressinfo(a2_receive)["desc"],
                    "timestamp": "now",
                    "keypool": False,
                    "watchonly": True
                }])
                assert_equal(res, [{"success": True}])

            w0.sendtoaddress(a2_receive, 10) # fund w4
            self.generate(self.nodes[0], 1)

        self.log.info("Send to address...")
        self.test_send(from_wallet=w0, to_wallet=w1, amount=1)
        self.test_send(from_wallet=w0, to_wallet=w1, amount=1, add_to_wallet=True)

        self.log.info("Don't broadcast...")
        res = self.test_send(from_wallet=w0, to_wallet=w1, amount=1, add_to_wallet=False)
        assert res["hex"]

        self.log.info("Return PSBT...")
        res = self.test_send(from_wallet=w0, to_wallet=w1, amount=1, psbt=True)
        assert res["psbt"]

        self.log.info("Create transaction that spends to address, but don't broadcast...")
        self.test_send(from_wallet=w0, to_wallet=w1, amount=1, add_to_wallet=False)
        # conf_target & estimate_mode can be set as argument or option
        res1 = self.test_send(from_wallet=w0, to_wallet=w1, amount=1, arg_conf_target=1, arg_estimate_mode="economical", add_to_wallet=False)
        res2 = self.test_send(from_wallet=w0, to_wallet=w1, amount=1, conf_target=1, estimate_mode="economical", add_to_wallet=False)
        assert_equal(self.nodes[1].decodepsbt(res1["psbt"])["fee"],
                     self.nodes[1].decodepsbt(res2["psbt"])["fee"])
        # but not at the same time
        for mode in ["unset", "economical", "conservative"]:
            self.test_send(from_wallet=w0, to_wallet=w1, amount=1, arg_conf_target=1, arg_estimate_mode="economical",
                conf_target=1, estimate_mode=mode, add_to_wallet=False,
                expect_error=(-8, "Pass conf_target and estimate_mode either as arguments or in the options object, but not both"))

        self.log.info("Create PSBT from watch-only wallet w3, sign with w2...")
        res = self.test_send(from_wallet=w3, to_wallet=w1, amount=1)
        res = w2.walletprocesspsbt(res["psbt"])
        assert res["complete"]

        if not self.options.descriptors:
            # Descriptor wallets do not allow mixed watch-only and non-watch-only things in the same wallet.
            # This is specifically testing that w4 ignores its own private keys and creates a psbt with send
            # which is not something that needs to be tested in descriptor wallets.
            self.log.info("Create PSBT from wallet w4 with watch-only keys, sign with w2...")
            self.test_send(from_wallet=w4, to_wallet=w1, amount=1, expect_error=(-4, "Insufficient funds"))
            res = self.test_send(from_wallet=w4, to_wallet=w1, amount=1, include_watching=True, add_to_wallet=False)
            res = w2.walletprocesspsbt(res["psbt"])
            assert res["complete"]

        self.log.info("Create OP_RETURN...")
        self.test_send(from_wallet=w0, to_wallet=w1, amount=1)
        self.test_send(from_wallet=w0, data="Hello World", expect_error=(-8, "Data must be hexadecimal string (not 'Hello World')"))
        self.test_send(from_wallet=w0, data="23")
        res = self.test_send(from_wallet=w3, data="23")
        res = w2.walletprocesspsbt(res["psbt"])
        assert res["complete"]

        self.log.info("Test setting explicit fee rate")
        res1 = self.test_send(from_wallet=w0, to_wallet=w1, amount=1, arg_fee_rate="1", add_to_wallet=False)
        res2 = self.test_send(from_wallet=w0, to_wallet=w1, amount=1, fee_rate="1", add_to_wallet=False)
        assert_equal(self.nodes[1].decodepsbt(res1["psbt"])["fee"], self.nodes[1].decodepsbt(res2["psbt"])["fee"])

        res = self.test_send(from_wallet=w0, to_wallet=w1, amount=1, fee_rate=7, add_to_wallet=False)
        fee = self.nodes[1].decodepsbt(res["psbt"])["fee"]
        assert_fee_amount(fee, count_bytes(res["hex"]), Decimal("0.00007"))

        # "unset" and None are treated the same for estimate_mode
        res = self.test_send(from_wallet=w0, to_wallet=w1, amount=1, fee_rate=2, estimate_mode="unset", add_to_wallet=False)
        fee = self.nodes[1].decodepsbt(res["psbt"])["fee"]
        assert_fee_amount(fee, count_bytes(res["hex"]), Decimal("0.00002"))

        res = self.test_send(from_wallet=w0, to_wallet=w1, amount=1, arg_fee_rate=4.531, add_to_wallet=False)
        fee = self.nodes[1].decodepsbt(res["psbt"])["fee"]
        assert_fee_amount(fee, count_bytes(res["hex"]), Decimal("0.00004531"))

        res = self.test_send(from_wallet=w0, to_wallet=w1, amount=1, arg_fee_rate=3, add_to_wallet=False)
        fee = self.nodes[1].decodepsbt(res["psbt"])["fee"]
        assert_fee_amount(fee, count_bytes(res["hex"]), Decimal("0.00003"))

        # Test that passing fee_rate as both an argument and an option raises.
        self.test_send(from_wallet=w0, to_wallet=w1, amount=1, arg_fee_rate=1, fee_rate=1, add_to_wallet=False,
                       expect_error=(-8, "Pass the fee_rate either as an argument, or in the options object, but not both"))

        assert_raises_rpc_error(-8, "Use fee_rate (sat/vB) instead of feeRate", w0.send, {w1.getnewaddress(): 1}, 6, "conservative", 1, {"feeRate": 0.01})

        assert_raises_rpc_error(-3, "Unexpected key totalFee", w0.send, {w1.getnewaddress(): 1}, 6, "conservative", 1, {"totalFee": 0.01})

        for target, mode in product([-1, 0, 1009], ["economical", "conservative"]):
            self.test_send(from_wallet=w0, to_wallet=w1, amount=1, conf_target=target, estimate_mode=mode,
                expect_error=(-8, "Invalid conf_target, must be between 1 and 1008"))  # max value of 1008 per src/policy/fees.h
        msg = 'Invalid estimate_mode parameter, must be one of: "unset", "economical", "conservative"'
        for target, mode in product([-1, 0], ["btc/kb", "sat/b"]):
            self.test_send(from_wallet=w0, to_wallet=w1, amount=1, conf_target=target, estimate_mode=mode, expect_error=(-8, msg))
        for mode in ["", "foo", Decimal("3.141592")]:
            self.test_send(from_wallet=w0, to_wallet=w1, amount=1, conf_target=0.1, estimate_mode=mode, expect_error=(-8, msg))
            self.test_send(from_wallet=w0, to_wallet=w1, amount=1, arg_conf_target=0.1, arg_estimate_mode=mode, expect_error=(-8, msg))
            assert_raises_rpc_error(-8, msg, w0.send, {w1.getnewaddress(): 1}, 0.1, mode)

        for mode in ["economical", "conservative"]:
            for k, v in {"string": "true", "bool": True, "object": {"foo": "bar"}}.items():
                self.test_send(from_wallet=w0, to_wallet=w1, amount=1, conf_target=v, estimate_mode=mode,
                    expect_error=(-3, f"JSON value of type {k} for field conf_target is not of expected type number"))

        # Test setting explicit fee rate just below the minimum of 1 sat/vB.
        self.log.info("Explicit fee rate raises RPC error 'fee rate too low' if fee_rate of 0.99999999 is passed")
        msg = "Fee rate (0.999 sat/vB) is lower than the minimum fee rate setting (1.000 sat/vB)"
        self.test_send(from_wallet=w0, to_wallet=w1, amount=1, fee_rate=0.999, expect_error=(-4, msg))
        self.test_send(from_wallet=w0, to_wallet=w1, amount=1, arg_fee_rate=0.999, expect_error=(-4, msg))

        self.log.info("Explicit fee rate raises if invalid fee_rate is passed")
        # Test fee_rate with zero values.
        msg = "Fee rate (0.000 sat/vB) is lower than the minimum fee rate setting (1.000 sat/vB)"
        for zero_value in [0, 0.000, 0.00000000, "0", "0.000", "0.00000000"]:
            self.test_send(from_wallet=w0, to_wallet=w1, amount=1, fee_rate=zero_value, expect_error=(-4, msg))
            self.test_send(from_wallet=w0, to_wallet=w1, amount=1, arg_fee_rate=zero_value, expect_error=(-4, msg))
        msg = "Invalid amount"
        # Test fee_rate values that don't pass fixed-point parsing checks.
        for invalid_value in ["", 0.000000001, 1e-09, 1.111111111, 1111111111111111, "31.999999999999999999999"]:
            self.test_send(from_wallet=w0, to_wallet=w1, amount=1, fee_rate=invalid_value, expect_error=(-3, msg))
            self.test_send(from_wallet=w0, to_wallet=w1, amount=1, arg_fee_rate=invalid_value, expect_error=(-3, msg))
        # Test fee_rate values that cannot be represented in sat/vB.
        for invalid_value in [0.0001, 0.00000001, 0.00099999, 31.99999999, "0.0001", "0.00000001", "0.00099999", "31.99999999"]:
            self.test_send(from_wallet=w0, to_wallet=w1, amount=1, fee_rate=invalid_value, expect_error=(-3, msg))
            self.test_send(from_wallet=w0, to_wallet=w1, amount=1, arg_fee_rate=invalid_value, expect_error=(-3, msg))
        # Test fee_rate out of range (negative number).
        msg = "Amount out of range"
        self.test_send(from_wallet=w0, to_wallet=w1, amount=1, fee_rate=-1, expect_error=(-3, msg))
        self.test_send(from_wallet=w0, to_wallet=w1, amount=1, arg_fee_rate=-1, expect_error=(-3, msg))
        # Test type error.
        msg = "Amount is not a number or string"
        for invalid_value in [True, {"foo": "bar"}]:
            self.test_send(from_wallet=w0, to_wallet=w1, amount=1, fee_rate=invalid_value, expect_error=(-3, msg))
            self.test_send(from_wallet=w0, to_wallet=w1, amount=1, arg_fee_rate=invalid_value, expect_error=(-3, msg))

        # TODO: Return hex if fee rate is below -maxmempool
        # res = self.test_send(from_wallet=w0, to_wallet=w1, amount=1, conf_target=0.1, estimate_mode="sat/b", add_to_wallet=False)
        # assert res["hex"]
        # hex = res["hex"]
        # res = self.nodes[0].testmempoolaccept([hex])
        # assert not res[0]["allowed"]
        # assert_equal(res[0]["reject-reason"], "...") # low fee
        # assert_fee_amount(fee, Decimal(len(res["hex"]) / 2), Decimal("0.000001"))

        self.log.info("If inputs are specified, do not automatically add more...")
        res = self.test_send(from_wallet=w0, to_wallet=w1, amount=51, inputs=[], add_to_wallet=False)
        assert res["complete"]
        utxo1 = w0.listunspent()[0]
        assert_equal(utxo1["amount"], 50)
        ERR_NOT_ENOUGH_PRESET_INPUTS = "The preselected coins total amount does not cover the transaction target. " \
                                       "Please allow other inputs to be automatically selected or include more coins manually"
        self.test_send(from_wallet=w0, to_wallet=w1, amount=51, inputs=[utxo1],
                       expect_error=(-4, ERR_NOT_ENOUGH_PRESET_INPUTS))
        self.test_send(from_wallet=w0, to_wallet=w1, amount=51, inputs=[utxo1], add_inputs=False,
                       expect_error=(-4, ERR_NOT_ENOUGH_PRESET_INPUTS))
        res = self.test_send(from_wallet=w0, to_wallet=w1, amount=51, inputs=[utxo1], add_inputs=True, add_to_wallet=False)
        assert res["complete"]

        self.log.info("Manual change address and position...")
        self.test_send(from_wallet=w0, to_wallet=w1, amount=1, change_address="not an address",
                       expect_error=(-5, "Change address must be a valid bitcoin address"))
        change_address = w0.getnewaddress()
        self.test_send(from_wallet=w0, to_wallet=w1, amount=1, add_to_wallet=False, change_address=change_address)
        assert res["complete"]
        res = self.test_send(from_wallet=w0, to_wallet=w1, amount=1, add_to_wallet=False, change_address=change_address, change_position=0)
        assert res["complete"]
        assert_equal(self.nodes[0].decodepsbt(res["psbt"])["tx"]["vout"][0]["scriptPubKey"]["address"], change_address)
        res = self.test_send(from_wallet=w0, to_wallet=w1, amount=1, add_to_wallet=False, change_type="legacy", change_position=0)
        assert res["complete"]
        change_address = self.nodes[0].decodepsbt(res["psbt"])["tx"]["vout"][0]["scriptPubKey"]["address"]
        assert change_address[0] == "m" or change_address[0] == "n"

        self.log.info("Set lock time...")
        height = self.nodes[0].getblockchaininfo()["blocks"]
        res = self.test_send(from_wallet=w0, to_wallet=w1, amount=1, locktime=height + 1)
        assert res["complete"]
        assert res["txid"]
        txid = res["txid"]
        # Although the wallet finishes the transaction, it can't be added to the mempool yet:
        hex = self.nodes[0].gettransaction(res["txid"])["hex"]
        res = self.nodes[0].testmempoolaccept([hex])
        assert not res[0]["allowed"]
        assert_equal(res[0]["reject-reason"], "non-final")
        # It shouldn't be confirmed in the next block
        self.generate(self.nodes[0], 1)
        assert_equal(self.nodes[0].gettransaction(txid)["confirmations"], 0)
        # The mempool should allow it now:
        res = self.nodes[0].testmempoolaccept([hex])
        assert res[0]["allowed"]
        # Don't wait for wallet to add it to the mempool:
        res = self.nodes[0].sendrawtransaction(hex)
        self.generate(self.nodes[0], 1)
        assert_equal(self.nodes[0].gettransaction(txid)["confirmations"], 1)

        self.log.info("Lock unspents...")
        utxo1 = w0.listunspent()[0]
        assert_greater_than(utxo1["amount"], 1)
        res = self.test_send(from_wallet=w0, to_wallet=w1, amount=1, inputs=[utxo1], add_to_wallet=False, lock_unspents=True)
        assert res["complete"]
        locked_coins = w0.listlockunspent()
        assert_equal(len(locked_coins), 1)
        # Locked coins are automatically unlocked when manually selected
        res = self.test_send(from_wallet=w0, to_wallet=w1, amount=1, inputs=[utxo1], add_to_wallet=False)
        assert res["complete"]

        self.log.info("Subtract fee from output")
        self.test_send(from_wallet=w0, to_wallet=w1, amount=1, subtract_fee_from_outputs=[0])

        self.log.info("Include unsafe inputs")
        self.nodes[1].createwallet(wallet_name="w5")
        w5 = self.nodes[1].get_wallet_rpc("w5")
        self.test_send(from_wallet=w0, to_wallet=w5, amount=2)
        self.test_send(from_wallet=w5, to_wallet=w0, amount=1, expect_error=(-4, "Insufficient funds"))
        res = self.test_send(from_wallet=w5, to_wallet=w0, amount=1, include_unsafe=True)
        assert res["complete"]

        self.log.info("Minconf")
        self.nodes[1].createwallet(wallet_name="minconfw")
        minconfw= self.nodes[1].get_wallet_rpc("minconfw")
        self.test_send(from_wallet=w0, to_wallet=minconfw, amount=2)
        self.generate(self.nodes[0], 3)
        self.test_send(from_wallet=minconfw, to_wallet=w0, amount=1, minconf=4, expect_error=(-4, "Insufficient funds"))
        self.test_send(from_wallet=minconfw, to_wallet=w0, amount=1, minconf=-4, expect_error=(-8, "Negative minconf"))
        res = self.test_send(from_wallet=minconfw, to_wallet=w0, amount=1, minconf=3)
        assert res["complete"]

        self.log.info("External outputs")
        eckey = ECKey()
        eckey.generate()
        privkey = bytes_to_wif(eckey.get_bytes())

        self.nodes[1].createwallet("extsend")
        ext_wallet = self.nodes[1].get_wallet_rpc("extsend")
        self.nodes[1].createwallet("extfund")
        ext_fund = self.nodes[1].get_wallet_rpc("extfund")

        # Make a weird but signable script. sh(wsh(pkh())) descriptor accomplishes this
        desc = descsum_create("sh(wsh(pkh({})))".format(privkey))
        if self.options.descriptors:
            res = ext_fund.importdescriptors([{"desc": desc, "timestamp": "now"}])
        else:
            res = ext_fund.importmulti([{"desc": desc, "timestamp": "now"}])
        assert res[0]["success"]
        addr = self.nodes[0].deriveaddresses(desc)[0]
        addr_info = ext_fund.getaddressinfo(addr)

        self.nodes[0].sendtoaddress(addr, 10)
        self.nodes[0].sendtoaddress(ext_wallet.getnewaddress(), 10)
        self.generate(self.nodes[0], 6)
        ext_utxo = ext_fund.listunspent(addresses=[addr])[0]

        # An external input without solving data should result in an error
        self.test_send(from_wallet=ext_wallet, to_wallet=self.nodes[0], amount=15, inputs=[ext_utxo], add_inputs=True, psbt=True, include_watching=True, expect_error=(-4, "Not solvable pre-selected input COutPoint(%s, %s)" % (ext_utxo["txid"][0:10], ext_utxo["vout"])))

        # But funding should work when the solving data is provided
        res = self.test_send(from_wallet=ext_wallet, to_wallet=self.nodes[0], amount=15, inputs=[ext_utxo], add_inputs=True, psbt=True, include_watching=True, solving_data={"pubkeys": [addr_info['pubkey']], "scripts": [addr_info["embedded"]["scriptPubKey"], addr_info["embedded"]["embedded"]["scriptPubKey"]]})
        signed = ext_wallet.walletprocesspsbt(res["psbt"])
        signed = ext_fund.walletprocesspsbt(res["psbt"])
        assert signed["complete"]
        self.nodes[0].finalizepsbt(signed["psbt"])

        res = self.test_send(from_wallet=ext_wallet, to_wallet=self.nodes[0], amount=15, inputs=[ext_utxo], add_inputs=True, psbt=True, include_watching=True, solving_data={"descriptors": [desc]})
        signed = ext_wallet.walletprocesspsbt(res["psbt"])
        signed = ext_fund.walletprocesspsbt(res["psbt"])
        assert signed["complete"]
        self.nodes[0].finalizepsbt(signed["psbt"])

        dec = self.nodes[0].decodepsbt(signed["psbt"])
        for i, txin in enumerate(dec["tx"]["vin"]):
            if txin["txid"] == ext_utxo["txid"] and txin["vout"] == ext_utxo["vout"]:
                input_idx = i
                break
        psbt_in = dec["inputs"][input_idx]
        # Calculate the input weight
        # (prevout + sequence + length of scriptSig + scriptsig + 1 byte buffer) * WITNESS_SCALE_FACTOR + num scriptWitness stack items + (length of stack item + stack item) * N stack items + 1 byte buffer
        len_scriptsig = len(psbt_in["final_scriptSig"]["hex"]) // 2 if "final_scriptSig" in psbt_in else 0
        len_scriptsig += len(ser_compact_size(len_scriptsig)) + 1
        len_scriptwitness = (sum([(len(x) // 2) + len(ser_compact_size(len(x) // 2)) for x in psbt_in["final_scriptwitness"]]) + len(psbt_in["final_scriptwitness"]) + 1) if "final_scriptwitness" in psbt_in else 0
        input_weight = ((40 + len_scriptsig) * WITNESS_SCALE_FACTOR) + len_scriptwitness

        # Input weight error conditions
        assert_raises_rpc_error(
            -8,
            "Input weights should be specified in inputs rather than in options.",
            ext_wallet.send,
            outputs={self.nodes[0].getnewaddress(): 15},
            options={"inputs": [ext_utxo], "input_weights": [{"txid": ext_utxo["txid"], "vout": ext_utxo["vout"], "weight": 1000}]}
        )

        # Funding should also work when input weights are provided
        res = self.test_send(
            from_wallet=ext_wallet,
            to_wallet=self.nodes[0],
            amount=15,
            inputs=[{"txid": ext_utxo["txid"], "vout": ext_utxo["vout"], "weight": input_weight}],
            add_inputs=True,
            psbt=True,
            include_watching=True,
            fee_rate=10
        )
        signed = ext_wallet.walletprocesspsbt(res["psbt"])
        signed = ext_fund.walletprocesspsbt(res["psbt"])
        assert signed["complete"]
        tx = self.nodes[0].finalizepsbt(signed["psbt"])
        testres = self.nodes[0].testmempoolaccept([tx["hex"]])[0]
        assert_equal(testres["allowed"], True)
        assert_fee_amount(testres["fees"]["base"], testres["vsize"], Decimal(0.0001))

if __name__ == '__main__':
    WalletSendTest().main()<|MERGE_RESOLUTION|>--- conflicted
+++ resolved
@@ -44,13 +44,8 @@
                   arg_conf_target=None, arg_estimate_mode=None, arg_fee_rate=None,
                   conf_target=None, estimate_mode=None, fee_rate=None, add_to_wallet=None, psbt=None,
                   inputs=None, add_inputs=None, include_unsafe=None, change_address=None, change_position=None, change_type=None,
-<<<<<<< HEAD
-                  include_watching=None, locktime=None, lock_unspents=None, subtract_fee_from_outputs=None,
-                  expect_error=None, solving_data=None):
-=======
                   include_watching=None, locktime=None, lock_unspents=None, replaceable=None, subtract_fee_from_outputs=None,
                   expect_error=None, solving_data=None, minconf=None):
->>>>>>> 88259837
         assert (amount is None) != (data is None)
 
         from_balance_before = from_wallet.getbalances()["mine"]["trusted"]
