#!/usr/bin/env python3
# Copyright (c) 2020-2022 The Bitcoin Core developers
# Distributed under the MIT software license, see the accompanying
# file COPYING or http://www.opensource.org/licenses/mit-license.php.
"""Test Migrating a wallet from legacy to descriptor."""

import random
<<<<<<< HEAD
from test_framework.address import script_to_p2sh
=======
import shutil
import struct
import time

from test_framework.address import (
    script_to_p2sh,
    key_to_p2pkh,
    key_to_p2wpkh,
)
from test_framework.bdb import BTREE_MAGIC
>>>>>>> 44d8b13c
from test_framework.descriptors import descsum_create
from test_framework.key import ECPubKey
from test_framework.test_framework import BitcoinTestFramework
from test_framework.messages import COIN, CTransaction, CTxOut
from test_framework.script_util import key_to_p2pkh_script, script_to_p2sh_script, script_to_p2wsh_script
from test_framework.util import (
    assert_equal,
    assert_raises_rpc_error,
    find_vout_for_address,
    sha256sum_file,
)
from test_framework.wallet_util import (
    get_generate_key,
)


class WalletMigrationTest(BitcoinTestFramework):
    def add_options(self, parser):
        self.add_wallet_options(parser)

    def set_test_params(self):
        self.setup_clean_chain = True
        self.num_nodes = 1
        self.extra_args = [[]]
        self.supports_cli = False

    def skip_test_if_missing_module(self):
        self.skip_if_no_wallet()
        self.skip_if_no_sqlite()
        self.skip_if_no_bdb()

    def assert_is_sqlite(self, wallet_name):
        wallet_file_path = self.nodes[0].wallets_path / wallet_name / self.wallet_data_filename
        with open(wallet_file_path, 'rb') as f:
            file_magic = f.read(16)
            assert_equal(file_magic, b'SQLite format 3\x00')
        assert_equal(self.nodes[0].get_wallet_rpc(wallet_name).getwalletinfo()["format"], "sqlite")

    def create_legacy_wallet(self, wallet_name, disable_private_keys=False):
        self.nodes[0].createwallet(wallet_name=wallet_name, descriptors=False, disable_private_keys=disable_private_keys)
        wallet = self.nodes[0].get_wallet_rpc(wallet_name)
        info = wallet.getwalletinfo()
        assert_equal(info["descriptors"], False)
        assert_equal(info["format"], "bdb")
        assert_equal(info["private_keys_enabled"], not disable_private_keys)
        return wallet

    def assert_addr_info_equal(self, addr_info, addr_info_old):
        assert_equal(addr_info["address"], addr_info_old["address"])
        assert_equal(addr_info["scriptPubKey"], addr_info_old["scriptPubKey"])
        assert_equal(addr_info["ismine"], addr_info_old["ismine"])
        assert_equal(addr_info["hdkeypath"], addr_info_old["hdkeypath"].replace("'","h"))
        assert_equal(addr_info["solvable"], addr_info_old["solvable"])
        assert_equal(addr_info["ischange"], addr_info_old["ischange"])
        assert_equal(addr_info["hdmasterfingerprint"], addr_info_old["hdmasterfingerprint"])

    def assert_list_txs_equal(self, received_list_txs, expected_list_txs):
        for d in received_list_txs:
            if "parent_descs" in d:
                del d["parent_descs"]
        for d in expected_list_txs:
            if "parent_descs" in d:
                del d["parent_descs"]
        assert_equal(received_list_txs, expected_list_txs)

    def check_address(self, wallet, addr, is_mine, is_change, label):
        addr_info = wallet.getaddressinfo(addr)
        assert_equal(addr_info['ismine'], is_mine)
        assert_equal(addr_info['ischange'], is_change)
        if label is not None:
            assert_equal(addr_info['labels'], [label]),
        else:
            assert_equal(addr_info['labels'], []),

    def test_basic(self):
        default = self.nodes[0].get_wallet_rpc(self.default_wallet_name)

        self.log.info("Test migration of a basic keys only wallet without balance")
        basic0 = self.create_legacy_wallet("basic0")

        addr = basic0.getnewaddress()
        change = basic0.getrawchangeaddress()

        old_addr_info = basic0.getaddressinfo(addr)
        old_change_addr_info = basic0.getaddressinfo(change)
        assert_equal(old_addr_info["ismine"], True)
        assert_equal(old_addr_info["hdkeypath"], "m/0'/0'/0'")
        assert_equal(old_change_addr_info["ismine"], True)
        assert_equal(old_change_addr_info["hdkeypath"], "m/0'/1'/0'")

        # Note: migration could take a while.
        basic0.migratewallet()

        # Verify created descriptors
        assert_equal(basic0.getwalletinfo()["descriptors"], True)
        self.assert_is_sqlite("basic0")

        # The wallet should create the following descriptors:
        # * BIP32 descriptors in the form of "0h/0h/*" and "0h/1h/*" (2 descriptors)
        # * BIP44 descriptors in the form of "44h/1h/0h/0/*" and "44h/1h/0h/1/*" (2 descriptors)
        # * BIP49 descriptors, P2SH(P2WPKH), in the form of "86h/1h/0h/0/*" and "86h/1h/0h/1/*" (2 descriptors)
        # * BIP84 descriptors, P2WPKH, in the form of "84h/1h/0h/1/*" and "84h/1h/0h/1/*" (2 descriptors)
        # * BIP86 descriptors, P2TR, in the form of "86h/1h/0h/0/*" and "86h/1h/0h/1/*" (2 descriptors)
        # * A combo(PK) descriptor for the wallet master key.
        # So, should have a total of 11 descriptors on it.
        assert_equal(len(basic0.listdescriptors()["descriptors"]), 11)

        # Compare addresses info
        addr_info = basic0.getaddressinfo(addr)
        change_addr_info = basic0.getaddressinfo(change)
        self.assert_addr_info_equal(addr_info, old_addr_info)
        self.assert_addr_info_equal(change_addr_info, old_change_addr_info)

        addr_info = basic0.getaddressinfo(basic0.getnewaddress("", "bech32"))
        assert_equal(addr_info["hdkeypath"], "m/84h/1h/0h/0/0")

        self.log.info("Test migration of a basic keys only wallet with a balance")
        basic1 = self.create_legacy_wallet("basic1")

        for _ in range(0, 10):
            default.sendtoaddress(basic1.getnewaddress(), 1)

        self.generate(self.nodes[0], 1)

        for _ in range(0, 5):
            basic1.sendtoaddress(default.getnewaddress(), 0.5)

        self.generate(self.nodes[0], 1)
        bal = basic1.getbalance()
        txs = basic1.listtransactions()
        addr_gps = basic1.listaddressgroupings()

        basic1_migrate = basic1.migratewallet()
        assert_equal(basic1.getwalletinfo()["descriptors"], True)
        self.assert_is_sqlite("basic1")
        assert_equal(basic1.getbalance(), bal)
        self.assert_list_txs_equal(basic1.listtransactions(), txs)

        self.log.info("Test backup file can be successfully restored")
        self.nodes[0].restorewallet("basic1_restored", basic1_migrate['backup_path'])
        basic1_restored = self.nodes[0].get_wallet_rpc("basic1_restored")
        basic1_restored_wi = basic1_restored.getwalletinfo()
        assert_equal(basic1_restored_wi['balance'], bal)
        assert_equal(basic1_restored.listaddressgroupings(), addr_gps)
        self.assert_list_txs_equal(basic1_restored.listtransactions(), txs)

        # restart node and verify that everything is still there
        self.restart_node(0)
        default = self.nodes[0].get_wallet_rpc(self.default_wallet_name)
        self.nodes[0].loadwallet("basic1")
        basic1 = self.nodes[0].get_wallet_rpc("basic1")
        assert_equal(basic1.getwalletinfo()["descriptors"], True)
        self.assert_is_sqlite("basic1")
        assert_equal(basic1.getbalance(), bal)
        self.assert_list_txs_equal(basic1.listtransactions(), txs)

        self.log.info("Test migration of a wallet with balance received on the seed")
        basic2 = self.create_legacy_wallet("basic2")
        basic2_seed = get_generate_key()
        basic2.sethdseed(True, basic2_seed.privkey)
        assert_equal(basic2.getbalance(), 0)

        # Receive coins on different output types for the same seed
        basic2_balance = 0
        for addr in [basic2_seed.p2pkh_addr, basic2_seed.p2wpkh_addr, basic2_seed.p2sh_p2wpkh_addr]:
            send_value = random.randint(1, 4)
            default.sendtoaddress(addr, send_value)
            basic2_balance += send_value
            self.generate(self.nodes[0], 1)
            assert_equal(basic2.getbalance(), basic2_balance)
        basic2_txs = basic2.listtransactions()

        # Now migrate and test that we still see have the same balance/transactions
        basic2.migratewallet()
        assert_equal(basic2.getwalletinfo()["descriptors"], True)
        self.assert_is_sqlite("basic2")
        assert_equal(basic2.getbalance(), basic2_balance)
        self.assert_list_txs_equal(basic2.listtransactions(), basic2_txs)

        # Now test migration on a descriptor wallet
        self.log.info("Test \"nothing to migrate\" when the user tries to migrate a wallet with no legacy data")
        assert_raises_rpc_error(-4, "Error: This wallet is already a descriptor wallet", basic2.migratewallet)

    def test_multisig(self):
        default = self.nodes[0].get_wallet_rpc(self.default_wallet_name)

        # Contrived case where all the multisig keys are in a single wallet
        self.log.info("Test migration of a wallet with all keys for a multisig")
        multisig0 = self.create_legacy_wallet("multisig0")
        addr1 = multisig0.getnewaddress()
        addr2 = multisig0.getnewaddress()
        addr3 = multisig0.getnewaddress()

        ms_info = multisig0.addmultisigaddress(2, [addr1, addr2, addr3])

        multisig0.migratewallet()
        assert_equal(multisig0.getwalletinfo()["descriptors"], True)
        self.assert_is_sqlite("multisig0")
        ms_addr_info = multisig0.getaddressinfo(ms_info["address"])
        assert_equal(ms_addr_info["ismine"], True)
        assert_equal(ms_addr_info["desc"], ms_info["descriptor"])
        assert_equal("multisig0_watchonly" in self.nodes[0].listwallets(), False)
        assert_equal("multisig0_solvables" in self.nodes[0].listwallets(), False)

        pub1 = multisig0.getaddressinfo(addr1)["pubkey"]
        pub2 = multisig0.getaddressinfo(addr2)["pubkey"]

        # Some keys in multisig do not belong to this wallet
        self.log.info("Test migration of a wallet that has some keys in a multisig")
        multisig1 = self.create_legacy_wallet("multisig1")
        ms_info = multisig1.addmultisigaddress(2, [multisig1.getnewaddress(), pub1, pub2])
        ms_info2 = multisig1.addmultisigaddress(2, [multisig1.getnewaddress(), pub1, pub2])

        addr1 = ms_info["address"]
        addr2 = ms_info2["address"]
        txid = default.sendtoaddress(addr1, 10)
        multisig1.importaddress(addr1)
        assert_equal(multisig1.getaddressinfo(addr1)["ismine"], False)
        assert_equal(multisig1.getaddressinfo(addr1)["iswatchonly"], True)
        assert_equal(multisig1.getaddressinfo(addr1)["solvable"], True)
        self.generate(self.nodes[0], 1)
        multisig1.gettransaction(txid)
        assert_equal(multisig1.getbalances()["watchonly"]["trusted"], 10)
        assert_equal(multisig1.getaddressinfo(addr2)["ismine"], False)
        assert_equal(multisig1.getaddressinfo(addr2)["iswatchonly"], False)
        assert_equal(multisig1.getaddressinfo(addr2)["solvable"], True)

        # Migrating multisig1 should see the multisig is no longer part of multisig1
        # A new wallet multisig1_watchonly is created which has the multisig address
        # Transaction to multisig is in multisig1_watchonly and not multisig1
        multisig1.migratewallet()
        assert_equal(multisig1.getwalletinfo()["descriptors"], True)
        self.assert_is_sqlite("multisig1")
        assert_equal(multisig1.getaddressinfo(addr1)["ismine"], False)
        assert_equal(multisig1.getaddressinfo(addr1)["iswatchonly"], False)
        assert_equal(multisig1.getaddressinfo(addr1)["solvable"], False)
        assert_raises_rpc_error(-5, "Invalid or non-wallet transaction id", multisig1.gettransaction, txid)
        assert_equal(multisig1.getbalance(), 0)
        assert_equal(multisig1.listtransactions(), [])

        assert_equal("multisig1_watchonly" in self.nodes[0].listwallets(), True)
        ms1_watchonly = self.nodes[0].get_wallet_rpc("multisig1_watchonly")
        ms1_wallet_info = ms1_watchonly.getwalletinfo()
        assert_equal(ms1_wallet_info['descriptors'], True)
        assert_equal(ms1_wallet_info['private_keys_enabled'], False)
        self.assert_is_sqlite("multisig1_watchonly")
        assert_equal(ms1_watchonly.getaddressinfo(addr1)["ismine"], True)
        assert_equal(ms1_watchonly.getaddressinfo(addr1)["solvable"], True)
        # Because addr2 was not being watched, it isn't in multisig1_watchonly but rather multisig1_solvables
        assert_equal(ms1_watchonly.getaddressinfo(addr2)["ismine"], False)
        assert_equal(ms1_watchonly.getaddressinfo(addr2)["solvable"], False)
        ms1_watchonly.gettransaction(txid)
        assert_equal(ms1_watchonly.getbalance(), 10)

        # Migrating multisig1 should see the second multisig is no longer part of multisig1
        # A new wallet multisig1_solvables is created which has the second address
        # This should have no transactions
        assert_equal("multisig1_solvables" in self.nodes[0].listwallets(), True)
        ms1_solvable = self.nodes[0].get_wallet_rpc("multisig1_solvables")
        ms1_wallet_info = ms1_solvable.getwalletinfo()
        assert_equal(ms1_wallet_info['descriptors'], True)
        assert_equal(ms1_wallet_info['private_keys_enabled'], False)
        self.assert_is_sqlite("multisig1_solvables")
        assert_equal(ms1_solvable.getaddressinfo(addr1)["ismine"], False)
        assert_equal(ms1_solvable.getaddressinfo(addr1)["solvable"], False)
        assert_equal(ms1_solvable.getaddressinfo(addr2)["ismine"], True)
        assert_equal(ms1_solvable.getaddressinfo(addr2)["solvable"], True)
        assert_equal(ms1_solvable.getbalance(), 0)
        assert_equal(ms1_solvable.listtransactions(), [])


    def test_other_watchonly(self):
        default = self.nodes[0].get_wallet_rpc(self.default_wallet_name)

        # Wallet with an imported address. Should be the same thing as the multisig test
        self.log.info("Test migration of a wallet with watchonly imports")
        imports0 = self.create_legacy_wallet("imports0")

        # External address label
        imports0.setlabel(default.getnewaddress(), "external")

        # Normal non-watchonly tx
        received_addr = imports0.getnewaddress()
        imports0.setlabel(received_addr, "Receiving")
        received_txid = default.sendtoaddress(received_addr, 10)

        # Watchonly tx
        import_addr = default.getnewaddress()
        imports0.importaddress(import_addr)
        imports0.setlabel(import_addr, "imported")
        received_watchonly_txid = default.sendtoaddress(import_addr, 10)

        # Received watchonly tx that is then spent
        import_sent_addr = default.getnewaddress()
        imports0.importaddress(import_sent_addr)
        received_sent_watchonly_txid = default.sendtoaddress(import_sent_addr, 10)
        received_sent_watchonly_vout = find_vout_for_address(self.nodes[0], received_sent_watchonly_txid, import_sent_addr)
        send = default.sendall(recipients=[default.getnewaddress()], inputs=[{"txid": received_sent_watchonly_txid, "vout": received_sent_watchonly_vout}])
        sent_watchonly_txid = send["txid"]

        self.generate(self.nodes[0], 1)
        received_watchonly_tx_info = imports0.gettransaction(received_watchonly_txid, True)
        received_sent_watchonly_tx_info = imports0.gettransaction(received_sent_watchonly_txid, True)

        balances = imports0.getbalances()
        spendable_bal = balances["mine"]["trusted"]
        watchonly_bal = balances["watchonly"]["trusted"]
        assert_equal(len(imports0.listtransactions(include_watchonly=True)), 4)

        # Mock time forward a bit so we can check that tx metadata is preserved
        self.nodes[0].setmocktime(int(time.time()) + 100)

        # Migrate
        imports0.migratewallet()
        assert_equal(imports0.getwalletinfo()["descriptors"], True)
        self.assert_is_sqlite("imports0")
        assert_raises_rpc_error(-5, "Invalid or non-wallet transaction id", imports0.gettransaction, received_watchonly_txid)
        assert_raises_rpc_error(-5, "Invalid or non-wallet transaction id", imports0.gettransaction, received_sent_watchonly_txid)
        assert_raises_rpc_error(-5, "Invalid or non-wallet transaction id", imports0.gettransaction, sent_watchonly_txid)
        assert_equal(len(imports0.listtransactions(include_watchonly=True)), 1)
        imports0.gettransaction(received_txid)
        assert_equal(imports0.getbalance(), spendable_bal)

        assert_equal("imports0_watchonly" in self.nodes[0].listwallets(), True)
        watchonly = self.nodes[0].get_wallet_rpc("imports0_watchonly")
        watchonly_info = watchonly.getwalletinfo()
        assert_equal(watchonly_info["descriptors"], True)
        self.assert_is_sqlite("imports0_watchonly")
        assert_equal(watchonly_info["private_keys_enabled"], False)
        received_migrated_watchonly_tx_info = watchonly.gettransaction(received_watchonly_txid)
        assert_equal(received_watchonly_tx_info["time"], received_migrated_watchonly_tx_info["time"])
        assert_equal(received_watchonly_tx_info["timereceived"], received_migrated_watchonly_tx_info["timereceived"])
        received_sent_migrated_watchonly_tx_info = watchonly.gettransaction(received_sent_watchonly_txid)
        assert_equal(received_sent_watchonly_tx_info["time"], received_sent_migrated_watchonly_tx_info["time"])
        assert_equal(received_sent_watchonly_tx_info["timereceived"], received_sent_migrated_watchonly_tx_info["timereceived"])
        watchonly.gettransaction(sent_watchonly_txid)
        assert_equal(watchonly.getbalance(), watchonly_bal)
        assert_raises_rpc_error(-5, "Invalid or non-wallet transaction id", watchonly.gettransaction, received_txid)
        assert_equal(len(watchonly.listtransactions(include_watchonly=True)), 3)

        # Check that labels were migrated and persisted to watchonly wallet
        self.nodes[0].unloadwallet("imports0_watchonly")
        self.nodes[0].loadwallet("imports0_watchonly")
        labels = watchonly.listlabels()
        assert "external" in labels
        assert "imported" in labels

    def test_no_privkeys(self):
        default = self.nodes[0].get_wallet_rpc(self.default_wallet_name)

        # Migrating an actual watchonly wallet should not create a new watchonly wallet
        self.log.info("Test migration of a pure watchonly wallet")
        watchonly0 = self.create_legacy_wallet("watchonly0", disable_private_keys=True)

        addr = default.getnewaddress()
        desc = default.getaddressinfo(addr)["desc"]
        res = watchonly0.importmulti([
            {
                "desc": desc,
                "watchonly": True,
                "timestamp": "now",
            }])
        assert_equal(res[0]['success'], True)
        default.sendtoaddress(addr, 10)
        self.generate(self.nodes[0], 1)

        watchonly0.migratewallet()
        assert_equal("watchonly0_watchonly" in self.nodes[0].listwallets(), False)
        info = watchonly0.getwalletinfo()
        assert_equal(info["descriptors"], True)
        assert_equal(info["private_keys_enabled"], False)
        self.assert_is_sqlite("watchonly0")

        # Migrating a wallet with pubkeys added to the keypool
        self.log.info("Test migration of a pure watchonly wallet with pubkeys in keypool")
        watchonly1 = self.create_legacy_wallet("watchonly1", disable_private_keys=True)

        addr1 = default.getnewaddress(address_type="bech32")
        addr2 = default.getnewaddress(address_type="bech32")
        desc1 = default.getaddressinfo(addr1)["desc"]
        desc2 = default.getaddressinfo(addr2)["desc"]
        res = watchonly1.importmulti([
            {
                "desc": desc1,
                "keypool": True,
                "timestamp": "now",
            },
            {
                "desc": desc2,
                "keypool": True,
                "timestamp": "now",
            }
        ])
        assert_equal(res[0]["success"], True)
        assert_equal(res[1]["success"], True)
        # Before migrating, we can fetch addr1 from the keypool
        assert_equal(watchonly1.getnewaddress(address_type="bech32"), addr1)

        watchonly1.migratewallet()
        info = watchonly1.getwalletinfo()
        assert_equal(info["descriptors"], True)
        assert_equal(info["private_keys_enabled"], False)
        self.assert_is_sqlite("watchonly1")
        # After migrating, the "keypool" is empty
        assert_raises_rpc_error(-4, "Error: This wallet has no available keys", watchonly1.getnewaddress)

    def test_pk_coinbases(self):
        self.log.info("Test migration of a wallet using old pk() coinbases")
        wallet = self.create_legacy_wallet("pkcb")

        addr = wallet.getnewaddress()
        addr_info = wallet.getaddressinfo(addr)
        desc = descsum_create("pk(" + addr_info["pubkey"] + ")")

        self.nodes[0].generatetodescriptor(1, desc, invalid_call=False)

        bals = wallet.getbalances()

        wallet.migratewallet()

        assert_equal(bals, wallet.getbalances())

    def test_encrypted(self):
        self.log.info("Test migration of an encrypted wallet")
        wallet = self.create_legacy_wallet("encrypted")
        default = self.nodes[0].get_wallet_rpc(self.default_wallet_name)

        wallet.encryptwallet("pass")
        addr = wallet.getnewaddress()
        txid = default.sendtoaddress(addr, 1)
        self.generate(self.nodes[0], 1)
        bals = wallet.getbalances()

        assert_raises_rpc_error(-4, "Error: Wallet decryption failed, the wallet passphrase was not provided or was incorrect", wallet.migratewallet)
        assert_raises_rpc_error(-4, "Error: Wallet decryption failed, the wallet passphrase was not provided or was incorrect", wallet.migratewallet, None, "badpass")
        assert_raises_rpc_error(-4, "The passphrase contains a null character", wallet.migratewallet, None, "pass\0with\0null")

        wallet.migratewallet(passphrase="pass")

        info = wallet.getwalletinfo()
        assert_equal(info["descriptors"], True)
        assert_equal(info["format"], "sqlite")
        assert_equal(info["unlocked_until"], 0)
        wallet.gettransaction(txid)

        assert_equal(bals, wallet.getbalances())

    def test_unloaded(self):
        self.log.info("Test migration of a wallet that isn't loaded")
        wallet = self.create_legacy_wallet("notloaded")
        default = self.nodes[0].get_wallet_rpc(self.default_wallet_name)

        addr = wallet.getnewaddress()
        txid = default.sendtoaddress(addr, 1)
        self.generate(self.nodes[0], 1)
        bals = wallet.getbalances()

        wallet.unloadwallet()

        assert_raises_rpc_error(-8, "RPC endpoint wallet and wallet_name parameter specify different wallets", wallet.migratewallet, "someotherwallet")
        assert_raises_rpc_error(-8, "Either RPC endpoint wallet or wallet_name parameter must be provided", self.nodes[0].migratewallet)
        self.nodes[0].migratewallet("notloaded")

        info = wallet.getwalletinfo()
        assert_equal(info["descriptors"], True)
        assert_equal(info["format"], "sqlite")
        wallet.gettransaction(txid)

        assert_equal(bals, wallet.getbalances())

    def test_unloaded_by_path(self):
        self.log.info("Test migration of a wallet that isn't loaded, specified by path")
        wallet = self.create_legacy_wallet("notloaded2")
        default = self.nodes[0].get_wallet_rpc(self.default_wallet_name)

        addr = wallet.getnewaddress()
        txid = default.sendtoaddress(addr, 1)
        self.generate(self.nodes[0], 1)
        bals = wallet.getbalances()

        wallet.unloadwallet()

        wallet_file_path = self.nodes[0].wallets_path / "notloaded2"
        self.nodes[0].migratewallet(wallet_file_path)

        # Because we gave the name by full path, the loaded wallet's name is that path too.
        wallet = self.nodes[0].get_wallet_rpc(str(wallet_file_path))

        info = wallet.getwalletinfo()
        assert_equal(info["descriptors"], True)
        assert_equal(info["format"], "sqlite")
        wallet.gettransaction(txid)

        assert_equal(bals, wallet.getbalances())

<<<<<<< HEAD
=======
    def test_default_wallet(self):
        self.log.info("Test migration of the wallet named as the empty string")
        wallet = self.create_legacy_wallet("")

        wallet.migratewallet()
        info = wallet.getwalletinfo()
        assert_equal(info["descriptors"], True)
        assert_equal(info["format"], "sqlite")

    def test_direct_file(self):
        self.log.info("Test migration of a wallet that is not in a wallet directory")
        wallet = self.create_legacy_wallet("plainfile")
        wallet.unloadwallet()

        wallets_dir = self.nodes[0].wallets_path
        wallet_path = wallets_dir / "plainfile"
        wallet_dat_path = wallet_path / "wallet.dat"
        shutil.copyfile(wallet_dat_path, wallets_dir / "plainfile.bak")
        shutil.rmtree(wallet_path)
        shutil.move(wallets_dir / "plainfile.bak", wallet_path)

        self.nodes[0].loadwallet("plainfile")
        info = wallet.getwalletinfo()
        assert_equal(info["descriptors"], False)
        assert_equal(info["format"], "bdb")

        wallet.migratewallet()
        info = wallet.getwalletinfo()
        assert_equal(info["descriptors"], True)
        assert_equal(info["format"], "sqlite")

        assert wallet_path.is_dir()
        assert wallet_dat_path.is_file()

>>>>>>> 44d8b13c
    def test_addressbook(self):
        df_wallet = self.nodes[0].get_wallet_rpc(self.default_wallet_name)

        self.log.info("Test migration of address book data")
        wallet = self.create_legacy_wallet("legacy_addrbook")
        df_wallet.sendtoaddress(wallet.getnewaddress(), 3)

        # Import watch-only script to create a watch-only wallet after migration
        watch_addr = df_wallet.getnewaddress()
        wallet.importaddress(watch_addr)
        df_wallet.sendtoaddress(watch_addr, 2)

        # Import solvable script
        multi_addr1 = wallet.getnewaddress()
        multi_addr2 = wallet.getnewaddress()
        multi_addr3 = df_wallet.getnewaddress()
        wallet.importpubkey(df_wallet.getaddressinfo(multi_addr3)["pubkey"])
        ms_addr_info = wallet.addmultisigaddress(2, [multi_addr1, multi_addr2, multi_addr3])

        self.generate(self.nodes[0], 1)

        # Test vectors
        addr_external = {
            "addr": df_wallet.getnewaddress(),
            "is_mine": False,
            "is_change": False,
            "label": ""
        }
        addr_external_with_label = {
            "addr": df_wallet.getnewaddress(),
            "is_mine": False,
            "is_change": False,
            "label": "external"
        }
        addr_internal = {
            "addr": wallet.getnewaddress(),
            "is_mine": True,
            "is_change": False,
            "label": ""
        }
        addr_internal_with_label = {
            "addr": wallet.getnewaddress(),
            "is_mine": True,
            "is_change": False,
            "label": "internal"
        }
        change_address = {
            "addr": wallet.getrawchangeaddress(),
            "is_mine": True,
            "is_change": True,
            "label": None
        }
        watch_only_addr = {
            "addr": watch_addr,
            "is_mine": False,
            "is_change": False,
            "label": "imported"
        }
        ms_addr = {
            "addr": ms_addr_info['address'],
            "is_mine": False,
            "is_change": False,
            "label": "multisig"
        }

        # To store the change address in the addressbook need to send coins to it
        wallet.send(outputs=[{wallet.getnewaddress(): 2}], options={"change_address": change_address['addr']})
        self.generate(self.nodes[0], 1)

        # Util wrapper func for 'addr_info'
        def check(info, node):
            self.check_address(node, info['addr'], info['is_mine'], info['is_change'], info["label"])

        # Pre-migration: set label and perform initial checks
        for addr_info in [addr_external, addr_external_with_label, addr_internal, addr_internal_with_label, change_address, watch_only_addr, ms_addr]:
            if not addr_info['is_change']:
                wallet.setlabel(addr_info['addr'], addr_info["label"])
            check(addr_info, wallet)

        # Migrate wallet
        info_migration = wallet.migratewallet()
        wallet_wo = self.nodes[0].get_wallet_rpc(info_migration["watchonly_name"])
        wallet_solvables = self.nodes[0].get_wallet_rpc(info_migration["solvables_name"])

        #########################
        # Post migration checks #
        #########################

        # First check the main wallet
        for addr_info in [addr_external, addr_external_with_label, addr_internal, addr_internal_with_label, change_address, ms_addr]:
            check(addr_info, wallet)

        # Watch-only wallet will contain the watch-only entry (with 'is_mine=True') and all external addresses ('send')
        self.check_address(wallet_wo, watch_only_addr['addr'], is_mine=True, is_change=watch_only_addr['is_change'], label=watch_only_addr["label"])
        for addr_info in [addr_external, addr_external_with_label, ms_addr]:
            check(addr_info, wallet_wo)

        # Solvables wallet will contain the multisig entry (with 'is_mine=True') and all external addresses ('send')
        self.check_address(wallet_solvables, ms_addr['addr'], is_mine=True, is_change=ms_addr['is_change'], label=ms_addr["label"])
        for addr_info in [addr_external, addr_external_with_label]:
            check(addr_info, wallet_solvables)

        ########################################################################################
        # Now restart migrated wallets and verify that the addressbook entries are still there #
        ########################################################################################

        # First the main wallet
        self.nodes[0].unloadwallet("legacy_addrbook")
        self.nodes[0].loadwallet("legacy_addrbook")
        for addr_info in [addr_external, addr_external_with_label, addr_internal, addr_internal_with_label, change_address, ms_addr]:
            check(addr_info, wallet)

        # Watch-only wallet
        self.nodes[0].unloadwallet(info_migration["watchonly_name"])
        self.nodes[0].loadwallet(info_migration["watchonly_name"])
        self.check_address(wallet_wo, watch_only_addr['addr'], is_mine=True, is_change=watch_only_addr['is_change'], label=watch_only_addr["label"])
        for addr_info in [addr_external, addr_external_with_label, ms_addr]:
            check(addr_info, wallet_wo)

        # Solvables wallet
        self.nodes[0].unloadwallet(info_migration["solvables_name"])
        self.nodes[0].loadwallet(info_migration["solvables_name"])
        self.check_address(wallet_solvables, ms_addr['addr'], is_mine=True, is_change=ms_addr['is_change'], label=ms_addr["label"])
        for addr_info in [addr_external, addr_external_with_label]:
            check(addr_info, wallet_solvables)

    def test_migrate_raw_p2sh(self):
        self.log.info("Test migration of watch-only raw p2sh script")
        df_wallet = self.nodes[0].get_wallet_rpc(self.default_wallet_name)
        wallet = self.create_legacy_wallet("raw_p2sh")

        def send_to_script(script, amount):
            tx = CTransaction()
            tx.vout.append(CTxOut(nValue=amount*COIN, scriptPubKey=script))

            hex_tx = df_wallet.fundrawtransaction(tx.serialize().hex())['hex']
            signed_tx = df_wallet.signrawtransactionwithwallet(hex_tx)
            df_wallet.sendrawtransaction(signed_tx['hex'])
            self.generate(self.nodes[0], 1)

        # Craft sh(pkh(key)) script and send coins to it
        pubkey = df_wallet.getaddressinfo(df_wallet.getnewaddress())["pubkey"]
        script_pkh = key_to_p2pkh_script(pubkey)
        script_sh_pkh = script_to_p2sh_script(script_pkh)
        send_to_script(script=script_sh_pkh, amount=2)

        # Import script and check balance
        wallet.rpc.importaddress(address=script_pkh.hex(), label="raw_spk", rescan=True, p2sh=True)
        assert_equal(wallet.getbalances()['watchonly']['trusted'], 2)

        # Craft wsh(pkh(key)) and send coins to it
        pubkey = df_wallet.getaddressinfo(df_wallet.getnewaddress())["pubkey"]
        script_wsh_pkh = script_to_p2wsh_script(key_to_p2pkh_script(pubkey))
        send_to_script(script=script_wsh_pkh, amount=3)

        # Import script and check balance
        wallet.rpc.importaddress(address=script_wsh_pkh.hex(), label="raw_spk2", rescan=True, p2sh=False)
        assert_equal(wallet.getbalances()['watchonly']['trusted'], 5)

        # Import sh(pkh()) script, by using importaddress(), with the p2sh flag enabled.
        # This will wrap the script under another sh level, which is invalid!, and store it inside the wallet.
        # The migration process must skip the invalid scripts and the addressbook records linked to them.
        # They are not being watched by the current wallet, nor should be watched by the migrated one.
        label_sh_pkh = "raw_sh_pkh"
        script_pkh = key_to_p2pkh_script(df_wallet.getaddressinfo(df_wallet.getnewaddress())["pubkey"])
        script_sh_pkh = script_to_p2sh_script(script_pkh)
        addy_script_sh_pkh = script_to_p2sh(script_pkh)  # valid script address
        addy_script_double_sh_pkh = script_to_p2sh(script_sh_pkh)  # invalid script address

        # Note: 'importaddress()' will add two scripts, a valid one sh(pkh()) and an invalid one 'sh(sh(pkh()))'.
        #       Both of them will be stored with the same addressbook label. And only the latter one should
        #       be discarded during migration. The first one must be migrated.
        wallet.rpc.importaddress(address=script_sh_pkh.hex(), label=label_sh_pkh, rescan=False, p2sh=True)

        # Migrate wallet and re-check balance
        info_migration = wallet.migratewallet()
        wallet_wo = self.nodes[0].get_wallet_rpc(info_migration["watchonly_name"])

        # Watch-only balance is under "mine".
        assert_equal(wallet_wo.getbalances()['mine']['trusted'], 5)
        # The watch-only scripts are no longer part of the main wallet
        assert_equal(wallet.getbalances()['mine']['trusted'], 0)

        # The invalid sh(sh(pk())) script label must not be part of the main wallet anymore
        assert label_sh_pkh not in wallet.listlabels()
        # But, the standard sh(pkh()) script should be part of the watch-only wallet.
        addrs_by_label = wallet_wo.getaddressesbylabel(label_sh_pkh)
        assert addy_script_sh_pkh in addrs_by_label
        assert addy_script_double_sh_pkh not in addrs_by_label

        # Also, the watch-only wallet should have the descriptor for the standard sh(pkh())
        desc = descsum_create(f"addr({addy_script_sh_pkh})")
        assert next(it['desc'] for it in wallet_wo.listdescriptors()['descriptors'] if it['desc'] == desc)
        # And doesn't have a descriptor for the invalid one
        desc_invalid = descsum_create(f"addr({addy_script_double_sh_pkh})")
        assert_equal(next((it['desc'] for it in wallet_wo.listdescriptors()['descriptors'] if it['desc'] == desc_invalid), None), None)

        # Just in case, also verify wallet restart
        self.nodes[0].unloadwallet(info_migration["watchonly_name"])
        self.nodes[0].loadwallet(info_migration["watchonly_name"])
        assert_equal(wallet_wo.getbalances()['mine']['trusted'], 5)

    def test_conflict_txs(self):
        self.log.info("Test migration when wallet contains conflicting transactions")
        def_wallet = self.nodes[0].get_wallet_rpc(self.default_wallet_name)

        wallet = self.create_legacy_wallet("conflicts")
        def_wallet.sendtoaddress(wallet.getnewaddress(), 10)
        self.generate(self.nodes[0], 1)

        # parent tx
        parent_txid = wallet.sendtoaddress(wallet.getnewaddress(), 9)
        parent_txid_bytes = bytes.fromhex(parent_txid)[::-1]
        conflict_utxo = wallet.gettransaction(txid=parent_txid, verbose=True)["decoded"]["vin"][0]

        # The specific assertion in MarkConflicted being tested requires that the parent tx is already loaded
        # by the time the child tx is loaded. Since transactions end up being loaded in txid order due to how both
        # and sqlite store things, we can just grind the child tx until it has a txid that is greater than the parent's.
        locktime = 500000000 # Use locktime as nonce, starting at unix timestamp minimum
        addr = wallet.getnewaddress()
        while True:
<<<<<<< HEAD
            child_send_res = wallet.send(outputs=[{addr: 8}], options={"add_to_wallet": False, "locktime": locktime})
=======
            child_send_res = wallet.send(outputs=[{addr: 8}], add_to_wallet=False, locktime=locktime)
>>>>>>> 44d8b13c
            child_txid = child_send_res["txid"]
            child_txid_bytes = bytes.fromhex(child_txid)[::-1]
            if (child_txid_bytes > parent_txid_bytes):
                wallet.sendrawtransaction(child_send_res["hex"])
                break
            locktime += 1

        # conflict with parent
        conflict_unsigned = self.nodes[0].createrawtransaction(inputs=[conflict_utxo], outputs=[{wallet.getnewaddress(): 9.9999}])
        conflict_signed = wallet.signrawtransactionwithwallet(conflict_unsigned)["hex"]
        conflict_txid = self.nodes[0].sendrawtransaction(conflict_signed)
        self.generate(self.nodes[0], 1)
        assert_equal(wallet.gettransaction(txid=parent_txid)["confirmations"], -1)
        assert_equal(wallet.gettransaction(txid=child_txid)["confirmations"], -1)
        assert_equal(wallet.gettransaction(txid=conflict_txid)["confirmations"], 1)

        wallet.migratewallet()
        assert_equal(wallet.gettransaction(txid=parent_txid)["confirmations"], -1)
        assert_equal(wallet.gettransaction(txid=child_txid)["confirmations"], -1)
        assert_equal(wallet.gettransaction(txid=conflict_txid)["confirmations"], 1)

        wallet.unloadwallet()

<<<<<<< HEAD
=======
    def test_hybrid_pubkey(self):
        self.log.info("Test migration when wallet contains a hybrid pubkey")

        wallet = self.create_legacy_wallet("hybrid_keys")

        # Get the hybrid pubkey for one of the keys in the wallet
        normal_pubkey = wallet.getaddressinfo(wallet.getnewaddress())["pubkey"]
        first_byte = bytes.fromhex(normal_pubkey)[0] + 4 # Get the hybrid pubkey first byte
        parsed_pubkey = ECPubKey()
        parsed_pubkey.set(bytes.fromhex(normal_pubkey))
        parsed_pubkey.compressed = False
        hybrid_pubkey_bytes = bytearray(parsed_pubkey.get_bytes())
        hybrid_pubkey_bytes[0] = first_byte # Make it hybrid
        hybrid_pubkey = hybrid_pubkey_bytes.hex()

        # Import the hybrid pubkey
        wallet.importpubkey(hybrid_pubkey)
        p2pkh_addr = key_to_p2pkh(hybrid_pubkey)
        p2pkh_addr_info = wallet.getaddressinfo(p2pkh_addr)
        assert_equal(p2pkh_addr_info["iswatchonly"], True)
        assert_equal(p2pkh_addr_info["ismine"], False) # Things involving hybrid pubkeys are not spendable

        # Also import the p2wpkh for the pubkey to make sure we don't migrate it
        p2wpkh_addr = key_to_p2wpkh(hybrid_pubkey)
        wallet.importaddress(p2wpkh_addr)

        migrate_info = wallet.migratewallet()

        # Both addresses should only appear in the watchonly wallet
        p2pkh_addr_info = wallet.getaddressinfo(p2pkh_addr)
        assert_equal(p2pkh_addr_info["iswatchonly"], False)
        assert_equal(p2pkh_addr_info["ismine"], False)
        p2wpkh_addr_info = wallet.getaddressinfo(p2wpkh_addr)
        assert_equal(p2wpkh_addr_info["iswatchonly"], False)
        assert_equal(p2wpkh_addr_info["ismine"], False)

        watchonly_wallet = self.nodes[0].get_wallet_rpc(migrate_info["watchonly_name"])
        watchonly_p2pkh_addr_info = watchonly_wallet.getaddressinfo(p2pkh_addr)
        assert_equal(watchonly_p2pkh_addr_info["iswatchonly"], False)
        assert_equal(watchonly_p2pkh_addr_info["ismine"], True)
        watchonly_p2wpkh_addr_info = watchonly_wallet.getaddressinfo(p2wpkh_addr)
        assert_equal(watchonly_p2wpkh_addr_info["iswatchonly"], False)
        assert_equal(watchonly_p2wpkh_addr_info["ismine"], True)

        # There should only be raw or addr descriptors
        for desc in watchonly_wallet.listdescriptors()["descriptors"]:
            if desc["desc"].startswith("raw(") or desc["desc"].startswith("addr("):
                continue
            assert False, "Hybrid pubkey watchonly wallet has more than just raw() and addr()"

        wallet.unloadwallet()

    def test_failed_migration_cleanup(self):
        self.log.info("Test that a failed migration is cleaned up")
        wallet = self.create_legacy_wallet("failed")

        # Make a copy of the wallet with the solvables wallet name so that we are unable
        # to create the solvables wallet when migrating, thus failing to migrate
        wallet.unloadwallet()
        solvables_path = self.nodes[0].wallets_path / "failed_solvables"
        shutil.copytree(self.nodes[0].wallets_path / "failed", solvables_path)
        original_shasum = sha256sum_file(solvables_path / "wallet.dat")

        self.nodes[0].loadwallet("failed")

        # Add a multisig so that a solvables wallet is created
        wallet.addmultisigaddress(2, [wallet.getnewaddress(), get_generate_key().pubkey])
        wallet.importaddress(get_generate_key().p2pkh_addr)

        assert_raises_rpc_error(-4, "Failed to create database", wallet.migratewallet)

        assert "failed" in self.nodes[0].listwallets()
        assert "failed_watchonly" not in self.nodes[0].listwallets()
        assert "failed_solvables" not in self.nodes[0].listwallets()

        assert not (self.nodes[0].wallets_path / "failed_watchonly").exists()
        # Since the file in failed_solvables is one that we put there, migration shouldn't touch it
        assert solvables_path.exists()
        new_shasum = sha256sum_file(solvables_path / "wallet.dat")
        assert_equal(original_shasum, new_shasum)

        wallet.unloadwallet()
        # Check the wallet we tried to migrate is still BDB
        with open(self.nodes[0].wallets_path / "failed" / "wallet.dat", "rb") as f:
            data = f.read(16)
            _, _, magic = struct.unpack("QII", data)
            assert_equal(magic, BTREE_MAGIC)


>>>>>>> 44d8b13c
    def run_test(self):
        self.generate(self.nodes[0], 101)

        # TODO: Test the actual records in the wallet for these tests too. The behavior may be correct, but the data written may not be what we actually want
        self.test_basic()
        self.test_multisig()
        self.test_other_watchonly()
        self.test_no_privkeys()
        self.test_pk_coinbases()
        self.test_encrypted()
        self.test_unloaded()
        self.test_unloaded_by_path()
<<<<<<< HEAD
        self.test_addressbook()
        self.test_migrate_raw_p2sh()
        self.test_conflict_txs()
=======
        self.test_default_wallet()
        self.test_direct_file()
        self.test_addressbook()
        self.test_migrate_raw_p2sh()
        self.test_conflict_txs()
        self.test_hybrid_pubkey()
        self.test_failed_migration_cleanup()
>>>>>>> 44d8b13c

if __name__ == '__main__':
    WalletMigrationTest().main()<|MERGE_RESOLUTION|>--- conflicted
+++ resolved
@@ -5,9 +5,6 @@
 """Test Migrating a wallet from legacy to descriptor."""
 
 import random
-<<<<<<< HEAD
-from test_framework.address import script_to_p2sh
-=======
 import shutil
 import struct
 import time
@@ -18,7 +15,6 @@
     key_to_p2wpkh,
 )
 from test_framework.bdb import BTREE_MAGIC
->>>>>>> 44d8b13c
 from test_framework.descriptors import descsum_create
 from test_framework.key import ECPubKey
 from test_framework.test_framework import BitcoinTestFramework
@@ -514,8 +510,6 @@
 
         assert_equal(bals, wallet.getbalances())
 
-<<<<<<< HEAD
-=======
     def test_default_wallet(self):
         self.log.info("Test migration of the wallet named as the empty string")
         wallet = self.create_legacy_wallet("")
@@ -550,7 +544,6 @@
         assert wallet_path.is_dir()
         assert wallet_dat_path.is_file()
 
->>>>>>> 44d8b13c
     def test_addressbook(self):
         df_wallet = self.nodes[0].get_wallet_rpc(self.default_wallet_name)
 
@@ -772,11 +765,7 @@
         locktime = 500000000 # Use locktime as nonce, starting at unix timestamp minimum
         addr = wallet.getnewaddress()
         while True:
-<<<<<<< HEAD
-            child_send_res = wallet.send(outputs=[{addr: 8}], options={"add_to_wallet": False, "locktime": locktime})
-=======
             child_send_res = wallet.send(outputs=[{addr: 8}], add_to_wallet=False, locktime=locktime)
->>>>>>> 44d8b13c
             child_txid = child_send_res["txid"]
             child_txid_bytes = bytes.fromhex(child_txid)[::-1]
             if (child_txid_bytes > parent_txid_bytes):
@@ -800,8 +789,6 @@
 
         wallet.unloadwallet()
 
-<<<<<<< HEAD
-=======
     def test_hybrid_pubkey(self):
         self.log.info("Test migration when wallet contains a hybrid pubkey")
 
@@ -891,7 +878,6 @@
             assert_equal(magic, BTREE_MAGIC)
 
 
->>>>>>> 44d8b13c
     def run_test(self):
         self.generate(self.nodes[0], 101)
 
@@ -904,11 +890,6 @@
         self.test_encrypted()
         self.test_unloaded()
         self.test_unloaded_by_path()
-<<<<<<< HEAD
-        self.test_addressbook()
-        self.test_migrate_raw_p2sh()
-        self.test_conflict_txs()
-=======
         self.test_default_wallet()
         self.test_direct_file()
         self.test_addressbook()
@@ -916,7 +897,6 @@
         self.test_conflict_txs()
         self.test_hybrid_pubkey()
         self.test_failed_migration_cleanup()
->>>>>>> 44d8b13c
 
 if __name__ == '__main__':
     WalletMigrationTest().main()