#!/usr/bin/env python3
# Copyright (c) 2017-2022 The Bitcoin Core developers
# Distributed under the MIT software license, see the accompanying
# file COPYING or http://www.opensource.org/licenses/mit-license.php.
"""Class for blackmored node under test"""

import contextlib
import decimal
import errno
from enum import Enum
import http.client
import json
import logging
import os
import platform
import re
import subprocess
import tempfile
import time
import urllib.parse
import collections
import shlex
from pathlib import Path

from .authproxy import (
    JSONRPCException,
    serialization_fallback,
)
from .descriptors import descsum_create
from .messages import NODE_P2P_V2
from .p2p import P2P_SERVICES, P2P_SUBVERSION
from .util import (
    MAX_NODES,
    assert_equal,
    append_config,
    delete_cookie_file,
    get_auth_cookie,
    get_rpc_proxy,
    rpc_url,
    wait_until_helper_internal,
    p2p_port,
)

BITCOIND_PROC_WAIT_TIMEOUT = 60


class FailedToStartError(Exception):
    """Raised when a node fails to start correctly."""


class ErrorMatch(Enum):
    FULL_TEXT = 1
    FULL_REGEX = 2
    PARTIAL_REGEX = 3


class TestNode():
    """A class for representing a blackmored node under test.

    This class contains:

    - state about the node (whether it's running, etc)
    - a Python subprocess.Popen object representing the running process
    - an RPC connection to the node
    - one or more P2P connections to the node


    To make things easier for the test writer, any unrecognised messages will
    be dispatched to the RPC connection."""

    def __init__(self, i, datadir_path, *, chain, rpchost, timewait, timeout_factor, bitcoind, bitcoin_cli, coverage_dir, cwd, extra_conf=None, extra_args=None, use_cli=False, start_perf=False, use_valgrind=False, version=None, descriptors=False, v2transport=False):
        """
        Kwargs:
            start_perf (bool): If True, begin profiling the node with `perf` as soon as
                the node starts.
        """

        self.index = i
        self.p2p_conn_index = 1
        self.datadir_path = datadir_path
        self.bitcoinconf = self.datadir_path / "blackmore.conf"
        self.stdout_dir = self.datadir_path / "stdout"
        self.stderr_dir = self.datadir_path / "stderr"
        self.chain = chain
        self.rpchost = rpchost
        self.rpc_timeout = timewait
        self.binary = bitcoind
        self.coverage_dir = coverage_dir
        self.cwd = cwd
        self.descriptors = descriptors
        if extra_conf is not None:
            append_config(self.datadir_path, extra_conf)
        # Most callers will just need to add extra args to the standard list below.
        # For those callers that need more flexibility, they can just set the args property directly.
        # Note that common args are set in the config file (see initialize_datadir)
        self.extra_args = extra_args
        self.version = version
        # Configuration for logging is set as command-line args rather than in the blackmore.conf file.
        # This means that starting a blackmored using the temp dir to debug a failed test won't
        # spam debug.log.
        self.args = [
            self.binary,
            f"-datadir={self.datadir_path}",
            "-logtimemicros",
            "-debug",
            "-debugexclude=libevent",
            "-debugexclude=leveldb",
            "-debugexclude=rand",
            "-uacomment=testnode%d" % i,
        ]
        if self.descriptors is None:
            self.args.append("-disablewallet")

        # Use valgrind, expect for previous release binaries
        if use_valgrind and version is None:
            default_suppressions_file = Path(__file__).parents[3] / "contrib" / "valgrind.supp"
            suppressions_file = os.getenv("VALGRIND_SUPPRESSIONS_FILE",
                                          default_suppressions_file)
            self.args = ["valgrind", "--suppressions={}".format(suppressions_file),
                         "--gen-suppressions=all", "--exit-on-first-error=yes",
                         "--error-exitcode=1", "--quiet"] + self.args

        if self.version_is_at_least(190000):
            self.args.append("-logthreadnames")
        if self.version_is_at_least(219900):
            self.args.append("-logsourcelocations")
        if self.version_is_at_least(239000):
            self.args.append("-loglevel=trace")

        # Default behavior from global -v2transport flag is added to args to persist it over restarts.
        # May be overwritten in individual tests, using extra_args.
        self.default_to_v2 = v2transport
        if self.version_is_at_least(260000):
            # 26.0 and later support v2transport
            if v2transport:
                self.args.append("-v2transport=1")
            else:
                self.args.append("-v2transport=0")
        else:
            # v2transport requested but not supported for node
            assert not v2transport

        self.cli = TestNodeCLI(bitcoin_cli, self.datadir_path)
        self.use_cli = use_cli
        self.start_perf = start_perf

        self.running = False
        self.process = None
        self.rpc_connected = False
        self.rpc = None
        self.url = None
        self.log = logging.getLogger('TestFramework.node%d' % i)
        self.cleanup_on_exit = True # Whether to kill the node when this object goes away
        # Cache perf subprocesses here by their data output filename.
        self.perf_subprocesses = {}

        self.p2ps = []
        self.timeout_factor = timeout_factor

        self.mocktime = None

    AddressKeyPair = collections.namedtuple('AddressKeyPair', ['address', 'key'])
    PRIV_KEYS = [
            # address , privkey
            AddressKeyPair('n18ASoXw1NsS1V6haDgbD6HqHuwRtzogdj', 'cQk881xWiWoTLJW4gxcfDAExKRJuP7o47CmcxSyGjdCvuL7ymqgh'),
            AddressKeyPair('mx9tGnWU8UPtZUQcagEvKXfKjeDPoh5yyv', 'cVnWNMMWVTbPgM2R9voBhvhg1yN2VxHiKqWzSSCy4LRt9z98UjXy'),
            AddressKeyPair('n3mZzFEY1C5H189FMyYDrNpxXyFTuyRYZk', 'cTXwZr3KjLXQj73fqZoWCEkUaKU2f8NNyp9guzK89agTGVdzK4u5'),
            AddressKeyPair('msmWBZ1hPuEdX5fdsjxTvAWt7Q1YdYT7Z1', 'cQokzTF4tDr5PrtGRwNFESrzyVrurckeaQ3cRiBR2PE4PcUrUfTP'),
            AddressKeyPair('msGJLwci2NKw451UfJG1XZBiDQeGhxn6TQ', 'cRdeLf4UvVYSNztVS4THRsEkrh9GRitJ8vTESY952dvx8FUrfb7d'),
            AddressKeyPair('mshXxc9tEE8sPTN1yYUaHFMYptHJqCzp5t', 'cVmTcwKHNjuLyxGE3cFqGo9g3ZkhS33xTEUMZrxmbx5Jhi6uzNFr'),
            AddressKeyPair('n2FpUtNKH3bc9j69Pph5LXfAygHJNGt3vY', 'cMiN4gCMCbQxLzUR3AKxwf9NkcRNerkPQR15TF2Mh35kSyc4WuR6'),
            AddressKeyPair('mnTsxGdyKvCZ5hxkzKSg9pe4qL5H88ZeNV', 'cRiv2Kmf1f8grsJHgM62WTDq6h8e6ZbdM9RyS68k2oK8T2x7Tt5S'),
            AddressKeyPair('mkSKAXEXFQ5CdwMoySnqj6HcPKjKGGfucF', 'cQdcXeF3p2FcRBcvBATATGpyqKmNt38vnnHqXGm4R4mQDTWkBo8B'),
            AddressKeyPair('n1MkcJjY4PJfihS6MA6vkzhXfK5dqCqNvW', 'cQaMQVDGAjbZRgk9RLRfdjzxT6dyudBHeAdgStwA52cUUTv8bmRB'),
            AddressKeyPair('mtpLVGoA9ZkBzG5QV23AJHgxCQPuzKZZjD', 'cUBcvPXN63wvxevXXAKmtpu3FX6XjK3qCRftNr2PA6mPiwV69mei'),
            AddressKeyPair('mvYBNPDBDQ2AEN3Hyw18255XL5RiXpRAC7', 'cVyBEdwQ5ZpXhE31SfXEuTfcWN58RqEdvAQp53E8164rnmmkvbNd'),
    ]

    def get_deterministic_priv_key(self):
        """Return a deterministic priv key in base58, that only depends on the node's index"""
        assert len(self.PRIV_KEYS) == MAX_NODES
        return self.PRIV_KEYS[self.index]

    def _node_msg(self, msg: str) -> str:
        """Return a modified msg that identifies this node by its index as a debugging aid."""
        return "[node %d] %s" % (self.index, msg)

    def _raise_assertion_error(self, msg: str):
        """Raise an AssertionError with msg modified to identify this node."""
        raise AssertionError(self._node_msg(msg))

    def __del__(self):
        # Ensure that we don't leave any blackmored processes lying around after
        # the test ends
        if self.process and self.cleanup_on_exit:
            # Should only happen on test failure
            # Avoid using logger, as that may have already been shutdown when
            # this destructor is called.
            print(self._node_msg("Cleaning up leftover process"))
            self.process.kill()

    def __getattr__(self, name):
        """Dispatches any unrecognised messages to the RPC connection or a CLI instance."""
        if self.use_cli:
            return getattr(RPCOverloadWrapper(self.cli, True, self.descriptors), name)
        else:
            assert self.rpc_connected and self.rpc is not None, self._node_msg("Error: no RPC connection")
            return getattr(RPCOverloadWrapper(self.rpc, descriptors=self.descriptors), name)

    def start(self, extra_args=None, *, cwd=None, stdout=None, stderr=None, env=None, **kwargs):
        """Start the node."""
        if extra_args is None:
            extra_args = self.extra_args

        self.use_v2transport = "-v2transport=1" in extra_args or (self.default_to_v2 and "-v2transport=0" not in extra_args)

<<<<<<< HEAD
        # Add a new stdout and stderr file each time bitcoind is started
=======
        # Add a new stdout and stderr file each time blackmored is started
>>>>>>> 353efd3f
        if stderr is None:
            stderr = tempfile.NamedTemporaryFile(dir=self.stderr_dir, delete=False)
        if stdout is None:
            stdout = tempfile.NamedTemporaryFile(dir=self.stdout_dir, delete=False)
        self.stderr = stderr
        self.stdout = stdout

        if cwd is None:
            cwd = self.cwd

        # Delete any existing cookie file -- if such a file exists (eg due to
        # unclean shutdown), it will get overwritten anyway by blackmored, and
        # potentially interfere with our attempt to authenticate
        delete_cookie_file(self.datadir_path, self.chain)

        # add environment variable LIBC_FATAL_STDERR_=1 so that libc errors are written to stderr and not the terminal
        subp_env = dict(os.environ, LIBC_FATAL_STDERR_="1")
        if env is not None:
            subp_env.update(env)

        self.process = subprocess.Popen(self.args + extra_args, env=subp_env, stdout=stdout, stderr=stderr, cwd=cwd, **kwargs)

        self.running = True
        self.log.debug("blackmored started, waiting for RPC to come up")

        if self.start_perf:
            self._start_perf()

    def wait_for_rpc_connection(self):
        """Sets up an RPC connection to the blackmored process. Returns False if unable to connect."""
        # Poll at a rate of four times per second
        poll_per_s = 4
        for _ in range(poll_per_s * self.rpc_timeout):
            if self.process.poll() is not None:
                # Attach abrupt shutdown error/s to the exception message
                self.stderr.seek(0)
                str_error = ''.join(line.decode('utf-8') for line in self.stderr)
                str_error += "************************\n" if str_error else ''

                raise FailedToStartError(self._node_msg(
                    f'blackmored exited with status {self.process.returncode} during initialization. {str_error}'))
            try:
                rpc = get_rpc_proxy(
                    rpc_url(self.datadir_path, self.index, self.chain, self.rpchost),
                    self.index,
                    timeout=self.rpc_timeout // 2,  # Shorter timeout to allow for one retry in case of ETIMEDOUT
                    coveragedir=self.coverage_dir,
                )
                rpc.getblockcount()
                # If the call to getblockcount() succeeds then the RPC connection is up
                if self.version_is_at_least(190000):
                    # getmempoolinfo.loaded is available since commit
                    # bb8ae2c (version 0.19.0)
                    self.wait_until(lambda: rpc.getmempoolinfo()['loaded'])
                    # Wait for the node to finish reindex, block import, and
                    # loading the mempool. Usually importing happens fast or
                    # even "immediate" when the node is started. However, there
                    # is no guarantee and sometimes ImportBlocks might finish
                    # later. This is going to cause intermittent test failures,
                    # because generally the tests assume the node is fully
                    # ready after being started.
                    #
                    # For example, the node will reject block messages from p2p
                    # when it is still importing with the error "Unexpected
                    # block message received"
                    #
                    # The wait is done here to make tests as robust as possible
                    # and prevent racy tests and intermittent failures as much
                    # as possible. Some tests might not need this, but the
                    # overhead is trivial, and the added guarantees are worth
                    # the minimal performance cost.
                self.log.debug("RPC successfully started")
                if self.use_cli:
                    return
                self.rpc = rpc
                self.rpc_connected = True
                self.url = self.rpc.rpc_url
                return
            except JSONRPCException as e:  # Initialization phase
                # -28 RPC in warmup
                # -342 Service unavailable, RPC server started but is shutting down due to error
                if e.error['code'] != -28 and e.error['code'] != -342:
                    raise  # unknown JSON RPC exception
            except ConnectionResetError:
                # This might happen when the RPC server is in warmup, but shut down before the call to getblockcount
                # succeeds. Try again to properly raise the FailedToStartError
                pass
            except OSError as e:
                if e.errno == errno.ETIMEDOUT:
                    pass  # Treat identical to ConnectionResetError
                elif e.errno == errno.ECONNREFUSED:
                    pass  # Port not yet open?
                else:
                    raise  # unknown OS error
            except ValueError as e:  # cookie file not found and no rpcuser or rpcpassword; blackmored is still starting
                if "No RPC credentials" not in str(e):
                    raise
            time.sleep(1.0 / poll_per_s)
        self._raise_assertion_error("Unable to connect to blackmored after {}s".format(self.rpc_timeout))

    def wait_for_cookie_credentials(self):
        """Ensures auth cookie credentials can be read, e.g. for testing CLI with -rpcwait before RPC connection is up."""
        self.log.debug("Waiting for cookie credentials")
        # Poll at a rate of four times per second.
        poll_per_s = 4
        for _ in range(poll_per_s * self.rpc_timeout):
            try:
                get_auth_cookie(self.datadir_path, self.chain)
                self.log.debug("Cookie credentials successfully retrieved")
                return
            except ValueError:  # cookie file not found and no rpcuser or rpcpassword; blackmored is still starting
                pass            # so we continue polling until RPC credentials are retrieved
            time.sleep(1.0 / poll_per_s)
        self._raise_assertion_error("Unable to retrieve cookie credentials after {}s".format(self.rpc_timeout))

    def generate(self, nblocks, maxtries=1000000, **kwargs):
        self.log.debug("TestNode.generate() dispatches `generate` call to `generatetoaddress`")
        return self.generatetoaddress(nblocks=nblocks, address=self.get_deterministic_priv_key().address, maxtries=maxtries, **kwargs)

    def generateblock(self, *args, invalid_call, **kwargs):
        assert not invalid_call
        return self.__getattr__('generateblock')(*args, **kwargs)

    def generatetoaddress(self, *args, invalid_call, **kwargs):
        assert not invalid_call
        return self.__getattr__('generatetoaddress')(*args, **kwargs)

    def generatetodescriptor(self, *args, invalid_call, **kwargs):
        assert not invalid_call
        return self.__getattr__('generatetodescriptor')(*args, **kwargs)

    def setmocktime(self, timestamp):
        """Wrapper for setmocktime RPC, sets self.mocktime"""
        if timestamp == 0:
            # setmocktime(0) resets to system time.
            self.mocktime = None
        else:
            self.mocktime = timestamp
        return self.__getattr__('setmocktime')(timestamp)

    def get_wallet_rpc(self, wallet_name):
        if self.use_cli:
            return RPCOverloadWrapper(self.cli("-rpcwallet={}".format(wallet_name)), True, self.descriptors)
        else:
            assert self.rpc_connected and self.rpc, self._node_msg("RPC not connected")
            wallet_path = "wallet/{}".format(urllib.parse.quote(wallet_name))
            return RPCOverloadWrapper(self.rpc / wallet_path, descriptors=self.descriptors)

    def version_is_at_least(self, ver):
        return self.version is None or self.version >= ver

    def stop_node(self, expected_stderr='', *, wait=0, wait_until_stopped=True):
        """Stop the node."""
        if not self.running:
            return
        self.log.debug("Stopping node")
        try:
            # Do not use wait argument when testing older nodes, e.g. in wallet_backwards_compatibility.py
            if self.version_is_at_least(180000):
                self.stop(wait=wait)
            else:
                self.stop()
        except http.client.CannotSendRequest:
            self.log.exception("Unable to stop node.")

        # If there are any running perf processes, stop them.
        for profile_name in tuple(self.perf_subprocesses.keys()):
            self._stop_perf(profile_name)

        del self.p2ps[:]

        assert (not expected_stderr) or wait_until_stopped  # Must wait to check stderr
        if wait_until_stopped:
            self.wait_until_stopped(expected_stderr=expected_stderr)

    def is_node_stopped(self, *, expected_stderr="", expected_ret_code=0):
        """Checks whether the node has stopped.

        Returns True if the node has stopped. False otherwise.
        This method is responsible for freeing resources (self.process)."""
        if not self.running:
            return True
        return_code = self.process.poll()
        if return_code is None:
            return False

        # process has stopped. Assert that it didn't return an error code.
        assert return_code == expected_ret_code, self._node_msg(
            f"Node returned unexpected exit code ({return_code}) vs ({expected_ret_code}) when stopping")
        # Check that stderr is as expected
        self.stderr.seek(0)
        stderr = self.stderr.read().decode('utf-8').strip()
        if stderr != expected_stderr:
            raise AssertionError("Unexpected stderr {} != {}".format(stderr, expected_stderr))

        self.stdout.close()
        self.stderr.close()

        self.running = False
        self.process = None
        self.rpc_connected = False
        self.rpc = None
        self.log.debug("Node stopped")
        return True

    def wait_until_stopped(self, *, timeout=BITCOIND_PROC_WAIT_TIMEOUT, expect_error=False, **kwargs):
        expected_ret_code = 1 if expect_error else 0  # Whether node shutdown return EXIT_FAILURE or EXIT_SUCCESS
        self.wait_until(lambda: self.is_node_stopped(expected_ret_code=expected_ret_code, **kwargs), timeout=timeout)

    def replace_in_config(self, replacements):
        """
        Perform replacements in the configuration file.
        The substitutions are passed as a list of search-replace-tuples, e.g.
            [("old", "new"), ("foo", "bar"), ...]
        """
        with open(self.bitcoinconf, 'r', encoding='utf8') as conf:
            conf_data = conf.read()
        for replacement in replacements:
            assert_equal(len(replacement), 2)
            old, new = replacement[0], replacement[1]
            conf_data = conf_data.replace(old, new)
        with open(self.bitcoinconf, 'w', encoding='utf8') as conf:
            conf.write(conf_data)

    @property
    def chain_path(self) -> Path:
        return self.datadir_path / self.chain

    @property
    def debug_log_path(self) -> Path:
        return self.chain_path / 'debug.log'

    @property
    def blocks_path(self) -> Path:
        return self.chain_path / "blocks"

    @property
    def wallets_path(self) -> Path:
        return self.chain_path / "wallets"

    def debug_log_size(self, **kwargs) -> int:
        with open(self.debug_log_path, **kwargs) as dl:
            dl.seek(0, 2)
            return dl.tell()

    @contextlib.contextmanager
    def assert_debug_log(self, expected_msgs, unexpected_msgs=None, timeout=2):
        if unexpected_msgs is None:
            unexpected_msgs = []
        assert_equal(type(expected_msgs), list)
        assert_equal(type(unexpected_msgs), list)

        time_end = time.time() + timeout * self.timeout_factor
        prev_size = self.debug_log_size(encoding="utf-8")  # Must use same encoding that is used to read() below

        yield

        while True:
            found = True
            with open(self.debug_log_path, encoding="utf-8", errors="replace") as dl:
                dl.seek(prev_size)
                log = dl.read()
            print_log = " - " + "\n - ".join(log.splitlines())
            for unexpected_msg in unexpected_msgs:
                if re.search(re.escape(unexpected_msg), log, flags=re.MULTILINE):
                    self._raise_assertion_error('Unexpected message "{}" partially matches log:\n\n{}\n\n'.format(unexpected_msg, print_log))
            for expected_msg in expected_msgs:
                if re.search(re.escape(expected_msg), log, flags=re.MULTILINE) is None:
                    found = False
            if found:
                return
            if time.time() >= time_end:
                break
            time.sleep(0.05)
        self._raise_assertion_error('Expected messages "{}" does not partially match log:\n\n{}\n\n'.format(str(expected_msgs), print_log))

    @contextlib.contextmanager
    def wait_for_debug_log(self, expected_msgs, timeout=60):
        """
        Block until we see a particular debug log message fragment or until we exceed the timeout.
        Return:
            the number of log lines we encountered when matching
        """
        time_end = time.time() + timeout * self.timeout_factor
        prev_size = self.debug_log_size(mode="rb")  # Must use same mode that is used to read() below

        yield

        while True:
            found = True
            with open(self.debug_log_path, "rb") as dl:
                dl.seek(prev_size)
                log = dl.read()

            for expected_msg in expected_msgs:
                if expected_msg not in log:
                    found = False

            if found:
                return

            if time.time() >= time_end:
                print_log = " - " + "\n - ".join(log.decode("utf8", errors="replace").splitlines())
                break

            # No sleep here because we want to detect the message fragment as fast as
            # possible.

        self._raise_assertion_error(
            'Expected messages "{}" does not partially match log:\n\n{}\n\n'.format(
                str(expected_msgs), print_log))

    @contextlib.contextmanager
    def wait_for_new_peer(self, timeout=5):
        """
        Wait until the node is connected to at least one new peer. We detect this
        by watching for an increased highest peer id, using the `getpeerinfo` RPC call.
        Note that the simpler approach of only accounting for the number of peers
        suffers from race conditions, as disconnects from unrelated previous peers
        could happen anytime in-between.
        """
        def get_highest_peer_id():
            peer_info = self.getpeerinfo()
            return peer_info[-1]["id"] if peer_info else -1

        initial_peer_id = get_highest_peer_id()
        yield
        self.wait_until(lambda: get_highest_peer_id() > initial_peer_id, timeout=timeout)

    @contextlib.contextmanager
    def profile_with_perf(self, profile_name: str):
        """
        Context manager that allows easy profiling of node activity using `perf`.

        See `test/functional/README.md` for details on perf usage.

        Args:
            profile_name: This string will be appended to the
                profile data filename generated by perf.
        """
        subp = self._start_perf(profile_name)

        yield

        if subp:
            self._stop_perf(profile_name)

    def _start_perf(self, profile_name=None):
        """Start a perf process to profile this node.

        Returns the subprocess running perf."""
        subp = None

        def test_success(cmd):
            return subprocess.call(
                # shell=True required for pipe use below
                cmd, shell=True,
                stderr=subprocess.DEVNULL, stdout=subprocess.DEVNULL) == 0

        if platform.system() != 'Linux':
            self.log.warning("Can't profile with perf; only available on Linux platforms")
            return None

        if not test_success('which perf'):
            self.log.warning("Can't profile with perf; must install perf-tools")
            return None

        if not test_success('readelf -S {} | grep .debug_str'.format(shlex.quote(self.binary))):
            self.log.warning(
                "perf output won't be very useful without debug symbols compiled into blackmored")

        output_path = tempfile.NamedTemporaryFile(
            dir=self.datadir_path,
            prefix="{}.perf.data.".format(profile_name or 'test'),
            delete=False,
        ).name

        cmd = [
            'perf', 'record',
            '-g',                     # Record the callgraph.
            '--call-graph', 'dwarf',  # Compatibility for gcc's --fomit-frame-pointer.
            '-F', '101',              # Sampling frequency in Hz.
            '-p', str(self.process.pid),
            '-o', output_path,
        ]
        subp = subprocess.Popen(cmd, stdout=subprocess.PIPE, stderr=subprocess.PIPE)
        self.perf_subprocesses[profile_name] = subp

        return subp

    def _stop_perf(self, profile_name):
        """Stop (and pop) a perf subprocess."""
        subp = self.perf_subprocesses.pop(profile_name)
        output_path = subp.args[subp.args.index('-o') + 1]

        subp.terminate()
        subp.wait(timeout=10)

        stderr = subp.stderr.read().decode()
        if 'Consider tweaking /proc/sys/kernel/perf_event_paranoid' in stderr:
            self.log.warning(
                "perf couldn't collect data! Try "
                "'sudo sysctl -w kernel.perf_event_paranoid=-1'")
        else:
            report_cmd = "perf report -i {}".format(output_path)
            self.log.info("See perf output by running '{}'".format(report_cmd))

    def assert_start_raises_init_error(self, extra_args=None, expected_msg=None, match=ErrorMatch.FULL_TEXT, *args, **kwargs):
        """Attempt to start the node and expect it to raise an error.

        extra_args: extra arguments to pass through to blackmored
        expected_msg: regex that stderr should match when blackmored fails

        Will throw if blackmored starts without an error.
        Will throw if an expected_msg is provided and it does not match blackmored's stdout."""
        assert not self.running
        with tempfile.NamedTemporaryFile(dir=self.stderr_dir, delete=False) as log_stderr, \
             tempfile.NamedTemporaryFile(dir=self.stdout_dir, delete=False) as log_stdout:
            try:
                self.start(extra_args, stdout=log_stdout, stderr=log_stderr, *args, **kwargs)
                ret = self.process.wait(timeout=self.rpc_timeout)
                self.log.debug(self._node_msg(f'blackmored exited with status {ret} during initialization'))
                assert ret != 0  # Exit code must indicate failure
                self.running = False
                self.process = None
                # Check stderr for expected message
                if expected_msg is not None:
                    log_stderr.seek(0)
                    stderr = log_stderr.read().decode('utf-8').strip()
                    if match == ErrorMatch.PARTIAL_REGEX:
                        if re.search(expected_msg, stderr, flags=re.MULTILINE) is None:
                            self._raise_assertion_error(
                                'Expected message "{}" does not partially match stderr:\n"{}"'.format(expected_msg, stderr))
                    elif match == ErrorMatch.FULL_REGEX:
                        if re.fullmatch(expected_msg, stderr) is None:
                            self._raise_assertion_error(
                                'Expected message "{}" does not fully match stderr:\n"{}"'.format(expected_msg, stderr))
                    elif match == ErrorMatch.FULL_TEXT:
                        if expected_msg != stderr:
                            self._raise_assertion_error(
                                'Expected message "{}" does not fully match stderr:\n"{}"'.format(expected_msg, stderr))
            except subprocess.TimeoutExpired:
                self.process.kill()
                self.running = False
                self.process = None
                assert_msg = f'blackmored should have exited within {self.rpc_timeout}s '
                if expected_msg is None:
                    assert_msg += "with an error"
                else:
                    assert_msg += "with expected error " + expected_msg
                self._raise_assertion_error(assert_msg)

    def add_p2p_connection(self, p2p_conn, *, wait_for_verack=True, send_version=True, supports_v2_p2p=None, wait_for_v2_handshake=True, **kwargs):
        """Add an inbound p2p connection to the node.

        This method adds the p2p connection to the self.p2ps list and also
        returns the connection to the caller.

        When self.use_v2transport is True, TestNode advertises NODE_P2P_V2 service flag

        An inbound connection is made from TestNode <------ P2PConnection
        - if TestNode doesn't advertise NODE_P2P_V2 service, P2PConnection sends version message and v1 P2P is followed
        - if TestNode advertises NODE_P2P_V2 service, (and if P2PConnections supports v2 P2P)
                P2PConnection sends ellswift bytes and v2 P2P is followed
        """
        if 'dstport' not in kwargs:
            kwargs['dstport'] = p2p_port(self.index)
        if 'dstaddr' not in kwargs:
            kwargs['dstaddr'] = '127.0.0.1'
        if supports_v2_p2p is None:
            supports_v2_p2p = self.use_v2transport


        p2p_conn.p2p_connected_to_node = True
        if self.use_v2transport:
            kwargs['services'] = kwargs.get('services', P2P_SERVICES) | NODE_P2P_V2
        supports_v2_p2p = self.use_v2transport and supports_v2_p2p
        p2p_conn.peer_connect(**kwargs, send_version=send_version, net=self.chain, timeout_factor=self.timeout_factor, supports_v2_p2p=supports_v2_p2p)()

        self.p2ps.append(p2p_conn)
        p2p_conn.wait_until(lambda: p2p_conn.is_connected, check_connected=False)
        if supports_v2_p2p and wait_for_v2_handshake:
            p2p_conn.wait_until(lambda: p2p_conn.v2_state.tried_v2_handshake)
        if send_version:
            p2p_conn.wait_until(lambda: not p2p_conn.on_connection_send_msg)
        if wait_for_verack:
            # Wait for the node to send us the version and verack
            p2p_conn.wait_for_verack()
            # At this point we have sent our version message and received the version and verack, however the full node
            # has not yet received the verack from us (in reply to their version). So, the connection is not yet fully
            # established (fSuccessfullyConnected).
            #
            # This shouldn't lead to any issues when sending messages, since the verack will be in-flight before the
            # message we send. However, it might lead to races where we are expecting to receive a message. E.g. a
            # transaction that will be added to the mempool as soon as we return here.
            #
            # So syncing here is redundant when we only want to send a message, but the cost is low (a few milliseconds)
            # in comparison to the upside of making tests less fragile and unexpected intermittent errors less likely.
            p2p_conn.sync_with_ping()

            # Consistency check that the node received our user agent string.
            # Find our connection in getpeerinfo by our address:port and theirs, as this combination is unique.
            sockname = p2p_conn._transport.get_extra_info("socket").getsockname()
            our_addr_and_port = f"{sockname[0]}:{sockname[1]}"
            dst_addr_and_port = f"{p2p_conn.dstaddr}:{p2p_conn.dstport}"
            info = [peer for peer in self.getpeerinfo() if peer["addr"] == our_addr_and_port and peer["addrbind"] == dst_addr_and_port]
            assert_equal(len(info), 1)
            assert_equal(info[0]["subver"], P2P_SUBVERSION)

        return p2p_conn

    def add_outbound_p2p_connection(self, p2p_conn, *, wait_for_verack=True, p2p_idx, connection_type="outbound-full-relay", supports_v2_p2p=None, advertise_v2_p2p=None, **kwargs):
        """Add an outbound p2p connection from node. Must be an
        "outbound-full-relay", "block-relay-only", "addr-fetch" or "feeler" connection.

        This method adds the p2p connection to the self.p2ps list and returns
        the connection to the caller.

        p2p_idx must be different for simultaneously connected peers. When reusing it for the next peer
        after disconnecting the previous one, it is necessary to wait for the disconnect to finish to avoid
        a race condition.

        Parameters:
            supports_v2_p2p: whether p2p_conn supports v2 P2P or not
            advertise_v2_p2p: whether p2p_conn is advertised to support v2 P2P or not

        An outbound connection is made from TestNode -------> P2PConnection
            - if P2PConnection doesn't advertise_v2_p2p, TestNode sends version message and v1 P2P is followed
            - if P2PConnection both supports_v2_p2p and advertise_v2_p2p, TestNode sends ellswift bytes and v2 P2P is followed
            - if P2PConnection doesn't supports_v2_p2p but advertise_v2_p2p,
                TestNode sends ellswift bytes and P2PConnection disconnects,
                TestNode reconnects by sending version message and v1 P2P is followed
        """

        def addconnection_callback(address, port):
            self.log.debug("Connecting to %s:%d %s" % (address, port, connection_type))
            self.addconnection('%s:%d' % (address, port), connection_type, advertise_v2_p2p)

        p2p_conn.p2p_connected_to_node = False
        if supports_v2_p2p is None:
            supports_v2_p2p = self.use_v2transport
        if advertise_v2_p2p is None:
            advertise_v2_p2p = self.use_v2transport

        if advertise_v2_p2p:
            kwargs['services'] = kwargs.get('services', P2P_SERVICES) | NODE_P2P_V2
            assert self.use_v2transport  # only a v2 TestNode could make a v2 outbound connection

        # if P2PConnection is advertised to support v2 P2P when it doesn't actually support v2 P2P,
        # reconnection needs to be attempted using v1 P2P by sending version message
        reconnect = advertise_v2_p2p and not supports_v2_p2p
        # P2PConnection needs to be advertised to support v2 P2P so that ellswift bytes are sent instead of msg_version
        supports_v2_p2p = supports_v2_p2p and advertise_v2_p2p
        p2p_conn.peer_accept_connection(connect_cb=addconnection_callback, connect_id=p2p_idx + 1, net=self.chain, timeout_factor=self.timeout_factor, supports_v2_p2p=supports_v2_p2p, reconnect=reconnect, **kwargs)()

        if reconnect:
            p2p_conn.wait_for_reconnect()

        if connection_type == "feeler":
            # feeler connections are closed as soon as the node receives a `version` message
            p2p_conn.wait_until(lambda: p2p_conn.message_count["version"] == 1, check_connected=False)
            p2p_conn.wait_until(lambda: not p2p_conn.is_connected, check_connected=False)
        else:
            p2p_conn.wait_for_connect()
            self.p2ps.append(p2p_conn)

            if supports_v2_p2p:
                p2p_conn.wait_until(lambda: p2p_conn.v2_state.tried_v2_handshake)
            p2p_conn.wait_until(lambda: not p2p_conn.on_connection_send_msg)
            if wait_for_verack:
                p2p_conn.wait_for_verack()
                p2p_conn.sync_with_ping()

        return p2p_conn

    def num_test_p2p_connections(self):
        """Return number of test framework p2p connections to the node."""
        return len([peer for peer in self.getpeerinfo() if peer['subver'] == P2P_SUBVERSION])

    def disconnect_p2ps(self):
        """Close all p2p connections to the node.
        Use only after each p2p has sent a version message to ensure the wait works."""
        for p in self.p2ps:
            p.peer_disconnect()
        del self.p2ps[:]

        self.wait_until(lambda: self.num_test_p2p_connections() == 0)

    def bumpmocktime(self, seconds):
        """Fast forward using setmocktime to self.mocktime + seconds. Requires setmocktime to have
        been called at some point in the past."""
        assert self.mocktime
        self.mocktime += seconds
        self.setmocktime(self.mocktime)

    def wait_until(self, test_function, timeout=60):
        return wait_until_helper_internal(test_function, timeout=timeout, timeout_factor=self.timeout_factor)


class TestNodeCLIAttr:
    def __init__(self, cli, command):
        self.cli = cli
        self.command = command

    def __call__(self, *args, **kwargs):
        return self.cli.send_cli(self.command, *args, **kwargs)

    def get_request(self, *args, **kwargs):
        return lambda: self(*args, **kwargs)


def arg_to_cli(arg):
    if isinstance(arg, bool):
        return str(arg).lower()
    elif arg is None:
        return 'null'
    elif isinstance(arg, dict) or isinstance(arg, list):
        return json.dumps(arg, default=serialization_fallback)
    else:
        return str(arg)


class TestNodeCLI():
    """Interface to bitcoin-cli for an individual node"""
    def __init__(self, binary, datadir):
        self.options = []
        self.binary = binary
        self.datadir = datadir
        self.input = None
        self.log = logging.getLogger('TestFramework.bitcoincli')

    def __call__(self, *options, input=None):
        # TestNodeCLI is callable with bitcoin-cli command-line options
        cli = TestNodeCLI(self.binary, self.datadir)
        cli.options = [str(o) for o in options]
        cli.input = input
        return cli

    def __getattr__(self, command):
        return TestNodeCLIAttr(self, command)

    def batch(self, requests):
        results = []
        for request in requests:
            try:
                results.append(dict(result=request()))
            except JSONRPCException as e:
                results.append(dict(error=e))
        return results

    def send_cli(self, clicommand=None, *args, **kwargs):
        """Run bitcoin-cli command. Deserializes returned string as python object."""
        pos_args = [arg_to_cli(arg) for arg in args]
        named_args = [str(key) + "=" + arg_to_cli(value) for (key, value) in kwargs.items()]
        p_args = [self.binary, f"-datadir={self.datadir}"] + self.options
        if named_args:
            p_args += ["-named"]
        if clicommand is not None:
            p_args += [clicommand]
        p_args += pos_args + named_args
        self.log.debug("Running bitcoin-cli {}".format(p_args[2:]))
        process = subprocess.Popen(p_args, stdin=subprocess.PIPE, stdout=subprocess.PIPE, stderr=subprocess.PIPE, text=True)
        cli_stdout, cli_stderr = process.communicate(input=self.input)
        returncode = process.poll()
        if returncode:
            match = re.match(r'error code: ([-0-9]+)\nerror message:\n(.*)', cli_stderr)
            if match:
                code, message = match.groups()
                raise JSONRPCException(dict(code=int(code), message=message))
            # Ignore cli_stdout, raise with cli_stderr
            raise subprocess.CalledProcessError(returncode, self.binary, output=cli_stderr)
        try:
            return json.loads(cli_stdout, parse_float=decimal.Decimal)
        except (json.JSONDecodeError, decimal.InvalidOperation):
            return cli_stdout.rstrip("\n")

class RPCOverloadWrapper():
    def __init__(self, rpc, cli=False, descriptors=False):
        self.rpc = rpc
        self.is_cli = cli
        self.descriptors = descriptors

    def __getattr__(self, name):
        return getattr(self.rpc, name)

    def createwallet_passthrough(self, *args, **kwargs):
        return self.__getattr__("createwallet")(*args, **kwargs)

    def createwallet(self, wallet_name, disable_private_keys=None, blank=None, passphrase='', avoid_reuse=None, descriptors=None, load_on_startup=None, external_signer=None):
        if descriptors is None:
            descriptors = self.descriptors
        return self.__getattr__('createwallet')(wallet_name, disable_private_keys, blank, passphrase, avoid_reuse, descriptors, load_on_startup, external_signer)

    def importprivkey(self, privkey, label=None, rescan=None):
        wallet_info = self.getwalletinfo()
        if 'descriptors' not in wallet_info or ('descriptors' in wallet_info and not wallet_info['descriptors']):
            return self.__getattr__('importprivkey')(privkey, label, rescan)
        desc = descsum_create('combo(' + privkey + ')')
        req = [{
            'desc': desc,
            'timestamp': 0 if rescan else 'now',
            'label': label if label else ''
        }]
        import_res = self.importdescriptors(req)
        if not import_res[0]['success']:
            raise JSONRPCException(import_res[0]['error'])

    def addmultisigaddress(self, nrequired, keys, label=None, address_type=None):
        wallet_info = self.getwalletinfo()
        if 'descriptors' not in wallet_info or ('descriptors' in wallet_info and not wallet_info['descriptors']):
            return self.__getattr__('addmultisigaddress')(nrequired, keys, label, address_type)
        cms = self.createmultisig(nrequired, keys, address_type)
        req = [{
            'desc': cms['descriptor'],
            'timestamp': 0,
            'label': label if label else ''
        }]
        import_res = self.importdescriptors(req)
        if not import_res[0]['success']:
            raise JSONRPCException(import_res[0]['error'])
        return cms

    def importpubkey(self, pubkey, label=None, rescan=None):
        wallet_info = self.getwalletinfo()
        if 'descriptors' not in wallet_info or ('descriptors' in wallet_info and not wallet_info['descriptors']):
            return self.__getattr__('importpubkey')(pubkey, label, rescan)
        desc = descsum_create('combo(' + pubkey + ')')
        req = [{
            'desc': desc,
            'timestamp': 0 if rescan else 'now',
            'label': label if label else ''
        }]
        import_res = self.importdescriptors(req)
        if not import_res[0]['success']:
            raise JSONRPCException(import_res[0]['error'])

    def importaddress(self, address, label=None, rescan=None, p2sh=None):
        wallet_info = self.getwalletinfo()
        if 'descriptors' not in wallet_info or ('descriptors' in wallet_info and not wallet_info['descriptors']):
            return self.__getattr__('importaddress')(address, label, rescan, p2sh)
        is_hex = False
        try:
            int(address ,16)
            is_hex = True
            desc = descsum_create('raw(' + address + ')')
        except Exception:
            desc = descsum_create('addr(' + address + ')')
        reqs = [{
            'desc': desc,
            'timestamp': 0 if rescan else 'now',
            'label': label if label else ''
        }]
        if is_hex and p2sh:
            reqs.append({
                'desc': descsum_create('p2sh(raw(' + address + '))'),
                'timestamp': 0 if rescan else 'now',
                'label': label if label else ''
            })
        import_res = self.importdescriptors(reqs)
        for res in import_res:
            if not res['success']:
                raise JSONRPCException(res['error'])<|MERGE_RESOLUTION|>--- conflicted
+++ resolved
@@ -214,11 +214,7 @@
 
         self.use_v2transport = "-v2transport=1" in extra_args or (self.default_to_v2 and "-v2transport=0" not in extra_args)
 
-<<<<<<< HEAD
-        # Add a new stdout and stderr file each time bitcoind is started
-=======
         # Add a new stdout and stderr file each time blackmored is started
->>>>>>> 353efd3f
         if stderr is None:
             stderr = tempfile.NamedTemporaryFile(dir=self.stderr_dir, delete=False)
         if stdout is None:
